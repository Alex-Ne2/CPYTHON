﻿<?xml version="1.0" encoding="utf-8"?>
<Project ToolsVersion="4.0" xmlns="http://schemas.microsoft.com/developer/msbuild/2003">
  <ItemGroup>
    <Filter Include="Source Files">
      <UniqueIdentifier>{a76a90d8-8e8b-4c36-8f58-8bd46abe9f5e}</UniqueIdentifier>
    </Filter>
    <Filter Include="Resource Files">
      <UniqueIdentifier>{071b2ff4-e5a1-4e79-b0c5-cf46b0094a80}</UniqueIdentifier>
    </Filter>
  </ItemGroup>
  <ItemGroup>
    <ClCompile Include="..\Modules\_testcapimodule.c">
      <Filter>Source Files</Filter>
    </ClCompile>
    <ClCompile Include="..\Modules\_testcapi\getargs.c">
      <Filter>Source Files</Filter>
    </ClCompile>
    <ClCompile Include="..\Modules\_testcapi\vectorcall.c">
      <Filter>Source Files</Filter>
    </ClCompile>
    <ClCompile Include="..\Modules\_testcapi\vectorcall_limited.c">
      <Filter>Source Files</Filter>
    </ClCompile>
    <ClCompile Include="..\Modules\_testcapi\heaptype.c">
      <Filter>Source Files</Filter>
    </ClCompile>
    <ClCompile Include="..\Modules\_testcapi\unicode.c">
      <Filter>Source Files</Filter>
    </ClCompile>
<<<<<<< HEAD
    <ClCompile Include="..\Modules\_testcapi\func_events.c">
=======
    <ClCompile Include="..\Modules\_testcapi\pytime.c">
      <Filter>Source Files</Filter>
    </ClCompile>
    <ClCompile Include="..\Modules\_testcapi\datetime.c">
      <Filter>Source Files</Filter>
    </ClCompile>
    <ClCompile Include="..\Modules\_testcapi\docstring.c">
      <Filter>Source Files</Filter>
    </ClCompile>
    <ClCompile Include="..\Modules\_testcapi\mem.c">
      <Filter>Source Files</Filter>
    </ClCompile>
    <ClCompile Include="..\Modules\_testcapi\watchers.c">
      <Filter>Source Files</Filter>
    </ClCompile>
    <ClCompile Include="..\Modules\_testcapi\float.c">
      <Filter>Source Files</Filter>
    </ClCompile>
    <ClCompile Include="..\Modules\_testcapi\long.c">
>>>>>>> 2781ec9b
      <Filter>Source Files</Filter>
    </ClCompile>
  </ItemGroup>
  <ItemGroup>
    <ResourceCompile Include="..\PC\python_nt.rc">
      <Filter>Resource Files</Filter>
    </ResourceCompile>
  </ItemGroup>
</Project><|MERGE_RESOLUTION|>--- conflicted
+++ resolved
@@ -27,9 +27,6 @@
     <ClCompile Include="..\Modules\_testcapi\unicode.c">
       <Filter>Source Files</Filter>
     </ClCompile>
-<<<<<<< HEAD
-    <ClCompile Include="..\Modules\_testcapi\func_events.c">
-=======
     <ClCompile Include="..\Modules\_testcapi\pytime.c">
       <Filter>Source Files</Filter>
     </ClCompile>
@@ -49,7 +46,6 @@
       <Filter>Source Files</Filter>
     </ClCompile>
     <ClCompile Include="..\Modules\_testcapi\long.c">
->>>>>>> 2781ec9b
       <Filter>Source Files</Filter>
     </ClCompile>
   </ItemGroup>
