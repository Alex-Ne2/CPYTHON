<?xml version="1.0" encoding="utf-8"?>
<Project ToolsVersion="15.0" xmlns="http://schemas.microsoft.com/developer/msbuild/2003">
  <PropertyGroup>
    <__Python_Props_Imported>true</__Python_Props_Imported>
    <Platform Condition="'$(Platform)' == ''">Win32</Platform>
    <Configuration Condition="'$(Configuration)' == ''">Release</Configuration>
    <!--
    Use the latest available version of Visual Studio to build. To override
    this and build with an earlier version, pass "/p:PlatformToolset=v100"
    (for example) when building.

    We set BasePlatformToolset for ICC's benefit, it's otherwise ignored.
    -->
<<<<<<< HEAD
    <BasePlatformToolset Condition="'$(BasePlatformToolset)' == '' and ('$(MSBuildToolsVersion)' == '17.0' or '$(VisualStudioVersion)' == '17.0')">v143</BasePlatformToolset>
    <BasePlatformToolset Condition="'$(BasePlatformToolset)' == '' and ('$(MSBuildToolsVersion)' == '16.0' or '$(VisualStudioVersion)' == '16.0')">v142</BasePlatformToolset>
=======
    <BasePlatformToolset Condition="'$(BasePlatformToolset)' == '' and '$(VisualStudioVersion)' == '17.0'">v142</BasePlatformToolset>
    <BasePlatformToolset Condition="'$(BasePlatformToolset)' == '' and '$(VisualStudioVersion)' == '16.0'">v142</BasePlatformToolset>
>>>>>>> f97ec09b
    <BasePlatformToolset Condition="'$(BasePlatformToolset)' == '' and ('$(MSBuildToolsVersion)' == '15.0' or '$(VisualStudioVersion)' == '15.0')">v141</BasePlatformToolset>
    <BasePlatformToolset Condition="'$(BasePlatformToolset)' == '' and '$(VCTargetsPath14)' != ''">v140</BasePlatformToolset>
    <BasePlatformToolset Condition="'$(BasePlatformToolset)' == '' and '$(VCTargetsPath12)' != ''">v120</BasePlatformToolset>
    <BasePlatformToolset Condition="'$(BasePlatformToolset)' == '' and '$(VCTargetsPath11)' != ''">v110</BasePlatformToolset>
    <BasePlatformToolset Condition="'$(BasePlatformToolset)' == '' and '$(VCTargetsPath10)' != ''">v100</BasePlatformToolset>

    <PlatformToolset Condition="'$(PlatformToolset)' == ''">$(BasePlatformToolset)</PlatformToolset>
    <ICCBuild>false</ICCBuild>
    <ICCBuild Condition="$(PlatformToolset.StartsWith(`Intel C++ Compiler`))">true</ICCBuild>

    <!--
    Convincing MSVC/MSBuild to prefer our platform names is too difficult,
    so we define our own constant ArchName and use wherever we need it.
    -->
    <ArchName Condition="'$(ArchName)' == '' and $(Platform) == 'x64'">amd64</ArchName>
    <ArchName Condition="'$(ArchName)' == '' and $(Platform) == 'ARM'">arm32</ArchName>
    <ArchName Condition="'$(ArchName)' == '' and $(Platform) == 'ARM64'">arm64</ArchName>
    <ArchName Condition="'$(ArchName)' == ''">win32</ArchName>
    
    <!-- Root directory of the repository -->
    <PySourcePath Condition="'$(PySourcePath)' == ''">$([System.IO.Path]::GetFullPath($(MSBuildThisFileDirectory)\..\))</PySourcePath>
    <PySourcePath Condition="!HasTrailingSlash($(PySourcePath))">$(PySourcePath)\</PySourcePath>
    
    <!-- Directory where build outputs are put -->
    <BuildPath32 Condition="'$(Py_OutDir)' == ''">$(PySourcePath)PCbuild\win32\</BuildPath32>
    <BuildPath32 Condition="'$(Py_OutDir)' != ''">$(Py_OutDir)\win32\</BuildPath32>
    <BuildPath64 Condition="'$(Py_OutDir)' == ''">$(PySourcePath)PCbuild\amd64\</BuildPath64>
    <BuildPath64 Condition="'$(Py_OutDir)' != ''">$(Py_OutDir)\amd64\</BuildPath64>
    <BuildPathArm32 Condition="'$(Py_OutDir)' == ''">$(PySourcePath)PCbuild\arm32\</BuildPathArm32>
    <BuildPathArm32 Condition="'$(Py_OutDir)' != ''">$(Py_OutDir)\arm32\</BuildPathArm32>
    <BuildPathArm64 Condition="'$(Py_OutDir)' == ''">$(PySourcePath)PCbuild\arm64\</BuildPathArm64>
    <BuildPathArm64 Condition="'$(Py_OutDir)' != ''">$(Py_OutDir)\arm64\</BuildPathArm64>
    <BuildPath Condition="'$(ArchName)' == 'win32'">$(BuildPath32)</BuildPath>
    <BuildPath Condition="'$(ArchName)' == 'amd64'">$(BuildPath64)</BuildPath>
    <BuildPath Condition="'$(ArchName)' == 'arm32'">$(BuildPathArm32)</BuildPath>
    <BuildPath Condition="'$(ArchName)' == 'arm64'">$(BuildPathArm64)</BuildPath>
    <BuildPath Condition="'$(BuildPath)' == ''">$(PySourcePath)PCbuild\$(ArchName)\</BuildPath>
    <BuildPath Condition="!HasTrailingSlash($(BuildPath))">$(BuildPath)\</BuildPath>
    <BuildPath Condition="$(Configuration) == 'PGInstrument'">$(BuildPath)instrumented\</BuildPath>
    
    <!-- Directories of external projects. tcltk is handled in tcltk.props -->
    <ExternalsDir>$(EXTERNALS_DIR)</ExternalsDir>
    <ExternalsDir Condition="$(ExternalsDir) == ''">$([System.IO.Path]::GetFullPath(`$(PySourcePath)externals`))</ExternalsDir>
    <ExternalsDir Condition="!HasTrailingSlash($(ExternalsDir))">$(ExternalsDir)\</ExternalsDir>
    <sqlite3Dir>$(ExternalsDir)sqlite-3.36.0.0\</sqlite3Dir>
    <bz2Dir>$(ExternalsDir)bzip2-1.0.6\</bz2Dir>
    <lzmaDir>$(ExternalsDir)xz-5.2.2\</lzmaDir>
    <libffiDir>$(ExternalsDir)libffi-3.4.2\</libffiDir>
    <libffiOutDir>$(ExternalsDir)libffi-3.4.2\$(ArchName)\</libffiOutDir>
    <libffiIncludeDir>$(libffiOutDir)include</libffiIncludeDir>
    <opensslDir>$(ExternalsDir)openssl-1.1.1l\</opensslDir>
    <opensslOutDir>$(ExternalsDir)openssl-bin-1.1.1l\$(ArchName)\</opensslOutDir>
    <opensslIncludeDir>$(opensslOutDir)include</opensslIncludeDir>
    <nasmDir>$(ExternalsDir)\nasm-2.11.06\</nasmDir>
    <zlibDir>$(ExternalsDir)\zlib-1.2.11\</zlibDir>
    
    <!-- Suffix for all binaries when building for debug -->
    <PyDebugExt Condition="'$(PyDebugExt)' == '' and $(Configuration) == 'Debug'">_d</PyDebugExt>
    
    <!-- Suffix for versions/keys when building with test markers -->
    <PyTestExt Condition="$(UseTestMarker) == 'true'">-test</PyTestExt>
    
    <!-- Suffix for versions/keys when building for particular platforms -->
    <PyArchExt Condition="'$(ArchName)' == 'win32'">-32</PyArchExt>
    <PyArchExt Condition="'$(ArchName)' == 'arm32'">-arm32</PyArchExt>
    <PyArchExt Condition="'$(ArchName)' == 'arm64'">-arm64</PyArchExt>
    
    <!-- Full path of the resulting python.exe binary -->
    <PythonExe Condition="'$(PythonExe)' == ''">$(BuildPath)python$(PyDebugExt).exe</PythonExe>

    <!-- Include Tkinter by default -->
    <IncludeTkinter Condition="'$(IncludeTkinter)' == ''">true</IncludeTkinter>
  </PropertyGroup>
  
  <PropertyGroup Condition="'$(Platform)'=='ARM'" Label="ArmConfiguration">
    <WindowsSDKDesktopARMSupport>true</WindowsSDKDesktopARMSupport>
  </PropertyGroup>

  <PropertyGroup Condition="'$(Platform)'=='ARM64'" Label="Arm64Configuration">
    <WindowsSDKDesktopARMSupport>true</WindowsSDKDesktopARMSupport>
  </PropertyGroup>

  <PropertyGroup Condition="$(DefaultWindowsSDKVersion) == ''">
    <!--
    Attempt to select the latest installed WinSDK. If we don't find any, then we will
    let the MSBuild targets determine which one it wants to use (typically the earliest
    possible version). Since we limit WINVER to Windows 7 anyway, it doesn't really
    matter which WinSDK version we use.
    -->
    <_RegistryVersion>$(Registry:HKEY_LOCAL_MACHINE\SOFTWARE\Microsoft\Microsoft SDKs\Windows\v10.0@ProductVersion)</_RegistryVersion>
    <_RegistryVersion Condition="$(_RegistryVersion) == ''">$(Registry:HKEY_LOCAL_MACHINE\SOFTWARE\WOW6432Node\Microsoft\Microsoft SDKs\Windows\v10.0@ProductVersion)</_RegistryVersion>
    <!-- Sometimes the version in the registry has to .0 suffix, and sometimes it doesn't. Check and add it -->
    <_RegistryVersion Condition="$(_RegistryVersion) != '' and !$(_RegistryVersion.EndsWith('.0'))">$(_RegistryVersion).0</_RegistryVersion>

    <!-- The minimum allowed SDK version to use for building -->
    <DefaultWindowsSDKVersion>10.0.10586.0</DefaultWindowsSDKVersion>
    <DefaultWindowsSDKVersion Condition="$(_RegistryVersion) != '' and $([System.Version]::Parse($(_RegistryVersion))) > $([System.Version]::Parse($(DefaultWindowsSDKVersion)))">$(_RegistryVersion)</DefaultWindowsSDKVersion>
  </PropertyGroup>

  <Target Name="_CheckWindowsSDKFound" BeforeTargets="_CheckWindowsSDKInstalled" Condition="$(_RegistryVersion) == ''">
    <PropertyGroup>
      <_Message>Failed to locate a Windows SDK installation.</_Message>
      <_Message>$(_Message) If the build fails, please use the Visual Studio Installer to install the Windows SDK.</_Message>
      <_Message>$(_Message) (Ignore the version number specified in the error message and select the latest.)</_Message>
    </PropertyGroup>
    <Warning Text="$(_Message)" />
  </Target>

  <PropertyGroup Condition="$(WindowsTargetPlatformVersion) == ''">
    <WindowsTargetPlatformVersion>$(DefaultWindowsSDKVersion)</WindowsTargetPlatformVersion>
  </PropertyGroup>

  <PropertyGroup Condition="'$(OverrideVersion)' == ''">
    <!--
    Read version information from Include\patchlevel.h. The following properties are set:
    
        MajorVersionNumber  -   the '3' in '3.5.2a1'
        MinorVersionNumber  -   the '5' in '3.5.2a1'
        MicroVersionNumber  -   the '2' in '3.5.2a1'
        ReleaseSerial       -   the '1' in '3.5.2a1'
        ReleaseLevelName    -   the 'a1' in '3.5.2a1'
        PythonVersionNumber -   '3.5.2' for '3.5.2a1'
        PythonVersion       -   '3.5.2a1'
        PythonVersionHex    -   0x030502a1 for '3.5.2a1'
        ReleaseLevelNumber  -   10 for alpha, 11 for beta, 12 for RC (gamma), and 15 for final
        Field3Value         -   2101 for '3.5.2a1' (== 1000*2 + 10*10 ('a') + 1)
    -->
    <_PatchLevelContent>$([System.IO.File]::ReadAllText(`$(PySourcePath)Include\patchlevel.h`))</_PatchLevelContent>
    <MajorVersionNumber>$([System.Text.RegularExpressions.Regex]::Match($(_PatchLevelContent), `define\s+PY_MAJOR_VERSION\s+(\d+)`).Groups[1].Value)</MajorVersionNumber>
    <MinorVersionNumber>$([System.Text.RegularExpressions.Regex]::Match($(_PatchLevelContent), `define\s+PY_MINOR_VERSION\s+(\d+)`).Groups[1].Value)</MinorVersionNumber>
    <MicroVersionNumber>$([System.Text.RegularExpressions.Regex]::Match($(_PatchLevelContent), `define\s+PY_MICRO_VERSION\s+(\d+)`).Groups[1].Value)</MicroVersionNumber>
    <_ReleaseLevel>$([System.Text.RegularExpressions.Regex]::Match($(_PatchLevelContent), `define\s+PY_RELEASE_LEVEL\s+PY_RELEASE_LEVEL_(\w+)`).Groups[1].Value)</_ReleaseLevel>
    <ReleaseSerial>$([System.Text.RegularExpressions.Regex]::Match($(_PatchLevelContent), `define\s+PY_RELEASE_SERIAL\s+(\d+)`).Groups[1].Value)</ReleaseSerial>
    <ReleaseLevelNumber>15</ReleaseLevelNumber>
    <ReleaseLevelNumber Condition="$(_ReleaseLevel) == 'ALPHA'">10</ReleaseLevelNumber>
    <ReleaseLevelNumber Condition="$(_ReleaseLevel) == 'BETA'">11</ReleaseLevelNumber>
    <ReleaseLevelNumber Condition="$(_ReleaseLevel) == 'GAMMA'">12</ReleaseLevelNumber>
    <ReleaseLevelName Condition="$(_ReleaseLevel) == 'ALPHA'">a$(ReleaseSerial)</ReleaseLevelName>
    <ReleaseLevelName Condition="$(_ReleaseLevel) == 'BETA'">b$(ReleaseSerial)</ReleaseLevelName>
    <ReleaseLevelName Condition="$(_ReleaseLevel) == 'GAMMA'">rc$(ReleaseSerial)</ReleaseLevelName>
  </PropertyGroup>
  
  <PropertyGroup Condition="'$(OverrideVersion)' != ''">
    <!--
    Override the version number when building by specifying OverrideVersion.
    For example:
    
        PCbuild\build.bat "/p:OverrideVersion=3.5.2a1"
    
    Use the -V option to check your version is valid:
    
        PCbuild\build.bat -V "/p:OverrideVersion=3.5.2a1"
          PythonVersionNumber: 3.5.2
          PythonVersion:       3.5.2a1
          PythonVersionHex:    0x030502A1
          Field3Value:         2101
    
    Note that this only affects the version numbers embedded in resources and
    installers, but not sys.version.
    -->
    <MajorVersionNumber>$([System.Text.RegularExpressions.Regex]::Match($(OverrideVersion), `(\d+)\.(\d+)\.(\d+)((a|b|rc)(\d))?`).Groups[1].Value)</MajorVersionNumber>
    <MinorVersionNumber>$([System.Text.RegularExpressions.Regex]::Match($(OverrideVersion), `(\d+)\.(\d+)\.(\d+)((a|b|rc)(\d))?`).Groups[2].Value)</MinorVersionNumber>
    <MicroVersionNumber>$([System.Text.RegularExpressions.Regex]::Match($(OverrideVersion), `(\d+)\.(\d+)\.(\d+)((a|b|rc)(\d))?`).Groups[3].Value)</MicroVersionNumber>
    <ReleaseLevelName>$([System.Text.RegularExpressions.Regex]::Match($(OverrideVersion), `(\d+)\.(\d+)\.(\d+)((a|b|rc)(\d))?`).Groups[4].Value)</ReleaseLevelName>
    <_ReleaseLevel>$([System.Text.RegularExpressions.Regex]::Match($(OverrideVersion), `(\d+)\.(\d+)\.(\d+)((a|b|rc)(\d))?`).Groups[5].Value)</_ReleaseLevel>
    <ReleaseSerial>$([System.Text.RegularExpressions.Regex]::Match($(OverrideVersion), `(\d+)\.(\d+)\.(\d+)((a|b|rc)(\d))?`).Groups[6].Value)</ReleaseSerial>
    <ReleaseSerial Condition="'$(ReleaseSerial)' == ''">0</ReleaseSerial>
    <ReleaseLevelNumber>15</ReleaseLevelNumber>
    <ReleaseLevelNumber Condition="$(_ReleaseLevel) == 'a'">10</ReleaseLevelNumber>
    <ReleaseLevelNumber Condition="$(_ReleaseLevel) == 'b'">11</ReleaseLevelNumber>
    <ReleaseLevelNumber Condition="$(_ReleaseLevel) == 'rc'">12</ReleaseLevelNumber>
  </PropertyGroup>

  <PropertyGroup>
    <PythonVersionNumber>$(MajorVersionNumber).$(MinorVersionNumber).$(MicroVersionNumber)</PythonVersionNumber>
    <PythonVersion>$(MajorVersionNumber).$(MinorVersionNumber).$(MicroVersionNumber)$(ReleaseLevelName)</PythonVersion>
    <PythonVersionHex>$([msbuild]::BitwiseOr(
        $([msbuild]::Multiply($(MajorVersionNumber), 16777216)),
        $([msbuild]::BitwiseOr(
            $([msbuild]::Multiply($(MinorVersionNumber), 65536)),
            $([msbuild]::BitwiseOr(
                $([msbuild]::Multiply($(MicroVersionNumber), 256)),
                $([msbuild]::BitwiseOr(
                    $([msbuild]::Multiply($(ReleaseLevelNumber), 16)),
                    $(ReleaseSerial)
                ))
            ))
        ))
    ))</PythonVersionHex>
    <Field3Value>$([msbuild]::Add(
        $(ReleaseSerial),
        $([msbuild]::Add(
            $([msbuild]::Multiply($(ReleaseLevelNumber), 10)),
            $([msbuild]::Multiply($(MicroVersionNumber), 1000))
        ))
    ))</Field3Value>
    <Field3Value Condition="$(UseTestMarker) == 'true'">$([msbuild]::Add($(Field3Value), 9000))</Field3Value>
    
    <!-- The name of the resulting pythonXY.dll (without the extension) -->
    <PyDllName>python$(MajorVersionNumber)$(MinorVersionNumber)$(PyDebugExt)</PyDllName>
    <!-- The name of the resulting pythonX.dll (without the extension) -->
    <Py3DllName>python3$(PyDebugExt)</Py3DllName>

    <!-- The version and platform tag to include in .pyd filenames -->
    <PydTag Condition="$(ArchName) == 'win32'">.cp$(MajorVersionNumber)$(MinorVersionNumber)-win32</PydTag>
    <PydTag Condition="$(ArchName) == 'arm32'">.cp$(MajorVersionNumber)$(MinorVersionNumber)-win_arm32</PydTag>
    <PydTag Condition="$(ArchName) == 'arm64'">.cp$(MajorVersionNumber)$(MinorVersionNumber)-win_arm64</PydTag>
    <PydTag Condition="$(ArchName) == 'amd64'">.cp$(MajorVersionNumber)$(MinorVersionNumber)-win_amd64</PydTag>
    
    <!-- The version number for sys.winver -->
    <SysWinVer>$(MajorVersionNumber).$(MinorVersionNumber)$(PyArchExt)$(PyTestExt)</SysWinVer>
  </PropertyGroup>
  
  <!-- Displays the calculated version info -->
  <Target Name="ShowVersionInfo">
    <Message Importance="high" Text="PythonVersionNumber: $(PythonVersionNumber)" />
    <Message Importance="high" Text="PythonVersion:       $(PythonVersion)" />
    <Message Importance="high" Text="PythonVersionHex:    0x$([System.UInt32]::Parse($(PythonVersionHex)).ToString(`X08`))" />
    <Message Importance="high" Text="PythonVersionUnique: $(MajorVersionNumber).$(MinorVersionNumber).$(Field3Value)" />
    <Message Importance="high" Text="Field3Value:         $(Field3Value)" />
    <Message Importance="high" Text="SysWinVer:           $(SysWinVer)" />
    <Message Importance="high" Text="PyDllName:           $(PyDllName)" />
    <Message Importance="high" Text="WindowsSdkVersion:   $(TargetPlatformVersion)" />
  </Target>
</Project><|MERGE_RESOLUTION|>--- conflicted
+++ resolved
@@ -11,13 +11,9 @@
 
     We set BasePlatformToolset for ICC's benefit, it's otherwise ignored.
     -->
-<<<<<<< HEAD
-    <BasePlatformToolset Condition="'$(BasePlatformToolset)' == '' and ('$(MSBuildToolsVersion)' == '17.0' or '$(VisualStudioVersion)' == '17.0')">v143</BasePlatformToolset>
-    <BasePlatformToolset Condition="'$(BasePlatformToolset)' == '' and ('$(MSBuildToolsVersion)' == '16.0' or '$(VisualStudioVersion)' == '16.0')">v142</BasePlatformToolset>
-=======
-    <BasePlatformToolset Condition="'$(BasePlatformToolset)' == '' and '$(VisualStudioVersion)' == '17.0'">v142</BasePlatformToolset>
+
+    <BasePlatformToolset Condition="'$(BasePlatformToolset)' == '' and '$(VisualStudioVersion)' == '17.0'">v143</BasePlatformToolset>
     <BasePlatformToolset Condition="'$(BasePlatformToolset)' == '' and '$(VisualStudioVersion)' == '16.0'">v142</BasePlatformToolset>
->>>>>>> f97ec09b
     <BasePlatformToolset Condition="'$(BasePlatformToolset)' == '' and ('$(MSBuildToolsVersion)' == '15.0' or '$(VisualStudioVersion)' == '15.0')">v141</BasePlatformToolset>
     <BasePlatformToolset Condition="'$(BasePlatformToolset)' == '' and '$(VCTargetsPath14)' != ''">v140</BasePlatformToolset>
     <BasePlatformToolset Condition="'$(BasePlatformToolset)' == '' and '$(VCTargetsPath12)' != ''">v120</BasePlatformToolset>
