--- conflicted
+++ resolved
@@ -65,11 +65,7 @@
         git clone --depth 1 https://github.com/%ORG%/cpython-source-deps --branch %%e "%EXTERNALS_DIR%\%%e"
     ) else (
         echo.Fetching %%e...
-<<<<<<< HEAD
         %PYTHON% -E "%PCBUILD%get_external.py" -O %ORG% -e "%EXTERNALS_DIR%" %%e
-=======
-        %PYTHON% "%PCBUILD%\get_external.py" -O %ORG% %%e
->>>>>>> d6ff8a70
     )
 )
 
@@ -88,11 +84,7 @@
         git clone --depth 1 https://github.com/%ORG%/cpython-bin-deps --branch %%b "%EXTERNALS_DIR%\%%b"
     ) else (
         echo.Fetching %%b...
-<<<<<<< HEAD
         %PYTHON% -E "%PCBUILD%get_external.py" -b -O %ORG% -e "%EXTERNALS_DIR%" %%b
-=======
-        %PYTHON% "%PCBUILD%\get_external.py" -b -O %ORG% %%b
->>>>>>> d6ff8a70
     )
 )
 
