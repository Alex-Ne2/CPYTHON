--- conflicted
+++ resolved
@@ -54,15 +54,9 @@
 set libraries=%libraries%                                       bzip2-1.0.6
 if NOT "%IncludeLibffiSrc%"=="false" set libraries=%libraries%  libffi
 if NOT "%IncludeSSLSrc%"=="false" set libraries=%libraries%     openssl-1.1.1g
-<<<<<<< HEAD
-set libraries=%libraries%                                       sqlite-3.32.3.0
+set libraries=%libraries%                                       sqlite-3.33.0.0
 if NOT "%IncludeTkinterSrc%"=="false" set libraries=%libraries% tcl-core-8.6.10.0
 if NOT "%IncludeTkinterSrc%"=="false" set libraries=%libraries% tk-8.6.10.0
-=======
-set libraries=%libraries%                                       sqlite-3.33.0.0
-if NOT "%IncludeTkinterSrc%"=="false" set libraries=%libraries% tcl-core-8.6.9.0
-if NOT "%IncludeTkinterSrc%"=="false" set libraries=%libraries% tk-8.6.9.0
->>>>>>> b580ed1d
 if NOT "%IncludeTkinterSrc%"=="false" set libraries=%libraries% tix-8.4.3.6
 set libraries=%libraries%                                       xz-5.2.2
 set libraries=%libraries%                                       zlib-1.2.11
