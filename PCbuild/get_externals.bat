--- conflicted
+++ resolved
@@ -77,13 +77,8 @@
 
 set binaries=
 if NOT "%IncludeLibffi%"=="false"  set binaries=%binaries% libffi-3.4.4
-<<<<<<< HEAD
-if NOT "%IncludeSSL%"=="false"     set binaries=%binaries% openssl-bin-3.0.13
+if NOT "%IncludeSSL%"=="false"     set binaries=%binaries% openssl-bin-3.0.15
 if NOT "%IncludeTkinter%"=="false" set binaries=%binaries% tcltk-8.6.14.0
-=======
-if NOT "%IncludeSSL%"=="false"     set binaries=%binaries% openssl-bin-3.0.15
-if NOT "%IncludeTkinter%"=="false" set binaries=%binaries% tcltk-8.6.13.0
->>>>>>> 21524eec
 if NOT "%IncludeSSLSrc%"=="false"  set binaries=%binaries% nasm-2.11.06
 
 for %%b in (%binaries%) do (
