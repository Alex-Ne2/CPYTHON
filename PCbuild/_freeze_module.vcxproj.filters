﻿<?xml version="1.0" encoding="utf-8"?>
<Project ToolsVersion="4.0" xmlns="http://schemas.microsoft.com/developer/msbuild/2003">
  <ItemGroup>
    <Filter Include="Source Files">
      <UniqueIdentifier>{4FC737F1-C7A5-4376-A066-2A32D752A2FF}</UniqueIdentifier>
      <Extensions>cpp;c;cc;cxx;def;odl;idl;hpj;bat;asm;asmx</Extensions>
    </Filter>
    <Filter Include="Python Files">
      <UniqueIdentifier>{eb238244-ace1-48fc-97a4-16ff886f8642}</UniqueIdentifier>
    </Filter>
  </ItemGroup>
  <ItemGroup>
    <ClCompile Include="..\Programs\_freeze_module.c">
      <Filter>Source Files</Filter>
    </ClCompile>
    <ClCompile Include="..\Modules\_io\_iomodule.c">
      <Filter>Source Files</Filter>
    </ClCompile>
    <ClCompile Include="..\Modules\_tracemalloc.c">
      <Filter>Source Files</Filter>
    </ClCompile>
    <ClCompile Include="..\Python\_warnings.c">
      <Filter>Source Files</Filter>
    </ClCompile>
    <ClCompile Include="..\Objects\abstract.c">
      <Filter>Source Files</Filter>
    </ClCompile>
    <ClCompile Include="..\Python\asdl.c">
      <Filter>Source Files</Filter>
    </ClCompile>
    <ClCompile Include="..\Python\assemble.c">
      <Filter>Source Files</Filter>
    </ClCompile>
    <ClCompile Include="..\Python\ast.c">
      <Filter>Source Files</Filter>
    </ClCompile>
    <ClCompile Include="..\Python\ast_opt.c">
      <Filter>Source Files</Filter>
    </ClCompile>
    <ClCompile Include="..\Python\ast_unparse.c">
      <Filter>Source Files</Filter>
    </ClCompile>
    <ClCompile Include="..\Modules\atexitmodule.c">
      <Filter>Source Files</Filter>
    </ClCompile>
    <ClCompile Include="..\Python\bltinmodule.c">
      <Filter>Source Files</Filter>
    </ClCompile>
    <ClCompile Include="..\Python\brc.c">
      <Filter>Python</Filter>
    </ClCompile>
    <ClCompile Include="..\Objects\boolobject.c">
      <Filter>Source Files</Filter>
    </ClCompile>
    <ClCompile Include="..\Python\bootstrap_hash.c">
      <Filter>Source Files</Filter>
    </ClCompile>
    <ClCompile Include="..\Modules\_io\bufferedio.c">
      <Filter>Source Files</Filter>
    </ClCompile>
    <ClCompile Include="..\Objects\bytearrayobject.c">
      <Filter>Source Files</Filter>
    </ClCompile>
    <ClCompile Include="..\Objects\bytes_methods.c">
      <Filter>Source Files</Filter>
    </ClCompile>
    <ClCompile Include="..\Modules\_io\bytesio.c">
      <Filter>Source Files</Filter>
    </ClCompile>
    <ClCompile Include="..\Objects\bytesobject.c">
      <Filter>Source Files</Filter>
    </ClCompile>
    <ClCompile Include="..\Objects\call.c">
      <Filter>Source Files</Filter>
    </ClCompile>
    <ClCompile Include="..\Objects\capsule.c">
      <Filter>Source Files</Filter>
    </ClCompile>
    <ClCompile Include="..\Objects\cellobject.c">
      <Filter>Source Files</Filter>
    </ClCompile>
    <ClCompile Include="..\Python\ceval.c">
      <Filter>Source Files</Filter>
    </ClCompile>
    <ClCompile Include="..\Objects\classobject.c">
      <Filter>Source Files</Filter>
    </ClCompile>
    <ClCompile Include="..\Python\codecs.c">
      <Filter>Source Files</Filter>
    </ClCompile>
    <ClCompile Include="..\Objects\codeobject.c">
      <Filter>Source Files</Filter>
    </ClCompile>
    <ClCompile Include="..\Python\perf_trampoline.c">
      <Filter>Source Files</Filter>
    </ClCompile>
    <ClCompile Include="..\Python\compile.c">
      <Filter>Source Files</Filter>
    </ClCompile>
    <ClCompile Include="..\Objects\complexobject.c">
      <Filter>Source Files</Filter>
    </ClCompile>
    <ClCompile Include="..\PC\config_minimal.c">
      <Filter>Source Files</Filter>
    </ClCompile>
    <ClCompile Include="..\Python\context.c">
      <Filter>Source Files</Filter>
    </ClCompile>
    <ClCompile Include="..\Python\critical_section.c">
      <Filter>Source Files</Filter>
    </ClCompile>
    <ClCompile Include="..\Python\crossinterp.c">
      <Filter>Source Files</Filter>
    </ClCompile>
    <ClCompile Include="..\Objects\descrobject.c">
      <Filter>Source Files</Filter>
    </ClCompile>
    <ClCompile Include="..\Objects\dictobject.c">
      <Filter>Source Files</Filter>
    </ClCompile>
    <ClCompile Include="..\Python\dtoa.c">
      <Filter>Source Files</Filter>
    </ClCompile>
    <ClCompile Include="..\Python\dynamic_annotations.c">
      <Filter>Source Files</Filter>
    </ClCompile>
    <ClCompile Include="..\Python\dynload_win.c">
      <Filter>Source Files</Filter>
    </ClCompile>
    <ClCompile Include="..\Objects\enumobject.c">
      <Filter>Source Files</Filter>
    </ClCompile>
    <ClCompile Include="..\Python\errors.c">
      <Filter>Source Files</Filter>
    </ClCompile>
    <ClCompile Include="..\Objects\exceptions.c">
      <Filter>Source Files</Filter>
    </ClCompile>
    <ClCompile Include="..\Modules\faulthandler.c">
      <Filter>Source Files</Filter>
    </ClCompile>
    <ClCompile Include="..\Modules\_io\fileio.c">
      <Filter>Source Files</Filter>
    </ClCompile>
    <ClCompile Include="..\Objects\fileobject.c">
      <Filter>Source Files</Filter>
    </ClCompile>
    <ClCompile Include="..\Python\fileutils.c">
      <Filter>Source Files</Filter>
    </ClCompile>
    <ClCompile Include="..\Objects\floatobject.c">
      <Filter>Source Files</Filter>
    </ClCompile>
    <ClCompile Include="..\Python\flowgraph.c">
      <Filter>Source Files</Filter>
    </ClCompile>
    <ClCompile Include="..\Python\formatter_unicode.c">
      <Filter>Source Files</Filter>
    </ClCompile>
    <ClCompile Include="..\Python\frame.c">
      <Filter>Source Files</Filter>
    </ClCompile>
    <ClCompile Include="..\Objects\frameobject.c">
      <Filter>Source Files</Filter>
    </ClCompile>
    <ClCompile Include="..\Objects\funcobject.c">
      <Filter>Source Files</Filter>
    </ClCompile>
    <ClCompile Include="..\Python\future.c">
      <Filter>Source Files</Filter>
    </ClCompile>
    <ClCompile Include="..\Python\gc.c">
      <Filter>Source Files</Filter>
    </ClCompile>
    <ClCompile Include="..\Python\gc_free_threading.c">
      <Filter>Source Files</Filter>
    </ClCompile>
    <ClCompile Include="..\Python\gc_gil.c">
      <Filter>Source Files</Filter>
    </ClCompile>
    <ClCompile Include="..\Modules\gcmodule.c">
      <Filter>Source Files</Filter>
    </ClCompile>
    <ClCompile Include="..\Objects\genericaliasobject.c">
      <Filter>Source Files</Filter>
    </ClCompile>
    <ClCompile Include="..\Objects\genobject.c">
      <Filter>Source Files</Filter>
    </ClCompile>
    <ClCompile Include="..\Python\getargs.c">
      <Filter>Source Files</Filter>
    </ClCompile>
    <ClCompile Include="..\Modules\getbuildinfo.c">
      <Filter>Source Files</Filter>
    </ClCompile>
    <ClCompile Include="..\Python\getcompiler.c">
      <Filter>Source Files</Filter>
    </ClCompile>
    <ClCompile Include="..\Python\getcopyright.c">
      <Filter>Source Files</Filter>
    </ClCompile>
    <ClCompile Include="..\Python\getopt.c">
      <Filter>Source Files</Filter>
    </ClCompile>
    <ClCompile Include="..\Modules\getpath_noop.c">
      <Filter>Source Files</Filter>
    </ClCompile>
    <ClCompile Include="..\Python\getplatform.c">
      <Filter>Source Files</Filter>
    </ClCompile>
    <ClCompile Include="..\Python\getversion.c">
      <Filter>Source Files</Filter>
    </ClCompile>
    <ClCompile Include="..\Python\ceval_gil.c">
      <Filter>Source Files</Filter>
    </ClCompile>
    <ClCompile Include="..\Python\hamt.c">
      <Filter>Source Files</Filter>
    </ClCompile>
    <ClCompile Include="..\Python\hashtable.c">
      <Filter>Source Files</Filter>
    </ClCompile>
    <ClCompile Include="..\Python\import.c">
      <Filter>Source Files</Filter>
    </ClCompile>
    <ClCompile Include="..\Python\importdl.c">
      <Filter>Source Files</Filter>
    </ClCompile>
    <ClCompile Include="..\Python\initconfig.c">
      <Filter>Source Files</Filter>
    </ClCompile>
<<<<<<< HEAD
    <ClCompile Include="..\Python\instruction_sequence.c">
=======
    <ClCompile Include="..\Python\interpconfig.c">
>>>>>>> a214f55b
      <Filter>Source Files</Filter>
    </ClCompile>
    <ClCompile Include="..\Python\intrinsics.c">
      <Filter>Source Files</Filter>
    </ClCompile>
    <ClCompile Include="..\Python\instrumentation.c">
      <Filter>Source Files</Filter>
    </ClCompile>
    <ClCompile Include="..\Python\legacy_tracing.c">
      <Filter>Source Files</Filter>
    </ClCompile>
    <ClCompile Include="..\Python\lock.c">
      <Filter>Source Files</Filter>
    </ClCompile>
    <ClCompile Include="..\PC\invalid_parameter_handler.c">
      <Filter>Source Files</Filter>
    </ClCompile>
    <ClCompile Include="..\Modules\_io\iobase.c">
      <Filter>Source Files</Filter>
    </ClCompile>
    <ClCompile Include="..\Objects\iterobject.c">
      <Filter>Source Files</Filter>
    </ClCompile>
    <ClCompile Include="..\Python\jit.c">
      <Filter>Source Files</Filter>
    </ClCompile>
    <ClCompile Include="..\Objects\listobject.c">
      <Filter>Source Files</Filter>
    </ClCompile>
    <ClCompile Include="..\Objects\longobject.c">
      <Filter>Source Files</Filter>
    </ClCompile>
    <ClCompile Include="..\Python\marshal.c">
      <Filter>Source Files</Filter>
    </ClCompile>
    <ClCompile Include="..\Objects\memoryobject.c">
      <Filter>Source Files</Filter>
    </ClCompile>
    <ClCompile Include="..\Objects\methodobject.c">
      <Filter>Source Files</Filter>
    </ClCompile>
    <ClCompile Include="..\Python\modsupport.c">
      <Filter>Source Files</Filter>
    </ClCompile>
    <ClCompile Include="..\Objects\moduleobject.c">
      <Filter>Source Files</Filter>
    </ClCompile>
    <ClCompile Include="..\PC\msvcrtmodule.c">
      <Filter>Source Files</Filter>
    </ClCompile>
    <ClCompile Include="..\Parser\myreadline.c">
      <Filter>Source Files</Filter>
    </ClCompile>
    <ClCompile Include="..\Python\mysnprintf.c">
      <Filter>Source Files</Filter>
    </ClCompile>
    <ClCompile Include="..\Python\mystrtoul.c">
      <Filter>Source Files</Filter>
    </ClCompile>
    <ClCompile Include="..\Objects\namespaceobject.c">
      <Filter>Source Files</Filter>
    </ClCompile>
    <ClCompile Include="..\Objects\object.c">
      <Filter>Source Files</Filter>
    </ClCompile>
    <ClCompile Include="..\Python\object_stack.c">
      <Filter>Source Files</Filter>
    </ClCompile>
    <ClCompile Include="..\Objects\obmalloc.c">
      <Filter>Source Files</Filter>
    </ClCompile>
    <ClCompile Include="..\Objects\odictobject.c">
      <Filter>Source Files</Filter>
    </ClCompile>
    <ClCompile Include="..\Python\optimizer.c">
      <Filter>Source Files</Filter>
    </ClCompile>
    <ClCompile Include="..\Python\optimizer_analysis.c">
      <Filter>Source Files</Filter>
    </ClCompile>
    <ClCompile Include="..\Python\optimizer_symbols.c">
      <Filter>Python</Filter>
    </ClCompile>
    <ClCompile Include="..\Parser\parser.c">
      <Filter>Source Files</Filter>
    </ClCompile>
    <ClCompile Include="..\Python\parking_lot.c">
      <Filter>Source Files</Filter>
    </ClCompile>
    <ClCompile Include="..\Python\pathconfig.c">
      <Filter>Source Files</Filter>
    </ClCompile>
    <ClCompile Include="..\Parser\peg_api.c">
      <Filter>Source Files</Filter>
    </ClCompile>
    <ClCompile Include="..\Parser\pegen.c">
      <Filter>Source Files</Filter>
    </ClCompile>
    <ClCompile Include="..\Objects\picklebufobject.c">
      <Filter>Source Files</Filter>
    </ClCompile>
    <ClCompile Include="..\Modules\posixmodule.c">
      <Filter>Source Files</Filter>
    </ClCompile>
    <ClCompile Include="..\Python\preconfig.c">
      <Filter>Source Files</Filter>
    </ClCompile>
    <ClCompile Include="..\Python\pyarena.c">
      <Filter>Source Files</Filter>
    </ClCompile>
    <ClCompile Include="..\Python\pyctype.c">
      <Filter>Source Files</Filter>
    </ClCompile>
    <ClCompile Include="..\Python\pyfpe.c">
      <Filter>Source Files</Filter>
    </ClCompile>
    <ClCompile Include="..\Python\pyhash.c">
      <Filter>Source Files</Filter>
    </ClCompile>
    <ClCompile Include="..\Python\pylifecycle.c">
      <Filter>Source Files</Filter>
    </ClCompile>
    <ClCompile Include="..\Python\pymath.c">
      <Filter>Source Files</Filter>
    </ClCompile>
    <ClCompile Include="..\Python\pystate.c">
      <Filter>Source Files</Filter>
    </ClCompile>
    <ClCompile Include="..\Python\pystrcmp.c">
      <Filter>Source Files</Filter>
    </ClCompile>
    <ClCompile Include="..\Python\pystrhex.c">
      <Filter>Source Files</Filter>
    </ClCompile>
    <ClCompile Include="..\Python\pystrtod.c">
      <Filter>Source Files</Filter>
    </ClCompile>
    <ClCompile Include="..\Python\Python-ast.c">
      <Filter>Source Files</Filter>
    </ClCompile>
    <ClCompile Include="..\Python\pythonrun.c">
      <Filter>Source Files</Filter>
    </ClCompile>
    <ClCompile Include="..\Python\Python-tokenize.c">
      <Filter>Source Files</Filter>
    </ClCompile>
    <ClCompile Include="..\Python\pytime.c">
      <Filter>Source Files</Filter>
    </ClCompile>
    <ClCompile Include="..\Python\qsbr.c">
      <Filter>Source Files</Filter>
    </ClCompile>
    <ClCompile Include="..\Objects\rangeobject.c">
      <Filter>Source Files</Filter>
    </ClCompile>
    <ClCompile Include="..\Objects\setobject.c">
      <Filter>Source Files</Filter>
    </ClCompile>
    <ClCompile Include="..\Modules\signalmodule.c">
      <Filter>Source Files</Filter>
    </ClCompile>
    <ClCompile Include="..\Objects\sliceobject.c">
      <Filter>Source Files</Filter>
    </ClCompile>
    <ClCompile Include="..\Python\specialize.c">
      <Filter>Source Files</Filter>
    </ClCompile>
    <ClCompile Include="..\Parser\string_parser.c">
      <Filter>Source Files</Filter>
    </ClCompile>
    <ClCompile Include="..\Modules\_io\stringio.c">
      <Filter>Source Files</Filter>
    </ClCompile>
    <ClCompile Include="..\Python\structmember.c">
      <Filter>Source Files</Filter>
    </ClCompile>
    <ClCompile Include="..\Objects\structseq.c">
      <Filter>Source Files</Filter>
    </ClCompile>
    <ClCompile Include="..\Python\suggestions.c">
      <Filter>Source Files</Filter>
    </ClCompile>
    <ClCompile Include="..\Python\symtable.c">
      <Filter>Source Files</Filter>
    </ClCompile>
    <ClCompile Include="..\Python\sysmodule.c">
      <Filter>Source Files</Filter>
    </ClCompile>
    <ClCompile Include="..\Modules\_io\textio.c">
      <Filter>Source Files</Filter>
    </ClCompile>
    <ClCompile Include="..\Python\thread.c">
      <Filter>Source Files</Filter>
    </ClCompile>
    <ClCompile Include="..\Modules\timemodule.c">
      <Filter>Source Files</Filter>
    </ClCompile>
    <ClCompile Include="..\Parser\token.c">
      <Filter>Source Files</Filter>
    </ClCompile>
    <ClCompile Include="..\Parser\lexer\lexer.c">
      <Filter>Source Files</Filter>
    </ClCompile>
    <ClCompile Include="..\Parser\lexer\buffer.c">
      <Filter>Source Files</Filter>
    </ClCompile>
    <ClCompile Include="..\Parser\lexer\state.c">
      <Filter>Source Files</Filter>
    </ClCompile>
    <ClCompile Include="..\Parser\tokenizer\string_tokenizer.c">
      <Filter>Source Files</Filter>
    </ClCompile>
    <ClCompile Include="..\Parser\tokenizer\utf8_tokenizer.c">
      <Filter>Source Files</Filter>
    </ClCompile>
    <ClCompile Include="..\Parser\tokenizer\file_tokenizer.c">
      <Filter>Source Files</Filter>
    </ClCompile>
    <ClCompile Include="..\Parser\tokenizer\readline_tokenizer.c">
      <Filter>Source Files</Filter>
    </ClCompile>
    <ClCompile Include="..\Parser\tokenizer\helpers.c">
      <Filter>Source Files</Filter>
    </ClCompile>
    <ClCompile Include="..\Python\traceback.c">
      <Filter>Source Files</Filter>
    </ClCompile>
    <ClCompile Include="..\Python\tracemalloc.c">
      <Filter>Source Files</Filter>
    </ClCompile>
    <ClCompile Include="..\Objects\tupleobject.c">
      <Filter>Source Files</Filter>
    </ClCompile>
    <ClCompile Include="..\Objects\typeobject.c">
      <Filter>Source Files</Filter>
    </ClCompile>
    <ClCompile Include="..\Objects\unicodectype.c">
      <Filter>Source Files</Filter>
    </ClCompile>
    <ClCompile Include="..\Objects\unicodeobject.c">
      <Filter>Source Files</Filter>
    </ClCompile>
    <ClCompile Include="..\Objects\unionobject.c">
      <Filter>Source Files</Filter>
    </ClCompile>
    <ClCompile Include="..\Objects\weakrefobject.c">
      <Filter>Source Files</Filter>
    </ClCompile>
    <ClCompile Include="..\Modules\_io\winconsoleio.c">
      <Filter>Source Files</Filter>
    </ClCompile>
    <ClCompile Include="..\PC\winreg.c">
      <Filter>Source Files</Filter>
    </ClCompile>
  </ItemGroup>
  <ItemGroup>
    <None Include="..\Modules\getpath.py">
      <Filter>Python Files</Filter>
    </None>
  </ItemGroup>
  <ItemGroup>
    <!-- BEGIN frozen modules -->
    <None Include="..\Lib\importlib\_bootstrap.py">
      <Filter>Python Files</Filter>
    </None>
    <None Include="..\Lib\importlib\_bootstrap_external.py">
      <Filter>Python Files</Filter>
    </None>
    <None Include="..\Lib\zipimport.py">
      <Filter>Python Files</Filter>
    </None>
    <None Include="..\Lib\abc.py">
      <Filter>Python Files</Filter>
    </None>
    <None Include="..\Lib\codecs.py">
      <Filter>Python Files</Filter>
    </None>
    <None Include="..\Lib\io.py">
      <Filter>Python Files</Filter>
    </None>
    <None Include="..\Lib\_collections_abc.py">
      <Filter>Python Files</Filter>
    </None>
    <None Include="..\Lib\_sitebuiltins.py">
      <Filter>Python Files</Filter>
    </None>
    <None Include="..\Lib\genericpath.py">
      <Filter>Python Files</Filter>
    </None>
    <None Include="..\Lib\ntpath.py">
      <Filter>Python Files</Filter>
    </None>
    <None Include="..\Lib\posixpath.py">
      <Filter>Python Files</Filter>
    </None>
    <None Include="..\Lib\os.py">
      <Filter>Python Files</Filter>
    </None>
    <None Include="..\Lib\site.py">
      <Filter>Python Files</Filter>
    </None>
    <None Include="..\Lib\stat.py">
      <Filter>Python Files</Filter>
    </None>
    <None Include="..\Lib\importlib\util.py">
      <Filter>Python Files</Filter>
    </None>
    <None Include="..\Lib\importlib\machinery.py">
      <Filter>Python Files</Filter>
    </None>
    <None Include="..\Lib\runpy.py">
      <Filter>Python Files</Filter>
    </None>
    <None Include="..\Lib\__hello__.py">
      <Filter>Python Files</Filter>
    </None>
    <None Include="..\Lib\__phello__\__init__.py">
      <Filter>Python Files</Filter>
    </None>
    <None Include="..\Lib\__phello__\ham\__init__.py">
      <Filter>Python Files</Filter>
    </None>
    <None Include="..\Lib\__phello__\ham\eggs.py">
      <Filter>Python Files</Filter>
    </None>
    <None Include="..\Lib\__phello__\spam.py">
      <Filter>Python Files</Filter>
    </None>
    <None Include="..\Tools\freeze\flag.py">
      <Filter>Python Files</Filter>
    </None>
    <!-- END frozen modules -->
  </ItemGroup>
</Project><|MERGE_RESOLUTION|>--- conflicted
+++ resolved
@@ -229,11 +229,8 @@
     <ClCompile Include="..\Python\initconfig.c">
       <Filter>Source Files</Filter>
     </ClCompile>
-<<<<<<< HEAD
     <ClCompile Include="..\Python\instruction_sequence.c">
-=======
     <ClCompile Include="..\Python\interpconfig.c">
->>>>>>> a214f55b
       <Filter>Source Files</Filter>
     </ClCompile>
     <ClCompile Include="..\Python\intrinsics.c">
