--- conflicted
+++ resolved
@@ -964,13 +964,10 @@
     { "preinit_isolated2", test_preinit_isolated2 },
     { "init_read_set", test_init_read_set },
     { "run_main", test_run_main },
-<<<<<<< HEAD
     { "open_code_hook", test_open_code_hook },
     { "audit", test_audit },
     { "audit_subinterpreter", test_audit_subinterpreter },
-=======
     { "run_main_config", test_run_main_config },
->>>>>>> 133fc89c
     { NULL, NULL }
 };
 
