#ifndef Py_BUILD_CORE_MODULE
#  define Py_BUILD_CORE_MODULE
#endif

/* Always enable assertion (even in release mode) */
#undef NDEBUG

#include <Python.h>
#include "pycore_initconfig.h"    // _PyConfig_InitCompatConfig()
#include "pycore_runtime.h"       // _PyRuntime
#include "pycore_lock.h"          // PyEvent
#include "pycore_pythread.h"      // PyThread_start_joinable_thread()
#include "pycore_import.h"        // _PyImport_FrozenBootstrap
#include <inttypes.h>
#include <stdio.h>
#include <stdlib.h>               // putenv()
#include <wchar.h>

// These functions were removed from Python 3.13 API but are still exported
// for the stable ABI. We want to test them in this program.
extern void PySys_AddWarnOption(const wchar_t *s);
extern void PySys_AddXOption(const wchar_t *s);
extern void Py_SetPath(const wchar_t *path);


int main_argc;
char **main_argv;

/*********************************************************
 * Embedded interpreter tests that need a custom exe
 *
 * Executed via Lib/test/test_embed.py
 *********************************************************/

// Use to display the usage
#define PROGRAM "test_embed"

/* Use path starting with "./" avoids a search along the PATH */
#define PROGRAM_NAME L"./_testembed"
#define PROGRAM_NAME_UTF8 "./_testembed"

#define INIT_LOOPS 4

// Ignore Py_DEPRECATED() compiler warnings: deprecated functions are
// tested on purpose here.
_Py_COMP_DIAG_PUSH
_Py_COMP_DIAG_IGNORE_DEPR_DECLS


static void error(const char *msg)
{
    fprintf(stderr, "ERROR: %s\n", msg);
    fflush(stderr);
}


static void config_set_string(PyConfig *config, wchar_t **config_str, const wchar_t *str)
{
    PyStatus status = PyConfig_SetString(config, config_str, str);
    if (PyStatus_Exception(status)) {
        PyConfig_Clear(config);
        Py_ExitStatusException(status);
    }
}


static void config_set_program_name(PyConfig *config)
{
    const wchar_t *program_name = PROGRAM_NAME;
    config_set_string(config, &config->program_name, program_name);
}


static void init_from_config_clear(PyConfig *config)
{
    PyStatus status = Py_InitializeFromConfig(config);
    PyConfig_Clear(config);
    if (PyStatus_Exception(status)) {
        Py_ExitStatusException(status);
    }
}


static void _testembed_initialize(void)
{
    PyConfig config;
    _PyConfig_InitCompatConfig(&config);
    config_set_program_name(&config);
    init_from_config_clear(&config);
}


static int test_import_in_subinterpreters(void)
{
    _testembed_initialize();
    PyThreadState_Swap(Py_NewInterpreter());
    return PyRun_SimpleString("import readline"); // gh-124160
}


/*****************************************************
 * Test repeated initialisation and subinterpreters
 *****************************************************/

static void print_subinterp(void)
{
    /* Output information about the interpreter in the format
       expected in Lib/test/test_capi.py (test_subinterps). */
    PyThreadState *ts = PyThreadState_Get();
    PyInterpreterState *interp = ts->interp;
    int64_t id = PyInterpreterState_GetID(interp);
    printf("interp %" PRId64 " <0x%" PRIXPTR ">, thread state <0x%" PRIXPTR ">: ",
            id, (uintptr_t)interp, (uintptr_t)ts);
    fflush(stdout);
    PyRun_SimpleString(
        "import sys;"
        "print('id(modules) =', id(sys.modules));"
        "sys.stdout.flush()"
    );
}

static int test_repeated_init_and_subinterpreters(void)
{
    PyThreadState *mainstate, *substate;
    PyGILState_STATE gilstate;

    for (int i=1; i <= INIT_LOOPS; i++) {
        printf("--- Pass %d ---\n", i);
        _testembed_initialize();
        mainstate = PyThreadState_Get();

        PyEval_ReleaseThread(mainstate);

        gilstate = PyGILState_Ensure();
        print_subinterp();
        PyThreadState_Swap(NULL);

        for (int j=0; j<3; j++) {
            substate = Py_NewInterpreter();
            print_subinterp();
            Py_EndInterpreter(substate);
        }

        PyThreadState_Swap(mainstate);
        print_subinterp();
        PyGILState_Release(gilstate);

        PyEval_RestoreThread(mainstate);
        Py_Finalize();
    }
    return 0;
}

#define EMBEDDED_EXT_NAME "embedded_ext"

static PyModuleDef embedded_ext = {
    PyModuleDef_HEAD_INIT,
    .m_name = EMBEDDED_EXT_NAME,
    .m_size = 0,
};

static PyObject*
PyInit_embedded_ext(void)
{
    return PyModule_Create(&embedded_ext);
}

/****************************************************************************
 * Call Py_Initialize()/Py_Finalize() multiple times and execute Python code
 ***************************************************************************/

// Used by bpo-46417 to test that structseq types used by the sys module are
// cleared properly and initialized again properly when Python is finalized
// multiple times.
static int test_repeated_init_exec(void)
{
    if (main_argc < 3) {
        fprintf(stderr,
                "usage: %s test_repeated_init_exec CODE ...\n", PROGRAM);
        exit(1);
    }
    const char *code = main_argv[2];
    int loops = main_argc > 3
        ? main_argc - 2
        : INIT_LOOPS;

    for (int i=0; i < loops; i++) {
        fprintf(stderr, "--- Loop #%d ---\n", i+1);
        fflush(stderr);

        if (main_argc > 3) {
            code = main_argv[i+2];
        }

        _testembed_initialize();
        int err = PyRun_SimpleString(code);
        Py_Finalize();
        if (err) {
            return 1;
        }
    }
    return 0;
}

/****************************************************************************
 * Test the Py_Initialize(Ex) convenience/compatibility wrappers
 ***************************************************************************/
// This is here to help ensure there are no wrapper resource leaks (gh-96853)
static int test_repeated_simple_init(void)
{
    for (int i=1; i <= INIT_LOOPS; i++) {
        fprintf(stderr, "--- Loop #%d ---\n", i);
        fflush(stderr);

        _testembed_initialize();
        Py_Finalize();
        printf("Finalized\n"); // Give test_embed some output to check
    }
    return 0;
}


/*****************************************************
 * Test forcing a particular IO encoding
 *****************************************************/

static void check_stdio_details(const wchar_t *encoding, const wchar_t *errors)
{
    /* Output info for the test case to check */
    if (encoding) {
        printf("Expected encoding: %ls\n", encoding);
    } else {
        printf("Expected encoding: default\n");
    }
    if (errors) {
        printf("Expected errors: %ls\n", errors);
    } else {
        printf("Expected errors: default\n");
    }
    fflush(stdout);

    PyConfig config;
    _PyConfig_InitCompatConfig(&config);
    /* Force the given IO encoding */
    if (encoding) {
        config_set_string(&config, &config.stdio_encoding, encoding);
    }
    if (errors) {
        config_set_string(&config, &config.stdio_errors, errors);
    }
#ifdef MS_WINDOWS
    // gh-106659: On Windows, don't use _io._WindowsConsoleIO which always
    // announce UTF-8 for sys.stdin.encoding.
    config.legacy_windows_stdio = 1;
#endif
    config_set_program_name(&config);
    init_from_config_clear(&config);


    PyRun_SimpleString(
        "import sys;"
        "print('stdin: {0.encoding}:{0.errors}'.format(sys.stdin));"
        "print('stdout: {0.encoding}:{0.errors}'.format(sys.stdout));"
        "print('stderr: {0.encoding}:{0.errors}'.format(sys.stderr));"
        "sys.stdout.flush()"
    );
    Py_Finalize();
}

static int test_forced_io_encoding(void)
{
    /* Check various combinations */
    printf("--- Use defaults ---\n");
    check_stdio_details(NULL, NULL);
    printf("--- Set errors only ---\n");
    check_stdio_details(NULL, L"ignore");
    printf("--- Set encoding only ---\n");
    check_stdio_details(L"iso8859-1", NULL);
    printf("--- Set encoding and errors ---\n");
    check_stdio_details(L"iso8859-1", L"replace");
    return 0;
}

/*********************************************************
 * Test parts of the C-API that work before initialization
 *********************************************************/

/* The pre-initialization tests tend to break by segfaulting, so explicitly
 * flushed progress messages make the broken API easier to find when they fail.
 */
#define _Py_EMBED_PREINIT_CHECK(msg) \
    do {printf(msg); fflush(stdout);} while (0);

static int test_pre_initialization_api(void)
{
    /* the test doesn't support custom memory allocators */
    putenv("PYTHONMALLOC=");

    _Py_EMBED_PREINIT_CHECK("Initializing interpreter\n");
    _testembed_initialize();

    _Py_EMBED_PREINIT_CHECK("Checking Py_IsInitialized post-initialization\n");
    if (!Py_IsInitialized()) {
        fprintf(stderr, "Fatal error: not initialized after initialization!\n");
        return 1;
    }

    _Py_EMBED_PREINIT_CHECK("Check sys module contents\n");
    PyRun_SimpleString(
        "import sys; "
        "print('sys.executable:', sys.executable); "
        "sys.stdout.flush(); "
    );
    _Py_EMBED_PREINIT_CHECK("Finalizing interpreter\n");
    Py_Finalize();

    _Py_EMBED_PREINIT_CHECK("Checking !Py_IsInitialized post-finalization\n");
    if (Py_IsInitialized()) {
        fprintf(stderr, "Fatal error: still initialized after finalization!\n");
        return 1;
    }
    return 0;
}


/* bpo-33042: Ensure embedding apps can predefine sys module options */
static int test_pre_initialization_sys_options(void)
{
    /* We allocate a couple of the options dynamically, and then delete
     * them before calling Py_Initialize. This ensures the interpreter isn't
     * relying on the caller to keep the passed in strings alive.
     */
    const wchar_t *static_warnoption = L"once";
    const wchar_t *static_xoption = L"also_not_an_option=2";
    size_t warnoption_len = wcslen(static_warnoption);
    size_t xoption_len = wcslen(static_xoption);
    wchar_t *dynamic_once_warnoption = \
             (wchar_t *) calloc(warnoption_len+1, sizeof(wchar_t));
    wchar_t *dynamic_xoption = \
             (wchar_t *) calloc(xoption_len+1, sizeof(wchar_t));
    wcsncpy(dynamic_once_warnoption, static_warnoption, warnoption_len+1);
    wcsncpy(dynamic_xoption, static_xoption, xoption_len+1);

    _Py_EMBED_PREINIT_CHECK("Checking PySys_AddWarnOption\n");
    PySys_AddWarnOption(L"default");
    _Py_EMBED_PREINIT_CHECK("Checking PySys_ResetWarnOptions\n");
    PySys_ResetWarnOptions();
    _Py_EMBED_PREINIT_CHECK("Checking PySys_AddWarnOption linked list\n");
    PySys_AddWarnOption(dynamic_once_warnoption);
    PySys_AddWarnOption(L"module");
    PySys_AddWarnOption(L"default");
    _Py_EMBED_PREINIT_CHECK("Checking PySys_AddXOption\n");
    PySys_AddXOption(L"not_an_option=1");
    PySys_AddXOption(dynamic_xoption);

    /* Delete the dynamic options early */
    free(dynamic_once_warnoption);
    dynamic_once_warnoption = NULL;
    free(dynamic_xoption);
    dynamic_xoption = NULL;

    _Py_EMBED_PREINIT_CHECK("Initializing interpreter\n");
    _testembed_initialize();
    _Py_EMBED_PREINIT_CHECK("Check sys module contents\n");
    PyRun_SimpleString(
        "import sys; "
        "print('sys.warnoptions:', sys.warnoptions); "
        "print('sys._xoptions:', sys._xoptions); "
        "warnings = sys.modules['warnings']; "
        "latest_filters = [f[0] for f in warnings.filters[:3]]; "
        "print('warnings.filters[:3]:', latest_filters); "
        "sys.stdout.flush(); "
    );
    _Py_EMBED_PREINIT_CHECK("Finalizing interpreter\n");
    Py_Finalize();

    return 0;
}


/* bpo-20891: Avoid race condition when initialising the GIL */
static void bpo20891_thread(void *lockp)
{
    PyThread_type_lock lock = *((PyThread_type_lock*)lockp);

    PyGILState_STATE state = PyGILState_Ensure();
    if (!PyGILState_Check()) {
        error("PyGILState_Check failed!");
        abort();
    }

    PyGILState_Release(state);

    PyThread_release_lock(lock);
}

static int test_bpo20891(void)
{
    /* the test doesn't support custom memory allocators */
    putenv("PYTHONMALLOC=");

    /* bpo-20891: Calling PyGILState_Ensure in a non-Python thread must not
       crash. */
    PyThread_type_lock lock = PyThread_allocate_lock();
    if (!lock) {
        error("PyThread_allocate_lock failed!");
        return 1;
    }

    _testembed_initialize();

    unsigned long thrd = PyThread_start_new_thread(bpo20891_thread, &lock);
    if (thrd == PYTHREAD_INVALID_THREAD_ID) {
        error("PyThread_start_new_thread failed!");
        return 1;
    }
    PyThread_acquire_lock(lock, WAIT_LOCK);

    Py_BEGIN_ALLOW_THREADS
    /* wait until the thread exit */
    PyThread_acquire_lock(lock, WAIT_LOCK);
    Py_END_ALLOW_THREADS

    PyThread_free_lock(lock);

    Py_Finalize();

    return 0;
}

static int test_initialize_twice(void)
{
    _testembed_initialize();

    /* bpo-33932: Calling Py_Initialize() twice should do nothing
     * (and not crash!). */
    Py_Initialize();

    Py_Finalize();

    return 0;
}

static int test_initialize_pymain(void)
{
    wchar_t *argv[] = {L"PYTHON", L"-c",
                       (L"import sys; "
                        L"print(f'Py_Main() after Py_Initialize: "
                        L"sys.argv={sys.argv}')"),
                       L"arg2"};
    _testembed_initialize();

    /* bpo-34008: Calling Py_Main() after Py_Initialize() must not crash */
    Py_Main(Py_ARRAY_LENGTH(argv), argv);

    Py_Finalize();

    return 0;
}


static void
dump_config(void)
{
    (void) PyRun_SimpleStringFlags(
        "import _testinternalcapi, json; "
        "print(json.dumps(_testinternalcapi.get_configs()))",
        0);
}


static int test_init_initialize_config(void)
{
    _testembed_initialize();
    dump_config();
    Py_Finalize();
    return 0;
}


static void config_set_argv(PyConfig *config, Py_ssize_t argc, wchar_t * const *argv)
{
    PyStatus status = PyConfig_SetArgv(config, argc, argv);
    if (PyStatus_Exception(status)) {
        PyConfig_Clear(config);
        Py_ExitStatusException(status);
    }
}


static void
config_set_wide_string_list(PyConfig *config, PyWideStringList *list,
                            Py_ssize_t length, wchar_t **items)
{
    PyStatus status = PyConfig_SetWideStringList(config, list, length, items);
    if (PyStatus_Exception(status)) {
        PyConfig_Clear(config);
        Py_ExitStatusException(status);
    }
}


static int check_init_compat_config(int preinit)
{
    PyStatus status;

    if (preinit) {
        PyPreConfig preconfig;
        _PyPreConfig_InitCompatConfig(&preconfig);

        status = Py_PreInitialize(&preconfig);
        if (PyStatus_Exception(status)) {
            Py_ExitStatusException(status);
        }
    }

    PyConfig config;
    _PyConfig_InitCompatConfig(&config);

    config_set_program_name(&config);
    init_from_config_clear(&config);

    dump_config();
    Py_Finalize();
    return 0;
}


static int test_preinit_compat_config(void)
{
    return check_init_compat_config(1);
}


static int test_init_compat_config(void)
{
    return check_init_compat_config(0);
}


static int test_init_global_config(void)
{
    /* FIXME: test Py_IgnoreEnvironmentFlag */

    putenv("PYTHONUTF8=0");
    Py_UTF8Mode = 1;

    /* Py_IsolatedFlag is not tested */
    Py_NoSiteFlag = 1;
    Py_BytesWarningFlag = 1;

    putenv("PYTHONINSPECT=");
    Py_InspectFlag = 1;

    putenv("PYTHONOPTIMIZE=0");
    Py_InteractiveFlag = 1;

    putenv("PYTHONDEBUG=0");
    Py_OptimizeFlag = 2;

    /* Py_DebugFlag is not tested */

    putenv("PYTHONDONTWRITEBYTECODE=");
    Py_DontWriteBytecodeFlag = 1;

    putenv("PYTHONVERBOSE=0");
    Py_VerboseFlag = 1;

    Py_QuietFlag = 1;
    Py_NoUserSiteDirectory = 1;

    putenv("PYTHONUNBUFFERED=");
    Py_UnbufferedStdioFlag = 1;

    Py_FrozenFlag = 1;

    /* FIXME: test Py_LegacyWindowsFSEncodingFlag */
    /* FIXME: test Py_LegacyWindowsStdioFlag */

    _testembed_initialize();
    dump_config();
    Py_Finalize();
    return 0;
}


static int test_init_from_config(void)
{
    PyPreConfig preconfig;
    _PyPreConfig_InitCompatConfig(&preconfig);

    putenv("PYTHONMALLOC=malloc_debug");
#ifndef Py_GIL_DISABLED
    preconfig.allocator = PYMEM_ALLOCATOR_MALLOC;
#else
    preconfig.allocator = PYMEM_ALLOCATOR_MIMALLOC;
#endif

    putenv("PYTHONUTF8=0");
    Py_UTF8Mode = 0;
    preconfig.utf8_mode = 1;

    PyStatus status = Py_PreInitialize(&preconfig);
    if (PyStatus_Exception(status)) {
        Py_ExitStatusException(status);
    }

    PyConfig config;
    _PyConfig_InitCompatConfig(&config);

    config.install_signal_handlers = 0;

    /* FIXME: test use_environment */

    putenv("PYTHONHASHSEED=42");
    config.use_hash_seed = 1;
    config.hash_seed = 123;

    /* dev_mode=1 is tested in test_init_dev_mode() */

    putenv("PYTHONFAULTHANDLER=");
    config.faulthandler = 1;

    putenv("PYTHONTRACEMALLOC=0");
    config.tracemalloc = 2;

    putenv("PYTHONPROFILEIMPORTTIME=1");
    config.import_time = 2;

    putenv("PYTHONNODEBUGRANGES=0");
    config.code_debug_ranges = 0;

    config.show_ref_count = 1;
    /* FIXME: test dump_refs: bpo-34223 */

    putenv("PYTHONMALLOCSTATS=0");
    config.malloc_stats = 1;

    putenv("PYTHONPYCACHEPREFIX=env_pycache_prefix");
    config_set_string(&config, &config.pycache_prefix, L"conf_pycache_prefix");

    config_set_string(&config, &config.program_name, L"./conf_program_name");

    wchar_t* argv[] = {
        L"python3",
        L"-W",
        L"cmdline_warnoption",
        L"-X",
        L"cmdline_xoption",
        L"-c",
        L"pass",
        L"arg2",
    };
    config_set_argv(&config, Py_ARRAY_LENGTH(argv), argv);
    config.parse_argv = 1;

    wchar_t* xoptions[3] = {
        L"config_xoption1=3",
        L"config_xoption2=",
        L"config_xoption3",
    };
    config_set_wide_string_list(&config, &config.xoptions,
                                Py_ARRAY_LENGTH(xoptions), xoptions);

    wchar_t* warnoptions[1] = {
        L"config_warnoption",
    };
    config_set_wide_string_list(&config, &config.warnoptions,
                                Py_ARRAY_LENGTH(warnoptions), warnoptions);

    /* FIXME: test pythonpath_env */
    /* FIXME: test home */
    /* FIXME: test path config: module_search_path .. dll_path */

    putenv("PYTHONPLATLIBDIR=env_platlibdir");
    config_set_string(&config, &config.platlibdir, L"my_platlibdir");

    putenv("PYTHONVERBOSE=0");
    Py_VerboseFlag = 0;
    config.verbose = 1;

    Py_NoSiteFlag = 0;
    config.site_import = 0;

    Py_BytesWarningFlag = 0;
    config.bytes_warning = 1;

    putenv("PYTHONINSPECT=");
    Py_InspectFlag = 0;
    config.inspect = 1;

    Py_InteractiveFlag = 0;
    config.interactive = 1;

    putenv("PYTHONOPTIMIZE=0");
    Py_OptimizeFlag = 1;
    config.optimization_level = 2;

    /* FIXME: test parser_debug */

    putenv("PYTHONDONTWRITEBYTECODE=");
    Py_DontWriteBytecodeFlag = 0;
    config.write_bytecode = 0;

    Py_QuietFlag = 0;
    config.quiet = 1;

    config.configure_c_stdio = 1;

    putenv("PYTHONUNBUFFERED=");
    Py_UnbufferedStdioFlag = 0;
    config.buffered_stdio = 0;

    putenv("PYTHONIOENCODING=cp424");
    config_set_string(&config, &config.stdio_encoding, L"iso8859-1");
    config_set_string(&config, &config.stdio_errors, L"replace");

    putenv("PYTHONNOUSERSITE=");
    Py_NoUserSiteDirectory = 0;
    config.user_site_directory = 0;

    config_set_string(&config, &config.check_hash_pycs_mode, L"always");

    Py_FrozenFlag = 0;
    config.pathconfig_warnings = 0;

    config.safe_path = 1;
#ifdef Py_STATS
    putenv("PYTHONSTATS=");
    config._pystats = 1;
#endif

    putenv("PYTHONINTMAXSTRDIGITS=6666");
    config.int_max_str_digits = 31337;
    config.cpu_count = 4321;

    init_from_config_clear(&config);

    dump_config();
    Py_Finalize();
    return 0;
}


static int check_init_parse_argv(int parse_argv)
{
    PyConfig config;
    PyConfig_InitPythonConfig(&config);

    config.parse_argv = parse_argv;

    wchar_t* argv[] = {
        L"./argv0",
        L"-E",
        L"-c",
        L"pass",
        L"arg1",
        L"-v",
        L"arg3",
    };
    config_set_argv(&config, Py_ARRAY_LENGTH(argv), argv);
    init_from_config_clear(&config);

    dump_config();
    Py_Finalize();
    return 0;
}


static int test_init_parse_argv(void)
{
    return check_init_parse_argv(1);
}


static int test_init_dont_parse_argv(void)
{
    return check_init_parse_argv(0);
}


static void set_most_env_vars(void)
{
    putenv("PYTHONHASHSEED=42");
#ifndef Py_GIL_DISABLED
    putenv("PYTHONMALLOC=malloc");
#else
    putenv("PYTHONMALLOC=mimalloc");
#endif
    putenv("PYTHONTRACEMALLOC=2");
    putenv("PYTHONPROFILEIMPORTTIME=1");
    putenv("PYTHONNODEBUGRANGES=1");
    putenv("PYTHONMALLOCSTATS=1");
    putenv("PYTHONUTF8=1");
    putenv("PYTHONVERBOSE=1");
    putenv("PYTHONINSPECT=1");
    putenv("PYTHONOPTIMIZE=2");
    putenv("PYTHONDONTWRITEBYTECODE=1");
    putenv("PYTHONUNBUFFERED=1");
    putenv("PYTHONPYCACHEPREFIX=env_pycache_prefix");
    putenv("PYTHONNOUSERSITE=1");
    putenv("PYTHONFAULTHANDLER=1");
    putenv("PYTHONIOENCODING=iso8859-1:replace");
    putenv("PYTHONPLATLIBDIR=env_platlibdir");
    putenv("PYTHONSAFEPATH=1");
    putenv("PYTHONINTMAXSTRDIGITS=4567");
#ifdef Py_STATS
    putenv("PYTHONSTATS=1");
#endif
    putenv("PYTHONPERFSUPPORT=1");
}


static void set_all_env_vars(void)
{
    set_most_env_vars();

    putenv("PYTHONWARNINGS=EnvVar");
    putenv("PYTHONPATH=/my/path");
}


static int test_init_compat_env(void)
{
    /* Test initialization from environment variables */
    Py_IgnoreEnvironmentFlag = 0;
    set_all_env_vars();
    _testembed_initialize();
    dump_config();
    Py_Finalize();
    return 0;
}


static int test_init_python_env(void)
{
    set_all_env_vars();

    PyConfig config;
    PyConfig_InitPythonConfig(&config);

    config_set_program_name(&config);
    init_from_config_clear(&config);

    dump_config();
    Py_Finalize();
    return 0;
}


static void set_all_env_vars_dev_mode(void)
{
    putenv("PYTHONMALLOC=");
    putenv("PYTHONFAULTHANDLER=");
    putenv("PYTHONDEVMODE=1");
}


static int test_init_env_dev_mode(void)
{
    /* Test initialization from environment variables */
    Py_IgnoreEnvironmentFlag = 0;
    set_all_env_vars_dev_mode();
    _testembed_initialize();
    dump_config();
    Py_Finalize();
    return 0;
}


static int test_init_env_dev_mode_alloc(void)
{
    /* Test initialization from environment variables */
    Py_IgnoreEnvironmentFlag = 0;
    set_all_env_vars_dev_mode();
#ifndef Py_GIL_DISABLED
    putenv("PYTHONMALLOC=malloc");
#else
    putenv("PYTHONMALLOC=mimalloc");
#endif
    _testembed_initialize();
    dump_config();
    Py_Finalize();
    return 0;
}


static int test_init_isolated_flag(void)
{
    /* Test PyConfig.isolated=1 */
    PyConfig config;
    PyConfig_InitPythonConfig(&config);

    Py_IsolatedFlag = 0;
    config.isolated = 1;
    // These options are set to 1 by isolated=1
    config.safe_path = 0;
    config.use_environment = 1;
    config.user_site_directory = 1;

    config_set_program_name(&config);
    set_all_env_vars();
    init_from_config_clear(&config);

    dump_config();
    Py_Finalize();
    return 0;
}


/* PyPreConfig.isolated=1, PyConfig.isolated=0 */
static int test_preinit_isolated1(void)
{
    PyPreConfig preconfig;
    _PyPreConfig_InitCompatConfig(&preconfig);

    preconfig.isolated = 1;

    PyStatus status = Py_PreInitialize(&preconfig);
    if (PyStatus_Exception(status)) {
        Py_ExitStatusException(status);
    }

    PyConfig config;
    _PyConfig_InitCompatConfig(&config);

    config_set_program_name(&config);
    set_all_env_vars();
    init_from_config_clear(&config);

    dump_config();
    Py_Finalize();
    return 0;
}


/* PyPreConfig.isolated=0, PyConfig.isolated=1 */
static int test_preinit_isolated2(void)
{
    PyPreConfig preconfig;
    _PyPreConfig_InitCompatConfig(&preconfig);

    preconfig.isolated = 0;

    PyStatus status = Py_PreInitialize(&preconfig);
    if (PyStatus_Exception(status)) {
        Py_ExitStatusException(status);
    }

    /* Test PyConfig.isolated=1 */
    PyConfig config;
    _PyConfig_InitCompatConfig(&config);

    Py_IsolatedFlag = 0;
    config.isolated = 1;

    config_set_program_name(&config);
    set_all_env_vars();
    init_from_config_clear(&config);

    dump_config();
    Py_Finalize();
    return 0;
}


static int test_preinit_dont_parse_argv(void)
{
    PyPreConfig preconfig;
    PyPreConfig_InitIsolatedConfig(&preconfig);

    preconfig.isolated = 0;

    /* -X dev must be ignored by isolated preconfiguration */
    wchar_t *argv[] = {L"python3",
                       L"-E",
                       L"-I",
                       L"-P",
                       L"-X", L"dev",
                       L"-X", L"utf8",
                       L"script.py"};
    PyStatus status = Py_PreInitializeFromArgs(&preconfig,
                                               Py_ARRAY_LENGTH(argv), argv);
    if (PyStatus_Exception(status)) {
        Py_ExitStatusException(status);
    }

    PyConfig config;
    PyConfig_InitIsolatedConfig(&config);

    config.isolated = 0;

    /* Pre-initialize implicitly using argv: make sure that -X dev
       is used to configure the allocation in preinitialization */
    config_set_argv(&config, Py_ARRAY_LENGTH(argv), argv);
    config_set_program_name(&config);
    init_from_config_clear(&config);

    dump_config();
    Py_Finalize();
    return 0;
}


static int test_preinit_parse_argv(void)
{
    PyConfig config;
    PyConfig_InitPythonConfig(&config);

    /* Pre-initialize implicitly using argv: make sure that -X dev
       is used to configure the allocation in preinitialization */
    wchar_t *argv[] = {L"python3", L"-X", L"dev", L"-P", L"script.py"};
    config_set_argv(&config, Py_ARRAY_LENGTH(argv), argv);
    config_set_program_name(&config);
    init_from_config_clear(&config);

    dump_config();
    Py_Finalize();
    return 0;
}




static void set_all_global_config_variables(void)
{
    Py_IsolatedFlag = 0;
    Py_IgnoreEnvironmentFlag = 0;
    Py_BytesWarningFlag = 2;
    Py_InspectFlag = 1;
    Py_InteractiveFlag = 1;
    Py_OptimizeFlag = 1;
    Py_DebugFlag = 1;
    Py_VerboseFlag = 1;
    Py_QuietFlag = 1;
    Py_FrozenFlag = 0;
    Py_UnbufferedStdioFlag = 1;
    Py_NoSiteFlag = 1;
    Py_DontWriteBytecodeFlag = 1;
    Py_NoUserSiteDirectory = 1;
#ifdef MS_WINDOWS
    Py_LegacyWindowsStdioFlag = 1;
#endif
}


static int check_preinit_isolated_config(int preinit)
{
    PyStatus status;
    PyPreConfig *rt_preconfig;

    /* environment variables must be ignored */
    set_all_env_vars();

    /* global configuration variables must be ignored */
    set_all_global_config_variables();

    if (preinit) {
        PyPreConfig preconfig;
        PyPreConfig_InitIsolatedConfig(&preconfig);

        status = Py_PreInitialize(&preconfig);
        if (PyStatus_Exception(status)) {
            Py_ExitStatusException(status);
        }

        rt_preconfig = &_PyRuntime.preconfig;
        assert(rt_preconfig->isolated == 1);
        assert(rt_preconfig->use_environment == 0);
    }

    PyConfig config;
    PyConfig_InitIsolatedConfig(&config);

    config_set_program_name(&config);
    init_from_config_clear(&config);

    rt_preconfig = &_PyRuntime.preconfig;
    assert(rt_preconfig->isolated == 1);
    assert(rt_preconfig->use_environment == 0);

    dump_config();
    Py_Finalize();
    return 0;
}


static int test_preinit_isolated_config(void)
{
    return check_preinit_isolated_config(1);
}


static int test_init_isolated_config(void)
{
    return check_preinit_isolated_config(0);
}


static int check_init_python_config(int preinit)
{
    /* global configuration variables must be ignored */
    set_all_global_config_variables();
    Py_IsolatedFlag = 1;
    Py_IgnoreEnvironmentFlag = 1;
    Py_FrozenFlag = 1;
    Py_UnbufferedStdioFlag = 1;
    Py_NoSiteFlag = 1;
    Py_DontWriteBytecodeFlag = 1;
    Py_NoUserSiteDirectory = 1;
#ifdef MS_WINDOWS
    Py_LegacyWindowsStdioFlag = 1;
#endif

    if (preinit) {
        PyPreConfig preconfig;
        PyPreConfig_InitPythonConfig(&preconfig);

        PyStatus status = Py_PreInitialize(&preconfig);
        if (PyStatus_Exception(status)) {
            Py_ExitStatusException(status);
        }
    }

    PyConfig config;
    PyConfig_InitPythonConfig(&config);

    config_set_program_name(&config);
    init_from_config_clear(&config);

    dump_config();
    Py_Finalize();
    return 0;
}


static int test_preinit_python_config(void)
{
    return check_init_python_config(1);
}


static int test_init_python_config(void)
{
    return check_init_python_config(0);
}


static int test_init_dont_configure_locale(void)
{
    PyPreConfig preconfig;
    PyPreConfig_InitPythonConfig(&preconfig);

    preconfig.configure_locale = 0;
    preconfig.coerce_c_locale = 1;
    preconfig.coerce_c_locale_warn = 1;

    PyStatus status = Py_PreInitialize(&preconfig);
    if (PyStatus_Exception(status)) {
        Py_ExitStatusException(status);
    }

    PyConfig config;
    PyConfig_InitPythonConfig(&config);

    config_set_program_name(&config);
    init_from_config_clear(&config);

    dump_config();
    Py_Finalize();
    return 0;
}


static int test_init_dev_mode(void)
{
    PyConfig config;
    PyConfig_InitPythonConfig(&config);

    putenv("PYTHONFAULTHANDLER=");
    putenv("PYTHONMALLOC=");
    config.dev_mode = 1;
    config_set_program_name(&config);
    init_from_config_clear(&config);

    dump_config();
    Py_Finalize();
    return 0;
}

static PyObject *_open_code_hook(PyObject *path, void *data)
{
    if (PyUnicode_CompareWithASCIIString(path, "$$test-filename") == 0) {
        return PyLong_FromVoidPtr(data);
    }
    PyObject *io = PyImport_ImportModule("_io");
    if (!io) {
        return NULL;
    }
    return PyObject_CallMethod(io, "open", "Os", path, "rb");
}

static int test_open_code_hook(void)
{
    int result = 0;

    /* Provide a hook */
    result = PyFile_SetOpenCodeHook(_open_code_hook, &result);
    if (result) {
        printf("Failed to set hook\n");
        return 1;
    }
    /* A second hook should fail */
    result = PyFile_SetOpenCodeHook(_open_code_hook, &result);
    if (!result) {
        printf("Should have failed to set second hook\n");
        return 2;
    }

    Py_IgnoreEnvironmentFlag = 0;
    _testembed_initialize();
    result = 0;

    PyObject *r = PyFile_OpenCode("$$test-filename");
    if (!r) {
        PyErr_Print();
        result = 3;
    } else {
        void *cmp = PyLong_AsVoidPtr(r);
        Py_DECREF(r);
        if (cmp != &result) {
            printf("Did not get expected result from hook\n");
            result = 4;
        }
    }

    if (!result) {
        PyObject *io = PyImport_ImportModule("_io");
        PyObject *r = io
            ? PyObject_CallMethod(io, "open_code", "s", "$$test-filename")
            : NULL;
        if (!r) {
            PyErr_Print();
            result = 5;
        } else {
            void *cmp = PyLong_AsVoidPtr(r);
            Py_DECREF(r);
            if (cmp != &result) {
                printf("Did not get expected result from hook\n");
                result = 6;
            }
        }
        Py_XDECREF(io);
    }

    Py_Finalize();
    return result;
}

static int _audit_hook_clear_count = 0;

static int _audit_hook(const char *event, PyObject *args, void *userdata)
{
    assert(args && PyTuple_CheckExact(args));
    if (strcmp(event, "_testembed.raise") == 0) {
        PyErr_SetString(PyExc_RuntimeError, "Intentional error");
        return -1;
    } else if (strcmp(event, "_testembed.set") == 0) {
        if (!PyArg_ParseTuple(args, "n", userdata)) {
            return -1;
        }
        return 0;
    } else if (strcmp(event, "cpython._PySys_ClearAuditHooks") == 0) {
        _audit_hook_clear_count += 1;
    }
    return 0;
}

static int _test_audit(Py_ssize_t setValue)
{
    Py_ssize_t sawSet = 0;

    Py_IgnoreEnvironmentFlag = 0;
    PySys_AddAuditHook(_audit_hook, &sawSet);
    _testembed_initialize();

    if (PySys_Audit("_testembed.raise", NULL) == 0) {
        printf("No error raised");
        return 1;
    }
    if (PySys_Audit("_testembed.nop", NULL) != 0) {
        printf("Nop event failed");
        /* Exception from above may still remain */
        PyErr_Clear();
        return 2;
    }
    if (!PyErr_Occurred()) {
        printf("Exception not preserved");
        return 3;
    }
    PyErr_Clear();

    if (PySys_Audit("_testembed.set", "n", setValue) != 0) {
        PyErr_Print();
        printf("Set event failed");
        return 4;
    }
    if (PyErr_Occurred()) {
        printf("Exception raised");
        return 5;
    }

    if (sawSet != 42) {
        printf("Failed to see *userData change\n");
        return 6;
    }

    return 0;
}

static int test_audit(void)
{
    int result = _test_audit(42);
    Py_Finalize();
    if (_audit_hook_clear_count != 1) {
        return 0x1000 | _audit_hook_clear_count;
    }
    return result;
}

static int test_audit_tuple(void)
{
#define ASSERT(TEST, EXITCODE) \
    if (!(TEST)) { \
        printf("ERROR test failed at %s:%i\n", __FILE__, __LINE__); \
        return (EXITCODE); \
    }

    Py_ssize_t sawSet = 0;

    // we need at least one hook, otherwise code checking for
    // PySys_AuditTuple() is skipped.
    PySys_AddAuditHook(_audit_hook, &sawSet);
    _testembed_initialize();

    ASSERT(!PyErr_Occurred(), 0);

    // pass Python tuple object
    PyObject *tuple = Py_BuildValue("(i)", 444);
    if (tuple == NULL) {
        goto error;
    }
    ASSERT(PySys_AuditTuple("_testembed.set", tuple) == 0, 10);
    ASSERT(!PyErr_Occurred(), 11);
    ASSERT(sawSet == 444, 12);
    Py_DECREF(tuple);

    // pass Python int object
    PyObject *int_arg = PyLong_FromLong(555);
    if (int_arg == NULL) {
        goto error;
    }
    ASSERT(PySys_AuditTuple("_testembed.set", int_arg) == -1, 20);
    ASSERT(PyErr_ExceptionMatches(PyExc_TypeError), 21);
    PyErr_Clear();
    Py_DECREF(int_arg);

    // NULL is accepted and means "no arguments"
    ASSERT(PySys_AuditTuple("_testembed.test_audit_tuple", NULL) == 0, 30);
    ASSERT(!PyErr_Occurred(), 31);

    Py_Finalize();
    return 0;

error:
    PyErr_Print();
    return 1;

#undef ASSERT
}

static volatile int _audit_subinterpreter_interpreter_count = 0;

static int _audit_subinterpreter_hook(const char *event, PyObject *args, void *userdata)
{
    printf("%s\n", event);
    if (strcmp(event, "cpython.PyInterpreterState_New") == 0) {
        _audit_subinterpreter_interpreter_count += 1;
    }
    return 0;
}

static int test_audit_subinterpreter(void)
{
    Py_IgnoreEnvironmentFlag = 0;
    PySys_AddAuditHook(_audit_subinterpreter_hook, NULL);
    _testembed_initialize();

    Py_NewInterpreter();
    Py_NewInterpreter();
    Py_NewInterpreter();

    Py_Finalize();

    switch (_audit_subinterpreter_interpreter_count) {
        case 3: return 0;
        case 0: return -1;
        default: return _audit_subinterpreter_interpreter_count;
    }
}

typedef struct {
    const char* expected;
    int exit;
} AuditRunCommandTest;

static int _audit_hook_run(const char *eventName, PyObject *args, void *userData)
{
    AuditRunCommandTest *test = (AuditRunCommandTest*)userData;
    if (strcmp(eventName, test->expected)) {
        return 0;
    }

    if (test->exit) {
        PyObject *msg = PyUnicode_FromFormat("detected %s(%R)", eventName, args);
        if (msg) {
            printf("%s\n", PyUnicode_AsUTF8(msg));
            Py_DECREF(msg);
        }
        exit(test->exit);
    }

    PyErr_Format(PyExc_RuntimeError, "detected %s(%R)", eventName, args);
    return -1;
}

static int test_audit_run_command(void)
{
    AuditRunCommandTest test = {"cpython.run_command"};
    wchar_t *argv[] = {PROGRAM_NAME, L"-c", L"pass"};

    Py_IgnoreEnvironmentFlag = 0;
    PySys_AddAuditHook(_audit_hook_run, (void*)&test);

    return Py_Main(Py_ARRAY_LENGTH(argv), argv);
}

static int test_audit_run_file(void)
{
    AuditRunCommandTest test = {"cpython.run_file"};
    wchar_t *argv[] = {PROGRAM_NAME, L"filename.py"};

    Py_IgnoreEnvironmentFlag = 0;
    PySys_AddAuditHook(_audit_hook_run, (void*)&test);

    return Py_Main(Py_ARRAY_LENGTH(argv), argv);
}

static int run_audit_run_test(int argc, wchar_t **argv, void *test)
{
    PyConfig config;
    PyConfig_InitPythonConfig(&config);

    config.argv.length = argc;
    config.argv.items = argv;
    config.parse_argv = 1;
    config.program_name = argv[0];
    config.interactive = 1;
    config.isolated = 0;
    config.use_environment = 1;
    config.quiet = 1;

    PySys_AddAuditHook(_audit_hook_run, test);

    PyStatus status = Py_InitializeFromConfig(&config);
    if (PyStatus_Exception(status)) {
        Py_ExitStatusException(status);
    }

    return Py_RunMain();
}

static int test_audit_run_interactivehook(void)
{
    AuditRunCommandTest test = {"cpython.run_interactivehook", 10};
    wchar_t *argv[] = {PROGRAM_NAME};
    return run_audit_run_test(Py_ARRAY_LENGTH(argv), argv, &test);
}

static int test_audit_run_startup(void)
{
    AuditRunCommandTest test = {"cpython.run_startup", 10};
    wchar_t *argv[] = {PROGRAM_NAME};
    return run_audit_run_test(Py_ARRAY_LENGTH(argv), argv, &test);
}

static int test_audit_run_stdin(void)
{
    AuditRunCommandTest test = {"cpython.run_stdin"};
    wchar_t *argv[] = {PROGRAM_NAME};
    return run_audit_run_test(Py_ARRAY_LENGTH(argv), argv, &test);
}

static int test_init_read_set(void)
{
    PyStatus status;
    PyConfig config;
    PyConfig_InitPythonConfig(&config);

    config_set_string(&config, &config.program_name, L"./init_read_set");

    status = PyConfig_Read(&config);
    if (PyStatus_Exception(status)) {
        goto fail;
    }

    status = PyWideStringList_Insert(&config.module_search_paths,
                                     1, L"test_path_insert1");
    if (PyStatus_Exception(status)) {
        goto fail;
    }

    status = PyWideStringList_Append(&config.module_search_paths,
                                     L"test_path_append");
    if (PyStatus_Exception(status)) {
        goto fail;
    }

    /* override executable computed by PyConfig_Read() */
    config_set_string(&config, &config.executable, L"my_executable");
    init_from_config_clear(&config);

    dump_config();
    Py_Finalize();
    return 0;

fail:
    PyConfig_Clear(&config);
    Py_ExitStatusException(status);
}


static int test_init_sys_add(void)
{
    PySys_AddXOption(L"sysadd_xoption");
    PySys_AddXOption(L"faulthandler");
    PySys_AddWarnOption(L"ignore:::sysadd_warnoption");

    PyConfig config;
    PyConfig_InitPythonConfig(&config);

    wchar_t* argv[] = {
        L"python3",
        L"-W",
        L"ignore:::cmdline_warnoption",
        L"-X",
        L"cmdline_xoption",
    };
    config_set_argv(&config, Py_ARRAY_LENGTH(argv), argv);
    config.parse_argv = 1;

    PyStatus status;
    status = PyWideStringList_Append(&config.xoptions,
                                     L"config_xoption");
    if (PyStatus_Exception(status)) {
        goto fail;
    }

    status = PyWideStringList_Append(&config.warnoptions,
                                     L"ignore:::config_warnoption");
    if (PyStatus_Exception(status)) {
        goto fail;
    }

    config_set_program_name(&config);
    init_from_config_clear(&config);

    dump_config();
    Py_Finalize();
    return 0;

fail:
    PyConfig_Clear(&config);
    Py_ExitStatusException(status);
}


static int test_init_setpath(void)
{
    char *env = getenv("TESTPATH");
    if (!env) {
        error("missing TESTPATH env var");
        return 1;
    }
    wchar_t *path = Py_DecodeLocale(env, NULL);
    if (path == NULL) {
        error("failed to decode TESTPATH");
        return 1;
    }
    Py_SetPath(path);
    PyMem_RawFree(path);
    putenv("TESTPATH=");

    Py_Initialize();
    dump_config();
    Py_Finalize();
    return 0;
}


static int test_init_setpath_config(void)
{
    PyPreConfig preconfig;
    PyPreConfig_InitPythonConfig(&preconfig);

    /* Explicitly preinitializes with Python preconfiguration to avoid
      Py_SetPath() implicit preinitialization with compat preconfiguration. */
    PyStatus status = Py_PreInitialize(&preconfig);
    if (PyStatus_Exception(status)) {
        Py_ExitStatusException(status);
    }

    char *env = getenv("TESTPATH");
    if (!env) {
        error("missing TESTPATH env var");
        return 1;
    }
    wchar_t *path = Py_DecodeLocale(env, NULL);
    if (path == NULL) {
        error("failed to decode TESTPATH");
        return 1;
    }
    Py_SetPath(path);
    PyMem_RawFree(path);
    putenv("TESTPATH=");

    PyConfig config;
    PyConfig_InitPythonConfig(&config);

    config_set_string(&config, &config.program_name, L"conf_program_name");
    config_set_string(&config, &config.executable, L"conf_executable");
    init_from_config_clear(&config);

    dump_config();
    Py_Finalize();
    return 0;
}


static int test_init_setpythonhome(void)
{
    char *env = getenv("TESTHOME");
    if (!env) {
        error("missing TESTHOME env var");
        return 1;
    }
    wchar_t *home = Py_DecodeLocale(env, NULL);
    if (home == NULL) {
        error("failed to decode TESTHOME");
        return 1;
    }
    Py_SetPythonHome(home);
    PyMem_RawFree(home);
    putenv("TESTHOME=");

    Py_Initialize();
    dump_config();
    Py_Finalize();
    return 0;
}


static int test_init_is_python_build(void)
{
    // gh-91985: in-tree builds fail to check for build directory landmarks
    // under the effect of 'home' or PYTHONHOME environment variable.
    char *env = getenv("TESTHOME");
    if (!env) {
        error("missing TESTHOME env var");
        return 1;
    }
    wchar_t *home = Py_DecodeLocale(env, NULL);
    if (home == NULL) {
        error("failed to decode TESTHOME");
        return 1;
    }

    PyConfig config;
    _PyConfig_InitCompatConfig(&config);
    config_set_program_name(&config);
    config_set_string(&config, &config.home, home);
    PyMem_RawFree(home);
    putenv("TESTHOME=");

    // Use an impossible value so we can detect whether it isn't updated
    // during initialization.
    config._is_python_build = INT_MAX;
    env = getenv("NEGATIVE_ISPYTHONBUILD");
    if (env && strcmp(env, "0") != 0) {
        config._is_python_build = INT_MIN;
    }
    init_from_config_clear(&config);
    Py_Finalize();
    // Second initialization
    config._is_python_build = -1;
    init_from_config_clear(&config);
    dump_config();  // home and _is_python_build are cached in _Py_path_config
    Py_Finalize();
    return 0;
}


static int test_init_warnoptions(void)
{
    putenv("PYTHONWARNINGS=ignore:::env1,ignore:::env2");

    PySys_AddWarnOption(L"ignore:::PySys_AddWarnOption1");
    PySys_AddWarnOption(L"ignore:::PySys_AddWarnOption2");

    PyConfig config;
    PyConfig_InitPythonConfig(&config);

    config.dev_mode = 1;
    config.bytes_warning = 1;

    config_set_program_name(&config);

    PyStatus status;
    status = PyWideStringList_Append(&config.warnoptions,
                                     L"ignore:::PyConfig_BeforeRead");
    if (PyStatus_Exception(status)) {
        Py_ExitStatusException(status);
    }

    wchar_t* argv[] = {
        L"python3",
        L"-Wignore:::cmdline1",
        L"-Wignore:::cmdline2"};
    config_set_argv(&config, Py_ARRAY_LENGTH(argv), argv);
    config.parse_argv = 1;

    status = PyConfig_Read(&config);
    if (PyStatus_Exception(status)) {
        Py_ExitStatusException(status);
    }

    status = PyWideStringList_Append(&config.warnoptions,
                                     L"ignore:::PyConfig_AfterRead");
    if (PyStatus_Exception(status)) {
        Py_ExitStatusException(status);
    }

    status = PyWideStringList_Insert(&config.warnoptions,
                                     0, L"ignore:::PyConfig_Insert0");
    if (PyStatus_Exception(status)) {
        Py_ExitStatusException(status);
    }

    init_from_config_clear(&config);
    dump_config();
    Py_Finalize();
    return 0;
}


static int initconfig_getint(PyInitConfig *config, const char *name)
{
    int64_t value;
    int res = PyInitConfig_GetInt(config, name, &value);
    assert(res == 0);
    assert(INT_MIN <= value && value <= INT_MAX);
    return (int)value;
}


static int test_initconfig_api(void)
{
    PyInitConfig *config = PyInitConfig_Create();
    if (config == NULL) {
        printf("Init allocation error\n");
        return 1;
    }

    if (PyInitConfig_SetInt(config, "configure_locale", 1) < 0) {
        goto error;
    }

    if (PyInitConfig_SetInt(config, "dev_mode", 1) < 0) {
        goto error;
    }

    if (PyInitConfig_SetInt(config, "hash_seed", 10) < 0) {
        goto error;
    }

    if (PyInitConfig_SetInt(config, "perf_profiling", 2) < 0) {
        goto error;
    }

    // Set a UTF-8 string (program_name)
    if (PyInitConfig_SetStr(config, "program_name", PROGRAM_NAME_UTF8) < 0) {
        goto error;
    }

    // Set a UTF-8 string (pycache_prefix)
    if (PyInitConfig_SetStr(config, "pycache_prefix",
                            "conf_pycache_prefix") < 0) {
        goto error;
    }

    // Set a list of UTF-8 strings (argv)
    char* xoptions[] = {"faulthandler"};
    if (PyInitConfig_SetStrList(config, "xoptions",
                                Py_ARRAY_LENGTH(xoptions), xoptions) < 0) {
        goto error;
    }

    if (Py_InitializeFromInitConfig(config) < 0) {
        goto error;
    }
    PyInitConfig_Free(config);
    PyInitConfig_Free(NULL);

    dump_config();
    Py_Finalize();
    return 0;

error:
    {
        const char *err_msg;
        (void)PyInitConfig_GetError(config, &err_msg);
        printf("Python init failed: %s\n", err_msg);
        exit(1);
    }
}


static int test_initconfig_get_api(void)
{
    PyInitConfig *config = PyInitConfig_Create();
    if (config == NULL) {
        printf("Init allocation error\n");
        return 1;
    }

    // test PyInitConfig_HasOption()
    assert(PyInitConfig_HasOption(config, "verbose") == 1);
    assert(PyInitConfig_HasOption(config, "utf8_mode") == 1);
    assert(PyInitConfig_HasOption(config, "non-existent") == 0);

    // test PyInitConfig_GetInt()
    assert(initconfig_getint(config, "dev_mode") == 0);
    assert(PyInitConfig_SetInt(config, "dev_mode", 1) == 0);
    assert(initconfig_getint(config, "dev_mode") == 1);

    // test PyInitConfig_GetInt() on a PyPreConfig option
    assert(initconfig_getint(config, "utf8_mode") == 0);
    assert(PyInitConfig_SetInt(config, "utf8_mode", 1) == 0);
    assert(initconfig_getint(config, "utf8_mode") == 1);

    // test PyInitConfig_GetStr()
    char *str;
    assert(PyInitConfig_GetStr(config, "program_name", &str) == 0);
    assert(str == NULL);
    assert(PyInitConfig_SetStr(config, "program_name", PROGRAM_NAME_UTF8) == 0);
    assert(PyInitConfig_GetStr(config, "program_name", &str) == 0);
    assert(strcmp(str, PROGRAM_NAME_UTF8) == 0);
    free(str);

    // test PyInitConfig_GetStrList() and PyInitConfig_FreeStrList()
    size_t length;
    char **items;
    assert(PyInitConfig_GetStrList(config, "xoptions", &length, &items) == 0);
    assert(length == 0);

    char* xoptions[] = {"faulthandler"};
    assert(PyInitConfig_SetStrList(config, "xoptions",
                                   Py_ARRAY_LENGTH(xoptions), xoptions) == 0);

    assert(PyInitConfig_GetStrList(config, "xoptions", &length, &items) == 0);
    assert(length == 1);
    assert(strcmp(items[0], "faulthandler") == 0);
    PyInitConfig_FreeStrList(length, items);

    // Setting hash_seed sets use_hash_seed
    assert(initconfig_getint(config, "use_hash_seed") == 0);
    assert(PyInitConfig_SetInt(config, "hash_seed", 123) == 0);
    assert(initconfig_getint(config, "use_hash_seed") == 1);

    // Setting module_search_paths sets module_search_paths_set
    assert(initconfig_getint(config, "module_search_paths_set") == 0);
    char* paths[] = {"search", "path"};
    assert(PyInitConfig_SetStrList(config, "module_search_paths",
                                   Py_ARRAY_LENGTH(paths), paths) == 0);
    assert(initconfig_getint(config, "module_search_paths_set") == 1);

    return 0;
}


static int test_initconfig_exit(void)
{
    PyInitConfig *config = PyInitConfig_Create();
    if (config == NULL) {
        printf("Init allocation error\n");
        return 1;
    }

    char *argv[] = {PROGRAM_NAME_UTF8, "--help"};
    assert(PyInitConfig_SetStrList(config, "argv",
                                   Py_ARRAY_LENGTH(argv), argv) == 0);

    assert(PyInitConfig_SetInt(config, "parse_argv", 1) == 0);

    assert(Py_InitializeFromInitConfig(config) < 0);

    int exitcode;
    assert(PyInitConfig_GetExitCode(config, &exitcode) == 1);
    assert(exitcode == 0);

    const char *err_msg;
    assert(PyInitConfig_GetError(config, &err_msg) == 1);
    assert(strcmp(err_msg, "exit code 0") == 0);

    PyInitConfig_Free(config);
    return 0;
}


static PyModuleDef_Slot extension_slots[] = {
    {Py_mod_gil, Py_MOD_GIL_NOT_USED},
    {0, NULL}
};

static struct PyModuleDef extension_module = {
    PyModuleDef_HEAD_INIT,
    .m_name = "my_test_extension",
    .m_size = 0,
    .m_slots = extension_slots,
};

static PyObject* init_my_test_extension(void)
{
    return PyModuleDef_Init(&extension_module);
}


static int test_initconfig_module(void)
{
    PyInitConfig *config = PyInitConfig_Create();
    if (config == NULL) {
        printf("Init allocation error\n");
        return 1;
    }

    if (PyInitConfig_SetStr(config, "program_name", PROGRAM_NAME_UTF8) < 0) {
        goto error;
    }

    if (PyInitConfig_AddModule(config, "my_test_extension",
                               init_my_test_extension) < 0) {
        goto error;
    }

    if (Py_InitializeFromInitConfig(config) < 0) {
        goto error;
    }
    PyInitConfig_Free(config);

    if (PyRun_SimpleString("import my_test_extension") < 0) {
        fprintf(stderr, "unable to import my_test_extension\n");
        exit(1);
    }

    Py_Finalize();
    return 0;

error:
    {
        const char *err_msg;
        (void)PyInitConfig_GetError(config, &err_msg);
        printf("Python init failed: %s\n", err_msg);
        exit(1);
    }
}


static void configure_init_main(PyConfig *config)
{
    wchar_t* argv[] = {
        L"python3", L"-c",
        (L"import _testinternalcapi, json; "
         L"print(json.dumps(_testinternalcapi.get_configs()))"),
        L"arg2"};

    config->parse_argv = 1;

    config_set_argv(config, Py_ARRAY_LENGTH(argv), argv);
    config_set_string(config, &config->program_name, L"./python3");
}


static int test_init_run_main(void)
{
    PyConfig config;
    PyConfig_InitPythonConfig(&config);

    configure_init_main(&config);
    init_from_config_clear(&config);

    return Py_RunMain();
}


static int test_run_main(void)
{
    PyConfig config;
    PyConfig_InitPythonConfig(&config);

    wchar_t *argv[] = {L"python3", L"-c",
                       (L"import sys; "
                        L"print(f'Py_RunMain(): sys.argv={sys.argv}')"),
                       L"arg2"};
    config_set_argv(&config, Py_ARRAY_LENGTH(argv), argv);
    config_set_string(&config, &config.program_name, L"./python3");
    init_from_config_clear(&config);

    return Py_RunMain();
}


static int test_run_main_loop(void)
{
    // bpo-40413: Calling Py_InitializeFromConfig()+Py_RunMain() multiple
    // times must not crash.
    for (int i=0; i<5; i++) {
        int exitcode = test_run_main();
        if (exitcode != 0) {
            return exitcode;
        }
    }
    return 0;
}


static int test_get_argc_argv(void)
{
    PyConfig config;
    PyConfig_InitPythonConfig(&config);

    wchar_t *argv[] = {L"python3", L"-c", L"pass", L"arg2"};
    config_set_argv(&config, Py_ARRAY_LENGTH(argv), argv);
    config_set_string(&config, &config.program_name, L"./python3");

    // Calling PyConfig_Read() twice must not change Py_GetArgcArgv() result.
    // The second call is done by Py_InitializeFromConfig().
    PyStatus status = PyConfig_Read(&config);
    if (PyStatus_Exception(status)) {
        PyConfig_Clear(&config);
        Py_ExitStatusException(status);
    }

    init_from_config_clear(&config);

    int get_argc;
    wchar_t **get_argv;
    Py_GetArgcArgv(&get_argc, &get_argv);
    printf("argc: %i\n", get_argc);
    assert(get_argc == Py_ARRAY_LENGTH(argv));
    for (int i=0; i < get_argc; i++) {
        printf("argv[%i]: %ls\n", i, get_argv[i]);
        assert(wcscmp(get_argv[i], argv[i]) == 0);
    }

    Py_Finalize();

    printf("\n");
    printf("test ok\n");
    return 0;
}


static int check_use_frozen_modules(const char *rawval)
{
    wchar_t optval[100];
    if (rawval == NULL) {
        wcscpy(optval, L"frozen_modules");
    }
    else if (swprintf(optval, 100,
#if defined(_MSC_VER)
        L"frozen_modules=%S",
#else
        L"frozen_modules=%s",
#endif
        rawval) < 0) {
        error("rawval is too long");
        return -1;
    }

    PyConfig config;
    PyConfig_InitPythonConfig(&config);

    config.parse_argv = 1;

    wchar_t* argv[] = {
        L"./argv0",
        L"-X",
        optval,
        L"-c",
        L"pass",
    };
    config_set_argv(&config, Py_ARRAY_LENGTH(argv), argv);
    init_from_config_clear(&config);

    dump_config();
    Py_Finalize();
    return 0;
}

static int test_init_use_frozen_modules(void)
{
    const char *envvar = getenv("TESTFROZEN");
    return check_use_frozen_modules(envvar);
}


static int test_unicode_id_init(void)
{
    // bpo-42882: Test that _PyUnicode_FromId() works
    // when Python is initialized multiples times.

    // This is equivalent to `_Py_IDENTIFIER(test_unicode_id_init)`
    // but since `_Py_IDENTIFIER` is disabled when `Py_BUILD_CORE`
    // is defined, it is manually expanded here.
    static _Py_Identifier PyId_test_unicode_id_init = {
        .string = "test_unicode_id_init",
        .index = -1,
    };

    // Initialize Python once without using the identifier
    _testembed_initialize();
    Py_Finalize();

    // Now initialize Python multiple times and use the identifier.
    // The first _PyUnicode_FromId() call initializes the identifier index.
    for (int i=0; i<3; i++) {
        _testembed_initialize();

        PyObject *str1, *str2;

        str1 = _PyUnicode_FromId(&PyId_test_unicode_id_init);
        assert(str1 != NULL);
        assert(_Py_IsImmortal(str1));

        str2 = PyUnicode_FromString("test_unicode_id_init");
        assert(str2 != NULL);

        assert(PyUnicode_Compare(str1, str2) == 0);

        Py_DECREF(str2);

        Py_Finalize();
    }
    return 0;
}


static int test_init_main_interpreter_settings(void)
{
    _testembed_initialize();
    (void) PyRun_SimpleStringFlags(
        "import _testinternalcapi, json; "
        "print(json.dumps(_testinternalcapi.get_interp_settings(0)))",
        0);
    Py_Finalize();
    return 0;
}

static void do_init(void *unused)
{
    _testembed_initialize();
    Py_Finalize();
}

static int test_init_in_background_thread(void)
{
    PyThread_handle_t handle;
    PyThread_ident_t ident;
    if (PyThread_start_joinable_thread(&do_init, NULL, &ident, &handle) < 0) {
        return -1;
    }
    return PyThread_join_thread(handle);
}


#ifndef MS_WINDOWS
#include "test_frozenmain.h"      // M_test_frozenmain

static int test_frozenmain(void)
{
    static struct _frozen frozen_modules[4] = {
        {"__main__", M_test_frozenmain, sizeof(M_test_frozenmain)},
        {0, 0, 0}   // sentinel
    };

    char* argv[] = {
        "./argv0",
        "-E",
        "arg1",
        "arg2",
    };
    PyImport_FrozenModules = frozen_modules;
    return Py_FrozenMain(Py_ARRAY_LENGTH(argv), argv);
}
#endif  // !MS_WINDOWS

static int test_repeated_init_and_inittab(void)
{
    // bpo-44441: Py_RunMain() must reset PyImport_Inittab at exit.
    // It must be possible to call PyImport_AppendInittab() or
    // PyImport_ExtendInittab() before each Python initialization.
    for (int i=1; i <= INIT_LOOPS; i++) {
        printf("--- Pass %d ---\n", i);

        // Call PyImport_AppendInittab() at each iteration
        if (PyImport_AppendInittab(EMBEDDED_EXT_NAME,
                                   &PyInit_embedded_ext) != 0) {
            fprintf(stderr, "PyImport_AppendInittab() failed\n");
            return 1;
        }

        // Initialize Python
        wchar_t* argv[] = {PROGRAM_NAME, L"-c", L"pass"};
        PyConfig config;
        PyConfig_InitPythonConfig(&config);
        config.isolated = 1;
        config_set_argv(&config, Py_ARRAY_LENGTH(argv), argv);
        init_from_config_clear(&config);

        // Py_RunMain() calls _PyImport_Fini2() which resets PyImport_Inittab
        int exitcode = Py_RunMain();
        if (exitcode != 0) {
            return exitcode;
        }
    }
    return 0;
}

static void wrap_allocator(PyMemAllocatorEx *allocator);
static void unwrap_allocator(PyMemAllocatorEx *allocator);

static void *
malloc_wrapper(void *ctx, size_t size)
{
    PyMemAllocatorEx *allocator = (PyMemAllocatorEx *)ctx;
    unwrap_allocator(allocator);
    PyEval_GetFrame();  // BOOM!
    wrap_allocator(allocator);
    return allocator->malloc(allocator->ctx, size);
}

static void *
calloc_wrapper(void *ctx, size_t nelem, size_t elsize)
{
    PyMemAllocatorEx *allocator = (PyMemAllocatorEx *)ctx;
    return allocator->calloc(allocator->ctx, nelem, elsize);
}

static void *
realloc_wrapper(void *ctx, void *ptr, size_t new_size)
{
    PyMemAllocatorEx *allocator = (PyMemAllocatorEx *)ctx;
    return allocator->realloc(allocator->ctx, ptr, new_size);
}

static void
free_wrapper(void *ctx, void *ptr)
{
    PyMemAllocatorEx *allocator = (PyMemAllocatorEx *)ctx;
    allocator->free(allocator->ctx, ptr);
}

static void
wrap_allocator(PyMemAllocatorEx *allocator)
{
    PyMem_GetAllocator(PYMEM_DOMAIN_OBJ, allocator);
    PyMemAllocatorEx wrapper = {
        .malloc = &malloc_wrapper,
        .calloc = &calloc_wrapper,
        .realloc = &realloc_wrapper,
        .free = &free_wrapper,
        .ctx = allocator,
    };
    PyMem_SetAllocator(PYMEM_DOMAIN_OBJ, &wrapper);
}

static void
unwrap_allocator(PyMemAllocatorEx *allocator)
{
    PyMem_SetAllocator(PYMEM_DOMAIN_OBJ, allocator);
}

static int
test_get_incomplete_frame(void)
{
    _testembed_initialize();
    PyMemAllocatorEx allocator;
    wrap_allocator(&allocator);
    // Force an allocation with an incomplete (generator) frame:
    int result = PyRun_SimpleString("(_ for _ in ())");
    unwrap_allocator(&allocator);
    Py_Finalize();
    return result;
}

<<<<<<< HEAD
const char *THREAD_CODE = "import time\n"
                   "time.sleep(0.2)\n"
                   "def fib(n):\n"
                   "  if n <= 1:\n"
                   "    return n\n"
                   "  else:\n"
                   "    return fib(n - 1) + fib(n - 2)\n"
                   "fib(10)";

typedef struct {
    PyInterpreterState *interp;
    int done;
} ThreadData;

static void
do_tstate_ensure(void *arg)
{
    ThreadData *data = (ThreadData *)arg;
    int res = PyThreadState_Ensure(data->interp);
    assert(res == 0);
    PyThreadState_Ensure(PyInterpreterState_Hold());
    PyThreadState_Ensure(PyInterpreterState_Hold());
    PyGILState_STATE gstate = PyGILState_Ensure();
    PyThreadState_Ensure(PyInterpreterState_Hold());
    res = PyRun_SimpleString(THREAD_CODE);
    PyThreadState_Release();
    PyGILState_Release(gstate);
    PyThreadState_Release();
    PyThreadState_Release();
    assert(res == 0);
    PyThreadState_Release();
    data->done = 1;
}

static int
test_thread_state_ensure(void)
{
    _testembed_Py_InitializeFromConfig();
    PyThread_handle_t handle;
    PyThread_ident_t ident;
    ThreadData data = { PyInterpreterState_Hold() };
    if (PyThread_start_joinable_thread(do_tstate_ensure, &data,
                                       &ident, &handle) < 0) {
        PyInterpreterState_Release(data.interp);
        return -1;
    }
    Py_Finalize();
    assert(data.done == 1);
    return 0;
=======
static void
do_gilstate_ensure(void *event_ptr)
{
    PyEvent *event = (PyEvent *)event_ptr;
    // Signal to the calling thread that we've started
    _PyEvent_Notify(event);
    PyGILState_Ensure(); // This should hang
    assert(NULL);
}

static int
test_gilstate_after_finalization(void)
{
    _testembed_initialize();
    Py_Finalize();
    PyThread_handle_t handle;
    PyThread_ident_t ident;
    PyEvent event = {0};
    if (PyThread_start_joinable_thread(&do_gilstate_ensure, &event, &ident, &handle) < 0) {
        return -1;
    }
    PyEvent_Wait(&event);
    // We're now pretty confident that the thread went for
    // PyGILState_Ensure(), but that means it got hung.
    return PyThread_detach_thread(handle);
>>>>>>> 742d5b5c
}

/* *********************************************************
 * List of test cases and the function that implements it.
 *
 * Names are compared case-sensitively with the first
 * argument. If no match is found, or no first argument was
 * provided, the names of all test cases are printed and
 * the exit code will be -1.
 *
 * The int returned from test functions is used as the exit
 * code, and test_capi treats all non-zero exit codes as a
 * failed test.
 *********************************************************/
struct TestCase
{
    const char *name;
    int (*func)(void);
};

static struct TestCase TestCases[] = {
    // Python initialization
    {"test_repeated_init_exec", test_repeated_init_exec},
    {"test_repeated_simple_init", test_repeated_simple_init},
    {"test_forced_io_encoding", test_forced_io_encoding},
    {"test_import_in_subinterpreters", test_import_in_subinterpreters},
    {"test_repeated_init_and_subinterpreters", test_repeated_init_and_subinterpreters},
    {"test_repeated_init_and_inittab", test_repeated_init_and_inittab},
    {"test_pre_initialization_api", test_pre_initialization_api},
    {"test_pre_initialization_sys_options", test_pre_initialization_sys_options},
    {"test_bpo20891", test_bpo20891},
    {"test_initialize_twice", test_initialize_twice},
    {"test_initialize_pymain", test_initialize_pymain},
    {"test_init_initialize_config", test_init_initialize_config},
    {"test_preinit_compat_config", test_preinit_compat_config},
    {"test_init_compat_config", test_init_compat_config},
    {"test_init_global_config", test_init_global_config},
    {"test_init_from_config", test_init_from_config},
    {"test_init_parse_argv", test_init_parse_argv},
    {"test_init_dont_parse_argv", test_init_dont_parse_argv},
    {"test_init_compat_env", test_init_compat_env},
    {"test_init_python_env", test_init_python_env},
    {"test_init_env_dev_mode", test_init_env_dev_mode},
    {"test_init_env_dev_mode_alloc", test_init_env_dev_mode_alloc},
    {"test_init_dont_configure_locale", test_init_dont_configure_locale},
    {"test_init_dev_mode", test_init_dev_mode},
    {"test_init_isolated_flag", test_init_isolated_flag},
    {"test_preinit_isolated_config", test_preinit_isolated_config},
    {"test_init_isolated_config", test_init_isolated_config},
    {"test_preinit_python_config", test_preinit_python_config},
    {"test_init_python_config", test_init_python_config},
    {"test_preinit_isolated1", test_preinit_isolated1},
    {"test_preinit_isolated2", test_preinit_isolated2},
    {"test_preinit_parse_argv", test_preinit_parse_argv},
    {"test_preinit_dont_parse_argv", test_preinit_dont_parse_argv},
    {"test_init_read_set", test_init_read_set},
    {"test_init_run_main", test_init_run_main},
    {"test_init_sys_add", test_init_sys_add},
    {"test_init_setpath", test_init_setpath},
    {"test_init_setpath_config", test_init_setpath_config},
    {"test_init_setpythonhome", test_init_setpythonhome},
    {"test_init_is_python_build", test_init_is_python_build},
    {"test_init_warnoptions", test_init_warnoptions},
    {"test_initconfig_api", test_initconfig_api},
    {"test_initconfig_get_api", test_initconfig_get_api},
    {"test_initconfig_exit", test_initconfig_exit},
    {"test_initconfig_module", test_initconfig_module},
    {"test_run_main", test_run_main},
    {"test_run_main_loop", test_run_main_loop},
    {"test_get_argc_argv", test_get_argc_argv},
    {"test_init_use_frozen_modules", test_init_use_frozen_modules},
    {"test_init_main_interpreter_settings", test_init_main_interpreter_settings},
    {"test_init_in_background_thread", test_init_in_background_thread},

    // Audit
    {"test_open_code_hook", test_open_code_hook},
    {"test_audit", test_audit},
    {"test_audit_tuple", test_audit_tuple},
    {"test_audit_subinterpreter", test_audit_subinterpreter},
    {"test_audit_run_command", test_audit_run_command},
    {"test_audit_run_file", test_audit_run_file},
    {"test_audit_run_interactivehook", test_audit_run_interactivehook},
    {"test_audit_run_startup", test_audit_run_startup},
    {"test_audit_run_stdin", test_audit_run_stdin},

    // Specific C API
    {"test_unicode_id_init", test_unicode_id_init},
#ifndef MS_WINDOWS
    {"test_frozenmain", test_frozenmain},
#endif
    {"test_get_incomplete_frame", test_get_incomplete_frame},
<<<<<<< HEAD
    {"test_thread_state_ensure", test_thread_state_ensure},

=======
    {"test_gilstate_after_finalization", test_gilstate_after_finalization},
>>>>>>> 742d5b5c
    {NULL, NULL}
};


int main(int argc, char *argv[])
{
    main_argc = argc;
    main_argv = argv;

    if (argc > 1) {
        for (struct TestCase *tc = TestCases; tc && tc->name; tc++) {
            if (strcmp(argv[1], tc->name) == 0)
                return (*tc->func)();
        }
    }

    /* No match found, or no test name provided, so display usage */
    printf("Python " PY_VERSION " _testembed executable for embedded interpreter tests\n"
           "Normally executed via 'EmbeddingTests' in Lib/test/test_embed.py\n\n"
           "Usage: %s TESTNAME\n\nAll available tests:\n", argv[0]);
    for (struct TestCase *tc = TestCases; tc && tc->name; tc++) {
        printf("  %s\n", tc->name);
    }

    /* Non-zero exit code will cause test_embed.py tests to fail.
       This is intentional. */
    return -1;
}<|MERGE_RESOLUTION|>--- conflicted
+++ resolved
@@ -2313,7 +2313,6 @@
     return result;
 }
 
-<<<<<<< HEAD
 const char *THREAD_CODE = "import time\n"
                    "time.sleep(0.2)\n"
                    "def fib(n):\n"
@@ -2363,7 +2362,8 @@
     Py_Finalize();
     assert(data.done == 1);
     return 0;
-=======
+}
+
 static void
 do_gilstate_ensure(void *event_ptr)
 {
@@ -2389,7 +2389,6 @@
     // We're now pretty confident that the thread went for
     // PyGILState_Ensure(), but that means it got hung.
     return PyThread_detach_thread(handle);
->>>>>>> 742d5b5c
 }
 
 /* *********************************************************
@@ -2481,12 +2480,8 @@
     {"test_frozenmain", test_frozenmain},
 #endif
     {"test_get_incomplete_frame", test_get_incomplete_frame},
-<<<<<<< HEAD
     {"test_thread_state_ensure", test_thread_state_ensure},
-
-=======
     {"test_gilstate_after_finalization", test_gilstate_after_finalization},
->>>>>>> 742d5b5c
     {NULL, NULL}
 };
 
