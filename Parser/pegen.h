--- conflicted
+++ resolved
@@ -22,13 +22,9 @@
 #define PyPARSE_BARRY_AS_BDFL 0x0020
 #define PyPARSE_TYPE_COMMENTS 0x0040
 #define PyPARSE_ASYNC_HACKS   0x0080
-<<<<<<< HEAD
 #define PyPARSE_ALLOW_INCOMPLETE_INPUT 0x0100
-
 #define CURRENT_POS (-5)
-=======
 #define PyPARSE_VMPARSER      0x0100
->>>>>>> b64113bc
 
 typedef struct _memo {
     int type;
@@ -287,10 +283,7 @@
 #define CHECK_VERSION(type, version, msg, node) ((type) INVALID_VERSION_CHECK(p, version, msg, node))
 
 arg_ty _PyPegen_add_type_comment_to_arg(Parser *, arg_ty, Token *);
-<<<<<<< HEAD
 PyObject *_PyPegen_new_identifier(Parser *, const char *);
-=======
-PyObject *_PyPegen_new_identifier(Parser *, char *);
 Parser *_PyPegen_Parser_New(struct tok_state *, int, int, int, int *, PyArena *);
 void _PyPegen_Parser_Free(Parser *);
 mod_ty _PyPegen_run_parser_from_file_pointer(FILE *, int, PyObject *, const char *,
@@ -300,7 +293,6 @@
 mod_ty _PyPegen_run_parser_from_file(const char *, int, PyObject *, PyCompilerFlags *, PyArena *);
 mod_ty _PyPegen_run_parser_from_string(const char *, int, PyObject *, PyCompilerFlags *, PyArena *);
 void *_PyPegen_interactive_exit(Parser *);
->>>>>>> b64113bc
 asdl_seq *_PyPegen_singleton_seq(Parser *, void *);
 asdl_seq *_PyPegen_seq_insert_in_front(Parser *, void *, asdl_seq *);
 asdl_seq *_PyPegen_seq_append_to_end(Parser *, asdl_seq *, void *);
