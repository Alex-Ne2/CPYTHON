--- conflicted
+++ resolved
@@ -533,31 +533,8 @@
 /*[clinic end generated code: output=2e37505b0f11f985 input=fb8ec70a2a6148e0]*/
 {
     int status;
-<<<<<<< HEAD
-    int field;
-    PyObject *data_obj;
-    wchar_t *data;
-
-    if (!PyArg_ParseTuple(args, "iU:SetString", &field, &data_obj))
-        return NULL;
-
-#if USE_UNICODE_WCHAR_CACHE
-_Py_COMP_DIAG_PUSH
-_Py_COMP_DIAG_IGNORE_DEPR_DECLS
-    data = (wchar_t *)_PyUnicode_AsUnicode(data_obj);
-_Py_COMP_DIAG_POP
-#else /* USE_UNICODE_WCHAR_CACHE */
-    data = PyUnicode_AsWideCharString(data_obj, NULL);
-#endif /* USE_UNICODE_WCHAR_CACHE */
-    if (data == NULL) {
-        return NULL;
-    }
-
-    if ((status = MsiRecordSetStringW(record->h, field, data)) != ERROR_SUCCESS)
-=======
 
     if ((status = MsiRecordSetStringW(self->h, field, value)) != ERROR_SUCCESS)
->>>>>>> 5d5c84ef
         return msierror(status);
 
     Py_RETURN_NONE;
