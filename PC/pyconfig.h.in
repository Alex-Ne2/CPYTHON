#ifndef Py_CONFIG_H
#define Py_CONFIG_H

/* pyconfig.h.  NOT Generated automatically by configure.

This is a manually maintained version used for the Watcom,
Borland and Microsoft Visual C++ compilers.  It is a
standard part of the Python distribution.

WINDOWS DEFINES:
The code specific to Windows should be wrapped around one of
the following #defines

MS_WIN64 - Code specific to the MS Win64 API
MS_WIN32 - Code specific to the MS Win32 (and Win64) API (obsolete, this covers all supported APIs)
MS_WINDOWS - Code specific to Windows, but all versions.
Py_ENABLE_SHARED - Code if the Python core is built as a DLL.

Also note that neither "_M_IX86" or "_MSC_VER" should be used for
any purpose other than "Windows Intel x86 specific" and "Microsoft
compiler specific".  Therefore, these should be very rare.


NOTE: The following symbols are deprecated:
NT, USE_DL_EXPORT, USE_DL_IMPORT, DL_EXPORT, DL_IMPORT
MS_CORE_DLL.

WIN32 is still required for the locale module.

*/

/* Deprecated USE_DL_EXPORT macro - please use Py_BUILD_CORE */
#ifdef USE_DL_EXPORT
#       define Py_BUILD_CORE
#endif /* USE_DL_EXPORT */

/* Visual Studio 2005 introduces deprecation warnings for
   "insecure" and POSIX functions. The insecure functions should
   be replaced by *_s versions (according to Microsoft); the
   POSIX functions by _* versions (which, according to Microsoft,
   would be ISO C conforming). Neither renaming is feasible, so
   we just silence the warnings. */

#ifndef _CRT_SECURE_NO_DEPRECATE
#define _CRT_SECURE_NO_DEPRECATE 1
#endif
#ifndef _CRT_NONSTDC_NO_DEPRECATE
#define _CRT_NONSTDC_NO_DEPRECATE 1
#endif

#define HAVE_IO_H
#define HAVE_SYS_UTIME_H
#define HAVE_TEMPNAM
#define HAVE_TMPFILE
#define HAVE_TMPNAM
#define HAVE_CLOCK
#define HAVE_STRERROR

#include <io.h>

#define HAVE_STRFTIME
#define DONT_HAVE_SIG_ALARM
#define DONT_HAVE_SIG_PAUSE
#define LONG_BIT        32
#define WORD_BIT 32

#define MS_WIN32 /* only support win32 and greater. */
#define MS_WINDOWS
#define NT_THREADS
#define WITH_THREAD
#ifndef NETSCAPE_PI
#define USE_SOCKET
#endif

#if defined(Py_BUILD_CORE) || defined(Py_BUILD_CORE_BUILTIN) || defined(Py_BUILD_CORE_MODULE)
#include <winapifamily.h>

#if WINAPI_FAMILY_PARTITION(WINAPI_PARTITION_DESKTOP)
#define MS_WINDOWS_DESKTOP
#endif
#if WINAPI_FAMILY_PARTITION(WINAPI_PARTITION_APP)
#define MS_WINDOWS_APP
#endif
#if WINAPI_FAMILY_PARTITION(WINAPI_PARTITION_SYSTEM)
#define MS_WINDOWS_SYSTEM
#endif
#if WINAPI_FAMILY_PARTITION(WINAPI_PARTITION_GAMES)
#define MS_WINDOWS_GAMES
#endif

/* Define to 1 if you support windows console io */
#if defined(MS_WINDOWS_DESKTOP) || defined(MS_WINDOWS_APP) || defined(MS_WINDOWS_SYSTEM)
#define HAVE_WINDOWS_CONSOLE_IO 1
#endif
#endif /* Py_BUILD_CORE || Py_BUILD_CORE_BUILTIN || Py_BUILD_CORE_MODULE */

/* _DEBUG implies Py_DEBUG */
#ifdef _DEBUG
#  define Py_DEBUG 1
#endif

/* Define to 1 if you want to disable the GIL */
/* Uncomment the definition for free-threaded builds, or define it manually
 * when compiling extension modules. Note that we test with #ifdef, so
 * defining as 0 will still disable the GIL. */
#ifndef Py_GIL_DISABLED
/* #define Py_GIL_DISABLED 1 */
#endif

/* Compiler specific defines */

/* ------------------------------------------------------------------------*/
/* Microsoft C defines _MSC_VER, as does clang-cl.exe */
#ifdef _MSC_VER

/* We want COMPILER to expand to a string containing _MSC_VER's *value*.
 * This is horridly tricky, because the stringization operator only works
 * on macro arguments, and doesn't evaluate macros passed *as* arguments.
 */
#define _Py_PASTE_VERSION(SUFFIX) \
        ("[MSC v." _Py_STRINGIZE(_MSC_VER) " " SUFFIX "]")
/* e.g., this produces, after compile-time string catenation,
 *      ("[MSC v.1900 64 bit (Intel)]")
 *
 * _Py_STRINGIZE(_MSC_VER) expands to
 * _Py_STRINGIZE1(_MSC_VER) and this second macro call is scanned
 *      again for macros and so further expands to
 * _Py_STRINGIZE1(1900) which then expands to
 * "1900"
 */
#define _Py_STRINGIZE(X) _Py_STRINGIZE1(X)
#define _Py_STRINGIZE1(X) #X

/* MSVC defines _WINxx to differentiate the windows platform types

   Note that for compatibility reasons _WIN32 is defined on Win32
   *and* on Win64. For the same reasons, in Python, MS_WIN32 is
   defined on Win32 *and* Win64. Win32 only code must therefore be
   guarded as follows:
        #if defined(MS_WIN32) && !defined(MS_WIN64)
*/
#ifdef _WIN64
#define MS_WIN64
#endif

/* set the COMPILER and support tier
 *
 * win_amd64 MSVC (x86_64-pc-windows-msvc): 1
 * win32 MSVC (i686-pc-windows-msvc): 1
 * win_arm64 MSVC (aarch64-pc-windows-msvc): 3
 * other archs and ICC: 0
 */
#ifdef MS_WIN64
#if defined(_M_X64) || defined(_M_AMD64)
#if defined(__clang__)
#define COMPILER ("[Clang " __clang_version__ "] 64 bit (AMD64) with MSC v." _Py_STRINGIZE(_MSC_VER) " CRT]")
#define PY_SUPPORT_TIER 0
#elif defined(__INTEL_COMPILER)
#define COMPILER ("[ICC v." _Py_STRINGIZE(__INTEL_COMPILER) " 64 bit (amd64) with MSC v." _Py_STRINGIZE(_MSC_VER) " CRT]")
#define PY_SUPPORT_TIER 0
#else
#define COMPILER _Py_PASTE_VERSION("64 bit (AMD64)")
#define PY_SUPPORT_TIER 1
#endif /* __clang__ */
#define PYD_PLATFORM_TAG "win_amd64"
#elif defined(_M_ARM64)
#define COMPILER _Py_PASTE_VERSION("64 bit (ARM64)")
#define PY_SUPPORT_TIER 3
#define PYD_PLATFORM_TAG "win_arm64"
#else
#define COMPILER _Py_PASTE_VERSION("64 bit (Unknown)")
#define PY_SUPPORT_TIER 0
#endif
#endif /* MS_WIN64 */

/* set the version macros for the windows headers */
/* Python 3.13+ requires Windows 10 or greater */
#define Py_WINVER 0x0A00 /* _WIN32_WINNT_WIN10 */
#define Py_NTDDI NTDDI_WIN10

/* We only set these values when building Python - we don't want to force
   these values on extensions, as that will affect the prototypes and
   structures exposed in the Windows headers. Even when building Python, we
   allow a single source file to override this - they may need access to
   structures etc so it can optionally use new Windows features if it
   determines at runtime they are available.
*/
#if defined(Py_BUILD_CORE) || defined(Py_BUILD_CORE_BUILTIN) || defined(Py_BUILD_CORE_MODULE)
#ifndef NTDDI_VERSION
#define NTDDI_VERSION Py_NTDDI
#endif
#ifndef WINVER
#define WINVER Py_WINVER
#endif
#ifndef _WIN32_WINNT
#define _WIN32_WINNT Py_WINVER
#endif
#endif

/* _W64 is not defined for VC6 or eVC4 */
#ifndef _W64
#define _W64
#endif

/* Define like size_t, omitting the "unsigned" */
#ifdef MS_WIN64
typedef __int64 Py_ssize_t;
#   define PY_SSIZE_T_MAX LLONG_MAX
#else
typedef _W64 int Py_ssize_t;
#   define PY_SSIZE_T_MAX INT_MAX
#endif
#define HAVE_PY_SSIZE_T 1

#if defined(MS_WIN32) && !defined(MS_WIN64)
#if defined(_M_IX86)
#if defined(__clang__)
#define COMPILER ("[Clang " __clang_version__ "] 32 bit (Intel) with MSC v." _Py_STRINGIZE(_MSC_VER) " CRT]")
#define PY_SUPPORT_TIER 0
#elif defined(__INTEL_COMPILER)
#define COMPILER ("[ICC v." _Py_STRINGIZE(__INTEL_COMPILER) " 32 bit (Intel) with MSC v." _Py_STRINGIZE(_MSC_VER) " CRT]")
#define PY_SUPPORT_TIER 0
#else
#define COMPILER _Py_PASTE_VERSION("32 bit (Intel)")
#define PY_SUPPORT_TIER 1
#endif /* __clang__ */
#define PYD_PLATFORM_TAG "win32"
#elif defined(_M_ARM)
#define COMPILER _Py_PASTE_VERSION("32 bit (ARM)")
#define PYD_PLATFORM_TAG "win_arm32"
#define PY_SUPPORT_TIER 0
#else
#define COMPILER _Py_PASTE_VERSION("32 bit (Unknown)")
#define PY_SUPPORT_TIER 0
#endif
#endif /* MS_WIN32 && !MS_WIN64 */

typedef int pid_t;

/* define some ANSI types that are not defined in earlier Win headers */
#if _MSC_VER >= 1200
/* This file only exists in VC 6.0 or higher */
#include <basetsd.h>
#endif

#endif /* _MSC_VER */

/* ------------------------------------------------------------------------*/
/* mingw and mingw-w64 define __MINGW32__ */
#ifdef __MINGW32__

#ifdef _WIN64
#define MS_WIN64
#endif

#endif /* __MINGW32__*/

/* ------------------------------------------------------------------------*/
/* egcs/gnu-win32 defines __GNUC__ and _WIN32 */
#if defined(__GNUC__) && defined(_WIN32)
/* XXX These defines are likely incomplete, but should be easy to fix.
   They should be complete enough to build extension modules. */
/* Suggested by Rene Liebscher <R.Liebscher@gmx.de> to avoid a GCC 2.91.*
   bug that requires structure imports.  More recent versions of the
   compiler don't exhibit this bug.
*/
#if (__GNUC__==2) && (__GNUC_MINOR__<=91)
#warning "Please use an up-to-date version of gcc! (>2.91 recommended)"
#endif

#define COMPILER "[gcc]"
#define PY_LONG_LONG long long
#define PY_LLONG_MIN LLONG_MIN
#define PY_LLONG_MAX LLONG_MAX
#define PY_ULLONG_MAX ULLONG_MAX
#endif /* GNUC */

/* ------------------------------------------------------------------------*/
/* lcc-win32 defines __LCC__ */
#if defined(__LCC__)
/* XXX These defines are likely incomplete, but should be easy to fix.
   They should be complete enough to build extension modules. */

#define COMPILER "[lcc-win32]"
typedef int pid_t;
/* __declspec() is supported here too - do nothing to get the defaults */

#endif /* LCC */

/* ------------------------------------------------------------------------*/
/* End of compilers - finish up */

#ifndef NO_STDIO_H
#       include <stdio.h>
#endif

/* 64 bit ints are usually spelt __int64 unless compiler has overridden */
#ifndef PY_LONG_LONG
#       define PY_LONG_LONG __int64
#       define PY_LLONG_MAX _I64_MAX
#       define PY_LLONG_MIN _I64_MIN
#       define PY_ULLONG_MAX _UI64_MAX
#endif

/* For Windows the Python core is in a DLL by default.  Test
Py_NO_ENABLE_SHARED to find out.  Also support MS_NO_COREDLL for b/w compat */
#if !defined(MS_NO_COREDLL) && !defined(Py_NO_ENABLE_SHARED)
#       define Py_ENABLE_SHARED 1 /* standard symbol for shared library */
#       define MS_COREDLL       /* deprecated old symbol */
#endif /* !MS_NO_COREDLL && ... */

/*  All windows compilers that use this header support __declspec */
#define HAVE_DECLSPEC_DLL

/* For an MSVC DLL, we can nominate the .lib files used by extensions */
#ifdef MS_COREDLL
#       if !defined(Py_BUILD_CORE) && !defined(Py_BUILD_CORE_BUILTIN)
                /* not building the core - must be an ext */
#               if defined(_MSC_VER) && !defined(Py_NO_LINK_LIB)
                        /* So MSVC users need not specify the .lib
                        file in their Makefile */
                        /* Define Py_NO_LINK_LIB to build extension disabling pragma
                        based auto-linking.
                        This is relevant when using build-system generator (e.g CMake) where
                        the linking is explicitly handled */
#                       if defined(Py_GIL_DISABLED)
<<<<<<< HEAD
#                       if defined(Py_DEBUG)
#                               pragma comment(lib,"python314t_d.lib")
#                       elif defined(Py_LIMITED_API)
#                               pragma comment(lib,"python3t.lib")
#                       else
#                               pragma comment(lib,"python314t.lib")
#                       endif /* Py_DEBUG */
#                       else /* Py_GIL_DISABLED */
#                       if defined(Py_DEBUG)
#                               pragma comment(lib,"python314_d.lib")
#                       elif defined(Py_LIMITED_API)
#                               pragma comment(lib,"python3.lib")
#                       else
#                               pragma comment(lib,"python314.lib")
#                       endif /* Py_DEBUG */
=======
#                       if defined(_DEBUG)
#                               pragma comment(lib,"python315t_d.lib")
#                       elif defined(Py_LIMITED_API)
#                               pragma comment(lib,"python3t.lib")
#                       else
#                               pragma comment(lib,"python315t.lib")
#                       endif /* _DEBUG */
#                       else /* Py_GIL_DISABLED */
#                       if defined(_DEBUG)
#                               pragma comment(lib,"python315_d.lib")
#                       elif defined(Py_LIMITED_API)
#                               pragma comment(lib,"python3.lib")
#                       else
#                               pragma comment(lib,"python315.lib")
#                       endif /* _DEBUG */
>>>>>>> bfac7d2e
#                       endif /* Py_GIL_DISABLED */
#               endif /* _MSC_VER && !Py_NO_LINK_LIB */
#       endif /* Py_BUILD_CORE */
#endif /* MS_COREDLL */

#ifdef MS_WIN64
/* maintain "win32" sys.platform for backward compatibility of Python code,
   the Win64 API should be close enough to the Win32 API to make this
   preferable */
#       define PLATFORM "win32"
#       define SIZEOF_VOID_P 8
#       define SIZEOF_TIME_T 8
#       define SIZEOF_OFF_T 4
#       define SIZEOF_FPOS_T 8
#       define SIZEOF_HKEY 8
#       define SIZEOF_SIZE_T 8
#       define ALIGNOF_SIZE_T 8
#       define ALIGNOF_MAX_ALIGN_T 8
/* configure.ac defines HAVE_LARGEFILE_SUPPORT iff
   sizeof(off_t) > sizeof(long), and sizeof(long long) >= sizeof(off_t).
   On Win64 the second condition is not true, but if fpos_t replaces off_t
   then this is true. The uses of HAVE_LARGEFILE_SUPPORT imply that Win64
   should define this. */
#       define HAVE_LARGEFILE_SUPPORT
#elif defined(MS_WIN32)
#       define PLATFORM "win32"
#       define HAVE_LARGEFILE_SUPPORT
#       define SIZEOF_VOID_P 4
#       define SIZEOF_OFF_T 4
#       define SIZEOF_FPOS_T 8
#       define SIZEOF_HKEY 4
#       define SIZEOF_SIZE_T 4
#       define ALIGNOF_SIZE_T 4
        /* MS VS2005 changes time_t to a 64-bit type on all platforms */
#       if defined(_MSC_VER) && _MSC_VER >= 1400
#       define SIZEOF_TIME_T 8
#       else
#       define SIZEOF_TIME_T 4
#       endif
#       define ALIGNOF_MAX_ALIGN_T 8
#endif

#ifdef MS_WIN32

#define SIZEOF_SHORT 2
#define SIZEOF_INT 4
#define SIZEOF_LONG 4
#define ALIGNOF_LONG 4
#define SIZEOF_LONG_LONG 8
#define SIZEOF_DOUBLE 8
#define SIZEOF_FLOAT 4

/* VC 7.1 has them and VC 6.0 does not.  VC 6.0 has a version number of 1200.
   Microsoft eMbedded Visual C++ 4.0 has a version number of 1201 and doesn't
   define these.
   If some compiler does not provide them, modify the #if appropriately. */
#if defined(_MSC_VER)
#if _MSC_VER > 1300
#define HAVE_UINTPTR_T 1
#define HAVE_INTPTR_T 1
#else
/* VC6, VS 2002 and eVC4 don't support the C99 LL suffix for 64-bit integer literals */
#define Py_LL(x) x##I64
#endif  /* _MSC_VER > 1300  */
#endif  /* _MSC_VER */

#endif

/* define signed and unsigned exact-width 32-bit and 64-bit types, used in the
   implementation of Python integers. */
#define PY_UINT32_T uint32_t
#define PY_UINT64_T uint64_t
#define PY_INT32_T int32_t
#define PY_INT64_T int64_t

/* Fairly standard from here! */

/* Define if on AIX 3.
   System headers sometimes define this.
   We just want to avoid a redefinition error message.  */
#ifndef _ALL_SOURCE
/* #undef _ALL_SOURCE */
#endif

/* Define to empty if the keyword does not work.  */
/* #define const  */

/* Define to 1 if you have the <conio.h> header file. */
#define HAVE_CONIO_H 1

/* Define to 1 if you have the <direct.h> header file. */
#define HAVE_DIRECT_H 1

/* Define to 1 if you have the declaration of `tzname', and to 0 if you don't.
   */
#define HAVE_DECL_TZNAME 1

/* Define if you have dirent.h.  */
/* #define DIRENT 1 */

/* Define to the type of elements in the array set by `getgroups'.
   Usually this is either `int' or `gid_t'.  */
/* #undef GETGROUPS_T */

/* Define to `int' if <sys/types.h> doesn't define.  */
/* #undef gid_t */

/* Define if your struct tm has tm_zone.  */
/* #undef HAVE_TM_ZONE */

/* Define if you don't have tm_zone but do have the external array
   tzname.  */
#define HAVE_TZNAME

/* Define to `int' if <sys/types.h> doesn't define.  */
/* #undef mode_t */

/* Define if you don't have dirent.h, but have ndir.h.  */
/* #undef NDIR */

/* Define to `long' if <sys/types.h> doesn't define.  */
/* #undef off_t */

/* Define to `int' if <sys/types.h> doesn't define.  */
/* #undef pid_t */

/* Define if the system does not provide POSIX.1 features except
   with this defined.  */
/* #undef _POSIX_1_SOURCE */

/* Define if you need to in order for stat and other things to work.  */
/* #undef _POSIX_SOURCE */

/* Define as the return type of signal handlers (int or void).  */
#define RETSIGTYPE void

/* Define to `unsigned' if <sys/types.h> doesn't define.  */
/* #undef size_t */

/* Define if you have the ANSI C header files.  */
#define STDC_HEADERS 1

/* Define if you don't have dirent.h, but have sys/dir.h.  */
/* #undef SYSDIR */

/* Define if you don't have dirent.h, but have sys/ndir.h.  */
/* #undef SYSNDIR */

/* Define if you can safely include both <sys/time.h> and <time.h>.  */
/* #undef TIME_WITH_SYS_TIME */

/* Define if your <sys/time.h> declares struct tm.  */
/* #define TM_IN_SYS_TIME 1 */

/* Define to `int' if <sys/types.h> doesn't define.  */
/* #undef uid_t */

/* Define if the closedir function returns void instead of int.  */
/* #undef VOID_CLOSEDIR */

/* Define if getpgrp() must be called as getpgrp(0)
   and (consequently) setpgrp() as setpgrp(0, 0). */
/* #undef GETPGRP_HAVE_ARGS */

/* Define this if your time.h defines altzone */
/* #define HAVE_ALTZONE */

/* Define if you have the putenv function.  */
#define HAVE_PUTENV

/* Define if your compiler supports function prototypes */
#define HAVE_PROTOTYPES

/* Define if  you can safely include both <sys/select.h> and <sys/time.h>
   (which you can't on SCO ODT 3.0). */
/* #undef SYS_SELECT_WITH_SYS_TIME */

/* Define if you want build the _decimal module using a coroutine-local rather
   than a thread-local context */
#define WITH_DECIMAL_CONTEXTVAR 1

/* Define if you want documentation strings in extension modules */
#define WITH_DOC_STRINGS 1

/* Define if you want to compile in rudimentary thread support */
/* #undef WITH_THREAD */

/* Define if you want to use the GNU readline library */
/* #define WITH_READLINE 1 */

/* Use Python's own small-block memory-allocator. */
#define WITH_PYMALLOC 1

/* Define if you want to compile in mimalloc memory allocator. */
#define WITH_MIMALLOC 1

/* Define if you have clock.  */
/* #define HAVE_CLOCK */

/* Define when any dynamic module loading is enabled */
#define HAVE_DYNAMIC_LOADING

/* Define if you have ftime.  */
#define HAVE_FTIME

/* Define if you have getpeername.  */
#define HAVE_GETPEERNAME

/* Define if you have getpgrp.  */
/* #undef HAVE_GETPGRP */

/* Define if you have getpid.  */
#define HAVE_GETPID

/* Define if you have gettimeofday.  */
/* #undef HAVE_GETTIMEOFDAY */

/* Define if you have getwd.  */
/* #undef HAVE_GETWD */

/* Define if you have lstat.  */
/* #undef HAVE_LSTAT */

/* Define if you have the mktime function.  */
#define HAVE_MKTIME

/* Define if you have nice.  */
/* #undef HAVE_NICE */

/* Define if you have readlink.  */
/* #undef HAVE_READLINK */

/* Define if you have setpgid.  */
/* #undef HAVE_SETPGID */

/* Define if you have setpgrp.  */
/* #undef HAVE_SETPGRP */

/* Define if you have setsid.  */
/* #undef HAVE_SETSID */

/* Define if you have setvbuf.  */
#define HAVE_SETVBUF

/* Define if you have siginterrupt.  */
/* #undef HAVE_SIGINTERRUPT */

/* Define to 1 if you have the `shutdown' function. */
#define HAVE_SHUTDOWN 1

/* Define if you have symlink.  */
/* #undef HAVE_SYMLINK */

/* Define if you have tcgetpgrp.  */
/* #undef HAVE_TCGETPGRP */

/* Define if you have tcsetpgrp.  */
/* #undef HAVE_TCSETPGRP */

/* Define if you have times.  */
/* #undef HAVE_TIMES */

/* Define to 1 if you have the `umask' function. */
#define HAVE_UMASK 1

/* Define if you have uname.  */
/* #undef HAVE_UNAME */

/* Define if you have waitpid.  */
/* #undef HAVE_WAITPID */

/* Define to 1 if you have the `wcsftime' function. */
#if defined(_MSC_VER) && _MSC_VER >= 1310
#define HAVE_WCSFTIME 1
#endif

/* Define to 1 if you have the `wcscoll' function. */
#define HAVE_WCSCOLL 1

/* Define to 1 if you have the `wcsxfrm' function. */
#define HAVE_WCSXFRM 1

/* Define if the zlib library has inflateCopy */
#define HAVE_ZLIB_COPY 1

/* Define if you have the <dlfcn.h> header file.  */
/* #undef HAVE_DLFCN_H */

/* Define to 1 if you have the <errno.h> header file. */
#define HAVE_ERRNO_H 1

/* Define if you have the <fcntl.h> header file.  */
#define HAVE_FCNTL_H 1

/* Define to 1 if you have the <process.h> header file. */
#define HAVE_PROCESS_H 1

/* Define to 1 if you have the <signal.h> header file. */
#define HAVE_SIGNAL_H 1

/* Define if you have the <stddef.h> header file.  */
#define HAVE_STDDEF_H 1

/* Define if you have the <sys/audioio.h> header file.  */
/* #undef HAVE_SYS_AUDIOIO_H */

/* Define if you have the <sys/param.h> header file.  */
/* #define HAVE_SYS_PARAM_H 1 */

/* Define if you have the <sys/select.h> header file.  */
/* #define HAVE_SYS_SELECT_H 1 */

/* Define to 1 if you have the <sys/stat.h> header file.  */
#define HAVE_SYS_STAT_H 1

/* Define if you have the <sys/time.h> header file.  */
/* #define HAVE_SYS_TIME_H 1 */

/* Define if you have the <sys/times.h> header file.  */
/* #define HAVE_SYS_TIMES_H 1 */

/* Define to 1 if you have the <sys/types.h> header file.  */
#define HAVE_SYS_TYPES_H 1

/* Define if you have the <sys/un.h> header file.  */
/* #define HAVE_SYS_UN_H 1 */

/* Define if you have the <sys/utime.h> header file.  */
/* #define HAVE_SYS_UTIME_H 1 */

/* Define if you have the <sys/utsname.h> header file.  */
/* #define HAVE_SYS_UTSNAME_H 1 */

/* Define if you have the <unistd.h> header file.  */
/* #define HAVE_UNISTD_H 1 */

/* Define if you have the <utime.h> header file.  */
/* #define HAVE_UTIME_H 1 */

/* Define if the compiler provides a wchar.h header file. */
#define HAVE_WCHAR_H 1

/* The size of `wchar_t', as computed by sizeof. */
#define SIZEOF_WCHAR_T 2

/* The size of `_Bool', as computed by sizeof. */
#define SIZEOF__BOOL 1

/* The size of `pid_t', as computed by sizeof. */
#define SIZEOF_PID_T SIZEOF_INT

/* Define if you have the dl library (-ldl).  */
/* #undef HAVE_LIBDL */

/* Define if you have the mpc library (-lmpc).  */
/* #undef HAVE_LIBMPC */

/* Define if you have the seq library (-lseq).  */
/* #undef HAVE_LIBSEQ */

/* Define if you have the socket library (-lsocket).  */
#define HAVE_LIBSOCKET 1

/* Define if you have the sun library (-lsun).  */
/* #undef HAVE_LIBSUN */

/* Define if you have the termcap library (-ltermcap).  */
/* #undef HAVE_LIBTERMCAP */

/* Define if you have the termlib library (-ltermlib).  */
/* #undef HAVE_LIBTERMLIB */

/* Define if you have the thread library (-lthread).  */
/* #undef HAVE_LIBTHREAD */

/* WinSock does not use a bitmask in select, and uses
   socket handles greater than FD_SETSIZE */
#define Py_SOCKET_FD_CAN_BE_GE_FD_SETSIZE

/* Define if C doubles are 64-bit IEEE 754 binary format, stored with the
   least significant byte first */
#define DOUBLE_IS_LITTLE_ENDIAN_IEEE754 1

/* Define to 1 if you have the `erf' function. */
#define HAVE_ERF 1

/* Define to 1 if you have the `erfc' function. */
#define HAVE_ERFC 1

// netdb.h functions (provided by winsock.h)
#define HAVE_GETHOSTNAME 1
#define HAVE_GETHOSTBYADDR 1
#define HAVE_GETHOSTBYNAME 1
#define HAVE_GETPROTOBYNAME 1
#define HAVE_GETSERVBYNAME 1
#define HAVE_GETSERVBYPORT 1
// sys/socket.h functions (provided by winsock.h)
#define HAVE_INET_PTON 1
#define HAVE_INET_NTOA 1
#define HAVE_ACCEPT 1
#define HAVE_BIND 1
#define HAVE_CONNECT 1
#define HAVE_GETSOCKNAME 1
#define HAVE_LISTEN 1
#define HAVE_RECVFROM 1
#define HAVE_SENDTO 1
#define HAVE_SETSOCKOPT 1
#define HAVE_SOCKET 1

/* Define to 1 if you have the `dup' function. */
#define HAVE_DUP 1

/* framework name */
#define _PYTHONFRAMEWORK ""

/* Define if libssl has X509_VERIFY_PARAM_set1_host and related function */
#define HAVE_X509_VERIFY_PARAM_SET1_HOST 1

// Truncate the thread name to 32766 characters.
#define _PYTHREAD_NAME_MAXLEN 32766

#endif /* !Py_CONFIG_H */<|MERGE_RESOLUTION|>--- conflicted
+++ resolved
@@ -324,39 +324,21 @@
                         This is relevant when using build-system generator (e.g CMake) where
                         the linking is explicitly handled */
 #                       if defined(Py_GIL_DISABLED)
-<<<<<<< HEAD
 #                       if defined(Py_DEBUG)
-#                               pragma comment(lib,"python314t_d.lib")
-#                       elif defined(Py_LIMITED_API)
-#                               pragma comment(lib,"python3t.lib")
-#                       else
-#                               pragma comment(lib,"python314t.lib")
-#                       endif /* Py_DEBUG */
-#                       else /* Py_GIL_DISABLED */
-#                       if defined(Py_DEBUG)
-#                               pragma comment(lib,"python314_d.lib")
-#                       elif defined(Py_LIMITED_API)
-#                               pragma comment(lib,"python3.lib")
-#                       else
-#                               pragma comment(lib,"python314.lib")
-#                       endif /* Py_DEBUG */
-=======
-#                       if defined(_DEBUG)
 #                               pragma comment(lib,"python315t_d.lib")
 #                       elif defined(Py_LIMITED_API)
 #                               pragma comment(lib,"python3t.lib")
 #                       else
 #                               pragma comment(lib,"python315t.lib")
-#                       endif /* _DEBUG */
+#                       endif /* Py_DEBUG */
 #                       else /* Py_GIL_DISABLED */
-#                       if defined(_DEBUG)
+#                       if defined(Py_DEBUG)
 #                               pragma comment(lib,"python315_d.lib")
 #                       elif defined(Py_LIMITED_API)
 #                               pragma comment(lib,"python3.lib")
 #                       else
 #                               pragma comment(lib,"python315.lib")
-#                       endif /* _DEBUG */
->>>>>>> bfac7d2e
+#                       endif /* Py_DEBUG */
 #                       endif /* Py_GIL_DISABLED */
 #               endif /* _MSC_VER && !Py_NO_LINK_LIB */
 #       endif /* Py_BUILD_CORE */
