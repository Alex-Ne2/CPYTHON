--- conflicted
+++ resolved
@@ -160,14 +160,10 @@
     }
     else if (PyUnicode_Check(args[0])) {
         #if USE_UNICODE_WCHAR_CACHE
-<<<<<<< HEAD
-        computer_name = _PyUnicode_AsUnicode(args[0]);
-=======
         _Py_COMP_DIAG_PUSH
         _Py_COMP_DIAG_IGNORE_DEPR_DECLS
         computer_name = _PyUnicode_AsUnicode(args[0]);
         _Py_COMP_DIAG_POP
->>>>>>> 349f76c6
         #else /* USE_UNICODE_WCHAR_CACHE */
         computer_name = PyUnicode_AsWideCharString(args[0], NULL);
         #endif /* USE_UNICODE_WCHAR_CACHE */
@@ -241,14 +237,10 @@
     }
     else if (PyUnicode_Check(args[1])) {
         #if USE_UNICODE_WCHAR_CACHE
-<<<<<<< HEAD
-        sub_key = _PyUnicode_AsUnicode(args[1]);
-=======
         _Py_COMP_DIAG_PUSH
         _Py_COMP_DIAG_IGNORE_DEPR_DECLS
         sub_key = _PyUnicode_AsUnicode(args[1]);
         _Py_COMP_DIAG_POP
->>>>>>> 349f76c6
         #else /* USE_UNICODE_WCHAR_CACHE */
         sub_key = PyUnicode_AsWideCharString(args[1], NULL);
         #endif /* USE_UNICODE_WCHAR_CACHE */
@@ -381,14 +373,10 @@
         goto exit;
     }
     #if USE_UNICODE_WCHAR_CACHE
-<<<<<<< HEAD
-    sub_key = _PyUnicode_AsUnicode(args[1]);
-=======
     _Py_COMP_DIAG_PUSH
     _Py_COMP_DIAG_IGNORE_DEPR_DECLS
     sub_key = _PyUnicode_AsUnicode(args[1]);
     _Py_COMP_DIAG_POP
->>>>>>> 349f76c6
     #else /* USE_UNICODE_WCHAR_CACHE */
     sub_key = PyUnicode_AsWideCharString(args[1], NULL);
     #endif /* USE_UNICODE_WCHAR_CACHE */
@@ -500,14 +488,10 @@
     }
     else if (PyUnicode_Check(args[1])) {
         #if USE_UNICODE_WCHAR_CACHE
-<<<<<<< HEAD
-        value = _PyUnicode_AsUnicode(args[1]);
-=======
         _Py_COMP_DIAG_PUSH
         _Py_COMP_DIAG_IGNORE_DEPR_DECLS
         value = _PyUnicode_AsUnicode(args[1]);
         _Py_COMP_DIAG_POP
->>>>>>> 349f76c6
         #else /* USE_UNICODE_WCHAR_CACHE */
         value = PyUnicode_AsWideCharString(args[1], NULL);
         #endif /* USE_UNICODE_WCHAR_CACHE */
@@ -651,14 +635,10 @@
         goto exit;
     }
     #if USE_UNICODE_WCHAR_CACHE
-<<<<<<< HEAD
-    string = _PyUnicode_AsUnicode(arg);
-=======
     _Py_COMP_DIAG_PUSH
     _Py_COMP_DIAG_IGNORE_DEPR_DECLS
     string = _PyUnicode_AsUnicode(arg);
     _Py_COMP_DIAG_POP
->>>>>>> 349f76c6
     #else /* USE_UNICODE_WCHAR_CACHE */
     string = PyUnicode_AsWideCharString(arg, NULL);
     #endif /* USE_UNICODE_WCHAR_CACHE */
@@ -770,14 +750,10 @@
         goto exit;
     }
     #if USE_UNICODE_WCHAR_CACHE
-<<<<<<< HEAD
-    sub_key = _PyUnicode_AsUnicode(args[1]);
-=======
     _Py_COMP_DIAG_PUSH
     _Py_COMP_DIAG_IGNORE_DEPR_DECLS
     sub_key = _PyUnicode_AsUnicode(args[1]);
     _Py_COMP_DIAG_POP
->>>>>>> 349f76c6
     #else /* USE_UNICODE_WCHAR_CACHE */
     sub_key = PyUnicode_AsWideCharString(args[1], NULL);
     #endif /* USE_UNICODE_WCHAR_CACHE */
@@ -789,14 +765,10 @@
         goto exit;
     }
     #if USE_UNICODE_WCHAR_CACHE
-<<<<<<< HEAD
-    file_name = _PyUnicode_AsUnicode(args[2]);
-=======
     _Py_COMP_DIAG_PUSH
     _Py_COMP_DIAG_IGNORE_DEPR_DECLS
     file_name = _PyUnicode_AsUnicode(args[2]);
     _Py_COMP_DIAG_POP
->>>>>>> 349f76c6
     #else /* USE_UNICODE_WCHAR_CACHE */
     file_name = PyUnicode_AsWideCharString(args[2], NULL);
     #endif /* USE_UNICODE_WCHAR_CACHE */
@@ -1012,14 +984,10 @@
     }
     else if (PyUnicode_Check(args[1])) {
         #if USE_UNICODE_WCHAR_CACHE
-<<<<<<< HEAD
-        sub_key = _PyUnicode_AsUnicode(args[1]);
-=======
         _Py_COMP_DIAG_PUSH
         _Py_COMP_DIAG_IGNORE_DEPR_DECLS
         sub_key = _PyUnicode_AsUnicode(args[1]);
         _Py_COMP_DIAG_POP
->>>>>>> 349f76c6
         #else /* USE_UNICODE_WCHAR_CACHE */
         sub_key = PyUnicode_AsWideCharString(args[1], NULL);
         #endif /* USE_UNICODE_WCHAR_CACHE */
@@ -1082,14 +1050,10 @@
     }
     else if (PyUnicode_Check(args[1])) {
         #if USE_UNICODE_WCHAR_CACHE
-<<<<<<< HEAD
-        name = _PyUnicode_AsUnicode(args[1]);
-=======
         _Py_COMP_DIAG_PUSH
         _Py_COMP_DIAG_IGNORE_DEPR_DECLS
         name = _PyUnicode_AsUnicode(args[1]);
         _Py_COMP_DIAG_POP
->>>>>>> 349f76c6
         #else /* USE_UNICODE_WCHAR_CACHE */
         name = PyUnicode_AsWideCharString(args[1], NULL);
         #endif /* USE_UNICODE_WCHAR_CACHE */
@@ -1157,14 +1121,10 @@
         goto exit;
     }
     #if USE_UNICODE_WCHAR_CACHE
-<<<<<<< HEAD
-    file_name = _PyUnicode_AsUnicode(args[1]);
-=======
     _Py_COMP_DIAG_PUSH
     _Py_COMP_DIAG_IGNORE_DEPR_DECLS
     file_name = _PyUnicode_AsUnicode(args[1]);
     _Py_COMP_DIAG_POP
->>>>>>> 349f76c6
     #else /* USE_UNICODE_WCHAR_CACHE */
     file_name = PyUnicode_AsWideCharString(args[1], NULL);
     #endif /* USE_UNICODE_WCHAR_CACHE */
@@ -1224,13 +1184,8 @@
     DWORD type;
     PyObject *value_obj;
 
-<<<<<<< HEAD
     if (!_PyArg_ParseStack(args, nargs, "O&O&kU:SetValue",
         clinic_HKEY_converter, &key, _PyUnicode_WideCharString_Opt_Converter, &sub_key, &type, &value_obj)) {
-=======
-    if (!_PyArg_ParseStack(args, nargs, "O&O&ku#:SetValue",
-        clinic_HKEY_converter, &key, _PyUnicode_WideCharString_Opt_Converter, &sub_key, &type, &value, &value_length)) {
->>>>>>> 349f76c6
         goto exit;
     }
     return_value = winreg_SetValue_impl(module, key, sub_key, type, value_obj);
@@ -1421,8 +1376,4 @@
 exit:
     return return_value;
 }
-<<<<<<< HEAD
-/*[clinic end generated code: output=497a2e804821d5c9 input=a9049054013a1b77]*/
-=======
-/*[clinic end generated code: output=fa5f21ea6a75d0e9 input=a9049054013a1b77]*/
->>>>>>> 349f76c6
+/*[clinic end generated code: output=95bb2d60291ee6f7 input=a9049054013a1b77]*/