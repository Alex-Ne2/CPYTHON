#ifndef Py_CONFIG_H
#define Py_CONFIG_H

/* pyconfig.h.  NOT Generated automatically by configure.

This is a manually maintained version used for the Watcom,
Borland and Microsoft Visual C++ compilers.  It is a
standard part of the Python distribution.

WINDOWS DEFINES:
The code specific to Windows should be wrapped around one of
the following #defines

MS_WIN64 - Code specific to the MS Win64 API
MS_WIN32 - Code specific to the MS Win32 (and Win64) API (obsolete, this covers all supported APIs)
MS_WINDOWS - Code specific to Windows, but all versions.
Py_ENABLE_SHARED - Code if the Python core is built as a DLL.

Also note that neither "_M_IX86" or "_MSC_VER" should be used for
any purpose other than "Windows Intel x86 specific" and "Microsoft
compiler specific".  Therefore, these should be very rare.


NOTE: The following symbols are deprecated:
NT, USE_DL_EXPORT, USE_DL_IMPORT, DL_EXPORT, DL_IMPORT
MS_CORE_DLL.

WIN32 is still required for the locale module.

*/

/* Deprecated USE_DL_EXPORT macro - please use Py_BUILD_CORE */
#ifdef USE_DL_EXPORT
#       define Py_BUILD_CORE
#endif /* USE_DL_EXPORT */

/* Visual Studio 2005 introduces deprecation warnings for
   "insecure" and POSIX functions. The insecure functions should
   be replaced by *_s versions (according to Microsoft); the
   POSIX functions by _* versions (which, according to Microsoft,
   would be ISO C conforming). Neither renaming is feasible, so
   we just silence the warnings. */

#ifndef _CRT_SECURE_NO_DEPRECATE
#define _CRT_SECURE_NO_DEPRECATE 1
#endif
#ifndef _CRT_NONSTDC_NO_DEPRECATE
#define _CRT_NONSTDC_NO_DEPRECATE 1
#endif

#define HAVE_IO_H
#define HAVE_SYS_UTIME_H
#define HAVE_TEMPNAM
#define HAVE_TMPFILE
#define HAVE_TMPNAM
#define HAVE_CLOCK
#define HAVE_STRERROR

#include <io.h>

#define HAVE_HYPOT
#define HAVE_STRFTIME
#define DONT_HAVE_SIG_ALARM
#define DONT_HAVE_SIG_PAUSE
#define LONG_BIT        32
#define WORD_BIT 32

#define MS_WIN32 /* only support win32 and greater. */
#define MS_WINDOWS
#ifndef PYTHONPATH
#       define PYTHONPATH L".\\DLLs;.\\lib"
#endif
#define NT_THREADS
#define WITH_THREAD
#ifndef NETSCAPE_PI
#define USE_SOCKET
#endif


/* Compiler specific defines */

/* ------------------------------------------------------------------------*/
/* Microsoft C defines _MSC_VER */
#ifdef _MSC_VER

/* We want COMPILER to expand to a string containing _MSC_VER's *value*.
 * This is horridly tricky, because the stringization operator only works
 * on macro arguments, and doesn't evaluate macros passed *as* arguments.
 * Attempts simpler than the following appear doomed to produce "_MSC_VER"
 * literally in the string.
 */
#define _Py_PASTE_VERSION(SUFFIX) \
        ("[MSC v." _Py_STRINGIZE(_MSC_VER) " " SUFFIX "]")
/* e.g., this produces, after compile-time string catenation,
 *      ("[MSC v.1200 32 bit (Intel)]")
 *
 * _Py_STRINGIZE(_MSC_VER) expands to
 * _Py_STRINGIZE1((_MSC_VER)) expands to
 * _Py_STRINGIZE2(_MSC_VER) but as this call is the result of token-pasting
 *      it's scanned again for macros and so further expands to (under MSVC 6)
 * _Py_STRINGIZE2(1200) which then expands to
 * "1200"
 */
#define _Py_STRINGIZE(X) _Py_STRINGIZE1((X))
#define _Py_STRINGIZE1(X) _Py_STRINGIZE2 ## X
#define _Py_STRINGIZE2(X) #X

/* MSVC defines _WINxx to differentiate the windows platform types

   Note that for compatibility reasons _WIN32 is defined on Win32
   *and* on Win64. For the same reasons, in Python, MS_WIN32 is
   defined on Win32 *and* Win64. Win32 only code must therefore be
   guarded as follows:
        #if defined(MS_WIN32) && !defined(MS_WIN64)
   Some modules are disabled on Itanium processors, therefore we
   have MS_WINI64 set for those targets, otherwise MS_WINX64
*/
#ifdef _WIN64
#define MS_WIN64
#endif

/* set the COMPILER */
#ifdef MS_WIN64
#if defined(_M_IA64)
#define COMPILER _Py_PASTE_VERSION("64 bit (Itanium)")
#define MS_WINI64
#define PYD_PLATFORM_TAG "win_ia64"
#elif defined(_M_X64) || defined(_M_AMD64)
#if defined(__INTEL_COMPILER)
#define COMPILER ("[ICC v." _Py_STRINGIZE(__INTEL_COMPILER) " 64 bit (amd64) with MSC v." _Py_STRINGIZE(_MSC_VER) " CRT]")
#else
#define COMPILER _Py_PASTE_VERSION("64 bit (AMD64)")
#endif /* __INTEL_COMPILER */
#define MS_WINX64
#define PYD_PLATFORM_TAG "win_amd64"
#else
#define COMPILER _Py_PASTE_VERSION("64 bit (Unknown)")
#endif
#endif /* MS_WIN64 */

/* set the version macros for the windows headers */
/* Python 3.5+ requires Windows Vista or greater */
#define Py_WINVER 0x0600 /* _WIN32_WINNT_VISTA */
#define Py_NTDDI NTDDI_VISTA

/* We only set these values when building Python - we don't want to force
   these values on extensions, as that will affect the prototypes and
   structures exposed in the Windows headers. Even when building Python, we
   allow a single source file to override this - they may need access to
   structures etc so it can optionally use new Windows features if it
   determines at runtime they are available.
*/
#if defined(Py_BUILD_CORE) || defined(Py_BUILD_CORE_MODULE)
#ifndef NTDDI_VERSION
#define NTDDI_VERSION Py_NTDDI
#endif
#ifndef WINVER
#define WINVER Py_WINVER
#endif
#ifndef _WIN32_WINNT
#define _WIN32_WINNT Py_WINVER
#endif
#endif

/* _W64 is not defined for VC6 or eVC4 */
#ifndef _W64
#define _W64
#endif

/* Define like size_t, omitting the "unsigned" */
#ifdef MS_WIN64
typedef __int64 ssize_t;
#else
typedef _W64 int ssize_t;
#endif
#define HAVE_SSIZE_T 1

#if defined(MS_WIN32) && !defined(MS_WIN64)
#if defined(_M_IX86)
#if defined(__INTEL_COMPILER)
#define COMPILER ("[ICC v." _Py_STRINGIZE(__INTEL_COMPILER) " 32 bit (Intel) with MSC v." _Py_STRINGIZE(_MSC_VER) " CRT]")
#else
#define COMPILER _Py_PASTE_VERSION("32 bit (Intel)")
#endif /* __INTEL_COMPILER */
#define PYD_PLATFORM_TAG "win32"
#elif defined(_M_ARM)
#define COMPILER _Py_PASTE_VERSION("32 bit (ARM)")
#define PYD_PLATFORM_TAG "win_arm"
#else
#define COMPILER _Py_PASTE_VERSION("32 bit (Unknown)")
#endif
#endif /* MS_WIN32 && !MS_WIN64 */

typedef int pid_t;

#include <float.h>
#define Py_IS_NAN _isnan
#define Py_IS_INFINITY(X) (!_finite(X) && !_isnan(X))
#define Py_IS_FINITE(X) _finite(X)
#define copysign _copysign

/* VS 2010 and above already defines hypot as _hypot */
#if _MSC_VER < 1600
#define hypot _hypot
#endif

/* VS 2015 defines these names with a leading underscore */
#if _MSC_VER >= 1900
#define timezone _timezone
#define daylight _daylight
#define tzname _tzname
#endif

/* Side by Side assemblies supported in VS 2005 and VS 2008 but not 2010*/
#if _MSC_VER >= 1400 && _MSC_VER < 1600
#define HAVE_SXS 1
#endif

/* define some ANSI types that are not defined in earlier Win headers */
#if _MSC_VER >= 1200
/* This file only exists in VC 6.0 or higher */
#include <basetsd.h>
#endif

#endif /* _MSC_VER */

/* ------------------------------------------------------------------------*/
/* egcs/gnu-win32 defines __GNUC__ and _WIN32 */
#if defined(__GNUC__) && defined(_WIN32)
/* XXX These defines are likely incomplete, but should be easy to fix.
   They should be complete enough to build extension modules. */
/* Suggested by Rene Liebscher <R.Liebscher@gmx.de> to avoid a GCC 2.91.*
   bug that requires structure imports.  More recent versions of the
   compiler don't exhibit this bug.
*/
#if (__GNUC__==2) && (__GNUC_MINOR__<=91)
#warning "Please use an up-to-date version of gcc! (>2.91 recommended)"
#endif

#define COMPILER "[gcc]"
#define hypot _hypot
#define PY_LONG_LONG long long
#define PY_LLONG_MIN LLONG_MIN
#define PY_LLONG_MAX LLONG_MAX
#define PY_ULLONG_MAX ULLONG_MAX
#endif /* GNUC */

/* ------------------------------------------------------------------------*/
/* lcc-win32 defines __LCC__ */
#if defined(__LCC__)
/* XXX These defines are likely incomplete, but should be easy to fix.
   They should be complete enough to build extension modules. */

#define COMPILER "[lcc-win32]"
typedef int pid_t;
/* __declspec() is supported here too - do nothing to get the defaults */

#endif /* LCC */

/* ------------------------------------------------------------------------*/
/* End of compilers - finish up */

#ifndef NO_STDIO_H
#       include <stdio.h>
#endif

/* 64 bit ints are usually spelt __int64 unless compiler has overridden */
#ifndef PY_LONG_LONG
#       define PY_LONG_LONG __int64
#       define PY_LLONG_MAX _I64_MAX
#       define PY_LLONG_MIN _I64_MIN
#       define PY_ULLONG_MAX _UI64_MAX
#endif

/* For Windows the Python core is in a DLL by default.  Test
Py_NO_ENABLE_SHARED to find out.  Also support MS_NO_COREDLL for b/w compat */
#if !defined(MS_NO_COREDLL) && !defined(Py_NO_ENABLE_SHARED)
#       define Py_ENABLE_SHARED 1 /* standard symbol for shared library */
#       define MS_COREDLL       /* deprecated old symbol */
#endif /* !MS_NO_COREDLL && ... */

/*  All windows compilers that use this header support __declspec */
#define HAVE_DECLSPEC_DLL

/* For an MSVC DLL, we can nominate the .lib files used by extensions */
#ifdef MS_COREDLL
#       ifndef Py_BUILD_CORE /* not building the core - must be an ext */
#               if defined(_MSC_VER)
                        /* So MSVC users need not specify the .lib file in
                        their Makefile (other compilers are generally
                        taken care of by distutils.) */
#                       if defined(_DEBUG)
#                               pragma comment(lib,"python37_d.lib")
#                       elif defined(Py_LIMITED_API)
#                               pragma comment(lib,"python3.lib")
#                       else
#                               pragma comment(lib,"python37.lib")
#                       endif /* _DEBUG */
#               endif /* _MSC_VER */
#       endif /* Py_BUILD_CORE */
#endif /* MS_COREDLL */

#if defined(MS_WIN64)
/* maintain "win32" sys.platform for backward compatibility of Python code,
   the Win64 API should be close enough to the Win32 API to make this
   preferable */
#       define PLATFORM "win32"
#       define SIZEOF_VOID_P 8
#       define SIZEOF_TIME_T 8
#       define SIZEOF_OFF_T 4
#       define SIZEOF_FPOS_T 8
#       define SIZEOF_HKEY 8
#       define SIZEOF_SIZE_T 8
/* configure.ac defines HAVE_LARGEFILE_SUPPORT iff HAVE_LONG_LONG,
   sizeof(off_t) > sizeof(long), and sizeof(PY_LONG_LONG) >= sizeof(off_t).
   On Win64 the second condition is not true, but if fpos_t replaces off_t
   then this is true. The uses of HAVE_LARGEFILE_SUPPORT imply that Win64
   should define this. */
#       define HAVE_LARGEFILE_SUPPORT
#elif defined(MS_WIN32)
#       define PLATFORM "win32"
#       define HAVE_LARGEFILE_SUPPORT
#       define SIZEOF_VOID_P 4
#       define SIZEOF_OFF_T 4
#       define SIZEOF_FPOS_T 8
#       define SIZEOF_HKEY 4
#       define SIZEOF_SIZE_T 4
        /* MS VS2005 changes time_t to a 64-bit type on all platforms */
#       if defined(_MSC_VER) && _MSC_VER >= 1400
#       define SIZEOF_TIME_T 8
#       else
#       define SIZEOF_TIME_T 4
#       endif
#endif

#ifdef _DEBUG
#       define Py_DEBUG
#endif


#ifdef MS_WIN32

#define SIZEOF_SHORT 2
#define SIZEOF_INT 4
#define SIZEOF_LONG 4
#define SIZEOF_LONG_LONG 8
#define SIZEOF_DOUBLE 8
#define SIZEOF_FLOAT 4

/* VC 7.1 has them and VC 6.0 does not.  VC 6.0 has a version number of 1200.
   Microsoft eMbedded Visual C++ 4.0 has a version number of 1201 and doesn't
   define these.
   If some compiler does not provide them, modify the #if appropriately. */
#if defined(_MSC_VER)
#if _MSC_VER > 1300
#define HAVE_UINTPTR_T 1
#define HAVE_INTPTR_T 1
#else
/* VC6, VS 2002 and eVC4 don't support the C99 LL suffix for 64-bit integer literals */
#define Py_LL(x) x##I64
#endif  /* _MSC_VER > 1300  */
#endif  /* _MSC_VER */

#endif

/* define signed and unsigned exact-width 32-bit and 64-bit types, used in the
   implementation of Python integers. */
#define PY_UINT32_T uint32_t
#define PY_UINT64_T uint64_t
#define PY_INT32_T int32_t
#define PY_INT64_T int64_t

/* Fairly standard from here! */

/* Define to 1 if you have the `copysign' function. */
#define HAVE_COPYSIGN 1

/* Define to 1 if you have the `round' function. */
#if _MSC_VER >= 1800
#define HAVE_ROUND 1
#endif

/* Define to 1 if you have the `isinf' macro. */
#define HAVE_DECL_ISINF 1

/* Define to 1 if you have the `isnan' function. */
#define HAVE_DECL_ISNAN 1

/* Define if on AIX 3.
   System headers sometimes define this.
   We just want to avoid a redefinition error message.  */
#ifndef _ALL_SOURCE
/* #undef _ALL_SOURCE */
#endif

/* Define to empty if the keyword does not work.  */
/* #define const  */

/* Define to 1 if you have the <conio.h> header file. */
#define HAVE_CONIO_H 1

/* Define to 1 if you have the <direct.h> header file. */
#define HAVE_DIRECT_H 1

/* Define if you have dirent.h.  */
/* #define DIRENT 1 */

/* Define to the type of elements in the array set by `getgroups'.
   Usually this is either `int' or `gid_t'.  */
/* #undef GETGROUPS_T */

/* Define to `int' if <sys/types.h> doesn't define.  */
/* #undef gid_t */

/* Define if your struct tm has tm_zone.  */
/* #undef HAVE_TM_ZONE */

/* Define if you don't have tm_zone but do have the external array
   tzname.  */
#define HAVE_TZNAME

/* Define to `int' if <sys/types.h> doesn't define.  */
/* #undef mode_t */

/* Define if you don't have dirent.h, but have ndir.h.  */
/* #undef NDIR */

/* Define to `long' if <sys/types.h> doesn't define.  */
/* #undef off_t */

/* Define to `int' if <sys/types.h> doesn't define.  */
/* #undef pid_t */

/* Define if the system does not provide POSIX.1 features except
   with this defined.  */
/* #undef _POSIX_1_SOURCE */

/* Define if you need to in order for stat and other things to work.  */
/* #undef _POSIX_SOURCE */

/* Define as the return type of signal handlers (int or void).  */
#define RETSIGTYPE void

/* Define to `unsigned' if <sys/types.h> doesn't define.  */
/* #undef size_t */

/* Define if you have the ANSI C header files.  */
#define STDC_HEADERS 1

/* Define if you don't have dirent.h, but have sys/dir.h.  */
/* #undef SYSDIR */

/* Define if you don't have dirent.h, but have sys/ndir.h.  */
/* #undef SYSNDIR */

/* Define if you can safely include both <sys/time.h> and <time.h>.  */
/* #undef TIME_WITH_SYS_TIME */

/* Define if your <sys/time.h> declares struct tm.  */
/* #define TM_IN_SYS_TIME 1 */

/* Define to `int' if <sys/types.h> doesn't define.  */
/* #undef uid_t */

/* Define if the closedir function returns void instead of int.  */
/* #undef VOID_CLOSEDIR */

/* Define if getpgrp() must be called as getpgrp(0)
   and (consequently) setpgrp() as setpgrp(0, 0). */
/* #undef GETPGRP_HAVE_ARGS */

/* Define this if your time.h defines altzone */
/* #define HAVE_ALTZONE */

/* Define if you have the putenv function.  */
#define HAVE_PUTENV

/* Define if your compiler supports function prototypes */
#define HAVE_PROTOTYPES

/* Define if  you can safely include both <sys/select.h> and <sys/time.h>
   (which you can't on SCO ODT 3.0). */
/* #undef SYS_SELECT_WITH_SYS_TIME */

/* Define if you want documentation strings in extension modules */
#define WITH_DOC_STRINGS 1

/* Define if you want to compile in rudimentary thread support */
/* #undef WITH_THREAD */

/* Define if you want to use the GNU readline library */
/* #define WITH_READLINE 1 */

/* Use Python's own small-block memory-allocator. */
#define WITH_PYMALLOC 1

/* Define if you have clock.  */
/* #define HAVE_CLOCK */

/* Define when any dynamic module loading is enabled */
#define HAVE_DYNAMIC_LOADING

/* Define if you have ftime.  */
#define HAVE_FTIME

/* Define if you have getpeername.  */
#define HAVE_GETPEERNAME

/* Define if you have getpgrp.  */
/* #undef HAVE_GETPGRP */

/* Define if you have getpid.  */
#define HAVE_GETPID

/* Define if you have gettimeofday.  */
/* #undef HAVE_GETTIMEOFDAY */

/* Define if you have getwd.  */
/* #undef HAVE_GETWD */

/* Define if you have lstat.  */
/* #undef HAVE_LSTAT */

/* Define if you have the mktime function.  */
#define HAVE_MKTIME

/* Define if you have nice.  */
/* #undef HAVE_NICE */

/* Define if you have readlink.  */
/* #undef HAVE_READLINK */

/* Define if you have select.  */
/* #undef HAVE_SELECT */

/* Define if you have setpgid.  */
/* #undef HAVE_SETPGID */

/* Define if you have setpgrp.  */
/* #undef HAVE_SETPGRP */

/* Define if you have setsid.  */
/* #undef HAVE_SETSID */

/* Define if you have setvbuf.  */
#define HAVE_SETVBUF

/* Define if you have siginterrupt.  */
/* #undef HAVE_SIGINTERRUPT */

/* Define if you have symlink.  */
/* #undef HAVE_SYMLINK */

/* Define if you have tcgetpgrp.  */
/* #undef HAVE_TCGETPGRP */

/* Define if you have tcsetpgrp.  */
/* #undef HAVE_TCSETPGRP */

/* Define if you have times.  */
/* #undef HAVE_TIMES */

/* Define if you have uname.  */
/* #undef HAVE_UNAME */

/* Define if you have waitpid.  */
/* #undef HAVE_WAITPID */

/* Define to 1 if you have the `wcsftime' function. */
#if defined(_MSC_VER) && _MSC_VER >= 1310
#define HAVE_WCSFTIME 1
#endif

/* Define to 1 if you have the `wcscoll' function. */
#define HAVE_WCSCOLL 1

/* Define to 1 if you have the `wcsxfrm' function. */
#define HAVE_WCSXFRM 1

/* Define if the zlib library has inflateCopy */
#define HAVE_ZLIB_COPY 1

/* Define if you have the <dlfcn.h> header file.  */
/* #undef HAVE_DLFCN_H */

/* Define to 1 if you have the <errno.h> header file. */
#define HAVE_ERRNO_H 1

/* Define if you have the <fcntl.h> header file.  */
#define HAVE_FCNTL_H 1

/* Define to 1 if you have the <process.h> header file. */
#define HAVE_PROCESS_H 1

/* Define to 1 if you have the <signal.h> header file. */
#define HAVE_SIGNAL_H 1

/* Define if you have the <stdarg.h> prototypes.  */
#define HAVE_STDARG_PROTOTYPES

/* Define if you have the <stddef.h> header file.  */
#define HAVE_STDDEF_H 1

/* Define if you have the <sys/audioio.h> header file.  */
/* #undef HAVE_SYS_AUDIOIO_H */

/* Define if you have the <sys/param.h> header file.  */
/* #define HAVE_SYS_PARAM_H 1 */

/* Define if you have the <sys/select.h> header file.  */
/* #define HAVE_SYS_SELECT_H 1 */

/* Define to 1 if you have the <sys/stat.h> header file.  */
#define HAVE_SYS_STAT_H 1

/* Define if you have the <sys/time.h> header file.  */
/* #define HAVE_SYS_TIME_H 1 */

/* Define if you have the <sys/times.h> header file.  */
/* #define HAVE_SYS_TIMES_H 1 */

/* Define to 1 if you have the <sys/types.h> header file.  */
#define HAVE_SYS_TYPES_H 1

/* Define if you have the <sys/un.h> header file.  */
/* #define HAVE_SYS_UN_H 1 */

/* Define if you have the <sys/utime.h> header file.  */
/* #define HAVE_SYS_UTIME_H 1 */

/* Define if you have the <sys/utsname.h> header file.  */
/* #define HAVE_SYS_UTSNAME_H 1 */

/* Define if you have the <unistd.h> header file.  */
/* #define HAVE_UNISTD_H 1 */

/* Define if you have the <utime.h> header file.  */
/* #define HAVE_UTIME_H 1 */

/* Define if the compiler provides a wchar.h header file. */
#define HAVE_WCHAR_H 1

/* The size of `wchar_t', as computed by sizeof. */
#define SIZEOF_WCHAR_T 2

/* The size of `_Bool', as computed by sizeof. */
#define SIZEOF__BOOL 1

/* The size of `pid_t', as computed by sizeof. */
#define SIZEOF_PID_T SIZEOF_INT

/* Define if you have the dl library (-ldl).  */
/* #undef HAVE_LIBDL */

/* Define if you have the mpc library (-lmpc).  */
/* #undef HAVE_LIBMPC */

/* Define if you have the nsl library (-lnsl).  */
#define HAVE_LIBNSL 1

/* Define if you have the seq library (-lseq).  */
/* #undef HAVE_LIBSEQ */

/* Define if you have the socket library (-lsocket).  */
#define HAVE_LIBSOCKET 1

/* Define if you have the sun library (-lsun).  */
/* #undef HAVE_LIBSUN */

/* Define if you have the termcap library (-ltermcap).  */
/* #undef HAVE_LIBTERMCAP */

/* Define if you have the termlib library (-ltermlib).  */
/* #undef HAVE_LIBTERMLIB */

/* Define if you have the thread library (-lthread).  */
/* #undef HAVE_LIBTHREAD */

/* WinSock does not use a bitmask in select, and uses
   socket handles greater than FD_SETSIZE */
#define Py_SOCKET_FD_CAN_BE_GE_FD_SETSIZE

/* Define if C doubles are 64-bit IEEE 754 binary format, stored with the
   least significant byte first */
#define DOUBLE_IS_LITTLE_ENDIAN_IEEE754 1

/* Define to 1 if you have the `erf' function. */
#define HAVE_ERF 1

/* Define to 1 if you have the `erfc' function. */
#define HAVE_ERFC 1

<<<<<<< HEAD
/* Define if you have the 'inet_pton' function. */
#define HAVE_INET_PTON 1
=======
/* framework name */
#define PYTHONFRAMEWORK ""
>>>>>>> 5b8f972e

#endif /* !Py_CONFIG_H */<|MERGE_RESOLUTION|>--- conflicted
+++ resolved
@@ -690,12 +690,10 @@
 /* Define to 1 if you have the `erfc' function. */
 #define HAVE_ERFC 1
 
-<<<<<<< HEAD
 /* Define if you have the 'inet_pton' function. */
 #define HAVE_INET_PTON 1
-=======
+
 /* framework name */
 #define PYTHONFRAMEWORK ""
->>>>>>> 5b8f972e
 
 #endif /* !Py_CONFIG_H */