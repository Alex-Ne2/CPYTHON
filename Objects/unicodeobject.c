--- conflicted
+++ resolved
@@ -3991,7 +3991,6 @@
 }
 
 
-<<<<<<< HEAD
 int
 PyUnicode_GetUTF8Buffer(PyObject *unicode, const char *errors,
                         Py_buffer *view)
@@ -4026,9 +4025,8 @@
     return 0;
 }
 
-=======
+  
 static int unicode_fill_utf8(PyObject *unicode);
->>>>>>> be501ca2
 
 const char *
 PyUnicode_AsUTF8AndSize(PyObject *unicode, Py_ssize_t *psize)
