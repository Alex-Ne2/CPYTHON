--- conflicted
+++ resolved
@@ -15163,8 +15163,6 @@
     }
     assert(PyDict_CheckExact(interned));
 
-<<<<<<< HEAD
-=======
     if (has_shared_intern_dict(interp)) {
         // the dict doesn't belong to this interpreter, skip the debug
         // checks on it and just clear the pointer to it
@@ -15172,21 +15170,6 @@
         return;
     }
 
-    /* TODO:
-     * Currently, the runtime is not able to guarantee that it can exit without
-     * allocations that carry over to a future initialization of Python within
-     * the same process. i.e:
-     *   ./python -X showrefcount -c 'import itertools'
-     *   [237 refs, 237 blocks]
-     *
-     * Therefore, this should remain disabled for until there is a strict guarantee
-     * that no memory will be left after `Py_Finalize`.
-     */
-#ifdef Py_DEBUG
-    /* For all non-singleton interned strings, restore the two valid references
-       to that instance from within the intern string dictionary and let the
-       normal reference counting process clean up these instances. */
->>>>>>> 373036a8
 #ifdef INTERNED_STATS
     fprintf(stderr, "releasing %zd interned strings\n",
             PyDict_GET_SIZE(interned));
