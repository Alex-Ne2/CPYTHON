--- conflicted
+++ resolved
@@ -978,24 +978,17 @@
 #include "stringlib/find_max_char.h"
 #include "stringlib/undef.h"
 
-<<<<<<< HEAD
 #if HAVE_UNICODE_WCHAR_CACHE
-=======
 _Py_COMP_DIAG_PUSH
 _Py_COMP_DIAG_IGNORE_DEPR_DECLS
->>>>>>> e67f7db3
 #include "stringlib/unicodedefs.h"
 #include "stringlib/fastsearch.h"
 #include "stringlib/count.h"
 #include "stringlib/find.h"
 #include "stringlib/undef.h"
-<<<<<<< HEAD
+_Py_COMP_DIAG_POP
+#undef STRINGLIB_GET_EMPTY
 #endif /* HAVE_UNICODE_WCHAR_CACHE */
-=======
-_Py_COMP_DIAG_POP
-
-#undef STRINGLIB_GET_EMPTY
->>>>>>> e67f7db3
 
 /* --- Unicode Object ----------------------------------------------------- */
 
@@ -1255,12 +1248,7 @@
 {
     /* Optimization for empty strings */
     if (length == 0) {
-<<<<<<< HEAD
-        _Py_INCREF_UNICODE_EMPTY();
-        return (PyUnicodeObject *)unicode_empty;
-=======
         return (PyUnicodeObject *)unicode_new_empty();
->>>>>>> e67f7db3
     }
 
 #if HAVE_UNICODE_WCHAR_CACHE
@@ -16039,36 +16027,13 @@
 Py_UNICODE*
 PyUnicode_AsUnicodeCopy(PyObject *unicode)
 {
-<<<<<<< HEAD
     Py_ssize_t len;
 #if USE_UNICODE_WCHAR_CACHE
-    if (PyUnicode_AsUnicode(unicode) == NULL)
-=======
-    Py_UNICODE *u, *copy;
-    Py_ssize_t len, size;
-
-    if (!PyUnicode_Check(unicode)) {
-        PyErr_BadArgument();
-        return NULL;
-    }
 _Py_COMP_DIAG_PUSH
 _Py_COMP_DIAG_IGNORE_DEPR_DECLS
-    u = PyUnicode_AsUnicodeAndSize(unicode, &len);
+    if (PyUnicode_AsUnicode(unicode) == NULL)
+        return NULL;
 _Py_COMP_DIAG_POP
-    if (u == NULL)
-        return NULL;
-    /* Ensure we won't overflow the size. */
-    if (len > ((PY_SSIZE_T_MAX / (Py_ssize_t)sizeof(Py_UNICODE)) - 1)) {
-        PyErr_NoMemory();
-        return NULL;
-    }
-    size = len + 1; /* copy the null character */
-    size *= sizeof(Py_UNICODE);
-    copy = PyMem_Malloc(size);
-    if (copy == NULL) {
-        PyErr_NoMemory();
->>>>>>> e67f7db3
-        return NULL;
 #endif /* USE_UNICODE_WCHAR_CACHE */
     return PyUnicode_AsWideCharString(unicode, &len);
 }
