--- conflicted
+++ resolved
@@ -753,16 +753,6 @@
    in the normal case, but possible for any numeric value.
 */
 
-<<<<<<< HEAD
-typedef struct {
-        PyObject_HEAD
-        long    start;
-        long    step;
-        long    len;
-} rangeiterobject;
-
-=======
->>>>>>> 22860dbb
 static PyObject *
 rangeiter_next(_PyRangeIterObject *r)
 {
@@ -981,7 +971,6 @@
         if (cmp > 0)
             state = r->len;
     }
-<<<<<<< HEAD
     PyObject *new_len = PyNumber_Subtract(r->len, state);
     if (new_len == NULL)
         return NULL;
@@ -994,9 +983,6 @@
     if (new_start == NULL)
         return NULL;
     Py_SETREF(r->start, new_start);
-=======
-    Py_XSETREF(r->index, Py_NewRef(state));
->>>>>>> 22860dbb
     Py_RETURN_NONE;
 }
 
@@ -1122,19 +1108,9 @@
     if (it == NULL)
         return NULL;
 
-<<<<<<< HEAD
-    it->start = r->start;
-    it->step = r->step;
-    it->len = r->length;
-    Py_INCREF(it->start);
-    Py_INCREF(it->step);
-    Py_INCREF(it->len);
-=======
     it->start = Py_NewRef(r->start);
     it->step = Py_NewRef(r->step);
     it->len = Py_NewRef(r->length);
-    it->index = Py_NewRef(_PyLong_GetZero());
->>>>>>> 22860dbb
     return (PyObject *)it;
 }
 
@@ -1236,10 +1212,6 @@
     if (!it->step)
         goto create_failure;
 
-<<<<<<< HEAD
-=======
-    it->index = Py_NewRef(_PyLong_GetZero());
->>>>>>> 22860dbb
     return (PyObject *)it;
 
 create_failure:
