--- conflicted
+++ resolved
@@ -920,11 +920,7 @@
         sizeof(_PyRangeIterObject),             /* tp_basicsize */
         0,                                      /* tp_itemsize */
         /* methods */
-<<<<<<< HEAD
         rangeiter_dealloc,                      /* tp_dealloc */
-=======
-        0,                                      /* tp_dealloc */
->>>>>>> 55815a64
         0,                                      /* tp_vectorcall_offset */
         0,                                      /* tp_getattr */
         0,                                      /* tp_setattr */
