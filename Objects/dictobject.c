/* Dictionary object implementation using a hash table */

/* The distribution includes a separate file, Objects/dictnotes.txt,
   describing explorations into dictionary design and optimization.
   It covers typical dictionary use patterns, the parameters for
   tuning dictionaries, and several ideas for possible optimizations.
*/

/* PyDictKeysObject

This implements the dictionary's hashtable.

As of Python 3.6, this is compact and ordered. Basic idea is described here:
* https://mail.python.org/pipermail/python-dev/2012-December/123028.html
* https://morepypy.blogspot.com/2015/01/faster-more-memory-efficient-and-more.html

layout:

+---------------------+
| dk_refcnt           |
| dk_log2_size        |
| dk_log2_index_bytes |
| dk_kind             |
| dk_usable           |
| dk_nentries         |
+---------------------+
| dk_indices[]        |
|                     |
+---------------------+
| dk_entries[]        |
|                     |
+---------------------+

dk_indices is actual hashtable.  It holds index in entries, or DKIX_EMPTY(-1)
or DKIX_DUMMY(-2).
Size of indices is dk_size.  Type of each index in indices is vary on dk_size:

* int8  for          dk_size <= 128
* int16 for 256   <= dk_size <= 2**15
* int32 for 2**16 <= dk_size <= 2**31
* int64 for 2**32 <= dk_size

dk_entries is array of PyDictKeyEntry when dk_kind == DICT_KEYS_GENERAL or
PyDictUnicodeEntry otherwise. Its length is USABLE_FRACTION(dk_size).

NOTE: Since negative value is used for DKIX_EMPTY and DKIX_DUMMY, type of
dk_indices entry is signed integer and int16 is used for table which
dk_size == 256.
*/


/*
The DictObject can be in one of two forms.

Either:
  A combined table:
    ma_values == NULL, dk_refcnt == 1.
    Values are stored in the me_value field of the PyDictKeysObject.
Or:
  A split table:
    ma_values != NULL, dk_refcnt >= 1
    Values are stored in the ma_values array.
    Only string (unicode) keys are allowed.

There are four kinds of slots in the table (slot is index, and
DK_ENTRIES(keys)[index] if index >= 0):

1. Unused.  index == DKIX_EMPTY
   Does not hold an active (key, value) pair now and never did.  Unused can
   transition to Active upon key insertion.  This is each slot's initial state.

2. Active.  index >= 0, me_key != NULL and me_value != NULL
   Holds an active (key, value) pair.  Active can transition to Dummy or
   Pending upon key deletion (for combined and split tables respectively).
   This is the only case in which me_value != NULL.

3. Dummy.  index == DKIX_DUMMY  (combined only)
   Previously held an active (key, value) pair, but that was deleted and an
   active pair has not yet overwritten the slot.  Dummy can transition to
   Active upon key insertion.  Dummy slots cannot be made Unused again
   else the probe sequence in case of collision would have no way to know
   they were once active.

4. Pending. index >= 0, key != NULL, and value == NULL  (split only)
   Not yet inserted in split-table.
*/

/*
Preserving insertion order

It's simple for combined table.  Since dk_entries is mostly append only, we can
get insertion order by just iterating dk_entries.

One exception is .popitem().  It removes last item in dk_entries and decrement
dk_nentries to achieve amortized O(1).  Since there are DKIX_DUMMY remains in
dk_indices, we can't increment dk_usable even though dk_nentries is
decremented.

To preserve the order in a split table, a bit vector is used  to record the
insertion order. When a key is inserted the bit vector is shifted up by 4 bits
and the index of the key is stored in the low 4 bits.
As a consequence of this, split keys have a maximum size of 16.
*/

/* PyDict_MINSIZE is the starting size for any new dict.
 * 8 allows dicts with no more than 5 active entries; experiments suggested
 * this suffices for the majority of dicts (consisting mostly of usually-small
 * dicts created to pass keyword arguments).
 * Making this 8, rather than 4 reduces the number of resizes for most
 * dictionaries, without any significant extra memory use.
 */
#define PyDict_LOG_MINSIZE 3
#define PyDict_MINSIZE 8

#include "Python.h"
#include "pycore_bitutils.h"      // _Py_bit_length
#include "pycore_call.h"          // _PyObject_CallNoArgs()
#include "pycore_code.h"          // stats
#include "pycore_dict.h"          // PyDictKeysObject
#include "pycore_gc.h"            // _PyObject_GC_IS_TRACKED()
#include "pycore_object.h"        // _PyObject_GC_TRACK()
#include "pycore_pyerrors.h"      // _PyErr_Fetch()
#include "pycore_pystate.h"       // _PyThreadState_GET()
#include "stringlib/eq.h"         // unicode_eq()

#include <stdbool.h>

/*[clinic input]
class dict "PyDictObject *" "&PyDict_Type"
[clinic start generated code]*/
/*[clinic end generated code: output=da39a3ee5e6b4b0d input=f157a5a0ce9589d6]*/


/*
To ensure the lookup algorithm terminates, there must be at least one Unused
slot (NULL key) in the table.
To avoid slowing down lookups on a near-full table, we resize the table when
it's USABLE_FRACTION (currently two-thirds) full.
*/

#define PERTURB_SHIFT 5

/*
Major subtleties ahead:  Most hash schemes depend on having a "good" hash
function, in the sense of simulating randomness.  Python doesn't:  its most
important hash functions (for ints) are very regular in common
cases:

  >>>[hash(i) for i in range(4)]
  [0, 1, 2, 3]

This isn't necessarily bad!  To the contrary, in a table of size 2**i, taking
the low-order i bits as the initial table index is extremely fast, and there
are no collisions at all for dicts indexed by a contiguous range of ints. So
this gives better-than-random behavior in common cases, and that's very
desirable.

OTOH, when collisions occur, the tendency to fill contiguous slices of the
hash table makes a good collision resolution strategy crucial.  Taking only
the last i bits of the hash code is also vulnerable:  for example, consider
the list [i << 16 for i in range(20000)] as a set of keys.  Since ints are
their own hash codes, and this fits in a dict of size 2**15, the last 15 bits
 of every hash code are all 0:  they *all* map to the same table index.

But catering to unusual cases should not slow the usual ones, so we just take
the last i bits anyway.  It's up to collision resolution to do the rest.  If
we *usually* find the key we're looking for on the first try (and, it turns
out, we usually do -- the table load factor is kept under 2/3, so the odds
are solidly in our favor), then it makes best sense to keep the initial index
computation dirt cheap.

The first half of collision resolution is to visit table indices via this
recurrence:

    j = ((5*j) + 1) mod 2**i

For any initial j in range(2**i), repeating that 2**i times generates each
int in range(2**i) exactly once (see any text on random-number generation for
proof).  By itself, this doesn't help much:  like linear probing (setting
j += 1, or j -= 1, on each loop trip), it scans the table entries in a fixed
order.  This would be bad, except that's not the only thing we do, and it's
actually *good* in the common cases where hash keys are consecutive.  In an
example that's really too small to make this entirely clear, for a table of
size 2**3 the order of indices is:

    0 -> 1 -> 6 -> 7 -> 4 -> 5 -> 2 -> 3 -> 0 [and here it's repeating]

If two things come in at index 5, the first place we look after is index 2,
not 6, so if another comes in at index 6 the collision at 5 didn't hurt it.
Linear probing is deadly in this case because there the fixed probe order
is the *same* as the order consecutive keys are likely to arrive.  But it's
extremely unlikely hash codes will follow a 5*j+1 recurrence by accident,
and certain that consecutive hash codes do not.

The other half of the strategy is to get the other bits of the hash code
into play.  This is done by initializing a (unsigned) vrbl "perturb" to the
full hash code, and changing the recurrence to:

    perturb >>= PERTURB_SHIFT;
    j = (5*j) + 1 + perturb;
    use j % 2**i as the next table index;

Now the probe sequence depends (eventually) on every bit in the hash code,
and the pseudo-scrambling property of recurring on 5*j+1 is more valuable,
because it quickly magnifies small differences in the bits that didn't affect
the initial index.  Note that because perturb is unsigned, if the recurrence
is executed often enough perturb eventually becomes and remains 0.  At that
point (very rarely reached) the recurrence is on (just) 5*j+1 again, and
that's certain to find an empty slot eventually (since it generates every int
in range(2**i), and we make sure there's always at least one empty slot).

Selecting a good value for PERTURB_SHIFT is a balancing act.  You want it
small so that the high bits of the hash code continue to affect the probe
sequence across iterations; but you want it large so that in really bad cases
the high-order hash bits have an effect on early iterations.  5 was "the
best" in minimizing total collisions across experiments Tim Peters ran (on
both normal and pathological cases), but 4 and 6 weren't significantly worse.

Historical: Reimer Behrends contributed the idea of using a polynomial-based
approach, using repeated multiplication by x in GF(2**n) where an irreducible
polynomial for each table size was chosen such that x was a primitive root.
Christian Tismer later extended that to use division by x instead, as an
efficient way to get the high bits of the hash code into play.  This scheme
also gave excellent collision statistics, but was more expensive:  two
if-tests were required inside the loop; computing "the next" index took about
the same number of operations but without as much potential parallelism
(e.g., computing 5*j can go on at the same time as computing 1+perturb in the
above, and then shifting perturb can be done while the table index is being
masked); and the PyDictObject struct required a member to hold the table's
polynomial.  In Tim's experiments the current scheme ran faster, produced
equally good collision statistics, needed less code & used less memory.

*/

static int dictresize(PyDictObject *mp, uint8_t log_newsize, int unicode);

static PyObject* dict_iter(PyDictObject *dict);

/*Global counter used to set ma_version_tag field of dictionary.
 * It is incremented each time that a dictionary is created and each
 * time that a dictionary is modified. */
uint64_t _pydict_global_version = 0;

#include "clinic/dictobject.c.h"


#if PyDict_MAXFREELIST > 0
static struct _Py_dict_state *
get_dict_state(void)
{
    PyInterpreterState *interp = _PyInterpreterState_GET();
    return &interp->dict_state;
}
#endif


void
_PyDict_ClearFreeList(PyInterpreterState *interp)
{
#if PyDict_MAXFREELIST > 0
    struct _Py_dict_state *state = &interp->dict_state;
    while (state->numfree) {
        PyDictObject *op = state->free_list[--state->numfree];
        assert(PyDict_CheckExact(op));
        PyObject_GC_Del(op);
    }
    while (state->keys_numfree) {
        PyObject_Free(state->keys_free_list[--state->keys_numfree]);
    }
#endif
}


void
_PyDict_Fini(PyInterpreterState *interp)
{
    _PyDict_ClearFreeList(interp);
#if defined(Py_DEBUG) && PyDict_MAXFREELIST > 0
    struct _Py_dict_state *state = &interp->dict_state;
    state->numfree = -1;
    state->keys_numfree = -1;
#endif
}

static inline Py_hash_t
unicode_get_hash(PyObject *o)
{
    assert(PyUnicode_CheckExact(o));
    return ((PyASCIIObject*)o)->hash;
}

/* Print summary info about the state of the optimized allocator */
void
_PyDict_DebugMallocStats(FILE *out)
{
#if PyDict_MAXFREELIST > 0
    struct _Py_dict_state *state = get_dict_state();
    _PyDebugAllocatorStats(out, "free PyDictObject",
                           state->numfree, sizeof(PyDictObject));
#endif
}

#define DK_MASK(dk) (DK_SIZE(dk)-1)

static void free_keys_object(PyDictKeysObject *keys);

static inline void
dictkeys_incref(PyDictKeysObject *dk)
{
#ifdef Py_REF_DEBUG
    _Py_RefTotal++;
#endif
    dk->dk_refcnt++;
}

static inline void
dictkeys_decref(PyDictKeysObject *dk)
{
    assert(dk->dk_refcnt > 0);
#ifdef Py_REF_DEBUG
    _Py_RefTotal--;
#endif
    if (--dk->dk_refcnt == 0) {
        free_keys_object(dk);
    }
}

/* lookup indices.  returns DKIX_EMPTY, DKIX_DUMMY, or ix >=0 */
static inline Py_ssize_t
dictkeys_get_index(const PyDictKeysObject *keys, Py_ssize_t i)
{
    int log2size = DK_LOG_SIZE(keys);
    Py_ssize_t ix;

    if (log2size < 8) {
        const int8_t *indices = (const int8_t*)(keys->dk_indices);
        ix = indices[i];
    }
    else if (log2size < 16) {
        const int16_t *indices = (const int16_t*)(keys->dk_indices);
        ix = indices[i];
    }
#if SIZEOF_VOID_P > 4
    else if (log2size >= 32) {
        const int64_t *indices = (const int64_t*)(keys->dk_indices);
        ix = indices[i];
    }
#endif
    else {
        const int32_t *indices = (const int32_t*)(keys->dk_indices);
        ix = indices[i];
    }
    assert(ix >= DKIX_DUMMY);
    return ix;
}

/* write to indices. */
static inline void
dictkeys_set_index(PyDictKeysObject *keys, Py_ssize_t i, Py_ssize_t ix)
{
    int log2size = DK_LOG_SIZE(keys);

    assert(ix >= DKIX_DUMMY);
    assert(keys->dk_version == 0);

    if (log2size < 8) {
        int8_t *indices = (int8_t*)(keys->dk_indices);
        assert(ix <= 0x7f);
        indices[i] = (char)ix;
    }
    else if (log2size < 16) {
        int16_t *indices = (int16_t*)(keys->dk_indices);
        assert(ix <= 0x7fff);
        indices[i] = (int16_t)ix;
    }
#if SIZEOF_VOID_P > 4
    else if (log2size >= 32) {
        int64_t *indices = (int64_t*)(keys->dk_indices);
        indices[i] = ix;
    }
#endif
    else {
        int32_t *indices = (int32_t*)(keys->dk_indices);
        assert(ix <= 0x7fffffff);
        indices[i] = (int32_t)ix;
    }
}


/* USABLE_FRACTION is the maximum dictionary load.
 * Increasing this ratio makes dictionaries more dense resulting in more
 * collisions.  Decreasing it improves sparseness at the expense of spreading
 * indices over more cache lines and at the cost of total memory consumed.
 *
 * USABLE_FRACTION must obey the following:
 *     (0 < USABLE_FRACTION(n) < n) for all n >= 2
 *
 * USABLE_FRACTION should be quick to calculate.
 * Fractions around 1/2 to 2/3 seem to work well in practice.
 */
#define USABLE_FRACTION(n) (((n) << 1)/3)

/* Find the smallest dk_size >= minsize. */
static inline uint8_t
calculate_log2_keysize(Py_ssize_t minsize)
{
#if SIZEOF_LONG == SIZEOF_SIZE_T
    minsize = (minsize | PyDict_MINSIZE) - 1;
    return _Py_bit_length(minsize | (PyDict_MINSIZE-1));
#elif defined(_MSC_VER)
    // On 64bit Windows, sizeof(long) == 4.
    minsize = (minsize | PyDict_MINSIZE) - 1;
    unsigned long msb;
    _BitScanReverse64(&msb, (uint64_t)minsize);
    return (uint8_t)(msb + 1);
#else
    uint8_t log2_size;
    for (log2_size = PyDict_LOG_MINSIZE;
            (((Py_ssize_t)1) << log2_size) < minsize;
            log2_size++)
        ;
    return log2_size;
#endif
}

/* estimate_keysize is reverse function of USABLE_FRACTION.
 *
 * This can be used to reserve enough size to insert n entries without
 * resizing.
 */
static inline uint8_t
estimate_log2_keysize(Py_ssize_t n)
{
    return calculate_log2_keysize((n*3 + 1) / 2);
}


/* GROWTH_RATE. Growth rate upon hitting maximum load.
 * Currently set to used*3.
 * This means that dicts double in size when growing without deletions,
 * but have more head room when the number of deletions is on a par with the
 * number of insertions.  See also bpo-17563 and bpo-33205.
 *
 * GROWTH_RATE was set to used*4 up to version 3.2.
 * GROWTH_RATE was set to used*2 in version 3.3.0
 * GROWTH_RATE was set to used*2 + capacity/2 in 3.4.0-3.6.0.
 */
#define GROWTH_RATE(d) ((d)->ma_used*3)

/* This immutable, empty PyDictKeysObject is used for PyDict_Clear()
 * (which cannot fail and thus can do no allocation).
 */
static PyDictKeysObject empty_keys_struct = {
        1, /* dk_refcnt */
        0, /* dk_log2_size */
        0, /* dk_log2_index_bytes */
        DICT_KEYS_UNICODE, /* dk_kind */
        1, /* dk_version */
        0, /* dk_usable (immutable) */
        0, /* dk_nentries */
        {DKIX_EMPTY, DKIX_EMPTY, DKIX_EMPTY, DKIX_EMPTY,
         DKIX_EMPTY, DKIX_EMPTY, DKIX_EMPTY, DKIX_EMPTY}, /* dk_indices */
};

#define Py_EMPTY_KEYS &empty_keys_struct

/* Uncomment to check the dict content in _PyDict_CheckConsistency() */
// #define DEBUG_PYDICT

#ifdef DEBUG_PYDICT
#  define ASSERT_CONSISTENT(op) assert(_PyDict_CheckConsistency((PyObject *)(op), 1))
#else
#  define ASSERT_CONSISTENT(op) assert(_PyDict_CheckConsistency((PyObject *)(op), 0))
#endif

static inline int
get_index_from_order(PyDictObject *mp, Py_ssize_t i)
{
    assert(mp->ma_used <= SHARED_KEYS_MAX_SIZE);
    assert(i < (((char *)mp->ma_values)[-2]));
    return ((char *)mp->ma_values)[-3-i];
}

#ifdef DEBUG_PYDICT
static void
dump_entries(PyDictKeysObject *dk)
{
    for (Py_ssize_t i = 0; i < dk->dk_nentries; i++) {
        if (DK_IS_UNICODE(dk)) {
            PyDictUnicodeEntry *ep = &DK_UNICODE_ENTRIES(dk)[i];
            printf("key=%p value=%p\n", ep->me_key, ep->me_value);
        }
        else {
            PyDictKeyEntry *ep = &DK_ENTRIES(dk)[i];
            printf("key=%p hash=%lx value=%p\n", ep->me_key, ep->me_hash, ep->me_value);
        }
    }
}
#endif

int
_PyDict_CheckConsistency(PyObject *op, int check_content)
{
#define CHECK(expr) \
    do { if (!(expr)) { _PyObject_ASSERT_FAILED_MSG(op, Py_STRINGIFY(expr)); } } while (0)

    assert(op != NULL);
    CHECK(PyDict_Check(op));
    PyDictObject *mp = (PyDictObject *)op;

    PyDictKeysObject *keys = mp->ma_keys;
    int splitted = _PyDict_HasSplitTable(mp);
    Py_ssize_t usable = USABLE_FRACTION(DK_SIZE(keys));

    CHECK(0 <= mp->ma_used && mp->ma_used <= usable);
    CHECK(0 <= keys->dk_usable && keys->dk_usable <= usable);
    CHECK(0 <= keys->dk_nentries && keys->dk_nentries <= usable);
    CHECK(keys->dk_usable + keys->dk_nentries <= usable);

    if (!splitted) {
        /* combined table */
        CHECK(keys->dk_kind != DICT_KEYS_SPLIT);
        CHECK(keys->dk_refcnt == 1 || keys == Py_EMPTY_KEYS);
    }
    else {
        CHECK(keys->dk_kind == DICT_KEYS_SPLIT);
        CHECK(mp->ma_used <= SHARED_KEYS_MAX_SIZE);
    }

    if (check_content) {
        for (Py_ssize_t i=0; i < DK_SIZE(keys); i++) {
            Py_ssize_t ix = dictkeys_get_index(keys, i);
            CHECK(DKIX_DUMMY <= ix && ix <= usable);
        }

        if (keys->dk_kind == DICT_KEYS_GENERAL) {
            PyDictKeyEntry *entries = DK_ENTRIES(keys);
            for (Py_ssize_t i=0; i < usable; i++) {
                PyDictKeyEntry *entry = &entries[i];
                PyObject *key = entry->me_key;

                if (key != NULL) {
                    /* test_dict fails if PyObject_Hash() is called again */
                    CHECK(entry->me_hash != -1);
                    CHECK(entry->me_value != NULL);

                    if (PyUnicode_CheckExact(key)) {
                        Py_hash_t hash = unicode_get_hash(key);
                        CHECK(entry->me_hash == hash);
                    }
                }
            }
        }
        else {
            PyDictUnicodeEntry *entries = DK_UNICODE_ENTRIES(keys);
            for (Py_ssize_t i=0; i < usable; i++) {
                PyDictUnicodeEntry *entry = &entries[i];
                PyObject *key = entry->me_key;

                if (key != NULL) {
                    CHECK(PyUnicode_CheckExact(key));
                    Py_hash_t hash = unicode_get_hash(key);
                    CHECK(hash != -1);
                    if (!splitted) {
                        CHECK(entry->me_value != NULL);
                    }
                }

                if (splitted) {
                    CHECK(entry->me_value == NULL);
                }
            }
        }

        if (splitted) {
            CHECK(mp->ma_used <= SHARED_KEYS_MAX_SIZE);
            /* splitted table */
            int duplicate_check = 0;
            for (Py_ssize_t i=0; i < mp->ma_used; i++) {
                int index = get_index_from_order(mp, i);
                CHECK((duplicate_check & (1<<index)) == 0);
                duplicate_check |= (1<<index);
                CHECK(mp->ma_values->values[index] != NULL);
            }
        }
    }
    return 1;

#undef CHECK
}


static PyDictKeysObject*
new_keys_object(uint8_t log2_size, bool unicode)
{
    PyDictKeysObject *dk;
    Py_ssize_t usable;
    int log2_bytes;
    size_t entry_size = unicode ? sizeof(PyDictUnicodeEntry) : sizeof(PyDictKeyEntry);

    assert(log2_size >= PyDict_LOG_MINSIZE);

    usable = USABLE_FRACTION(1<<log2_size);
    if (log2_size < 8) {
        log2_bytes = log2_size;
    }
    else if (log2_size < 16) {
        log2_bytes = log2_size + 1;
    }
#if SIZEOF_VOID_P > 4
    else if (log2_size >= 32) {
        log2_bytes = log2_size + 3;
    }
#endif
    else {
        log2_bytes = log2_size + 2;
    }

#if PyDict_MAXFREELIST > 0
    struct _Py_dict_state *state = get_dict_state();
#ifdef Py_DEBUG
    // new_keys_object() must not be called after _PyDict_Fini()
    assert(state->keys_numfree != -1);
#endif
    if (log2_size == PyDict_LOG_MINSIZE && unicode && state->keys_numfree > 0) {
        dk = state->keys_free_list[--state->keys_numfree];
    }
    else
#endif
    {
        dk = PyObject_Malloc(sizeof(PyDictKeysObject)
                             + ((size_t)1 << log2_bytes)
                             + entry_size * usable);
        if (dk == NULL) {
            PyErr_NoMemory();
            return NULL;
        }
    }
#ifdef Py_REF_DEBUG
    _Py_RefTotal++;
#endif
    dk->dk_refcnt = 1;
    dk->dk_log2_size = log2_size;
    dk->dk_log2_index_bytes = log2_bytes;
    dk->dk_kind = unicode ? DICT_KEYS_UNICODE : DICT_KEYS_GENERAL;
    dk->dk_nentries = 0;
    dk->dk_usable = usable;
    dk->dk_version = 0;
    memset(&dk->dk_indices[0], 0xff, ((size_t)1 << log2_bytes));
    memset(&dk->dk_indices[(size_t)1 << log2_bytes], 0, entry_size * usable);
    return dk;
}

static void
free_keys_object(PyDictKeysObject *keys)
{
    assert(keys != Py_EMPTY_KEYS);
    if (DK_IS_UNICODE(keys)) {
        PyDictUnicodeEntry *entries = DK_UNICODE_ENTRIES(keys);
        Py_ssize_t i, n;
        for (i = 0, n = keys->dk_nentries; i < n; i++) {
            Py_XDECREF(entries[i].me_key);
            Py_XDECREF(entries[i].me_value);
        }
    }
    else {
        PyDictKeyEntry *entries = DK_ENTRIES(keys);
        Py_ssize_t i, n;
        for (i = 0, n = keys->dk_nentries; i < n; i++) {
            Py_XDECREF(entries[i].me_key);
            Py_XDECREF(entries[i].me_value);
        }
    }
#if PyDict_MAXFREELIST > 0
    struct _Py_dict_state *state = get_dict_state();
#ifdef Py_DEBUG
    // free_keys_object() must not be called after _PyDict_Fini()
    assert(state->keys_numfree != -1);
#endif
    if (DK_LOG_SIZE(keys) == PyDict_LOG_MINSIZE
            && state->keys_numfree < PyDict_MAXFREELIST
            && DK_IS_UNICODE(keys)) {
        state->keys_free_list[state->keys_numfree++] = keys;
        return;
    }
#endif
    PyObject_Free(keys);
}

static inline PyDictValues*
new_values(Py_ssize_t size)
{
    assert(size > 0);
    size_t prefix_size = _Py_SIZE_ROUND_UP(size+2, sizeof(PyObject *));
    assert(prefix_size < 256);
    size_t n = prefix_size + size * sizeof(PyObject *);
    uint8_t *mem = PyMem_Malloc(n);
    if (mem == NULL) {
        return NULL;
    }
    assert(prefix_size % sizeof(PyObject *) == 0);
    mem[prefix_size-1] = (uint8_t)prefix_size;
    return (PyDictValues*)(mem + prefix_size);
}

static inline void
free_values(PyDictValues *values)
{
    int prefix_size = ((uint8_t *)values)[-1];
    PyMem_Free(((char *)values)-prefix_size);
}

/* Consumes a reference to the keys object */
static PyObject *
new_dict(PyDictKeysObject *keys, PyDictValues *values, Py_ssize_t used, int free_values_on_failure)
{
    PyDictObject *mp;
    assert(keys != NULL);
#if PyDict_MAXFREELIST > 0
    struct _Py_dict_state *state = get_dict_state();
#ifdef Py_DEBUG
    // new_dict() must not be called after _PyDict_Fini()
    assert(state->numfree != -1);
#endif
    if (state->numfree) {
        mp = state->free_list[--state->numfree];
        assert (mp != NULL);
        assert (Py_IS_TYPE(mp, &PyDict_Type));
        _Py_NewReference((PyObject *)mp);
    }
    else
#endif
    {
        mp = PyObject_GC_New(PyDictObject, &PyDict_Type);
        if (mp == NULL) {
            dictkeys_decref(keys);
            if (free_values_on_failure) {
                free_values(values);
            }
            return NULL;
        }
    }
    mp->ma_keys = keys;
    mp->ma_values = values;
    mp->ma_used = used;
    mp->ma_version_tag = DICT_NEXT_VERSION();
    ASSERT_CONSISTENT(mp);
    return (PyObject *)mp;
}

static inline Py_ssize_t
shared_keys_usable_size(PyDictKeysObject *keys)
{
    return keys->dk_nentries + keys->dk_usable;
}

/* Consumes a reference to the keys object */
static PyObject *
new_dict_with_shared_keys(PyDictKeysObject *keys)
{
    PyDictValues *values;
    Py_ssize_t i, size;

    size = shared_keys_usable_size(keys);
    values = new_values(size);
    if (values == NULL) {
        dictkeys_decref(keys);
        return PyErr_NoMemory();
    }
    ((char *)values)[-2] = 0;
    for (i = 0; i < size; i++) {
        values->values[i] = NULL;
    }
    return new_dict(keys, values, 0, 1);
}


static PyDictKeysObject *
clone_combined_dict_keys(PyDictObject *orig)
{
    assert(PyDict_Check(orig));
    assert(Py_TYPE(orig)->tp_iter == (getiterfunc)dict_iter);
    assert(orig->ma_values == NULL);
    assert(orig->ma_keys->dk_refcnt == 1);

    Py_ssize_t keys_size = _PyDict_KeysSize(orig->ma_keys);
    PyDictKeysObject *keys = PyObject_Malloc(keys_size);
    if (keys == NULL) {
        PyErr_NoMemory();
        return NULL;
    }

    memcpy(keys, orig->ma_keys, keys_size);

    /* After copying key/value pairs, we need to incref all
       keys and values and they are about to be co-owned by a
       new dict object. */
    PyObject **pkey, **pvalue;
    size_t offs;
    if (DK_IS_UNICODE(orig->ma_keys)) {
        PyDictUnicodeEntry *ep0 = DK_UNICODE_ENTRIES(keys);
        pkey = &ep0->me_key;
        pvalue = &ep0->me_value;
        offs = sizeof(PyDictUnicodeEntry) / sizeof(PyObject*);
    }
    else {
        PyDictKeyEntry *ep0 = DK_ENTRIES(keys);
        pkey = &ep0->me_key;
        pvalue = &ep0->me_value;
        offs = sizeof(PyDictKeyEntry) / sizeof(PyObject*);
    }

    Py_ssize_t n = keys->dk_nentries;
    for (Py_ssize_t i = 0; i < n; i++) {
        PyObject *value = *pvalue;
        if (value != NULL) {
            Py_INCREF(value);
            Py_INCREF(*pkey);
        }
        pvalue += offs;
        pkey += offs;
    }

    /* Since we copied the keys table we now have an extra reference
       in the system.  Manually call increment _Py_RefTotal to signal that
       we have it now; calling dictkeys_incref would be an error as
       keys->dk_refcnt is already set to 1 (after memcpy). */
#ifdef Py_REF_DEBUG
    _Py_RefTotal++;
#endif
    return keys;
}

PyObject *
PyDict_New(void)
{
    dictkeys_incref(Py_EMPTY_KEYS);
    return new_dict(Py_EMPTY_KEYS, NULL, 0, 0);
}

/* Search index of hash table from offset of entry table */
static Py_ssize_t
lookdict_index(PyDictKeysObject *k, Py_hash_t hash, Py_ssize_t index)
{
    size_t mask = DK_MASK(k);
    size_t perturb = (size_t)hash;
    size_t i = (size_t)hash & mask;

    for (;;) {
        Py_ssize_t ix = dictkeys_get_index(k, i);
        if (ix == index) {
            return i;
        }
        if (ix == DKIX_EMPTY) {
            return DKIX_EMPTY;
        }
        perturb >>= PERTURB_SHIFT;
        i = mask & (i*5 + perturb + 1);
    }
    Py_UNREACHABLE();
}

// Search non-Unicode key from Unicode table
static Py_ssize_t
unicodekeys_lookup_generic(PyDictObject *mp, PyDictKeysObject* dk, PyObject *key, Py_hash_t hash)
{
    PyDictUnicodeEntry *ep0 = DK_UNICODE_ENTRIES(dk);
    size_t mask = DK_MASK(dk);
    size_t perturb = hash;
    size_t i = (size_t)hash & mask;
    Py_ssize_t ix;
    for (;;) {
        ix = dictkeys_get_index(dk, i);
        if (ix >= 0) {
            PyDictUnicodeEntry *ep = &ep0[ix];
            assert(ep->me_key != NULL);
            assert(PyUnicode_CheckExact(ep->me_key));
            if (ep->me_key == key) {
                return ix;
            }
            if (unicode_get_hash(ep->me_key) == hash) {
                PyObject *startkey = ep->me_key;
                Py_INCREF(startkey);
                int cmp = PyObject_RichCompareBool(startkey, key, Py_EQ);
                Py_DECREF(startkey);
                if (cmp < 0) {
                    return DKIX_ERROR;
                }
                if (dk == mp->ma_keys && ep->me_key == startkey) {
                    if (cmp > 0) {
                        return ix;
                    }
                }
                else {
                    /* The dict was mutated, restart */
                    return DKIX_KEY_CHANGED;
                }
            }
        }
        else if (ix == DKIX_EMPTY) {
            return DKIX_EMPTY;
        }
        perturb >>= PERTURB_SHIFT;
        i = mask & (i*5 + perturb + 1);
    }
    Py_UNREACHABLE();
}

// Search Unicode key from Unicode table.
static Py_ssize_t _Py_HOT_FUNCTION
unicodekeys_lookup_unicode(PyDictKeysObject* dk, PyObject *key, Py_hash_t hash)
{
    PyDictUnicodeEntry *ep0 = DK_UNICODE_ENTRIES(dk);
    size_t mask = DK_MASK(dk);
    size_t perturb = hash;
    size_t i = (size_t)hash & mask;
    Py_ssize_t ix;
    for (;;) {
        ix = dictkeys_get_index(dk, i);
        if (ix >= 0) {
            PyDictUnicodeEntry *ep = &ep0[ix];
            assert(ep->me_key != NULL);
            assert(PyUnicode_CheckExact(ep->me_key));
            if (ep->me_key == key ||
                    (unicode_get_hash(ep->me_key) == hash && unicode_eq(ep->me_key, key))) {
                return ix;
            }
        }
        else if (ix == DKIX_EMPTY) {
            return DKIX_EMPTY;
        }
        perturb >>= PERTURB_SHIFT;
        i = mask & (i*5 + perturb + 1);
        ix = dictkeys_get_index(dk, i);
        if (ix >= 0) {
            PyDictUnicodeEntry *ep = &ep0[ix];
            assert(ep->me_key != NULL);
            assert(PyUnicode_CheckExact(ep->me_key));
            if (ep->me_key == key ||
                    (unicode_get_hash(ep->me_key) == hash && unicode_eq(ep->me_key, key))) {
                return ix;
            }
        }
        else if (ix == DKIX_EMPTY) {
            return DKIX_EMPTY;
        }
        perturb >>= PERTURB_SHIFT;
        i = mask & (i*5 + perturb + 1);
    }
    Py_UNREACHABLE();
}

// Search key from Generic table.
static Py_ssize_t
dictkeys_generic_lookup(PyDictObject *mp, PyDictKeysObject* dk, PyObject *key, Py_hash_t hash)
{
    PyDictKeyEntry *ep0 = DK_ENTRIES(dk);
    size_t mask = DK_MASK(dk);
    size_t perturb = hash;
    size_t i = (size_t)hash & mask;
    Py_ssize_t ix;
    for (;;) {
        ix = dictkeys_get_index(dk, i);
        if (ix >= 0) {
            PyDictKeyEntry *ep = &ep0[ix];
            assert(ep->me_key != NULL);
            if (ep->me_key == key) {
                return ix;
            }
            if (ep->me_hash == hash) {
                PyObject *startkey = ep->me_key;
                Py_INCREF(startkey);
                int cmp = PyObject_RichCompareBool(startkey, key, Py_EQ);
                Py_DECREF(startkey);
                if (cmp < 0) {
                    return DKIX_ERROR;
                }
                if (dk == mp->ma_keys && ep->me_key == startkey) {
                    if (cmp > 0) {
                        return ix;
                    }
                }
                else {
                    /* The dict was mutated, restart */
                    return DKIX_KEY_CHANGED;
                }
            }
        }
        else if (ix == DKIX_EMPTY) {
            return DKIX_EMPTY;
        }
        perturb >>= PERTURB_SHIFT;
        i = mask & (i*5 + perturb + 1);
    }
    Py_UNREACHABLE();
}

/* Lookup a string in a (all unicode) dict keys.
 * Returns DKIX_ERROR if key is not a string,
 * or if the dict keys is not all strings.
 * If the keys is present then return the index of key.
 * If the key is not present then return DKIX_EMPTY.
 */
Py_ssize_t
_PyDictKeys_StringLookup(PyDictKeysObject* dk, PyObject *key)
{
    DictKeysKind kind = dk->dk_kind;
    if (!PyUnicode_CheckExact(key) || kind == DICT_KEYS_GENERAL) {
        return DKIX_ERROR;
    }
    Py_hash_t hash = unicode_get_hash(key);
    if (hash == -1) {
        hash = PyUnicode_Type.tp_hash(key);
        if (hash == -1) {
            PyErr_Clear();
            return DKIX_ERROR;
        }
    }
    return unicodekeys_lookup_unicode(dk, key, hash);
}

/*
The basic lookup function used by all operations.
This is based on Algorithm D from Knuth Vol. 3, Sec. 6.4.
Open addressing is preferred over chaining since the link overhead for
chaining would be substantial (100% with typical malloc overhead).

The initial probe index is computed as hash mod the table size. Subsequent
probe indices are computed as explained earlier.

All arithmetic on hash should ignore overflow.

_Py_dict_lookup() is general-purpose, and may return DKIX_ERROR if (and only if) a
comparison raises an exception.
When the key isn't found a DKIX_EMPTY is returned.
*/
Py_ssize_t
_Py_dict_lookup(PyDictObject *mp, PyObject *key, Py_hash_t hash, PyObject **value_addr)
{
    PyDictKeysObject *dk;
    DictKeysKind kind;
    Py_ssize_t ix;

start:
    dk = mp->ma_keys;
    kind = dk->dk_kind;

    if (kind != DICT_KEYS_GENERAL) {
        if (PyUnicode_CheckExact(key)) {
            ix = unicodekeys_lookup_unicode(dk, key, hash);
        }
        else {
            ix = unicodekeys_lookup_generic(mp, dk, key, hash);
            if (ix == DKIX_KEY_CHANGED) {
                goto start;
            }
        }

        if (ix >= 0) {
            if (kind == DICT_KEYS_SPLIT) {
                *value_addr = mp->ma_values->values[ix];
            }
            else {
                *value_addr = DK_UNICODE_ENTRIES(dk)[ix].me_value;
            }
        }
        else {
            *value_addr = NULL;
        }
    }
    else {
        ix = dictkeys_generic_lookup(mp, dk, key, hash);
        if (ix == DKIX_KEY_CHANGED) {
            goto start;
        }
        if (ix >= 0) {
            *value_addr = DK_ENTRIES(dk)[ix].me_value;
        }
        else {
            *value_addr = NULL;
        }
    }

    return ix;
}

int
_PyDict_HasOnlyStringKeys(PyObject *dict)
{
    Py_ssize_t pos = 0;
    PyObject *key, *value;
    assert(PyDict_Check(dict));
    /* Shortcut */
    if (((PyDictObject *)dict)->ma_keys->dk_kind != DICT_KEYS_GENERAL)
        return 1;
    while (PyDict_Next(dict, &pos, &key, &value))
        if (!PyUnicode_Check(key))
            return 0;
    return 1;
}

#define MAINTAIN_TRACKING(mp, key, value) \
    do { \
        if (!_PyObject_GC_IS_TRACKED(mp)) { \
            if (_PyObject_GC_MAY_BE_TRACKED(key) || \
                _PyObject_GC_MAY_BE_TRACKED(value)) { \
                _PyObject_GC_TRACK(mp); \
            } \
        } \
    } while(0)

void
_PyDict_MaybeUntrack(PyObject *op)
{
    PyDictObject *mp;
    PyObject *value;
    Py_ssize_t i, numentries;

    if (!PyDict_CheckExact(op) || !_PyObject_GC_IS_TRACKED(op))
        return;

    mp = (PyDictObject *) op;
    numentries = mp->ma_keys->dk_nentries;
    if (_PyDict_HasSplitTable(mp)) {
        for (i = 0; i < numentries; i++) {
            if ((value = mp->ma_values->values[i]) == NULL)
                continue;
            if (_PyObject_GC_MAY_BE_TRACKED(value)) {
                return;
            }
        }
    }
    else {
        if (DK_IS_UNICODE(mp->ma_keys)) {
            PyDictUnicodeEntry *ep0 = DK_UNICODE_ENTRIES(mp->ma_keys);
            for (i = 0; i < numentries; i++) {
                if ((value = ep0[i].me_value) == NULL)
                    continue;
                if (_PyObject_GC_MAY_BE_TRACKED(value))
                    return;
            }
        }
        else {
            PyDictKeyEntry *ep0 = DK_ENTRIES(mp->ma_keys);
            for (i = 0; i < numentries; i++) {
                if ((value = ep0[i].me_value) == NULL)
                    continue;
                if (_PyObject_GC_MAY_BE_TRACKED(value) ||
                    _PyObject_GC_MAY_BE_TRACKED(ep0[i].me_key))
                    return;
            }
        }
    }
    _PyObject_GC_UNTRACK(op);
}

/* Internal function to find slot for an item from its hash
   when it is known that the key is not present in the dict.

   The dict must be combined. */
static Py_ssize_t
find_empty_slot(PyDictKeysObject *keys, Py_hash_t hash)
{
    assert(keys != NULL);

    const size_t mask = DK_MASK(keys);
    size_t i = hash & mask;
    Py_ssize_t ix = dictkeys_get_index(keys, i);
    for (size_t perturb = hash; ix >= 0;) {
        perturb >>= PERTURB_SHIFT;
        i = (i*5 + perturb + 1) & mask;
        ix = dictkeys_get_index(keys, i);
    }
    return i;
}

static int
insertion_resize(PyDictObject *mp, int unicode)
{
    return dictresize(mp, calculate_log2_keysize(GROWTH_RATE(mp)), unicode);
}

static Py_ssize_t
insert_into_dictkeys(PyDictKeysObject *keys, PyObject *name)
{
    assert(PyUnicode_CheckExact(name));
    Py_hash_t hash = unicode_get_hash(name);
    if (hash == -1) {
        hash = PyUnicode_Type.tp_hash(name);
        if (hash == -1) {
            PyErr_Clear();
            return DKIX_EMPTY;
        }
    }
    Py_ssize_t ix = unicodekeys_lookup_unicode(keys, name, hash);
    if (ix == DKIX_EMPTY) {
        if (keys->dk_usable <= 0) {
            return DKIX_EMPTY;
        }
        Py_INCREF(name);
        /* Insert into new slot. */
        keys->dk_version = 0;
        Py_ssize_t hashpos = find_empty_slot(keys, hash);
        ix = keys->dk_nentries;
        PyDictUnicodeEntry *ep = &DK_UNICODE_ENTRIES(keys)[ix];
        dictkeys_set_index(keys, hashpos, ix);
        assert(ep->me_key == NULL);
        ep->me_key = name;
        keys->dk_usable--;
        keys->dk_nentries++;
    }
    assert (ix < SHARED_KEYS_MAX_SIZE);
    return ix;
}

/*
Internal routine to insert a new item into the table.
Used both by the internal resize routine and by the public insert routine.
Returns -1 if an error occurred, or 0 on success.
Consumes key and value references.
*/
static int
insertdict(PyDictObject *mp, PyObject *key, Py_hash_t hash, PyObject *value)
{
    PyObject *old_value;

    if (DK_IS_UNICODE(mp->ma_keys) && !PyUnicode_CheckExact(key)) {
        if (insertion_resize(mp, 0) < 0)
            goto Fail;
        assert(mp->ma_keys->dk_kind == DICT_KEYS_GENERAL);
    }

    Py_ssize_t ix = _Py_dict_lookup(mp, key, hash, &old_value);
    if (ix == DKIX_ERROR)
        goto Fail;

    MAINTAIN_TRACKING(mp, key, value);

    if (ix == DKIX_EMPTY) {
        /* Insert into new slot. */
        mp->ma_keys->dk_version = 0;
        assert(old_value == NULL);
        if (mp->ma_keys->dk_usable <= 0) {
            /* Need to resize. */
            if (insertion_resize(mp, 1) < 0)
                goto Fail;
        }

        Py_ssize_t hashpos = find_empty_slot(mp->ma_keys, hash);
        dictkeys_set_index(mp->ma_keys, hashpos, mp->ma_keys->dk_nentries);

        if (DK_IS_UNICODE(mp->ma_keys)) {
            PyDictUnicodeEntry *ep;
            ep = &DK_UNICODE_ENTRIES(mp->ma_keys)[mp->ma_keys->dk_nentries];
            ep->me_key = key;
            if (mp->ma_values) {
                Py_ssize_t index = mp->ma_keys->dk_nentries;
                _PyDictValues_AddToInsertionOrder(mp->ma_values, index);
                assert (mp->ma_values->values[index] == NULL);
                mp->ma_values->values[index] = value;
            }
            else {
                ep->me_value = value;
            }
        }
        else {
            PyDictKeyEntry *ep;
            ep = &DK_ENTRIES(mp->ma_keys)[mp->ma_keys->dk_nentries];
            ep->me_key = key;
            ep->me_hash = hash;
            ep->me_value = value;
        }
        mp->ma_used++;
        mp->ma_version_tag = DICT_NEXT_VERSION();
        mp->ma_keys->dk_usable--;
        mp->ma_keys->dk_nentries++;
        assert(mp->ma_keys->dk_usable >= 0);
        ASSERT_CONSISTENT(mp);
        return 0;
    }

    if (old_value != value) {
        if (_PyDict_HasSplitTable(mp)) {
            mp->ma_values->values[ix] = value;
            if (old_value == NULL) {
                _PyDictValues_AddToInsertionOrder(mp->ma_values, ix);
                mp->ma_used++;
            }
        }
        else {
            assert(old_value != NULL);
            if (DK_IS_UNICODE(mp->ma_keys)) {
                DK_UNICODE_ENTRIES(mp->ma_keys)[ix].me_value = value;
            }
            else {
                DK_ENTRIES(mp->ma_keys)[ix].me_value = value;
            }
        }
        mp->ma_version_tag = DICT_NEXT_VERSION();
    }
    Py_XDECREF(old_value); /* which **CAN** re-enter (see issue #22653) */
    ASSERT_CONSISTENT(mp);
    Py_DECREF(key);
    return 0;

Fail:
    Py_DECREF(value);
    Py_DECREF(key);
    return -1;
}

// Same to insertdict but specialized for ma_keys = Py_EMPTY_KEYS.
// Consumes key and value references.
static int
insert_to_emptydict(PyDictObject *mp, PyObject *key, Py_hash_t hash,
                    PyObject *value)
{
    assert(mp->ma_keys == Py_EMPTY_KEYS);

    int unicode = PyUnicode_CheckExact(key);
    PyDictKeysObject *newkeys = new_keys_object(PyDict_LOG_MINSIZE, unicode);
    if (newkeys == NULL) {
        Py_DECREF(key);
        Py_DECREF(value);
        return -1;
    }
    dictkeys_decref(Py_EMPTY_KEYS);
    mp->ma_keys = newkeys;
    mp->ma_values = NULL;

    MAINTAIN_TRACKING(mp, key, value);

    size_t hashpos = (size_t)hash & (PyDict_MINSIZE-1);
    dictkeys_set_index(mp->ma_keys, hashpos, 0);
    if (unicode) {
        PyDictUnicodeEntry *ep = DK_UNICODE_ENTRIES(mp->ma_keys);
        ep->me_key = key;
        ep->me_value = value;
    }
    else {
        PyDictKeyEntry *ep = DK_ENTRIES(mp->ma_keys);
        ep->me_key = key;
        ep->me_hash = hash;
        ep->me_value = value;
    }
    mp->ma_used++;
    mp->ma_version_tag = DICT_NEXT_VERSION();
    mp->ma_keys->dk_usable--;
    mp->ma_keys->dk_nentries++;
    return 0;
}

/*
Internal routine used by dictresize() to build a hashtable of entries.
*/
static void
build_indices_generic(PyDictKeysObject *keys, PyDictKeyEntry *ep, Py_ssize_t n)
{
    size_t mask = DK_MASK(keys);
    for (Py_ssize_t ix = 0; ix != n; ix++, ep++) {
        Py_hash_t hash = ep->me_hash;
        size_t i = hash & mask;
        for (size_t perturb = hash; dictkeys_get_index(keys, i) != DKIX_EMPTY;) {
            perturb >>= PERTURB_SHIFT;
            i = mask & (i*5 + perturb + 1);
        }
        dictkeys_set_index(keys, i, ix);
    }
}

static void
build_indices_unicode(PyDictKeysObject *keys, PyDictUnicodeEntry *ep, Py_ssize_t n)
{
    size_t mask = DK_MASK(keys);
    for (Py_ssize_t ix = 0; ix != n; ix++, ep++) {
        Py_hash_t hash = unicode_get_hash(ep->me_key);
        assert(hash != -1);
        size_t i = hash & mask;
        for (size_t perturb = hash; dictkeys_get_index(keys, i) != DKIX_EMPTY;) {
            perturb >>= PERTURB_SHIFT;
            i = mask & (i*5 + perturb + 1);
        }
        dictkeys_set_index(keys, i, ix);
    }
}

/*
Restructure the table by allocating a new table and reinserting all
items again.  When entries have been deleted, the new table may
actually be smaller than the old one.
If a table is split (its keys and hashes are shared, its values are not),
then the values are temporarily copied into the table, it is resized as
a combined table, then the me_value slots in the old table are NULLed out.
After resizing a table is always combined.

This function supports:
 - Unicode split -> Unicode combined or Generic
 - Unicode combined -> Unicode combined or Generic
 - Generic -> Generic
*/
static int
dictresize(PyDictObject *mp, uint8_t log2_newsize, int unicode)
{
    PyDictKeysObject *oldkeys;
    PyDictValues *oldvalues;

    if (log2_newsize >= SIZEOF_SIZE_T*8) {
        PyErr_NoMemory();
        return -1;
    }
    assert(log2_newsize >= PyDict_LOG_MINSIZE);

    oldkeys = mp->ma_keys;
    oldvalues = mp->ma_values;

    if (!DK_IS_UNICODE(oldkeys)) {
        unicode = 0;
    }

    /* NOTE: Current odict checks mp->ma_keys to detect resize happen.
     * So we can't reuse oldkeys even if oldkeys->dk_size == newsize.
     * TODO: Try reusing oldkeys when reimplement odict.
     */

    /* Allocate a new table. */
    mp->ma_keys = new_keys_object(log2_newsize, unicode);
    if (mp->ma_keys == NULL) {
        mp->ma_keys = oldkeys;
        return -1;
    }
    // New table must be large enough.
    assert(mp->ma_keys->dk_usable >= mp->ma_used);

    Py_ssize_t numentries = mp->ma_used;

    if (oldvalues != NULL) {
         PyDictUnicodeEntry *oldentries = DK_UNICODE_ENTRIES(oldkeys);
        /* Convert split table into new combined table.
         * We must incref keys; we can transfer values.
         */
        if (mp->ma_keys->dk_kind == DICT_KEYS_GENERAL) {
            // split -> generic
            PyDictKeyEntry *newentries = DK_ENTRIES(mp->ma_keys);

            for (Py_ssize_t i = 0; i < numentries; i++) {
                int index = get_index_from_order(mp, i);
                PyDictUnicodeEntry *ep = &oldentries[index];
                assert(oldvalues->values[index] != NULL);
                Py_INCREF(ep->me_key);
                newentries[i].me_key = ep->me_key;
                newentries[i].me_hash = unicode_get_hash(ep->me_key);
                newentries[i].me_value = oldvalues->values[index];
            }
            build_indices_generic(mp->ma_keys, newentries, numentries);
        }
        else { // split -> combined unicode
            PyDictUnicodeEntry *newentries = DK_UNICODE_ENTRIES(mp->ma_keys);

            for (Py_ssize_t i = 0; i < numentries; i++) {
                int index = get_index_from_order(mp, i);
                PyDictUnicodeEntry *ep = &oldentries[index];
                assert(oldvalues->values[index] != NULL);
                Py_INCREF(ep->me_key);
                newentries[i].me_key = ep->me_key;
                newentries[i].me_value = oldvalues->values[index];
            }
            build_indices_unicode(mp->ma_keys, newentries, numentries);
        }
        dictkeys_decref(oldkeys);
        mp->ma_values = NULL;
        free_values(oldvalues);
    }
    else {  // oldkeys is combined.
        if (oldkeys->dk_kind == DICT_KEYS_GENERAL) {
            // generic -> generic
            assert(mp->ma_keys->dk_kind == DICT_KEYS_GENERAL);
            PyDictKeyEntry *oldentries = DK_ENTRIES(oldkeys);
            PyDictKeyEntry *newentries = DK_ENTRIES(mp->ma_keys);
            if (oldkeys->dk_nentries == numentries) {
                memcpy(newentries, oldentries, numentries * sizeof(PyDictKeyEntry));
            }
            else {
                PyDictKeyEntry *ep = oldentries;
                for (Py_ssize_t i = 0; i < numentries; i++) {
                    while (ep->me_value == NULL)
                        ep++;
                    newentries[i] = *ep++;
                }
            }
            build_indices_generic(mp->ma_keys, newentries, numentries);
        }
        else {  // oldkeys is combined unicode
            PyDictUnicodeEntry *oldentries = DK_UNICODE_ENTRIES(oldkeys);
            if (unicode) { // combined unicode -> combined unicode
                PyDictUnicodeEntry *newentries = DK_UNICODE_ENTRIES(mp->ma_keys);
                if (oldkeys->dk_nentries == numentries && mp->ma_keys->dk_kind == DICT_KEYS_UNICODE) {
                    memcpy(newentries, oldentries, numentries * sizeof(PyDictUnicodeEntry));
                }
                else {
                    PyDictUnicodeEntry *ep = oldentries;
                    for (Py_ssize_t i = 0; i < numentries; i++) {
                        while (ep->me_value == NULL)
                            ep++;
                        newentries[i] = *ep++;
                    }
                }
                build_indices_unicode(mp->ma_keys, newentries, numentries);
            }
            else { // combined unicode -> generic
                PyDictKeyEntry *newentries = DK_ENTRIES(mp->ma_keys);
                PyDictUnicodeEntry *ep = oldentries;
                for (Py_ssize_t i = 0; i < numentries; i++) {
                    while (ep->me_value == NULL)
                        ep++;
                    newentries[i].me_key = ep->me_key;
                    newentries[i].me_hash = unicode_get_hash(ep->me_key);
                    newentries[i].me_value = ep->me_value;
                    ep++;
                }
                build_indices_generic(mp->ma_keys, newentries, numentries);
            }
        }

        // We can not use free_keys_object here because key's reference
        // are moved already.
        if (oldkeys != Py_EMPTY_KEYS) {
            assert(oldkeys->dk_kind != DICT_KEYS_SPLIT);
            assert(oldkeys->dk_refcnt == 1);
#ifdef Py_REF_DEBUG
            _Py_RefTotal--;
#endif
#if PyDict_MAXFREELIST > 0
            struct _Py_dict_state *state = get_dict_state();
#ifdef Py_DEBUG
            // dictresize() must not be called after _PyDict_Fini()
            assert(state->keys_numfree != -1);
#endif
            if (DK_LOG_SIZE(oldkeys) == PyDict_LOG_MINSIZE &&
                    DK_IS_UNICODE(oldkeys) &&
                    state->keys_numfree < PyDict_MAXFREELIST)
            {
                state->keys_free_list[state->keys_numfree++] = oldkeys;
            }
            else
#endif
            {
                PyObject_Free(oldkeys);
            }
        }
    }

    mp->ma_keys->dk_usable -= numentries;
    mp->ma_keys->dk_nentries = numentries;
    ASSERT_CONSISTENT(mp);
    return 0;
}

static PyObject *
dict_new_presized(Py_ssize_t minused, bool unicode)
{
    const uint8_t log2_max_presize = 17;
    const Py_ssize_t max_presize = ((Py_ssize_t)1) << log2_max_presize;
    uint8_t log2_newsize;
    PyDictKeysObject *new_keys;

    if (minused <= USABLE_FRACTION(PyDict_MINSIZE)) {
        return PyDict_New();
    }
    /* There are no strict guarantee that returned dict can contain minused
     * items without resize.  So we create medium size dict instead of very
     * large dict or MemoryError.
     */
    if (minused > USABLE_FRACTION(max_presize)) {
        log2_newsize = log2_max_presize;
    }
    else {
        log2_newsize = estimate_log2_keysize(minused);
    }

    new_keys = new_keys_object(log2_newsize, unicode);
    if (new_keys == NULL)
        return NULL;
    return new_dict(new_keys, NULL, 0, 0);
}

PyObject *
_PyDict_NewPresized(Py_ssize_t minused)
{
    return dict_new_presized(minused, false);
}

PyObject *
_PyDict_FromItems(PyObject *const *keys, Py_ssize_t keys_offset,
                  PyObject *const *values, Py_ssize_t values_offset,
                  Py_ssize_t length)
{
    bool unicode = true;
    PyObject *const *ks = keys;

    for (Py_ssize_t i = 0; i < length; i++) {
        if (!PyUnicode_CheckExact(*ks)) {
            unicode = false;
            break;
        }
        ks += keys_offset;
    }

    PyObject *dict = dict_new_presized(length, unicode);
    if (dict == NULL) {
        return NULL;
    }

    ks = keys;
    PyObject *const *vs = values;

    for (Py_ssize_t i = 0; i < length; i++) {
        PyObject *key = *ks;
        PyObject *value = *vs;
        if (PyDict_SetItem(dict, key, value) < 0) {
            Py_DECREF(dict);
            return NULL;
        }
        ks += keys_offset;
        vs += values_offset;
    }

    return dict;
}

/* Note that, for historical reasons, PyDict_GetItem() suppresses all errors
 * that may occur (originally dicts supported only string keys, and exceptions
 * weren't possible).  So, while the original intent was that a NULL return
 * meant the key wasn't present, in reality it can mean that, or that an error
 * (suppressed) occurred while computing the key's hash, or that some error
 * (suppressed) occurred when comparing keys in the dict's internal probe
 * sequence.  A nasty example of the latter is when a Python-coded comparison
 * function hits a stack-depth error, which can cause this to return NULL
 * even if the key is present.
 */
PyObject *
PyDict_GetItem(PyObject *op, PyObject *key)
{
    if (!PyDict_Check(op)) {
        return NULL;
    }
    PyDictObject *mp = (PyDictObject *)op;

    Py_hash_t hash;
    if (!PyUnicode_CheckExact(key) || (hash = unicode_get_hash(key)) == -1) {
        hash = PyObject_Hash(key);
        if (hash == -1) {
            PyErr_Clear();
            return NULL;
        }
    }

    PyThreadState *tstate = _PyThreadState_GET();
#ifdef Py_DEBUG
    // bpo-40839: Before Python 3.10, it was possible to call PyDict_GetItem()
    // with the GIL released.
    _Py_EnsureTstateNotNULL(tstate);
#endif

    /* Preserve the existing exception */
    PyObject *exc_type, *exc_value, *exc_tb;
    PyObject *value;
    Py_ssize_t ix; (void)ix;

    _PyErr_Fetch(tstate, &exc_type, &exc_value, &exc_tb);
    ix = _Py_dict_lookup(mp, key, hash, &value);

    /* Ignore any exception raised by the lookup */
    _PyErr_Restore(tstate, exc_type, exc_value, exc_tb);


    assert(ix >= 0 || value == NULL);
    return value;
}

Py_ssize_t
_PyDict_GetItemHint(PyDictObject *mp, PyObject *key,
                    Py_ssize_t hint, PyObject **value)
{
    assert(*value == NULL);
    assert(PyDict_CheckExact((PyObject*)mp));
    assert(PyUnicode_CheckExact(key));

    if (hint >= 0 && hint < mp->ma_keys->dk_nentries) {
        PyObject *res = NULL;

        if (DK_IS_UNICODE(mp->ma_keys)) {
            PyDictUnicodeEntry *ep = DK_UNICODE_ENTRIES(mp->ma_keys) + (size_t)hint;
            if (ep->me_key == key) {
                if (mp->ma_keys->dk_kind == DICT_KEYS_SPLIT) {
                    assert(mp->ma_values != NULL);
                    res = mp->ma_values->values[(size_t)hint];
                }
                else {
                    res = ep->me_value;
                }
                if (res != NULL) {
                    *value = res;
                    return hint;
                }
            }
        }
        else {
            PyDictKeyEntry *ep = DK_ENTRIES(mp->ma_keys) + (size_t)hint;
            if (ep->me_key == key) {
                if (mp->ma_keys->dk_kind == DICT_KEYS_SPLIT) {
                    assert(mp->ma_values != NULL);
                    res = mp->ma_values->values[(size_t)hint];
                }
                else {
                    res = ep->me_value;
                }
                if (res != NULL) {
                    *value = res;
                    return hint;
                }
            }
        }
    }

    Py_hash_t hash = unicode_get_hash(key);
    if (hash == -1) {
        hash = PyObject_Hash(key);
        if (hash == -1) {
            return -1;
        }
    }

    return _Py_dict_lookup(mp, key, hash, value);
}

/* Same as PyDict_GetItemWithError() but with hash supplied by caller.
   This returns NULL *with* an exception set if an exception occurred.
   It returns NULL *without* an exception set if the key wasn't present.
*/
PyObject *
_PyDict_GetItem_KnownHash(PyObject *op, PyObject *key, Py_hash_t hash)
{
    Py_ssize_t ix; (void)ix;
    PyDictObject *mp = (PyDictObject *)op;
    PyObject *value;

    if (!PyDict_Check(op)) {
        PyErr_BadInternalCall();
        return NULL;
    }

    ix = _Py_dict_lookup(mp, key, hash, &value);
    assert(ix >= 0 || value == NULL);
    return value;
}

/* Variant of PyDict_GetItem() that doesn't suppress exceptions.
   This returns NULL *with* an exception set if an exception occurred.
   It returns NULL *without* an exception set if the key wasn't present.
*/
PyObject *
PyDict_GetItemWithError(PyObject *op, PyObject *key)
{
    Py_ssize_t ix; (void)ix;
    Py_hash_t hash;
    PyDictObject*mp = (PyDictObject *)op;
    PyObject *value;

    if (!PyDict_Check(op)) {
        PyErr_BadInternalCall();
        return NULL;
    }
    if (!PyUnicode_CheckExact(key) || (hash = unicode_get_hash(key)) == -1)
    {
        hash = PyObject_Hash(key);
        if (hash == -1) {
            return NULL;
        }
    }

    ix = _Py_dict_lookup(mp, key, hash, &value);
    assert(ix >= 0 || value == NULL);
    return value;
}

PyObject *
_PyDict_GetItemWithError(PyObject *dp, PyObject *kv)
{
    assert(PyUnicode_CheckExact(kv));
    Py_hash_t hash = kv->ob_type->tp_hash(kv);
    if (hash == -1) {
        return NULL;
    }
    return _PyDict_GetItem_KnownHash(dp, kv, hash);
}

PyObject *
_PyDict_GetItemIdWithError(PyObject *dp, _Py_Identifier *key)
{
    PyObject *kv;
    kv = _PyUnicode_FromId(key); /* borrowed */
    if (kv == NULL)
        return NULL;
    Py_hash_t hash = unicode_get_hash(kv);
    assert (hash != -1);  /* interned strings have their hash value initialised */
    return _PyDict_GetItem_KnownHash(dp, kv, hash);
}

PyObject *
_PyDict_GetItemStringWithError(PyObject *v, const char *key)
{
    PyObject *kv, *rv;
    kv = PyUnicode_FromString(key);
    if (kv == NULL) {
        return NULL;
    }
    rv = PyDict_GetItemWithError(v, kv);
    Py_DECREF(kv);
    return rv;
}

/* Fast version of global value lookup (LOAD_GLOBAL).
 * Lookup in globals, then builtins.
 *
 *
 *
 *
 * Raise an exception and return NULL if an error occurred (ex: computing the
 * key hash failed, key comparison failed, ...). Return NULL if the key doesn't
 * exist. Return the value if the key exists.
 */
PyObject *
_PyDict_LoadGlobal(PyDictObject *globals, PyDictObject *builtins, PyObject *key)
{
    Py_ssize_t ix;
    Py_hash_t hash;
    PyObject *value;

    if (!PyUnicode_CheckExact(key) || (hash = unicode_get_hash(key)) == -1) {
        hash = PyObject_Hash(key);
        if (hash == -1)
            return NULL;
    }

    /* namespace 1: globals */
    ix = _Py_dict_lookup(globals, key, hash, &value);
    if (ix == DKIX_ERROR)
        return NULL;
    if (ix != DKIX_EMPTY && value != NULL)
        return value;

    /* namespace 2: builtins */
    ix = _Py_dict_lookup(builtins, key, hash, &value);
    assert(ix >= 0 || value == NULL);
    return value;
}

/* Consumes references to key and value */
int
_PyDict_SetItem_Take2(PyDictObject *mp, PyObject *key, PyObject *value)
{
    assert(key);
    assert(value);
    assert(PyDict_Check(mp));
    Py_hash_t hash;
    if (!PyUnicode_CheckExact(key) || (hash = unicode_get_hash(key)) == -1) {
        hash = PyObject_Hash(key);
        if (hash == -1) {
            Py_DECREF(key);
            Py_DECREF(value);
            return -1;
        }
    }
    if (mp->ma_keys == Py_EMPTY_KEYS) {
        return insert_to_emptydict(mp, key, hash, value);
    }
    /* insertdict() handles any resizing that might be necessary */
    return insertdict(mp, key, hash, value);
}

/* CAUTION: PyDict_SetItem() must guarantee that it won't resize the
 * dictionary if it's merely replacing the value for an existing key.
 * This means that it's safe to loop over a dictionary with PyDict_Next()
 * and occasionally replace a value -- but you can't insert new keys or
 * remove them.
 */
int
PyDict_SetItem(PyObject *op, PyObject *key, PyObject *value)
{
    if (!PyDict_Check(op)) {
        PyErr_BadInternalCall();
        return -1;
    }
    assert(key);
    assert(value);
    Py_INCREF(key);
    Py_INCREF(value);
    return _PyDict_SetItem_Take2((PyDictObject *)op, key, value);
}

int
_PyDict_SetItem_KnownHash(PyObject *op, PyObject *key, PyObject *value,
                         Py_hash_t hash)
{
    PyDictObject *mp;

    if (!PyDict_Check(op)) {
        PyErr_BadInternalCall();
        return -1;
    }
    assert(key);
    assert(value);
    assert(hash != -1);
    mp = (PyDictObject *)op;

    Py_INCREF(key);
    Py_INCREF(value);
    if (mp->ma_keys == Py_EMPTY_KEYS) {
        return insert_to_emptydict(mp, key, hash, value);
    }
    /* insertdict() handles any resizing that might be necessary */
    return insertdict(mp, key, hash, value);
}

static void
delete_index_from_values(PyDictValues *values, Py_ssize_t ix)
{
    uint8_t *size_ptr = ((uint8_t *)values)-2;
    int size = *size_ptr;
    int i;
    for (i = 1; size_ptr[-i] != ix; i++) {
        assert(i <= size);
    }
    assert(i <= size);
    for (; i < size; i++) {
        size_ptr[-i] = size_ptr[-i-1];
    }
    *size_ptr = size -1;
}

static int
delitem_common(PyDictObject *mp, Py_hash_t hash, Py_ssize_t ix,
               PyObject *old_value)
{
    PyObject *old_key;

    Py_ssize_t hashpos = lookdict_index(mp->ma_keys, hash, ix);
    assert(hashpos >= 0);

    mp->ma_used--;
    mp->ma_version_tag = DICT_NEXT_VERSION();
    if (mp->ma_values) {
        assert(old_value == mp->ma_values->values[ix]);
        mp->ma_values->values[ix] = NULL;
        assert(ix < SHARED_KEYS_MAX_SIZE);
        /* Update order */
        delete_index_from_values(mp->ma_values, ix);
        ASSERT_CONSISTENT(mp);
    }
    else {
        mp->ma_keys->dk_version = 0;
        dictkeys_set_index(mp->ma_keys, hashpos, DKIX_DUMMY);
        if (DK_IS_UNICODE(mp->ma_keys)) {
            PyDictUnicodeEntry *ep = &DK_UNICODE_ENTRIES(mp->ma_keys)[ix];
            old_key = ep->me_key;
            ep->me_key = NULL;
            ep->me_value = NULL;
        }
        else {
            PyDictKeyEntry *ep = &DK_ENTRIES(mp->ma_keys)[ix];
            old_key = ep->me_key;
            ep->me_key = NULL;
            ep->me_value = NULL;
            ep->me_hash = 0;
        }
        Py_DECREF(old_key);
    }
    Py_DECREF(old_value);

    ASSERT_CONSISTENT(mp);
    return 0;
}

int
PyDict_DelItem(PyObject *op, PyObject *key)
{
    Py_hash_t hash;
    assert(key);
    if (!PyUnicode_CheckExact(key) || (hash = unicode_get_hash(key)) == -1) {
        hash = PyObject_Hash(key);
        if (hash == -1)
            return -1;
    }

    return _PyDict_DelItem_KnownHash(op, key, hash);
}

int
_PyDict_DelItem_KnownHash(PyObject *op, PyObject *key, Py_hash_t hash)
{
    Py_ssize_t ix;
    PyDictObject *mp;
    PyObject *old_value;

    if (!PyDict_Check(op)) {
        PyErr_BadInternalCall();
        return -1;
    }
    assert(key);
    assert(hash != -1);
    mp = (PyDictObject *)op;
    ix = _Py_dict_lookup(mp, key, hash, &old_value);
    if (ix == DKIX_ERROR)
        return -1;
    if (ix == DKIX_EMPTY || old_value == NULL) {
        _PyErr_SetKeyError(key);
        return -1;
    }

    return delitem_common(mp, hash, ix, old_value);
}

/* This function promises that the predicate -> deletion sequence is atomic
 * (i.e. protected by the GIL), assuming the predicate itself doesn't
 * release the GIL.
 */
int
_PyDict_DelItemIf(PyObject *op, PyObject *key,
                  int (*predicate)(PyObject *value))
{
    Py_ssize_t hashpos, ix;
    PyDictObject *mp;
    Py_hash_t hash;
    PyObject *old_value;
    int res;

    if (!PyDict_Check(op)) {
        PyErr_BadInternalCall();
        return -1;
    }
    assert(key);
    hash = PyObject_Hash(key);
    if (hash == -1)
        return -1;
    mp = (PyDictObject *)op;
    ix = _Py_dict_lookup(mp, key, hash, &old_value);
    if (ix == DKIX_ERROR)
        return -1;
    if (ix == DKIX_EMPTY || old_value == NULL) {
        _PyErr_SetKeyError(key);
        return -1;
    }

    res = predicate(old_value);
    if (res == -1)
        return -1;

    hashpos = lookdict_index(mp->ma_keys, hash, ix);
    assert(hashpos >= 0);

    if (res > 0)
        return delitem_common(mp, hashpos, ix, old_value);
    else
        return 0;
}


void
PyDict_Clear(PyObject *op)
{
    PyDictObject *mp;
    PyDictKeysObject *oldkeys;
    PyDictValues *oldvalues;
    Py_ssize_t i, n;

    if (!PyDict_Check(op))
        return;
    mp = ((PyDictObject *)op);
    oldkeys = mp->ma_keys;
    oldvalues = mp->ma_values;
    if (oldkeys == Py_EMPTY_KEYS) {
        return;
    }
    /* Empty the dict... */
    dictkeys_incref(Py_EMPTY_KEYS);
    mp->ma_keys = Py_EMPTY_KEYS;
    mp->ma_values = NULL;
    mp->ma_used = 0;
    mp->ma_version_tag = DICT_NEXT_VERSION();
    /* ...then clear the keys and values */
    if (oldvalues != NULL) {
        n = oldkeys->dk_nentries;
        for (i = 0; i < n; i++)
            Py_CLEAR(oldvalues->values[i]);
        free_values(oldvalues);
        dictkeys_decref(oldkeys);
    }
    else {
       assert(oldkeys->dk_refcnt == 1);
       dictkeys_decref(oldkeys);
    }
    ASSERT_CONSISTENT(mp);
}

/* Internal version of PyDict_Next that returns a hash value in addition
 * to the key and value.
 * Return 1 on success, return 0 when the reached the end of the dictionary
 * (or if op is not a dictionary)
 */
int
_PyDict_Next(PyObject *op, Py_ssize_t *ppos, PyObject **pkey,
             PyObject **pvalue, Py_hash_t *phash)
{
    Py_ssize_t i;
    PyDictObject *mp;
    PyObject *key, *value;
    Py_hash_t hash;

    if (!PyDict_Check(op))
        return 0;
    mp = (PyDictObject *)op;
    i = *ppos;
    if (mp->ma_values) {
        assert(mp->ma_used <= SHARED_KEYS_MAX_SIZE);
        if (i < 0 || i >= mp->ma_used)
            return 0;
        int index = get_index_from_order(mp, i);
        value = mp->ma_values->values[index];

        key = DK_UNICODE_ENTRIES(mp->ma_keys)[index].me_key;
        hash = unicode_get_hash(key);
        assert(value != NULL);
    }
    else {
        Py_ssize_t n = mp->ma_keys->dk_nentries;
        if (i < 0 || i >= n)
            return 0;
        if (DK_IS_UNICODE(mp->ma_keys)) {
            PyDictUnicodeEntry *entry_ptr = &DK_UNICODE_ENTRIES(mp->ma_keys)[i];
            while (i < n && entry_ptr->me_value == NULL) {
                entry_ptr++;
                i++;
            }
            if (i >= n)
                return 0;
            key = entry_ptr->me_key;
            hash = unicode_get_hash(entry_ptr->me_key);
            value = entry_ptr->me_value;
        }
        else {
            PyDictKeyEntry *entry_ptr = &DK_ENTRIES(mp->ma_keys)[i];
            while (i < n && entry_ptr->me_value == NULL) {
                entry_ptr++;
                i++;
            }
            if (i >= n)
                return 0;
            key = entry_ptr->me_key;
            hash = entry_ptr->me_hash;
            value = entry_ptr->me_value;
        }
    }
    *ppos = i+1;
    if (pkey)
        *pkey = key;
    if (pvalue)
        *pvalue = value;
    if (phash)
        *phash = hash;
    return 1;
}

/*
 * Iterate over a dict.  Use like so:
 *
 *     Py_ssize_t i;
 *     PyObject *key, *value;
 *     i = 0;   # important!  i should not otherwise be changed by you
 *     while (PyDict_Next(yourdict, &i, &key, &value)) {
 *         Refer to borrowed references in key and value.
 *     }
 *
 * Return 1 on success, return 0 when the reached the end of the dictionary
 * (or if op is not a dictionary)
 *
 * CAUTION:  In general, it isn't safe to use PyDict_Next in a loop that
 * mutates the dict.  One exception:  it is safe if the loop merely changes
 * the values associated with the keys (but doesn't insert new keys or
 * delete keys), via PyDict_SetItem().
 */
int
PyDict_Next(PyObject *op, Py_ssize_t *ppos, PyObject **pkey, PyObject **pvalue)
{
    return _PyDict_Next(op, ppos, pkey, pvalue, NULL);
}

/* Internal version of dict.pop(). */
PyObject *
_PyDict_Pop_KnownHash(PyObject *dict, PyObject *key, Py_hash_t hash, PyObject *deflt)
{
    Py_ssize_t ix;
    PyObject *old_value;
    PyDictObject *mp;

    assert(PyDict_Check(dict));
    mp = (PyDictObject *)dict;

    if (mp->ma_used == 0) {
        if (deflt) {
            Py_INCREF(deflt);
            return deflt;
        }
        _PyErr_SetKeyError(key);
        return NULL;
    }
    ix = _Py_dict_lookup(mp, key, hash, &old_value);
    if (ix == DKIX_ERROR)
        return NULL;
    if (ix == DKIX_EMPTY || old_value == NULL) {
        if (deflt) {
            Py_INCREF(deflt);
            return deflt;
        }
        _PyErr_SetKeyError(key);
        return NULL;
    }
    assert(old_value != NULL);
    Py_INCREF(old_value);
    delitem_common(mp, hash, ix, old_value);

    ASSERT_CONSISTENT(mp);
    return old_value;
}

PyObject *
_PyDict_Pop(PyObject *dict, PyObject *key, PyObject *deflt)
{
    Py_hash_t hash;

    if (((PyDictObject *)dict)->ma_used == 0) {
        if (deflt) {
            Py_INCREF(deflt);
            return deflt;
        }
        _PyErr_SetKeyError(key);
        return NULL;
    }
    if (!PyUnicode_CheckExact(key) || (hash = unicode_get_hash(key)) == -1) {
        hash = PyObject_Hash(key);
        if (hash == -1)
            return NULL;
    }
    return _PyDict_Pop_KnownHash(dict, key, hash, deflt);
}

/* Internal version of dict.from_keys().  It is subclass-friendly. */
PyObject *
_PyDict_FromKeys(PyObject *cls, PyObject *iterable, PyObject *value)
{
    PyObject *it;       /* iter(iterable) */
    PyObject *key;
    PyObject *d;
    int status;

    d = _PyObject_CallNoArgs(cls);
    if (d == NULL)
        return NULL;

    if (PyDict_CheckExact(d) && ((PyDictObject *)d)->ma_used == 0) {
        if (PyDict_CheckExact(iterable)) {
            PyDictObject *mp = (PyDictObject *)d;
            PyObject *oldvalue;
            Py_ssize_t pos = 0;
            PyObject *key;
            Py_hash_t hash;

            int unicode = DK_IS_UNICODE(((PyDictObject*)iterable)->ma_keys);
            if (dictresize(mp, estimate_log2_keysize(PyDict_GET_SIZE(iterable)), unicode)) {
                Py_DECREF(d);
                return NULL;
            }

            while (_PyDict_Next(iterable, &pos, &key, &oldvalue, &hash)) {
                Py_INCREF(key);
                Py_INCREF(value);
                if (insertdict(mp, key, hash, value)) {
                    Py_DECREF(d);
                    return NULL;
                }
            }
            return d;
        }
        if (PyAnySet_CheckExact(iterable)) {
            PyDictObject *mp = (PyDictObject *)d;
            Py_ssize_t pos = 0;
            PyObject *key;
            Py_hash_t hash;

            if (dictresize(mp, estimate_log2_keysize(PySet_GET_SIZE(iterable)), 0)) {
                Py_DECREF(d);
                return NULL;
            }

            while (_PySet_NextEntry(iterable, &pos, &key, &hash)) {
                Py_INCREF(key);
                Py_INCREF(value);
                if (insertdict(mp, key, hash, value)) {
                    Py_DECREF(d);
                    return NULL;
                }
            }
            return d;
        }
    }

    it = PyObject_GetIter(iterable);
    if (it == NULL){
        Py_DECREF(d);
        return NULL;
    }

    if (PyDict_CheckExact(d)) {
        while ((key = PyIter_Next(it)) != NULL) {
            status = PyDict_SetItem(d, key, value);
            Py_DECREF(key);
            if (status < 0)
                goto Fail;
        }
    } else {
        while ((key = PyIter_Next(it)) != NULL) {
            status = PyObject_SetItem(d, key, value);
            Py_DECREF(key);
            if (status < 0)
                goto Fail;
        }
    }

    if (PyErr_Occurred())
        goto Fail;
    Py_DECREF(it);
    return d;

Fail:
    Py_DECREF(it);
    Py_DECREF(d);
    return NULL;
}

/* Methods */

static void
dict_dealloc(PyDictObject *mp)
{
    PyDictValues *values = mp->ma_values;
    PyDictKeysObject *keys = mp->ma_keys;
    Py_ssize_t i, n;

    /* bpo-31095: UnTrack is needed before calling any callbacks */
    PyObject_GC_UnTrack(mp);
    Py_TRASHCAN_BEGIN(mp, dict_dealloc)
    if (values != NULL) {
        for (i = 0, n = mp->ma_keys->dk_nentries; i < n; i++) {
            Py_XDECREF(values->values[i]);
        }
        free_values(values);
        dictkeys_decref(keys);
    }
    else if (keys != NULL) {
        assert(keys->dk_refcnt == 1 || keys == Py_EMPTY_KEYS);
        dictkeys_decref(keys);
    }
#if PyDict_MAXFREELIST > 0
    struct _Py_dict_state *state = get_dict_state();
#ifdef Py_DEBUG
    // new_dict() must not be called after _PyDict_Fini()
    assert(state->numfree != -1);
#endif
    if (state->numfree < PyDict_MAXFREELIST && Py_IS_TYPE(mp, &PyDict_Type)) {
        state->free_list[state->numfree++] = mp;
    }
    else
#endif
    {
        Py_TYPE(mp)->tp_free((PyObject *)mp);
    }
    Py_TRASHCAN_END
}


static PyObject *
dict_repr(PyDictObject *mp)
{
    Py_ssize_t i;
    PyObject *key = NULL, *value = NULL;
    _PyUnicodeWriter writer;
    int first;

    i = Py_ReprEnter((PyObject *)mp);
    if (i != 0) {
        return i > 0 ? PyUnicode_FromString("{...}") : NULL;
    }

    if (mp->ma_used == 0) {
        Py_ReprLeave((PyObject *)mp);
        return PyUnicode_FromString("{}");
    }

    _PyUnicodeWriter_Init(&writer);
    writer.overallocate = 1;
    /* "{" + "1: 2" + ", 3: 4" * (len - 1) + "}" */
    writer.min_length = 1 + 4 + (2 + 4) * (mp->ma_used - 1) + 1;

    if (_PyUnicodeWriter_WriteChar(&writer, '{') < 0)
        goto error;

    /* Do repr() on each key+value pair, and insert ": " between them.
       Note that repr may mutate the dict. */
    i = 0;
    first = 1;
    while (PyDict_Next((PyObject *)mp, &i, &key, &value)) {
        PyObject *s;
        int res;

        /* Prevent repr from deleting key or value during key format. */
        Py_INCREF(key);
        Py_INCREF(value);

        if (!first) {
            if (_PyUnicodeWriter_WriteASCIIString(&writer, ", ", 2) < 0)
                goto error;
        }
        first = 0;

        s = PyObject_Repr(key);
        if (s == NULL)
            goto error;
        res = _PyUnicodeWriter_WriteStr(&writer, s);
        Py_DECREF(s);
        if (res < 0)
            goto error;

        if (_PyUnicodeWriter_WriteASCIIString(&writer, ": ", 2) < 0)
            goto error;

        s = PyObject_Repr(value);
        if (s == NULL)
            goto error;
        res = _PyUnicodeWriter_WriteStr(&writer, s);
        Py_DECREF(s);
        if (res < 0)
            goto error;

        Py_CLEAR(key);
        Py_CLEAR(value);
    }

    writer.overallocate = 0;
    if (_PyUnicodeWriter_WriteChar(&writer, '}') < 0)
        goto error;

    Py_ReprLeave((PyObject *)mp);

    return _PyUnicodeWriter_Finish(&writer);

error:
    Py_ReprLeave((PyObject *)mp);
    _PyUnicodeWriter_Dealloc(&writer);
    Py_XDECREF(key);
    Py_XDECREF(value);
    return NULL;
}

static Py_ssize_t
dict_length(PyDictObject *mp)
{
    return mp->ma_used;
}

static PyObject *
dict_subscript(PyDictObject *mp, PyObject *key)
{
    Py_ssize_t ix;
    Py_hash_t hash;
    PyObject *value;

    if (!PyUnicode_CheckExact(key) || (hash = unicode_get_hash(key)) == -1) {
        hash = PyObject_Hash(key);
        if (hash == -1)
            return NULL;
    }
    ix = _Py_dict_lookup(mp, key, hash, &value);
    if (ix == DKIX_ERROR)
        return NULL;
    if (ix == DKIX_EMPTY || value == NULL) {
        if (!PyDict_CheckExact(mp)) {
            /* Look up __missing__ method if we're a subclass. */
            PyObject *missing, *res;
            missing = _PyObject_LookupSpecial(
                    (PyObject *)mp, &_Py_ID(__missing__));
            if (missing != NULL) {
                res = PyObject_CallOneArg(missing, key);
                Py_DECREF(missing);
                return res;
            }
            else if (PyErr_Occurred())
                return NULL;
        }
        _PyErr_SetKeyError(key);
        return NULL;
    }
    Py_INCREF(value);
    return value;
}

static int
dict_ass_sub(PyDictObject *mp, PyObject *v, PyObject *w)
{
    if (w == NULL)
        return PyDict_DelItem((PyObject *)mp, v);
    else
        return PyDict_SetItem((PyObject *)mp, v, w);
}

static PyMappingMethods dict_as_mapping = {
    (lenfunc)dict_length, /*mp_length*/
    (binaryfunc)dict_subscript, /*mp_subscript*/
    (objobjargproc)dict_ass_sub, /*mp_ass_subscript*/
};

static PyObject *
dict_keys(PyDictObject *mp)
{
    PyObject *v;
    Py_ssize_t n;

  again:
    n = mp->ma_used;
    v = PyList_New(n);
    if (v == NULL)
        return NULL;
    if (n != mp->ma_used) {
        /* Durnit.  The allocations caused the dict to resize.
         * Just start over, this shouldn't normally happen.
         */
        Py_DECREF(v);
        goto again;
    }

    /* Nothing we do below makes any function calls. */
    Py_ssize_t j = 0, pos = 0;
    PyObject *key;
    while (_PyDict_Next((PyObject*)mp, &pos, &key, NULL, NULL)) {
        assert(j < n);
        Py_INCREF(key);
        PyList_SET_ITEM(v, j, key);
        j++;
    }
    assert(j == n);
    return v;
}

static PyObject *
dict_values(PyDictObject *mp)
{
    PyObject *v;
    Py_ssize_t n;

  again:
    n = mp->ma_used;
    v = PyList_New(n);
    if (v == NULL)
        return NULL;
    if (n != mp->ma_used) {
        /* Durnit.  The allocations caused the dict to resize.
         * Just start over, this shouldn't normally happen.
         */
        Py_DECREF(v);
        goto again;
    }

    /* Nothing we do below makes any function calls. */
    Py_ssize_t j = 0, pos = 0;
    PyObject *value;
    while (_PyDict_Next((PyObject*)mp, &pos, NULL, &value, NULL)) {
        assert(j < n);
        Py_INCREF(value);
        PyList_SET_ITEM(v, j, value);
        j++;
    }
    assert(j == n);
    return v;
}

static PyObject *
dict_items(PyDictObject *mp)
{
    PyObject *v;
    Py_ssize_t i, n;
    PyObject *item;

    /* Preallocate the list of tuples, to avoid allocations during
     * the loop over the items, which could trigger GC, which
     * could resize the dict. :-(
     */
  again:
    n = mp->ma_used;
    v = PyList_New(n);
    if (v == NULL)
        return NULL;
    for (i = 0; i < n; i++) {
        item = PyTuple_New(2);
        if (item == NULL) {
            Py_DECREF(v);
            return NULL;
        }
        PyList_SET_ITEM(v, i, item);
    }
    if (n != mp->ma_used) {
        /* Durnit.  The allocations caused the dict to resize.
         * Just start over, this shouldn't normally happen.
         */
        Py_DECREF(v);
        goto again;
    }

    /* Nothing we do below makes any function calls. */
    Py_ssize_t j = 0, pos = 0;
    PyObject *key, *value;
    while (_PyDict_Next((PyObject*)mp, &pos, &key, &value, NULL)) {
        assert(j < n);
        PyObject *item = PyList_GET_ITEM(v, j);
        Py_INCREF(key);
        PyTuple_SET_ITEM(item, 0, key);
        Py_INCREF(value);
        PyTuple_SET_ITEM(item, 1, value);
        j++;
    }
    assert(j == n);
    return v;
}

/*[clinic input]
@classmethod
dict.fromkeys
    iterable: object
    value: object=None
    /

Create a new dictionary with keys from iterable and values set to value.
[clinic start generated code]*/

static PyObject *
dict_fromkeys_impl(PyTypeObject *type, PyObject *iterable, PyObject *value)
/*[clinic end generated code: output=8fb98e4b10384999 input=382ba4855d0f74c3]*/
{
    return _PyDict_FromKeys((PyObject *)type, iterable, value);
}

/* Single-arg dict update; used by dict_update_common and operators. */
static int
dict_update_arg(PyObject *self, PyObject *arg)
{
    if (PyDict_CheckExact(arg)) {
        return PyDict_Merge(self, arg, 1);
    }
    PyObject *func;
    if (_PyObject_LookupAttr(arg, &_Py_ID(keys), &func) < 0) {
        return -1;
    }
    if (func != NULL) {
        Py_DECREF(func);
        return PyDict_Merge(self, arg, 1);
    }
    return PyDict_MergeFromSeq2(self, arg, 1);
}

static int
dict_update_common(PyObject *self, PyObject *args, PyObject *kwds,
                   const char *methname)
{
    PyObject *arg = NULL;
    int result = 0;

    if (!PyArg_UnpackTuple(args, methname, 0, 1, &arg)) {
        result = -1;
    }
    else if (arg != NULL) {
        result = dict_update_arg(self, arg);
    }

    if (result == 0 && kwds != NULL) {
        if (PyArg_ValidateKeywordArguments(kwds))
            result = PyDict_Merge(self, kwds, 1);
        else
            result = -1;
    }
    return result;
}

/* Note: dict.update() uses the METH_VARARGS|METH_KEYWORDS calling convention.
   Using METH_FASTCALL|METH_KEYWORDS would make dict.update(**dict2) calls
   slower, see the issue #29312. */
static PyObject *
dict_update(PyObject *self, PyObject *args, PyObject *kwds)
{
    if (dict_update_common(self, args, kwds, "update") != -1)
        Py_RETURN_NONE;
    return NULL;
}

/* Update unconditionally replaces existing items.
   Merge has a 3rd argument 'override'; if set, it acts like Update,
   otherwise it leaves existing items unchanged.

   PyDict_{Update,Merge} update/merge from a mapping object.

   PyDict_MergeFromSeq2 updates/merges from any iterable object
   producing iterable objects of length 2.
*/

int
PyDict_MergeFromSeq2(PyObject *d, PyObject *seq2, int override)
{
    PyObject *it;       /* iter(seq2) */
    Py_ssize_t i;       /* index into seq2 of current element */
    PyObject *item;     /* seq2[i] */
    PyObject *fast;     /* item as a 2-tuple or 2-list */

    assert(d != NULL);
    assert(PyDict_Check(d));
    assert(seq2 != NULL);

    it = PyObject_GetIter(seq2);
    if (it == NULL)
        return -1;

    for (i = 0; ; ++i) {
        PyObject *key, *value;
        Py_ssize_t n;

        fast = NULL;
        item = PyIter_Next(it);
        if (item == NULL) {
            if (PyErr_Occurred())
                goto Fail;
            break;
        }

        /* Convert item to sequence, and verify length 2. */
        fast = PySequence_Fast(item, "");
        if (fast == NULL) {
            if (PyErr_ExceptionMatches(PyExc_TypeError))
                PyErr_Format(PyExc_TypeError,
                    "cannot convert dictionary update "
                    "sequence element #%zd to a sequence",
                    i);
            goto Fail;
        }
        n = PySequence_Fast_GET_SIZE(fast);
        if (n != 2) {
            PyErr_Format(PyExc_ValueError,
                         "dictionary update sequence element #%zd "
                         "has length %zd; 2 is required",
                         i, n);
            goto Fail;
        }

        /* Update/merge with this (key, value) pair. */
        key = PySequence_Fast_GET_ITEM(fast, 0);
        value = PySequence_Fast_GET_ITEM(fast, 1);
        Py_INCREF(key);
        Py_INCREF(value);
        if (override) {
            if (PyDict_SetItem(d, key, value) < 0) {
                Py_DECREF(key);
                Py_DECREF(value);
                goto Fail;
            }
        }
        else {
            if (PyDict_SetDefault(d, key, value) == NULL) {
                Py_DECREF(key);
                Py_DECREF(value);
                goto Fail;
            }
        }

        Py_DECREF(key);
        Py_DECREF(value);
        Py_DECREF(fast);
        Py_DECREF(item);
    }

    i = 0;
    ASSERT_CONSISTENT(d);
    goto Return;
Fail:
    Py_XDECREF(item);
    Py_XDECREF(fast);
    i = -1;
Return:
    Py_DECREF(it);
    return Py_SAFE_DOWNCAST(i, Py_ssize_t, int);
}

static int
dict_merge(PyObject *a, PyObject *b, int override)
{
    PyDictObject *mp, *other;

    assert(0 <= override && override <= 2);

    /* We accept for the argument either a concrete dictionary object,
     * or an abstract "mapping" object.  For the former, we can do
     * things quite efficiently.  For the latter, we only require that
     * PyMapping_Keys() and PyObject_GetItem() be supported.
     */
    if (a == NULL || !PyDict_Check(a) || b == NULL) {
        PyErr_BadInternalCall();
        return -1;
    }
    mp = (PyDictObject*)a;
    if (PyDict_Check(b) && (Py_TYPE(b)->tp_iter == (getiterfunc)dict_iter)) {
        other = (PyDictObject*)b;
        if (other == mp || other->ma_used == 0)
            /* a.update(a) or a.update({}); nothing to do */
            return 0;
        if (mp->ma_used == 0) {
            /* Since the target dict is empty, PyDict_GetItem()
             * always returns NULL.  Setting override to 1
             * skips the unnecessary test.
             */
            override = 1;
            PyDictKeysObject *okeys = other->ma_keys;

            // If other is clean, combined, and just allocated, just clone it.
            if (other->ma_values == NULL &&
                    other->ma_used == okeys->dk_nentries &&
                    (DK_LOG_SIZE(okeys) == PyDict_LOG_MINSIZE ||
                     USABLE_FRACTION(DK_SIZE(okeys)/2) < other->ma_used)) {
                PyDictKeysObject *keys = clone_combined_dict_keys(other);
                if (keys == NULL) {
                    return -1;
                }

                dictkeys_decref(mp->ma_keys);
                mp->ma_keys = keys;
                if (mp->ma_values != NULL) {
                    free_values(mp->ma_values);
                    mp->ma_values = NULL;
                }

                mp->ma_used = other->ma_used;
                mp->ma_version_tag = DICT_NEXT_VERSION();
                ASSERT_CONSISTENT(mp);

                if (_PyObject_GC_IS_TRACKED(other) && !_PyObject_GC_IS_TRACKED(mp)) {
                    /* Maintain tracking. */
                    _PyObject_GC_TRACK(mp);
                }

                return 0;
            }
        }
        /* Do one big resize at the start, rather than
         * incrementally resizing as we insert new items.  Expect
         * that there will be no (or few) overlapping keys.
         */
        if (USABLE_FRACTION(DK_SIZE(mp->ma_keys)) < other->ma_used) {
            int unicode = DK_IS_UNICODE(other->ma_keys);
            if (dictresize(mp, estimate_log2_keysize(mp->ma_used + other->ma_used), unicode)) {
               return -1;
            }
        }

<<<<<<< HEAD
        Py_ssize_t pos = 0;
        PyObject *key, *value;
        Py_hash_t hash;
        Py_ssize_t orig_nentries = other->ma_keys->dk_nentries;
        while (_PyDict_Next(b, &pos, &key, &value, &hash)) {
=======
        Py_ssize_t orig_size = other->ma_keys->dk_nentries;
        Py_ssize_t pos = 0;
        Py_hash_t hash;
        PyObject *key, *value;

        while (_PyDict_Next((PyObject*)other, &pos, &key, &value, &hash)) {
>>>>>>> a8c87a23
            int err = 0;
            Py_INCREF(key);
            Py_INCREF(value);
            if (override == 1) {
                Py_INCREF(key);
                Py_INCREF(value);
                err = insertdict(mp, key, hash, value);
            }
            else {
                err = _PyDict_Contains_KnownHash(a, key, hash);
                if (err == 0) {
                    Py_INCREF(key);
                    Py_INCREF(value);
                    err = insertdict(mp, key, hash, value);
                }
                else if (err > 0) {
                    if (override != 0) {
                        _PyErr_SetKeyError(key);
                        Py_DECREF(value);
                        Py_DECREF(key);
                        return -1;
                    }
                    err = 0;
                }
            }
            Py_DECREF(value);
            Py_DECREF(key);
            if (err != 0)
                return -1;

<<<<<<< HEAD
            if (orig_nentries != other->ma_keys->dk_nentries) {
=======
            if (orig_size != other->ma_keys->dk_nentries) {
>>>>>>> a8c87a23
                PyErr_SetString(PyExc_RuntimeError,
                        "dict mutated during update");
                return -1;
            }
        }
    }
    else {
        /* Do it the generic, slower way */
        PyObject *keys = PyMapping_Keys(b);
        PyObject *iter;
        PyObject *key, *value;
        int status;

        if (keys == NULL)
            /* Docstring says this is equivalent to E.keys() so
             * if E doesn't have a .keys() method we want
             * AttributeError to percolate up.  Might as well
             * do the same for any other error.
             */
            return -1;

        iter = PyObject_GetIter(keys);
        Py_DECREF(keys);
        if (iter == NULL)
            return -1;

        for (key = PyIter_Next(iter); key; key = PyIter_Next(iter)) {
            if (override != 1) {
                status = PyDict_Contains(a, key);
                if (status != 0) {
                    if (status > 0) {
                        if (override == 0) {
                            Py_DECREF(key);
                            continue;
                        }
                        _PyErr_SetKeyError(key);
                    }
                    Py_DECREF(key);
                    Py_DECREF(iter);
                    return -1;
                }
            }
            value = PyObject_GetItem(b, key);
            if (value == NULL) {
                Py_DECREF(iter);
                Py_DECREF(key);
                return -1;
            }
            status = PyDict_SetItem(a, key, value);
            Py_DECREF(key);
            Py_DECREF(value);
            if (status < 0) {
                Py_DECREF(iter);
                return -1;
            }
        }
        Py_DECREF(iter);
        if (PyErr_Occurred())
            /* Iterator completed, via error */
            return -1;
    }
    ASSERT_CONSISTENT(a);
    return 0;
}

int
PyDict_Update(PyObject *a, PyObject *b)
{
    return dict_merge(a, b, 1);
}

int
PyDict_Merge(PyObject *a, PyObject *b, int override)
{
    /* XXX Deprecate override not in (0, 1). */
    return dict_merge(a, b, override != 0);
}

int
_PyDict_MergeEx(PyObject *a, PyObject *b, int override)
{
    return dict_merge(a, b, override);
}

static PyObject *
dict_copy(PyDictObject *mp, PyObject *Py_UNUSED(ignored))
{
    return PyDict_Copy((PyObject*)mp);
}

PyObject *
PyDict_Copy(PyObject *o)
{
    PyObject *copy;
    PyDictObject *mp;
    Py_ssize_t i, n;

    if (o == NULL || !PyDict_Check(o)) {
        PyErr_BadInternalCall();
        return NULL;
    }

    mp = (PyDictObject *)o;
    if (mp->ma_used == 0) {
        /* The dict is empty; just return a new dict. */
        return PyDict_New();
    }

    if (_PyDict_HasSplitTable(mp)) {
        PyDictObject *split_copy;
        Py_ssize_t size = shared_keys_usable_size(mp->ma_keys);
        PyDictValues *newvalues;
        newvalues = new_values(size);
        if (newvalues == NULL)
            return PyErr_NoMemory();
        split_copy = PyObject_GC_New(PyDictObject, &PyDict_Type);
        if (split_copy == NULL) {
            free_values(newvalues);
            return NULL;
        }
        size_t prefix_size = ((uint8_t *)newvalues)[-1];
        memcpy(((char *)newvalues)-prefix_size, ((char *)mp->ma_values)-prefix_size, prefix_size-1);
        split_copy->ma_values = newvalues;
        split_copy->ma_keys = mp->ma_keys;
        split_copy->ma_used = mp->ma_used;
        split_copy->ma_version_tag = DICT_NEXT_VERSION();
        dictkeys_incref(mp->ma_keys);
        for (i = 0, n = size; i < n; i++) {
            PyObject *value = mp->ma_values->values[i];
            Py_XINCREF(value);
            split_copy->ma_values->values[i] = value;
        }
        if (_PyObject_GC_IS_TRACKED(mp))
            _PyObject_GC_TRACK(split_copy);
        return (PyObject *)split_copy;
    }

    if (Py_TYPE(mp)->tp_iter == (getiterfunc)dict_iter &&
            mp->ma_values == NULL &&
            (mp->ma_used >= (mp->ma_keys->dk_nentries * 2) / 3))
    {
        /* Use fast-copy if:

           (1) type(mp) doesn't override tp_iter; and

           (2) 'mp' is not a split-dict; and

           (3) if 'mp' is non-compact ('del' operation does not resize dicts),
               do fast-copy only if it has at most 1/3 non-used keys.

           The last condition (3) is important to guard against a pathological
           case when a large dict is almost emptied with multiple del/pop
           operations and copied after that.  In cases like this, we defer to
           PyDict_Merge, which produces a compacted copy.
        */
        PyDictKeysObject *keys = clone_combined_dict_keys(mp);
        if (keys == NULL) {
            return NULL;
        }
        PyDictObject *new = (PyDictObject *)new_dict(keys, NULL, 0, 0);
        if (new == NULL) {
            /* In case of an error, `new_dict()` takes care of
               cleaning up `keys`. */
            return NULL;
        }

        new->ma_used = mp->ma_used;
        ASSERT_CONSISTENT(new);
        if (_PyObject_GC_IS_TRACKED(mp)) {
            /* Maintain tracking. */
            _PyObject_GC_TRACK(new);
        }

        return (PyObject *)new;
    }

    copy = PyDict_New();
    if (copy == NULL)
        return NULL;
    if (dict_merge(copy, o, 1) == 0)
        return copy;
    Py_DECREF(copy);
    return NULL;
}

Py_ssize_t
PyDict_Size(PyObject *mp)
{
    if (mp == NULL || !PyDict_Check(mp)) {
        PyErr_BadInternalCall();
        return -1;
    }
    return ((PyDictObject *)mp)->ma_used;
}

PyObject *
PyDict_Keys(PyObject *mp)
{
    if (mp == NULL || !PyDict_Check(mp)) {
        PyErr_BadInternalCall();
        return NULL;
    }
    return dict_keys((PyDictObject *)mp);
}

PyObject *
PyDict_Values(PyObject *mp)
{
    if (mp == NULL || !PyDict_Check(mp)) {
        PyErr_BadInternalCall();
        return NULL;
    }
    return dict_values((PyDictObject *)mp);
}

PyObject *
PyDict_Items(PyObject *mp)
{
    if (mp == NULL || !PyDict_Check(mp)) {
        PyErr_BadInternalCall();
        return NULL;
    }
    return dict_items((PyDictObject *)mp);
}

/* Return 1 if dicts equal, 0 if not, -1 if error.
 * Gets out as soon as any difference is detected.
 * Uses only Py_EQ comparison.
 */
static int
dict_equal(PyDictObject *a, PyDictObject *b)
{
    Py_ssize_t i;

    if (a->ma_used != b->ma_used)
        /* can't be equal if # of entries differ */
        return 0;
    /* Same # of entries -- check all of 'em.  Exit early on any diff. */
    for (i = 0; i < a->ma_keys->dk_nentries; i++) {
        PyObject *key, *aval;
        Py_hash_t hash;
        if (DK_IS_UNICODE(a->ma_keys)) {
            PyDictUnicodeEntry *ep = &DK_UNICODE_ENTRIES(a->ma_keys)[i];
            key = ep->me_key;
            if (key == NULL) {
                continue;
            }
            hash = unicode_get_hash(key);
            if (a->ma_values)
                aval = a->ma_values->values[i];
            else
                aval = ep->me_value;
        }
        else {
            PyDictKeyEntry *ep = &DK_ENTRIES(a->ma_keys)[i];
            key = ep->me_key;
            aval = ep->me_value;
            hash = ep->me_hash;
        }
        if (aval != NULL) {
            int cmp;
            PyObject *bval;
            /* temporarily bump aval's refcount to ensure it stays
               alive until we're done with it */
            Py_INCREF(aval);
            /* ditto for key */
            Py_INCREF(key);
            /* reuse the known hash value */
            _Py_dict_lookup(b, key, hash, &bval);
            if (bval == NULL) {
                Py_DECREF(key);
                Py_DECREF(aval);
                if (PyErr_Occurred())
                    return -1;
                return 0;
            }
            Py_INCREF(bval);
            cmp = PyObject_RichCompareBool(aval, bval, Py_EQ);
            Py_DECREF(key);
            Py_DECREF(aval);
            Py_DECREF(bval);
            if (cmp <= 0)  /* error or not equal */
                return cmp;
        }
    }
    return 1;
}

static PyObject *
dict_richcompare(PyObject *v, PyObject *w, int op)
{
    int cmp;
    PyObject *res;

    if (!PyDict_Check(v) || !PyDict_Check(w)) {
        res = Py_NotImplemented;
    }
    else if (op == Py_EQ || op == Py_NE) {
        cmp = dict_equal((PyDictObject *)v, (PyDictObject *)w);
        if (cmp < 0)
            return NULL;
        res = (cmp == (op == Py_EQ)) ? Py_True : Py_False;
    }
    else
        res = Py_NotImplemented;
    Py_INCREF(res);
    return res;
}

/*[clinic input]

@coexist
dict.__contains__

  key: object
  /

True if the dictionary has the specified key, else False.
[clinic start generated code]*/

static PyObject *
dict___contains__(PyDictObject *self, PyObject *key)
/*[clinic end generated code: output=a3d03db709ed6e6b input=fe1cb42ad831e820]*/
{
    register PyDictObject *mp = self;
    Py_hash_t hash;
    Py_ssize_t ix;
    PyObject *value;

    if (!PyUnicode_CheckExact(key) || (hash = unicode_get_hash(key)) == -1) {
        hash = PyObject_Hash(key);
        if (hash == -1)
            return NULL;
    }
    ix = _Py_dict_lookup(mp, key, hash, &value);
    if (ix == DKIX_ERROR)
        return NULL;
    if (ix == DKIX_EMPTY || value == NULL)
        Py_RETURN_FALSE;
    Py_RETURN_TRUE;
}

/*[clinic input]
dict.get

    key: object
    default: object = None
    /

Return the value for key if key is in the dictionary, else default.
[clinic start generated code]*/

static PyObject *
dict_get_impl(PyDictObject *self, PyObject *key, PyObject *default_value)
/*[clinic end generated code: output=bba707729dee05bf input=279ddb5790b6b107]*/
{
    PyObject *val = NULL;
    Py_hash_t hash;
    Py_ssize_t ix;

    if (!PyUnicode_CheckExact(key) || (hash = unicode_get_hash(key)) == -1) {
        hash = PyObject_Hash(key);
        if (hash == -1)
            return NULL;
    }
    ix = _Py_dict_lookup(self, key, hash, &val);
    if (ix == DKIX_ERROR)
        return NULL;
    if (ix == DKIX_EMPTY || val == NULL) {
        val = default_value;
    }
    Py_INCREF(val);
    return val;
}

PyObject *
PyDict_SetDefault(PyObject *d, PyObject *key, PyObject *defaultobj)
{
    PyDictObject *mp = (PyDictObject *)d;
    PyObject *value;
    Py_hash_t hash;

    if (!PyDict_Check(d)) {
        PyErr_BadInternalCall();
        return NULL;
    }

    if (!PyUnicode_CheckExact(key) || (hash = unicode_get_hash(key)) == -1) {
        hash = PyObject_Hash(key);
        if (hash == -1)
            return NULL;
    }

    if (mp->ma_keys == Py_EMPTY_KEYS) {
        Py_INCREF(key);
        Py_INCREF(defaultobj);
        if (insert_to_emptydict(mp, key, hash, defaultobj) < 0) {
            return NULL;
        }
        return defaultobj;
    }

    if (!PyUnicode_CheckExact(key) && DK_IS_UNICODE(mp->ma_keys)) {
        if (insertion_resize(mp, 0) < 0) {
            return NULL;
        }
    }

    Py_ssize_t ix = _Py_dict_lookup(mp, key, hash, &value);
    if (ix == DKIX_ERROR)
        return NULL;

    if (ix == DKIX_EMPTY) {
        mp->ma_keys->dk_version = 0;
        value = defaultobj;
        if (mp->ma_keys->dk_usable <= 0) {
            if (insertion_resize(mp, 1) < 0) {
                return NULL;
            }
        }
        Py_ssize_t hashpos = find_empty_slot(mp->ma_keys, hash);
        dictkeys_set_index(mp->ma_keys, hashpos, mp->ma_keys->dk_nentries);
        if (DK_IS_UNICODE(mp->ma_keys)) {
            assert(PyUnicode_CheckExact(key));
            PyDictUnicodeEntry *ep = &DK_UNICODE_ENTRIES(mp->ma_keys)[mp->ma_keys->dk_nentries];
            ep->me_key = key;
            if (_PyDict_HasSplitTable(mp)) {
                Py_ssize_t index = (int)mp->ma_keys->dk_nentries;
                assert(index < SHARED_KEYS_MAX_SIZE);
                assert(mp->ma_values->values[index] == NULL);
                mp->ma_values->values[index] = value;
                _PyDictValues_AddToInsertionOrder(mp->ma_values, index);
            }
            else {
                ep->me_value = value;
            }
        }
        else {
            PyDictKeyEntry *ep = &DK_ENTRIES(mp->ma_keys)[mp->ma_keys->dk_nentries];
            ep->me_key = key;
            ep->me_hash = hash;
            ep->me_value = value;
        }
        Py_INCREF(key);
        Py_INCREF(value);
        MAINTAIN_TRACKING(mp, key, value);
        mp->ma_used++;
        mp->ma_version_tag = DICT_NEXT_VERSION();
        mp->ma_keys->dk_usable--;
        mp->ma_keys->dk_nentries++;
        assert(mp->ma_keys->dk_usable >= 0);
    }
    else if (value == NULL) {
        value = defaultobj;
        assert(_PyDict_HasSplitTable(mp));
        assert(mp->ma_values->values[ix] == NULL);
        Py_INCREF(value);
        MAINTAIN_TRACKING(mp, key, value);
        mp->ma_values->values[ix] = value;
        _PyDictValues_AddToInsertionOrder(mp->ma_values, ix);
        mp->ma_used++;
        mp->ma_version_tag = DICT_NEXT_VERSION();
    }

    ASSERT_CONSISTENT(mp);
    return value;
}

/*[clinic input]
dict.setdefault

    key: object
    default: object = None
    /

Insert key with a value of default if key is not in the dictionary.

Return the value for key if key is in the dictionary, else default.
[clinic start generated code]*/

static PyObject *
dict_setdefault_impl(PyDictObject *self, PyObject *key,
                     PyObject *default_value)
/*[clinic end generated code: output=f8c1101ebf69e220 input=0f063756e815fd9d]*/
{
    PyObject *val;

    val = PyDict_SetDefault((PyObject *)self, key, default_value);
    Py_XINCREF(val);
    return val;
}

static PyObject *
dict_clear(PyDictObject *mp, PyObject *Py_UNUSED(ignored))
{
    PyDict_Clear((PyObject *)mp);
    Py_RETURN_NONE;
}

/*[clinic input]
dict.pop

    key: object
    default: object = NULL
    /

D.pop(k[,d]) -> v, remove specified key and return the corresponding value.

If the key is not found, return the default if given; otherwise,
raise a KeyError.
[clinic start generated code]*/

static PyObject *
dict_pop_impl(PyDictObject *self, PyObject *key, PyObject *default_value)
/*[clinic end generated code: output=3abb47b89f24c21c input=e221baa01044c44c]*/
{
    return _PyDict_Pop((PyObject*)self, key, default_value);
}

/*[clinic input]
dict.popitem

Remove and return a (key, value) pair as a 2-tuple.

Pairs are returned in LIFO (last-in, first-out) order.
Raises KeyError if the dict is empty.
[clinic start generated code]*/

static PyObject *
dict_popitem_impl(PyDictObject *self)
/*[clinic end generated code: output=e65fcb04420d230d input=1c38a49f21f64941]*/
{
    Py_ssize_t i, j;
    PyObject *res;

    /* Allocate the result tuple before checking the size.  Believe it
     * or not, this allocation could trigger a garbage collection which
     * could empty the dict, so if we checked the size first and that
     * happened, the result would be an infinite loop (searching for an
     * entry that no longer exists).  Note that the usual popitem()
     * idiom is "while d: k, v = d.popitem()". so needing to throw the
     * tuple away if the dict *is* empty isn't a significant
     * inefficiency -- possible, but unlikely in practice.
     */
    res = PyTuple_New(2);
    if (res == NULL)
        return NULL;
    if (self->ma_used == 0) {
        Py_DECREF(res);
        PyErr_SetString(PyExc_KeyError, "popitem(): dictionary is empty");
        return NULL;
    }
    /* Convert split table to combined table */
    if (self->ma_keys->dk_kind == DICT_KEYS_SPLIT) {
        if (dictresize(self, DK_LOG_SIZE(self->ma_keys), 1)) {
            Py_DECREF(res);
            return NULL;
        }
    }
    self->ma_keys->dk_version = 0;

    /* Pop last item */
    PyObject *key, *value;
    Py_hash_t hash;
    if (DK_IS_UNICODE(self->ma_keys)) {
        PyDictUnicodeEntry *ep0 = DK_UNICODE_ENTRIES(self->ma_keys);
        i = self->ma_keys->dk_nentries - 1;
        while (i >= 0 && ep0[i].me_value == NULL) {
            i--;
        }
        assert(i >= 0);

        key = ep0[i].me_key;
        hash = unicode_get_hash(key);
        value = ep0[i].me_value;
        ep0[i].me_key = NULL;
        ep0[i].me_value = NULL;
    }
    else {
        PyDictKeyEntry *ep0 = DK_ENTRIES(self->ma_keys);
        i = self->ma_keys->dk_nentries - 1;
        while (i >= 0 && ep0[i].me_value == NULL) {
            i--;
        }
        assert(i >= 0);

        key = ep0[i].me_key;
        hash = ep0[i].me_hash;
        value = ep0[i].me_value;
        ep0[i].me_key = NULL;
        ep0[i].me_hash = -1;
        ep0[i].me_value = NULL;
    }

    j = lookdict_index(self->ma_keys, hash, i);
    assert(j >= 0);
    assert(dictkeys_get_index(self->ma_keys, j) == i);
    dictkeys_set_index(self->ma_keys, j, DKIX_DUMMY);

    PyTuple_SET_ITEM(res, 0, key);
    PyTuple_SET_ITEM(res, 1, value);
    /* We can't dk_usable++ since there is DKIX_DUMMY in indices */
    self->ma_keys->dk_nentries = i;
    self->ma_used--;
    self->ma_version_tag = DICT_NEXT_VERSION();
    ASSERT_CONSISTENT(self);
    return res;
}

static int
dict_traverse(PyObject *op, visitproc visit, void *arg)
{
    PyDictObject *mp = (PyDictObject *)op;
    PyDictKeysObject *keys = mp->ma_keys;
    Py_ssize_t i, n = keys->dk_nentries;

    if (DK_IS_UNICODE(keys)) {
        if (mp->ma_values != NULL) {
            for (i = 0; i < n; i++) {
                Py_VISIT(mp->ma_values->values[i]);
            }
        }
        else {
            PyDictUnicodeEntry *entries = DK_UNICODE_ENTRIES(keys);
            for (i = 0; i < n; i++) {
                Py_VISIT(entries[i].me_value);
            }
        }
    }
    else {
        PyDictKeyEntry *entries = DK_ENTRIES(keys);
        for (i = 0; i < n; i++) {
            if (entries[i].me_value != NULL) {
                Py_VISIT(entries[i].me_value);
                Py_VISIT(entries[i].me_key);
            }
        }
    }
    return 0;
}

static int
dict_tp_clear(PyObject *op)
{
    PyDict_Clear(op);
    return 0;
}

static PyObject *dictiter_new(PyDictObject *, PyTypeObject *);

Py_ssize_t
_PyDict_SizeOf(PyDictObject *mp)
{
    Py_ssize_t res;

    res = _PyObject_SIZE(Py_TYPE(mp));
    if (mp->ma_values) {
        res += shared_keys_usable_size(mp->ma_keys) * sizeof(PyObject*);
    }
    /* If the dictionary is split, the keys portion is accounted-for
       in the type object. */
    if (mp->ma_keys->dk_refcnt == 1) {
        res += _PyDict_KeysSize(mp->ma_keys);
    }
    return res;
}

Py_ssize_t
_PyDict_KeysSize(PyDictKeysObject *keys)
{
    size_t es = keys->dk_kind == DICT_KEYS_GENERAL
        ?  sizeof(PyDictKeyEntry) : sizeof(PyDictUnicodeEntry);
    return (sizeof(PyDictKeysObject)
            + ((size_t)1 << keys->dk_log2_index_bytes)
            + USABLE_FRACTION(DK_SIZE(keys)) * es);
}

static PyObject *
dict_sizeof(PyDictObject *mp, PyObject *Py_UNUSED(ignored))
{
    return PyLong_FromSsize_t(_PyDict_SizeOf(mp));
}

static PyObject *
dict_or(PyObject *self, PyObject *other)
{
    if (!PyDict_Check(self) || !PyDict_Check(other)) {
        Py_RETURN_NOTIMPLEMENTED;
    }
    PyObject *new = PyDict_Copy(self);
    if (new == NULL) {
        return NULL;
    }
    if (dict_update_arg(new, other)) {
        Py_DECREF(new);
        return NULL;
    }
    return new;
}

static PyObject *
dict_ior(PyObject *self, PyObject *other)
{
    if (dict_update_arg(self, other)) {
        return NULL;
    }
    Py_INCREF(self);
    return self;
}

PyDoc_STRVAR(getitem__doc__, "x.__getitem__(y) <==> x[y]");

PyDoc_STRVAR(sizeof__doc__,
"D.__sizeof__() -> size of D in memory, in bytes");

PyDoc_STRVAR(update__doc__,
"D.update([E, ]**F) -> None.  Update D from dict/iterable E and F.\n\
If E is present and has a .keys() method, then does:  for k in E: D[k] = E[k]\n\
If E is present and lacks a .keys() method, then does:  for k, v in E: D[k] = v\n\
In either case, this is followed by: for k in F:  D[k] = F[k]");

PyDoc_STRVAR(clear__doc__,
"D.clear() -> None.  Remove all items from D.");

PyDoc_STRVAR(copy__doc__,
"D.copy() -> a shallow copy of D");

/* Forward */
static PyObject *dictkeys_new(PyObject *, PyObject *);
static PyObject *dictitems_new(PyObject *, PyObject *);
static PyObject *dictvalues_new(PyObject *, PyObject *);

PyDoc_STRVAR(keys__doc__,
             "D.keys() -> a set-like object providing a view on D's keys");
PyDoc_STRVAR(items__doc__,
             "D.items() -> a set-like object providing a view on D's items");
PyDoc_STRVAR(values__doc__,
             "D.values() -> an object providing a view on D's values");

static PyMethodDef mapp_methods[] = {
    DICT___CONTAINS___METHODDEF
    {"__getitem__", (PyCFunction)(void(*)(void))dict_subscript,        METH_O | METH_COEXIST,
     getitem__doc__},
    {"__sizeof__",      (PyCFunction)(void(*)(void))dict_sizeof,       METH_NOARGS,
     sizeof__doc__},
    DICT_GET_METHODDEF
    DICT_SETDEFAULT_METHODDEF
    DICT_POP_METHODDEF
    DICT_POPITEM_METHODDEF
    {"keys",            dictkeys_new,                   METH_NOARGS,
    keys__doc__},
    {"items",           dictitems_new,                  METH_NOARGS,
    items__doc__},
    {"values",          dictvalues_new,                 METH_NOARGS,
    values__doc__},
    {"update",          (PyCFunction)(void(*)(void))dict_update, METH_VARARGS | METH_KEYWORDS,
     update__doc__},
    DICT_FROMKEYS_METHODDEF
    {"clear",           (PyCFunction)dict_clear,        METH_NOARGS,
     clear__doc__},
    {"copy",            (PyCFunction)dict_copy,         METH_NOARGS,
     copy__doc__},
    DICT___REVERSED___METHODDEF
    {"__class_getitem__", Py_GenericAlias, METH_O|METH_CLASS, PyDoc_STR("See PEP 585")},
    {NULL,              NULL}   /* sentinel */
};

/* Return 1 if `key` is in dict `op`, 0 if not, and -1 on error. */
int
PyDict_Contains(PyObject *op, PyObject *key)
{
    Py_hash_t hash;
    Py_ssize_t ix;
    PyDictObject *mp = (PyDictObject *)op;
    PyObject *value;

    if (!PyUnicode_CheckExact(key) || (hash = unicode_get_hash(key)) == -1) {
        hash = PyObject_Hash(key);
        if (hash == -1)
            return -1;
    }
    ix = _Py_dict_lookup(mp, key, hash, &value);
    if (ix == DKIX_ERROR)
        return -1;
    return (ix != DKIX_EMPTY && value != NULL);
}

/* Internal version of PyDict_Contains used when the hash value is already known */
int
_PyDict_Contains_KnownHash(PyObject *op, PyObject *key, Py_hash_t hash)
{
    PyDictObject *mp = (PyDictObject *)op;
    PyObject *value;
    Py_ssize_t ix;

    ix = _Py_dict_lookup(mp, key, hash, &value);
    if (ix == DKIX_ERROR)
        return -1;
    return (ix != DKIX_EMPTY && value != NULL);
}

int
_PyDict_ContainsId(PyObject *op, _Py_Identifier *key)
{
    PyObject *kv = _PyUnicode_FromId(key); /* borrowed */
    if (kv == NULL) {
        return -1;
    }
    return PyDict_Contains(op, kv);
}

/* Hack to implement "key in dict" */
static PySequenceMethods dict_as_sequence = {
    0,                          /* sq_length */
    0,                          /* sq_concat */
    0,                          /* sq_repeat */
    0,                          /* sq_item */
    0,                          /* sq_slice */
    0,                          /* sq_ass_item */
    0,                          /* sq_ass_slice */
    PyDict_Contains,            /* sq_contains */
    0,                          /* sq_inplace_concat */
    0,                          /* sq_inplace_repeat */
};

static PyNumberMethods dict_as_number = {
    .nb_or = dict_or,
    .nb_inplace_or = dict_ior,
};

static PyObject *
dict_new(PyTypeObject *type, PyObject *args, PyObject *kwds)
{
    assert(type != NULL);
    assert(type->tp_alloc != NULL);
    // dict subclasses must implement the GC protocol
    assert(_PyType_IS_GC(type));

    PyObject *self = type->tp_alloc(type, 0);
    if (self == NULL) {
        return NULL;
    }
    PyDictObject *d = (PyDictObject *)self;

    d->ma_used = 0;
    d->ma_version_tag = DICT_NEXT_VERSION();
    dictkeys_incref(Py_EMPTY_KEYS);
    d->ma_keys = Py_EMPTY_KEYS;
    d->ma_values = NULL;
    ASSERT_CONSISTENT(d);

    if (type != &PyDict_Type) {
        // Don't track if a subclass tp_alloc is PyType_GenericAlloc()
        if (!_PyObject_GC_IS_TRACKED(d)) {
            _PyObject_GC_TRACK(d);
        }
    }
    else {
        // _PyType_AllocNoTrack() does not track the created object
        assert(!_PyObject_GC_IS_TRACKED(d));
    }
    return self;
}

static int
dict_init(PyObject *self, PyObject *args, PyObject *kwds)
{
    return dict_update_common(self, args, kwds, "dict");
}

static PyObject *
dict_vectorcall(PyObject *type, PyObject * const*args,
                size_t nargsf, PyObject *kwnames)
{
    Py_ssize_t nargs = PyVectorcall_NARGS(nargsf);
    if (!_PyArg_CheckPositional("dict", nargs, 0, 1)) {
        return NULL;
    }

    PyObject *self = dict_new(_PyType_CAST(type), NULL, NULL);
    if (self == NULL) {
        return NULL;
    }
    if (nargs == 1) {
        if (dict_update_arg(self, args[0]) < 0) {
            Py_DECREF(self);
            return NULL;
        }
        args++;
    }
    if (kwnames != NULL) {
        for (Py_ssize_t i = 0; i < PyTuple_GET_SIZE(kwnames); i++) {
            if (PyDict_SetItem(self, PyTuple_GET_ITEM(kwnames, i), args[i]) < 0) {
                Py_DECREF(self);
                return NULL;
            }
        }
    }
    return self;
}

static PyObject *
dict_iter(PyDictObject *dict)
{
    return dictiter_new(dict, &PyDictIterKey_Type);
}

PyDoc_STRVAR(dictionary_doc,
"dict() -> new empty dictionary\n"
"dict(mapping) -> new dictionary initialized from a mapping object's\n"
"    (key, value) pairs\n"
"dict(iterable) -> new dictionary initialized as if via:\n"
"    d = {}\n"
"    for k, v in iterable:\n"
"        d[k] = v\n"
"dict(**kwargs) -> new dictionary initialized with the name=value pairs\n"
"    in the keyword argument list.  For example:  dict(one=1, two=2)");

PyTypeObject PyDict_Type = {
    PyVarObject_HEAD_INIT(&PyType_Type, 0)
    "dict",
    sizeof(PyDictObject),
    0,
    (destructor)dict_dealloc,                   /* tp_dealloc */
    0,                                          /* tp_vectorcall_offset */
    0,                                          /* tp_getattr */
    0,                                          /* tp_setattr */
    0,                                          /* tp_as_async */
    (reprfunc)dict_repr,                        /* tp_repr */
    &dict_as_number,                            /* tp_as_number */
    &dict_as_sequence,                          /* tp_as_sequence */
    &dict_as_mapping,                           /* tp_as_mapping */
    PyObject_HashNotImplemented,                /* tp_hash */
    0,                                          /* tp_call */
    0,                                          /* tp_str */
    PyObject_GenericGetAttr,                    /* tp_getattro */
    0,                                          /* tp_setattro */
    0,                                          /* tp_as_buffer */
    Py_TPFLAGS_DEFAULT | Py_TPFLAGS_HAVE_GC |
        Py_TPFLAGS_BASETYPE | Py_TPFLAGS_DICT_SUBCLASS |
        _Py_TPFLAGS_MATCH_SELF | Py_TPFLAGS_MAPPING,  /* tp_flags */
    dictionary_doc,                             /* tp_doc */
    dict_traverse,                              /* tp_traverse */
    dict_tp_clear,                              /* tp_clear */
    dict_richcompare,                           /* tp_richcompare */
    0,                                          /* tp_weaklistoffset */
    (getiterfunc)dict_iter,                     /* tp_iter */
    0,                                          /* tp_iternext */
    mapp_methods,                               /* tp_methods */
    0,                                          /* tp_members */
    0,                                          /* tp_getset */
    0,                                          /* tp_base */
    0,                                          /* tp_dict */
    0,                                          /* tp_descr_get */
    0,                                          /* tp_descr_set */
    0,                                          /* tp_dictoffset */
    dict_init,                                  /* tp_init */
    _PyType_AllocNoTrack,                       /* tp_alloc */
    dict_new,                                   /* tp_new */
    PyObject_GC_Del,                            /* tp_free */
    .tp_vectorcall = dict_vectorcall,
};

/* For backward compatibility with old dictionary interface */

PyObject *
PyDict_GetItemString(PyObject *v, const char *key)
{
    PyObject *kv, *rv;
    kv = PyUnicode_FromString(key);
    if (kv == NULL) {
        PyErr_Clear();
        return NULL;
    }
    rv = PyDict_GetItem(v, kv);
    Py_DECREF(kv);
    return rv;
}

int
_PyDict_SetItemId(PyObject *v, _Py_Identifier *key, PyObject *item)
{
    PyObject *kv;
    kv = _PyUnicode_FromId(key); /* borrowed */
    if (kv == NULL)
        return -1;
    return PyDict_SetItem(v, kv, item);
}

int
PyDict_SetItemString(PyObject *v, const char *key, PyObject *item)
{
    PyObject *kv;
    int err;
    kv = PyUnicode_FromString(key);
    if (kv == NULL)
        return -1;
    PyUnicode_InternInPlace(&kv); /* XXX Should we really? */
    err = PyDict_SetItem(v, kv, item);
    Py_DECREF(kv);
    return err;
}

int
_PyDict_DelItemId(PyObject *v, _Py_Identifier *key)
{
    PyObject *kv = _PyUnicode_FromId(key); /* borrowed */
    if (kv == NULL)
        return -1;
    return PyDict_DelItem(v, kv);
}

int
PyDict_DelItemString(PyObject *v, const char *key)
{
    PyObject *kv;
    int err;
    kv = PyUnicode_FromString(key);
    if (kv == NULL)
        return -1;
    err = PyDict_DelItem(v, kv);
    Py_DECREF(kv);
    return err;
}

/* Dictionary iterator types */

typedef struct {
    PyObject_HEAD
    PyDictObject *di_dict; /* Set to NULL when iterator is exhausted */
    Py_ssize_t di_used;
    Py_ssize_t di_pos;
    PyObject* di_result; /* reusable result tuple for iteritems */
    Py_ssize_t len;
} dictiterobject;

static PyObject *
dictiter_new(PyDictObject *dict, PyTypeObject *itertype)
{
    dictiterobject *di;
    di = PyObject_GC_New(dictiterobject, itertype);
    if (di == NULL) {
        return NULL;
    }
    Py_INCREF(dict);
    di->di_dict = dict;
    di->di_used = dict->ma_used;
    di->len = dict->ma_used;
    if (itertype == &PyDictRevIterKey_Type ||
         itertype == &PyDictRevIterItem_Type ||
         itertype == &PyDictRevIterValue_Type) {
        if (dict->ma_values) {
            di->di_pos = dict->ma_used - 1;
        }
        else {
            di->di_pos = dict->ma_keys->dk_nentries - 1;
        }
    }
    else {
        di->di_pos = 0;
    }
    if (itertype == &PyDictIterItem_Type ||
        itertype == &PyDictRevIterItem_Type) {
        di->di_result = PyTuple_Pack(2, Py_None, Py_None);
        if (di->di_result == NULL) {
            Py_DECREF(di);
            return NULL;
        }
    }
    else {
        di->di_result = NULL;
    }
    _PyObject_GC_TRACK(di);
    return (PyObject *)di;
}

static void
dictiter_dealloc(dictiterobject *di)
{
    /* bpo-31095: UnTrack is needed before calling any callbacks */
    _PyObject_GC_UNTRACK(di);
    Py_XDECREF(di->di_dict);
    Py_XDECREF(di->di_result);
    PyObject_GC_Del(di);
}

static int
dictiter_traverse(dictiterobject *di, visitproc visit, void *arg)
{
    Py_VISIT(di->di_dict);
    Py_VISIT(di->di_result);
    return 0;
}

static PyObject *
dictiter_len(dictiterobject *di, PyObject *Py_UNUSED(ignored))
{
    Py_ssize_t len = 0;
    if (di->di_dict != NULL && di->di_used == di->di_dict->ma_used)
        len = di->len;
    return PyLong_FromSize_t(len);
}

PyDoc_STRVAR(length_hint_doc,
             "Private method returning an estimate of len(list(it)).");

static PyObject *
dictiter_reduce(dictiterobject *di, PyObject *Py_UNUSED(ignored));

PyDoc_STRVAR(reduce_doc, "Return state information for pickling.");

static PyMethodDef dictiter_methods[] = {
    {"__length_hint__", (PyCFunction)(void(*)(void))dictiter_len, METH_NOARGS,
     length_hint_doc},
     {"__reduce__", (PyCFunction)(void(*)(void))dictiter_reduce, METH_NOARGS,
     reduce_doc},
    {NULL,              NULL}           /* sentinel */
};

static PyObject*
dictiter_iternextkey(dictiterobject *di)
{
    PyObject *key;
    Py_ssize_t i;
    PyDictKeysObject *k;
    PyDictObject *d = di->di_dict;

    if (d == NULL)
        return NULL;
    assert (PyDict_Check(d));

    if (di->di_used != d->ma_used) {
        PyErr_SetString(PyExc_RuntimeError,
                        "dictionary changed size during iteration");
        di->di_used = -1; /* Make this state sticky */
        return NULL;
    }

    i = di->di_pos;
    k = d->ma_keys;
    assert(i >= 0);
    if (d->ma_values) {
        if (i >= d->ma_used)
            goto fail;
        int index = get_index_from_order(d, i);
        key = DK_UNICODE_ENTRIES(k)[index].me_key;
        assert(d->ma_values->values[index] != NULL);
    }
    else {
        Py_ssize_t n = k->dk_nentries;
        if (DK_IS_UNICODE(k)) {
            PyDictUnicodeEntry *entry_ptr = &DK_UNICODE_ENTRIES(k)[i];
            while (i < n && entry_ptr->me_value == NULL) {
                entry_ptr++;
                i++;
            }
            if (i >= n)
                goto fail;
            key = entry_ptr->me_key;
        }
        else {
            PyDictKeyEntry *entry_ptr = &DK_ENTRIES(k)[i];
            while (i < n && entry_ptr->me_value == NULL) {
                entry_ptr++;
                i++;
            }
            if (i >= n)
                goto fail;
            key = entry_ptr->me_key;
        }
    }
    // We found an element (key), but did not expect it
    if (di->len == 0) {
        PyErr_SetString(PyExc_RuntimeError,
                        "dictionary keys changed during iteration");
        goto fail;
    }
    di->di_pos = i+1;
    di->len--;
    Py_INCREF(key);
    return key;

fail:
    di->di_dict = NULL;
    Py_DECREF(d);
    return NULL;
}

PyTypeObject PyDictIterKey_Type = {
    PyVarObject_HEAD_INIT(&PyType_Type, 0)
    "dict_keyiterator",                         /* tp_name */
    sizeof(dictiterobject),                     /* tp_basicsize */
    0,                                          /* tp_itemsize */
    /* methods */
    (destructor)dictiter_dealloc,               /* tp_dealloc */
    0,                                          /* tp_vectorcall_offset */
    0,                                          /* tp_getattr */
    0,                                          /* tp_setattr */
    0,                                          /* tp_as_async */
    0,                                          /* tp_repr */
    0,                                          /* tp_as_number */
    0,                                          /* tp_as_sequence */
    0,                                          /* tp_as_mapping */
    0,                                          /* tp_hash */
    0,                                          /* tp_call */
    0,                                          /* tp_str */
    PyObject_GenericGetAttr,                    /* tp_getattro */
    0,                                          /* tp_setattro */
    0,                                          /* tp_as_buffer */
    Py_TPFLAGS_DEFAULT | Py_TPFLAGS_HAVE_GC,/* tp_flags */
    0,                                          /* tp_doc */
    (traverseproc)dictiter_traverse,            /* tp_traverse */
    0,                                          /* tp_clear */
    0,                                          /* tp_richcompare */
    0,                                          /* tp_weaklistoffset */
    PyObject_SelfIter,                          /* tp_iter */
    (iternextfunc)dictiter_iternextkey,         /* tp_iternext */
    dictiter_methods,                           /* tp_methods */
    0,
};

static PyObject *
dictiter_iternextvalue(dictiterobject *di)
{
    PyObject *value;
    Py_ssize_t i;
    PyDictObject *d = di->di_dict;

    if (d == NULL)
        return NULL;
    assert (PyDict_Check(d));

    if (di->di_used != d->ma_used) {
        PyErr_SetString(PyExc_RuntimeError,
                        "dictionary changed size during iteration");
        di->di_used = -1; /* Make this state sticky */
        return NULL;
    }

    i = di->di_pos;
    assert(i >= 0);
    if (d->ma_values) {
        if (i >= d->ma_used)
            goto fail;
        int index = get_index_from_order(d, i);
        value = d->ma_values->values[index];
        assert(value != NULL);
    }
    else {
        Py_ssize_t n = d->ma_keys->dk_nentries;
        if (DK_IS_UNICODE(d->ma_keys)) {
            PyDictUnicodeEntry *entry_ptr = &DK_UNICODE_ENTRIES(d->ma_keys)[i];
            while (i < n && entry_ptr->me_value == NULL) {
                entry_ptr++;
                i++;
            }
            if (i >= n)
                goto fail;
            value = entry_ptr->me_value;
        }
        else {
            PyDictKeyEntry *entry_ptr = &DK_ENTRIES(d->ma_keys)[i];
            while (i < n && entry_ptr->me_value == NULL) {
                entry_ptr++;
                i++;
            }
            if (i >= n)
                goto fail;
            value = entry_ptr->me_value;
        }
    }
    // We found an element, but did not expect it
    if (di->len == 0) {
        PyErr_SetString(PyExc_RuntimeError,
                        "dictionary keys changed during iteration");
        goto fail;
    }
    di->di_pos = i+1;
    di->len--;
    Py_INCREF(value);
    return value;

fail:
    di->di_dict = NULL;
    Py_DECREF(d);
    return NULL;
}

PyTypeObject PyDictIterValue_Type = {
    PyVarObject_HEAD_INIT(&PyType_Type, 0)
    "dict_valueiterator",                       /* tp_name */
    sizeof(dictiterobject),                     /* tp_basicsize */
    0,                                          /* tp_itemsize */
    /* methods */
    (destructor)dictiter_dealloc,               /* tp_dealloc */
    0,                                          /* tp_vectorcall_offset */
    0,                                          /* tp_getattr */
    0,                                          /* tp_setattr */
    0,                                          /* tp_as_async */
    0,                                          /* tp_repr */
    0,                                          /* tp_as_number */
    0,                                          /* tp_as_sequence */
    0,                                          /* tp_as_mapping */
    0,                                          /* tp_hash */
    0,                                          /* tp_call */
    0,                                          /* tp_str */
    PyObject_GenericGetAttr,                    /* tp_getattro */
    0,                                          /* tp_setattro */
    0,                                          /* tp_as_buffer */
    Py_TPFLAGS_DEFAULT | Py_TPFLAGS_HAVE_GC,    /* tp_flags */
    0,                                          /* tp_doc */
    (traverseproc)dictiter_traverse,            /* tp_traverse */
    0,                                          /* tp_clear */
    0,                                          /* tp_richcompare */
    0,                                          /* tp_weaklistoffset */
    PyObject_SelfIter,                          /* tp_iter */
    (iternextfunc)dictiter_iternextvalue,       /* tp_iternext */
    dictiter_methods,                           /* tp_methods */
    0,
};

static PyObject *
dictiter_iternextitem(dictiterobject *di)
{
    PyObject *key, *value, *result;
    Py_ssize_t i;
    PyDictObject *d = di->di_dict;

    if (d == NULL)
        return NULL;
    assert (PyDict_Check(d));

    if (di->di_used != d->ma_used) {
        PyErr_SetString(PyExc_RuntimeError,
                        "dictionary changed size during iteration");
        di->di_used = -1; /* Make this state sticky */
        return NULL;
    }

    i = di->di_pos;
    assert(i >= 0);
    if (d->ma_values) {
        if (i >= d->ma_used)
            goto fail;
        int index = get_index_from_order(d, i);
        key = DK_UNICODE_ENTRIES(d->ma_keys)[index].me_key;
        value = d->ma_values->values[index];
        assert(value != NULL);
    }
    else {
        Py_ssize_t n = d->ma_keys->dk_nentries;
        if (DK_IS_UNICODE(d->ma_keys)) {
            PyDictUnicodeEntry *entry_ptr = &DK_UNICODE_ENTRIES(d->ma_keys)[i];
            while (i < n && entry_ptr->me_value == NULL) {
                entry_ptr++;
                i++;
            }
            if (i >= n)
                goto fail;
            key = entry_ptr->me_key;
            value = entry_ptr->me_value;
        }
        else {
            PyDictKeyEntry *entry_ptr = &DK_ENTRIES(d->ma_keys)[i];
            while (i < n && entry_ptr->me_value == NULL) {
                entry_ptr++;
                i++;
            }
            if (i >= n)
                goto fail;
            key = entry_ptr->me_key;
            value = entry_ptr->me_value;
        }
    }
    // We found an element, but did not expect it
    if (di->len == 0) {
        PyErr_SetString(PyExc_RuntimeError,
                        "dictionary keys changed during iteration");
        goto fail;
    }
    di->di_pos = i+1;
    di->len--;
    Py_INCREF(key);
    Py_INCREF(value);
    result = di->di_result;
    if (Py_REFCNT(result) == 1) {
        PyObject *oldkey = PyTuple_GET_ITEM(result, 0);
        PyObject *oldvalue = PyTuple_GET_ITEM(result, 1);
        PyTuple_SET_ITEM(result, 0, key);  /* steals reference */
        PyTuple_SET_ITEM(result, 1, value);  /* steals reference */
        Py_INCREF(result);
        Py_DECREF(oldkey);
        Py_DECREF(oldvalue);
        // bpo-42536: The GC may have untracked this result tuple. Since we're
        // recycling it, make sure it's tracked again:
        if (!_PyObject_GC_IS_TRACKED(result)) {
            _PyObject_GC_TRACK(result);
        }
    }
    else {
        result = PyTuple_New(2);
        if (result == NULL)
            return NULL;
        PyTuple_SET_ITEM(result, 0, key);  /* steals reference */
        PyTuple_SET_ITEM(result, 1, value);  /* steals reference */
    }
    return result;

fail:
    di->di_dict = NULL;
    Py_DECREF(d);
    return NULL;
}

PyTypeObject PyDictIterItem_Type = {
    PyVarObject_HEAD_INIT(&PyType_Type, 0)
    "dict_itemiterator",                        /* tp_name */
    sizeof(dictiterobject),                     /* tp_basicsize */
    0,                                          /* tp_itemsize */
    /* methods */
    (destructor)dictiter_dealloc,               /* tp_dealloc */
    0,                                          /* tp_vectorcall_offset */
    0,                                          /* tp_getattr */
    0,                                          /* tp_setattr */
    0,                                          /* tp_as_async */
    0,                                          /* tp_repr */
    0,                                          /* tp_as_number */
    0,                                          /* tp_as_sequence */
    0,                                          /* tp_as_mapping */
    0,                                          /* tp_hash */
    0,                                          /* tp_call */
    0,                                          /* tp_str */
    PyObject_GenericGetAttr,                    /* tp_getattro */
    0,                                          /* tp_setattro */
    0,                                          /* tp_as_buffer */
    Py_TPFLAGS_DEFAULT | Py_TPFLAGS_HAVE_GC,/* tp_flags */
    0,                                          /* tp_doc */
    (traverseproc)dictiter_traverse,            /* tp_traverse */
    0,                                          /* tp_clear */
    0,                                          /* tp_richcompare */
    0,                                          /* tp_weaklistoffset */
    PyObject_SelfIter,                          /* tp_iter */
    (iternextfunc)dictiter_iternextitem,        /* tp_iternext */
    dictiter_methods,                           /* tp_methods */
    0,
};


/* dictreviter */

static PyObject *
dictreviter_iternext(dictiterobject *di)
{
    PyDictObject *d = di->di_dict;

    if (d == NULL) {
        return NULL;
    }
    assert (PyDict_Check(d));

    if (di->di_used != d->ma_used) {
        PyErr_SetString(PyExc_RuntimeError,
                         "dictionary changed size during iteration");
        di->di_used = -1; /* Make this state sticky */
        return NULL;
    }

    Py_ssize_t i = di->di_pos;
    PyDictKeysObject *k = d->ma_keys;
    PyObject *key, *value, *result;

    if (i < 0) {
        goto fail;
    }
    if (d->ma_values) {
        int index = get_index_from_order(d, i);
        key = DK_UNICODE_ENTRIES(k)[index].me_key;
        value = d->ma_values->values[index];
        assert (value != NULL);
    }
    else {
        if (DK_IS_UNICODE(k)) {
            PyDictUnicodeEntry *entry_ptr = &DK_UNICODE_ENTRIES(k)[i];
            while (entry_ptr->me_value == NULL) {
                if (--i < 0) {
                    goto fail;
                }
                entry_ptr--;
            }
            key = entry_ptr->me_key;
            value = entry_ptr->me_value;
        }
        else {
            PyDictKeyEntry *entry_ptr = &DK_ENTRIES(k)[i];
            while (entry_ptr->me_value == NULL) {
                if (--i < 0) {
                    goto fail;
                }
                entry_ptr--;
            }
            key = entry_ptr->me_key;
            value = entry_ptr->me_value;
        }
    }
    di->di_pos = i-1;
    di->len--;

    if (Py_IS_TYPE(di, &PyDictRevIterKey_Type)) {
        Py_INCREF(key);
        return key;
    }
    else if (Py_IS_TYPE(di, &PyDictRevIterValue_Type)) {
        Py_INCREF(value);
        return value;
    }
    else if (Py_IS_TYPE(di, &PyDictRevIterItem_Type)) {
        Py_INCREF(key);
        Py_INCREF(value);
        result = di->di_result;
        if (Py_REFCNT(result) == 1) {
            PyObject *oldkey = PyTuple_GET_ITEM(result, 0);
            PyObject *oldvalue = PyTuple_GET_ITEM(result, 1);
            PyTuple_SET_ITEM(result, 0, key);  /* steals reference */
            PyTuple_SET_ITEM(result, 1, value);  /* steals reference */
            Py_INCREF(result);
            Py_DECREF(oldkey);
            Py_DECREF(oldvalue);
            // bpo-42536: The GC may have untracked this result tuple. Since
            // we're recycling it, make sure it's tracked again:
            if (!_PyObject_GC_IS_TRACKED(result)) {
                _PyObject_GC_TRACK(result);
            }
        }
        else {
            result = PyTuple_New(2);
            if (result == NULL) {
                return NULL;
            }
            PyTuple_SET_ITEM(result, 0, key); /* steals reference */
            PyTuple_SET_ITEM(result, 1, value); /* steals reference */
        }
        return result;
    }
    else {
        Py_UNREACHABLE();
    }

fail:
    di->di_dict = NULL;
    Py_DECREF(d);
    return NULL;
}

PyTypeObject PyDictRevIterKey_Type = {
    PyVarObject_HEAD_INIT(&PyType_Type, 0)
    "dict_reversekeyiterator",
    sizeof(dictiterobject),
    .tp_dealloc = (destructor)dictiter_dealloc,
    .tp_flags = Py_TPFLAGS_DEFAULT | Py_TPFLAGS_HAVE_GC,
    .tp_traverse = (traverseproc)dictiter_traverse,
    .tp_iter = PyObject_SelfIter,
    .tp_iternext = (iternextfunc)dictreviter_iternext,
    .tp_methods = dictiter_methods
};


/*[clinic input]
dict.__reversed__

Return a reverse iterator over the dict keys.
[clinic start generated code]*/

static PyObject *
dict___reversed___impl(PyDictObject *self)
/*[clinic end generated code: output=e674483336d1ed51 input=23210ef3477d8c4d]*/
{
    assert (PyDict_Check(self));
    return dictiter_new(self, &PyDictRevIterKey_Type);
}

static PyObject *
dictiter_reduce(dictiterobject *di, PyObject *Py_UNUSED(ignored))
{
    /* copy the iterator state */
    dictiterobject tmp = *di;
    Py_XINCREF(tmp.di_dict);

    PyObject *list = PySequence_List((PyObject*)&tmp);
    Py_XDECREF(tmp.di_dict);
    if (list == NULL) {
        return NULL;
    }
    return Py_BuildValue("N(N)", _PyEval_GetBuiltin(&_Py_ID(iter)), list);
}

PyTypeObject PyDictRevIterItem_Type = {
    PyVarObject_HEAD_INIT(&PyType_Type, 0)
    "dict_reverseitemiterator",
    sizeof(dictiterobject),
    .tp_dealloc = (destructor)dictiter_dealloc,
    .tp_flags = Py_TPFLAGS_DEFAULT | Py_TPFLAGS_HAVE_GC,
    .tp_traverse = (traverseproc)dictiter_traverse,
    .tp_iter = PyObject_SelfIter,
    .tp_iternext = (iternextfunc)dictreviter_iternext,
    .tp_methods = dictiter_methods
};

PyTypeObject PyDictRevIterValue_Type = {
    PyVarObject_HEAD_INIT(&PyType_Type, 0)
    "dict_reversevalueiterator",
    sizeof(dictiterobject),
    .tp_dealloc = (destructor)dictiter_dealloc,
    .tp_flags = Py_TPFLAGS_DEFAULT | Py_TPFLAGS_HAVE_GC,
    .tp_traverse = (traverseproc)dictiter_traverse,
    .tp_iter = PyObject_SelfIter,
    .tp_iternext = (iternextfunc)dictreviter_iternext,
    .tp_methods = dictiter_methods
};

/***********************************************/
/* View objects for keys(), items(), values(). */
/***********************************************/

/* The instance lay-out is the same for all three; but the type differs. */

static void
dictview_dealloc(_PyDictViewObject *dv)
{
    /* bpo-31095: UnTrack is needed before calling any callbacks */
    _PyObject_GC_UNTRACK(dv);
    Py_XDECREF(dv->dv_dict);
    PyObject_GC_Del(dv);
}

static int
dictview_traverse(_PyDictViewObject *dv, visitproc visit, void *arg)
{
    Py_VISIT(dv->dv_dict);
    return 0;
}

static Py_ssize_t
dictview_len(_PyDictViewObject *dv)
{
    Py_ssize_t len = 0;
    if (dv->dv_dict != NULL)
        len = dv->dv_dict->ma_used;
    return len;
}

PyObject *
_PyDictView_New(PyObject *dict, PyTypeObject *type)
{
    _PyDictViewObject *dv;
    if (dict == NULL) {
        PyErr_BadInternalCall();
        return NULL;
    }
    if (!PyDict_Check(dict)) {
        /* XXX Get rid of this restriction later */
        PyErr_Format(PyExc_TypeError,
                     "%s() requires a dict argument, not '%s'",
                     type->tp_name, Py_TYPE(dict)->tp_name);
        return NULL;
    }
    dv = PyObject_GC_New(_PyDictViewObject, type);
    if (dv == NULL)
        return NULL;
    Py_INCREF(dict);
    dv->dv_dict = (PyDictObject *)dict;
    _PyObject_GC_TRACK(dv);
    return (PyObject *)dv;
}

static PyObject *
dictview_mapping(PyObject *view, void *Py_UNUSED(ignored)) {
    assert(view != NULL);
    assert(PyDictKeys_Check(view)
           || PyDictValues_Check(view)
           || PyDictItems_Check(view));
    PyObject *mapping = (PyObject *)((_PyDictViewObject *)view)->dv_dict;
    return PyDictProxy_New(mapping);
}

static PyGetSetDef dictview_getset[] = {
    {"mapping", dictview_mapping, (setter)NULL,
     "dictionary that this view refers to", NULL},
    {0}
};

/* TODO(guido): The views objects are not complete:

 * support more set operations
 * support arbitrary mappings?
   - either these should be static or exported in dictobject.h
   - if public then they should probably be in builtins
*/

/* Return 1 if self is a subset of other, iterating over self;
   0 if not; -1 if an error occurred. */
static int
all_contained_in(PyObject *self, PyObject *other)
{
    PyObject *iter = PyObject_GetIter(self);
    int ok = 1;

    if (iter == NULL)
        return -1;
    for (;;) {
        PyObject *next = PyIter_Next(iter);
        if (next == NULL) {
            if (PyErr_Occurred())
                ok = -1;
            break;
        }
        ok = PySequence_Contains(other, next);
        Py_DECREF(next);
        if (ok <= 0)
            break;
    }
    Py_DECREF(iter);
    return ok;
}

static PyObject *
dictview_richcompare(PyObject *self, PyObject *other, int op)
{
    Py_ssize_t len_self, len_other;
    int ok;
    PyObject *result;

    assert(self != NULL);
    assert(PyDictViewSet_Check(self));
    assert(other != NULL);

    if (!PyAnySet_Check(other) && !PyDictViewSet_Check(other))
        Py_RETURN_NOTIMPLEMENTED;

    len_self = PyObject_Size(self);
    if (len_self < 0)
        return NULL;
    len_other = PyObject_Size(other);
    if (len_other < 0)
        return NULL;

    ok = 0;
    switch(op) {

    case Py_NE:
    case Py_EQ:
        if (len_self == len_other)
            ok = all_contained_in(self, other);
        if (op == Py_NE && ok >= 0)
            ok = !ok;
        break;

    case Py_LT:
        if (len_self < len_other)
            ok = all_contained_in(self, other);
        break;

      case Py_LE:
          if (len_self <= len_other)
              ok = all_contained_in(self, other);
          break;

    case Py_GT:
        if (len_self > len_other)
            ok = all_contained_in(other, self);
        break;

    case Py_GE:
        if (len_self >= len_other)
            ok = all_contained_in(other, self);
        break;

    }
    if (ok < 0)
        return NULL;
    result = ok ? Py_True : Py_False;
    Py_INCREF(result);
    return result;
}

static PyObject *
dictview_repr(_PyDictViewObject *dv)
{
    PyObject *seq;
    PyObject *result = NULL;
    Py_ssize_t rc;

    rc = Py_ReprEnter((PyObject *)dv);
    if (rc != 0) {
        return rc > 0 ? PyUnicode_FromString("...") : NULL;
    }
    seq = PySequence_List((PyObject *)dv);
    if (seq == NULL) {
        goto Done;
    }
    result = PyUnicode_FromFormat("%s(%R)", Py_TYPE(dv)->tp_name, seq);
    Py_DECREF(seq);

Done:
    Py_ReprLeave((PyObject *)dv);
    return result;
}

/*** dict_keys ***/

static PyObject *
dictkeys_iter(_PyDictViewObject *dv)
{
    if (dv->dv_dict == NULL) {
        Py_RETURN_NONE;
    }
    return dictiter_new(dv->dv_dict, &PyDictIterKey_Type);
}

static int
dictkeys_contains(_PyDictViewObject *dv, PyObject *obj)
{
    if (dv->dv_dict == NULL)
        return 0;
    return PyDict_Contains((PyObject *)dv->dv_dict, obj);
}

static PySequenceMethods dictkeys_as_sequence = {
    (lenfunc)dictview_len,              /* sq_length */
    0,                                  /* sq_concat */
    0,                                  /* sq_repeat */
    0,                                  /* sq_item */
    0,                                  /* sq_slice */
    0,                                  /* sq_ass_item */
    0,                                  /* sq_ass_slice */
    (objobjproc)dictkeys_contains,      /* sq_contains */
};

// Create an set object from dictviews object.
// Returns a new reference.
// This utility function is used by set operations.
static PyObject*
dictviews_to_set(PyObject *self)
{
    PyObject *left = self;
    if (PyDictKeys_Check(self)) {
        // PySet_New() has fast path for the dict object.
        PyObject *dict = (PyObject *)((_PyDictViewObject *)self)->dv_dict;
        if (PyDict_CheckExact(dict)) {
            left = dict;
        }
    }
    return PySet_New(left);
}

static PyObject*
dictviews_sub(PyObject *self, PyObject *other)
{
    PyObject *result = dictviews_to_set(self);
    if (result == NULL) {
        return NULL;
    }

    PyObject *tmp = PyObject_CallMethodOneArg(
            result, &_Py_ID(difference_update), other);
    if (tmp == NULL) {
        Py_DECREF(result);
        return NULL;
    }

    Py_DECREF(tmp);
    return result;
}

static int
dictitems_contains(_PyDictViewObject *dv, PyObject *obj);

PyObject *
_PyDictView_Intersect(PyObject* self, PyObject *other)
{
    PyObject *result;
    PyObject *it;
    PyObject *key;
    Py_ssize_t len_self;
    int rv;
    int (*dict_contains)(_PyDictViewObject *, PyObject *);

    /* Python interpreter swaps parameters when dict view
       is on right side of & */
    if (!PyDictViewSet_Check(self)) {
        PyObject *tmp = other;
        other = self;
        self = tmp;
    }

    len_self = dictview_len((_PyDictViewObject *)self);

    /* if other is a set and self is smaller than other,
       reuse set intersection logic */
    if (PySet_CheckExact(other) && len_self <= PyObject_Size(other)) {
        return PyObject_CallMethodObjArgs(
                other, &_Py_ID(intersection), self, NULL);
    }

    /* if other is another dict view, and it is bigger than self,
       swap them */
    if (PyDictViewSet_Check(other)) {
        Py_ssize_t len_other = dictview_len((_PyDictViewObject *)other);
        if (len_other > len_self) {
            PyObject *tmp = other;
            other = self;
            self = tmp;
        }
    }

    /* at this point, two things should be true
       1. self is a dictview
       2. if other is a dictview then it is smaller than self */
    result = PySet_New(NULL);
    if (result == NULL)
        return NULL;

    it = PyObject_GetIter(other);
    if (it == NULL) {
        Py_DECREF(result);
        return NULL;
    }

    if (PyDictKeys_Check(self)) {
        dict_contains = dictkeys_contains;
    }
    /* else PyDictItems_Check(self) */
    else {
        dict_contains = dictitems_contains;
    }

    while ((key = PyIter_Next(it)) != NULL) {
        rv = dict_contains((_PyDictViewObject *)self, key);
        if (rv < 0) {
            goto error;
        }
        if (rv) {
            if (PySet_Add(result, key)) {
                goto error;
            }
        }
        Py_DECREF(key);
    }
    Py_DECREF(it);
    if (PyErr_Occurred()) {
        Py_DECREF(result);
        return NULL;
    }
    return result;

error:
    Py_DECREF(it);
    Py_DECREF(result);
    Py_DECREF(key);
    return NULL;
}

static PyObject*
dictviews_or(PyObject* self, PyObject *other)
{
    PyObject *result = dictviews_to_set(self);
    if (result == NULL) {
        return NULL;
    }

    if (_PySet_Update(result, other) < 0) {
        Py_DECREF(result);
        return NULL;
    }
    return result;
}

static PyObject *
dictitems_xor(PyObject *self, PyObject *other)
{
    assert(PyDictItems_Check(self));
    assert(PyDictItems_Check(other));
    PyObject *d1 = (PyObject *)((_PyDictViewObject *)self)->dv_dict;
    PyObject *d2 = (PyObject *)((_PyDictViewObject *)other)->dv_dict;

    PyObject *temp_dict = PyDict_Copy(d1);
    if (temp_dict == NULL) {
        return NULL;
    }
    PyObject *result_set = PySet_New(NULL);
    if (result_set == NULL) {
        Py_CLEAR(temp_dict);
        return NULL;
    }

    PyObject *key = NULL, *val1 = NULL, *val2 = NULL;
    Py_ssize_t pos = 0;
    Py_hash_t hash;

    while (_PyDict_Next(d2, &pos, &key, &val2, &hash)) {
        Py_INCREF(key);
        Py_INCREF(val2);
        val1 = _PyDict_GetItem_KnownHash(temp_dict, key, hash);

        int to_delete;
        if (val1 == NULL) {
            if (PyErr_Occurred()) {
                goto error;
            }
            to_delete = 0;
        }
        else {
            Py_INCREF(val1);
            to_delete = PyObject_RichCompareBool(val1, val2, Py_EQ);
            if (to_delete < 0) {
                goto error;
            }
        }

        if (to_delete) {
            if (_PyDict_DelItem_KnownHash(temp_dict, key, hash) < 0) {
                goto error;
            }
        }
        else {
            PyObject *pair = PyTuple_Pack(2, key, val2);
            if (pair == NULL) {
                goto error;
            }
            if (PySet_Add(result_set, pair) < 0) {
                Py_DECREF(pair);
                goto error;
            }
            Py_DECREF(pair);
        }
        Py_DECREF(key);
        Py_XDECREF(val1);
        Py_DECREF(val2);
    }
    key = val1 = val2 = NULL;

    PyObject *remaining_pairs = PyObject_CallMethodNoArgs(
            temp_dict, &_Py_ID(items));
    if (remaining_pairs == NULL) {
        goto error;
    }
    if (_PySet_Update(result_set, remaining_pairs) < 0) {
        Py_DECREF(remaining_pairs);
        goto error;
    }
    Py_DECREF(temp_dict);
    Py_DECREF(remaining_pairs);
    return result_set;

error:
    Py_XDECREF(temp_dict);
    Py_XDECREF(result_set);
    Py_XDECREF(key);
    Py_XDECREF(val1);
    Py_XDECREF(val2);
    return NULL;
}

static PyObject*
dictviews_xor(PyObject* self, PyObject *other)
{
    if (PyDictItems_Check(self) && PyDictItems_Check(other)) {
        return dictitems_xor(self, other);
    }
    PyObject *result = dictviews_to_set(self);
    if (result == NULL) {
        return NULL;
    }

    PyObject *tmp = PyObject_CallMethodOneArg(
            result, &_Py_ID(symmetric_difference_update), other);
    if (tmp == NULL) {
        Py_DECREF(result);
        return NULL;
    }

    Py_DECREF(tmp);
    return result;
}

static PyNumberMethods dictviews_as_number = {
    0,                                  /*nb_add*/
    (binaryfunc)dictviews_sub,          /*nb_subtract*/
    0,                                  /*nb_multiply*/
    0,                                  /*nb_remainder*/
    0,                                  /*nb_divmod*/
    0,                                  /*nb_power*/
    0,                                  /*nb_negative*/
    0,                                  /*nb_positive*/
    0,                                  /*nb_absolute*/
    0,                                  /*nb_bool*/
    0,                                  /*nb_invert*/
    0,                                  /*nb_lshift*/
    0,                                  /*nb_rshift*/
    (binaryfunc)_PyDictView_Intersect,  /*nb_and*/
    (binaryfunc)dictviews_xor,          /*nb_xor*/
    (binaryfunc)dictviews_or,           /*nb_or*/
};

static PyObject*
dictviews_isdisjoint(PyObject *self, PyObject *other)
{
    PyObject *it;
    PyObject *item = NULL;

    if (self == other) {
        if (dictview_len((_PyDictViewObject *)self) == 0)
            Py_RETURN_TRUE;
        else
            Py_RETURN_FALSE;
    }

    /* Iterate over the shorter object (only if other is a set,
     * because PySequence_Contains may be expensive otherwise): */
    if (PyAnySet_Check(other) || PyDictViewSet_Check(other)) {
        Py_ssize_t len_self = dictview_len((_PyDictViewObject *)self);
        Py_ssize_t len_other = PyObject_Size(other);
        if (len_other == -1)
            return NULL;

        if ((len_other > len_self)) {
            PyObject *tmp = other;
            other = self;
            self = tmp;
        }
    }

    it = PyObject_GetIter(other);
    if (it == NULL)
        return NULL;

    while ((item = PyIter_Next(it)) != NULL) {
        int contains = PySequence_Contains(self, item);
        Py_DECREF(item);
        if (contains == -1) {
            Py_DECREF(it);
            return NULL;
        }

        if (contains) {
            Py_DECREF(it);
            Py_RETURN_FALSE;
        }
    }
    Py_DECREF(it);
    if (PyErr_Occurred())
        return NULL; /* PyIter_Next raised an exception. */
    Py_RETURN_TRUE;
}

PyDoc_STRVAR(isdisjoint_doc,
"Return True if the view and the given iterable have a null intersection.");

static PyObject* dictkeys_reversed(_PyDictViewObject *dv, PyObject *Py_UNUSED(ignored));

PyDoc_STRVAR(reversed_keys_doc,
"Return a reverse iterator over the dict keys.");

static PyMethodDef dictkeys_methods[] = {
    {"isdisjoint",      (PyCFunction)dictviews_isdisjoint,  METH_O,
     isdisjoint_doc},
    {"__reversed__",    (PyCFunction)(void(*)(void))dictkeys_reversed,    METH_NOARGS,
     reversed_keys_doc},
    {NULL,              NULL}           /* sentinel */
};

PyTypeObject PyDictKeys_Type = {
    PyVarObject_HEAD_INIT(&PyType_Type, 0)
    "dict_keys",                                /* tp_name */
    sizeof(_PyDictViewObject),                  /* tp_basicsize */
    0,                                          /* tp_itemsize */
    /* methods */
    (destructor)dictview_dealloc,               /* tp_dealloc */
    0,                                          /* tp_vectorcall_offset */
    0,                                          /* tp_getattr */
    0,                                          /* tp_setattr */
    0,                                          /* tp_as_async */
    (reprfunc)dictview_repr,                    /* tp_repr */
    &dictviews_as_number,                       /* tp_as_number */
    &dictkeys_as_sequence,                      /* tp_as_sequence */
    0,                                          /* tp_as_mapping */
    0,                                          /* tp_hash */
    0,                                          /* tp_call */
    0,                                          /* tp_str */
    PyObject_GenericGetAttr,                    /* tp_getattro */
    0,                                          /* tp_setattro */
    0,                                          /* tp_as_buffer */
    Py_TPFLAGS_DEFAULT | Py_TPFLAGS_HAVE_GC,/* tp_flags */
    0,                                          /* tp_doc */
    (traverseproc)dictview_traverse,            /* tp_traverse */
    0,                                          /* tp_clear */
    dictview_richcompare,                       /* tp_richcompare */
    0,                                          /* tp_weaklistoffset */
    (getiterfunc)dictkeys_iter,                 /* tp_iter */
    0,                                          /* tp_iternext */
    dictkeys_methods,                           /* tp_methods */
    .tp_getset = dictview_getset,
};

static PyObject *
dictkeys_new(PyObject *dict, PyObject *Py_UNUSED(ignored))
{
    return _PyDictView_New(dict, &PyDictKeys_Type);
}

static PyObject *
dictkeys_reversed(_PyDictViewObject *dv, PyObject *Py_UNUSED(ignored))
{
    if (dv->dv_dict == NULL) {
        Py_RETURN_NONE;
    }
    return dictiter_new(dv->dv_dict, &PyDictRevIterKey_Type);
}

/*** dict_items ***/

static PyObject *
dictitems_iter(_PyDictViewObject *dv)
{
    if (dv->dv_dict == NULL) {
        Py_RETURN_NONE;
    }
    return dictiter_new(dv->dv_dict, &PyDictIterItem_Type);
}

static int
dictitems_contains(_PyDictViewObject *dv, PyObject *obj)
{
    int result;
    PyObject *key, *value, *found;
    if (dv->dv_dict == NULL)
        return 0;
    if (!PyTuple_Check(obj) || PyTuple_GET_SIZE(obj) != 2)
        return 0;
    key = PyTuple_GET_ITEM(obj, 0);
    value = PyTuple_GET_ITEM(obj, 1);
    found = PyDict_GetItemWithError((PyObject *)dv->dv_dict, key);
    if (found == NULL) {
        if (PyErr_Occurred())
            return -1;
        return 0;
    }
    Py_INCREF(found);
    result = PyObject_RichCompareBool(found, value, Py_EQ);
    Py_DECREF(found);
    return result;
}

static PySequenceMethods dictitems_as_sequence = {
    (lenfunc)dictview_len,              /* sq_length */
    0,                                  /* sq_concat */
    0,                                  /* sq_repeat */
    0,                                  /* sq_item */
    0,                                  /* sq_slice */
    0,                                  /* sq_ass_item */
    0,                                  /* sq_ass_slice */
    (objobjproc)dictitems_contains,     /* sq_contains */
};

static PyObject* dictitems_reversed(_PyDictViewObject *dv, PyObject *Py_UNUSED(ignored));

PyDoc_STRVAR(reversed_items_doc,
"Return a reverse iterator over the dict items.");

static PyMethodDef dictitems_methods[] = {
    {"isdisjoint",      (PyCFunction)dictviews_isdisjoint,  METH_O,
     isdisjoint_doc},
    {"__reversed__",    (PyCFunction)dictitems_reversed,    METH_NOARGS,
     reversed_items_doc},
    {NULL,              NULL}           /* sentinel */
};

PyTypeObject PyDictItems_Type = {
    PyVarObject_HEAD_INIT(&PyType_Type, 0)
    "dict_items",                               /* tp_name */
    sizeof(_PyDictViewObject),                  /* tp_basicsize */
    0,                                          /* tp_itemsize */
    /* methods */
    (destructor)dictview_dealloc,               /* tp_dealloc */
    0,                                          /* tp_vectorcall_offset */
    0,                                          /* tp_getattr */
    0,                                          /* tp_setattr */
    0,                                          /* tp_as_async */
    (reprfunc)dictview_repr,                    /* tp_repr */
    &dictviews_as_number,                       /* tp_as_number */
    &dictitems_as_sequence,                     /* tp_as_sequence */
    0,                                          /* tp_as_mapping */
    0,                                          /* tp_hash */
    0,                                          /* tp_call */
    0,                                          /* tp_str */
    PyObject_GenericGetAttr,                    /* tp_getattro */
    0,                                          /* tp_setattro */
    0,                                          /* tp_as_buffer */
    Py_TPFLAGS_DEFAULT | Py_TPFLAGS_HAVE_GC,/* tp_flags */
    0,                                          /* tp_doc */
    (traverseproc)dictview_traverse,            /* tp_traverse */
    0,                                          /* tp_clear */
    dictview_richcompare,                       /* tp_richcompare */
    0,                                          /* tp_weaklistoffset */
    (getiterfunc)dictitems_iter,                /* tp_iter */
    0,                                          /* tp_iternext */
    dictitems_methods,                          /* tp_methods */
    .tp_getset = dictview_getset,
};

static PyObject *
dictitems_new(PyObject *dict, PyObject *Py_UNUSED(ignored))
{
    return _PyDictView_New(dict, &PyDictItems_Type);
}

static PyObject *
dictitems_reversed(_PyDictViewObject *dv, PyObject *Py_UNUSED(ignored))
{
    if (dv->dv_dict == NULL) {
        Py_RETURN_NONE;
    }
    return dictiter_new(dv->dv_dict, &PyDictRevIterItem_Type);
}

/*** dict_values ***/

static PyObject *
dictvalues_iter(_PyDictViewObject *dv)
{
    if (dv->dv_dict == NULL) {
        Py_RETURN_NONE;
    }
    return dictiter_new(dv->dv_dict, &PyDictIterValue_Type);
}

static PySequenceMethods dictvalues_as_sequence = {
    (lenfunc)dictview_len,              /* sq_length */
    0,                                  /* sq_concat */
    0,                                  /* sq_repeat */
    0,                                  /* sq_item */
    0,                                  /* sq_slice */
    0,                                  /* sq_ass_item */
    0,                                  /* sq_ass_slice */
    (objobjproc)0,                      /* sq_contains */
};

static PyObject* dictvalues_reversed(_PyDictViewObject *dv, PyObject *Py_UNUSED(ignored));

PyDoc_STRVAR(reversed_values_doc,
"Return a reverse iterator over the dict values.");

static PyMethodDef dictvalues_methods[] = {
    {"__reversed__",    (PyCFunction)dictvalues_reversed,    METH_NOARGS,
     reversed_values_doc},
    {NULL,              NULL}           /* sentinel */
};

PyTypeObject PyDictValues_Type = {
    PyVarObject_HEAD_INIT(&PyType_Type, 0)
    "dict_values",                              /* tp_name */
    sizeof(_PyDictViewObject),                  /* tp_basicsize */
    0,                                          /* tp_itemsize */
    /* methods */
    (destructor)dictview_dealloc,               /* tp_dealloc */
    0,                                          /* tp_vectorcall_offset */
    0,                                          /* tp_getattr */
    0,                                          /* tp_setattr */
    0,                                          /* tp_as_async */
    (reprfunc)dictview_repr,                    /* tp_repr */
    0,                                          /* tp_as_number */
    &dictvalues_as_sequence,                    /* tp_as_sequence */
    0,                                          /* tp_as_mapping */
    0,                                          /* tp_hash */
    0,                                          /* tp_call */
    0,                                          /* tp_str */
    PyObject_GenericGetAttr,                    /* tp_getattro */
    0,                                          /* tp_setattro */
    0,                                          /* tp_as_buffer */
    Py_TPFLAGS_DEFAULT | Py_TPFLAGS_HAVE_GC,/* tp_flags */
    0,                                          /* tp_doc */
    (traverseproc)dictview_traverse,            /* tp_traverse */
    0,                                          /* tp_clear */
    0,                                          /* tp_richcompare */
    0,                                          /* tp_weaklistoffset */
    (getiterfunc)dictvalues_iter,               /* tp_iter */
    0,                                          /* tp_iternext */
    dictvalues_methods,                         /* tp_methods */
    .tp_getset = dictview_getset,
};

static PyObject *
dictvalues_new(PyObject *dict, PyObject *Py_UNUSED(ignored))
{
    return _PyDictView_New(dict, &PyDictValues_Type);
}

static PyObject *
dictvalues_reversed(_PyDictViewObject *dv, PyObject *Py_UNUSED(ignored))
{
    if (dv->dv_dict == NULL) {
        Py_RETURN_NONE;
    }
    return dictiter_new(dv->dv_dict, &PyDictRevIterValue_Type);
}


/* Returns NULL if cannot allocate a new PyDictKeysObject,
   but does not set an error */
PyDictKeysObject *
_PyDict_NewKeysForClass(void)
{
    PyDictKeysObject *keys = new_keys_object(NEXT_LOG2_SHARED_KEYS_MAX_SIZE, 1);
    if (keys == NULL) {
        PyErr_Clear();
    }
    else {
        assert(keys->dk_nentries == 0);
        /* Set to max size+1 as it will shrink by one before each new object */
        keys->dk_usable = SHARED_KEYS_MAX_SIZE;
        keys->dk_kind = DICT_KEYS_SPLIT;
    }
    return keys;
}

#define CACHED_KEYS(tp) (((PyHeapTypeObject*)tp)->ht_cached_keys)

static int
init_inline_values(PyObject *obj, PyTypeObject *tp)
{
    assert(tp->tp_flags & Py_TPFLAGS_HEAPTYPE);
    // assert(type->tp_dictoffset > 0);  -- TO DO Update this assert.
    assert(tp->tp_flags & Py_TPFLAGS_MANAGED_DICT);
    PyDictKeysObject *keys = CACHED_KEYS(tp);
    assert(keys != NULL);
    if (keys->dk_usable > 1) {
        keys->dk_usable--;
    }
    Py_ssize_t size = shared_keys_usable_size(keys);
    assert(size > 0);
    PyDictValues *values = new_values(size);
    if (values == NULL) {
        PyErr_NoMemory();
        return -1;
    }
    assert(((uint8_t *)values)[-1] >= size+2);
    ((uint8_t *)values)[-2] = 0;
    for (int i = 0; i < size; i++) {
        values->values[i] = NULL;
    }
    *_PyObject_ValuesPointer(obj) = values;
    return 0;
}

int
_PyObject_InitializeDict(PyObject *obj)
{
    PyTypeObject *tp = Py_TYPE(obj);
    if (tp->tp_dictoffset == 0) {
        return 0;
    }
    if (tp->tp_flags & Py_TPFLAGS_MANAGED_DICT) {
        OBJECT_STAT_INC(new_values);
        return init_inline_values(obj, tp);
    }
    PyObject *dict;
    if (_PyType_HasFeature(tp, Py_TPFLAGS_HEAPTYPE) && CACHED_KEYS(tp)) {
        dictkeys_incref(CACHED_KEYS(tp));
        dict = new_dict_with_shared_keys(CACHED_KEYS(tp));
    }
    else {
        dict = PyDict_New();
    }
    if (dict == NULL) {
        return -1;
    }
    PyObject **dictptr = _PyObject_DictPointer(obj);
    *dictptr = dict;
    return 0;
}

static PyObject *
make_dict_from_instance_attributes(PyDictKeysObject *keys, PyDictValues *values)
{
    dictkeys_incref(keys);
    Py_ssize_t used = 0;
    Py_ssize_t track = 0;
    for (Py_ssize_t i = 0; i < shared_keys_usable_size(keys); i++) {
        PyObject *val = values->values[i];
        if (val != NULL) {
            used += 1;
            track += _PyObject_GC_MAY_BE_TRACKED(val);
        }
    }
    PyObject *res = new_dict(keys, values, used, 0);
    if (track && res) {
        _PyObject_GC_TRACK(res);
    }
    return res;
}

PyObject *
_PyObject_MakeDictFromInstanceAttributes(PyObject *obj, PyDictValues *values)
{
    assert(Py_TYPE(obj)->tp_flags & Py_TPFLAGS_MANAGED_DICT);
    PyDictKeysObject *keys = CACHED_KEYS(Py_TYPE(obj));
    OBJECT_STAT_INC(dict_materialized_on_request);
    return make_dict_from_instance_attributes(keys, values);
}

int
_PyObject_StoreInstanceAttribute(PyObject *obj, PyDictValues *values,
                              PyObject *name, PyObject *value)
{
    assert(PyUnicode_CheckExact(name));
    PyDictKeysObject *keys = CACHED_KEYS(Py_TYPE(obj));
    assert(keys != NULL);
    assert(values != NULL);
    assert(Py_TYPE(obj)->tp_flags & Py_TPFLAGS_MANAGED_DICT);
    Py_ssize_t ix = insert_into_dictkeys(keys, name);
    if (ix == DKIX_EMPTY) {
        if (value == NULL) {
            PyErr_SetObject(PyExc_AttributeError, name);
            return -1;
        }
#ifdef Py_STATS
        if (shared_keys_usable_size(keys) == SHARED_KEYS_MAX_SIZE) {
            OBJECT_STAT_INC(dict_materialized_too_big);
        }
        else {
            OBJECT_STAT_INC(dict_materialized_new_key);
        }
#endif
        PyObject *dict = make_dict_from_instance_attributes(keys, values);
        if (dict == NULL) {
            return -1;
        }
        *_PyObject_ValuesPointer(obj) = NULL;
        *_PyObject_ManagedDictPointer(obj) = dict;
        return PyDict_SetItem(dict, name, value);
    }
    PyObject *old_value = values->values[ix];
    Py_XINCREF(value);
    values->values[ix] = value;
    if (old_value == NULL) {
        if (value == NULL) {
            PyErr_SetObject(PyExc_AttributeError, name);
            return -1;
        }
        _PyDictValues_AddToInsertionOrder(values, ix);
    }
    else {
        if (value == NULL) {
            delete_index_from_values(values, ix);
        }
        Py_DECREF(old_value);
    }
    return 0;
}

PyObject *
_PyObject_GetInstanceAttribute(PyObject *obj, PyDictValues *values,
                              PyObject *name)
{
    assert(PyUnicode_CheckExact(name));
    PyDictKeysObject *keys = CACHED_KEYS(Py_TYPE(obj));
    assert(keys != NULL);
    Py_ssize_t ix = _PyDictKeys_StringLookup(keys, name);
    if (ix == DKIX_EMPTY) {
        return NULL;
    }
    PyObject *value = values->values[ix];
    Py_XINCREF(value);
    return value;
}

int
_PyObject_IsInstanceDictEmpty(PyObject *obj)
{
    PyTypeObject *tp = Py_TYPE(obj);
    if (tp->tp_dictoffset == 0) {
        return 1;
    }
    PyObject **dictptr;
    if (tp->tp_flags & Py_TPFLAGS_MANAGED_DICT) {
        PyDictValues *values = *_PyObject_ValuesPointer(obj);
        if (values) {
            PyDictKeysObject *keys = CACHED_KEYS(tp);
            for (Py_ssize_t i = 0; i < keys->dk_nentries; i++) {
                if (values->values[i] != NULL) {
                    return 0;
                }
            }
            return 1;
        }
        dictptr = _PyObject_ManagedDictPointer(obj);
    }
    else {
       dictptr = _PyObject_DictPointer(obj);
    }
    PyObject *dict = *dictptr;
    if (dict == NULL) {
        return 1;
    }
    return ((PyDictObject *)dict)->ma_used == 0;
}


int
_PyObject_VisitInstanceAttributes(PyObject *self, visitproc visit, void *arg)
{
    PyTypeObject *tp = Py_TYPE(self);
    assert(Py_TYPE(self)->tp_flags & Py_TPFLAGS_MANAGED_DICT);
    PyDictValues **values_ptr = _PyObject_ValuesPointer(self);
    if (*values_ptr == NULL) {
        return 0;
    }
    PyDictKeysObject *keys = CACHED_KEYS(tp);
    for (Py_ssize_t i = 0; i < keys->dk_nentries; i++) {
        Py_VISIT((*values_ptr)->values[i]);
    }
    return 0;
}

void
_PyObject_ClearInstanceAttributes(PyObject *self)
{
    PyTypeObject *tp = Py_TYPE(self);
    assert(Py_TYPE(self)->tp_flags & Py_TPFLAGS_MANAGED_DICT);
    PyDictValues **values_ptr = _PyObject_ValuesPointer(self);
    if (*values_ptr == NULL) {
        return;
    }
    PyDictKeysObject *keys = CACHED_KEYS(tp);
    for (Py_ssize_t i = 0; i < keys->dk_nentries; i++) {
        Py_CLEAR((*values_ptr)->values[i]);
    }
}

void
_PyObject_FreeInstanceAttributes(PyObject *self)
{
    PyTypeObject *tp = Py_TYPE(self);
    assert(Py_TYPE(self)->tp_flags & Py_TPFLAGS_MANAGED_DICT);
    PyDictValues **values_ptr = _PyObject_ValuesPointer(self);
    if (*values_ptr == NULL) {
        return;
    }
    PyDictKeysObject *keys = CACHED_KEYS(tp);
    for (Py_ssize_t i = 0; i < keys->dk_nentries; i++) {
        Py_XDECREF((*values_ptr)->values[i]);
    }
    free_values(*values_ptr);
}

PyObject *
PyObject_GenericGetDict(PyObject *obj, void *context)
{
    PyObject *dict;
    PyTypeObject *tp = Py_TYPE(obj);
    if (_PyType_HasFeature(tp, Py_TPFLAGS_MANAGED_DICT)) {
        PyDictValues **values_ptr = _PyObject_ValuesPointer(obj);
        PyObject **dictptr = _PyObject_ManagedDictPointer(obj);
        if (*values_ptr) {
            assert(*dictptr == NULL);
            OBJECT_STAT_INC(dict_materialized_on_request);
            *dictptr = dict = make_dict_from_instance_attributes(CACHED_KEYS(tp), *values_ptr);
            if (dict != NULL) {
                *values_ptr = NULL;
            }
        }
        else if (*dictptr == NULL) {
            *dictptr = dict = PyDict_New();
        }
        else {
            dict = *dictptr;
        }
    }
    else {
        PyObject **dictptr = _PyObject_DictPointer(obj);
        if (dictptr == NULL) {
            PyErr_SetString(PyExc_AttributeError,
                            "This object has no __dict__");
            return NULL;
        }
        dict = *dictptr;
        if (dict == NULL) {
            PyTypeObject *tp = Py_TYPE(obj);
            if (_PyType_HasFeature(tp, Py_TPFLAGS_HEAPTYPE) && CACHED_KEYS(tp)) {
                dictkeys_incref(CACHED_KEYS(tp));
                *dictptr = dict = new_dict_with_shared_keys(CACHED_KEYS(tp));
            }
            else {
                *dictptr = dict = PyDict_New();
            }
        }
    }
    Py_XINCREF(dict);
    return dict;
}

int
_PyObjectDict_SetItem(PyTypeObject *tp, PyObject **dictptr,
                      PyObject *key, PyObject *value)
{
    PyObject *dict;
    int res;
    PyDictKeysObject *cached;

    assert(dictptr != NULL);
    if ((tp->tp_flags & Py_TPFLAGS_HEAPTYPE) && (cached = CACHED_KEYS(tp))) {
        assert(dictptr != NULL);
        dict = *dictptr;
        if (dict == NULL) {
            dictkeys_incref(cached);
            dict = new_dict_with_shared_keys(cached);
            if (dict == NULL)
                return -1;
            *dictptr = dict;
        }
        if (value == NULL) {
            res = PyDict_DelItem(dict, key);
        }
        else {
            res = PyDict_SetItem(dict, key, value);
        }
    } else {
        dict = *dictptr;
        if (dict == NULL) {
            dict = PyDict_New();
            if (dict == NULL)
                return -1;
            *dictptr = dict;
        }
        if (value == NULL) {
            res = PyDict_DelItem(dict, key);
        } else {
            res = PyDict_SetItem(dict, key, value);
        }
    }
    ASSERT_CONSISTENT(dict);
    return res;
}

void
_PyDictKeys_DecRef(PyDictKeysObject *keys)
{
    dictkeys_decref(keys);
}

static uint32_t next_dict_keys_version = 2;

uint32_t _PyDictKeys_GetVersionForCurrentState(PyDictKeysObject *dictkeys)
{
    if (dictkeys->dk_version != 0) {
        return dictkeys->dk_version;
    }
    if (next_dict_keys_version == 0) {
        return 0;
    }
    uint32_t v = next_dict_keys_version++;
    dictkeys->dk_version = v;
    return v;
}<|MERGE_RESOLUTION|>--- conflicted
+++ resolved
@@ -2873,20 +2873,12 @@
             }
         }
 
-<<<<<<< HEAD
-        Py_ssize_t pos = 0;
-        PyObject *key, *value;
-        Py_hash_t hash;
-        Py_ssize_t orig_nentries = other->ma_keys->dk_nentries;
-        while (_PyDict_Next(b, &pos, &key, &value, &hash)) {
-=======
         Py_ssize_t orig_size = other->ma_keys->dk_nentries;
         Py_ssize_t pos = 0;
         Py_hash_t hash;
         PyObject *key, *value;
 
         while (_PyDict_Next((PyObject*)other, &pos, &key, &value, &hash)) {
->>>>>>> a8c87a23
             int err = 0;
             Py_INCREF(key);
             Py_INCREF(value);
@@ -2917,11 +2909,7 @@
             if (err != 0)
                 return -1;
 
-<<<<<<< HEAD
-            if (orig_nentries != other->ma_keys->dk_nentries) {
-=======
             if (orig_size != other->ma_keys->dk_nentries) {
->>>>>>> a8c87a23
                 PyErr_SetString(PyExc_RuntimeError,
                         "dict mutated during update");
                 return -1;
