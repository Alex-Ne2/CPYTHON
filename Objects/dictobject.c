--- conflicted
+++ resolved
@@ -1129,7 +1129,6 @@
     return do_lookup(mp, dk, key, hash, compare_generic);
 }
 
-<<<<<<< HEAD
 static Py_hash_t
 check_keys_and_hash(PyDictKeysObject *dk, PyObject *key) {
     DictKeysKind kind = dk->dk_kind;
@@ -1145,7 +1144,8 @@
         }
     }
     return hash;
-=======
+}
+
 #ifdef Py_GIL_DISABLED
 static Py_ssize_t
 unicodekeys_lookup_unicode_threadsafe(PyDictKeysObject* dk, PyObject *key,
@@ -1173,7 +1173,6 @@
     ix = unicodekeys_lookup_unicode(dk, key, hash);
 #endif
     return ix;
->>>>>>> 39e69a7c
 }
 
 /* Lookup a string in a (all unicode) dict keys.
