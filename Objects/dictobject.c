--- conflicted
+++ resolved
@@ -263,13 +263,8 @@
         assert(PyDict_CheckExact(op));
         PyObject_GC_Del(op);
     }
-<<<<<<< HEAD
     while (state->keys_numfree > 0) {
-        PyObject_Free(state->keys_free_list[--state->keys_numfree]);
-=======
-    while (state->keys_numfree) {
         PyMem_Free(state->keys_free_list[--state->keys_numfree]);
->>>>>>> 8612230c
     }
     if (is_finalization) {
         state->numfree = -1;
@@ -308,7 +303,7 @@
 
 #define DK_MASK(dk) (DK_SIZE(dk)-1)
 
-static void free_keys_object(PyInterpreterState *interp, PyDictKeysObject *keys);
+static void free_keys_object(PyDictKeysObject *keys);
 
 /* PyDictKeysObject has refcounts like PyObject does, so we have the
    following two functions to mirror what Py_INCREF() and Py_DECREF() do.
@@ -356,7 +351,7 @@
                 Py_XDECREF(entries[i].me_value);
             }
         }
-        free_keys_object(interp, dk);
+        free_keys_object(dk);
     }
 }
 
@@ -684,36 +679,10 @@
 }
 
 static void
-free_keys_object(PyInterpreterState *interp, PyDictKeysObject *keys)
-{
-<<<<<<< HEAD
-    assert(keys != Py_EMPTY_KEYS);
-    if (DK_IS_UNICODE(keys)) {
-        PyDictUnicodeEntry *entries = DK_UNICODE_ENTRIES(keys);
-        Py_ssize_t i, n;
-        for (i = 0, n = keys->dk_nentries; i < n; i++) {
-            Py_XDECREF(entries[i].me_key);
-            Py_XDECREF(entries[i].me_value);
-        }
-    }
-    else {
-        PyDictKeyEntry *entries = DK_ENTRIES(keys);
-        Py_ssize_t i, n;
-        for (i = 0, n = keys->dk_nentries; i < n; i++) {
-            Py_XDECREF(entries[i].me_key);
-            Py_XDECREF(entries[i].me_value);
-        }
-    }
+free_keys_object(PyDictKeysObject *keys)
+{
 #ifdef WITH_FREELISTS
     struct _Py_dict_freelist *state = get_dict_state();
-=======
-#if PyDict_MAXFREELIST > 0
-    struct _Py_dict_state *state = get_dict_state(interp);
-#ifdef Py_DEBUG
-    // free_keys_object() must not be called after _PyDict_Fini()
-    assert(state->keys_numfree != -1);
-#endif
->>>>>>> 8612230c
     if (DK_LOG_SIZE(keys) == PyDict_LOG_MINSIZE
             && state->keys_numfree < PyDict_MAXFREELIST
             && state->keys_numfree >= 0
@@ -1572,25 +1541,7 @@
 #endif
             assert(oldkeys->dk_kind != DICT_KEYS_SPLIT);
             assert(oldkeys->dk_refcnt == 1);
-<<<<<<< HEAD
-#ifdef WITH_FREELISTS
-            struct _Py_dict_freelist *state = get_dict_state();
-            if (DK_LOG_SIZE(oldkeys) == PyDict_LOG_MINSIZE &&
-                    DK_IS_UNICODE(oldkeys) &&
-                    state->keys_numfree < PyDict_MAXFREELIST &&
-                    state->keys_numfree >= 0)
-            {
-                state->keys_free_list[state->keys_numfree++] = oldkeys;
-                OBJECT_STAT_INC(to_freelist);
-            }
-            else
-#endif
-            {
-                PyObject_Free(oldkeys);
-            }
-=======
-            free_keys_object(interp, oldkeys);
->>>>>>> 8612230c
+            free_keys_object(oldkeys);
         }
     }
 
