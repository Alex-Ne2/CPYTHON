--- conflicted
+++ resolved
@@ -4441,11 +4441,7 @@
                      Py_TYPE(exc)->tp_name);
         return -1;
     }
-<<<<<<< HEAD
-    PyObject *r = BaseException_add_note(_PyBaseExceptionObject_CAST(exc), note);
-=======
     PyObject *r = BaseException_add_note(exc, note);
->>>>>>> 36bb2299
     int res = r == NULL ? -1 : 0;
     Py_XDECREF(r);
     return res;
