--- conflicted
+++ resolved
@@ -633,17 +633,7 @@
 static inline void
 set_tp_mro(PyTypeObject *self, PyObject *mro, int initial)
 {
-<<<<<<< HEAD
     ASSERT_NEW_OR_STOPPED(self);
-    assert(PyTuple_CheckExact(mro));
-    if (self->tp_flags & _Py_TPFLAGS_STATIC_BUILTIN) {
-        // XXX tp_mro can probably be statically allocated for each
-        // static builtin type.
-        assert(initial);
-        assert(self->tp_mro == NULL);
-        /* Other checks are done via set_tp_bases. */
-        _Py_SetImmortal(mro);
-=======
     if (mro != NULL) {
         assert(PyTuple_CheckExact(mro));
         if (self->tp_flags & _Py_TPFLAGS_STATIC_BUILTIN) {
@@ -654,7 +644,6 @@
             /* Other checks are done via set_tp_bases. */
             _Py_SetImmortal(mro);
         }
->>>>>>> 898e6b39
     }
     self->tp_mro = mro;
 }
