--- conflicted
+++ resolved
@@ -5751,8 +5751,6 @@
     return can_cache;
 }
 
-<<<<<<< HEAD
-=======
 int
 _PyType_CacheGetItemForSpecialization(PyHeapTypeObject *ht, PyObject *descriptor, uint32_t tp_version)
 {
@@ -5778,14 +5776,6 @@
     return can_cache;
 }
 
-static void
-set_flags(PyTypeObject *self, unsigned long mask, unsigned long flags)
-{
-    ASSERT_TYPE_LOCK_HELD();
-    self->tp_flags = (self->tp_flags & ~mask) | flags;
-}
-
->>>>>>> 0ef4ffee
 void
 _PyType_SetFlags(PyTypeObject *self, unsigned long mask, unsigned long flags)
 {
