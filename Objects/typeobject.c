--- conflicted
+++ resolved
@@ -9930,12 +9930,8 @@
            "__new__(type, /, *args, **kwargs)\n--\n\n"
            "Create and return new object.  See help(type) for accurate signature."),
     TPSLOT(__del__, tp_finalize, slot_tp_finalize, (wrapperfunc)wrap_del,
-<<<<<<< HEAD
-           "__del__($self)\n--\n\n"),
-=======
            "__del__($self, /)\n--\n\n"
            "Called when the instance is about to be destroyed."),
->>>>>>> c50cb6dd
 
     BUFSLOT(__buffer__, bf_getbuffer, slot_bf_getbuffer, wrap_buffer,
             "__buffer__($self, flags, /)\n--\n\n"
