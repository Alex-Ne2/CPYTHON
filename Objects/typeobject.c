--- conflicted
+++ resolved
@@ -1465,14 +1465,8 @@
     return res;
 }
 
-<<<<<<< HEAD
 Py_LOCAL_INLINE(PyObject *)
 call_unbound_noarg(int unbound, PyObject *func, PyObject *self)
-=======
-static PyObject*
-call_unbound(int unbound, PyObject *func, PyObject *self,
-             PyObject **args, Py_ssize_t nargs)
->>>>>>> 0737ee20
 {
     if (unbound) {
         PyObject *args[1] = {self};
@@ -1496,11 +1490,7 @@
     }
 }
 
-<<<<<<< HEAD
 /* Variations of PyObject_CallMethod* that use lookup_maybe_method()
-=======
-/* A variation of PyObject_CallMethod* that uses lookup_maybe_method()
->>>>>>> 0737ee20
    instead of PyObject_GetAttrString(). */
 static PyObject *
 call_method_noarg(PyObject *self, _Py_Identifier *name)
@@ -1508,19 +1498,11 @@
     int unbound;
     PyObject *func, *retval;
 
-<<<<<<< HEAD
     func = lookup_method(self, name, &unbound);
-    if (func == NULL)
-        return NULL;
-
+    if (func == NULL) {
+        return NULL;
+    }
     retval = call_unbound_noarg(unbound, func, self);
-=======
-    func = lookup_method(obj, name, &unbound);
-    if (func == NULL) {
-        return NULL;
-    }
-    retval = call_unbound(unbound, func, obj, args, nargs);
->>>>>>> 0737ee20
     Py_DECREF(func);
     return retval;
 }
@@ -1532,9 +1514,9 @@
     PyObject *func, *retval;
 
     func = lookup_method(self, name, &unbound);
-    if (func == NULL)
-        return NULL;
-
+    if (func == NULL) {
+        return NULL;
+    }
     retval = call_unbound_onearg(unbound, func, self, arg);
     Py_DECREF(func);
     return retval;
@@ -1548,9 +1530,9 @@
     PyObject *func, *retval;
 
     func = lookup_method(self, name, &unbound);
-    if (func == NULL)
-        return NULL;
-
+    if (func == NULL) {
+        return NULL;
+    }
     if (unbound) {
         PyObject *args[3] = {self, arg1, arg2};
         retval = _PyObject_FastCall(func, args, 3);
@@ -5993,20 +5975,11 @@
 slot_sq_item(PyObject *self, Py_ssize_t i)
 {
     PyObject *retval;
-<<<<<<< HEAD
-    PyObject *ival = PyLong_FromSsize_t(i);
-    if (ival == NULL)
-        return NULL;
-    retval = call_method_onearg(self, &PyId___getitem__, ival);
-=======
-    PyObject *args[1];
     PyObject *ival = PyLong_FromSsize_t(i);
     if (ival == NULL) {
         return NULL;
     }
-    args[0] = ival;
-    retval = call_method(self, &PyId___getitem__, args, 1);
->>>>>>> 0737ee20
+    retval = call_method_onearg(self, &PyId___getitem__, ival);
     Py_DECREF(ival);
     return retval;
 }
