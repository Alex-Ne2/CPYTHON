/* Type object implementation */

#include "Python.h"
#include "internal/pystate.h"
#include "frameobject.h"
#include "structmember.h"

#include <ctype.h>

/*[clinic input]
class type "PyTypeObject *" "&PyType_Type"
class object "PyObject *" "&PyBaseObject_Type"
[clinic start generated code]*/
/*[clinic end generated code: output=da39a3ee5e6b4b0d input=4b94608d231c434b]*/

#include "clinic/typeobject.c.h"

/* Support type attribute cache */

/* The cache can keep references to the names alive for longer than
   they normally would.  This is why the maximum size is limited to
   MCACHE_MAX_ATTR_SIZE, since it might be a problem if very large
   strings are used as attribute names. */
#define MCACHE_MAX_ATTR_SIZE    100
#define MCACHE_SIZE_EXP         12
#define MCACHE_HASH(version, name_hash)                                 \
        (((unsigned int)(version) ^ (unsigned int)(name_hash))          \
         & ((1 << MCACHE_SIZE_EXP) - 1))

#define MCACHE_HASH_METHOD(type, name)                                  \
        MCACHE_HASH((type)->tp_version_tag,                     \
                    ((PyASCIIObject *)(name))->hash)
#define MCACHE_CACHEABLE_NAME(name)                             \
        PyUnicode_CheckExact(name) &&                           \
        PyUnicode_IS_READY(name) &&                             \
        PyUnicode_GET_LENGTH(name) <= MCACHE_MAX_ATTR_SIZE

struct method_cache_entry {
    unsigned int version;
    PyObject *name;             /* reference to exactly a str or None */
    PyObject *value;            /* borrowed */
};

static struct method_cache_entry method_cache[1 << MCACHE_SIZE_EXP];
static unsigned int next_version_tag = 0;

#define MCACHE_STATS 0

#if MCACHE_STATS
static size_t method_cache_hits = 0;
static size_t method_cache_misses = 0;
static size_t method_cache_collisions = 0;
#endif

/* alphabetical order */
_Py_IDENTIFIER(__abstractmethods__);
_Py_IDENTIFIER(__class__);
_Py_IDENTIFIER(__delitem__);
_Py_IDENTIFIER(__dict__);
_Py_IDENTIFIER(__doc__);
_Py_IDENTIFIER(__getattribute__);
_Py_IDENTIFIER(__getitem__);
_Py_IDENTIFIER(__hash__);
_Py_IDENTIFIER(__init_subclass__);
_Py_IDENTIFIER(__len__);
_Py_IDENTIFIER(__module__);
_Py_IDENTIFIER(__name__);
_Py_IDENTIFIER(__new__);
_Py_IDENTIFIER(__set_name__);
_Py_IDENTIFIER(__setitem__);
_Py_IDENTIFIER(builtins);

static PyObject *
slot_tp_new(PyTypeObject *type, PyObject *args, PyObject *kwds);

static void
clear_slotdefs(void);

/*
 * finds the beginning of the docstring's introspection signature.
 * if present, returns a pointer pointing to the first '('.
 * otherwise returns NULL.
 *
 * doesn't guarantee that the signature is valid, only that it
 * has a valid prefix.  (the signature must also pass skip_signature.)
 */
static const char *
find_signature(const char *name, const char *doc)
{
    const char *dot;
    size_t length;

    if (!doc)
        return NULL;

    assert(name != NULL);

    /* for dotted names like classes, only use the last component */
    dot = strrchr(name, '.');
    if (dot)
        name = dot + 1;

    length = strlen(name);
    if (strncmp(doc, name, length))
        return NULL;
    doc += length;
    if (*doc != '(')
        return NULL;
    return doc;
}

#define SIGNATURE_END_MARKER         ")\n--\n\n"
#define SIGNATURE_END_MARKER_LENGTH  6
/*
 * skips past the end of the docstring's instrospection signature.
 * (assumes doc starts with a valid signature prefix.)
 */
static const char *
skip_signature(const char *doc)
{
    while (*doc) {
        if ((*doc == *SIGNATURE_END_MARKER) &&
            !strncmp(doc, SIGNATURE_END_MARKER, SIGNATURE_END_MARKER_LENGTH))
            return doc + SIGNATURE_END_MARKER_LENGTH;
        if ((*doc == '\n') && (doc[1] == '\n'))
            return NULL;
        doc++;
    }
    return NULL;
}

#ifndef NDEBUG
static int
_PyType_CheckConsistency(PyTypeObject *type)
{
    if (!(type->tp_flags & Py_TPFLAGS_READY)) {
        /* don't check types before PyType_Ready() */
        return 1;
    }

    assert(!(type->tp_flags & Py_TPFLAGS_READYING));
    assert(type->tp_mro != NULL && PyTuple_Check(type->tp_mro));
    assert(type->tp_dict != NULL);
    return 1;
}
#endif

static const char *
_PyType_DocWithoutSignature(const char *name, const char *internal_doc)
{
    const char *doc = find_signature(name, internal_doc);

    if (doc) {
        doc = skip_signature(doc);
        if (doc)
            return doc;
        }
    return internal_doc;
}

PyObject *
_PyType_GetDocFromInternalDoc(const char *name, const char *internal_doc)
{
    const char *doc = _PyType_DocWithoutSignature(name, internal_doc);

    if (!doc || *doc == '\0') {
        Py_RETURN_NONE;
    }

    return PyUnicode_FromString(doc);
}

PyObject *
_PyType_GetTextSignatureFromInternalDoc(const char *name, const char *internal_doc)
{
    const char *start = find_signature(name, internal_doc);
    const char *end;

    if (start)
        end = skip_signature(start);
    else
        end = NULL;
    if (!end) {
        Py_RETURN_NONE;
    }

    /* back "end" up until it points just past the final ')' */
    end -= SIGNATURE_END_MARKER_LENGTH - 1;
    assert((end - start) >= 2); /* should be "()" at least */
    assert(end[-1] == ')');
    assert(end[0] == '\n');
    return PyUnicode_FromStringAndSize(start, end - start);
}

unsigned int
PyType_ClearCache(void)
{
    Py_ssize_t i;
    unsigned int cur_version_tag = next_version_tag - 1;

#if MCACHE_STATS
    size_t total = method_cache_hits + method_cache_collisions + method_cache_misses;
    fprintf(stderr, "-- Method cache hits        = %zd (%d%%)\n",
            method_cache_hits, (int) (100.0 * method_cache_hits / total));
    fprintf(stderr, "-- Method cache true misses = %zd (%d%%)\n",
            method_cache_misses, (int) (100.0 * method_cache_misses / total));
    fprintf(stderr, "-- Method cache collisions  = %zd (%d%%)\n",
            method_cache_collisions, (int) (100.0 * method_cache_collisions / total));
    fprintf(stderr, "-- Method cache size        = %zd KiB\n",
            sizeof(method_cache) / 1024);
#endif

    for (i = 0; i < (1 << MCACHE_SIZE_EXP); i++) {
        method_cache[i].version = 0;
        Py_CLEAR(method_cache[i].name);
        method_cache[i].value = NULL;
    }
    next_version_tag = 0;
    /* mark all version tags as invalid */
    PyType_Modified(&PyBaseObject_Type);
    return cur_version_tag;
}

void
_PyType_Fini(void)
{
    PyType_ClearCache();
    clear_slotdefs();
}

void
PyType_Modified(PyTypeObject *type)
{
    /* Invalidate any cached data for the specified type and all
       subclasses.  This function is called after the base
       classes, mro, or attributes of the type are altered.

       Invariants:

       - Py_TPFLAGS_VALID_VERSION_TAG is never set if
         Py_TPFLAGS_HAVE_VERSION_TAG is not set (e.g. on type
         objects coming from non-recompiled extension modules)

       - before Py_TPFLAGS_VALID_VERSION_TAG can be set on a type,
         it must first be set on all super types.

       This function clears the Py_TPFLAGS_VALID_VERSION_TAG of a
       type (so it must first clear it on all subclasses).  The
       tp_version_tag value is meaningless unless this flag is set.
       We don't assign new version tags eagerly, but only as
       needed.
     */
    PyObject *raw, *ref;
    Py_ssize_t i;

    if (!PyType_HasFeature(type, Py_TPFLAGS_VALID_VERSION_TAG))
        return;

    raw = type->tp_subclasses;
    if (raw != NULL) {
        assert(PyDict_CheckExact(raw));
        i = 0;
        while (PyDict_Next(raw, &i, NULL, &ref)) {
            assert(PyWeakref_CheckRef(ref));
            ref = PyWeakref_GET_OBJECT(ref);
            if (ref != Py_None) {
                PyType_Modified((PyTypeObject *)ref);
            }
        }
    }
    type->tp_flags &= ~Py_TPFLAGS_VALID_VERSION_TAG;
}

static void
type_mro_modified(PyTypeObject *type, PyObject *bases) {
    /*
       Check that all base classes or elements of the MRO of type are
       able to be cached.  This function is called after the base
       classes or mro of the type are altered.

       Unset HAVE_VERSION_TAG and VALID_VERSION_TAG if the type
       has a custom MRO that includes a type which is not officially
       super type.

       Called from mro_internal, which will subsequently be called on
       each subclass when their mro is recursively updated.
     */
    Py_ssize_t i, n;
    int clear = 0;

    if (!PyType_HasFeature(type, Py_TPFLAGS_HAVE_VERSION_TAG))
        return;

    n = PyTuple_GET_SIZE(bases);
    for (i = 0; i < n; i++) {
        PyObject *b = PyTuple_GET_ITEM(bases, i);
        PyTypeObject *cls;

        assert(PyType_Check(b));
        cls = (PyTypeObject *)b;

        if (!PyType_HasFeature(cls, Py_TPFLAGS_HAVE_VERSION_TAG) ||
            !PyType_IsSubtype(type, cls)) {
            clear = 1;
            break;
        }
    }

    if (clear)
        type->tp_flags &= ~(Py_TPFLAGS_HAVE_VERSION_TAG|
                            Py_TPFLAGS_VALID_VERSION_TAG);
}

static int
assign_version_tag(PyTypeObject *type)
{
    /* Ensure that the tp_version_tag is valid and set
       Py_TPFLAGS_VALID_VERSION_TAG.  To respect the invariant, this
       must first be done on all super classes.  Return 0 if this
       cannot be done, 1 if Py_TPFLAGS_VALID_VERSION_TAG.
    */
    Py_ssize_t i, n;
    PyObject *bases;

    if (PyType_HasFeature(type, Py_TPFLAGS_VALID_VERSION_TAG))
        return 1;
    if (!PyType_HasFeature(type, Py_TPFLAGS_HAVE_VERSION_TAG))
        return 0;
    if (!PyType_HasFeature(type, Py_TPFLAGS_READY))
        return 0;

    type->tp_version_tag = next_version_tag++;
    /* for stress-testing: next_version_tag &= 0xFF; */

    if (type->tp_version_tag == 0) {
        /* wrap-around or just starting Python - clear the whole
           cache by filling names with references to Py_None.
           Values are also set to NULL for added protection, as they
           are borrowed reference */
        for (i = 0; i < (1 << MCACHE_SIZE_EXP); i++) {
            method_cache[i].value = NULL;
            Py_INCREF(Py_None);
            Py_XSETREF(method_cache[i].name, Py_None);
        }
        /* mark all version tags as invalid */
        PyType_Modified(&PyBaseObject_Type);
        return 1;
    }
    bases = type->tp_bases;
    n = PyTuple_GET_SIZE(bases);
    for (i = 0; i < n; i++) {
        PyObject *b = PyTuple_GET_ITEM(bases, i);
        assert(PyType_Check(b));
        if (!assign_version_tag((PyTypeObject *)b))
            return 0;
    }
    type->tp_flags |= Py_TPFLAGS_VALID_VERSION_TAG;
    return 1;
}


static PyMemberDef type_members[] = {
    {"__basicsize__", T_PYSSIZET, offsetof(PyTypeObject,tp_basicsize),READONLY},
    {"__itemsize__", T_PYSSIZET, offsetof(PyTypeObject, tp_itemsize), READONLY},
    {"__flags__", T_LONG, offsetof(PyTypeObject, tp_flags), READONLY},
    {"__weakrefoffset__", T_LONG,
     offsetof(PyTypeObject, tp_weaklistoffset), READONLY},
    {"__base__", T_OBJECT, offsetof(PyTypeObject, tp_base), READONLY},
    {"__dictoffset__", T_LONG,
     offsetof(PyTypeObject, tp_dictoffset), READONLY},
    {"__mro__", T_OBJECT, offsetof(PyTypeObject, tp_mro), READONLY},
    {0}
};

static int
check_set_special_type_attr(PyTypeObject *type, PyObject *value, const char *name)
{
    if (!(type->tp_flags & Py_TPFLAGS_HEAPTYPE)) {
        PyErr_Format(PyExc_TypeError,
                     "can't set %s.%s", type->tp_name, name);
        return 0;
    }
    if (!value) {
        PyErr_Format(PyExc_TypeError,
                     "can't delete %s.%s", type->tp_name, name);
        return 0;
    }
    return 1;
}

const char *
_PyType_Name(PyTypeObject *type)
{
    const char *s = strrchr(type->tp_name, '.');
    if (s == NULL) {
        s = type->tp_name;
    }
    else {
        s++;
    }
    return s;
}

static PyObject *
type_name(PyTypeObject *type, void *context)
{
    if (type->tp_flags & Py_TPFLAGS_HEAPTYPE) {
        PyHeapTypeObject* et = (PyHeapTypeObject*)type;

        Py_INCREF(et->ht_name);
        return et->ht_name;
    }
    else {
        return PyUnicode_FromString(_PyType_Name(type));
    }
}

static PyObject *
type_qualname(PyTypeObject *type, void *context)
{
    if (type->tp_flags & Py_TPFLAGS_HEAPTYPE) {
        PyHeapTypeObject* et = (PyHeapTypeObject*)type;
        Py_INCREF(et->ht_qualname);
        return et->ht_qualname;
    }
    else {
        return PyUnicode_FromString(_PyType_Name(type));
    }
}

static int
type_set_name(PyTypeObject *type, PyObject *value, void *context)
{
    const char *tp_name;
    Py_ssize_t name_size;

    if (!check_set_special_type_attr(type, value, "__name__"))
        return -1;
    if (!PyUnicode_Check(value)) {
        PyErr_Format(PyExc_TypeError,
                     "can only assign string to %s.__name__, not '%s'",
                     type->tp_name, Py_TYPE(value)->tp_name);
        return -1;
    }

    tp_name = PyUnicode_AsUTF8AndSize(value, &name_size);
    if (tp_name == NULL)
        return -1;
    if (strlen(tp_name) != (size_t)name_size) {
        PyErr_SetString(PyExc_ValueError,
                        "type name must not contain null characters");
        return -1;
    }

    type->tp_name = tp_name;
    Py_INCREF(value);
    Py_SETREF(((PyHeapTypeObject*)type)->ht_name, value);

    return 0;
}

static int
type_set_qualname(PyTypeObject *type, PyObject *value, void *context)
{
    PyHeapTypeObject* et;

    if (!check_set_special_type_attr(type, value, "__qualname__"))
        return -1;
    if (!PyUnicode_Check(value)) {
        PyErr_Format(PyExc_TypeError,
                     "can only assign string to %s.__qualname__, not '%s'",
                     type->tp_name, Py_TYPE(value)->tp_name);
        return -1;
    }

    et = (PyHeapTypeObject*)type;
    Py_INCREF(value);
    Py_SETREF(et->ht_qualname, value);
    return 0;
}

static PyObject *
type_module(PyTypeObject *type, void *context)
{
    PyObject *mod;

    if (type->tp_flags & Py_TPFLAGS_HEAPTYPE) {
        mod = _PyDict_GetItemId(type->tp_dict, &PyId___module__);
        if (mod == NULL) {
            PyErr_Format(PyExc_AttributeError, "__module__");
            return NULL;
        }
        Py_INCREF(mod);
    }
    else {
        const char *s = strrchr(type->tp_name, '.');
        if (s != NULL) {
            mod = PyUnicode_FromStringAndSize(
                type->tp_name, (Py_ssize_t)(s - type->tp_name));
            if (mod != NULL)
                PyUnicode_InternInPlace(&mod);
        }
        else {
            mod = _PyUnicode_FromId(&PyId_builtins);
            Py_XINCREF(mod);
        }
    }
    return mod;
}

static int
type_set_module(PyTypeObject *type, PyObject *value, void *context)
{
    if (!check_set_special_type_attr(type, value, "__module__"))
        return -1;

    PyType_Modified(type);

    return _PyDict_SetItemId(type->tp_dict, &PyId___module__, value);
}

static PyObject *
type_abstractmethods(PyTypeObject *type, void *context)
{
    PyObject *mod = NULL;
    /* type itself has an __abstractmethods__ descriptor (this). Don't return
       that. */
    if (type != &PyType_Type)
        mod = _PyDict_GetItemId(type->tp_dict, &PyId___abstractmethods__);
    if (!mod) {
        PyObject *message = _PyUnicode_FromId(&PyId___abstractmethods__);
        if (message)
            PyErr_SetObject(PyExc_AttributeError, message);
        return NULL;
    }
    Py_INCREF(mod);
    return mod;
}

static int
type_set_abstractmethods(PyTypeObject *type, PyObject *value, void *context)
{
    /* __abstractmethods__ should only be set once on a type, in
       abc.ABCMeta.__new__, so this function doesn't do anything
       special to update subclasses.
    */
    int abstract, res;
    if (value != NULL) {
        abstract = PyObject_IsTrue(value);
        if (abstract < 0)
            return -1;
        res = _PyDict_SetItemId(type->tp_dict, &PyId___abstractmethods__, value);
    }
    else {
        abstract = 0;
        res = _PyDict_DelItemId(type->tp_dict, &PyId___abstractmethods__);
        if (res && PyErr_ExceptionMatches(PyExc_KeyError)) {
            PyObject *message = _PyUnicode_FromId(&PyId___abstractmethods__);
            if (message)
                PyErr_SetObject(PyExc_AttributeError, message);
            return -1;
        }
    }
    if (res == 0) {
        PyType_Modified(type);
        if (abstract)
            type->tp_flags |= Py_TPFLAGS_IS_ABSTRACT;
        else
            type->tp_flags &= ~Py_TPFLAGS_IS_ABSTRACT;
    }
    return res;
}

static PyObject *
type_get_bases(PyTypeObject *type, void *context)
{
    Py_INCREF(type->tp_bases);
    return type->tp_bases;
}

static PyTypeObject *best_base(PyObject *);
static int mro_internal(PyTypeObject *, PyObject **);
static int type_is_subtype_base_chain(PyTypeObject *, PyTypeObject *);
static int compatible_for_assignment(PyTypeObject *, PyTypeObject *, const char *);
static int add_subclass(PyTypeObject*, PyTypeObject*);
static int add_all_subclasses(PyTypeObject *type, PyObject *bases);
static void remove_subclass(PyTypeObject *, PyTypeObject *);
static void remove_all_subclasses(PyTypeObject *type, PyObject *bases);
static void update_all_slots(PyTypeObject *);

typedef int (*update_callback)(PyTypeObject *, void *);
static int update_subclasses(PyTypeObject *type, PyObject *name,
                             update_callback callback, void *data);
static int recurse_down_subclasses(PyTypeObject *type, PyObject *name,
                                   update_callback callback, void *data);

static int
mro_hierarchy(PyTypeObject *type, PyObject *temp)
{
    int res;
    PyObject *new_mro, *old_mro;
    PyObject *tuple;
    PyObject *subclasses;
    Py_ssize_t i, n;

    res = mro_internal(type, &old_mro);
    if (res <= 0)
        /* error / reentrance */
        return res;
    new_mro = type->tp_mro;

    if (old_mro != NULL)
        tuple = PyTuple_Pack(3, type, new_mro, old_mro);
    else
        tuple = PyTuple_Pack(2, type, new_mro);

    if (tuple != NULL)
        res = PyList_Append(temp, tuple);
    else
        res = -1;
    Py_XDECREF(tuple);

    if (res < 0) {
        type->tp_mro = old_mro;
        Py_DECREF(new_mro);
        return -1;
    }
    Py_XDECREF(old_mro);

    /* Obtain a copy of subclasses list to iterate over.

       Otherwise type->tp_subclasses might be altered
       in the middle of the loop, for example, through a custom mro(),
       by invoking type_set_bases on some subclass of the type
       which in turn calls remove_subclass/add_subclass on this type.

       Finally, this makes things simple avoiding the need to deal
       with dictionary iterators and weak references.
    */
    subclasses = type___subclasses___impl(type);
    if (subclasses == NULL)
        return -1;
    n = PyList_GET_SIZE(subclasses);
    for (i = 0; i < n; i++) {
        PyTypeObject *subclass;
        subclass = (PyTypeObject *)PyList_GET_ITEM(subclasses, i);
        res = mro_hierarchy(subclass, temp);
        if (res < 0)
            break;
    }
    Py_DECREF(subclasses);

    return res;
}

static int
type_set_bases(PyTypeObject *type, PyObject *new_bases, void *context)
{
    int res = 0;
    PyObject *temp;
    PyObject *old_bases;
    PyTypeObject *new_base, *old_base;
    Py_ssize_t i;

    if (!check_set_special_type_attr(type, new_bases, "__bases__"))
        return -1;
    if (!PyTuple_Check(new_bases)) {
        PyErr_Format(PyExc_TypeError,
             "can only assign tuple to %s.__bases__, not %s",
                 type->tp_name, Py_TYPE(new_bases)->tp_name);
        return -1;
    }
    if (PyTuple_GET_SIZE(new_bases) == 0) {
        PyErr_Format(PyExc_TypeError,
             "can only assign non-empty tuple to %s.__bases__, not ()",
                 type->tp_name);
        return -1;
    }
    for (i = 0; i < PyTuple_GET_SIZE(new_bases); i++) {
        PyObject *ob;
        PyTypeObject *base;

        ob = PyTuple_GET_ITEM(new_bases, i);
        if (!PyType_Check(ob)) {
            PyErr_Format(PyExc_TypeError,
                         "%s.__bases__ must be tuple of classes, not '%s'",
                         type->tp_name, Py_TYPE(ob)->tp_name);
            return -1;
        }

        base = (PyTypeObject*)ob;
        if (PyType_IsSubtype(base, type) ||
            /* In case of reentering here again through a custom mro()
               the above check is not enough since it relies on
               base->tp_mro which would gonna be updated inside
               mro_internal only upon returning from the mro().

               However, base->tp_base has already been assigned (see
               below), which in turn may cause an inheritance cycle
               through tp_base chain.  And this is definitely
               not what you want to ever happen.  */
            (base->tp_mro != NULL && type_is_subtype_base_chain(base, type))) {

            PyErr_SetString(PyExc_TypeError,
                            "a __bases__ item causes an inheritance cycle");
            return -1;
        }
    }

    new_base = best_base(new_bases);
    if (new_base == NULL)
        return -1;

    if (!compatible_for_assignment(type->tp_base, new_base, "__bases__"))
        return -1;

    Py_INCREF(new_bases);
    Py_INCREF(new_base);

    old_bases = type->tp_bases;
    old_base = type->tp_base;

    type->tp_bases = new_bases;
    type->tp_base = new_base;

    temp = PyList_New(0);
    if (temp == NULL)
        goto bail;
    if (mro_hierarchy(type, temp) < 0)
        goto undo;
    Py_DECREF(temp);

    /* Take no action in case if type->tp_bases has been replaced
       through reentrance.  */
    if (type->tp_bases == new_bases) {
        /* any base that was in __bases__ but now isn't, we
           need to remove |type| from its tp_subclasses.
           conversely, any class now in __bases__ that wasn't
           needs to have |type| added to its subclasses. */

        /* for now, sod that: just remove from all old_bases,
           add to all new_bases */
        remove_all_subclasses(type, old_bases);
        res = add_all_subclasses(type, new_bases);
        update_all_slots(type);
    }

    Py_DECREF(old_bases);
    Py_DECREF(old_base);

    assert(_PyType_CheckConsistency(type));
    return res;

  undo:
    for (i = PyList_GET_SIZE(temp) - 1; i >= 0; i--) {
        PyTypeObject *cls;
        PyObject *new_mro, *old_mro = NULL;

        PyArg_UnpackTuple(PyList_GET_ITEM(temp, i),
                          "", 2, 3, &cls, &new_mro, &old_mro);
        /* Do not rollback if cls has a newer version of MRO.  */
        if (cls->tp_mro == new_mro) {
            Py_XINCREF(old_mro);
            cls->tp_mro = old_mro;
            Py_DECREF(new_mro);
        }
    }
    Py_DECREF(temp);

  bail:
    if (type->tp_bases == new_bases) {
        assert(type->tp_base == new_base);

        type->tp_bases = old_bases;
        type->tp_base = old_base;

        Py_DECREF(new_bases);
        Py_DECREF(new_base);
    }
    else {
        Py_DECREF(old_bases);
        Py_DECREF(old_base);
    }

    assert(_PyType_CheckConsistency(type));
    return -1;
}

static PyObject *
type_dict(PyTypeObject *type, void *context)
{
    if (type->tp_dict == NULL) {
        Py_RETURN_NONE;
    }
    return PyDictProxy_New(type->tp_dict);
}

static PyObject *
type_get_doc(PyTypeObject *type, void *context)
{
    PyObject *result;
    if (!(type->tp_flags & Py_TPFLAGS_HEAPTYPE) && type->tp_doc != NULL) {
        return _PyType_GetDocFromInternalDoc(type->tp_name, type->tp_doc);
    }
    result = _PyDict_GetItemId(type->tp_dict, &PyId___doc__);
    if (result == NULL) {
        result = Py_None;
        Py_INCREF(result);
    }
    else if (Py_TYPE(result)->tp_descr_get) {
        result = Py_TYPE(result)->tp_descr_get(result, NULL,
                                               (PyObject *)type);
    }
    else {
        Py_INCREF(result);
    }
    return result;
}

static PyObject *
type_get_text_signature(PyTypeObject *type, void *context)
{
    return _PyType_GetTextSignatureFromInternalDoc(type->tp_name, type->tp_doc);
}

static int
type_set_doc(PyTypeObject *type, PyObject *value, void *context)
{
    if (!check_set_special_type_attr(type, value, "__doc__"))
        return -1;
    PyType_Modified(type);
    return _PyDict_SetItemId(type->tp_dict, &PyId___doc__, value);
}

/*[clinic input]
type.__instancecheck__ -> bool

    instance: object
    /

Check if an object is an instance.
[clinic start generated code]*/

static int
type___instancecheck___impl(PyTypeObject *self, PyObject *instance)
/*[clinic end generated code: output=08b6bf5f591c3618 input=cdbfeaee82c01a0f]*/
{
    return _PyObject_RealIsInstance(instance, (PyObject *)self);
}

/*[clinic input]
type.__subclasscheck__ -> bool

    subclass: object
    /

Check if a class is a subclass.
[clinic start generated code]*/

static int
type___subclasscheck___impl(PyTypeObject *self, PyObject *subclass)
/*[clinic end generated code: output=97a4e51694500941 input=071b2ca9e03355f4]*/
{
    return _PyObject_RealIsSubclass(subclass, (PyObject *)self);
}


static PyGetSetDef type_getsets[] = {
    {"__name__", (getter)type_name, (setter)type_set_name, NULL},
    {"__qualname__", (getter)type_qualname, (setter)type_set_qualname, NULL},
    {"__bases__", (getter)type_get_bases, (setter)type_set_bases, NULL},
    {"__module__", (getter)type_module, (setter)type_set_module, NULL},
    {"__abstractmethods__", (getter)type_abstractmethods,
     (setter)type_set_abstractmethods, NULL},
    {"__dict__",  (getter)type_dict,  NULL, NULL},
    {"__doc__", (getter)type_get_doc, (setter)type_set_doc, NULL},
    {"__text_signature__", (getter)type_get_text_signature, NULL, NULL},
    {0}
};

static PyObject *
type_repr(PyTypeObject *type)
{
    PyObject *mod, *name, *rtn;

    mod = type_module(type, NULL);
    if (mod == NULL)
        PyErr_Clear();
    else if (!PyUnicode_Check(mod)) {
        Py_DECREF(mod);
        mod = NULL;
    }
    name = type_qualname(type, NULL);
    if (name == NULL) {
        Py_XDECREF(mod);
        return NULL;
    }

    if (mod != NULL && !_PyUnicode_EqualToASCIIId(mod, &PyId_builtins))
        rtn = PyUnicode_FromFormat("<class '%U.%U'>", mod, name);
    else
        rtn = PyUnicode_FromFormat("<class '%s'>", type->tp_name);

    Py_XDECREF(mod);
    Py_DECREF(name);
    return rtn;
}

static PyObject *
type_call(PyTypeObject *type, PyObject *args, PyObject *kwds)
{
    PyObject *obj;

    if (type->tp_new == NULL) {
        PyErr_Format(PyExc_TypeError,
                     "cannot create '%.100s' instances",
                     type->tp_name);
        return NULL;
    }

#ifdef Py_DEBUG
    /* type_call() must not be called with an exception set,
       because it can clear it (directly or indirectly) and so the
       caller loses its exception */
    assert(!PyErr_Occurred());
#endif

    obj = type->tp_new(type, args, kwds);
    obj = _Py_CheckFunctionResult((PyObject*)type, obj, NULL);
    if (obj == NULL)
        return NULL;

    /* Ugly exception: when the call was type(something),
       don't call tp_init on the result. */
    if (type == &PyType_Type &&
        PyTuple_Check(args) && PyTuple_GET_SIZE(args) == 1 &&
        (kwds == NULL ||
         (PyDict_Check(kwds) && PyDict_GET_SIZE(kwds) == 0)))
        return obj;

    /* If the returned object is not an instance of type,
       it won't be initialized. */
    if (!PyType_IsSubtype(Py_TYPE(obj), type))
        return obj;

    type = Py_TYPE(obj);
    if (type->tp_init != NULL) {
        int res = type->tp_init(obj, args, kwds);
        if (res < 0) {
            assert(PyErr_Occurred());
            Py_DECREF(obj);
            obj = NULL;
        }
        else {
            assert(!PyErr_Occurred());
        }
    }
    return obj;
}

PyObject *
PyType_GenericAlloc(PyTypeObject *type, Py_ssize_t nitems)
{
    PyObject *obj;
    const size_t size = _PyObject_VAR_SIZE(type, nitems+1);
    /* note that we need to add one, for the sentinel */

    if (PyType_IS_GC(type))
        obj = _PyObject_GC_Malloc(size);
    else
        obj = (PyObject *)PyObject_MALLOC(size);

    if (obj == NULL)
        return PyErr_NoMemory();

    memset(obj, '\0', size);

    if (type->tp_flags & Py_TPFLAGS_HEAPTYPE)
        Py_INCREF(type);

    if (type->tp_itemsize == 0)
        (void)PyObject_INIT(obj, type);
    else
        (void) PyObject_INIT_VAR((PyVarObject *)obj, type, nitems);

    if (PyType_IS_GC(type))
        _PyObject_GC_TRACK(obj);
    return obj;
}

PyObject *
PyType_GenericNew(PyTypeObject *type, PyObject *args, PyObject *kwds)
{
    return type->tp_alloc(type, 0);
}

/* Helpers for subtyping */

static int
traverse_slots(PyTypeObject *type, PyObject *self, visitproc visit, void *arg)
{
    Py_ssize_t i, n;
    PyMemberDef *mp;

    n = Py_SIZE(type);
    mp = PyHeapType_GET_MEMBERS((PyHeapTypeObject *)type);
    for (i = 0; i < n; i++, mp++) {
        if (mp->type == T_OBJECT_EX) {
            char *addr = (char *)self + mp->offset;
            PyObject *obj = *(PyObject **)addr;
            if (obj != NULL) {
                int err = visit(obj, arg);
                if (err)
                    return err;
            }
        }
    }
    return 0;
}

static int
subtype_traverse(PyObject *self, visitproc visit, void *arg)
{
    PyTypeObject *type, *base;
    traverseproc basetraverse;

    /* Find the nearest base with a different tp_traverse,
       and traverse slots while we're at it */
    type = Py_TYPE(self);
    base = type;
    while ((basetraverse = base->tp_traverse) == subtype_traverse) {
        if (Py_SIZE(base)) {
            int err = traverse_slots(base, self, visit, arg);
            if (err)
                return err;
        }
        base = base->tp_base;
        assert(base);
    }

    if (type->tp_dictoffset != base->tp_dictoffset) {
        PyObject **dictptr = _PyObject_GetDictPtr(self);
        if (dictptr && *dictptr)
            Py_VISIT(*dictptr);
    }

    if (type->tp_flags & Py_TPFLAGS_HEAPTYPE)
        /* For a heaptype, the instances count as references
           to the type.          Traverse the type so the collector
           can find cycles involving this link. */
        Py_VISIT(type);

    if (basetraverse)
        return basetraverse(self, visit, arg);
    return 0;
}

static void
clear_slots(PyTypeObject *type, PyObject *self)
{
    Py_ssize_t i, n;
    PyMemberDef *mp;

    n = Py_SIZE(type);
    mp = PyHeapType_GET_MEMBERS((PyHeapTypeObject *)type);
    for (i = 0; i < n; i++, mp++) {
        if (mp->type == T_OBJECT_EX && !(mp->flags & READONLY)) {
            char *addr = (char *)self + mp->offset;
            PyObject *obj = *(PyObject **)addr;
            if (obj != NULL) {
                *(PyObject **)addr = NULL;
                Py_DECREF(obj);
            }
        }
    }
}

static int
subtype_clear(PyObject *self)
{
    PyTypeObject *type, *base;
    inquiry baseclear;

    /* Find the nearest base with a different tp_clear
       and clear slots while we're at it */
    type = Py_TYPE(self);
    base = type;
    while ((baseclear = base->tp_clear) == subtype_clear) {
        if (Py_SIZE(base))
            clear_slots(base, self);
        base = base->tp_base;
        assert(base);
    }

    /* Clear the instance dict (if any), to break cycles involving only
       __dict__ slots (as in the case 'self.__dict__ is self'). */
    if (type->tp_dictoffset != base->tp_dictoffset) {
        PyObject **dictptr = _PyObject_GetDictPtr(self);
        if (dictptr && *dictptr)
            Py_CLEAR(*dictptr);
    }

    if (baseclear)
        return baseclear(self);
    return 0;
}

static void
subtype_dealloc(PyObject *self)
{
    PyTypeObject *type, *base;
    destructor basedealloc;
    PyThreadState *tstate = PyThreadState_GET();
    int has_finalizer;

    /* Extract the type; we expect it to be a heap type */
    type = Py_TYPE(self);
    assert(type->tp_flags & Py_TPFLAGS_HEAPTYPE);

    /* Test whether the type has GC exactly once */

    if (!PyType_IS_GC(type)) {
        /* It's really rare to find a dynamic type that doesn't have
           GC; it can only happen when deriving from 'object' and not
           adding any slots or instance variables.  This allows
           certain simplifications: there's no need to call
           clear_slots(), or DECREF the dict, or clear weakrefs. */

        /* Maybe call finalizer; exit early if resurrected */
        if (type->tp_finalize) {
            if (PyObject_CallFinalizerFromDealloc(self) < 0)
                return;
        }
        if (type->tp_del) {
            type->tp_del(self);
            if (self->ob_refcnt > 0)
                return;
        }

        /* Find the nearest base with a different tp_dealloc */
        base = type;
        while ((basedealloc = base->tp_dealloc) == subtype_dealloc) {
            assert(Py_SIZE(base) == 0);
            base = base->tp_base;
            assert(base);
        }

        /* Extract the type again; tp_del may have changed it */
        type = Py_TYPE(self);

        /* Call the base tp_dealloc() */
        assert(basedealloc);
        basedealloc(self);

        /* Can't reference self beyond this point */
        Py_DECREF(type);

        /* Done */
        return;
    }

    /* We get here only if the type has GC */

    /* UnTrack and re-Track around the trashcan macro, alas */
    /* See explanation at end of function for full disclosure */
    PyObject_GC_UnTrack(self);
    ++_PyRuntime.gc.trash_delete_nesting;
    ++ tstate->trash_delete_nesting;
    Py_TRASHCAN_SAFE_BEGIN(self);
    --_PyRuntime.gc.trash_delete_nesting;
    -- tstate->trash_delete_nesting;

    /* Find the nearest base with a different tp_dealloc */
    base = type;
    while ((/*basedealloc =*/ base->tp_dealloc) == subtype_dealloc) {
        base = base->tp_base;
        assert(base);
    }

    has_finalizer = type->tp_finalize || type->tp_del;

    if (type->tp_finalize) {
        _PyObject_GC_TRACK(self);
        if (PyObject_CallFinalizerFromDealloc(self) < 0) {
            /* Resurrected */
            goto endlabel;
        }
        _PyObject_GC_UNTRACK(self);
    }
    /*
      If we added a weaklist, we clear it. Do this *before* calling tp_del,
      clearing slots, or clearing the instance dict.

      GC tracking must be off at this point. weakref callbacks (if any, and
      whether directly here or indirectly in something we call) may trigger GC,
      and if self is tracked at that point, it will look like trash to GC and GC
      will try to delete self again.
    */
    if (type->tp_weaklistoffset && !base->tp_weaklistoffset)
        PyObject_ClearWeakRefs(self);

    if (type->tp_del) {
        _PyObject_GC_TRACK(self);
        type->tp_del(self);
        if (self->ob_refcnt > 0) {
            /* Resurrected */
            goto endlabel;
        }
        _PyObject_GC_UNTRACK(self);
    }
    if (has_finalizer) {
        /* New weakrefs could be created during the finalizer call.
           If this occurs, clear them out without calling their
           finalizers since they might rely on part of the object
           being finalized that has already been destroyed. */
        if (type->tp_weaklistoffset && !base->tp_weaklistoffset) {
            /* Modeled after GET_WEAKREFS_LISTPTR() */
            PyWeakReference **list = (PyWeakReference **) \
                PyObject_GET_WEAKREFS_LISTPTR(self);
            while (*list)
                _PyWeakref_ClearRef(*list);
        }
    }

    /*  Clear slots up to the nearest base with a different tp_dealloc */
    base = type;
    while ((basedealloc = base->tp_dealloc) == subtype_dealloc) {
        if (Py_SIZE(base))
            clear_slots(base, self);
        base = base->tp_base;
        assert(base);
    }

    /* If we added a dict, DECREF it */
    if (type->tp_dictoffset && !base->tp_dictoffset) {
        PyObject **dictptr = _PyObject_GetDictPtr(self);
        if (dictptr != NULL) {
            PyObject *dict = *dictptr;
            if (dict != NULL) {
                Py_DECREF(dict);
                *dictptr = NULL;
            }
        }
    }

    /* Extract the type again; tp_del may have changed it */
    type = Py_TYPE(self);

    /* Call the base tp_dealloc(); first retrack self if
     * basedealloc knows about gc.
     */
    if (PyType_IS_GC(base))
        _PyObject_GC_TRACK(self);
    assert(basedealloc);
    basedealloc(self);

    /* Can't reference self beyond this point. It's possible tp_del switched
       our type from a HEAPTYPE to a non-HEAPTYPE, so be careful about
       reference counting. */
    if (type->tp_flags & Py_TPFLAGS_HEAPTYPE)
      Py_DECREF(type);

  endlabel:
    ++_PyRuntime.gc.trash_delete_nesting;
    ++ tstate->trash_delete_nesting;
    Py_TRASHCAN_SAFE_END(self);
    --_PyRuntime.gc.trash_delete_nesting;
    -- tstate->trash_delete_nesting;

    /* Explanation of the weirdness around the trashcan macros:

       Q. What do the trashcan macros do?

       A. Read the comment titled "Trashcan mechanism" in object.h.
          For one, this explains why there must be a call to GC-untrack
          before the trashcan begin macro.      Without understanding the
          trashcan code, the answers to the following questions don't make
          sense.

       Q. Why do we GC-untrack before the trashcan and then immediately
          GC-track again afterward?

       A. In the case that the base class is GC-aware, the base class
          probably GC-untracks the object.      If it does that using the
          UNTRACK macro, this will crash when the object is already
          untracked.  Because we don't know what the base class does, the
          only safe thing is to make sure the object is tracked when we
          call the base class dealloc.  But...  The trashcan begin macro
          requires that the object is *untracked* before it is called.  So
          the dance becomes:

         GC untrack
         trashcan begin
         GC track

       Q. Why did the last question say "immediately GC-track again"?
          It's nowhere near immediately.

       A. Because the code *used* to re-track immediately.      Bad Idea.
          self has a refcount of 0, and if gc ever gets its hands on it
          (which can happen if any weakref callback gets invoked), it
          looks like trash to gc too, and gc also tries to delete self
          then.  But we're already deleting self.  Double deallocation is
          a subtle disaster.

       Q. Why the bizarre (net-zero) manipulation of
          _PyRuntime.trash_delete_nesting around the trashcan macros?

       A. Some base classes (e.g. list) also use the trashcan mechanism.
          The following scenario used to be possible:

          - suppose the trashcan level is one below the trashcan limit

          - subtype_dealloc() is called

          - the trashcan limit is not yet reached, so the trashcan level
        is incremented and the code between trashcan begin and end is
        executed

          - this destroys much of the object's contents, including its
        slots and __dict__

          - basedealloc() is called; this is really list_dealloc(), or
        some other type which also uses the trashcan macros

          - the trashcan limit is now reached, so the object is put on the
        trashcan's to-be-deleted-later list

          - basedealloc() returns

          - subtype_dealloc() decrefs the object's type

          - subtype_dealloc() returns

          - later, the trashcan code starts deleting the objects from its
        to-be-deleted-later list

          - subtype_dealloc() is called *AGAIN* for the same object

          - at the very least (if the destroyed slots and __dict__ don't
        cause problems) the object's type gets decref'ed a second
        time, which is *BAD*!!!

          The remedy is to make sure that if the code between trashcan
          begin and end in subtype_dealloc() is called, the code between
          trashcan begin and end in basedealloc() will also be called.
          This is done by decrementing the level after passing into the
          trashcan block, and incrementing it just before leaving the
          block.

          But now it's possible that a chain of objects consisting solely
          of objects whose deallocator is subtype_dealloc() will defeat
          the trashcan mechanism completely: the decremented level means
          that the effective level never reaches the limit.      Therefore, we
          *increment* the level *before* entering the trashcan block, and
          matchingly decrement it after leaving.  This means the trashcan
          code will trigger a little early, but that's no big deal.

       Q. Are there any live examples of code in need of all this
          complexity?

       A. Yes.  See SF bug 668433 for code that crashed (when Python was
          compiled in debug mode) before the trashcan level manipulations
          were added.  For more discussion, see SF patches 581742, 575073
          and bug 574207.
    */
}

static PyTypeObject *solid_base(PyTypeObject *type);

/* type test with subclassing support */

static int
type_is_subtype_base_chain(PyTypeObject *a, PyTypeObject *b)
{
    do {
        if (a == b)
            return 1;
        a = a->tp_base;
    } while (a != NULL);

    return (b == &PyBaseObject_Type);
}

int
PyType_IsSubtype(PyTypeObject *a, PyTypeObject *b)
{
    PyObject *mro;

    mro = a->tp_mro;
    if (mro != NULL) {
        /* Deal with multiple inheritance without recursion
           by walking the MRO tuple */
        Py_ssize_t i, n;
        assert(PyTuple_Check(mro));
        n = PyTuple_GET_SIZE(mro);
        for (i = 0; i < n; i++) {
            if (PyTuple_GET_ITEM(mro, i) == (PyObject *)b)
                return 1;
        }
        return 0;
    }
    else
        /* a is not completely initilized yet; follow tp_base */
        return type_is_subtype_base_chain(a, b);
}

/* Routines to do a method lookup in the type without looking in the
   instance dictionary (so we can't use PyObject_GetAttr) but still
   binding it to the instance.

   Variants:

   - _PyObject_LookupSpecial() returns NULL without raising an exception
     when the _PyType_Lookup() call fails;

   - lookup_maybe_method() and lookup_method() are internal routines similar
     to _PyObject_LookupSpecial(), but can return unbound PyFunction
     to avoid temporary method object. Pass self as first argument when
     unbound == 1.
*/

PyObject *
_PyObject_LookupSpecial(PyObject *self, _Py_Identifier *attrid)
{
    PyObject *res;

    res = _PyType_LookupId(Py_TYPE(self), attrid);
    if (res != NULL) {
        descrgetfunc f;
        if ((f = Py_TYPE(res)->tp_descr_get) == NULL)
            Py_INCREF(res);
        else
            res = f(res, self, (PyObject *)(Py_TYPE(self)));
    }
    return res;
}

static PyObject *
lookup_maybe_method(PyObject *self, _Py_Identifier *attrid, int *unbound)
{
    PyObject *res = _PyType_LookupId(Py_TYPE(self), attrid);
    if (res == NULL) {
        return NULL;
    }

    if (PyFunction_Check(res)) {
        /* Avoid temporary PyMethodObject */
        *unbound = 1;
        Py_INCREF(res);
    }
    else {
        *unbound = 0;
        descrgetfunc f = Py_TYPE(res)->tp_descr_get;
        if (f == NULL) {
            Py_INCREF(res);
        }
        else {
            res = f(res, self, (PyObject *)(Py_TYPE(self)));
        }
    }
    return res;
}

static PyObject *
lookup_method(PyObject *self, _Py_Identifier *attrid, int *unbound)
{
    PyObject *res = lookup_maybe_method(self, attrid, unbound);
    if (res == NULL && !PyErr_Occurred()) {
        PyErr_SetObject(PyExc_AttributeError, attrid->object);
    }
    return res;
}

static PyObject*
call_unbound(int unbound, PyObject *func, PyObject *self,
             PyObject **args, Py_ssize_t nargs)
{
    if (unbound) {
        return _PyObject_FastCall_Prepend(func, self, args, nargs);
    }
    else {
        return _PyObject_FastCall(func, args, nargs);
    }
}

static PyObject*
call_unbound_noarg(int unbound, PyObject *func, PyObject *self)
{
    if (unbound) {
        PyObject *args[1] = {self};
        return _PyObject_FastCall(func, args, 1);
    }
    else {
        return _PyObject_CallNoArg(func);
    }
}

/* A variation of PyObject_CallMethod* that uses lookup_maybe_method()
   instead of PyObject_GetAttrString(). */
static PyObject *
call_method(PyObject *obj, _Py_Identifier *name,
            PyObject **args, Py_ssize_t nargs)
{
    int unbound;
    PyObject *func, *retval;

    func = lookup_method(obj, name, &unbound);
    if (func == NULL) {
        return NULL;
    }
    retval = call_unbound(unbound, func, obj, args, nargs);
    Py_DECREF(func);
    return retval;
}

/* Clone of call_method() that returns NotImplemented when the lookup fails. */

static PyObject *
call_maybe(PyObject *obj, _Py_Identifier *name,
           PyObject **args, Py_ssize_t nargs)
{
    int unbound;
    PyObject *func, *retval;

    func = lookup_maybe_method(obj, name, &unbound);
    if (func == NULL) {
        if (!PyErr_Occurred())
            Py_RETURN_NOTIMPLEMENTED;
        return NULL;
    }

    retval = call_unbound(unbound, func, obj, args, nargs);
    Py_DECREF(func);
    return retval;
}

/*
    Method resolution order algorithm C3 described in
    "A Monotonic Superclass Linearization for Dylan",
    by Kim Barrett, Bob Cassel, Paul Haahr,
    David A. Moon, Keith Playford, and P. Tucker Withington.
    (OOPSLA 1996)

    Some notes about the rules implied by C3:

    No duplicate bases.
    It isn't legal to repeat a class in a list of base classes.

    The next three properties are the 3 constraints in "C3".

    Local precedence order.
    If A precedes B in C's MRO, then A will precede B in the MRO of all
    subclasses of C.

    Monotonicity.
    The MRO of a class must be an extension without reordering of the
    MRO of each of its superclasses.

    Extended Precedence Graph (EPG).
    Linearization is consistent if there is a path in the EPG from
    each class to all its successors in the linearization.  See
    the paper for definition of EPG.
 */

static int
tail_contains(PyObject *list, int whence, PyObject *o) {
    Py_ssize_t j, size;
    size = PyList_GET_SIZE(list);

    for (j = whence+1; j < size; j++) {
        if (PyList_GET_ITEM(list, j) == o)
            return 1;
    }
    return 0;
}

static PyObject *
class_name(PyObject *cls)
{
    PyObject *name = _PyObject_GetAttrId(cls, &PyId___name__);
    if (name == NULL) {
        PyErr_Clear();
        name = PyObject_Repr(cls);
    }
    if (name == NULL)
        return NULL;
    if (!PyUnicode_Check(name)) {
        Py_DECREF(name);
        return NULL;
    }
    return name;
}

static int
check_duplicates(PyObject *list)
{
    Py_ssize_t i, j, n;
    /* Let's use a quadratic time algorithm,
       assuming that the bases lists is short.
    */
    n = PyList_GET_SIZE(list);
    for (i = 0; i < n; i++) {
        PyObject *o = PyList_GET_ITEM(list, i);
        for (j = i + 1; j < n; j++) {
            if (PyList_GET_ITEM(list, j) == o) {
                o = class_name(o);
                if (o != NULL) {
                    PyErr_Format(PyExc_TypeError,
                                 "duplicate base class %U",
                                 o);
                    Py_DECREF(o);
                } else {
                    PyErr_SetString(PyExc_TypeError,
                                 "duplicate base class");
                }
                return -1;
            }
        }
    }
    return 0;
}

/* Raise a TypeError for an MRO order disagreement.

   It's hard to produce a good error message.  In the absence of better
   insight into error reporting, report the classes that were candidates
   to be put next into the MRO.  There is some conflict between the
   order in which they should be put in the MRO, but it's hard to
   diagnose what constraint can't be satisfied.
*/

static void
set_mro_error(PyObject *to_merge, int *remain)
{
    Py_ssize_t i, n, off, to_merge_size;
    char buf[1000];
    PyObject *k, *v;
    PyObject *set = PyDict_New();
    if (!set) return;

    to_merge_size = PyList_GET_SIZE(to_merge);
    for (i = 0; i < to_merge_size; i++) {
        PyObject *L = PyList_GET_ITEM(to_merge, i);
        if (remain[i] < PyList_GET_SIZE(L)) {
            PyObject *c = PyList_GET_ITEM(L, remain[i]);
            if (PyDict_SetItem(set, c, Py_None) < 0) {
                Py_DECREF(set);
                return;
            }
        }
    }
    n = PyDict_GET_SIZE(set);

    off = PyOS_snprintf(buf, sizeof(buf), "Cannot create a \
consistent method resolution\norder (MRO) for bases");
    i = 0;
    while (PyDict_Next(set, &i, &k, &v) && (size_t)off < sizeof(buf)) {
        PyObject *name = class_name(k);
        const char *name_str;
        if (name != NULL) {
            name_str = PyUnicode_AsUTF8(name);
            if (name_str == NULL)
                name_str = "?";
        } else
            name_str = "?";
        off += PyOS_snprintf(buf + off, sizeof(buf) - off, " %s", name_str);
        Py_XDECREF(name);
        if (--n && (size_t)(off+1) < sizeof(buf)) {
            buf[off++] = ',';
            buf[off] = '\0';
        }
    }
    PyErr_SetString(PyExc_TypeError, buf);
    Py_DECREF(set);
}

static int
pmerge(PyObject *acc, PyObject* to_merge)
{
    int res = 0;
    Py_ssize_t i, j, to_merge_size, empty_cnt;
    int *remain;

    to_merge_size = PyList_GET_SIZE(to_merge);

    /* remain stores an index into each sublist of to_merge.
       remain[i] is the index of the next base in to_merge[i]
       that is not included in acc.
    */
    remain = (int *)PyMem_MALLOC(SIZEOF_INT*to_merge_size);
    if (remain == NULL) {
        PyErr_NoMemory();
        return -1;
    }
    for (i = 0; i < to_merge_size; i++)
        remain[i] = 0;

  again:
    empty_cnt = 0;
    for (i = 0; i < to_merge_size; i++) {
        PyObject *candidate;

        PyObject *cur_list = PyList_GET_ITEM(to_merge, i);

        if (remain[i] >= PyList_GET_SIZE(cur_list)) {
            empty_cnt++;
            continue;
        }

        /* Choose next candidate for MRO.

           The input sequences alone can determine the choice.
           If not, choose the class which appears in the MRO
           of the earliest direct superclass of the new class.
        */

        candidate = PyList_GET_ITEM(cur_list, remain[i]);
        for (j = 0; j < to_merge_size; j++) {
            PyObject *j_lst = PyList_GET_ITEM(to_merge, j);
            if (tail_contains(j_lst, remain[j], candidate))
                goto skip; /* continue outer loop */
        }
        res = PyList_Append(acc, candidate);
        if (res < 0)
            goto out;

        for (j = 0; j < to_merge_size; j++) {
            PyObject *j_lst = PyList_GET_ITEM(to_merge, j);
            if (remain[j] < PyList_GET_SIZE(j_lst) &&
                PyList_GET_ITEM(j_lst, remain[j]) == candidate) {
                remain[j]++;
            }
        }
        goto again;
      skip: ;
    }

    if (empty_cnt != to_merge_size) {
        set_mro_error(to_merge, remain);
        res = -1;
    }

  out:
    PyMem_FREE(remain);

    return res;
}

static PyObject *
mro_implementation(PyTypeObject *type)
{
    PyObject *result = NULL;
    PyObject *bases;
    PyObject *to_merge, *bases_aslist;
    int res;
    Py_ssize_t i, n;

    if (type->tp_dict == NULL) {
        if (PyType_Ready(type) < 0)
            return NULL;
    }

    /* Find a superclass linearization that honors the constraints
       of the explicit lists of bases and the constraints implied by
       each base class.

       to_merge is a list of lists, where each list is a superclass
       linearization implied by a base class.  The last element of
       to_merge is the declared list of bases.
    */

    bases = type->tp_bases;
    n = PyTuple_GET_SIZE(bases);

    to_merge = PyList_New(n+1);
    if (to_merge == NULL)
        return NULL;

    for (i = 0; i < n; i++) {
        PyTypeObject *base;
        PyObject *base_mro_aslist;

        base = (PyTypeObject *)PyTuple_GET_ITEM(bases, i);
        if (base->tp_mro == NULL) {
            PyErr_Format(PyExc_TypeError,
                         "Cannot extend an incomplete type '%.100s'",
                         base->tp_name);
            goto out;
        }

        base_mro_aslist = PySequence_List(base->tp_mro);
        if (base_mro_aslist == NULL)
            goto out;

        PyList_SET_ITEM(to_merge, i, base_mro_aslist);
    }

    bases_aslist = PySequence_List(bases);
    if (bases_aslist == NULL)
        goto out;
    /* This is just a basic sanity check. */
    if (check_duplicates(bases_aslist) < 0) {
        Py_DECREF(bases_aslist);
        goto out;
    }
    PyList_SET_ITEM(to_merge, n, bases_aslist);

    result = Py_BuildValue("[O]", (PyObject *)type);
    if (result == NULL)
        goto out;

    res = pmerge(result, to_merge);
    if (res < 0)
        Py_CLEAR(result);

  out:
    Py_DECREF(to_merge);

    return result;
}

/*[clinic input]
type.mro

Return a type's method resolution order.
[clinic start generated code]*/

static PyObject *
type_mro_impl(PyTypeObject *self)
/*[clinic end generated code: output=bffc4a39b5b57027 input=28414f4e156db28d]*/
{
    return mro_implementation(self);
}

static int
mro_check(PyTypeObject *type, PyObject *mro)
{
    PyTypeObject *solid;
    Py_ssize_t i, n;

    solid = solid_base(type);

    n = PyTuple_GET_SIZE(mro);
    for (i = 0; i < n; i++) {
        PyTypeObject *base;
        PyObject *tmp;

        tmp = PyTuple_GET_ITEM(mro, i);
        if (!PyType_Check(tmp)) {
            PyErr_Format(
                PyExc_TypeError,
                "mro() returned a non-class ('%.500s')",
                Py_TYPE(tmp)->tp_name);
            return -1;
        }

        base = (PyTypeObject*)tmp;
        if (!PyType_IsSubtype(solid, solid_base(base))) {
            PyErr_Format(
                PyExc_TypeError,
                "mro() returned base with unsuitable layout ('%.500s')",
                base->tp_name);
            return -1;
        }
    }

    return 0;
}

/* Lookups an mcls.mro method, invokes it and checks the result (if needed,
   in case of a custom mro() implementation).

   Keep in mind that during execution of this function type->tp_mro
   can be replaced due to possible reentrance (for example,
   through type_set_bases):

      - when looking up the mcls.mro attribute (it could be
        a user-provided descriptor);

      - from inside a custom mro() itself;

      - through a finalizer of the return value of mro().
*/
static PyObject *
mro_invoke(PyTypeObject *type)
{
    PyObject *mro_result;
    PyObject *new_mro;
    int custom = (Py_TYPE(type) != &PyType_Type);

    if (custom) {
        _Py_IDENTIFIER(mro);
        int unbound;
        PyObject *mro_meth = lookup_method((PyObject *)type, &PyId_mro,
                                           &unbound);
        if (mro_meth == NULL)
            return NULL;
        mro_result = call_unbound_noarg(unbound, mro_meth, (PyObject *)type);
        Py_DECREF(mro_meth);
    }
    else {
        mro_result = mro_implementation(type);
    }
    if (mro_result == NULL)
        return NULL;

    new_mro = PySequence_Tuple(mro_result);
    Py_DECREF(mro_result);
    if (new_mro == NULL)
        return NULL;

    if (custom && mro_check(type, new_mro) < 0) {
        Py_DECREF(new_mro);
        return NULL;
    }

    return new_mro;
}

/* Calculates and assigns a new MRO to type->tp_mro.
   Return values and invariants:

     - Returns 1 if a new MRO value has been set to type->tp_mro due to
       this call of mro_internal (no tricky reentrancy and no errors).

       In case if p_old_mro argument is not NULL, a previous value
       of type->tp_mro is put there, and the ownership of this
       reference is transferred to a caller.
       Otherwise, the previous value (if any) is decref'ed.

     - Returns 0 in case when type->tp_mro gets changed because of
       reentering here through a custom mro() (see a comment to mro_invoke).

       In this case, a refcount of an old type->tp_mro is adjusted
       somewhere deeper in the call stack (by the innermost mro_internal
       or its caller) and may become zero upon returning from here.
       This also implies that the whole hierarchy of subclasses of the type
       has seen the new value and updated their MRO accordingly.

     - Returns -1 in case of an error.
*/
static int
mro_internal(PyTypeObject *type, PyObject **p_old_mro)
{
    PyObject *new_mro, *old_mro;
    int reent;

    /* Keep a reference to be able to do a reentrancy check below.
       Don't let old_mro be GC'ed and its address be reused for
       another object, like (suddenly!) a new tp_mro.  */
    old_mro = type->tp_mro;
    Py_XINCREF(old_mro);
    new_mro = mro_invoke(type);  /* might cause reentrance */
    reent = (type->tp_mro != old_mro);
    Py_XDECREF(old_mro);
    if (new_mro == NULL)
        return -1;

    if (reent) {
        Py_DECREF(new_mro);
        return 0;
    }

    type->tp_mro = new_mro;

    type_mro_modified(type, type->tp_mro);
    /* corner case: the super class might have been hidden
       from the custom MRO */
    type_mro_modified(type, type->tp_bases);

    PyType_Modified(type);

    if (p_old_mro != NULL)
        *p_old_mro = old_mro;  /* transfer the ownership */
    else
        Py_XDECREF(old_mro);

    return 1;
}


/* Calculate the best base amongst multiple base classes.
   This is the first one that's on the path to the "solid base". */

static PyTypeObject *
best_base(PyObject *bases)
{
    Py_ssize_t i, n;
    PyTypeObject *base, *winner, *candidate, *base_i;
    PyObject *base_proto;

    assert(PyTuple_Check(bases));
    n = PyTuple_GET_SIZE(bases);
    assert(n > 0);
    base = NULL;
    winner = NULL;
    for (i = 0; i < n; i++) {
        base_proto = PyTuple_GET_ITEM(bases, i);
        if (!PyType_Check(base_proto)) {
            PyErr_SetString(
                PyExc_TypeError,
                "bases must be types");
            return NULL;
        }
        base_i = (PyTypeObject *)base_proto;
        if (base_i->tp_dict == NULL) {
            if (PyType_Ready(base_i) < 0)
                return NULL;
        }
        if (!PyType_HasFeature(base_i, Py_TPFLAGS_BASETYPE)) {
            PyErr_Format(PyExc_TypeError,
                         "type '%.100s' is not an acceptable base type",
                         base_i->tp_name);
            return NULL;
        }
        candidate = solid_base(base_i);
        if (winner == NULL) {
            winner = candidate;
            base = base_i;
        }
        else if (PyType_IsSubtype(winner, candidate))
            ;
        else if (PyType_IsSubtype(candidate, winner)) {
            winner = candidate;
            base = base_i;
        }
        else {
            PyErr_SetString(
                PyExc_TypeError,
                "multiple bases have "
                "instance lay-out conflict");
            return NULL;
        }
    }
    assert (base != NULL);

    return base;
}

static int
extra_ivars(PyTypeObject *type, PyTypeObject *base)
{
    size_t t_size = type->tp_basicsize;
    size_t b_size = base->tp_basicsize;

    assert(t_size >= b_size); /* Else type smaller than base! */
    if (type->tp_itemsize || base->tp_itemsize) {
        /* If itemsize is involved, stricter rules */
        return t_size != b_size ||
            type->tp_itemsize != base->tp_itemsize;
    }
    if (type->tp_weaklistoffset && base->tp_weaklistoffset == 0 &&
        type->tp_weaklistoffset + sizeof(PyObject *) == t_size &&
        type->tp_flags & Py_TPFLAGS_HEAPTYPE)
        t_size -= sizeof(PyObject *);
    if (type->tp_dictoffset && base->tp_dictoffset == 0 &&
        type->tp_dictoffset + sizeof(PyObject *) == t_size &&
        type->tp_flags & Py_TPFLAGS_HEAPTYPE)
        t_size -= sizeof(PyObject *);

    return t_size != b_size;
}

static PyTypeObject *
solid_base(PyTypeObject *type)
{
    PyTypeObject *base;

    if (type->tp_base)
        base = solid_base(type->tp_base);
    else
        base = &PyBaseObject_Type;
    if (extra_ivars(type, base))
        return type;
    else
        return base;
}

static void object_dealloc(PyObject *);
static int object_init(PyObject *, PyObject *, PyObject *);
static int update_slot(PyTypeObject *, PyObject *);
static void fixup_slot_dispatchers(PyTypeObject *);
static int set_names(PyTypeObject *);
static int init_subclass(PyTypeObject *, PyObject *);

/*
 * Helpers for  __dict__ descriptor.  We don't want to expose the dicts
 * inherited from various builtin types.  The builtin base usually provides
 * its own __dict__ descriptor, so we use that when we can.
 */
static PyTypeObject *
get_builtin_base_with_dict(PyTypeObject *type)
{
    while (type->tp_base != NULL) {
        if (type->tp_dictoffset != 0 &&
            !(type->tp_flags & Py_TPFLAGS_HEAPTYPE))
            return type;
        type = type->tp_base;
    }
    return NULL;
}

static PyObject *
get_dict_descriptor(PyTypeObject *type)
{
    PyObject *descr;

    descr = _PyType_LookupId(type, &PyId___dict__);
    if (descr == NULL || !PyDescr_IsData(descr))
        return NULL;

    return descr;
}

static void
raise_dict_descr_error(PyObject *obj)
{
    PyErr_Format(PyExc_TypeError,
                 "this __dict__ descriptor does not support "
                 "'%.200s' objects", Py_TYPE(obj)->tp_name);
}

static PyObject *
subtype_dict(PyObject *obj, void *context)
{
    PyTypeObject *base;

    base = get_builtin_base_with_dict(Py_TYPE(obj));
    if (base != NULL) {
        descrgetfunc func;
        PyObject *descr = get_dict_descriptor(base);
        if (descr == NULL) {
            raise_dict_descr_error(obj);
            return NULL;
        }
        func = Py_TYPE(descr)->tp_descr_get;
        if (func == NULL) {
            raise_dict_descr_error(obj);
            return NULL;
        }
        return func(descr, obj, (PyObject *)(Py_TYPE(obj)));
    }
    return PyObject_GenericGetDict(obj, context);
}

static int
subtype_setdict(PyObject *obj, PyObject *value, void *context)
{
    PyObject **dictptr;
    PyTypeObject *base;

    base = get_builtin_base_with_dict(Py_TYPE(obj));
    if (base != NULL) {
        descrsetfunc func;
        PyObject *descr = get_dict_descriptor(base);
        if (descr == NULL) {
            raise_dict_descr_error(obj);
            return -1;
        }
        func = Py_TYPE(descr)->tp_descr_set;
        if (func == NULL) {
            raise_dict_descr_error(obj);
            return -1;
        }
        return func(descr, obj, value);
    }
    /* Almost like PyObject_GenericSetDict, but allow __dict__ to be deleted. */
    dictptr = _PyObject_GetDictPtr(obj);
    if (dictptr == NULL) {
        PyErr_SetString(PyExc_AttributeError,
                        "This object has no __dict__");
        return -1;
    }
    if (value != NULL && !PyDict_Check(value)) {
        PyErr_Format(PyExc_TypeError,
                     "__dict__ must be set to a dictionary, "
                     "not a '%.200s'", Py_TYPE(value)->tp_name);
        return -1;
    }
    Py_XINCREF(value);
    Py_XSETREF(*dictptr, value);
    return 0;
}

static PyObject *
subtype_getweakref(PyObject *obj, void *context)
{
    PyObject **weaklistptr;
    PyObject *result;

    if (Py_TYPE(obj)->tp_weaklistoffset == 0) {
        PyErr_SetString(PyExc_AttributeError,
                        "This object has no __weakref__");
        return NULL;
    }
    assert(Py_TYPE(obj)->tp_weaklistoffset > 0);
    assert(Py_TYPE(obj)->tp_weaklistoffset + sizeof(PyObject *) <=
           (size_t)(Py_TYPE(obj)->tp_basicsize));
    weaklistptr = (PyObject **)
        ((char *)obj + Py_TYPE(obj)->tp_weaklistoffset);
    if (*weaklistptr == NULL)
        result = Py_None;
    else
        result = *weaklistptr;
    Py_INCREF(result);
    return result;
}

/* Three variants on the subtype_getsets list. */

static PyGetSetDef subtype_getsets_full[] = {
    {"__dict__", subtype_dict, subtype_setdict,
     PyDoc_STR("dictionary for instance variables (if defined)")},
    {"__weakref__", subtype_getweakref, NULL,
     PyDoc_STR("list of weak references to the object (if defined)")},
    {0}
};

static PyGetSetDef subtype_getsets_dict_only[] = {
    {"__dict__", subtype_dict, subtype_setdict,
     PyDoc_STR("dictionary for instance variables (if defined)")},
    {0}
};

static PyGetSetDef subtype_getsets_weakref_only[] = {
    {"__weakref__", subtype_getweakref, NULL,
     PyDoc_STR("list of weak references to the object (if defined)")},
    {0}
};

static int
valid_identifier(PyObject *s)
{
    if (!PyUnicode_Check(s)) {
        PyErr_Format(PyExc_TypeError,
                     "__slots__ items must be strings, not '%.200s'",
                     Py_TYPE(s)->tp_name);
        return 0;
    }
    if (!PyUnicode_IsIdentifier(s)) {
        PyErr_SetString(PyExc_TypeError,
                        "__slots__ must be identifiers");
        return 0;
    }
    return 1;
}

/* Forward */
static int
object_init(PyObject *self, PyObject *args, PyObject *kwds);

static int
type_init(PyObject *cls, PyObject *args, PyObject *kwds)
{
    int res;

    assert(args != NULL && PyTuple_Check(args));
    assert(kwds == NULL || PyDict_Check(kwds));

    if (kwds != NULL && PyTuple_Check(args) && PyTuple_GET_SIZE(args) == 1 &&
        PyDict_Check(kwds) && PyDict_GET_SIZE(kwds) != 0) {
        PyErr_SetString(PyExc_TypeError,
                        "type.__init__() takes no keyword arguments");
        return -1;
    }

    if (args != NULL && PyTuple_Check(args) &&
        (PyTuple_GET_SIZE(args) != 1 && PyTuple_GET_SIZE(args) != 3)) {
        PyErr_SetString(PyExc_TypeError,
                        "type.__init__() takes 1 or 3 arguments");
        return -1;
    }

    /* Call object.__init__(self) now. */
    /* XXX Could call super(type, cls).__init__() but what's the point? */
    args = PyTuple_GetSlice(args, 0, 0);
    res = object_init(cls, args, NULL);
    Py_DECREF(args);
    return res;
}

unsigned long
PyType_GetFlags(PyTypeObject *type)
{
    return type->tp_flags;
}

/* Determine the most derived metatype. */
PyTypeObject *
_PyType_CalculateMetaclass(PyTypeObject *metatype, PyObject *bases)
{
    Py_ssize_t i, nbases;
    PyTypeObject *winner;
    PyObject *tmp;
    PyTypeObject *tmptype;

    /* Determine the proper metatype to deal with this,
       and check for metatype conflicts while we're at it.
       Note that if some other metatype wins to contract,
       it's possible that its instances are not types. */

    nbases = PyTuple_GET_SIZE(bases);
    winner = metatype;
    for (i = 0; i < nbases; i++) {
        tmp = PyTuple_GET_ITEM(bases, i);
        tmptype = Py_TYPE(tmp);
        if (PyType_IsSubtype(winner, tmptype))
            continue;
        if (PyType_IsSubtype(tmptype, winner)) {
            winner = tmptype;
            continue;
        }
        /* else: */
        PyErr_SetString(PyExc_TypeError,
                        "metaclass conflict: "
                        "the metaclass of a derived class "
                        "must be a (non-strict) subclass "
                        "of the metaclasses of all its bases");
        return NULL;
    }
    return winner;
}

static PyObject *
type_new(PyTypeObject *metatype, PyObject *args, PyObject *kwds)
{
    PyObject *name, *bases = NULL, *orig_dict, *dict = NULL;
    PyObject *qualname, *slots = NULL, *tmp, *newslots, *cell;
    PyTypeObject *type = NULL, *base, *tmptype, *winner;
    PyHeapTypeObject *et;
    PyMemberDef *mp;
    Py_ssize_t i, nbases, nslots, slotoffset, name_size;
    int j, may_add_dict, may_add_weak, add_dict, add_weak;
    _Py_IDENTIFIER(__qualname__);
    _Py_IDENTIFIER(__slots__);
    _Py_IDENTIFIER(__classcell__);

    assert(args != NULL && PyTuple_Check(args));
    assert(kwds == NULL || PyDict_Check(kwds));

    /* Special case: type(x) should return x->ob_type */
    /* We only want type itself to accept the one-argument form (#27157)
       Note: We don't call PyType_CheckExact as that also allows subclasses */
    if (metatype == &PyType_Type) {
        const Py_ssize_t nargs = PyTuple_GET_SIZE(args);
        const Py_ssize_t nkwds = kwds == NULL ? 0 : PyDict_GET_SIZE(kwds);

        if (nargs == 1 && nkwds == 0) {
            PyObject *x = PyTuple_GET_ITEM(args, 0);
            Py_INCREF(Py_TYPE(x));
            return (PyObject *) Py_TYPE(x);
        }

        /* SF bug 475327 -- if that didn't trigger, we need 3
           arguments. but PyArg_ParseTupleAndKeywords below may give
           a msg saying type() needs exactly 3. */
        if (nargs != 3) {
            PyErr_SetString(PyExc_TypeError,
                            "type() takes 1 or 3 arguments");
            return NULL;
        }
    }

    /* Check arguments: (name, bases, dict) */
    if (!PyArg_ParseTuple(args, "UO!O!:type.__new__", &name, &PyTuple_Type,
                          &bases, &PyDict_Type, &orig_dict))
        return NULL;

    /* Adjust for empty tuple bases */
    nbases = PyTuple_GET_SIZE(bases);
    if (nbases == 0) {
        base = &PyBaseObject_Type;
        bases = PyTuple_Pack(1, base);
        if (bases == NULL)
            return NULL;
        nbases = 1;
    }
    else {
<<<<<<< HEAD
        for (i = 0; i < nbases; i++) {
            tmp = PyTuple_GET_ITEM(bases, i);
            if (!PyType_Check(tmp) && PyObject_GetAttrString(tmp, "__mro_entries__")) {
            PyErr_SetString(PyExc_TypeError,
                            "type() doesn't support MRO entry resolution; "
                            "use types.new_class()");
            return NULL;
=======
        _Py_IDENTIFIER(__mro_entries__);
        for (i = 0; i < nbases; i++) {
            tmp = PyTuple_GET_ITEM(bases, i);
            if (PyType_Check(tmp)) {
                continue;
            }
            tmp = _PyObject_GetAttrId(tmp, &PyId___mro_entries__);
            if (tmp != NULL) {
                PyErr_SetString(PyExc_TypeError,
                                "type() doesn't support MRO entry resolution; "
                                "use types.new_class()");
                Py_DECREF(tmp);
                return NULL;
            }
            else if (PyErr_ExceptionMatches(PyExc_AttributeError)) {
                PyErr_Clear();
            }
            else {
                return NULL;
>>>>>>> 44d1a591
            }
        }
        /* Search the bases for the proper metatype to deal with this: */
        winner = _PyType_CalculateMetaclass(metatype, bases);
        if (winner == NULL) {
            return NULL;
        }

        if (winner != metatype) {
            if (winner->tp_new != type_new) /* Pass it to the winner */
                return winner->tp_new(winner, args, kwds);
            metatype = winner;
        }

        /* Calculate best base, and check that all bases are type objects */
        base = best_base(bases);
        if (base == NULL) {
            return NULL;
        }

        Py_INCREF(bases);
    }

    /* Use "goto error" from this point on as we now own the reference to "bases". */

    dict = PyDict_Copy(orig_dict);
    if (dict == NULL)
        goto error;

    /* Check for a __slots__ sequence variable in dict, and count it */
    slots = _PyDict_GetItemId(dict, &PyId___slots__);
    nslots = 0;
    add_dict = 0;
    add_weak = 0;
    may_add_dict = base->tp_dictoffset == 0;
    may_add_weak = base->tp_weaklistoffset == 0 && base->tp_itemsize == 0;
    if (slots == NULL) {
        if (may_add_dict) {
            add_dict++;
        }
        if (may_add_weak) {
            add_weak++;
        }
    }
    else {
        /* Have slots */

        /* Make it into a tuple */
        if (PyUnicode_Check(slots))
            slots = PyTuple_Pack(1, slots);
        else
            slots = PySequence_Tuple(slots);
        if (slots == NULL)
            goto error;
        assert(PyTuple_Check(slots));

        /* Are slots allowed? */
        nslots = PyTuple_GET_SIZE(slots);
        if (nslots > 0 && base->tp_itemsize != 0) {
            PyErr_Format(PyExc_TypeError,
                         "nonempty __slots__ "
                         "not supported for subtype of '%s'",
                         base->tp_name);
            goto error;
        }

        /* Check for valid slot names and two special cases */
        for (i = 0; i < nslots; i++) {
            PyObject *tmp = PyTuple_GET_ITEM(slots, i);
            if (!valid_identifier(tmp))
                goto error;
            assert(PyUnicode_Check(tmp));
            if (_PyUnicode_EqualToASCIIId(tmp, &PyId___dict__)) {
                if (!may_add_dict || add_dict) {
                    PyErr_SetString(PyExc_TypeError,
                        "__dict__ slot disallowed: "
                        "we already got one");
                    goto error;
                }
                add_dict++;
            }
            if (_PyUnicode_EqualToASCIIString(tmp, "__weakref__")) {
                if (!may_add_weak || add_weak) {
                    PyErr_SetString(PyExc_TypeError,
                        "__weakref__ slot disallowed: "
                        "either we already got one, "
                        "or __itemsize__ != 0");
                    goto error;
                }
                add_weak++;
            }
        }

        /* Copy slots into a list, mangle names and sort them.
           Sorted names are needed for __class__ assignment.
           Convert them back to tuple at the end.
        */
        newslots = PyList_New(nslots - add_dict - add_weak);
        if (newslots == NULL)
            goto error;
        for (i = j = 0; i < nslots; i++) {
            tmp = PyTuple_GET_ITEM(slots, i);
            if ((add_dict &&
                 _PyUnicode_EqualToASCIIId(tmp, &PyId___dict__)) ||
                (add_weak &&
                 _PyUnicode_EqualToASCIIString(tmp, "__weakref__")))
                continue;
            tmp =_Py_Mangle(name, tmp);
            if (!tmp) {
                Py_DECREF(newslots);
                goto error;
            }
            PyList_SET_ITEM(newslots, j, tmp);
            if (PyDict_GetItem(dict, tmp)) {
                /* CPython inserts __qualname__ and __classcell__ (when needed)
                   into the namespace when creating a class.  They will be deleted
                   below so won't act as class variables. */
                if (!_PyUnicode_EqualToASCIIId(tmp, &PyId___qualname__) &&
                    !_PyUnicode_EqualToASCIIId(tmp, &PyId___classcell__)) {
                    PyErr_Format(PyExc_ValueError,
                                 "%R in __slots__ conflicts with class variable",
                                 tmp);
                    Py_DECREF(newslots);
                    goto error;
                }
            }
            j++;
        }
        assert(j == nslots - add_dict - add_weak);
        nslots = j;
        Py_CLEAR(slots);
        if (PyList_Sort(newslots) == -1) {
            Py_DECREF(newslots);
            goto error;
        }
        slots = PyList_AsTuple(newslots);
        Py_DECREF(newslots);
        if (slots == NULL)
            goto error;

        /* Secondary bases may provide weakrefs or dict */
        if (nbases > 1 &&
            ((may_add_dict && !add_dict) ||
             (may_add_weak && !add_weak))) {
            for (i = 0; i < nbases; i++) {
                tmp = PyTuple_GET_ITEM(bases, i);
                if (tmp == (PyObject *)base)
                    continue; /* Skip primary base */
                assert(PyType_Check(tmp));
                tmptype = (PyTypeObject *)tmp;
                if (may_add_dict && !add_dict &&
                    tmptype->tp_dictoffset != 0)
                    add_dict++;
                if (may_add_weak && !add_weak &&
                    tmptype->tp_weaklistoffset != 0)
                    add_weak++;
                if (may_add_dict && !add_dict)
                    continue;
                if (may_add_weak && !add_weak)
                    continue;
                /* Nothing more to check */
                break;
            }
        }
    }

    /* Allocate the type object */
    type = (PyTypeObject *)metatype->tp_alloc(metatype, nslots);
    if (type == NULL)
        goto error;

    /* Keep name and slots alive in the extended type object */
    et = (PyHeapTypeObject *)type;
    Py_INCREF(name);
    et->ht_name = name;
    et->ht_slots = slots;
    slots = NULL;

    /* Initialize tp_flags */
    type->tp_flags = Py_TPFLAGS_DEFAULT | Py_TPFLAGS_HEAPTYPE |
        Py_TPFLAGS_BASETYPE | Py_TPFLAGS_HAVE_FINALIZE;
    if (base->tp_flags & Py_TPFLAGS_HAVE_GC)
        type->tp_flags |= Py_TPFLAGS_HAVE_GC;

    /* Initialize essential fields */
    type->tp_as_async = &et->as_async;
    type->tp_as_number = &et->as_number;
    type->tp_as_sequence = &et->as_sequence;
    type->tp_as_mapping = &et->as_mapping;
    type->tp_as_buffer = &et->as_buffer;
    type->tp_name = PyUnicode_AsUTF8AndSize(name, &name_size);
    if (!type->tp_name)
        goto error;
    if (strlen(type->tp_name) != (size_t)name_size) {
        PyErr_SetString(PyExc_ValueError,
                        "type name must not contain null characters");
        goto error;
    }

    /* Set tp_base and tp_bases */
    type->tp_bases = bases;
    bases = NULL;
    Py_INCREF(base);
    type->tp_base = base;

    /* Initialize tp_dict from passed-in dict */
    Py_INCREF(dict);
    type->tp_dict = dict;

    /* Set __module__ in the dict */
    if (_PyDict_GetItemId(dict, &PyId___module__) == NULL) {
        tmp = PyEval_GetGlobals();
        if (tmp != NULL) {
            tmp = _PyDict_GetItemId(tmp, &PyId___name__);
            if (tmp != NULL) {
                if (_PyDict_SetItemId(dict, &PyId___module__,
                                      tmp) < 0)
                    goto error;
            }
        }
    }

    /* Set ht_qualname to dict['__qualname__'] if available, else to
       __name__.  The __qualname__ accessor will look for ht_qualname.
    */
    qualname = _PyDict_GetItemId(dict, &PyId___qualname__);
    if (qualname != NULL) {
        if (!PyUnicode_Check(qualname)) {
            PyErr_Format(PyExc_TypeError,
                         "type __qualname__ must be a str, not %s",
                         Py_TYPE(qualname)->tp_name);
            goto error;
        }
    }
    et->ht_qualname = qualname ? qualname : et->ht_name;
    Py_INCREF(et->ht_qualname);
    if (qualname != NULL && _PyDict_DelItemId(dict, &PyId___qualname__) < 0)
        goto error;

    /* Set tp_doc to a copy of dict['__doc__'], if the latter is there
       and is a string.  The __doc__ accessor will first look for tp_doc;
       if that fails, it will still look into __dict__.
    */
    {
        PyObject *doc = _PyDict_GetItemId(dict, &PyId___doc__);
        if (doc != NULL && PyUnicode_Check(doc)) {
            Py_ssize_t len;
            const char *doc_str;
            char *tp_doc;

            doc_str = PyUnicode_AsUTF8(doc);
            if (doc_str == NULL)
                goto error;
            /* Silently truncate the docstring if it contains null bytes. */
            len = strlen(doc_str);
            tp_doc = (char *)PyObject_MALLOC(len + 1);
            if (tp_doc == NULL) {
                PyErr_NoMemory();
                goto error;
            }
            memcpy(tp_doc, doc_str, len + 1);
            type->tp_doc = tp_doc;
        }
    }

    /* Special-case __new__: if it's a plain function,
       make it a static function */
    tmp = _PyDict_GetItemId(dict, &PyId___new__);
    if (tmp != NULL && PyFunction_Check(tmp)) {
        tmp = PyStaticMethod_New(tmp);
        if (tmp == NULL)
            goto error;
        if (_PyDict_SetItemId(dict, &PyId___new__, tmp) < 0) {
            Py_DECREF(tmp);
            goto error;
        }
        Py_DECREF(tmp);
    }

    /* Special-case __init_subclass__: if it's a plain function,
       make it a classmethod */
    tmp = _PyDict_GetItemId(dict, &PyId___init_subclass__);
    if (tmp != NULL && PyFunction_Check(tmp)) {
        tmp = PyClassMethod_New(tmp);
        if (tmp == NULL)
            goto error;
        if (_PyDict_SetItemId(dict, &PyId___init_subclass__, tmp) < 0) {
            Py_DECREF(tmp);
            goto error;
        }
        Py_DECREF(tmp);
    }

    /* Add descriptors for custom slots from __slots__, or for __dict__ */
    mp = PyHeapType_GET_MEMBERS(et);
    slotoffset = base->tp_basicsize;
    if (et->ht_slots != NULL) {
        for (i = 0; i < nslots; i++, mp++) {
            mp->name = PyUnicode_AsUTF8(
                PyTuple_GET_ITEM(et->ht_slots, i));
            if (mp->name == NULL)
                goto error;
            mp->type = T_OBJECT_EX;
            mp->offset = slotoffset;

            /* __dict__ and __weakref__ are already filtered out */
            assert(strcmp(mp->name, "__dict__") != 0);
            assert(strcmp(mp->name, "__weakref__") != 0);

            slotoffset += sizeof(PyObject *);
        }
    }
    if (add_dict) {
        if (base->tp_itemsize)
            type->tp_dictoffset = -(long)sizeof(PyObject *);
        else
            type->tp_dictoffset = slotoffset;
        slotoffset += sizeof(PyObject *);
    }
    if (add_weak) {
        assert(!base->tp_itemsize);
        type->tp_weaklistoffset = slotoffset;
        slotoffset += sizeof(PyObject *);
    }
    type->tp_basicsize = slotoffset;
    type->tp_itemsize = base->tp_itemsize;
    type->tp_members = PyHeapType_GET_MEMBERS(et);

    if (type->tp_weaklistoffset && type->tp_dictoffset)
        type->tp_getset = subtype_getsets_full;
    else if (type->tp_weaklistoffset && !type->tp_dictoffset)
        type->tp_getset = subtype_getsets_weakref_only;
    else if (!type->tp_weaklistoffset && type->tp_dictoffset)
        type->tp_getset = subtype_getsets_dict_only;
    else
        type->tp_getset = NULL;

    /* Special case some slots */
    if (type->tp_dictoffset != 0 || nslots > 0) {
        if (base->tp_getattr == NULL && base->tp_getattro == NULL)
            type->tp_getattro = PyObject_GenericGetAttr;
        if (base->tp_setattr == NULL && base->tp_setattro == NULL)
            type->tp_setattro = PyObject_GenericSetAttr;
    }
    type->tp_dealloc = subtype_dealloc;

    /* Enable GC unless this class is not adding new instance variables and
       the base class did not use GC. */
    if ((base->tp_flags & Py_TPFLAGS_HAVE_GC) ||
        type->tp_basicsize > base->tp_basicsize)
        type->tp_flags |= Py_TPFLAGS_HAVE_GC;

    /* Always override allocation strategy to use regular heap */
    type->tp_alloc = PyType_GenericAlloc;
    if (type->tp_flags & Py_TPFLAGS_HAVE_GC) {
        type->tp_free = PyObject_GC_Del;
        type->tp_traverse = subtype_traverse;
        type->tp_clear = subtype_clear;
    }
    else
        type->tp_free = PyObject_Del;

    /* store type in class' cell if one is supplied */
    cell = _PyDict_GetItemId(dict, &PyId___classcell__);
    if (cell != NULL) {
        /* At least one method requires a reference to its defining class */
        if (!PyCell_Check(cell)) {
            PyErr_Format(PyExc_TypeError,
                         "__classcell__ must be a nonlocal cell, not %.200R",
                         Py_TYPE(cell));
            goto error;
        }
        PyCell_Set(cell, (PyObject *) type);
        _PyDict_DelItemId(dict, &PyId___classcell__);
        PyErr_Clear();
    }

    /* Initialize the rest */
    if (PyType_Ready(type) < 0)
        goto error;

    /* Put the proper slots in place */
    fixup_slot_dispatchers(type);

    if (type->tp_dictoffset) {
        et->ht_cached_keys = _PyDict_NewKeysForClass();
    }

    if (set_names(type) < 0)
        goto error;

    if (init_subclass(type, kwds) < 0)
        goto error;

    Py_DECREF(dict);
    return (PyObject *)type;

error:
    Py_XDECREF(dict);
    Py_XDECREF(bases);
    Py_XDECREF(slots);
    Py_XDECREF(type);
    return NULL;
}

static const short slotoffsets[] = {
    -1, /* invalid slot */
#include "typeslots.inc"
};

PyObject *
PyType_FromSpecWithBases(PyType_Spec *spec, PyObject *bases)
{
    PyHeapTypeObject *res = (PyHeapTypeObject*)PyType_GenericAlloc(&PyType_Type, 0);
    PyTypeObject *type, *base;
    PyObject *modname;
    char *s;
    char *res_start = (char*)res;
    PyType_Slot *slot;

    /* Set the type name and qualname */
    s = strrchr(spec->name, '.');
    if (s == NULL)
        s = (char*)spec->name;
    else
        s++;

    if (res == NULL)
        return NULL;
    type = &res->ht_type;
    /* The flags must be initialized early, before the GC traverses us */
    type->tp_flags = spec->flags | Py_TPFLAGS_HEAPTYPE;
    res->ht_name = PyUnicode_FromString(s);
    if (!res->ht_name)
        goto fail;
    res->ht_qualname = res->ht_name;
    Py_INCREF(res->ht_qualname);
    type->tp_name = spec->name;
    if (!type->tp_name)
        goto fail;

    /* Adjust for empty tuple bases */
    if (!bases) {
        base = &PyBaseObject_Type;
        /* See whether Py_tp_base(s) was specified */
        for (slot = spec->slots; slot->slot; slot++) {
            if (slot->slot == Py_tp_base)
                base = slot->pfunc;
            else if (slot->slot == Py_tp_bases) {
                bases = slot->pfunc;
                Py_INCREF(bases);
            }
        }
        if (!bases)
            bases = PyTuple_Pack(1, base);
        if (!bases)
            goto fail;
    }
    else
        Py_INCREF(bases);

    /* Calculate best base, and check that all bases are type objects */
    base = best_base(bases);
    if (base == NULL) {
        goto fail;
    }
    if (!PyType_HasFeature(base, Py_TPFLAGS_BASETYPE)) {
        PyErr_Format(PyExc_TypeError,
                     "type '%.100s' is not an acceptable base type",
                     base->tp_name);
        goto fail;
    }

    /* Initialize essential fields */
    type->tp_as_async = &res->as_async;
    type->tp_as_number = &res->as_number;
    type->tp_as_sequence = &res->as_sequence;
    type->tp_as_mapping = &res->as_mapping;
    type->tp_as_buffer = &res->as_buffer;
    /* Set tp_base and tp_bases */
    type->tp_bases = bases;
    bases = NULL;
    Py_INCREF(base);
    type->tp_base = base;

    type->tp_basicsize = spec->basicsize;
    type->tp_itemsize = spec->itemsize;

    for (slot = spec->slots; slot->slot; slot++) {
        if (slot->slot < 0
            || (size_t)slot->slot >= Py_ARRAY_LENGTH(slotoffsets)) {
            PyErr_SetString(PyExc_RuntimeError, "invalid slot offset");
            goto fail;
        }
        if (slot->slot == Py_tp_base || slot->slot == Py_tp_bases)
            /* Processed above */
            continue;
        *(void**)(res_start + slotoffsets[slot->slot]) = slot->pfunc;

        /* need to make a copy of the docstring slot, which usually
           points to a static string literal */
        if (slot->slot == Py_tp_doc) {
            const char *old_doc = _PyType_DocWithoutSignature(type->tp_name, slot->pfunc);
            size_t len = strlen(old_doc)+1;
            char *tp_doc = PyObject_MALLOC(len);
            if (tp_doc == NULL) {
                PyErr_NoMemory();
                goto fail;
            }
            memcpy(tp_doc, old_doc, len);
            type->tp_doc = tp_doc;
        }
    }
    if (type->tp_dealloc == NULL) {
        /* It's a heap type, so needs the heap types' dealloc.
           subtype_dealloc will call the base type's tp_dealloc, if
           necessary. */
        type->tp_dealloc = subtype_dealloc;
    }

    if (PyType_Ready(type) < 0)
        goto fail;

    if (type->tp_dictoffset) {
        res->ht_cached_keys = _PyDict_NewKeysForClass();
    }

    /* Set type.__module__ */
    s = strrchr(spec->name, '.');
    if (s != NULL) {
        int err;
        modname = PyUnicode_FromStringAndSize(
                spec->name, (Py_ssize_t)(s - spec->name));
        if (modname == NULL) {
            goto fail;
        }
        err = _PyDict_SetItemId(type->tp_dict, &PyId___module__, modname);
        Py_DECREF(modname);
        if (err != 0)
            goto fail;
    } else {
        if (PyErr_WarnFormat(PyExc_DeprecationWarning, 1,
                "builtin type %.200s has no __module__ attribute",
                spec->name))
            goto fail;
    }

    return (PyObject*)res;

 fail:
    Py_DECREF(res);
    return NULL;
}

PyObject *
PyType_FromSpec(PyType_Spec *spec)
{
    return PyType_FromSpecWithBases(spec, NULL);
}

void *
PyType_GetSlot(PyTypeObject *type, int slot)
{
    if (!PyType_HasFeature(type, Py_TPFLAGS_HEAPTYPE) || slot < 0) {
        PyErr_BadInternalCall();
        return NULL;
    }
    if ((size_t)slot >= Py_ARRAY_LENGTH(slotoffsets)) {
        /* Extension module requesting slot from a future version */
        return NULL;
    }
    return  *(void**)(((char*)type) + slotoffsets[slot]);
}

/* Internal API to look for a name through the MRO, bypassing the method cache.
   This returns a borrowed reference, and might set an exception.
   'error' is set to: -1: error with exception; 1: error without exception; 0: ok */
static PyObject *
find_name_in_mro(PyTypeObject *type, PyObject *name, int *error)
{
    Py_ssize_t i, n;
    PyObject *mro, *res, *base, *dict;
    Py_hash_t hash;

    if (!PyUnicode_CheckExact(name) ||
        (hash = ((PyASCIIObject *) name)->hash) == -1)
    {
        hash = PyObject_Hash(name);
        if (hash == -1) {
            *error = -1;
            return NULL;
        }
    }

    /* Look in tp_dict of types in MRO */
    mro = type->tp_mro;

    if (mro == NULL) {
        if ((type->tp_flags & Py_TPFLAGS_READYING) == 0) {
            if (PyType_Ready(type) < 0) {
                *error = -1;
                return NULL;
            }
            mro = type->tp_mro;
        }
        if (mro == NULL) {
            *error = 1;
            return NULL;
        }
    }

    res = NULL;
    /* Keep a strong reference to mro because type->tp_mro can be replaced
       during dict lookup, e.g. when comparing to non-string keys. */
    Py_INCREF(mro);
    assert(PyTuple_Check(mro));
    n = PyTuple_GET_SIZE(mro);
    for (i = 0; i < n; i++) {
        base = PyTuple_GET_ITEM(mro, i);
        assert(PyType_Check(base));
        dict = ((PyTypeObject *)base)->tp_dict;
        assert(dict && PyDict_Check(dict));
        res = _PyDict_GetItem_KnownHash(dict, name, hash);
        if (res != NULL)
            break;
        if (PyErr_Occurred()) {
            *error = -1;
            goto done;
        }
    }
    *error = 0;
done:
    Py_DECREF(mro);
    return res;
}

/* Internal API to look for a name through the MRO.
   This returns a borrowed reference, and doesn't set an exception! */
PyObject *
_PyType_Lookup(PyTypeObject *type, PyObject *name)
{
    PyObject *res;
    int error;
    unsigned int h;

    if (MCACHE_CACHEABLE_NAME(name) &&
        PyType_HasFeature(type, Py_TPFLAGS_VALID_VERSION_TAG)) {
        /* fast path */
        h = MCACHE_HASH_METHOD(type, name);
        if (method_cache[h].version == type->tp_version_tag &&
            method_cache[h].name == name) {
#if MCACHE_STATS
            method_cache_hits++;
#endif
            return method_cache[h].value;
        }
    }

    /* We may end up clearing live exceptions below, so make sure it's ours. */
    assert(!PyErr_Occurred());

    res = find_name_in_mro(type, name, &error);
    /* Only put NULL results into cache if there was no error. */
    if (error) {
        /* It's not ideal to clear the error condition,
           but this function is documented as not setting
           an exception, and I don't want to change that.
           E.g., when PyType_Ready() can't proceed, it won't
           set the "ready" flag, so future attempts to ready
           the same type will call it again -- hopefully
           in a context that propagates the exception out.
        */
        if (error == -1) {
            PyErr_Clear();
        }
        return NULL;
    }

    if (MCACHE_CACHEABLE_NAME(name) && assign_version_tag(type)) {
        h = MCACHE_HASH_METHOD(type, name);
        method_cache[h].version = type->tp_version_tag;
        method_cache[h].value = res;  /* borrowed */
        Py_INCREF(name);
        assert(((PyASCIIObject *)(name))->hash != -1);
#if MCACHE_STATS
        if (method_cache[h].name != Py_None && method_cache[h].name != name)
            method_cache_collisions++;
        else
            method_cache_misses++;
#endif
        Py_SETREF(method_cache[h].name, name);
    }
    return res;
}

PyObject *
_PyType_LookupId(PyTypeObject *type, struct _Py_Identifier *name)
{
    PyObject *oname;
    oname = _PyUnicode_FromId(name);   /* borrowed */
    if (oname == NULL)
        return NULL;
    return _PyType_Lookup(type, oname);
}

/* This is similar to PyObject_GenericGetAttr(),
   but uses _PyType_Lookup() instead of just looking in type->tp_dict. */
static PyObject *
type_getattro(PyTypeObject *type, PyObject *name)
{
    PyTypeObject *metatype = Py_TYPE(type);
    PyObject *meta_attribute, *attribute;
    descrgetfunc meta_get;

    if (!PyUnicode_Check(name)) {
        PyErr_Format(PyExc_TypeError,
                     "attribute name must be string, not '%.200s'",
                     name->ob_type->tp_name);
        return NULL;
    }

    /* Initialize this type (we'll assume the metatype is initialized) */
    if (type->tp_dict == NULL) {
        if (PyType_Ready(type) < 0)
            return NULL;
    }

    /* No readable descriptor found yet */
    meta_get = NULL;

    /* Look for the attribute in the metatype */
    meta_attribute = _PyType_Lookup(metatype, name);

    if (meta_attribute != NULL) {
        meta_get = Py_TYPE(meta_attribute)->tp_descr_get;

        if (meta_get != NULL && PyDescr_IsData(meta_attribute)) {
            /* Data descriptors implement tp_descr_set to intercept
             * writes. Assume the attribute is not overridden in
             * type's tp_dict (and bases): call the descriptor now.
             */
            return meta_get(meta_attribute, (PyObject *)type,
                            (PyObject *)metatype);
        }
        Py_INCREF(meta_attribute);
    }

    /* No data descriptor found on metatype. Look in tp_dict of this
     * type and its bases */
    attribute = _PyType_Lookup(type, name);
    if (attribute != NULL) {
        /* Implement descriptor functionality, if any */
        descrgetfunc local_get = Py_TYPE(attribute)->tp_descr_get;

        Py_XDECREF(meta_attribute);

        if (local_get != NULL) {
            /* NULL 2nd argument indicates the descriptor was
             * found on the target object itself (or a base)  */
            return local_get(attribute, (PyObject *)NULL,
                             (PyObject *)type);
        }

        Py_INCREF(attribute);
        return attribute;
    }

    /* No attribute found in local __dict__ (or bases): use the
     * descriptor from the metatype, if any */
    if (meta_get != NULL) {
        PyObject *res;
        res = meta_get(meta_attribute, (PyObject *)type,
                       (PyObject *)metatype);
        Py_DECREF(meta_attribute);
        return res;
    }

    /* If an ordinary attribute was found on the metatype, return it now */
    if (meta_attribute != NULL) {
        return meta_attribute;
    }

    /* Give up */
    PyErr_Format(PyExc_AttributeError,
                 "type object '%.50s' has no attribute '%U'",
                 type->tp_name, name);
    return NULL;
}

static int
type_setattro(PyTypeObject *type, PyObject *name, PyObject *value)
{
    int res;
    if (!(type->tp_flags & Py_TPFLAGS_HEAPTYPE)) {
        PyErr_Format(
            PyExc_TypeError,
            "can't set attributes of built-in/extension type '%s'",
            type->tp_name);
        return -1;
    }
    if (PyUnicode_Check(name)) {
        if (PyUnicode_CheckExact(name)) {
            if (PyUnicode_READY(name) == -1)
                return -1;
            Py_INCREF(name);
        }
        else {
            name = _PyUnicode_Copy(name);
            if (name == NULL)
                return -1;
        }
        PyUnicode_InternInPlace(&name);
        if (!PyUnicode_CHECK_INTERNED(name)) {
            PyErr_SetString(PyExc_MemoryError,
                            "Out of memory interning an attribute name");
            Py_DECREF(name);
            return -1;
        }
    }
    else {
        /* Will fail in _PyObject_GenericSetAttrWithDict. */
        Py_INCREF(name);
    }
    res = _PyObject_GenericSetAttrWithDict((PyObject *)type, name, value, NULL);
    if (res == 0) {
        res = update_slot(type, name);
        assert(_PyType_CheckConsistency(type));
    }
    Py_DECREF(name);
    return res;
}

extern void
_PyDictKeys_DecRef(PyDictKeysObject *keys);

static void
type_dealloc(PyTypeObject *type)
{
    PyHeapTypeObject *et;
    PyObject *tp, *val, *tb;

    /* Assert this is a heap-allocated type object */
    assert(type->tp_flags & Py_TPFLAGS_HEAPTYPE);
    _PyObject_GC_UNTRACK(type);
    PyErr_Fetch(&tp, &val, &tb);
    remove_all_subclasses(type, type->tp_bases);
    PyErr_Restore(tp, val, tb);
    PyObject_ClearWeakRefs((PyObject *)type);
    et = (PyHeapTypeObject *)type;
    Py_XDECREF(type->tp_base);
    Py_XDECREF(type->tp_dict);
    Py_XDECREF(type->tp_bases);
    Py_XDECREF(type->tp_mro);
    Py_XDECREF(type->tp_cache);
    Py_XDECREF(type->tp_subclasses);
    /* A type's tp_doc is heap allocated, unlike the tp_doc slots
     * of most other objects.  It's okay to cast it to char *.
     */
    PyObject_Free((char *)type->tp_doc);
    Py_XDECREF(et->ht_name);
    Py_XDECREF(et->ht_qualname);
    Py_XDECREF(et->ht_slots);
    if (et->ht_cached_keys)
        _PyDictKeys_DecRef(et->ht_cached_keys);
    Py_TYPE(type)->tp_free((PyObject *)type);
}

/*[clinic input]
type.__subclasses__

Return a list of immediate subclasses.
[clinic start generated code]*/

static PyObject *
type___subclasses___impl(PyTypeObject *self)
/*[clinic end generated code: output=eb5eb54485942819 input=5af66132436f9a7b]*/
{
    PyObject *list, *raw, *ref;
    Py_ssize_t i;

    list = PyList_New(0);
    if (list == NULL)
        return NULL;
    raw = self->tp_subclasses;
    if (raw == NULL)
        return list;
    assert(PyDict_CheckExact(raw));
    i = 0;
    while (PyDict_Next(raw, &i, NULL, &ref)) {
        assert(PyWeakref_CheckRef(ref));
        ref = PyWeakref_GET_OBJECT(ref);
        if (ref != Py_None) {
            if (PyList_Append(list, ref) < 0) {
                Py_DECREF(list);
                return NULL;
            }
        }
    }
    return list;
}

static PyObject *
type_prepare(PyObject *self, PyObject *const *args, Py_ssize_t nargs,
             PyObject *kwnames)
{
    return PyDict_New();
}

/*
   Merge the __dict__ of aclass into dict, and recursively also all
   the __dict__s of aclass's base classes.  The order of merging isn't
   defined, as it's expected that only the final set of dict keys is
   interesting.
   Return 0 on success, -1 on error.
*/

static int
merge_class_dict(PyObject *dict, PyObject *aclass)
{
    PyObject *classdict;
    PyObject *bases;
    _Py_IDENTIFIER(__bases__);

    assert(PyDict_Check(dict));
    assert(aclass);

    /* Merge in the type's dict (if any). */
    classdict = _PyObject_GetAttrId(aclass, &PyId___dict__);
    if (classdict == NULL)
        PyErr_Clear();
    else {
        int status = PyDict_Update(dict, classdict);
        Py_DECREF(classdict);
        if (status < 0)
            return -1;
    }

    /* Recursively merge in the base types' (if any) dicts. */
    bases = _PyObject_GetAttrId(aclass, &PyId___bases__);
    if (bases == NULL)
        PyErr_Clear();
    else {
        /* We have no guarantee that bases is a real tuple */
        Py_ssize_t i, n;
        n = PySequence_Size(bases); /* This better be right */
        if (n < 0)
            PyErr_Clear();
        else {
            for (i = 0; i < n; i++) {
                int status;
                PyObject *base = PySequence_GetItem(bases, i);
                if (base == NULL) {
                    Py_DECREF(bases);
                    return -1;
                }
                status = merge_class_dict(dict, base);
                Py_DECREF(base);
                if (status < 0) {
                    Py_DECREF(bases);
                    return -1;
                }
            }
        }
        Py_DECREF(bases);
    }
    return 0;
}

/* __dir__ for type objects: returns __dict__ and __bases__.
   We deliberately don't suck up its __class__, as methods belonging to the
   metaclass would probably be more confusing than helpful.
*/
/*[clinic input]
type.__dir__

Specialized __dir__ implementation for types.
[clinic start generated code]*/

static PyObject *
type___dir___impl(PyTypeObject *self)
/*[clinic end generated code: output=69d02fe92c0f15fa input=7733befbec645968]*/
{
    PyObject *result = NULL;
    PyObject *dict = PyDict_New();

    if (dict != NULL && merge_class_dict(dict, (PyObject *)self) == 0)
        result = PyDict_Keys(dict);

    Py_XDECREF(dict);
    return result;
}

/*[clinic input]
type.__sizeof__

Return memory consumption of the type object.
[clinic start generated code]*/

static PyObject *
type___sizeof___impl(PyTypeObject *self)
/*[clinic end generated code: output=766f4f16cd3b1854 input=99398f24b9cf45d6]*/
{
    Py_ssize_t size;
    if (self->tp_flags & Py_TPFLAGS_HEAPTYPE) {
        PyHeapTypeObject* et = (PyHeapTypeObject*)self;
        size = sizeof(PyHeapTypeObject);
        if (et->ht_cached_keys)
            size += _PyDict_KeysSize(et->ht_cached_keys);
    }
    else
        size = sizeof(PyTypeObject);
    return PyLong_FromSsize_t(size);
}

static PyMethodDef type_methods[] = {
    TYPE_MRO_METHODDEF
    TYPE___SUBCLASSES___METHODDEF
    {"__prepare__", (PyCFunction)type_prepare,
     METH_FASTCALL | METH_KEYWORDS | METH_CLASS,
     PyDoc_STR("__prepare__() -> dict\n"
               "used to create the namespace for the class statement")},
    TYPE___INSTANCECHECK___METHODDEF
    TYPE___SUBCLASSCHECK___METHODDEF
    TYPE___DIR___METHODDEF
    TYPE___SIZEOF___METHODDEF
    {0}
};

PyDoc_STRVAR(type_doc,
/* this text signature cannot be accurate yet.  will fix.  --larry */
"type(object_or_name, bases, dict)\n"
"type(object) -> the object's type\n"
"type(name, bases, dict) -> a new type");

static int
type_traverse(PyTypeObject *type, visitproc visit, void *arg)
{
    /* Because of type_is_gc(), the collector only calls this
       for heaptypes. */
    if (!(type->tp_flags & Py_TPFLAGS_HEAPTYPE)) {
        char msg[200];
        sprintf(msg, "type_traverse() called for non-heap type '%.100s'",
                type->tp_name);
        Py_FatalError(msg);
    }

    Py_VISIT(type->tp_dict);
    Py_VISIT(type->tp_cache);
    Py_VISIT(type->tp_mro);
    Py_VISIT(type->tp_bases);
    Py_VISIT(type->tp_base);

    /* There's no need to visit type->tp_subclasses or
       ((PyHeapTypeObject *)type)->ht_slots, because they can't be involved
       in cycles; tp_subclasses is a list of weak references,
       and slots is a tuple of strings. */

    return 0;
}

static int
type_clear(PyTypeObject *type)
{
    PyDictKeysObject *cached_keys;
    /* Because of type_is_gc(), the collector only calls this
       for heaptypes. */
    assert(type->tp_flags & Py_TPFLAGS_HEAPTYPE);

    /* We need to invalidate the method cache carefully before clearing
       the dict, so that other objects caught in a reference cycle
       don't start calling destroyed methods.

       Otherwise, the only field we need to clear is tp_mro, which is
       part of a hard cycle (its first element is the class itself) that
       won't be broken otherwise (it's a tuple and tuples don't have a
       tp_clear handler).  None of the other fields need to be
       cleared, and here's why:

       tp_cache:
           Not used; if it were, it would be a dict.

       tp_bases, tp_base:
           If these are involved in a cycle, there must be at least
           one other, mutable object in the cycle, e.g. a base
           class's dict; the cycle will be broken that way.

       tp_subclasses:
           A dict of weak references can't be part of a cycle; and
           dicts have their own tp_clear.

       slots (in PyHeapTypeObject):
           A tuple of strings can't be part of a cycle.
    */

    PyType_Modified(type);
    cached_keys = ((PyHeapTypeObject *)type)->ht_cached_keys;
    if (cached_keys != NULL) {
        ((PyHeapTypeObject *)type)->ht_cached_keys = NULL;
        _PyDictKeys_DecRef(cached_keys);
    }
    if (type->tp_dict)
        PyDict_Clear(type->tp_dict);
    Py_CLEAR(type->tp_mro);

    return 0;
}

static int
type_is_gc(PyTypeObject *type)
{
    return type->tp_flags & Py_TPFLAGS_HEAPTYPE;
}

PyTypeObject PyType_Type = {
    PyVarObject_HEAD_INIT(&PyType_Type, 0)
    "type",                                     /* tp_name */
    sizeof(PyHeapTypeObject),                   /* tp_basicsize */
    sizeof(PyMemberDef),                        /* tp_itemsize */
    (destructor)type_dealloc,                   /* tp_dealloc */
    0,                                          /* tp_print */
    0,                                          /* tp_getattr */
    0,                                          /* tp_setattr */
    0,                                          /* tp_reserved */
    (reprfunc)type_repr,                        /* tp_repr */
    0,                                          /* tp_as_number */
    0,                                          /* tp_as_sequence */
    0,                                          /* tp_as_mapping */
    0,                                          /* tp_hash */
    (ternaryfunc)type_call,                     /* tp_call */
    0,                                          /* tp_str */
    (getattrofunc)type_getattro,                /* tp_getattro */
    (setattrofunc)type_setattro,                /* tp_setattro */
    0,                                          /* tp_as_buffer */
    Py_TPFLAGS_DEFAULT | Py_TPFLAGS_HAVE_GC |
        Py_TPFLAGS_BASETYPE | Py_TPFLAGS_TYPE_SUBCLASS,         /* tp_flags */
    type_doc,                                   /* tp_doc */
    (traverseproc)type_traverse,                /* tp_traverse */
    (inquiry)type_clear,                        /* tp_clear */
    0,                                          /* tp_richcompare */
    offsetof(PyTypeObject, tp_weaklist),        /* tp_weaklistoffset */
    0,                                          /* tp_iter */
    0,                                          /* tp_iternext */
    type_methods,                               /* tp_methods */
    type_members,                               /* tp_members */
    type_getsets,                               /* tp_getset */
    0,                                          /* tp_base */
    0,                                          /* tp_dict */
    0,                                          /* tp_descr_get */
    0,                                          /* tp_descr_set */
    offsetof(PyTypeObject, tp_dict),            /* tp_dictoffset */
    type_init,                                  /* tp_init */
    0,                                          /* tp_alloc */
    type_new,                                   /* tp_new */
    PyObject_GC_Del,                            /* tp_free */
    (inquiry)type_is_gc,                        /* tp_is_gc */
};


/* The base type of all types (eventually)... except itself. */

/* You may wonder why object.__new__() only complains about arguments
   when object.__init__() is not overridden, and vice versa.

   Consider the use cases:

   1. When neither is overridden, we want to hear complaints about
      excess (i.e., any) arguments, since their presence could
      indicate there's a bug.

   2. When defining an Immutable type, we are likely to override only
      __new__(), since __init__() is called too late to initialize an
      Immutable object.  Since __new__() defines the signature for the
      type, it would be a pain to have to override __init__() just to
      stop it from complaining about excess arguments.

   3. When defining a Mutable type, we are likely to override only
      __init__().  So here the converse reasoning applies: we don't
      want to have to override __new__() just to stop it from
      complaining.

   4. When __init__() is overridden, and the subclass __init__() calls
      object.__init__(), the latter should complain about excess
      arguments; ditto for __new__().

   Use cases 2 and 3 make it unattractive to unconditionally check for
   excess arguments.  The best solution that addresses all four use
   cases is as follows: __init__() complains about excess arguments
   unless __new__() is overridden and __init__() is not overridden
   (IOW, if __init__() is overridden or __new__() is not overridden);
   symmetrically, __new__() complains about excess arguments unless
   __init__() is overridden and __new__() is not overridden
   (IOW, if __new__() is overridden or __init__() is not overridden).

   However, for backwards compatibility, this breaks too much code.
   Therefore, in 2.6, we'll *warn* about excess arguments when both
   methods are overridden; for all other cases we'll use the above
   rules.

*/

/* Forward */
static PyObject *
object_new(PyTypeObject *type, PyObject *args, PyObject *kwds);

static int
excess_args(PyObject *args, PyObject *kwds)
{
    return PyTuple_GET_SIZE(args) ||
        (kwds && PyDict_Check(kwds) && PyDict_GET_SIZE(kwds));
}

static int
object_init(PyObject *self, PyObject *args, PyObject *kwds)
{
    PyTypeObject *type = Py_TYPE(self);
    if (excess_args(args, kwds)) {
        if (type->tp_init != object_init) {
            PyErr_SetString(PyExc_TypeError, "object.__init__() takes no arguments");
            return -1;
        }
        if (type->tp_new == object_new) {
            PyErr_Format(PyExc_TypeError, "%.200s().__init__() takes no arguments",
                         type->tp_name);
            return -1;
        }
    }
    return 0;
}

static PyObject *
object_new(PyTypeObject *type, PyObject *args, PyObject *kwds)
{
    if (excess_args(args, kwds)) {
        if (type->tp_new != object_new) {
            PyErr_SetString(PyExc_TypeError, "object.__new__() takes no arguments");
            return NULL;
        }
        if (type->tp_init == object_init) {
            PyErr_Format(PyExc_TypeError, "%.200s() takes no arguments",
                         type->tp_name);
            return NULL;
        }
    }

    if (type->tp_flags & Py_TPFLAGS_IS_ABSTRACT) {
        PyObject *abstract_methods = NULL;
        PyObject *builtins;
        PyObject *sorted;
        PyObject *sorted_methods = NULL;
        PyObject *joined = NULL;
        PyObject *comma;
        _Py_static_string(comma_id, ", ");
        _Py_IDENTIFIER(sorted);

        /* Compute ", ".join(sorted(type.__abstractmethods__))
           into joined. */
        abstract_methods = type_abstractmethods(type, NULL);
        if (abstract_methods == NULL)
            goto error;
        builtins = PyEval_GetBuiltins();
        if (builtins == NULL)
            goto error;
        sorted = _PyDict_GetItemId(builtins, &PyId_sorted);
        if (sorted == NULL)
            goto error;
        sorted_methods = PyObject_CallFunctionObjArgs(sorted,
                                                      abstract_methods,
                                                      NULL);
        if (sorted_methods == NULL)
            goto error;
        comma = _PyUnicode_FromId(&comma_id);
        if (comma == NULL)
            goto error;
        joined = PyUnicode_Join(comma, sorted_methods);
        if (joined == NULL)
            goto error;

        PyErr_Format(PyExc_TypeError,
                     "Can't instantiate abstract class %s "
                     "with abstract methods %U",
                     type->tp_name,
                     joined);
    error:
        Py_XDECREF(joined);
        Py_XDECREF(sorted_methods);
        Py_XDECREF(abstract_methods);
        return NULL;
    }
    return type->tp_alloc(type, 0);
}

static void
object_dealloc(PyObject *self)
{
    Py_TYPE(self)->tp_free(self);
}

static PyObject *
object_repr(PyObject *self)
{
    PyTypeObject *type;
    PyObject *mod, *name, *rtn;

    type = Py_TYPE(self);
    mod = type_module(type, NULL);
    if (mod == NULL)
        PyErr_Clear();
    else if (!PyUnicode_Check(mod)) {
        Py_DECREF(mod);
        mod = NULL;
    }
    name = type_qualname(type, NULL);
    if (name == NULL) {
        Py_XDECREF(mod);
        return NULL;
    }
    if (mod != NULL && !_PyUnicode_EqualToASCIIId(mod, &PyId_builtins))
        rtn = PyUnicode_FromFormat("<%U.%U object at %p>", mod, name, self);
    else
        rtn = PyUnicode_FromFormat("<%s object at %p>",
                                  type->tp_name, self);
    Py_XDECREF(mod);
    Py_DECREF(name);
    return rtn;
}

static PyObject *
object_str(PyObject *self)
{
    unaryfunc f;

    f = Py_TYPE(self)->tp_repr;
    if (f == NULL)
        f = object_repr;
    return f(self);
}

static PyObject *
object_richcompare(PyObject *self, PyObject *other, int op)
{
    PyObject *res;

    switch (op) {

    case Py_EQ:
        /* Return NotImplemented instead of False, so if two
           objects are compared, both get a chance at the
           comparison.  See issue #1393. */
        res = (self == other) ? Py_True : Py_NotImplemented;
        Py_INCREF(res);
        break;

    case Py_NE:
        /* By default, __ne__() delegates to __eq__() and inverts the result,
           unless the latter returns NotImplemented. */
        if (self->ob_type->tp_richcompare == NULL) {
            res = Py_NotImplemented;
            Py_INCREF(res);
            break;
        }
        res = (*self->ob_type->tp_richcompare)(self, other, Py_EQ);
        if (res != NULL && res != Py_NotImplemented) {
            int ok = PyObject_IsTrue(res);
            Py_DECREF(res);
            if (ok < 0)
                res = NULL;
            else {
                if (ok)
                    res = Py_False;
                else
                    res = Py_True;
                Py_INCREF(res);
            }
        }
        break;

    default:
        res = Py_NotImplemented;
        Py_INCREF(res);
        break;
    }

    return res;
}

static PyObject *
object_get_class(PyObject *self, void *closure)
{
    Py_INCREF(Py_TYPE(self));
    return (PyObject *)(Py_TYPE(self));
}

static int
compatible_with_tp_base(PyTypeObject *child)
{
    PyTypeObject *parent = child->tp_base;
    return (parent != NULL &&
            child->tp_basicsize == parent->tp_basicsize &&
            child->tp_itemsize == parent->tp_itemsize &&
            child->tp_dictoffset == parent->tp_dictoffset &&
            child->tp_weaklistoffset == parent->tp_weaklistoffset &&
            ((child->tp_flags & Py_TPFLAGS_HAVE_GC) ==
             (parent->tp_flags & Py_TPFLAGS_HAVE_GC)) &&
            (child->tp_dealloc == subtype_dealloc ||
             child->tp_dealloc == parent->tp_dealloc));
}

static int
same_slots_added(PyTypeObject *a, PyTypeObject *b)
{
    PyTypeObject *base = a->tp_base;
    Py_ssize_t size;
    PyObject *slots_a, *slots_b;

    assert(base == b->tp_base);
    size = base->tp_basicsize;
    if (a->tp_dictoffset == size && b->tp_dictoffset == size)
        size += sizeof(PyObject *);
    if (a->tp_weaklistoffset == size && b->tp_weaklistoffset == size)
        size += sizeof(PyObject *);

    /* Check slots compliance */
    if (!(a->tp_flags & Py_TPFLAGS_HEAPTYPE) ||
        !(b->tp_flags & Py_TPFLAGS_HEAPTYPE)) {
        return 0;
    }
    slots_a = ((PyHeapTypeObject *)a)->ht_slots;
    slots_b = ((PyHeapTypeObject *)b)->ht_slots;
    if (slots_a && slots_b) {
        if (PyObject_RichCompareBool(slots_a, slots_b, Py_EQ) != 1)
            return 0;
        size += sizeof(PyObject *) * PyTuple_GET_SIZE(slots_a);
    }
    return size == a->tp_basicsize && size == b->tp_basicsize;
}

static int
compatible_for_assignment(PyTypeObject* oldto, PyTypeObject* newto, const char* attr)
{
    PyTypeObject *newbase, *oldbase;

    if (newto->tp_free != oldto->tp_free) {
        PyErr_Format(PyExc_TypeError,
                     "%s assignment: "
                     "'%s' deallocator differs from '%s'",
                     attr,
                     newto->tp_name,
                     oldto->tp_name);
        return 0;
    }
    /*
     It's tricky to tell if two arbitrary types are sufficiently compatible as
     to be interchangeable; e.g., even if they have the same tp_basicsize, they
     might have totally different struct fields. It's much easier to tell if a
     type and its supertype are compatible; e.g., if they have the same
     tp_basicsize, then that means they have identical fields. So to check
     whether two arbitrary types are compatible, we first find the highest
     supertype that each is compatible with, and then if those supertypes are
     compatible then the original types must also be compatible.
    */
    newbase = newto;
    oldbase = oldto;
    while (compatible_with_tp_base(newbase))
        newbase = newbase->tp_base;
    while (compatible_with_tp_base(oldbase))
        oldbase = oldbase->tp_base;
    if (newbase != oldbase &&
        (newbase->tp_base != oldbase->tp_base ||
         !same_slots_added(newbase, oldbase))) {
        PyErr_Format(PyExc_TypeError,
                     "%s assignment: "
                     "'%s' object layout differs from '%s'",
                     attr,
                     newto->tp_name,
                     oldto->tp_name);
        return 0;
    }

    return 1;
}

static int
object_set_class(PyObject *self, PyObject *value, void *closure)
{
    PyTypeObject *oldto = Py_TYPE(self);
    PyTypeObject *newto;

    if (value == NULL) {
        PyErr_SetString(PyExc_TypeError,
                        "can't delete __class__ attribute");
        return -1;
    }
    if (!PyType_Check(value)) {
        PyErr_Format(PyExc_TypeError,
          "__class__ must be set to a class, not '%s' object",
          Py_TYPE(value)->tp_name);
        return -1;
    }
    newto = (PyTypeObject *)value;
    /* In versions of CPython prior to 3.5, the code in
       compatible_for_assignment was not set up to correctly check for memory
       layout / slot / etc. compatibility for non-HEAPTYPE classes, so we just
       disallowed __class__ assignment in any case that wasn't HEAPTYPE ->
       HEAPTYPE.

       During the 3.5 development cycle, we fixed the code in
       compatible_for_assignment to correctly check compatibility between
       arbitrary types, and started allowing __class__ assignment in all cases
       where the old and new types did in fact have compatible slots and
       memory layout (regardless of whether they were implemented as HEAPTYPEs
       or not).

       Just before 3.5 was released, though, we discovered that this led to
       problems with immutable types like int, where the interpreter assumes
       they are immutable and interns some values. Formerly this wasn't a
       problem, because they really were immutable -- in particular, all the
       types where the interpreter applied this interning trick happened to
       also be statically allocated, so the old HEAPTYPE rules were
       "accidentally" stopping them from allowing __class__ assignment. But
       with the changes to __class__ assignment, we started allowing code like

         class MyInt(int):
             ...
         # Modifies the type of *all* instances of 1 in the whole program,
         # including future instances (!), because the 1 object is interned.
         (1).__class__ = MyInt

       (see https://bugs.python.org/issue24912).

       In theory the proper fix would be to identify which classes rely on
       this invariant and somehow disallow __class__ assignment only for them,
       perhaps via some mechanism like a new Py_TPFLAGS_IMMUTABLE flag (a
       "blacklisting" approach). But in practice, since this problem wasn't
       noticed late in the 3.5 RC cycle, we're taking the conservative
       approach and reinstating the same HEAPTYPE->HEAPTYPE check that we used
       to have, plus a "whitelist". For now, the whitelist consists only of
       ModuleType subtypes, since those are the cases that motivated the patch
       in the first place -- see https://bugs.python.org/issue22986 -- and
       since module objects are mutable we can be sure that they are
       definitely not being interned. So now we allow HEAPTYPE->HEAPTYPE *or*
       ModuleType subtype -> ModuleType subtype.

       So far as we know, all the code beyond the following 'if' statement
       will correctly handle non-HEAPTYPE classes, and the HEAPTYPE check is
       needed only to protect that subset of non-HEAPTYPE classes for which
       the interpreter has baked in the assumption that all instances are
       truly immutable.
    */
    if (!(PyType_IsSubtype(newto, &PyModule_Type) &&
          PyType_IsSubtype(oldto, &PyModule_Type)) &&
        (!(newto->tp_flags & Py_TPFLAGS_HEAPTYPE) ||
         !(oldto->tp_flags & Py_TPFLAGS_HEAPTYPE))) {
        PyErr_Format(PyExc_TypeError,
                     "__class__ assignment only supported for heap types "
                     "or ModuleType subclasses");
        return -1;
    }

    if (compatible_for_assignment(oldto, newto, "__class__")) {
        if (newto->tp_flags & Py_TPFLAGS_HEAPTYPE)
            Py_INCREF(newto);
        Py_TYPE(self) = newto;
        if (oldto->tp_flags & Py_TPFLAGS_HEAPTYPE)
            Py_DECREF(oldto);
        return 0;
    }
    else {
        return -1;
    }
}

static PyGetSetDef object_getsets[] = {
    {"__class__", object_get_class, object_set_class,
     PyDoc_STR("the object's class")},
    {0}
};


/* Stuff to implement __reduce_ex__ for pickle protocols >= 2.
   We fall back to helpers in copyreg for:
   - pickle protocols < 2
   - calculating the list of slot names (done only once per class)
   - the __newobj__ function (which is used as a token but never called)
*/

static PyObject *
import_copyreg(void)
{
    PyObject *copyreg_str;
    PyObject *copyreg_module;
    _Py_IDENTIFIER(copyreg);

    copyreg_str = _PyUnicode_FromId(&PyId_copyreg);
    if (copyreg_str == NULL) {
        return NULL;
    }
    /* Try to fetch cached copy of copyreg from sys.modules first in an
       attempt to avoid the import overhead. Previously this was implemented
       by storing a reference to the cached module in a static variable, but
       this broke when multiple embedded interpreters were in use (see issue
       #17408 and #19088). */
    copyreg_module = PyImport_GetModule(copyreg_str);
    if (copyreg_module != NULL) {
        return copyreg_module;
    }
    if (PyErr_Occurred()) {
        return NULL;
    }
    return PyImport_Import(copyreg_str);
}

static PyObject *
_PyType_GetSlotNames(PyTypeObject *cls)
{
    PyObject *copyreg;
    PyObject *slotnames;
    _Py_IDENTIFIER(__slotnames__);
    _Py_IDENTIFIER(_slotnames);

    assert(PyType_Check(cls));

    /* Get the slot names from the cache in the class if possible. */
    slotnames = _PyDict_GetItemIdWithError(cls->tp_dict, &PyId___slotnames__);
    if (slotnames != NULL) {
        if (slotnames != Py_None && !PyList_Check(slotnames)) {
            PyErr_Format(PyExc_TypeError,
                         "%.200s.__slotnames__ should be a list or None, "
                         "not %.200s",
                         cls->tp_name, Py_TYPE(slotnames)->tp_name);
            return NULL;
        }
        Py_INCREF(slotnames);
        return slotnames;
    }
    else {
        if (PyErr_Occurred()) {
            return NULL;
        }
        /* The class does not have the slot names cached yet. */
    }

    copyreg = import_copyreg();
    if (copyreg == NULL)
        return NULL;

    /* Use _slotnames function from the copyreg module to find the slots
       by this class and its bases. This function will cache the result
       in __slotnames__. */
    slotnames = _PyObject_CallMethodIdObjArgs(copyreg, &PyId__slotnames,
                                              cls, NULL);
    Py_DECREF(copyreg);
    if (slotnames == NULL)
        return NULL;

    if (slotnames != Py_None && !PyList_Check(slotnames)) {
        PyErr_SetString(PyExc_TypeError,
                        "copyreg._slotnames didn't return a list or None");
        Py_DECREF(slotnames);
        return NULL;
    }

    return slotnames;
}

static PyObject *
_PyObject_GetState(PyObject *obj, int required)
{
    PyObject *state;
    PyObject *getstate;
    _Py_IDENTIFIER(__getstate__);

    getstate = _PyObject_GetAttrId(obj, &PyId___getstate__);
    if (getstate == NULL) {
        PyObject *slotnames;

        if (!PyErr_ExceptionMatches(PyExc_AttributeError)) {
            return NULL;
        }
        PyErr_Clear();

        if (required && obj->ob_type->tp_itemsize) {
            PyErr_Format(PyExc_TypeError,
                         "can't pickle %.200s objects",
                         Py_TYPE(obj)->tp_name);
            return NULL;
        }

        {
            PyObject **dict;
            dict = _PyObject_GetDictPtr(obj);
            /* It is possible that the object's dict is not initialized
               yet. In this case, we will return None for the state.
               We also return None if the dict is empty to make the behavior
               consistent regardless whether the dict was initialized or not.
               This make unit testing easier. */
            if (dict != NULL && *dict != NULL && PyDict_GET_SIZE(*dict)) {
                state = *dict;
            }
            else {
                state = Py_None;
            }
            Py_INCREF(state);
        }

        slotnames = _PyType_GetSlotNames(Py_TYPE(obj));
        if (slotnames == NULL) {
            Py_DECREF(state);
            return NULL;
        }

        assert(slotnames == Py_None || PyList_Check(slotnames));
        if (required) {
            Py_ssize_t basicsize = PyBaseObject_Type.tp_basicsize;
            if (obj->ob_type->tp_dictoffset)
                basicsize += sizeof(PyObject *);
            if (obj->ob_type->tp_weaklistoffset)
                basicsize += sizeof(PyObject *);
            if (slotnames != Py_None)
                basicsize += sizeof(PyObject *) * PyList_GET_SIZE(slotnames);
            if (obj->ob_type->tp_basicsize > basicsize) {
                Py_DECREF(slotnames);
                Py_DECREF(state);
                PyErr_Format(PyExc_TypeError,
                             "can't pickle %.200s objects",
                             Py_TYPE(obj)->tp_name);
                return NULL;
            }
        }

        if (slotnames != Py_None && PyList_GET_SIZE(slotnames) > 0) {
            PyObject *slots;
            Py_ssize_t slotnames_size, i;

            slots = PyDict_New();
            if (slots == NULL) {
                Py_DECREF(slotnames);
                Py_DECREF(state);
                return NULL;
            }

            slotnames_size = PyList_GET_SIZE(slotnames);
            for (i = 0; i < slotnames_size; i++) {
                PyObject *name, *value;

                name = PyList_GET_ITEM(slotnames, i);
                Py_INCREF(name);
                value = PyObject_GetAttr(obj, name);
                if (value == NULL) {
                    Py_DECREF(name);
                    if (!PyErr_ExceptionMatches(PyExc_AttributeError)) {
                        goto error;
                    }
                    /* It is not an error if the attribute is not present. */
                    PyErr_Clear();
                }
                else {
                    int err = PyDict_SetItem(slots, name, value);
                    Py_DECREF(name);
                    Py_DECREF(value);
                    if (err) {
                        goto error;
                    }
                }

                /* The list is stored on the class so it may mutate while we
                   iterate over it */
                if (slotnames_size != PyList_GET_SIZE(slotnames)) {
                    PyErr_Format(PyExc_RuntimeError,
                                 "__slotsname__ changed size during iteration");
                    goto error;
                }

                /* We handle errors within the loop here. */
                if (0) {
                  error:
                    Py_DECREF(slotnames);
                    Py_DECREF(slots);
                    Py_DECREF(state);
                    return NULL;
                }
            }

            /* If we found some slot attributes, pack them in a tuple along
               the original attribute dictionary. */
            if (PyDict_GET_SIZE(slots) > 0) {
                PyObject *state2;

                state2 = PyTuple_Pack(2, state, slots);
                Py_DECREF(state);
                if (state2 == NULL) {
                    Py_DECREF(slotnames);
                    Py_DECREF(slots);
                    return NULL;
                }
                state = state2;
            }
            Py_DECREF(slots);
        }
        Py_DECREF(slotnames);
    }
    else { /* getstate != NULL */
        state = _PyObject_CallNoArg(getstate);
        Py_DECREF(getstate);
        if (state == NULL)
            return NULL;
    }

    return state;
}

static int
_PyObject_GetNewArguments(PyObject *obj, PyObject **args, PyObject **kwargs)
{
    PyObject *getnewargs, *getnewargs_ex;
    _Py_IDENTIFIER(__getnewargs_ex__);
    _Py_IDENTIFIER(__getnewargs__);

    if (args == NULL || kwargs == NULL) {
        PyErr_BadInternalCall();
        return -1;
    }

    /* We first attempt to fetch the arguments for __new__ by calling
       __getnewargs_ex__ on the object. */
    getnewargs_ex = _PyObject_LookupSpecial(obj, &PyId___getnewargs_ex__);
    if (getnewargs_ex != NULL) {
        PyObject *newargs = _PyObject_CallNoArg(getnewargs_ex);
        Py_DECREF(getnewargs_ex);
        if (newargs == NULL) {
            return -1;
        }
        if (!PyTuple_Check(newargs)) {
            PyErr_Format(PyExc_TypeError,
                         "__getnewargs_ex__ should return a tuple, "
                         "not '%.200s'", Py_TYPE(newargs)->tp_name);
            Py_DECREF(newargs);
            return -1;
        }
        if (PyTuple_GET_SIZE(newargs) != 2) {
            PyErr_Format(PyExc_ValueError,
                         "__getnewargs_ex__ should return a tuple of "
                         "length 2, not %zd", PyTuple_GET_SIZE(newargs));
            Py_DECREF(newargs);
            return -1;
        }
        *args = PyTuple_GET_ITEM(newargs, 0);
        Py_INCREF(*args);
        *kwargs = PyTuple_GET_ITEM(newargs, 1);
        Py_INCREF(*kwargs);
        Py_DECREF(newargs);

        /* XXX We should perhaps allow None to be passed here. */
        if (!PyTuple_Check(*args)) {
            PyErr_Format(PyExc_TypeError,
                         "first item of the tuple returned by "
                         "__getnewargs_ex__ must be a tuple, not '%.200s'",
                         Py_TYPE(*args)->tp_name);
            Py_CLEAR(*args);
            Py_CLEAR(*kwargs);
            return -1;
        }
        if (!PyDict_Check(*kwargs)) {
            PyErr_Format(PyExc_TypeError,
                         "second item of the tuple returned by "
                         "__getnewargs_ex__ must be a dict, not '%.200s'",
                         Py_TYPE(*kwargs)->tp_name);
            Py_CLEAR(*args);
            Py_CLEAR(*kwargs);
            return -1;
        }
        return 0;
    } else if (PyErr_Occurred()) {
        return -1;
    }

    /* The object does not have __getnewargs_ex__ so we fallback on using
       __getnewargs__ instead. */
    getnewargs = _PyObject_LookupSpecial(obj, &PyId___getnewargs__);
    if (getnewargs != NULL) {
        *args = _PyObject_CallNoArg(getnewargs);
        Py_DECREF(getnewargs);
        if (*args == NULL) {
            return -1;
        }
        if (!PyTuple_Check(*args)) {
            PyErr_Format(PyExc_TypeError,
                         "__getnewargs__ should return a tuple, "
                         "not '%.200s'", Py_TYPE(*args)->tp_name);
            Py_CLEAR(*args);
            return -1;
        }
        *kwargs = NULL;
        return 0;
    } else if (PyErr_Occurred()) {
        return -1;
    }

    /* The object does not have __getnewargs_ex__ and __getnewargs__. This may
       mean __new__ does not takes any arguments on this object, or that the
       object does not implement the reduce protocol for pickling or
       copying. */
    *args = NULL;
    *kwargs = NULL;
    return 0;
}

static int
_PyObject_GetItemsIter(PyObject *obj, PyObject **listitems,
                       PyObject **dictitems)
{
    if (listitems == NULL || dictitems == NULL) {
        PyErr_BadInternalCall();
        return -1;
    }

    if (!PyList_Check(obj)) {
        *listitems = Py_None;
        Py_INCREF(*listitems);
    }
    else {
        *listitems = PyObject_GetIter(obj);
        if (*listitems == NULL)
            return -1;
    }

    if (!PyDict_Check(obj)) {
        *dictitems = Py_None;
        Py_INCREF(*dictitems);
    }
    else {
        PyObject *items;
        _Py_IDENTIFIER(items);

        items = _PyObject_CallMethodIdObjArgs(obj, &PyId_items, NULL);
        if (items == NULL) {
            Py_CLEAR(*listitems);
            return -1;
        }
        *dictitems = PyObject_GetIter(items);
        Py_DECREF(items);
        if (*dictitems == NULL) {
            Py_CLEAR(*listitems);
            return -1;
        }
    }

    assert(*listitems != NULL && *dictitems != NULL);

    return 0;
}

static PyObject *
reduce_newobj(PyObject *obj)
{
    PyObject *args = NULL, *kwargs = NULL;
    PyObject *copyreg;
    PyObject *newobj, *newargs, *state, *listitems, *dictitems;
    PyObject *result;
    int hasargs;

    if (Py_TYPE(obj)->tp_new == NULL) {
        PyErr_Format(PyExc_TypeError,
                     "can't pickle %.200s objects",
                     Py_TYPE(obj)->tp_name);
        return NULL;
    }
    if (_PyObject_GetNewArguments(obj, &args, &kwargs) < 0)
        return NULL;

    copyreg = import_copyreg();
    if (copyreg == NULL) {
        Py_XDECREF(args);
        Py_XDECREF(kwargs);
        return NULL;
    }
    hasargs = (args != NULL);
    if (kwargs == NULL || PyDict_GET_SIZE(kwargs) == 0) {
        _Py_IDENTIFIER(__newobj__);
        PyObject *cls;
        Py_ssize_t i, n;

        Py_XDECREF(kwargs);
        newobj = _PyObject_GetAttrId(copyreg, &PyId___newobj__);
        Py_DECREF(copyreg);
        if (newobj == NULL) {
            Py_XDECREF(args);
            return NULL;
        }
        n = args ? PyTuple_GET_SIZE(args) : 0;
        newargs = PyTuple_New(n+1);
        if (newargs == NULL) {
            Py_XDECREF(args);
            Py_DECREF(newobj);
            return NULL;
        }
        cls = (PyObject *) Py_TYPE(obj);
        Py_INCREF(cls);
        PyTuple_SET_ITEM(newargs, 0, cls);
        for (i = 0; i < n; i++) {
            PyObject *v = PyTuple_GET_ITEM(args, i);
            Py_INCREF(v);
            PyTuple_SET_ITEM(newargs, i+1, v);
        }
        Py_XDECREF(args);
    }
    else if (args != NULL) {
        _Py_IDENTIFIER(__newobj_ex__);

        newobj = _PyObject_GetAttrId(copyreg, &PyId___newobj_ex__);
        Py_DECREF(copyreg);
        if (newobj == NULL) {
            Py_DECREF(args);
            Py_DECREF(kwargs);
            return NULL;
        }
        newargs = PyTuple_Pack(3, Py_TYPE(obj), args, kwargs);
        Py_DECREF(args);
        Py_DECREF(kwargs);
        if (newargs == NULL) {
            Py_DECREF(newobj);
            return NULL;
        }
    }
    else {
        /* args == NULL */
        Py_DECREF(kwargs);
        PyErr_BadInternalCall();
        return NULL;
    }

    state = _PyObject_GetState(obj,
                !hasargs && !PyList_Check(obj) && !PyDict_Check(obj));
    if (state == NULL) {
        Py_DECREF(newobj);
        Py_DECREF(newargs);
        return NULL;
    }
    if (_PyObject_GetItemsIter(obj, &listitems, &dictitems) < 0) {
        Py_DECREF(newobj);
        Py_DECREF(newargs);
        Py_DECREF(state);
        return NULL;
    }

    result = PyTuple_Pack(5, newobj, newargs, state, listitems, dictitems);
    Py_DECREF(newobj);
    Py_DECREF(newargs);
    Py_DECREF(state);
    Py_DECREF(listitems);
    Py_DECREF(dictitems);
    return result;
}

/*
 * There were two problems when object.__reduce__ and object.__reduce_ex__
 * were implemented in the same function:
 *  - trying to pickle an object with a custom __reduce__ method that
 *    fell back to object.__reduce__ in certain circumstances led to
 *    infinite recursion at Python level and eventual RecursionError.
 *  - Pickling objects that lied about their type by overwriting the
 *    __class__ descriptor could lead to infinite recursion at C level
 *    and eventual segfault.
 *
 * Because of backwards compatibility, the two methods still have to
 * behave in the same way, even if this is not required by the pickle
 * protocol. This common functionality was moved to the _common_reduce
 * function.
 */
static PyObject *
_common_reduce(PyObject *self, int proto)
{
    PyObject *copyreg, *res;

    if (proto >= 2)
        return reduce_newobj(self);

    copyreg = import_copyreg();
    if (!copyreg)
        return NULL;

    res = PyObject_CallMethod(copyreg, "_reduce_ex", "Oi", self, proto);
    Py_DECREF(copyreg);

    return res;
}

/*[clinic input]
object.__reduce__

Helper for pickle.
[clinic start generated code]*/

static PyObject *
object___reduce___impl(PyObject *self)
/*[clinic end generated code: output=d4ca691f891c6e2f input=11562e663947e18b]*/
{
    return _common_reduce(self, 0);
}

/*[clinic input]
object.__reduce_ex__

  protocol: int
  /

Helper for pickle.
[clinic start generated code]*/

static PyObject *
object___reduce_ex___impl(PyObject *self, int protocol)
/*[clinic end generated code: output=2e157766f6b50094 input=f326b43fb8a4c5ff]*/
{
    static PyObject *objreduce;
    PyObject *reduce, *res;
    _Py_IDENTIFIER(__reduce__);

    if (objreduce == NULL) {
        objreduce = _PyDict_GetItemId(PyBaseObject_Type.tp_dict,
                                      &PyId___reduce__);
        if (objreduce == NULL)
            return NULL;
    }

    reduce = _PyObject_GetAttrId(self, &PyId___reduce__);
    if (reduce == NULL)
        PyErr_Clear();
    else {
        PyObject *cls, *clsreduce;
        int override;

        cls = (PyObject *) Py_TYPE(self);
        clsreduce = _PyObject_GetAttrId(cls, &PyId___reduce__);
        if (clsreduce == NULL) {
            Py_DECREF(reduce);
            return NULL;
        }
        override = (clsreduce != objreduce);
        Py_DECREF(clsreduce);
        if (override) {
            res = _PyObject_CallNoArg(reduce);
            Py_DECREF(reduce);
            return res;
        }
        else
            Py_DECREF(reduce);
    }

    return _common_reduce(self, protocol);
}

static PyObject *
object_subclasshook(PyObject *cls, PyObject *args)
{
    Py_RETURN_NOTIMPLEMENTED;
}

PyDoc_STRVAR(object_subclasshook_doc,
"Abstract classes can override this to customize issubclass().\n"
"\n"
"This is invoked early on by abc.ABCMeta.__subclasscheck__().\n"
"It should return True, False or NotImplemented.  If it returns\n"
"NotImplemented, the normal algorithm is used.  Otherwise, it\n"
"overrides the normal algorithm (and the outcome is cached).\n");

static PyObject *
object_init_subclass(PyObject *cls, PyObject *arg)
{
    Py_RETURN_NONE;
}

PyDoc_STRVAR(object_init_subclass_doc,
"This method is called when a class is subclassed.\n"
"\n"
"The default implementation does nothing. It may be\n"
"overridden to extend subclasses.\n");

/*[clinic input]
object.__format__

  format_spec: unicode
  /

Default object formatter.
[clinic start generated code]*/

static PyObject *
object___format___impl(PyObject *self, PyObject *format_spec)
/*[clinic end generated code: output=34897efb543a974b input=7c3b3bc53a6fb7fa]*/
{
    /* Issue 7994: If we're converting to a string, we
       should reject format specifications */
    if (PyUnicode_GET_LENGTH(format_spec) > 0) {
        PyErr_Format(PyExc_TypeError,
                     "unsupported format string passed to %.200s.__format__",
                     self->ob_type->tp_name);
        return NULL;
    }
    return PyObject_Str(self);
}

/*[clinic input]
object.__sizeof__

Size of object in memory, in bytes.
[clinic start generated code]*/

static PyObject *
object___sizeof___impl(PyObject *self)
/*[clinic end generated code: output=73edab332f97d550 input=1200ff3dfe485306]*/
{
    Py_ssize_t res, isize;

    res = 0;
    isize = self->ob_type->tp_itemsize;
    if (isize > 0)
        res = Py_SIZE(self) * isize;
    res += self->ob_type->tp_basicsize;

    return PyLong_FromSsize_t(res);
}

/* __dir__ for generic objects: returns __dict__, __class__,
   and recursively up the __class__.__bases__ chain.
*/
/*[clinic input]
object.__dir__

Default dir() implementation.
[clinic start generated code]*/

static PyObject *
object___dir___impl(PyObject *self)
/*[clinic end generated code: output=66dd48ea62f26c90 input=0a89305bec669b10]*/
{
    PyObject *result = NULL;
    PyObject *dict = NULL;
    PyObject *itsclass = NULL;

    /* Get __dict__ (which may or may not be a real dict...) */
    dict = _PyObject_GetAttrId(self, &PyId___dict__);
    if (dict == NULL) {
        PyErr_Clear();
        dict = PyDict_New();
    }
    else if (!PyDict_Check(dict)) {
        Py_DECREF(dict);
        dict = PyDict_New();
    }
    else {
        /* Copy __dict__ to avoid mutating it. */
        PyObject *temp = PyDict_Copy(dict);
        Py_DECREF(dict);
        dict = temp;
    }

    if (dict == NULL)
        goto error;

    /* Merge in attrs reachable from its class. */
    itsclass = _PyObject_GetAttrId(self, &PyId___class__);
    if (itsclass == NULL)
        /* XXX(tomer): Perhaps fall back to obj->ob_type if no
                       __class__ exists? */
        PyErr_Clear();
    else if (merge_class_dict(dict, itsclass) != 0)
        goto error;

    result = PyDict_Keys(dict);
    /* fall through */
error:
    Py_XDECREF(itsclass);
    Py_XDECREF(dict);
    return result;
}

static PyMethodDef object_methods[] = {
    OBJECT___REDUCE_EX___METHODDEF
    OBJECT___REDUCE___METHODDEF
    {"__subclasshook__", object_subclasshook, METH_CLASS | METH_VARARGS,
     object_subclasshook_doc},
    {"__init_subclass__", object_init_subclass, METH_CLASS | METH_NOARGS,
     object_init_subclass_doc},
    OBJECT___FORMAT___METHODDEF
    OBJECT___SIZEOF___METHODDEF
    OBJECT___DIR___METHODDEF
    {0}
};


PyTypeObject PyBaseObject_Type = {
    PyVarObject_HEAD_INIT(&PyType_Type, 0)
    "object",                                   /* tp_name */
    sizeof(PyObject),                           /* tp_basicsize */
    0,                                          /* tp_itemsize */
    object_dealloc,                             /* tp_dealloc */
    0,                                          /* tp_print */
    0,                                          /* tp_getattr */
    0,                                          /* tp_setattr */
    0,                                          /* tp_reserved */
    object_repr,                                /* tp_repr */
    0,                                          /* tp_as_number */
    0,                                          /* tp_as_sequence */
    0,                                          /* tp_as_mapping */
    (hashfunc)_Py_HashPointer,                  /* tp_hash */
    0,                                          /* tp_call */
    object_str,                                 /* tp_str */
    PyObject_GenericGetAttr,                    /* tp_getattro */
    PyObject_GenericSetAttr,                    /* tp_setattro */
    0,                                          /* tp_as_buffer */
    Py_TPFLAGS_DEFAULT | Py_TPFLAGS_BASETYPE,   /* tp_flags */
    PyDoc_STR("object()\n--\n\nThe most base type"),  /* tp_doc */
    0,                                          /* tp_traverse */
    0,                                          /* tp_clear */
    object_richcompare,                         /* tp_richcompare */
    0,                                          /* tp_weaklistoffset */
    0,                                          /* tp_iter */
    0,                                          /* tp_iternext */
    object_methods,                             /* tp_methods */
    0,                                          /* tp_members */
    object_getsets,                             /* tp_getset */
    0,                                          /* tp_base */
    0,                                          /* tp_dict */
    0,                                          /* tp_descr_get */
    0,                                          /* tp_descr_set */
    0,                                          /* tp_dictoffset */
    object_init,                                /* tp_init */
    PyType_GenericAlloc,                        /* tp_alloc */
    object_new,                                 /* tp_new */
    PyObject_Del,                               /* tp_free */
};


/* Add the methods from tp_methods to the __dict__ in a type object */

static int
add_methods(PyTypeObject *type, PyMethodDef *meth)
{
    PyObject *dict = type->tp_dict;

    for (; meth->ml_name != NULL; meth++) {
        PyObject *descr;
        int err;
        int isdescr = 1;
        if (PyDict_GetItemString(dict, meth->ml_name) &&
            !(meth->ml_flags & METH_COEXIST))
                continue;
        if (meth->ml_flags & METH_CLASS) {
            if (meth->ml_flags & METH_STATIC) {
                PyErr_SetString(PyExc_ValueError,
                     "method cannot be both class and static");
                return -1;
            }
            descr = PyDescr_NewClassMethod(type, meth);
        }
        else if (meth->ml_flags & METH_STATIC) {
          PyObject *cfunc = PyCFunction_NewEx(meth, (PyObject*)type, NULL);
            if (cfunc == NULL)
                return -1;
            descr = PyStaticMethod_New(cfunc);
            isdescr = 0;  // PyStaticMethod is not PyDescrObject
            Py_DECREF(cfunc);
        }
        else {
            descr = PyDescr_NewMethod(type, meth);
        }
        if (descr == NULL)
            return -1;
        if (isdescr) {
            err = PyDict_SetItem(dict, PyDescr_NAME(descr), descr);
        }
        else {
            err = PyDict_SetItemString(dict, meth->ml_name, descr);
        }
        Py_DECREF(descr);
        if (err < 0)
            return -1;
    }
    return 0;
}

static int
add_members(PyTypeObject *type, PyMemberDef *memb)
{
    PyObject *dict = type->tp_dict;

    for (; memb->name != NULL; memb++) {
        PyObject *descr;
        if (PyDict_GetItemString(dict, memb->name))
            continue;
        descr = PyDescr_NewMember(type, memb);
        if (descr == NULL)
            return -1;
        if (PyDict_SetItem(dict, PyDescr_NAME(descr), descr) < 0) {
            Py_DECREF(descr);
            return -1;
        }
        Py_DECREF(descr);
    }
    return 0;
}

static int
add_getset(PyTypeObject *type, PyGetSetDef *gsp)
{
    PyObject *dict = type->tp_dict;

    for (; gsp->name != NULL; gsp++) {
        PyObject *descr;
        if (PyDict_GetItemString(dict, gsp->name))
            continue;
        descr = PyDescr_NewGetSet(type, gsp);

        if (descr == NULL)
            return -1;
        if (PyDict_SetItem(dict, PyDescr_NAME(descr), descr) < 0) {
            Py_DECREF(descr);
            return -1;
        }
        Py_DECREF(descr);
    }
    return 0;
}

static void
inherit_special(PyTypeObject *type, PyTypeObject *base)
{

    /* Copying basicsize is connected to the GC flags */
    if (!(type->tp_flags & Py_TPFLAGS_HAVE_GC) &&
        (base->tp_flags & Py_TPFLAGS_HAVE_GC) &&
        (!type->tp_traverse && !type->tp_clear)) {
        type->tp_flags |= Py_TPFLAGS_HAVE_GC;
        if (type->tp_traverse == NULL)
            type->tp_traverse = base->tp_traverse;
        if (type->tp_clear == NULL)
            type->tp_clear = base->tp_clear;
    }
    {
        /* The condition below could use some explanation.
           It appears that tp_new is not inherited for static types
           whose base class is 'object'; this seems to be a precaution
           so that old extension types don't suddenly become
           callable (object.__new__ wouldn't insure the invariants
           that the extension type's own factory function ensures).
           Heap types, of course, are under our control, so they do
           inherit tp_new; static extension types that specify some
           other built-in type as the default also
           inherit object.__new__. */
        if (base != &PyBaseObject_Type ||
            (type->tp_flags & Py_TPFLAGS_HEAPTYPE)) {
            if (type->tp_new == NULL)
                type->tp_new = base->tp_new;
        }
    }
    if (type->tp_basicsize == 0)
        type->tp_basicsize = base->tp_basicsize;

    /* Copy other non-function slots */

#undef COPYVAL
#define COPYVAL(SLOT) \
    if (type->SLOT == 0) type->SLOT = base->SLOT

    COPYVAL(tp_itemsize);
    COPYVAL(tp_weaklistoffset);
    COPYVAL(tp_dictoffset);

    /* Setup fast subclass flags */
    if (PyType_IsSubtype(base, (PyTypeObject*)PyExc_BaseException))
        type->tp_flags |= Py_TPFLAGS_BASE_EXC_SUBCLASS;
    else if (PyType_IsSubtype(base, &PyType_Type))
        type->tp_flags |= Py_TPFLAGS_TYPE_SUBCLASS;
    else if (PyType_IsSubtype(base, &PyLong_Type))
        type->tp_flags |= Py_TPFLAGS_LONG_SUBCLASS;
    else if (PyType_IsSubtype(base, &PyBytes_Type))
        type->tp_flags |= Py_TPFLAGS_BYTES_SUBCLASS;
    else if (PyType_IsSubtype(base, &PyUnicode_Type))
        type->tp_flags |= Py_TPFLAGS_UNICODE_SUBCLASS;
    else if (PyType_IsSubtype(base, &PyTuple_Type))
        type->tp_flags |= Py_TPFLAGS_TUPLE_SUBCLASS;
    else if (PyType_IsSubtype(base, &PyList_Type))
        type->tp_flags |= Py_TPFLAGS_LIST_SUBCLASS;
    else if (PyType_IsSubtype(base, &PyDict_Type))
        type->tp_flags |= Py_TPFLAGS_DICT_SUBCLASS;
}

static int
overrides_hash(PyTypeObject *type)
{
    PyObject *dict = type->tp_dict;
    _Py_IDENTIFIER(__eq__);

    assert(dict != NULL);
    if (_PyDict_GetItemId(dict, &PyId___eq__) != NULL)
        return 1;
    if (_PyDict_GetItemId(dict, &PyId___hash__) != NULL)
        return 1;
    return 0;
}

static void
inherit_slots(PyTypeObject *type, PyTypeObject *base)
{
    PyTypeObject *basebase;

#undef SLOTDEFINED
#undef COPYSLOT
#undef COPYNUM
#undef COPYSEQ
#undef COPYMAP
#undef COPYBUF

#define SLOTDEFINED(SLOT) \
    (base->SLOT != 0 && \
     (basebase == NULL || base->SLOT != basebase->SLOT))

#define COPYSLOT(SLOT) \
    if (!type->SLOT && SLOTDEFINED(SLOT)) type->SLOT = base->SLOT

#define COPYASYNC(SLOT) COPYSLOT(tp_as_async->SLOT)
#define COPYNUM(SLOT) COPYSLOT(tp_as_number->SLOT)
#define COPYSEQ(SLOT) COPYSLOT(tp_as_sequence->SLOT)
#define COPYMAP(SLOT) COPYSLOT(tp_as_mapping->SLOT)
#define COPYBUF(SLOT) COPYSLOT(tp_as_buffer->SLOT)

    /* This won't inherit indirect slots (from tp_as_number etc.)
       if type doesn't provide the space. */

    if (type->tp_as_number != NULL && base->tp_as_number != NULL) {
        basebase = base->tp_base;
        if (basebase->tp_as_number == NULL)
            basebase = NULL;
        COPYNUM(nb_add);
        COPYNUM(nb_subtract);
        COPYNUM(nb_multiply);
        COPYNUM(nb_remainder);
        COPYNUM(nb_divmod);
        COPYNUM(nb_power);
        COPYNUM(nb_negative);
        COPYNUM(nb_positive);
        COPYNUM(nb_absolute);
        COPYNUM(nb_bool);
        COPYNUM(nb_invert);
        COPYNUM(nb_lshift);
        COPYNUM(nb_rshift);
        COPYNUM(nb_and);
        COPYNUM(nb_xor);
        COPYNUM(nb_or);
        COPYNUM(nb_int);
        COPYNUM(nb_float);
        COPYNUM(nb_inplace_add);
        COPYNUM(nb_inplace_subtract);
        COPYNUM(nb_inplace_multiply);
        COPYNUM(nb_inplace_remainder);
        COPYNUM(nb_inplace_power);
        COPYNUM(nb_inplace_lshift);
        COPYNUM(nb_inplace_rshift);
        COPYNUM(nb_inplace_and);
        COPYNUM(nb_inplace_xor);
        COPYNUM(nb_inplace_or);
        COPYNUM(nb_true_divide);
        COPYNUM(nb_floor_divide);
        COPYNUM(nb_inplace_true_divide);
        COPYNUM(nb_inplace_floor_divide);
        COPYNUM(nb_index);
        COPYNUM(nb_matrix_multiply);
        COPYNUM(nb_inplace_matrix_multiply);
    }

    if (type->tp_as_async != NULL && base->tp_as_async != NULL) {
        basebase = base->tp_base;
        if (basebase->tp_as_async == NULL)
            basebase = NULL;
        COPYASYNC(am_await);
        COPYASYNC(am_aiter);
        COPYASYNC(am_anext);
    }

    if (type->tp_as_sequence != NULL && base->tp_as_sequence != NULL) {
        basebase = base->tp_base;
        if (basebase->tp_as_sequence == NULL)
            basebase = NULL;
        COPYSEQ(sq_length);
        COPYSEQ(sq_concat);
        COPYSEQ(sq_repeat);
        COPYSEQ(sq_item);
        COPYSEQ(sq_ass_item);
        COPYSEQ(sq_contains);
        COPYSEQ(sq_inplace_concat);
        COPYSEQ(sq_inplace_repeat);
    }

    if (type->tp_as_mapping != NULL && base->tp_as_mapping != NULL) {
        basebase = base->tp_base;
        if (basebase->tp_as_mapping == NULL)
            basebase = NULL;
        COPYMAP(mp_length);
        COPYMAP(mp_subscript);
        COPYMAP(mp_ass_subscript);
    }

    if (type->tp_as_buffer != NULL && base->tp_as_buffer != NULL) {
        basebase = base->tp_base;
        if (basebase->tp_as_buffer == NULL)
            basebase = NULL;
        COPYBUF(bf_getbuffer);
        COPYBUF(bf_releasebuffer);
    }

    basebase = base->tp_base;

    COPYSLOT(tp_dealloc);
    if (type->tp_getattr == NULL && type->tp_getattro == NULL) {
        type->tp_getattr = base->tp_getattr;
        type->tp_getattro = base->tp_getattro;
    }
    if (type->tp_setattr == NULL && type->tp_setattro == NULL) {
        type->tp_setattr = base->tp_setattr;
        type->tp_setattro = base->tp_setattro;
    }
    /* tp_reserved is ignored */
    COPYSLOT(tp_repr);
    /* tp_hash see tp_richcompare */
    COPYSLOT(tp_call);
    COPYSLOT(tp_str);
    {
        /* Copy comparison-related slots only when
           not overriding them anywhere */
        if (type->tp_richcompare == NULL &&
            type->tp_hash == NULL &&
            !overrides_hash(type))
        {
            type->tp_richcompare = base->tp_richcompare;
            type->tp_hash = base->tp_hash;
        }
    }
    {
        COPYSLOT(tp_iter);
        COPYSLOT(tp_iternext);
    }
    {
        COPYSLOT(tp_descr_get);
        COPYSLOT(tp_descr_set);
        COPYSLOT(tp_dictoffset);
        COPYSLOT(tp_init);
        COPYSLOT(tp_alloc);
        COPYSLOT(tp_is_gc);
        if ((type->tp_flags & Py_TPFLAGS_HAVE_FINALIZE) &&
            (base->tp_flags & Py_TPFLAGS_HAVE_FINALIZE)) {
            COPYSLOT(tp_finalize);
        }
        if ((type->tp_flags & Py_TPFLAGS_HAVE_GC) ==
            (base->tp_flags & Py_TPFLAGS_HAVE_GC)) {
            /* They agree about gc. */
            COPYSLOT(tp_free);
        }
        else if ((type->tp_flags & Py_TPFLAGS_HAVE_GC) &&
                 type->tp_free == NULL &&
                 base->tp_free == PyObject_Free) {
            /* A bit of magic to plug in the correct default
             * tp_free function when a derived class adds gc,
             * didn't define tp_free, and the base uses the
             * default non-gc tp_free.
             */
            type->tp_free = PyObject_GC_Del;
        }
        /* else they didn't agree about gc, and there isn't something
         * obvious to be done -- the type is on its own.
         */
    }
}

static int add_operators(PyTypeObject *);

int
PyType_Ready(PyTypeObject *type)
{
    PyObject *dict, *bases;
    PyTypeObject *base;
    Py_ssize_t i, n;

    if (type->tp_flags & Py_TPFLAGS_READY) {
        assert(_PyType_CheckConsistency(type));
        return 0;
    }
    assert((type->tp_flags & Py_TPFLAGS_READYING) == 0);

    type->tp_flags |= Py_TPFLAGS_READYING;

#ifdef Py_TRACE_REFS
    /* PyType_Ready is the closest thing we have to a choke point
     * for type objects, so is the best place I can think of to try
     * to get type objects into the doubly-linked list of all objects.
     * Still, not all type objects go thru PyType_Ready.
     */
    _Py_AddToAllObjects((PyObject *)type, 0);
#endif

    if (type->tp_name == NULL) {
        PyErr_Format(PyExc_SystemError,
                     "Type does not define the tp_name field.");
        goto error;
    }

    /* Initialize tp_base (defaults to BaseObject unless that's us) */
    base = type->tp_base;
    if (base == NULL && type != &PyBaseObject_Type) {
        base = type->tp_base = &PyBaseObject_Type;
        Py_INCREF(base);
    }

    /* Now the only way base can still be NULL is if type is
     * &PyBaseObject_Type.
     */

    /* Initialize the base class */
    if (base != NULL && base->tp_dict == NULL) {
        if (PyType_Ready(base) < 0)
            goto error;
    }

    /* Initialize ob_type if NULL.      This means extensions that want to be
       compilable separately on Windows can call PyType_Ready() instead of
       initializing the ob_type field of their type objects. */
    /* The test for base != NULL is really unnecessary, since base is only
       NULL when type is &PyBaseObject_Type, and we know its ob_type is
       not NULL (it's initialized to &PyType_Type).      But coverity doesn't
       know that. */
    if (Py_TYPE(type) == NULL && base != NULL)
        Py_TYPE(type) = Py_TYPE(base);

    /* Initialize tp_bases */
    bases = type->tp_bases;
    if (bases == NULL) {
        if (base == NULL)
            bases = PyTuple_New(0);
        else
            bases = PyTuple_Pack(1, base);
        if (bases == NULL)
            goto error;
        type->tp_bases = bases;
    }

    /* Initialize tp_dict */
    dict = type->tp_dict;
    if (dict == NULL) {
        dict = PyDict_New();
        if (dict == NULL)
            goto error;
        type->tp_dict = dict;
    }

    /* Add type-specific descriptors to tp_dict */
    if (add_operators(type) < 0)
        goto error;
    if (type->tp_methods != NULL) {
        if (add_methods(type, type->tp_methods) < 0)
            goto error;
    }
    if (type->tp_members != NULL) {
        if (add_members(type, type->tp_members) < 0)
            goto error;
    }
    if (type->tp_getset != NULL) {
        if (add_getset(type, type->tp_getset) < 0)
            goto error;
    }

    /* Calculate method resolution order */
    if (mro_internal(type, NULL) < 0)
        goto error;

    /* Inherit special flags from dominant base */
    if (type->tp_base != NULL)
        inherit_special(type, type->tp_base);

    /* Initialize tp_dict properly */
    bases = type->tp_mro;
    assert(bases != NULL);
    assert(PyTuple_Check(bases));
    n = PyTuple_GET_SIZE(bases);
    for (i = 1; i < n; i++) {
        PyObject *b = PyTuple_GET_ITEM(bases, i);
        if (PyType_Check(b))
            inherit_slots(type, (PyTypeObject *)b);
    }

    /* All bases of statically allocated type should be statically allocated */
    if (!(type->tp_flags & Py_TPFLAGS_HEAPTYPE))
        for (i = 0; i < n; i++) {
            PyObject *b = PyTuple_GET_ITEM(bases, i);
            if (PyType_Check(b) &&
                (((PyTypeObject *)b)->tp_flags & Py_TPFLAGS_HEAPTYPE)) {
                PyErr_Format(PyExc_TypeError,
                             "type '%.100s' is not dynamically allocated but "
                             "its base type '%.100s' is dynamically allocated",
                             type->tp_name, ((PyTypeObject *)b)->tp_name);
                goto error;
            }
        }

    /* Sanity check for tp_free. */
    if (PyType_IS_GC(type) && (type->tp_flags & Py_TPFLAGS_BASETYPE) &&
        (type->tp_free == NULL || type->tp_free == PyObject_Del)) {
        /* This base class needs to call tp_free, but doesn't have
         * one, or its tp_free is for non-gc'ed objects.
         */
        PyErr_Format(PyExc_TypeError, "type '%.100s' participates in "
                     "gc and is a base type but has inappropriate "
                     "tp_free slot",
                     type->tp_name);
        goto error;
    }

    /* if the type dictionary doesn't contain a __doc__, set it from
       the tp_doc slot.
     */
    if (_PyDict_GetItemId(type->tp_dict, &PyId___doc__) == NULL) {
        if (type->tp_doc != NULL) {
            const char *old_doc = _PyType_DocWithoutSignature(type->tp_name,
                type->tp_doc);
            PyObject *doc = PyUnicode_FromString(old_doc);
            if (doc == NULL)
                goto error;
            if (_PyDict_SetItemId(type->tp_dict, &PyId___doc__, doc) < 0) {
                Py_DECREF(doc);
                goto error;
            }
            Py_DECREF(doc);
        } else {
            if (_PyDict_SetItemId(type->tp_dict,
                                  &PyId___doc__, Py_None) < 0)
                goto error;
        }
    }

    /* Hack for tp_hash and __hash__.
       If after all that, tp_hash is still NULL, and __hash__ is not in
       tp_dict, set tp_hash to PyObject_HashNotImplemented and
       tp_dict['__hash__'] equal to None.
       This signals that __hash__ is not inherited.
     */
    if (type->tp_hash == NULL) {
        if (_PyDict_GetItemId(type->tp_dict, &PyId___hash__) == NULL) {
            if (_PyDict_SetItemId(type->tp_dict, &PyId___hash__, Py_None) < 0)
                goto error;
            type->tp_hash = PyObject_HashNotImplemented;
        }
    }

    /* Some more special stuff */
    base = type->tp_base;
    if (base != NULL) {
        if (type->tp_as_async == NULL)
            type->tp_as_async = base->tp_as_async;
        if (type->tp_as_number == NULL)
            type->tp_as_number = base->tp_as_number;
        if (type->tp_as_sequence == NULL)
            type->tp_as_sequence = base->tp_as_sequence;
        if (type->tp_as_mapping == NULL)
            type->tp_as_mapping = base->tp_as_mapping;
        if (type->tp_as_buffer == NULL)
            type->tp_as_buffer = base->tp_as_buffer;
    }

    /* Link into each base class's list of subclasses */
    bases = type->tp_bases;
    n = PyTuple_GET_SIZE(bases);
    for (i = 0; i < n; i++) {
        PyObject *b = PyTuple_GET_ITEM(bases, i);
        if (PyType_Check(b) &&
            add_subclass((PyTypeObject *)b, type) < 0)
            goto error;
    }

    /* All done -- set the ready flag */
    type->tp_flags =
        (type->tp_flags & ~Py_TPFLAGS_READYING) | Py_TPFLAGS_READY;
    assert(_PyType_CheckConsistency(type));
    return 0;

  error:
    type->tp_flags &= ~Py_TPFLAGS_READYING;
    return -1;
}

static int
add_subclass(PyTypeObject *base, PyTypeObject *type)
{
    int result = -1;
    PyObject *dict, *key, *newobj;

    dict = base->tp_subclasses;
    if (dict == NULL) {
        base->tp_subclasses = dict = PyDict_New();
        if (dict == NULL)
            return -1;
    }
    assert(PyDict_CheckExact(dict));
    key = PyLong_FromVoidPtr((void *) type);
    if (key == NULL)
        return -1;
    newobj = PyWeakref_NewRef((PyObject *)type, NULL);
    if (newobj != NULL) {
        result = PyDict_SetItem(dict, key, newobj);
        Py_DECREF(newobj);
    }
    Py_DECREF(key);
    return result;
}

static int
add_all_subclasses(PyTypeObject *type, PyObject *bases)
{
    int res = 0;

    if (bases) {
        Py_ssize_t i;
        for (i = 0; i < PyTuple_GET_SIZE(bases); i++) {
            PyObject *base = PyTuple_GET_ITEM(bases, i);
            if (PyType_Check(base) &&
                add_subclass((PyTypeObject*)base, type) < 0)
                res = -1;
        }
    }

    return res;
}

static void
remove_subclass(PyTypeObject *base, PyTypeObject *type)
{
    PyObject *dict, *key;

    dict = base->tp_subclasses;
    if (dict == NULL) {
        return;
    }
    assert(PyDict_CheckExact(dict));
    key = PyLong_FromVoidPtr((void *) type);
    if (key == NULL || PyDict_DelItem(dict, key)) {
        /* This can happen if the type initialization errored out before
           the base subclasses were updated (e.g. a non-str __qualname__
           was passed in the type dict). */
        PyErr_Clear();
    }
    Py_XDECREF(key);
}

static void
remove_all_subclasses(PyTypeObject *type, PyObject *bases)
{
    if (bases) {
        Py_ssize_t i;
        for (i = 0; i < PyTuple_GET_SIZE(bases); i++) {
            PyObject *base = PyTuple_GET_ITEM(bases, i);
            if (PyType_Check(base))
                remove_subclass((PyTypeObject*) base, type);
        }
    }
}

static int
check_num_args(PyObject *ob, int n)
{
    if (!PyTuple_CheckExact(ob)) {
        PyErr_SetString(PyExc_SystemError,
            "PyArg_UnpackTuple() argument list is not a tuple");
        return 0;
    }
    if (n == PyTuple_GET_SIZE(ob))
        return 1;
    PyErr_Format(
        PyExc_TypeError,
        "expected %d arguments, got %zd", n, PyTuple_GET_SIZE(ob));
    return 0;
}

/* Generic wrappers for overloadable 'operators' such as __getitem__ */

/* There's a wrapper *function* for each distinct function typedef used
   for type object slots (e.g. binaryfunc, ternaryfunc, etc.).  There's a
   wrapper *table* for each distinct operation (e.g. __len__, __add__).
   Most tables have only one entry; the tables for binary operators have two
   entries, one regular and one with reversed arguments. */

static PyObject *
wrap_lenfunc(PyObject *self, PyObject *args, void *wrapped)
{
    lenfunc func = (lenfunc)wrapped;
    Py_ssize_t res;

    if (!check_num_args(args, 0))
        return NULL;
    res = (*func)(self);
    if (res == -1 && PyErr_Occurred())
        return NULL;
    return PyLong_FromLong((long)res);
}

static PyObject *
wrap_inquirypred(PyObject *self, PyObject *args, void *wrapped)
{
    inquiry func = (inquiry)wrapped;
    int res;

    if (!check_num_args(args, 0))
        return NULL;
    res = (*func)(self);
    if (res == -1 && PyErr_Occurred())
        return NULL;
    return PyBool_FromLong((long)res);
}

static PyObject *
wrap_binaryfunc(PyObject *self, PyObject *args, void *wrapped)
{
    binaryfunc func = (binaryfunc)wrapped;
    PyObject *other;

    if (!check_num_args(args, 1))
        return NULL;
    other = PyTuple_GET_ITEM(args, 0);
    return (*func)(self, other);
}

static PyObject *
wrap_binaryfunc_l(PyObject *self, PyObject *args, void *wrapped)
{
    binaryfunc func = (binaryfunc)wrapped;
    PyObject *other;

    if (!check_num_args(args, 1))
        return NULL;
    other = PyTuple_GET_ITEM(args, 0);
    return (*func)(self, other);
}

static PyObject *
wrap_binaryfunc_r(PyObject *self, PyObject *args, void *wrapped)
{
    binaryfunc func = (binaryfunc)wrapped;
    PyObject *other;

    if (!check_num_args(args, 1))
        return NULL;
    other = PyTuple_GET_ITEM(args, 0);
    return (*func)(other, self);
}

static PyObject *
wrap_ternaryfunc(PyObject *self, PyObject *args, void *wrapped)
{
    ternaryfunc func = (ternaryfunc)wrapped;
    PyObject *other;
    PyObject *third = Py_None;

    /* Note: This wrapper only works for __pow__() */

    if (!PyArg_UnpackTuple(args, "", 1, 2, &other, &third))
        return NULL;
    return (*func)(self, other, third);
}

static PyObject *
wrap_ternaryfunc_r(PyObject *self, PyObject *args, void *wrapped)
{
    ternaryfunc func = (ternaryfunc)wrapped;
    PyObject *other;
    PyObject *third = Py_None;

    /* Note: This wrapper only works for __pow__() */

    if (!PyArg_UnpackTuple(args, "", 1, 2, &other, &third))
        return NULL;
    return (*func)(other, self, third);
}

static PyObject *
wrap_unaryfunc(PyObject *self, PyObject *args, void *wrapped)
{
    unaryfunc func = (unaryfunc)wrapped;

    if (!check_num_args(args, 0))
        return NULL;
    return (*func)(self);
}

static PyObject *
wrap_indexargfunc(PyObject *self, PyObject *args, void *wrapped)
{
    ssizeargfunc func = (ssizeargfunc)wrapped;
    PyObject* o;
    Py_ssize_t i;

    if (!PyArg_UnpackTuple(args, "", 1, 1, &o))
        return NULL;
    i = PyNumber_AsSsize_t(o, PyExc_OverflowError);
    if (i == -1 && PyErr_Occurred())
        return NULL;
    return (*func)(self, i);
}

static Py_ssize_t
getindex(PyObject *self, PyObject *arg)
{
    Py_ssize_t i;

    i = PyNumber_AsSsize_t(arg, PyExc_OverflowError);
    if (i == -1 && PyErr_Occurred())
        return -1;
    if (i < 0) {
        PySequenceMethods *sq = Py_TYPE(self)->tp_as_sequence;
        if (sq && sq->sq_length) {
            Py_ssize_t n = (*sq->sq_length)(self);
            if (n < 0) {
                assert(PyErr_Occurred());
                return -1;
            }
            i += n;
        }
    }
    return i;
}

static PyObject *
wrap_sq_item(PyObject *self, PyObject *args, void *wrapped)
{
    ssizeargfunc func = (ssizeargfunc)wrapped;
    PyObject *arg;
    Py_ssize_t i;

    if (PyTuple_GET_SIZE(args) == 1) {
        arg = PyTuple_GET_ITEM(args, 0);
        i = getindex(self, arg);
        if (i == -1 && PyErr_Occurred())
            return NULL;
        return (*func)(self, i);
    }
    check_num_args(args, 1);
    assert(PyErr_Occurred());
    return NULL;
}

static PyObject *
wrap_sq_setitem(PyObject *self, PyObject *args, void *wrapped)
{
    ssizeobjargproc func = (ssizeobjargproc)wrapped;
    Py_ssize_t i;
    int res;
    PyObject *arg, *value;

    if (!PyArg_UnpackTuple(args, "", 2, 2, &arg, &value))
        return NULL;
    i = getindex(self, arg);
    if (i == -1 && PyErr_Occurred())
        return NULL;
    res = (*func)(self, i, value);
    if (res == -1 && PyErr_Occurred())
        return NULL;
    Py_RETURN_NONE;
}

static PyObject *
wrap_sq_delitem(PyObject *self, PyObject *args, void *wrapped)
{
    ssizeobjargproc func = (ssizeobjargproc)wrapped;
    Py_ssize_t i;
    int res;
    PyObject *arg;

    if (!check_num_args(args, 1))
        return NULL;
    arg = PyTuple_GET_ITEM(args, 0);
    i = getindex(self, arg);
    if (i == -1 && PyErr_Occurred())
        return NULL;
    res = (*func)(self, i, NULL);
    if (res == -1 && PyErr_Occurred())
        return NULL;
    Py_RETURN_NONE;
}

/* XXX objobjproc is a misnomer; should be objargpred */
static PyObject *
wrap_objobjproc(PyObject *self, PyObject *args, void *wrapped)
{
    objobjproc func = (objobjproc)wrapped;
    int res;
    PyObject *value;

    if (!check_num_args(args, 1))
        return NULL;
    value = PyTuple_GET_ITEM(args, 0);
    res = (*func)(self, value);
    if (res == -1 && PyErr_Occurred())
        return NULL;
    else
        return PyBool_FromLong(res);
}

static PyObject *
wrap_objobjargproc(PyObject *self, PyObject *args, void *wrapped)
{
    objobjargproc func = (objobjargproc)wrapped;
    int res;
    PyObject *key, *value;

    if (!PyArg_UnpackTuple(args, "", 2, 2, &key, &value))
        return NULL;
    res = (*func)(self, key, value);
    if (res == -1 && PyErr_Occurred())
        return NULL;
    Py_RETURN_NONE;
}

static PyObject *
wrap_delitem(PyObject *self, PyObject *args, void *wrapped)
{
    objobjargproc func = (objobjargproc)wrapped;
    int res;
    PyObject *key;

    if (!check_num_args(args, 1))
        return NULL;
    key = PyTuple_GET_ITEM(args, 0);
    res = (*func)(self, key, NULL);
    if (res == -1 && PyErr_Occurred())
        return NULL;
    Py_RETURN_NONE;
}

/* Helper to check for object.__setattr__ or __delattr__ applied to a type.
   This is called the Carlo Verre hack after its discoverer. */
static int
hackcheck(PyObject *self, setattrofunc func, const char *what)
{
    PyTypeObject *type = Py_TYPE(self);
    while (type && type->tp_flags & Py_TPFLAGS_HEAPTYPE)
        type = type->tp_base;
    /* If type is NULL now, this is a really weird type.
       In the spirit of backwards compatibility (?), just shut up. */
    if (type && type->tp_setattro != func) {
        PyErr_Format(PyExc_TypeError,
                     "can't apply this %s to %s object",
                     what,
                     type->tp_name);
        return 0;
    }
    return 1;
}

static PyObject *
wrap_setattr(PyObject *self, PyObject *args, void *wrapped)
{
    setattrofunc func = (setattrofunc)wrapped;
    int res;
    PyObject *name, *value;

    if (!PyArg_UnpackTuple(args, "", 2, 2, &name, &value))
        return NULL;
    if (!hackcheck(self, func, "__setattr__"))
        return NULL;
    res = (*func)(self, name, value);
    if (res < 0)
        return NULL;
    Py_RETURN_NONE;
}

static PyObject *
wrap_delattr(PyObject *self, PyObject *args, void *wrapped)
{
    setattrofunc func = (setattrofunc)wrapped;
    int res;
    PyObject *name;

    if (!check_num_args(args, 1))
        return NULL;
    name = PyTuple_GET_ITEM(args, 0);
    if (!hackcheck(self, func, "__delattr__"))
        return NULL;
    res = (*func)(self, name, NULL);
    if (res < 0)
        return NULL;
    Py_RETURN_NONE;
}

static PyObject *
wrap_hashfunc(PyObject *self, PyObject *args, void *wrapped)
{
    hashfunc func = (hashfunc)wrapped;
    Py_hash_t res;

    if (!check_num_args(args, 0))
        return NULL;
    res = (*func)(self);
    if (res == -1 && PyErr_Occurred())
        return NULL;
    return PyLong_FromSsize_t(res);
}

static PyObject *
wrap_call(PyObject *self, PyObject *args, void *wrapped, PyObject *kwds)
{
    ternaryfunc func = (ternaryfunc)wrapped;

    return (*func)(self, args, kwds);
}

static PyObject *
wrap_del(PyObject *self, PyObject *args, void *wrapped)
{
    destructor func = (destructor)wrapped;

    if (!check_num_args(args, 0))
        return NULL;

    (*func)(self);
    Py_RETURN_NONE;
}

static PyObject *
wrap_richcmpfunc(PyObject *self, PyObject *args, void *wrapped, int op)
{
    richcmpfunc func = (richcmpfunc)wrapped;
    PyObject *other;

    if (!check_num_args(args, 1))
        return NULL;
    other = PyTuple_GET_ITEM(args, 0);
    return (*func)(self, other, op);
}

#undef RICHCMP_WRAPPER
#define RICHCMP_WRAPPER(NAME, OP) \
static PyObject * \
richcmp_##NAME(PyObject *self, PyObject *args, void *wrapped) \
{ \
    return wrap_richcmpfunc(self, args, wrapped, OP); \
}

RICHCMP_WRAPPER(lt, Py_LT)
RICHCMP_WRAPPER(le, Py_LE)
RICHCMP_WRAPPER(eq, Py_EQ)
RICHCMP_WRAPPER(ne, Py_NE)
RICHCMP_WRAPPER(gt, Py_GT)
RICHCMP_WRAPPER(ge, Py_GE)

static PyObject *
wrap_next(PyObject *self, PyObject *args, void *wrapped)
{
    unaryfunc func = (unaryfunc)wrapped;
    PyObject *res;

    if (!check_num_args(args, 0))
        return NULL;
    res = (*func)(self);
    if (res == NULL && !PyErr_Occurred())
        PyErr_SetNone(PyExc_StopIteration);
    return res;
}

static PyObject *
wrap_descr_get(PyObject *self, PyObject *args, void *wrapped)
{
    descrgetfunc func = (descrgetfunc)wrapped;
    PyObject *obj;
    PyObject *type = NULL;

    if (!PyArg_UnpackTuple(args, "", 1, 2, &obj, &type))
        return NULL;
    if (obj == Py_None)
        obj = NULL;
    if (type == Py_None)
        type = NULL;
    if (type == NULL &&obj == NULL) {
        PyErr_SetString(PyExc_TypeError,
                        "__get__(None, None) is invalid");
        return NULL;
    }
    return (*func)(self, obj, type);
}

static PyObject *
wrap_descr_set(PyObject *self, PyObject *args, void *wrapped)
{
    descrsetfunc func = (descrsetfunc)wrapped;
    PyObject *obj, *value;
    int ret;

    if (!PyArg_UnpackTuple(args, "", 2, 2, &obj, &value))
        return NULL;
    ret = (*func)(self, obj, value);
    if (ret < 0)
        return NULL;
    Py_RETURN_NONE;
}

static PyObject *
wrap_descr_delete(PyObject *self, PyObject *args, void *wrapped)
{
    descrsetfunc func = (descrsetfunc)wrapped;
    PyObject *obj;
    int ret;

    if (!check_num_args(args, 1))
        return NULL;
    obj = PyTuple_GET_ITEM(args, 0);
    ret = (*func)(self, obj, NULL);
    if (ret < 0)
        return NULL;
    Py_RETURN_NONE;
}

static PyObject *
wrap_init(PyObject *self, PyObject *args, void *wrapped, PyObject *kwds)
{
    initproc func = (initproc)wrapped;

    if (func(self, args, kwds) < 0)
        return NULL;
    Py_RETURN_NONE;
}

static PyObject *
tp_new_wrapper(PyObject *self, PyObject *args, PyObject *kwds)
{
    PyTypeObject *type, *subtype, *staticbase;
    PyObject *arg0, *res;

    if (self == NULL || !PyType_Check(self))
        Py_FatalError("__new__() called with non-type 'self'");
    type = (PyTypeObject *)self;
    if (!PyTuple_Check(args) || PyTuple_GET_SIZE(args) < 1) {
        PyErr_Format(PyExc_TypeError,
                     "%s.__new__(): not enough arguments",
                     type->tp_name);
        return NULL;
    }
    arg0 = PyTuple_GET_ITEM(args, 0);
    if (!PyType_Check(arg0)) {
        PyErr_Format(PyExc_TypeError,
                     "%s.__new__(X): X is not a type object (%s)",
                     type->tp_name,
                     Py_TYPE(arg0)->tp_name);
        return NULL;
    }
    subtype = (PyTypeObject *)arg0;
    if (!PyType_IsSubtype(subtype, type)) {
        PyErr_Format(PyExc_TypeError,
                     "%s.__new__(%s): %s is not a subtype of %s",
                     type->tp_name,
                     subtype->tp_name,
                     subtype->tp_name,
                     type->tp_name);
        return NULL;
    }

    /* Check that the use doesn't do something silly and unsafe like
       object.__new__(dict).  To do this, we check that the
       most derived base that's not a heap type is this type. */
    staticbase = subtype;
    while (staticbase && (staticbase->tp_new == slot_tp_new))
        staticbase = staticbase->tp_base;
    /* If staticbase is NULL now, it is a really weird type.
       In the spirit of backwards compatibility (?), just shut up. */
    if (staticbase && staticbase->tp_new != type->tp_new) {
        PyErr_Format(PyExc_TypeError,
                     "%s.__new__(%s) is not safe, use %s.__new__()",
                     type->tp_name,
                     subtype->tp_name,
                     staticbase->tp_name);
        return NULL;
    }

    args = PyTuple_GetSlice(args, 1, PyTuple_GET_SIZE(args));
    if (args == NULL)
        return NULL;
    res = type->tp_new(subtype, args, kwds);
    Py_DECREF(args);
    return res;
}

static struct PyMethodDef tp_new_methoddef[] = {
    {"__new__", (PyCFunction)tp_new_wrapper, METH_VARARGS|METH_KEYWORDS,
     PyDoc_STR("__new__($type, *args, **kwargs)\n--\n\n"
               "Create and return a new object.  "
               "See help(type) for accurate signature.")},
    {0}
};

static int
add_tp_new_wrapper(PyTypeObject *type)
{
    PyObject *func;

    if (_PyDict_GetItemId(type->tp_dict, &PyId___new__) != NULL)
        return 0;
    func = PyCFunction_NewEx(tp_new_methoddef, (PyObject *)type, NULL);
    if (func == NULL)
        return -1;
    if (_PyDict_SetItemId(type->tp_dict, &PyId___new__, func)) {
        Py_DECREF(func);
        return -1;
    }
    Py_DECREF(func);
    return 0;
}

/* Slot wrappers that call the corresponding __foo__ slot.  See comments
   below at override_slots() for more explanation. */

#define SLOT0(FUNCNAME, OPSTR) \
static PyObject * \
FUNCNAME(PyObject *self) \
{ \
    _Py_static_string(id, OPSTR); \
    return call_method(self, &id, NULL, 0); \
}

#define SLOT1(FUNCNAME, OPSTR, ARG1TYPE) \
static PyObject * \
FUNCNAME(PyObject *self, ARG1TYPE arg1) \
{ \
    PyObject* stack[1] = {arg1}; \
    _Py_static_string(id, OPSTR); \
    return call_method(self, &id, stack, 1); \
}

/* Boolean helper for SLOT1BINFULL().
   right.__class__ is a nontrivial subclass of left.__class__. */
static int
method_is_overloaded(PyObject *left, PyObject *right, struct _Py_Identifier *name)
{
    PyObject *a, *b;
    int ok;

    b = _PyObject_GetAttrId((PyObject *)(Py_TYPE(right)), name);
    if (b == NULL) {
        PyErr_Clear();
        /* If right doesn't have it, it's not overloaded */
        return 0;
    }

    a = _PyObject_GetAttrId((PyObject *)(Py_TYPE(left)), name);
    if (a == NULL) {
        PyErr_Clear();
        Py_DECREF(b);
        /* If right has it but left doesn't, it's overloaded */
        return 1;
    }

    ok = PyObject_RichCompareBool(a, b, Py_NE);
    Py_DECREF(a);
    Py_DECREF(b);
    if (ok < 0) {
        PyErr_Clear();
        return 0;
    }

    return ok;
}


#define SLOT1BINFULL(FUNCNAME, TESTFUNC, SLOTNAME, OPSTR, ROPSTR) \
static PyObject * \
FUNCNAME(PyObject *self, PyObject *other) \
{ \
    PyObject* stack[1]; \
    _Py_static_string(op_id, OPSTR); \
    _Py_static_string(rop_id, ROPSTR); \
    int do_other = Py_TYPE(self) != Py_TYPE(other) && \
        Py_TYPE(other)->tp_as_number != NULL && \
        Py_TYPE(other)->tp_as_number->SLOTNAME == TESTFUNC; \
    if (Py_TYPE(self)->tp_as_number != NULL && \
        Py_TYPE(self)->tp_as_number->SLOTNAME == TESTFUNC) { \
        PyObject *r; \
        if (do_other && \
            PyType_IsSubtype(Py_TYPE(other), Py_TYPE(self)) && \
            method_is_overloaded(self, other, &rop_id)) { \
            stack[0] = self; \
            r = call_maybe(other, &rop_id, stack, 1); \
            if (r != Py_NotImplemented) \
                return r; \
            Py_DECREF(r); \
            do_other = 0; \
        } \
        stack[0] = other; \
        r = call_maybe(self, &op_id, stack, 1); \
        if (r != Py_NotImplemented || \
            Py_TYPE(other) == Py_TYPE(self)) \
            return r; \
        Py_DECREF(r); \
    } \
    if (do_other) { \
        stack[0] = self; \
        return call_maybe(other, &rop_id, stack, 1); \
    } \
    Py_RETURN_NOTIMPLEMENTED; \
}

#define SLOT1BIN(FUNCNAME, SLOTNAME, OPSTR, ROPSTR) \
    SLOT1BINFULL(FUNCNAME, FUNCNAME, SLOTNAME, OPSTR, ROPSTR)

static Py_ssize_t
slot_sq_length(PyObject *self)
{
    PyObject *res = call_method(self, &PyId___len__, NULL, 0);
    Py_ssize_t len;

    if (res == NULL)
        return -1;

    Py_SETREF(res, PyNumber_Index(res));
    if (res == NULL)
        return -1;

    assert(PyLong_Check(res));
    if (Py_SIZE(res) < 0) {
        Py_DECREF(res);
        PyErr_SetString(PyExc_ValueError,
                        "__len__() should return >= 0");
        return -1;
    }

    len = PyNumber_AsSsize_t(res, PyExc_OverflowError);
    assert(len >= 0 || PyErr_ExceptionMatches(PyExc_OverflowError));
    Py_DECREF(res);
    return len;
}

static PyObject *
slot_sq_item(PyObject *self, Py_ssize_t i)
{
    PyObject *retval;
    PyObject *args[1];
    PyObject *ival = PyLong_FromSsize_t(i);
    if (ival == NULL) {
        return NULL;
    }
    args[0] = ival;
    retval = call_method(self, &PyId___getitem__, args, 1);
    Py_DECREF(ival);
    return retval;
}

static int
slot_sq_ass_item(PyObject *self, Py_ssize_t index, PyObject *value)
{
    PyObject *stack[2];
    PyObject *res;
    PyObject *index_obj;

    index_obj = PyLong_FromSsize_t(index);
    if (index_obj == NULL) {
        return -1;
    }

    stack[0] = index_obj;
    if (value == NULL) {
        res = call_method(self, &PyId___delitem__, stack, 1);
    }
    else {
        stack[1] = value;
        res = call_method(self, &PyId___setitem__, stack, 2);
    }
    Py_DECREF(index_obj);

    if (res == NULL) {
        return -1;
    }
    Py_DECREF(res);
    return 0;
}

static int
slot_sq_contains(PyObject *self, PyObject *value)
{
    PyObject *func, *res;
    int result = -1, unbound;
    _Py_IDENTIFIER(__contains__);

    func = lookup_maybe_method(self, &PyId___contains__, &unbound);
    if (func == Py_None) {
        Py_DECREF(func);
        PyErr_Format(PyExc_TypeError,
                     "'%.200s' object is not a container",
                     Py_TYPE(self)->tp_name);
        return -1;
    }
    if (func != NULL) {
        PyObject *args[1] = {value};
        res = call_unbound(unbound, func, self, args, 1);
        Py_DECREF(func);
        if (res != NULL) {
            result = PyObject_IsTrue(res);
            Py_DECREF(res);
        }
    }
    else if (! PyErr_Occurred()) {
        /* Possible results: -1 and 1 */
        result = (int)_PySequence_IterSearch(self, value,
                                         PY_ITERSEARCH_CONTAINS);
    }
    return result;
}

#define slot_mp_length slot_sq_length

SLOT1(slot_mp_subscript, "__getitem__", PyObject *)

static int
slot_mp_ass_subscript(PyObject *self, PyObject *key, PyObject *value)
{
    PyObject *stack[2];
    PyObject *res;

    stack[0] = key;
    if (value == NULL) {
        res = call_method(self, &PyId___delitem__, stack, 1);
    }
    else {
        stack[1] = value;
        res = call_method(self, &PyId___setitem__, stack, 2);
    }

    if (res == NULL)
        return -1;
    Py_DECREF(res);
    return 0;
}

SLOT1BIN(slot_nb_add, nb_add, "__add__", "__radd__")
SLOT1BIN(slot_nb_subtract, nb_subtract, "__sub__", "__rsub__")
SLOT1BIN(slot_nb_multiply, nb_multiply, "__mul__", "__rmul__")
SLOT1BIN(slot_nb_matrix_multiply, nb_matrix_multiply, "__matmul__", "__rmatmul__")
SLOT1BIN(slot_nb_remainder, nb_remainder, "__mod__", "__rmod__")
SLOT1BIN(slot_nb_divmod, nb_divmod, "__divmod__", "__rdivmod__")

static PyObject *slot_nb_power(PyObject *, PyObject *, PyObject *);

SLOT1BINFULL(slot_nb_power_binary, slot_nb_power,
             nb_power, "__pow__", "__rpow__")

static PyObject *
slot_nb_power(PyObject *self, PyObject *other, PyObject *modulus)
{
    _Py_IDENTIFIER(__pow__);

    if (modulus == Py_None)
        return slot_nb_power_binary(self, other);
    /* Three-arg power doesn't use __rpow__.  But ternary_op
       can call this when the second argument's type uses
       slot_nb_power, so check before calling self.__pow__. */
    if (Py_TYPE(self)->tp_as_number != NULL &&
        Py_TYPE(self)->tp_as_number->nb_power == slot_nb_power) {
        PyObject* stack[2] = {other, modulus};
        return call_method(self, &PyId___pow__, stack, 2);
    }
    Py_RETURN_NOTIMPLEMENTED;
}

SLOT0(slot_nb_negative, "__neg__")
SLOT0(slot_nb_positive, "__pos__")
SLOT0(slot_nb_absolute, "__abs__")

static int
slot_nb_bool(PyObject *self)
{
    PyObject *func, *value;
    int result, unbound;
    int using_len = 0;
    _Py_IDENTIFIER(__bool__);

    func = lookup_maybe_method(self, &PyId___bool__, &unbound);
    if (func == NULL) {
        if (PyErr_Occurred()) {
            return -1;
        }

        func = lookup_maybe_method(self, &PyId___len__, &unbound);
        if (func == NULL) {
            if (PyErr_Occurred()) {
                return -1;
            }
            return 1;
        }
        using_len = 1;
    }

    value = call_unbound_noarg(unbound, func, self);
    if (value == NULL) {
        goto error;
    }

    if (using_len) {
        /* bool type enforced by slot_nb_len */
        result = PyObject_IsTrue(value);
    }
    else if (PyBool_Check(value)) {
        result = PyObject_IsTrue(value);
    }
    else {
        PyErr_Format(PyExc_TypeError,
                     "__bool__ should return "
                     "bool, returned %s",
                     Py_TYPE(value)->tp_name);
        result = -1;
    }

    Py_DECREF(value);
    Py_DECREF(func);
    return result;

error:
    Py_DECREF(func);
    return -1;
}


static PyObject *
slot_nb_index(PyObject *self)
{
    _Py_IDENTIFIER(__index__);
    return call_method(self, &PyId___index__, NULL, 0);
}


SLOT0(slot_nb_invert, "__invert__")
SLOT1BIN(slot_nb_lshift, nb_lshift, "__lshift__", "__rlshift__")
SLOT1BIN(slot_nb_rshift, nb_rshift, "__rshift__", "__rrshift__")
SLOT1BIN(slot_nb_and, nb_and, "__and__", "__rand__")
SLOT1BIN(slot_nb_xor, nb_xor, "__xor__", "__rxor__")
SLOT1BIN(slot_nb_or, nb_or, "__or__", "__ror__")

SLOT0(slot_nb_int, "__int__")
SLOT0(slot_nb_float, "__float__")
SLOT1(slot_nb_inplace_add, "__iadd__", PyObject *)
SLOT1(slot_nb_inplace_subtract, "__isub__", PyObject *)
SLOT1(slot_nb_inplace_multiply, "__imul__", PyObject *)
SLOT1(slot_nb_inplace_matrix_multiply, "__imatmul__", PyObject *)
SLOT1(slot_nb_inplace_remainder, "__imod__", PyObject *)
/* Can't use SLOT1 here, because nb_inplace_power is ternary */
static PyObject *
slot_nb_inplace_power(PyObject *self, PyObject * arg1, PyObject *arg2)
{
    PyObject *stack[1] = {arg1};
    _Py_IDENTIFIER(__ipow__);
    return call_method(self, &PyId___ipow__, stack, 1);
}
SLOT1(slot_nb_inplace_lshift, "__ilshift__", PyObject *)
SLOT1(slot_nb_inplace_rshift, "__irshift__", PyObject *)
SLOT1(slot_nb_inplace_and, "__iand__", PyObject *)
SLOT1(slot_nb_inplace_xor, "__ixor__", PyObject *)
SLOT1(slot_nb_inplace_or, "__ior__", PyObject *)
SLOT1BIN(slot_nb_floor_divide, nb_floor_divide,
         "__floordiv__", "__rfloordiv__")
SLOT1BIN(slot_nb_true_divide, nb_true_divide, "__truediv__", "__rtruediv__")
SLOT1(slot_nb_inplace_floor_divide, "__ifloordiv__", PyObject *)
SLOT1(slot_nb_inplace_true_divide, "__itruediv__", PyObject *)

static PyObject *
slot_tp_repr(PyObject *self)
{
    PyObject *func, *res;
    _Py_IDENTIFIER(__repr__);
    int unbound;

    func = lookup_maybe_method(self, &PyId___repr__, &unbound);
    if (func != NULL) {
        res = call_unbound_noarg(unbound, func, self);
        Py_DECREF(func);
        return res;
    }
    PyErr_Clear();
    return PyUnicode_FromFormat("<%s object at %p>",
                               Py_TYPE(self)->tp_name, self);
}

SLOT0(slot_tp_str, "__str__")

static Py_hash_t
slot_tp_hash(PyObject *self)
{
    PyObject *func, *res;
    Py_ssize_t h;
    int unbound;

    func = lookup_maybe_method(self, &PyId___hash__, &unbound);

    if (func == Py_None) {
        Py_DECREF(func);
        func = NULL;
    }

    if (func == NULL) {
        return PyObject_HashNotImplemented(self);
    }

    res = call_unbound_noarg(unbound, func, self);
    Py_DECREF(func);
    if (res == NULL)
        return -1;

    if (!PyLong_Check(res)) {
        PyErr_SetString(PyExc_TypeError,
                        "__hash__ method should return an integer");
        return -1;
    }
    /* Transform the PyLong `res` to a Py_hash_t `h`.  For an existing
       hashable Python object x, hash(x) will always lie within the range of
       Py_hash_t.  Therefore our transformation must preserve values that
       already lie within this range, to ensure that if x.__hash__() returns
       hash(y) then hash(x) == hash(y). */
    h = PyLong_AsSsize_t(res);
    if (h == -1 && PyErr_Occurred()) {
        /* res was not within the range of a Py_hash_t, so we're free to
           use any sufficiently bit-mixing transformation;
           long.__hash__ will do nicely. */
        PyErr_Clear();
        h = PyLong_Type.tp_hash(res);
    }
    /* -1 is reserved for errors. */
    if (h == -1)
        h = -2;
    Py_DECREF(res);
    return h;
}

static PyObject *
slot_tp_call(PyObject *self, PyObject *args, PyObject *kwds)
{
    _Py_IDENTIFIER(__call__);
    int unbound;
    PyObject *meth = lookup_method(self, &PyId___call__, &unbound);
    PyObject *res;

    if (meth == NULL)
        return NULL;

    if (unbound) {
        res = _PyObject_Call_Prepend(meth, self, args, kwds);
    }
    else {
        res = PyObject_Call(meth, args, kwds);
    }

    Py_DECREF(meth);
    return res;
}

/* There are two slot dispatch functions for tp_getattro.

   - slot_tp_getattro() is used when __getattribute__ is overridden
     but no __getattr__ hook is present;

   - slot_tp_getattr_hook() is used when a __getattr__ hook is present.

   The code in update_one_slot() always installs slot_tp_getattr_hook(); this
   detects the absence of __getattr__ and then installs the simpler slot if
   necessary. */

static PyObject *
slot_tp_getattro(PyObject *self, PyObject *name)
{
    PyObject *stack[1] = {name};
    return call_method(self, &PyId___getattribute__, stack, 1);
}

static PyObject *
call_attribute(PyObject *self, PyObject *attr, PyObject *name)
{
    PyObject *res, *descr = NULL;
    descrgetfunc f = Py_TYPE(attr)->tp_descr_get;

    if (f != NULL) {
        descr = f(attr, self, (PyObject *)(Py_TYPE(self)));
        if (descr == NULL)
            return NULL;
        else
            attr = descr;
    }
    res = PyObject_CallFunctionObjArgs(attr, name, NULL);
    Py_XDECREF(descr);
    return res;
}

static PyObject *
slot_tp_getattr_hook(PyObject *self, PyObject *name)
{
    PyTypeObject *tp = Py_TYPE(self);
    PyObject *getattr, *getattribute, *res;
    _Py_IDENTIFIER(__getattr__);

    /* speed hack: we could use lookup_maybe, but that would resolve the
       method fully for each attribute lookup for classes with
       __getattr__, even when the attribute is present. So we use
       _PyType_Lookup and create the method only when needed, with
       call_attribute. */
    getattr = _PyType_LookupId(tp, &PyId___getattr__);
    if (getattr == NULL) {
        /* No __getattr__ hook: use a simpler dispatcher */
        tp->tp_getattro = slot_tp_getattro;
        return slot_tp_getattro(self, name);
    }
    Py_INCREF(getattr);
    /* speed hack: we could use lookup_maybe, but that would resolve the
       method fully for each attribute lookup for classes with
       __getattr__, even when self has the default __getattribute__
       method. So we use _PyType_Lookup and create the method only when
       needed, with call_attribute. */
    getattribute = _PyType_LookupId(tp, &PyId___getattribute__);
    if (getattribute == NULL ||
        (Py_TYPE(getattribute) == &PyWrapperDescr_Type &&
         ((PyWrapperDescrObject *)getattribute)->d_wrapped ==
         (void *)PyObject_GenericGetAttr))
        res = PyObject_GenericGetAttr(self, name);
    else {
        Py_INCREF(getattribute);
        res = call_attribute(self, getattribute, name);
        Py_DECREF(getattribute);
    }
    if (res == NULL && PyErr_ExceptionMatches(PyExc_AttributeError)) {
        PyErr_Clear();
        res = call_attribute(self, getattr, name);
    }
    Py_DECREF(getattr);
    return res;
}

static int
slot_tp_setattro(PyObject *self, PyObject *name, PyObject *value)
{
    PyObject *stack[2];
    PyObject *res;
    _Py_IDENTIFIER(__delattr__);
    _Py_IDENTIFIER(__setattr__);

    stack[0] = name;
    if (value == NULL) {
        res = call_method(self, &PyId___delattr__, stack, 1);
    }
    else {
        stack[1] = value;
        res = call_method(self, &PyId___setattr__, stack, 2);
    }
    if (res == NULL)
        return -1;
    Py_DECREF(res);
    return 0;
}

static _Py_Identifier name_op[] = {
    {0, "__lt__", 0},
    {0, "__le__", 0},
    {0, "__eq__", 0},
    {0, "__ne__", 0},
    {0, "__gt__", 0},
    {0, "__ge__", 0}
};

static PyObject *
slot_tp_richcompare(PyObject *self, PyObject *other, int op)
{
    int unbound;
    PyObject *func, *res;

    func = lookup_maybe_method(self, &name_op[op], &unbound);
    if (func == NULL) {
        PyErr_Clear();
        Py_RETURN_NOTIMPLEMENTED;
    }

    PyObject *args[1] = {other};
    res = call_unbound(unbound, func, self, args, 1);
    Py_DECREF(func);
    return res;
}

static PyObject *
slot_tp_iter(PyObject *self)
{
    int unbound;
    PyObject *func, *res;
    _Py_IDENTIFIER(__iter__);

    func = lookup_maybe_method(self, &PyId___iter__, &unbound);
    if (func == Py_None) {
        Py_DECREF(func);
        PyErr_Format(PyExc_TypeError,
                     "'%.200s' object is not iterable",
                     Py_TYPE(self)->tp_name);
        return NULL;
    }

    if (func != NULL) {
        res = call_unbound_noarg(unbound, func, self);
        Py_DECREF(func);
        return res;
    }

    PyErr_Clear();
    func = lookup_maybe_method(self, &PyId___getitem__, &unbound);
    if (func == NULL) {
        PyErr_Format(PyExc_TypeError,
                     "'%.200s' object is not iterable",
                     Py_TYPE(self)->tp_name);
        return NULL;
    }
    Py_DECREF(func);
    return PySeqIter_New(self);
}

static PyObject *
slot_tp_iternext(PyObject *self)
{
    _Py_IDENTIFIER(__next__);
    return call_method(self, &PyId___next__, NULL, 0);
}

static PyObject *
slot_tp_descr_get(PyObject *self, PyObject *obj, PyObject *type)
{
    PyTypeObject *tp = Py_TYPE(self);
    PyObject *get;
    _Py_IDENTIFIER(__get__);

    get = _PyType_LookupId(tp, &PyId___get__);
    if (get == NULL) {
        /* Avoid further slowdowns */
        if (tp->tp_descr_get == slot_tp_descr_get)
            tp->tp_descr_get = NULL;
        Py_INCREF(self);
        return self;
    }
    if (obj == NULL)
        obj = Py_None;
    if (type == NULL)
        type = Py_None;
    return PyObject_CallFunctionObjArgs(get, self, obj, type, NULL);
}

static int
slot_tp_descr_set(PyObject *self, PyObject *target, PyObject *value)
{
    PyObject* stack[2];
    PyObject *res;
    _Py_IDENTIFIER(__delete__);
    _Py_IDENTIFIER(__set__);

    stack[0] = target;
    if (value == NULL) {
        res = call_method(self, &PyId___delete__, stack, 1);
    }
    else {
        stack[1] = value;
        res = call_method(self, &PyId___set__, stack, 2);
    }
    if (res == NULL)
        return -1;
    Py_DECREF(res);
    return 0;
}

static int
slot_tp_init(PyObject *self, PyObject *args, PyObject *kwds)
{
    _Py_IDENTIFIER(__init__);
    int unbound;
    PyObject *meth = lookup_method(self, &PyId___init__, &unbound);
    PyObject *res;

    if (meth == NULL)
        return -1;
    if (unbound) {
        res = _PyObject_Call_Prepend(meth, self, args, kwds);
    }
    else {
        res = PyObject_Call(meth, args, kwds);
    }
    Py_DECREF(meth);
    if (res == NULL)
        return -1;
    if (res != Py_None) {
        PyErr_Format(PyExc_TypeError,
                     "__init__() should return None, not '%.200s'",
                     Py_TYPE(res)->tp_name);
        Py_DECREF(res);
        return -1;
    }
    Py_DECREF(res);
    return 0;
}

static PyObject *
slot_tp_new(PyTypeObject *type, PyObject *args, PyObject *kwds)
{
    PyObject *func, *result;

    func = _PyObject_GetAttrId((PyObject *)type, &PyId___new__);
    if (func == NULL) {
        return NULL;
    }

    result = _PyObject_Call_Prepend(func, (PyObject *)type, args, kwds);
    Py_DECREF(func);
    return result;
}

static void
slot_tp_finalize(PyObject *self)
{
    _Py_IDENTIFIER(__del__);
    int unbound;
    PyObject *del, *res;
    PyObject *error_type, *error_value, *error_traceback;

    /* Save the current exception, if any. */
    PyErr_Fetch(&error_type, &error_value, &error_traceback);

    /* Execute __del__ method, if any. */
    del = lookup_maybe_method(self, &PyId___del__, &unbound);
    if (del != NULL) {
        res = call_unbound_noarg(unbound, del, self);
        if (res == NULL)
            PyErr_WriteUnraisable(del);
        else
            Py_DECREF(res);
        Py_DECREF(del);
    }

    /* Restore the saved exception. */
    PyErr_Restore(error_type, error_value, error_traceback);
}

static PyObject *
slot_am_await(PyObject *self)
{
    int unbound;
    PyObject *func, *res;
    _Py_IDENTIFIER(__await__);

    func = lookup_maybe_method(self, &PyId___await__, &unbound);
    if (func != NULL) {
        res = call_unbound_noarg(unbound, func, self);
        Py_DECREF(func);
        return res;
    }
    PyErr_Format(PyExc_AttributeError,
                 "object %.50s does not have __await__ method",
                 Py_TYPE(self)->tp_name);
    return NULL;
}

static PyObject *
slot_am_aiter(PyObject *self)
{
    int unbound;
    PyObject *func, *res;
    _Py_IDENTIFIER(__aiter__);

    func = lookup_maybe_method(self, &PyId___aiter__, &unbound);
    if (func != NULL) {
        res = call_unbound_noarg(unbound, func, self);
        Py_DECREF(func);
        return res;
    }
    PyErr_Format(PyExc_AttributeError,
                 "object %.50s does not have __aiter__ method",
                 Py_TYPE(self)->tp_name);
    return NULL;
}

static PyObject *
slot_am_anext(PyObject *self)
{
    int unbound;
    PyObject *func, *res;
    _Py_IDENTIFIER(__anext__);

    func = lookup_maybe_method(self, &PyId___anext__, &unbound);
    if (func != NULL) {
        res = call_unbound_noarg(unbound, func, self);
        Py_DECREF(func);
        return res;
    }
    PyErr_Format(PyExc_AttributeError,
                 "object %.50s does not have __anext__ method",
                 Py_TYPE(self)->tp_name);
    return NULL;
}

/*
Table mapping __foo__ names to tp_foo offsets and slot_tp_foo wrapper functions.

The table is ordered by offsets relative to the 'PyHeapTypeObject' structure,
which incorporates the additional structures used for numbers, sequences and
mappings.  Note that multiple names may map to the same slot (e.g. __eq__,
__ne__ etc. all map to tp_richcompare) and one name may map to multiple slots
(e.g. __str__ affects tp_str as well as tp_repr). The table is terminated with
an all-zero entry.  (This table is further initialized in init_slotdefs().)
*/

typedef struct wrapperbase slotdef;

#undef TPSLOT
#undef FLSLOT
#undef AMSLOT
#undef ETSLOT
#undef SQSLOT
#undef MPSLOT
#undef NBSLOT
#undef UNSLOT
#undef IBSLOT
#undef BINSLOT
#undef RBINSLOT

#define TPSLOT(NAME, SLOT, FUNCTION, WRAPPER, DOC) \
    {NAME, offsetof(PyTypeObject, SLOT), (void *)(FUNCTION), WRAPPER, \
     PyDoc_STR(DOC)}
#define FLSLOT(NAME, SLOT, FUNCTION, WRAPPER, DOC, FLAGS) \
    {NAME, offsetof(PyTypeObject, SLOT), (void *)(FUNCTION), WRAPPER, \
     PyDoc_STR(DOC), FLAGS}
#define ETSLOT(NAME, SLOT, FUNCTION, WRAPPER, DOC) \
    {NAME, offsetof(PyHeapTypeObject, SLOT), (void *)(FUNCTION), WRAPPER, \
     PyDoc_STR(DOC)}
#define AMSLOT(NAME, SLOT, FUNCTION, WRAPPER, DOC) \
    ETSLOT(NAME, as_async.SLOT, FUNCTION, WRAPPER, DOC)
#define SQSLOT(NAME, SLOT, FUNCTION, WRAPPER, DOC) \
    ETSLOT(NAME, as_sequence.SLOT, FUNCTION, WRAPPER, DOC)
#define MPSLOT(NAME, SLOT, FUNCTION, WRAPPER, DOC) \
    ETSLOT(NAME, as_mapping.SLOT, FUNCTION, WRAPPER, DOC)
#define NBSLOT(NAME, SLOT, FUNCTION, WRAPPER, DOC) \
    ETSLOT(NAME, as_number.SLOT, FUNCTION, WRAPPER, DOC)
#define UNSLOT(NAME, SLOT, FUNCTION, WRAPPER, DOC) \
    ETSLOT(NAME, as_number.SLOT, FUNCTION, WRAPPER, \
           NAME "($self, /)\n--\n\n" DOC)
#define IBSLOT(NAME, SLOT, FUNCTION, WRAPPER, DOC) \
    ETSLOT(NAME, as_number.SLOT, FUNCTION, WRAPPER, \
           NAME "($self, value, /)\n--\n\nReturn self" DOC "value.")
#define BINSLOT(NAME, SLOT, FUNCTION, DOC) \
    ETSLOT(NAME, as_number.SLOT, FUNCTION, wrap_binaryfunc_l, \
           NAME "($self, value, /)\n--\n\nReturn self" DOC "value.")
#define RBINSLOT(NAME, SLOT, FUNCTION, DOC) \
    ETSLOT(NAME, as_number.SLOT, FUNCTION, wrap_binaryfunc_r, \
           NAME "($self, value, /)\n--\n\nReturn value" DOC "self.")
#define BINSLOTNOTINFIX(NAME, SLOT, FUNCTION, DOC) \
    ETSLOT(NAME, as_number.SLOT, FUNCTION, wrap_binaryfunc_l, \
           NAME "($self, value, /)\n--\n\n" DOC)
#define RBINSLOTNOTINFIX(NAME, SLOT, FUNCTION, DOC) \
    ETSLOT(NAME, as_number.SLOT, FUNCTION, wrap_binaryfunc_r, \
           NAME "($self, value, /)\n--\n\n" DOC)

static slotdef slotdefs[] = {
    TPSLOT("__getattribute__", tp_getattr, NULL, NULL, ""),
    TPSLOT("__getattr__", tp_getattr, NULL, NULL, ""),
    TPSLOT("__setattr__", tp_setattr, NULL, NULL, ""),
    TPSLOT("__delattr__", tp_setattr, NULL, NULL, ""),
    TPSLOT("__repr__", tp_repr, slot_tp_repr, wrap_unaryfunc,
           "__repr__($self, /)\n--\n\nReturn repr(self)."),
    TPSLOT("__hash__", tp_hash, slot_tp_hash, wrap_hashfunc,
           "__hash__($self, /)\n--\n\nReturn hash(self)."),
    FLSLOT("__call__", tp_call, slot_tp_call, (wrapperfunc)wrap_call,
           "__call__($self, /, *args, **kwargs)\n--\n\nCall self as a function.",
           PyWrapperFlag_KEYWORDS),
    TPSLOT("__str__", tp_str, slot_tp_str, wrap_unaryfunc,
           "__str__($self, /)\n--\n\nReturn str(self)."),
    TPSLOT("__getattribute__", tp_getattro, slot_tp_getattr_hook,
           wrap_binaryfunc,
           "__getattribute__($self, name, /)\n--\n\nReturn getattr(self, name)."),
    TPSLOT("__getattr__", tp_getattro, slot_tp_getattr_hook, NULL, ""),
    TPSLOT("__setattr__", tp_setattro, slot_tp_setattro, wrap_setattr,
           "__setattr__($self, name, value, /)\n--\n\nImplement setattr(self, name, value)."),
    TPSLOT("__delattr__", tp_setattro, slot_tp_setattro, wrap_delattr,
           "__delattr__($self, name, /)\n--\n\nImplement delattr(self, name)."),
    TPSLOT("__lt__", tp_richcompare, slot_tp_richcompare, richcmp_lt,
           "__lt__($self, value, /)\n--\n\nReturn self<value."),
    TPSLOT("__le__", tp_richcompare, slot_tp_richcompare, richcmp_le,
           "__le__($self, value, /)\n--\n\nReturn self<=value."),
    TPSLOT("__eq__", tp_richcompare, slot_tp_richcompare, richcmp_eq,
           "__eq__($self, value, /)\n--\n\nReturn self==value."),
    TPSLOT("__ne__", tp_richcompare, slot_tp_richcompare, richcmp_ne,
           "__ne__($self, value, /)\n--\n\nReturn self!=value."),
    TPSLOT("__gt__", tp_richcompare, slot_tp_richcompare, richcmp_gt,
           "__gt__($self, value, /)\n--\n\nReturn self>value."),
    TPSLOT("__ge__", tp_richcompare, slot_tp_richcompare, richcmp_ge,
           "__ge__($self, value, /)\n--\n\nReturn self>=value."),
    TPSLOT("__iter__", tp_iter, slot_tp_iter, wrap_unaryfunc,
           "__iter__($self, /)\n--\n\nImplement iter(self)."),
    TPSLOT("__next__", tp_iternext, slot_tp_iternext, wrap_next,
           "__next__($self, /)\n--\n\nImplement next(self)."),
    TPSLOT("__get__", tp_descr_get, slot_tp_descr_get, wrap_descr_get,
           "__get__($self, instance, owner, /)\n--\n\nReturn an attribute of instance, which is of type owner."),
    TPSLOT("__set__", tp_descr_set, slot_tp_descr_set, wrap_descr_set,
           "__set__($self, instance, value, /)\n--\n\nSet an attribute of instance to value."),
    TPSLOT("__delete__", tp_descr_set, slot_tp_descr_set,
           wrap_descr_delete,
           "__delete__($self, instance, /)\n--\n\nDelete an attribute of instance."),
    FLSLOT("__init__", tp_init, slot_tp_init, (wrapperfunc)wrap_init,
           "__init__($self, /, *args, **kwargs)\n--\n\n"
           "Initialize self.  See help(type(self)) for accurate signature.",
           PyWrapperFlag_KEYWORDS),
    TPSLOT("__new__", tp_new, slot_tp_new, NULL,
           "__new__(type, /, *args, **kwargs)\n--\n\n"
           "Create and return new object.  See help(type) for accurate signature."),
    TPSLOT("__del__", tp_finalize, slot_tp_finalize, (wrapperfunc)wrap_del, ""),

    AMSLOT("__await__", am_await, slot_am_await, wrap_unaryfunc,
           "__await__($self, /)\n--\n\nReturn an iterator to be used in await expression."),
    AMSLOT("__aiter__", am_aiter, slot_am_aiter, wrap_unaryfunc,
           "__aiter__($self, /)\n--\n\nReturn an awaitable, that resolves in asynchronous iterator."),
    AMSLOT("__anext__", am_anext, slot_am_anext, wrap_unaryfunc,
           "__anext__($self, /)\n--\n\nReturn a value or raise StopAsyncIteration."),

    BINSLOT("__add__", nb_add, slot_nb_add,
           "+"),
    RBINSLOT("__radd__", nb_add, slot_nb_add,
           "+"),
    BINSLOT("__sub__", nb_subtract, slot_nb_subtract,
           "-"),
    RBINSLOT("__rsub__", nb_subtract, slot_nb_subtract,
           "-"),
    BINSLOT("__mul__", nb_multiply, slot_nb_multiply,
           "*"),
    RBINSLOT("__rmul__", nb_multiply, slot_nb_multiply,
           "*"),
    BINSLOT("__mod__", nb_remainder, slot_nb_remainder,
           "%"),
    RBINSLOT("__rmod__", nb_remainder, slot_nb_remainder,
           "%"),
    BINSLOTNOTINFIX("__divmod__", nb_divmod, slot_nb_divmod,
           "Return divmod(self, value)."),
    RBINSLOTNOTINFIX("__rdivmod__", nb_divmod, slot_nb_divmod,
           "Return divmod(value, self)."),
    NBSLOT("__pow__", nb_power, slot_nb_power, wrap_ternaryfunc,
           "__pow__($self, value, mod=None, /)\n--\n\nReturn pow(self, value, mod)."),
    NBSLOT("__rpow__", nb_power, slot_nb_power, wrap_ternaryfunc_r,
           "__rpow__($self, value, mod=None, /)\n--\n\nReturn pow(value, self, mod)."),
    UNSLOT("__neg__", nb_negative, slot_nb_negative, wrap_unaryfunc, "-self"),
    UNSLOT("__pos__", nb_positive, slot_nb_positive, wrap_unaryfunc, "+self"),
    UNSLOT("__abs__", nb_absolute, slot_nb_absolute, wrap_unaryfunc,
           "abs(self)"),
    UNSLOT("__bool__", nb_bool, slot_nb_bool, wrap_inquirypred,
           "self != 0"),
    UNSLOT("__invert__", nb_invert, slot_nb_invert, wrap_unaryfunc, "~self"),
    BINSLOT("__lshift__", nb_lshift, slot_nb_lshift, "<<"),
    RBINSLOT("__rlshift__", nb_lshift, slot_nb_lshift, "<<"),
    BINSLOT("__rshift__", nb_rshift, slot_nb_rshift, ">>"),
    RBINSLOT("__rrshift__", nb_rshift, slot_nb_rshift, ">>"),
    BINSLOT("__and__", nb_and, slot_nb_and, "&"),
    RBINSLOT("__rand__", nb_and, slot_nb_and, "&"),
    BINSLOT("__xor__", nb_xor, slot_nb_xor, "^"),
    RBINSLOT("__rxor__", nb_xor, slot_nb_xor, "^"),
    BINSLOT("__or__", nb_or, slot_nb_or, "|"),
    RBINSLOT("__ror__", nb_or, slot_nb_or, "|"),
    UNSLOT("__int__", nb_int, slot_nb_int, wrap_unaryfunc,
           "int(self)"),
    UNSLOT("__float__", nb_float, slot_nb_float, wrap_unaryfunc,
           "float(self)"),
    IBSLOT("__iadd__", nb_inplace_add, slot_nb_inplace_add,
           wrap_binaryfunc, "+="),
    IBSLOT("__isub__", nb_inplace_subtract, slot_nb_inplace_subtract,
           wrap_binaryfunc, "-="),
    IBSLOT("__imul__", nb_inplace_multiply, slot_nb_inplace_multiply,
           wrap_binaryfunc, "*="),
    IBSLOT("__imod__", nb_inplace_remainder, slot_nb_inplace_remainder,
           wrap_binaryfunc, "%="),
    IBSLOT("__ipow__", nb_inplace_power, slot_nb_inplace_power,
           wrap_binaryfunc, "**="),
    IBSLOT("__ilshift__", nb_inplace_lshift, slot_nb_inplace_lshift,
           wrap_binaryfunc, "<<="),
    IBSLOT("__irshift__", nb_inplace_rshift, slot_nb_inplace_rshift,
           wrap_binaryfunc, ">>="),
    IBSLOT("__iand__", nb_inplace_and, slot_nb_inplace_and,
           wrap_binaryfunc, "&="),
    IBSLOT("__ixor__", nb_inplace_xor, slot_nb_inplace_xor,
           wrap_binaryfunc, "^="),
    IBSLOT("__ior__", nb_inplace_or, slot_nb_inplace_or,
           wrap_binaryfunc, "|="),
    BINSLOT("__floordiv__", nb_floor_divide, slot_nb_floor_divide, "//"),
    RBINSLOT("__rfloordiv__", nb_floor_divide, slot_nb_floor_divide, "//"),
    BINSLOT("__truediv__", nb_true_divide, slot_nb_true_divide, "/"),
    RBINSLOT("__rtruediv__", nb_true_divide, slot_nb_true_divide, "/"),
    IBSLOT("__ifloordiv__", nb_inplace_floor_divide,
           slot_nb_inplace_floor_divide, wrap_binaryfunc, "//="),
    IBSLOT("__itruediv__", nb_inplace_true_divide,
           slot_nb_inplace_true_divide, wrap_binaryfunc, "/="),
    NBSLOT("__index__", nb_index, slot_nb_index, wrap_unaryfunc,
           "__index__($self, /)\n--\n\n"
           "Return self converted to an integer, if self is suitable "
           "for use as an index into a list."),
    BINSLOT("__matmul__", nb_matrix_multiply, slot_nb_matrix_multiply,
            "@"),
    RBINSLOT("__rmatmul__", nb_matrix_multiply, slot_nb_matrix_multiply,
             "@"),
    IBSLOT("__imatmul__", nb_inplace_matrix_multiply, slot_nb_inplace_matrix_multiply,
           wrap_binaryfunc, "@="),
    MPSLOT("__len__", mp_length, slot_mp_length, wrap_lenfunc,
           "__len__($self, /)\n--\n\nReturn len(self)."),
    MPSLOT("__getitem__", mp_subscript, slot_mp_subscript,
           wrap_binaryfunc,
           "__getitem__($self, key, /)\n--\n\nReturn self[key]."),
    MPSLOT("__setitem__", mp_ass_subscript, slot_mp_ass_subscript,
           wrap_objobjargproc,
           "__setitem__($self, key, value, /)\n--\n\nSet self[key] to value."),
    MPSLOT("__delitem__", mp_ass_subscript, slot_mp_ass_subscript,
           wrap_delitem,
           "__delitem__($self, key, /)\n--\n\nDelete self[key]."),

    SQSLOT("__len__", sq_length, slot_sq_length, wrap_lenfunc,
           "__len__($self, /)\n--\n\nReturn len(self)."),
    /* Heap types defining __add__/__mul__ have sq_concat/sq_repeat == NULL.
       The logic in abstract.c always falls back to nb_add/nb_multiply in
       this case.  Defining both the nb_* and the sq_* slots to call the
       user-defined methods has unexpected side-effects, as shown by
       test_descr.notimplemented() */
    SQSLOT("__add__", sq_concat, NULL, wrap_binaryfunc,
           "__add__($self, value, /)\n--\n\nReturn self+value."),
    SQSLOT("__mul__", sq_repeat, NULL, wrap_indexargfunc,
           "__mul__($self, value, /)\n--\n\nReturn self*value.n"),
    SQSLOT("__rmul__", sq_repeat, NULL, wrap_indexargfunc,
           "__rmul__($self, value, /)\n--\n\nReturn self*value."),
    SQSLOT("__getitem__", sq_item, slot_sq_item, wrap_sq_item,
           "__getitem__($self, key, /)\n--\n\nReturn self[key]."),
    SQSLOT("__setitem__", sq_ass_item, slot_sq_ass_item, wrap_sq_setitem,
           "__setitem__($self, key, value, /)\n--\n\nSet self[key] to value."),
    SQSLOT("__delitem__", sq_ass_item, slot_sq_ass_item, wrap_sq_delitem,
           "__delitem__($self, key, /)\n--\n\nDelete self[key]."),
    SQSLOT("__contains__", sq_contains, slot_sq_contains, wrap_objobjproc,
           "__contains__($self, key, /)\n--\n\nReturn key in self."),
    SQSLOT("__iadd__", sq_inplace_concat, NULL,
           wrap_binaryfunc,
           "__iadd__($self, value, /)\n--\n\nImplement self+=value."),
    SQSLOT("__imul__", sq_inplace_repeat, NULL,
           wrap_indexargfunc,
           "__imul__($self, value, /)\n--\n\nImplement self*=value."),

    {NULL}
};

/* Given a type pointer and an offset gotten from a slotdef entry, return a
   pointer to the actual slot.  This is not quite the same as simply adding
   the offset to the type pointer, since it takes care to indirect through the
   proper indirection pointer (as_buffer, etc.); it returns NULL if the
   indirection pointer is NULL. */
static void **
slotptr(PyTypeObject *type, int ioffset)
{
    char *ptr;
    long offset = ioffset;

    /* Note: this depends on the order of the members of PyHeapTypeObject! */
    assert(offset >= 0);
    assert((size_t)offset < offsetof(PyHeapTypeObject, as_buffer));
    if ((size_t)offset >= offsetof(PyHeapTypeObject, as_sequence)) {
        ptr = (char *)type->tp_as_sequence;
        offset -= offsetof(PyHeapTypeObject, as_sequence);
    }
    else if ((size_t)offset >= offsetof(PyHeapTypeObject, as_mapping)) {
        ptr = (char *)type->tp_as_mapping;
        offset -= offsetof(PyHeapTypeObject, as_mapping);
    }
    else if ((size_t)offset >= offsetof(PyHeapTypeObject, as_number)) {
        ptr = (char *)type->tp_as_number;
        offset -= offsetof(PyHeapTypeObject, as_number);
    }
    else if ((size_t)offset >= offsetof(PyHeapTypeObject, as_async)) {
        ptr = (char *)type->tp_as_async;
        offset -= offsetof(PyHeapTypeObject, as_async);
    }
    else {
        ptr = (char *)type;
    }
    if (ptr != NULL)
        ptr += offset;
    return (void **)ptr;
}

/* Length of array of slotdef pointers used to store slots with the
   same __name__.  There should be at most MAX_EQUIV-1 slotdef entries with
   the same __name__, for any __name__. Since that's a static property, it is
   appropriate to declare fixed-size arrays for this. */
#define MAX_EQUIV 10

/* Return a slot pointer for a given name, but ONLY if the attribute has
   exactly one slot function.  The name must be an interned string. */
static void **
resolve_slotdups(PyTypeObject *type, PyObject *name)
{
    /* XXX Maybe this could be optimized more -- but is it worth it? */

    /* pname and ptrs act as a little cache */
    static PyObject *pname;
    static slotdef *ptrs[MAX_EQUIV];
    slotdef *p, **pp;
    void **res, **ptr;

    if (pname != name) {
        /* Collect all slotdefs that match name into ptrs. */
        pname = name;
        pp = ptrs;
        for (p = slotdefs; p->name_strobj; p++) {
            if (p->name_strobj == name)
                *pp++ = p;
        }
        *pp = NULL;
    }

    /* Look in all matching slots of the type; if exactly one of these has
       a filled-in slot, return its value.      Otherwise return NULL. */
    res = NULL;
    for (pp = ptrs; *pp; pp++) {
        ptr = slotptr(type, (*pp)->offset);
        if (ptr == NULL || *ptr == NULL)
            continue;
        if (res != NULL)
            return NULL;
        res = ptr;
    }
    return res;
}

/* Common code for update_slots_callback() and fixup_slot_dispatchers().  This
   does some incredibly complex thinking and then sticks something into the
   slot.  (It sees if the adjacent slotdefs for the same slot have conflicting
   interests, and then stores a generic wrapper or a specific function into
   the slot.)  Return a pointer to the next slotdef with a different offset,
   because that's convenient  for fixup_slot_dispatchers(). */
static slotdef *
update_one_slot(PyTypeObject *type, slotdef *p)
{
    PyObject *descr;
    PyWrapperDescrObject *d;
    void *generic = NULL, *specific = NULL;
    int use_generic = 0;
    int offset = p->offset;
    int error;
    void **ptr = slotptr(type, offset);

    if (ptr == NULL) {
        do {
            ++p;
        } while (p->offset == offset);
        return p;
    }
    /* We may end up clearing live exceptions below, so make sure it's ours. */
    assert(!PyErr_Occurred());
    do {
        /* Use faster uncached lookup as we won't get any cache hits during type setup. */
        descr = find_name_in_mro(type, p->name_strobj, &error);
        if (descr == NULL) {
            if (error == -1) {
                /* It is unlikely by not impossible that there has been an exception
                   during lookup. Since this function originally expected no errors,
                   we ignore them here in order to keep up the interface. */
                PyErr_Clear();
            }
            if (ptr == (void**)&type->tp_iternext) {
                specific = (void *)_PyObject_NextNotImplemented;
            }
            continue;
        }
        if (Py_TYPE(descr) == &PyWrapperDescr_Type &&
            ((PyWrapperDescrObject *)descr)->d_base->name_strobj == p->name_strobj) {
            void **tptr = resolve_slotdups(type, p->name_strobj);
            if (tptr == NULL || tptr == ptr)
                generic = p->function;
            d = (PyWrapperDescrObject *)descr;
            if (d->d_base->wrapper == p->wrapper &&
                PyType_IsSubtype(type, PyDescr_TYPE(d)))
            {
                if (specific == NULL ||
                    specific == d->d_wrapped)
                    specific = d->d_wrapped;
                else
                    use_generic = 1;
            }
        }
        else if (Py_TYPE(descr) == &PyCFunction_Type &&
                 PyCFunction_GET_FUNCTION(descr) ==
                 (PyCFunction)tp_new_wrapper &&
                 ptr == (void**)&type->tp_new)
        {
            /* The __new__ wrapper is not a wrapper descriptor,
               so must be special-cased differently.
               If we don't do this, creating an instance will
               always use slot_tp_new which will look up
               __new__ in the MRO which will call tp_new_wrapper
               which will look through the base classes looking
               for a static base and call its tp_new (usually
               PyType_GenericNew), after performing various
               sanity checks and constructing a new argument
               list.  Cut all that nonsense short -- this speeds
               up instance creation tremendously. */
            specific = (void *)type->tp_new;
            /* XXX I'm not 100% sure that there isn't a hole
               in this reasoning that requires additional
               sanity checks.  I'll buy the first person to
               point out a bug in this reasoning a beer. */
        }
        else if (descr == Py_None &&
                 ptr == (void**)&type->tp_hash) {
            /* We specifically allow __hash__ to be set to None
               to prevent inheritance of the default
               implementation from object.__hash__ */
            specific = (void *)PyObject_HashNotImplemented;
        }
        else {
            use_generic = 1;
            generic = p->function;
        }
    } while ((++p)->offset == offset);
    if (specific && !use_generic)
        *ptr = specific;
    else
        *ptr = generic;
    return p;
}

/* In the type, update the slots whose slotdefs are gathered in the pp array.
   This is a callback for update_subclasses(). */
static int
update_slots_callback(PyTypeObject *type, void *data)
{
    slotdef **pp = (slotdef **)data;

    for (; *pp; pp++)
        update_one_slot(type, *pp);
    return 0;
}

static int slotdefs_initialized = 0;
/* Initialize the slotdefs table by adding interned string objects for the
   names. */
static void
init_slotdefs(void)
{
    slotdef *p;

    if (slotdefs_initialized)
        return;
    for (p = slotdefs; p->name; p++) {
        /* Slots must be ordered by their offset in the PyHeapTypeObject. */
        assert(!p[1].name || p->offset <= p[1].offset);
        p->name_strobj = PyUnicode_InternFromString(p->name);
        if (!p->name_strobj || !PyUnicode_CHECK_INTERNED(p->name_strobj))
            Py_FatalError("Out of memory interning slotdef names");
    }
    slotdefs_initialized = 1;
}

/* Undo init_slotdefs, releasing the interned strings. */
static void clear_slotdefs(void)
{
    slotdef *p;
    for (p = slotdefs; p->name; p++) {
        Py_CLEAR(p->name_strobj);
    }
    slotdefs_initialized = 0;
}

/* Update the slots after assignment to a class (type) attribute. */
static int
update_slot(PyTypeObject *type, PyObject *name)
{
    slotdef *ptrs[MAX_EQUIV];
    slotdef *p;
    slotdef **pp;
    int offset;

    assert(PyUnicode_CheckExact(name));
    assert(PyUnicode_CHECK_INTERNED(name));

    /* Clear the VALID_VERSION flag of 'type' and all its
       subclasses.  This could possibly be unified with the
       update_subclasses() recursion below, but carefully:
       they each have their own conditions on which to stop
       recursing into subclasses. */
    PyType_Modified(type);

    init_slotdefs();
    pp = ptrs;
    for (p = slotdefs; p->name; p++) {
        if (p->name_strobj == name)
            *pp++ = p;
    }
    *pp = NULL;
    for (pp = ptrs; *pp; pp++) {
        p = *pp;
        offset = p->offset;
        while (p > slotdefs && (p-1)->offset == offset)
            --p;
        *pp = p;
    }
    if (ptrs[0] == NULL)
        return 0; /* Not an attribute that affects any slots */
    return update_subclasses(type, name,
                             update_slots_callback, (void *)ptrs);
}

/* Store the proper functions in the slot dispatches at class (type)
   definition time, based upon which operations the class overrides in its
   dict. */
static void
fixup_slot_dispatchers(PyTypeObject *type)
{
    slotdef *p;

    init_slotdefs();
    for (p = slotdefs; p->name; )
        p = update_one_slot(type, p);
}

static void
update_all_slots(PyTypeObject* type)
{
    slotdef *p;

    init_slotdefs();
    for (p = slotdefs; p->name; p++) {
        /* update_slot returns int but can't actually fail */
        update_slot(type, p->name_strobj);
    }
}

/* Call __set_name__ on all descriptors in a newly generated type */
static int
set_names(PyTypeObject *type)
{
    PyObject *names_to_set, *key, *value, *set_name, *tmp;
    Py_ssize_t i = 0;

    names_to_set = PyDict_Copy(type->tp_dict);
    if (names_to_set == NULL)
        return -1;

    while (PyDict_Next(names_to_set, &i, &key, &value)) {
        set_name = _PyObject_LookupSpecial(value, &PyId___set_name__);
        if (set_name != NULL) {
            tmp = PyObject_CallFunctionObjArgs(set_name, type, key, NULL);
            Py_DECREF(set_name);
            if (tmp == NULL) {
                _PyErr_FormatFromCause(PyExc_RuntimeError,
                    "Error calling __set_name__ on '%.100s' instance %R "
                    "in '%.100s'",
                    value->ob_type->tp_name, key, type->tp_name);
                Py_DECREF(names_to_set);
                return -1;
            }
            else
                Py_DECREF(tmp);
        }
        else if (PyErr_Occurred()) {
            Py_DECREF(names_to_set);
            return -1;
        }
    }

    Py_DECREF(names_to_set);
    return 0;
}

/* Call __init_subclass__ on the parent of a newly generated type */
static int
init_subclass(PyTypeObject *type, PyObject *kwds)
{
    PyObject *super, *func, *result;
    PyObject *args[2] = {(PyObject *)type, (PyObject *)type};

    super = _PyObject_FastCall((PyObject *)&PySuper_Type, args, 2);
    if (super == NULL) {
        return -1;
    }

    func = _PyObject_GetAttrId(super, &PyId___init_subclass__);
    Py_DECREF(super);
    if (func == NULL) {
        return -1;
    }


    result = _PyObject_FastCallDict(func, NULL, 0, kwds);
    Py_DECREF(func);
    if (result == NULL) {
        return -1;
    }

    Py_DECREF(result);
    return 0;
}

/* recurse_down_subclasses() and update_subclasses() are mutually
   recursive functions to call a callback for all subclasses,
   but refraining from recursing into subclasses that define 'name'. */

static int
update_subclasses(PyTypeObject *type, PyObject *name,
                  update_callback callback, void *data)
{
    if (callback(type, data) < 0)
        return -1;
    return recurse_down_subclasses(type, name, callback, data);
}

static int
recurse_down_subclasses(PyTypeObject *type, PyObject *name,
                        update_callback callback, void *data)
{
    PyTypeObject *subclass;
    PyObject *ref, *subclasses, *dict;
    Py_ssize_t i;

    subclasses = type->tp_subclasses;
    if (subclasses == NULL)
        return 0;
    assert(PyDict_CheckExact(subclasses));
    i = 0;
    while (PyDict_Next(subclasses, &i, NULL, &ref)) {
        assert(PyWeakref_CheckRef(ref));
        subclass = (PyTypeObject *)PyWeakref_GET_OBJECT(ref);
        assert(subclass != NULL);
        if ((PyObject *)subclass == Py_None)
            continue;
        assert(PyType_Check(subclass));
        /* Avoid recursing down into unaffected classes */
        dict = subclass->tp_dict;
        if (dict != NULL && PyDict_Check(dict) &&
            PyDict_GetItem(dict, name) != NULL)
            continue;
        if (update_subclasses(subclass, name, callback, data) < 0)
            return -1;
    }
    return 0;
}

/* This function is called by PyType_Ready() to populate the type's
   dictionary with method descriptors for function slots.  For each
   function slot (like tp_repr) that's defined in the type, one or more
   corresponding descriptors are added in the type's tp_dict dictionary
   under the appropriate name (like __repr__).  Some function slots
   cause more than one descriptor to be added (for example, the nb_add
   slot adds both __add__ and __radd__ descriptors) and some function
   slots compete for the same descriptor (for example both sq_item and
   mp_subscript generate a __getitem__ descriptor).

   In the latter case, the first slotdef entry encountered wins.  Since
   slotdef entries are sorted by the offset of the slot in the
   PyHeapTypeObject, this gives us some control over disambiguating
   between competing slots: the members of PyHeapTypeObject are listed
   from most general to least general, so the most general slot is
   preferred.  In particular, because as_mapping comes before as_sequence,
   for a type that defines both mp_subscript and sq_item, mp_subscript
   wins.

   This only adds new descriptors and doesn't overwrite entries in
   tp_dict that were previously defined.  The descriptors contain a
   reference to the C function they must call, so that it's safe if they
   are copied into a subtype's __dict__ and the subtype has a different
   C function in its slot -- calling the method defined by the
   descriptor will call the C function that was used to create it,
   rather than the C function present in the slot when it is called.
   (This is important because a subtype may have a C function in the
   slot that calls the method from the dictionary, and we want to avoid
   infinite recursion here.) */

static int
add_operators(PyTypeObject *type)
{
    PyObject *dict = type->tp_dict;
    slotdef *p;
    PyObject *descr;
    void **ptr;

    init_slotdefs();
    for (p = slotdefs; p->name; p++) {
        if (p->wrapper == NULL)
            continue;
        ptr = slotptr(type, p->offset);
        if (!ptr || !*ptr)
            continue;
        if (PyDict_GetItem(dict, p->name_strobj))
            continue;
        if (*ptr == (void *)PyObject_HashNotImplemented) {
            /* Classes may prevent the inheritance of the tp_hash
               slot by storing PyObject_HashNotImplemented in it. Make it
               visible as a None value for the __hash__ attribute. */
            if (PyDict_SetItem(dict, p->name_strobj, Py_None) < 0)
                return -1;
        }
        else {
            descr = PyDescr_NewWrapper(type, p, *ptr);
            if (descr == NULL)
                return -1;
            if (PyDict_SetItem(dict, p->name_strobj, descr) < 0) {
                Py_DECREF(descr);
                return -1;
            }
            Py_DECREF(descr);
        }
    }
    if (type->tp_new != NULL) {
        if (add_tp_new_wrapper(type) < 0)
            return -1;
    }
    return 0;
}


/* Cooperative 'super' */

typedef struct {
    PyObject_HEAD
    PyTypeObject *type;
    PyObject *obj;
    PyTypeObject *obj_type;
} superobject;

static PyMemberDef super_members[] = {
    {"__thisclass__", T_OBJECT, offsetof(superobject, type), READONLY,
     "the class invoking super()"},
    {"__self__",  T_OBJECT, offsetof(superobject, obj), READONLY,
     "the instance invoking super(); may be None"},
    {"__self_class__", T_OBJECT, offsetof(superobject, obj_type), READONLY,
     "the type of the instance invoking super(); may be None"},
    {0}
};

static void
super_dealloc(PyObject *self)
{
    superobject *su = (superobject *)self;

    _PyObject_GC_UNTRACK(self);
    Py_XDECREF(su->obj);
    Py_XDECREF(su->type);
    Py_XDECREF(su->obj_type);
    Py_TYPE(self)->tp_free(self);
}

static PyObject *
super_repr(PyObject *self)
{
    superobject *su = (superobject *)self;

    if (su->obj_type)
        return PyUnicode_FromFormat(
            "<super: <class '%s'>, <%s object>>",
            su->type ? su->type->tp_name : "NULL",
            su->obj_type->tp_name);
    else
        return PyUnicode_FromFormat(
            "<super: <class '%s'>, NULL>",
            su->type ? su->type->tp_name : "NULL");
}

static PyObject *
super_getattro(PyObject *self, PyObject *name)
{
    superobject *su = (superobject *)self;
    PyTypeObject *starttype;
    PyObject *mro;
    Py_ssize_t i, n;

    starttype = su->obj_type;
    if (starttype == NULL)
        goto skip;

    /* We want __class__ to return the class of the super object
       (i.e. super, or a subclass), not the class of su->obj. */
    if (PyUnicode_Check(name) &&
        PyUnicode_GET_LENGTH(name) == 9 &&
        _PyUnicode_EqualToASCIIId(name, &PyId___class__))
        goto skip;

    mro = starttype->tp_mro;
    if (mro == NULL)
        goto skip;

    assert(PyTuple_Check(mro));
    n = PyTuple_GET_SIZE(mro);

    /* No need to check the last one: it's gonna be skipped anyway.  */
    for (i = 0; i+1 < n; i++) {
        if ((PyObject *)(su->type) == PyTuple_GET_ITEM(mro, i))
            break;
    }
    i++;  /* skip su->type (if any)  */
    if (i >= n)
        goto skip;

    /* keep a strong reference to mro because starttype->tp_mro can be
       replaced during PyDict_GetItem(dict, name)  */
    Py_INCREF(mro);
    do {
        PyObject *res, *tmp, *dict;
        descrgetfunc f;

        tmp = PyTuple_GET_ITEM(mro, i);
        assert(PyType_Check(tmp));

        dict = ((PyTypeObject *)tmp)->tp_dict;
        assert(dict != NULL && PyDict_Check(dict));

        res = PyDict_GetItem(dict, name);
        if (res != NULL) {
            Py_INCREF(res);

            f = Py_TYPE(res)->tp_descr_get;
            if (f != NULL) {
                tmp = f(res,
                    /* Only pass 'obj' param if this is instance-mode super
                       (See SF ID #743627)  */
                    (su->obj == (PyObject *)starttype) ? NULL : su->obj,
                    (PyObject *)starttype);
                Py_DECREF(res);
                res = tmp;
            }

            Py_DECREF(mro);
            return res;
        }

        i++;
    } while (i < n);
    Py_DECREF(mro);

  skip:
    return PyObject_GenericGetAttr(self, name);
}

static PyTypeObject *
supercheck(PyTypeObject *type, PyObject *obj)
{
    /* Check that a super() call makes sense.  Return a type object.

       obj can be a class, or an instance of one:

       - If it is a class, it must be a subclass of 'type'.      This case is
         used for class methods; the return value is obj.

       - If it is an instance, it must be an instance of 'type'.  This is
         the normal case; the return value is obj.__class__.

       But... when obj is an instance, we want to allow for the case where
       Py_TYPE(obj) is not a subclass of type, but obj.__class__ is!
       This will allow using super() with a proxy for obj.
    */

    /* Check for first bullet above (special case) */
    if (PyType_Check(obj) && PyType_IsSubtype((PyTypeObject *)obj, type)) {
        Py_INCREF(obj);
        return (PyTypeObject *)obj;
    }

    /* Normal case */
    if (PyType_IsSubtype(Py_TYPE(obj), type)) {
        Py_INCREF(Py_TYPE(obj));
        return Py_TYPE(obj);
    }
    else {
        /* Try the slow way */
        PyObject *class_attr;

        class_attr = _PyObject_GetAttrId(obj, &PyId___class__);
        if (class_attr != NULL &&
            PyType_Check(class_attr) &&
            (PyTypeObject *)class_attr != Py_TYPE(obj))
        {
            int ok = PyType_IsSubtype(
                (PyTypeObject *)class_attr, type);
            if (ok)
                return (PyTypeObject *)class_attr;
        }

        if (class_attr == NULL)
            PyErr_Clear();
        else
            Py_DECREF(class_attr);
    }

    PyErr_SetString(PyExc_TypeError,
                    "super(type, obj): "
                    "obj must be an instance or subtype of type");
    return NULL;
}

static PyObject *
super_descr_get(PyObject *self, PyObject *obj, PyObject *type)
{
    superobject *su = (superobject *)self;
    superobject *newobj;

    if (obj == NULL || obj == Py_None || su->obj != NULL) {
        /* Not binding to an object, or already bound */
        Py_INCREF(self);
        return self;
    }
    if (Py_TYPE(su) != &PySuper_Type)
        /* If su is an instance of a (strict) subclass of super,
           call its type */
        return PyObject_CallFunctionObjArgs((PyObject *)Py_TYPE(su),
                                            su->type, obj, NULL);
    else {
        /* Inline the common case */
        PyTypeObject *obj_type = supercheck(su->type, obj);
        if (obj_type == NULL)
            return NULL;
        newobj = (superobject *)PySuper_Type.tp_new(&PySuper_Type,
                                                 NULL, NULL);
        if (newobj == NULL)
            return NULL;
        Py_INCREF(su->type);
        Py_INCREF(obj);
        newobj->type = su->type;
        newobj->obj = obj;
        newobj->obj_type = obj_type;
        return (PyObject *)newobj;
    }
}

static int
super_init(PyObject *self, PyObject *args, PyObject *kwds)
{
    superobject *su = (superobject *)self;
    PyTypeObject *type = NULL;
    PyObject *obj = NULL;
    PyTypeObject *obj_type = NULL;

    if (!_PyArg_NoKeywords("super", kwds))
        return -1;
    if (!PyArg_ParseTuple(args, "|O!O:super", &PyType_Type, &type, &obj))
        return -1;

    if (type == NULL) {
        /* Call super(), without args -- fill in from __class__
           and first local variable on the stack. */
        PyFrameObject *f;
        PyCodeObject *co;
        Py_ssize_t i, n;
        f = PyThreadState_GET()->frame;
        if (f == NULL) {
            PyErr_SetString(PyExc_RuntimeError,
                            "super(): no current frame");
            return -1;
        }
        co = f->f_code;
        if (co == NULL) {
            PyErr_SetString(PyExc_RuntimeError,
                            "super(): no code object");
            return -1;
        }
        if (co->co_argcount == 0) {
            PyErr_SetString(PyExc_RuntimeError,
                            "super(): no arguments");
            return -1;
        }
        obj = f->f_localsplus[0];
        if (obj == NULL && co->co_cell2arg) {
            /* The first argument might be a cell. */
            n = PyTuple_GET_SIZE(co->co_cellvars);
            for (i = 0; i < n; i++) {
                if (co->co_cell2arg[i] == 0) {
                    PyObject *cell = f->f_localsplus[co->co_nlocals + i];
                    assert(PyCell_Check(cell));
                    obj = PyCell_GET(cell);
                    break;
                }
            }
        }
        if (obj == NULL) {
            PyErr_SetString(PyExc_RuntimeError,
                            "super(): arg[0] deleted");
            return -1;
        }
        if (co->co_freevars == NULL)
            n = 0;
        else {
            assert(PyTuple_Check(co->co_freevars));
            n = PyTuple_GET_SIZE(co->co_freevars);
        }
        for (i = 0; i < n; i++) {
            PyObject *name = PyTuple_GET_ITEM(co->co_freevars, i);
            assert(PyUnicode_Check(name));
            if (_PyUnicode_EqualToASCIIId(name, &PyId___class__)) {
                Py_ssize_t index = co->co_nlocals +
                    PyTuple_GET_SIZE(co->co_cellvars) + i;
                PyObject *cell = f->f_localsplus[index];
                if (cell == NULL || !PyCell_Check(cell)) {
                    PyErr_SetString(PyExc_RuntimeError,
                      "super(): bad __class__ cell");
                    return -1;
                }
                type = (PyTypeObject *) PyCell_GET(cell);
                if (type == NULL) {
                    PyErr_SetString(PyExc_RuntimeError,
                      "super(): empty __class__ cell");
                    return -1;
                }
                if (!PyType_Check(type)) {
                    PyErr_Format(PyExc_RuntimeError,
                      "super(): __class__ is not a type (%s)",
                      Py_TYPE(type)->tp_name);
                    return -1;
                }
                break;
            }
        }
        if (type == NULL) {
            PyErr_SetString(PyExc_RuntimeError,
                            "super(): __class__ cell not found");
            return -1;
        }
    }

    if (obj == Py_None)
        obj = NULL;
    if (obj != NULL) {
        obj_type = supercheck(type, obj);
        if (obj_type == NULL)
            return -1;
        Py_INCREF(obj);
    }
    Py_INCREF(type);
    Py_XSETREF(su->type, type);
    Py_XSETREF(su->obj, obj);
    Py_XSETREF(su->obj_type, obj_type);
    return 0;
}

PyDoc_STRVAR(super_doc,
"super() -> same as super(__class__, <first argument>)\n"
"super(type) -> unbound super object\n"
"super(type, obj) -> bound super object; requires isinstance(obj, type)\n"
"super(type, type2) -> bound super object; requires issubclass(type2, type)\n"
"Typical use to call a cooperative superclass method:\n"
"class C(B):\n"
"    def meth(self, arg):\n"
"        super().meth(arg)\n"
"This works for class methods too:\n"
"class C(B):\n"
"    @classmethod\n"
"    def cmeth(cls, arg):\n"
"        super().cmeth(arg)\n");

static int
super_traverse(PyObject *self, visitproc visit, void *arg)
{
    superobject *su = (superobject *)self;

    Py_VISIT(su->obj);
    Py_VISIT(su->type);
    Py_VISIT(su->obj_type);

    return 0;
}

PyTypeObject PySuper_Type = {
    PyVarObject_HEAD_INIT(&PyType_Type, 0)
    "super",                                    /* tp_name */
    sizeof(superobject),                        /* tp_basicsize */
    0,                                          /* tp_itemsize */
    /* methods */
    super_dealloc,                              /* tp_dealloc */
    0,                                          /* tp_print */
    0,                                          /* tp_getattr */
    0,                                          /* tp_setattr */
    0,                                          /* tp_reserved */
    super_repr,                                 /* tp_repr */
    0,                                          /* tp_as_number */
    0,                                          /* tp_as_sequence */
    0,                                          /* tp_as_mapping */
    0,                                          /* tp_hash */
    0,                                          /* tp_call */
    0,                                          /* tp_str */
    super_getattro,                             /* tp_getattro */
    0,                                          /* tp_setattro */
    0,                                          /* tp_as_buffer */
    Py_TPFLAGS_DEFAULT | Py_TPFLAGS_HAVE_GC |
        Py_TPFLAGS_BASETYPE,                    /* tp_flags */
    super_doc,                                  /* tp_doc */
    super_traverse,                             /* tp_traverse */
    0,                                          /* tp_clear */
    0,                                          /* tp_richcompare */
    0,                                          /* tp_weaklistoffset */
    0,                                          /* tp_iter */
    0,                                          /* tp_iternext */
    0,                                          /* tp_methods */
    super_members,                              /* tp_members */
    0,                                          /* tp_getset */
    0,                                          /* tp_base */
    0,                                          /* tp_dict */
    super_descr_get,                            /* tp_descr_get */
    0,                                          /* tp_descr_set */
    0,                                          /* tp_dictoffset */
    super_init,                                 /* tp_init */
    PyType_GenericAlloc,                        /* tp_alloc */
    PyType_GenericNew,                          /* tp_new */
    PyObject_GC_Del,                            /* tp_free */
};<|MERGE_RESOLUTION|>--- conflicted
+++ resolved
@@ -2377,15 +2377,6 @@
         nbases = 1;
     }
     else {
-<<<<<<< HEAD
-        for (i = 0; i < nbases; i++) {
-            tmp = PyTuple_GET_ITEM(bases, i);
-            if (!PyType_Check(tmp) && PyObject_GetAttrString(tmp, "__mro_entries__")) {
-            PyErr_SetString(PyExc_TypeError,
-                            "type() doesn't support MRO entry resolution; "
-                            "use types.new_class()");
-            return NULL;
-=======
         _Py_IDENTIFIER(__mro_entries__);
         for (i = 0; i < nbases; i++) {
             tmp = PyTuple_GET_ITEM(bases, i);
@@ -2405,7 +2396,6 @@
             }
             else {
                 return NULL;
->>>>>>> 44d1a591
             }
         }
         /* Search the bases for the proper metatype to deal with this: */
