--- conflicted
+++ resolved
@@ -571,12 +571,8 @@
 static inline void
 set_tp_bases(PyTypeObject *self, PyObject *bases, int initial)
 {
-<<<<<<< HEAD
-    assert(PyTuple_CheckExact(bases));
+    assert(PyTuple_Check(bases));
     ASSERT_NEW_OR_STOPPED(self);
-=======
-    assert(PyTuple_Check(bases));
->>>>>>> 39ee468e
     if (self->tp_flags & _Py_TPFLAGS_STATIC_BUILTIN) {
         // XXX tp_bases can probably be statically allocated for each
         // static builtin type.
