--- conflicted
+++ resolved
@@ -1683,14 +1683,9 @@
     }
 
     PyObject *annotate;
-<<<<<<< HEAD
-    PyObject *dict = lookup_tp_dict(type);
-    if (PyDict_GetItemRef(dict, &_Py_ID(__annotate__), &annotate) < 0) {
-=======
     PyObject *dict = PyType_GetDict(type);
     if (PyDict_GetItemRef(dict, &_Py_ID(__annotate__), &annotate) < 0) {
         Py_DECREF(dict);
->>>>>>> 31d61a75
         return NULL;
     }
     if (annotate) {
@@ -1702,19 +1697,12 @@
     else {
         annotate = Py_None;
         int result = PyDict_SetItem(dict, &_Py_ID(__annotate__), annotate);
-<<<<<<< HEAD
-        if (result == 0) {
-            PyType_Modified(type);
-        }
-    }
-=======
         if (result < 0) {
             Py_DECREF(dict);
             return NULL;
         }
     }
     Py_DECREF(dict);
->>>>>>> 31d61a75
     return annotate;
 }
 
@@ -1737,27 +1725,15 @@
         return -1;
     }
 
-<<<<<<< HEAD
-    PyObject *dict = lookup_tp_dict(type);
-    assert(PyDict_Check(dict));
-    int result = PyDict_SetItem(dict, &_Py_ID(__annotate__), value);
-    if (result < 0) {
-=======
     PyObject *dict = PyType_GetDict(type);
     assert(PyDict_Check(dict));
     int result = PyDict_SetItem(dict, &_Py_ID(__annotate__), value);
     if (result < 0) {
         Py_DECREF(dict);
->>>>>>> 31d61a75
         return -1;
     }
     if (!Py_IsNone(value)) {
         if (PyDict_Pop(dict, &_Py_ID(__annotations__), NULL) == -1) {
-<<<<<<< HEAD
-            return -1;
-        }
-    }
-=======
             Py_DECREF(dict);
             PyType_Modified(type);
             return -1;
@@ -1765,7 +1741,6 @@
     }
     Py_DECREF(dict);
     PyType_Modified(type);
->>>>>>> 31d61a75
     return 0;
 }
 
@@ -1792,35 +1767,23 @@
     else {
         PyObject *annotate = type_get_annotate(type, NULL);
         if (annotate == NULL) {
-<<<<<<< HEAD
-=======
             Py_DECREF(dict);
->>>>>>> 31d61a75
             return NULL;
         }
         if (PyCallable_Check(annotate)) {
             PyObject *one = _PyLong_GetOne();
             annotations = _PyObject_CallOneArg(annotate, one);
             if (annotations == NULL) {
-<<<<<<< HEAD
-=======
                 Py_DECREF(dict);
->>>>>>> 31d61a75
                 Py_DECREF(annotate);
                 return NULL;
             }
             if (!PyDict_Check(annotations)) {
-<<<<<<< HEAD
-                PyErr_SetString(PyExc_TypeError, "__annotate__ returned a non-dict");
-                Py_DECREF(annotations);
-                Py_DECREF(annotate);
-=======
                 PyErr_Format(PyExc_TypeError, "__annotate__ returned non-dict of type '%.100s'",
                              Py_TYPE(annotations)->tp_name);
                 Py_DECREF(annotations);
                 Py_DECREF(annotate);
                 Py_DECREF(dict);
->>>>>>> 31d61a75
                 return NULL;
             }
         }
@@ -1873,11 +1836,6 @@
     }
     else if (result == 0) {
         if (PyDict_Pop(dict, &_Py_ID(__annotate__), NULL) < 0) {
-<<<<<<< HEAD
-            return -1;
-        }
-    }
-=======
             PyType_Modified(type);
             Py_DECREF(dict);
             return -1;
@@ -1885,7 +1843,6 @@
     }
     PyType_Modified(type);
     Py_DECREF(dict);
->>>>>>> 31d61a75
     return 0;
 }
 
