/*[clinic input]
preserve
[clinic start generated code]*/

#if defined(Py_BUILD_CORE) && !defined(Py_BUILD_CORE_MODULE)
#  include "pycore_gc.h"          // PyGC_Head
#  include "pycore_runtime.h"     // _Py_ID()
#endif
#include "pycore_modsupport.h"    // _PyArg_UnpackKeywords()

PyDoc_STRVAR(memoryview__doc__,
"memoryview(object)\n"
"--\n"
"\n"
"Create a new memoryview object which references the given object.");

static PyObject *
memoryview_impl(PyTypeObject *type, PyObject *object);

static PyObject *
memoryview(PyTypeObject *type, PyObject *args, PyObject *kwargs)
{
    PyObject *return_value = NULL;
    #if defined(Py_BUILD_CORE) && !defined(Py_BUILD_CORE_MODULE)

    #define NUM_KEYWORDS 1
    static struct {
        PyGC_Head _this_is_not_used;
        PyObject_VAR_HEAD
        PyObject *ob_item[NUM_KEYWORDS];
    } _kwtuple = {
        .ob_base = PyVarObject_HEAD_INIT(&PyTuple_Type, NUM_KEYWORDS)
        .ob_item = { &_Py_ID(object), },
    };
    #undef NUM_KEYWORDS
    #define KWTUPLE (&_kwtuple.ob_base.ob_base)

    #else  // !Py_BUILD_CORE
    #  define KWTUPLE NULL
    #endif  // !Py_BUILD_CORE

    static const char * const _keywords[] = {"object", NULL};
    static _PyArg_Parser _parser = {
        .keywords = _keywords,
        .fname = "memoryview",
        .kwtuple = KWTUPLE,
    };
    #undef KWTUPLE
    PyObject *argsbuf[1];
    PyObject * const *fastargs;
    Py_ssize_t nargs = PyTuple_GET_SIZE(args);
    PyObject *object;

    fastargs = _PyArg_UnpackKeywords(_PyTuple_CAST(args)->ob_item, nargs, kwargs, NULL, &_parser,
            /*minpos*/ 1, /*maxpos*/ 1, /*minkw*/ 0, /*varpos*/ 0, argsbuf);
    if (!fastargs) {
        goto exit;
    }
    object = fastargs[0];
    return_value = memoryview_impl(type, object);

exit:
    return return_value;
}

PyDoc_STRVAR(memoryview__from_flags__doc__,
"_from_flags($type, /, object, flags)\n"
"--\n"
"\n"
"Create a new memoryview object which references the given object.");

#define MEMORYVIEW__FROM_FLAGS_METHODDEF    \
    {"_from_flags", _PyCFunction_CAST(memoryview__from_flags), METH_FASTCALL|METH_KEYWORDS|METH_CLASS, memoryview__from_flags__doc__},

static PyObject *
memoryview__from_flags_impl(PyTypeObject *type, PyObject *object, int flags);

static PyObject *
memoryview__from_flags(PyTypeObject *type, PyObject *const *args, Py_ssize_t nargs, PyObject *kwnames)
{
    PyObject *return_value = NULL;
    #if defined(Py_BUILD_CORE) && !defined(Py_BUILD_CORE_MODULE)

    #define NUM_KEYWORDS 2
    static struct {
        PyGC_Head _this_is_not_used;
        PyObject_VAR_HEAD
        PyObject *ob_item[NUM_KEYWORDS];
    } _kwtuple = {
        .ob_base = PyVarObject_HEAD_INIT(&PyTuple_Type, NUM_KEYWORDS)
        .ob_item = { &_Py_ID(object), &_Py_ID(flags), },
    };
    #undef NUM_KEYWORDS
    #define KWTUPLE (&_kwtuple.ob_base.ob_base)

    #else  // !Py_BUILD_CORE
    #  define KWTUPLE NULL
    #endif  // !Py_BUILD_CORE

    static const char * const _keywords[] = {"object", "flags", NULL};
    static _PyArg_Parser _parser = {
        .keywords = _keywords,
        .fname = "_from_flags",
        .kwtuple = KWTUPLE,
    };
    #undef KWTUPLE
    PyObject *argsbuf[2];
    PyObject *object;
    int flags;

    args = _PyArg_UnpackKeywords(args, nargs, NULL, kwnames, &_parser,
            /*minpos*/ 2, /*maxpos*/ 2, /*minkw*/ 0, /*varpos*/ 0, argsbuf);
    if (!args) {
        goto exit;
    }
    object = args[0];
    flags = PyLong_AsInt(args[1]);
    if (flags == -1 && PyErr_Occurred()) {
        goto exit;
    }
    return_value = memoryview__from_flags_impl(type, object, flags);

exit:
    return return_value;
}

PyDoc_STRVAR(memoryview_release__doc__,
"release($self, /)\n"
"--\n"
"\n"
"Release the underlying buffer exposed by the memoryview object.");

#define MEMORYVIEW_RELEASE_METHODDEF    \
    {"release", (PyCFunction)memoryview_release, METH_NOARGS, memoryview_release__doc__},

static PyObject *
memoryview_release_impl(PyMemoryViewObject *self);

static PyObject *
memoryview_release(PyMemoryViewObject *self, PyObject *Py_UNUSED(ignored))
{
    return memoryview_release_impl(self);
}

PyDoc_STRVAR(memoryview_cast__doc__,
"cast($self, /, format, shape=<unrepresentable>)\n"
"--\n"
"\n"
"Cast a memoryview to a new format or shape.");

#define MEMORYVIEW_CAST_METHODDEF    \
    {"cast", _PyCFunction_CAST(memoryview_cast), METH_FASTCALL|METH_KEYWORDS, memoryview_cast__doc__},

static PyObject *
memoryview_cast_impl(PyMemoryViewObject *self, PyObject *format,
                     PyObject *shape);

static PyObject *
memoryview_cast(PyMemoryViewObject *self, PyObject *const *args, Py_ssize_t nargs, PyObject *kwnames)
{
    PyObject *return_value = NULL;
    #if defined(Py_BUILD_CORE) && !defined(Py_BUILD_CORE_MODULE)

    #define NUM_KEYWORDS 2
    static struct {
        PyGC_Head _this_is_not_used;
        PyObject_VAR_HEAD
        PyObject *ob_item[NUM_KEYWORDS];
    } _kwtuple = {
        .ob_base = PyVarObject_HEAD_INIT(&PyTuple_Type, NUM_KEYWORDS)
        .ob_item = { &_Py_ID(format), &_Py_ID(shape), },
    };
    #undef NUM_KEYWORDS
    #define KWTUPLE (&_kwtuple.ob_base.ob_base)

    #else  // !Py_BUILD_CORE
    #  define KWTUPLE NULL
    #endif  // !Py_BUILD_CORE

    static const char * const _keywords[] = {"format", "shape", NULL};
    static _PyArg_Parser _parser = {
        .keywords = _keywords,
        .fname = "cast",
        .kwtuple = KWTUPLE,
    };
    #undef KWTUPLE
    PyObject *argsbuf[2];
    Py_ssize_t noptargs = nargs + (kwnames ? PyTuple_GET_SIZE(kwnames) : 0) - 1;
    PyObject *format;
    PyObject *shape = NULL;

    args = _PyArg_UnpackKeywords(args, nargs, NULL, kwnames, &_parser,
            /*minpos*/ 1, /*maxpos*/ 2, /*minkw*/ 0, /*varpos*/ 0, argsbuf);
    if (!args) {
        goto exit;
    }
    if (!PyUnicode_Check(args[0])) {
        _PyArg_BadArgument("cast", "argument 'format'", "str", args[0]);
        goto exit;
    }
    format = args[0];
    if (!noptargs) {
        goto skip_optional_pos;
    }
    shape = args[1];
skip_optional_pos:
    return_value = memoryview_cast_impl(self, format, shape);

exit:
    return return_value;
}

PyDoc_STRVAR(memoryview_toreadonly__doc__,
"toreadonly($self, /)\n"
"--\n"
"\n"
"Return a readonly version of the memoryview.");

#define MEMORYVIEW_TOREADONLY_METHODDEF    \
    {"toreadonly", (PyCFunction)memoryview_toreadonly, METH_NOARGS, memoryview_toreadonly__doc__},

static PyObject *
memoryview_toreadonly_impl(PyMemoryViewObject *self);

static PyObject *
memoryview_toreadonly(PyMemoryViewObject *self, PyObject *Py_UNUSED(ignored))
{
    return memoryview_toreadonly_impl(self);
}

PyDoc_STRVAR(memoryview_tolist__doc__,
"tolist($self, /)\n"
"--\n"
"\n"
"Return the data in the buffer as a list of elements.");

#define MEMORYVIEW_TOLIST_METHODDEF    \
    {"tolist", (PyCFunction)memoryview_tolist, METH_NOARGS, memoryview_tolist__doc__},

static PyObject *
memoryview_tolist_impl(PyMemoryViewObject *self);

static PyObject *
memoryview_tolist(PyMemoryViewObject *self, PyObject *Py_UNUSED(ignored))
{
    return memoryview_tolist_impl(self);
}

PyDoc_STRVAR(memoryview_tobytes__doc__,
"tobytes($self, /, order=\'C\')\n"
"--\n"
"\n"
"Return the data in the buffer as a byte string.\n"
"\n"
"Order can be {\'C\', \'F\', \'A\'}. When order is \'C\' or \'F\', the data of the\n"
"original array is converted to C or Fortran order. For contiguous views,\n"
"\'A\' returns an exact copy of the physical memory. In particular, in-memory\n"
"Fortran order is preserved. For non-contiguous views, the data is converted\n"
"to C first. order=None is the same as order=\'C\'.");

#define MEMORYVIEW_TOBYTES_METHODDEF    \
    {"tobytes", _PyCFunction_CAST(memoryview_tobytes), METH_FASTCALL|METH_KEYWORDS, memoryview_tobytes__doc__},

static PyObject *
memoryview_tobytes_impl(PyMemoryViewObject *self, const char *order);

static PyObject *
memoryview_tobytes(PyMemoryViewObject *self, PyObject *const *args, Py_ssize_t nargs, PyObject *kwnames)
{
    PyObject *return_value = NULL;
    #if defined(Py_BUILD_CORE) && !defined(Py_BUILD_CORE_MODULE)

    #define NUM_KEYWORDS 1
    static struct {
        PyGC_Head _this_is_not_used;
        PyObject_VAR_HEAD
        PyObject *ob_item[NUM_KEYWORDS];
    } _kwtuple = {
        .ob_base = PyVarObject_HEAD_INIT(&PyTuple_Type, NUM_KEYWORDS)
        .ob_item = { &_Py_ID(order), },
    };
    #undef NUM_KEYWORDS
    #define KWTUPLE (&_kwtuple.ob_base.ob_base)

    #else  // !Py_BUILD_CORE
    #  define KWTUPLE NULL
    #endif  // !Py_BUILD_CORE

    static const char * const _keywords[] = {"order", NULL};
    static _PyArg_Parser _parser = {
        .keywords = _keywords,
        .fname = "tobytes",
        .kwtuple = KWTUPLE,
    };
    #undef KWTUPLE
    PyObject *argsbuf[1];
    Py_ssize_t noptargs = nargs + (kwnames ? PyTuple_GET_SIZE(kwnames) : 0) - 0;
    const char *order = NULL;

    args = _PyArg_UnpackKeywords(args, nargs, NULL, kwnames, &_parser,
            /*minpos*/ 0, /*maxpos*/ 1, /*minkw*/ 0, /*varpos*/ 0, argsbuf);
    if (!args) {
        goto exit;
    }
    if (!noptargs) {
        goto skip_optional_pos;
    }
    if (args[0] == Py_None) {
        order = NULL;
    }
    else if (PyUnicode_Check(args[0])) {
        Py_ssize_t order_length;
        order = PyUnicode_AsUTF8AndSize(args[0], &order_length);
        if (order == NULL) {
            goto exit;
        }
        if (strlen(order) != (size_t)order_length) {
            PyErr_SetString(PyExc_ValueError, "embedded null character");
            goto exit;
        }
    }
    else {
        _PyArg_BadArgument("tobytes", "argument 'order'", "str or None", args[0]);
        goto exit;
    }
skip_optional_pos:
    return_value = memoryview_tobytes_impl(self, order);

exit:
    return return_value;
}

PyDoc_STRVAR(memoryview_hex__doc__,
"hex($self, /, sep=<unrepresentable>, bytes_per_sep=1)\n"
"--\n"
"\n"
"Return the data in the buffer as a str of hexadecimal numbers.\n"
"\n"
"  sep\n"
"    An optional single character or byte to separate hex bytes.\n"
"  bytes_per_sep\n"
"    How many bytes between separators.  Positive values count from the\n"
"    right, negative values count from the left.\n"
"\n"
"Example:\n"
">>> value = memoryview(b\'\\xb9\\x01\\xef\')\n"
">>> value.hex()\n"
"\'b901ef\'\n"
">>> value.hex(\':\')\n"
"\'b9:01:ef\'\n"
">>> value.hex(\':\', 2)\n"
"\'b9:01ef\'\n"
">>> value.hex(\':\', -2)\n"
"\'b901:ef\'");

#define MEMORYVIEW_HEX_METHODDEF    \
    {"hex", _PyCFunction_CAST(memoryview_hex), METH_FASTCALL|METH_KEYWORDS, memoryview_hex__doc__},

static PyObject *
memoryview_hex_impl(PyMemoryViewObject *self, PyObject *sep,
                    int bytes_per_sep);

static PyObject *
memoryview_hex(PyMemoryViewObject *self, PyObject *const *args, Py_ssize_t nargs, PyObject *kwnames)
{
    PyObject *return_value = NULL;
    #if defined(Py_BUILD_CORE) && !defined(Py_BUILD_CORE_MODULE)

    #define NUM_KEYWORDS 2
    static struct {
        PyGC_Head _this_is_not_used;
        PyObject_VAR_HEAD
        PyObject *ob_item[NUM_KEYWORDS];
    } _kwtuple = {
        .ob_base = PyVarObject_HEAD_INIT(&PyTuple_Type, NUM_KEYWORDS)
        .ob_item = { &_Py_ID(sep), &_Py_ID(bytes_per_sep), },
    };
    #undef NUM_KEYWORDS
    #define KWTUPLE (&_kwtuple.ob_base.ob_base)

    #else  // !Py_BUILD_CORE
    #  define KWTUPLE NULL
    #endif  // !Py_BUILD_CORE

    static const char * const _keywords[] = {"sep", "bytes_per_sep", NULL};
    static _PyArg_Parser _parser = {
        .keywords = _keywords,
        .fname = "hex",
        .kwtuple = KWTUPLE,
    };
    #undef KWTUPLE
    PyObject *argsbuf[2];
    Py_ssize_t noptargs = nargs + (kwnames ? PyTuple_GET_SIZE(kwnames) : 0) - 0;
    PyObject *sep = NULL;
    int bytes_per_sep = 1;

    args = _PyArg_UnpackKeywords(args, nargs, NULL, kwnames, &_parser,
            /*minpos*/ 0, /*maxpos*/ 2, /*minkw*/ 0, /*varpos*/ 0, argsbuf);
    if (!args) {
        goto exit;
    }
    if (!noptargs) {
        goto skip_optional_pos;
    }
    if (args[0]) {
        sep = args[0];
        if (!--noptargs) {
            goto skip_optional_pos;
        }
    }
    bytes_per_sep = PyLong_AsInt(args[1]);
    if (bytes_per_sep == -1 && PyErr_Occurred()) {
        goto exit;
    }
skip_optional_pos:
    return_value = memoryview_hex_impl(self, sep, bytes_per_sep);

exit:
    return return_value;
}
<<<<<<< HEAD

PyDoc_STRVAR(memoryview_count__doc__,
"count($self, value, /)\n"
"--\n"
"\n"
"Count the number of occurrences of a value.");

#define MEMORYVIEW_COUNT_METHODDEF    \
    {"count", (PyCFunction)memoryview_count, METH_O, memoryview_count__doc__},
/*[clinic end generated code: output=286d22a0d04e1b91 input=a9049054013a1b77]*/
=======
/*[clinic end generated code: output=0a93f08110630633 input=a9049054013a1b77]*/
>>>>>>> 979bf248
<|MERGE_RESOLUTION|>--- conflicted
+++ resolved
@@ -418,7 +418,6 @@
 exit:
     return return_value;
 }
-<<<<<<< HEAD
 
 PyDoc_STRVAR(memoryview_count__doc__,
 "count($self, value, /)\n"
@@ -428,7 +427,4 @@
 
 #define MEMORYVIEW_COUNT_METHODDEF    \
     {"count", (PyCFunction)memoryview_count, METH_O, memoryview_count__doc__},
-/*[clinic end generated code: output=286d22a0d04e1b91 input=a9049054013a1b77]*/
-=======
-/*[clinic end generated code: output=0a93f08110630633 input=a9049054013a1b77]*/
->>>>>>> 979bf248
+/*[clinic end generated code: output=16b2646e88b1b300 input=a9049054013a1b77]*/