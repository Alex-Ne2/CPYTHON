/*[clinic input]
preserve
[clinic start generated code]*/

PyDoc_STRVAR(list_insert__doc__,
"insert($self, index, object, /)\n"
"--\n"
"\n"
"Insert object before index.");

#define LIST_INSERT_METHODDEF    \
    {"insert", (PyCFunction)(void(*)(void))list_insert, METH_FASTCALL, list_insert__doc__},

static PyObject *
list_insert_impl(PyListObject *self, Py_ssize_t index, PyObject *object);

static PyObject *
list_insert(PyListObject *self, PyObject *const *args, Py_ssize_t nargs)
{
    PyObject *return_value = NULL;
    Py_ssize_t index;
    PyObject *object;

    if (!_PyArg_CheckPositional("insert", nargs, 2, 2)) {
        goto exit;
    }
    {
        Py_ssize_t ival = -1;
        PyObject *iobj = _PyNumber_Index(args[0]);
        if (iobj != NULL) {
            ival = PyLong_AsSsize_t(iobj);
            Py_DECREF(iobj);
        }
        if (ival == -1 && PyErr_Occurred()) {
            goto exit;
        }
        index = ival;
    }
    object = args[1];
    return_value = list_insert_impl(self, index, object);

exit:
    return return_value;
}

PyDoc_STRVAR(list_clear__doc__,
"clear($self, /)\n"
"--\n"
"\n"
"Remove all items from list.");

#define LIST_CLEAR_METHODDEF    \
    {"clear", (PyCFunction)list_clear, METH_NOARGS, list_clear__doc__},

static PyObject *
list_clear_impl(PyListObject *self);

static PyObject *
list_clear(PyListObject *self, PyObject *Py_UNUSED(ignored))
{
    return list_clear_impl(self);
}

PyDoc_STRVAR(list_copy__doc__,
"copy($self, /)\n"
"--\n"
"\n"
"Return a shallow copy of the list.");

#define LIST_COPY_METHODDEF    \
    {"copy", (PyCFunction)list_copy, METH_NOARGS, list_copy__doc__},

static PyObject *
list_copy_impl(PyListObject *self);

static PyObject *
list_copy(PyListObject *self, PyObject *Py_UNUSED(ignored))
{
    return list_copy_impl(self);
}

PyDoc_STRVAR(list_append__doc__,
"append($self, object, /)\n"
"--\n"
"\n"
"Append object to the end of the list.");

#define LIST_APPEND_METHODDEF    \
    {"append", (PyCFunction)list_append, METH_O, list_append__doc__},

PyDoc_STRVAR(list_extend__doc__,
"extend($self, iterable, /)\n"
"--\n"
"\n"
"Extend list by appending elements from the iterable.");

#define LIST_EXTEND_METHODDEF    \
    {"extend", (PyCFunction)list_extend, METH_O, list_extend__doc__},

PyDoc_STRVAR(list_pop__doc__,
"pop($self, index=-1, /)\n"
"--\n"
"\n"
"Remove and return item at index (default last).\n"
"\n"
"Raises IndexError if list is empty or index is out of range.");

#define LIST_POP_METHODDEF    \
    {"pop", (PyCFunction)(void(*)(void))list_pop, METH_FASTCALL, list_pop__doc__},

static PyObject *
list_pop_impl(PyListObject *self, Py_ssize_t index);

static PyObject *
list_pop(PyListObject *self, PyObject *const *args, Py_ssize_t nargs)
{
    PyObject *return_value = NULL;
    Py_ssize_t index = -1;

    if (!_PyArg_CheckPositional("pop", nargs, 0, 1)) {
        goto exit;
    }
    if (nargs < 1) {
        goto skip_optional;
    }
    {
        Py_ssize_t ival = -1;
        PyObject *iobj = _PyNumber_Index(args[0]);
        if (iobj != NULL) {
            ival = PyLong_AsSsize_t(iobj);
            Py_DECREF(iobj);
        }
        if (ival == -1 && PyErr_Occurred()) {
            goto exit;
        }
        index = ival;
    }
skip_optional:
    return_value = list_pop_impl(self, index);

exit:
    return return_value;
}

PyDoc_STRVAR(list_sort__doc__,
"sort($self, /, *, key=None, reverse=False)\n"
"--\n"
"\n"
"Sort the list in ascending order and return None.\n"
"\n"
"The sort is in-place (i.e. the list itself is modified) and stable (i.e. the\n"
"order of two equal elements is maintained).\n"
"\n"
"If a key function is given, apply it once to each list item and sort them,\n"
"ascending or descending, according to their function values.\n"
"\n"
"The reverse flag can be set to sort in descending order.");

#define LIST_SORT_METHODDEF    \
    {"sort", (PyCFunction)(void(*)(void))list_sort, METH_FASTCALL|METH_KEYWORDS, list_sort__doc__},

static PyObject *
list_sort_impl(PyListObject *self, PyObject *keyfunc, int reverse);

static PyObject *
list_sort(PyListObject *self, PyObject *const *args, Py_ssize_t nargs, PyObject *kwnames)
{
    PyObject *return_value = NULL;
    static const char * const _keywords[] = {"key", "reverse", NULL};
    static _PyArg_Parser _parser = {NULL, _keywords, "sort", 0};
    PyObject *argsbuf[2];
    Py_ssize_t noptargs = nargs + (kwnames ? PyTuple_GET_SIZE(kwnames) : 0) - 0;
    PyObject *keyfunc = Py_None;
    int reverse = 0;

    args = _PyArg_UnpackKeywords(args, nargs, NULL, kwnames, &_parser, 0, 0, 0, argsbuf);
    if (!args) {
        goto exit;
    }
    if (!noptargs) {
        goto skip_optional_kwonly;
    }
    if (args[0]) {
        keyfunc = args[0];
        if (!--noptargs) {
            goto skip_optional_kwonly;
        }
    }
<<<<<<< HEAD
    reverse = PyObject_IsTrue(args[1]);
    if (reverse < 0) {
=======
    reverse = _PyLong_AsInt(args[1]);
    if (reverse == -1 && PyErr_Occurred()) {
>>>>>>> 8e19c8be
        goto exit;
    }
skip_optional_kwonly:
    return_value = list_sort_impl(self, keyfunc, reverse);

exit:
    return return_value;
}

PyDoc_STRVAR(list_reverse__doc__,
"reverse($self, /)\n"
"--\n"
"\n"
"Reverse *IN PLACE*.");

#define LIST_REVERSE_METHODDEF    \
    {"reverse", (PyCFunction)list_reverse, METH_NOARGS, list_reverse__doc__},

static PyObject *
list_reverse_impl(PyListObject *self);

static PyObject *
list_reverse(PyListObject *self, PyObject *Py_UNUSED(ignored))
{
    return list_reverse_impl(self);
}

PyDoc_STRVAR(list_index__doc__,
"index($self, value, start=0, stop=sys.maxsize, /)\n"
"--\n"
"\n"
"Return first index of value.\n"
"\n"
"Raises ValueError if the value is not present.");

#define LIST_INDEX_METHODDEF    \
    {"index", (PyCFunction)(void(*)(void))list_index, METH_FASTCALL, list_index__doc__},

static PyObject *
list_index_impl(PyListObject *self, PyObject *value, Py_ssize_t start,
                Py_ssize_t stop);

static PyObject *
list_index(PyListObject *self, PyObject *const *args, Py_ssize_t nargs)
{
    PyObject *return_value = NULL;
    PyObject *value;
    Py_ssize_t start = 0;
    Py_ssize_t stop = PY_SSIZE_T_MAX;

    if (!_PyArg_CheckPositional("index", nargs, 1, 3)) {
        goto exit;
    }
    value = args[0];
    if (nargs < 2) {
        goto skip_optional;
    }
    if (!_PyEval_SliceIndexNotNone(args[1], &start)) {
        goto exit;
    }
    if (nargs < 3) {
        goto skip_optional;
    }
    if (!_PyEval_SliceIndexNotNone(args[2], &stop)) {
        goto exit;
    }
skip_optional:
    return_value = list_index_impl(self, value, start, stop);

exit:
    return return_value;
}

PyDoc_STRVAR(list_count__doc__,
"count($self, value, /)\n"
"--\n"
"\n"
"Return number of occurrences of value.");

#define LIST_COUNT_METHODDEF    \
    {"count", (PyCFunction)list_count, METH_O, list_count__doc__},

PyDoc_STRVAR(list_remove__doc__,
"remove($self, value, /)\n"
"--\n"
"\n"
"Remove first occurrence of value.\n"
"\n"
"Raises ValueError if the value is not present.");

#define LIST_REMOVE_METHODDEF    \
    {"remove", (PyCFunction)list_remove, METH_O, list_remove__doc__},

PyDoc_STRVAR(list___init____doc__,
"list(iterable=(), /)\n"
"--\n"
"\n"
"Built-in mutable sequence.\n"
"\n"
"If no argument is given, the constructor creates a new empty list.\n"
"The argument must be an iterable if specified.");

static int
list___init___impl(PyListObject *self, PyObject *iterable);

static int
list___init__(PyObject *self, PyObject *args, PyObject *kwargs)
{
    int return_value = -1;
    PyObject *iterable = NULL;

    if (Py_IS_TYPE(self, &PyList_Type) &&
        !_PyArg_NoKeywords("list", kwargs)) {
        goto exit;
    }
    if (!_PyArg_CheckPositional("list", PyTuple_GET_SIZE(args), 0, 1)) {
        goto exit;
    }
    if (PyTuple_GET_SIZE(args) < 1) {
        goto skip_optional;
    }
    iterable = PyTuple_GET_ITEM(args, 0);
skip_optional:
    return_value = list___init___impl((PyListObject *)self, iterable);

exit:
    return return_value;
}

PyDoc_STRVAR(list___sizeof____doc__,
"__sizeof__($self, /)\n"
"--\n"
"\n"
"Return the size of the list in memory, in bytes.");

#define LIST___SIZEOF___METHODDEF    \
    {"__sizeof__", (PyCFunction)list___sizeof__, METH_NOARGS, list___sizeof____doc__},

static PyObject *
list___sizeof___impl(PyListObject *self);

static PyObject *
list___sizeof__(PyListObject *self, PyObject *Py_UNUSED(ignored))
{
    return list___sizeof___impl(self);
}

PyDoc_STRVAR(list___reversed____doc__,
"__reversed__($self, /)\n"
"--\n"
"\n"
"Return a reverse iterator over the list.");

#define LIST___REVERSED___METHODDEF    \
    {"__reversed__", (PyCFunction)list___reversed__, METH_NOARGS, list___reversed____doc__},

static PyObject *
list___reversed___impl(PyListObject *self);

static PyObject *
list___reversed__(PyListObject *self, PyObject *Py_UNUSED(ignored))
{
    return list___reversed___impl(self);
}
<<<<<<< HEAD
/*[clinic end generated code: output=f82859bd70344ff7 input=a9049054013a1b77]*/
=======
/*[clinic end generated code: output=0063aad535edf62d input=a9049054013a1b77]*/
>>>>>>> 8e19c8be
<|MERGE_RESOLUTION|>--- conflicted
+++ resolved
@@ -186,13 +186,8 @@
             goto skip_optional_kwonly;
         }
     }
-<<<<<<< HEAD
     reverse = PyObject_IsTrue(args[1]);
     if (reverse < 0) {
-=======
-    reverse = _PyLong_AsInt(args[1]);
-    if (reverse == -1 && PyErr_Occurred()) {
->>>>>>> 8e19c8be
         goto exit;
     }
 skip_optional_kwonly:
@@ -357,8 +352,4 @@
 {
     return list___reversed___impl(self);
 }
-<<<<<<< HEAD
-/*[clinic end generated code: output=f82859bd70344ff7 input=a9049054013a1b77]*/
-=======
-/*[clinic end generated code: output=0063aad535edf62d input=a9049054013a1b77]*/
->>>>>>> 8e19c8be
+/*[clinic end generated code: output=a6b7b579b875508e input=a9049054013a1b77]*/