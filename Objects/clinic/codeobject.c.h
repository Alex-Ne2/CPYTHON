--- conflicted
+++ resolved
@@ -5,13 +5,8 @@
 PyDoc_STRVAR(code_new__doc__,
 "code(argcount, posonlyargcount, kwonlyargcount, nlocals, stacksize,\n"
 "     flags, codestring, constants, names, varnames, filename, name,\n"
-<<<<<<< HEAD
-"     qualname, firstlineno, linetable, exceptiontable, freevars=(),\n"
-"     cellvars=(), /)\n"
-=======
-"     firstlineno, linetable, endlinetable, columntable, exceptiontable,\n"
-"     freevars=(), cellvars=(), /)\n"
->>>>>>> 693cec0e
+"     qualname, firstlineno, linetable, endlinetable, columntable,\n"
+"     exceptiontable, freevars=(), cellvars=(), /)\n"
 "--\n"
 "\n"
 "Create a code object.  Not for the faint of heart.");
@@ -21,15 +16,10 @@
               int kwonlyargcount, int nlocals, int stacksize, int flags,
               PyObject *code, PyObject *consts, PyObject *names,
               PyObject *varnames, PyObject *filename, PyObject *name,
-<<<<<<< HEAD
               PyObject *qualname, int firstlineno, PyObject *linetable,
+              PyObject *endlinetable, PyObject *columntable,
               PyObject *exceptiontable, PyObject *freevars,
               PyObject *cellvars);
-=======
-              int firstlineno, PyObject *linetable, PyObject *endlinetable,
-              PyObject *columntable, PyObject *exceptiontable,
-              PyObject *freevars, PyObject *cellvars);
->>>>>>> 693cec0e
 
 static PyObject *
 code_new(PyTypeObject *type, PyObject *args, PyObject *kwargs)
@@ -60,11 +50,7 @@
         !_PyArg_NoKeywords("code", kwargs)) {
         goto exit;
     }
-<<<<<<< HEAD
-    if (!_PyArg_CheckPositional("code", PyTuple_GET_SIZE(args), 16, 18)) {
-=======
-    if (!_PyArg_CheckPositional("code", PyTuple_GET_SIZE(args), 17, 19)) {
->>>>>>> 693cec0e
+    if (!_PyArg_CheckPositional("code", PyTuple_GET_SIZE(args), 18, 20)) {
         goto exit;
     }
     argcount = _PyLong_AsInt(PyTuple_GET_ITEM(args, 0));
@@ -143,59 +129,40 @@
         _PyArg_BadArgument("code", "argument 15", "bytes", PyTuple_GET_ITEM(args, 14));
         goto exit;
     }
-<<<<<<< HEAD
     linetable = PyTuple_GET_ITEM(args, 14);
     if (!PyBytes_Check(PyTuple_GET_ITEM(args, 15))) {
         _PyArg_BadArgument("code", "argument 16", "bytes", PyTuple_GET_ITEM(args, 15));
         goto exit;
     }
-    exceptiontable = PyTuple_GET_ITEM(args, 15);
-    if (PyTuple_GET_SIZE(args) < 17) {
-=======
-    endlinetable = PyTuple_GET_ITEM(args, 14);
-    if (!PyBytes_Check(PyTuple_GET_ITEM(args, 15))) {
-        _PyArg_BadArgument("code", "argument 16", "bytes", PyTuple_GET_ITEM(args, 15));
-        goto exit;
-    }
-    columntable = PyTuple_GET_ITEM(args, 15);
+    endlinetable = PyTuple_GET_ITEM(args, 15);
     if (!PyBytes_Check(PyTuple_GET_ITEM(args, 16))) {
         _PyArg_BadArgument("code", "argument 17", "bytes", PyTuple_GET_ITEM(args, 16));
         goto exit;
     }
-    exceptiontable = PyTuple_GET_ITEM(args, 16);
-    if (PyTuple_GET_SIZE(args) < 18) {
-        goto skip_optional;
-    }
-    if (!PyTuple_Check(PyTuple_GET_ITEM(args, 17))) {
-        _PyArg_BadArgument("code", "argument 18", "tuple", PyTuple_GET_ITEM(args, 17));
-        goto exit;
-    }
-    freevars = PyTuple_GET_ITEM(args, 17);
+    columntable = PyTuple_GET_ITEM(args, 16);
+    if (!PyBytes_Check(PyTuple_GET_ITEM(args, 17))) {
+        _PyArg_BadArgument("code", "argument 18", "bytes", PyTuple_GET_ITEM(args, 17));
+        goto exit;
+    }
+    exceptiontable = PyTuple_GET_ITEM(args, 17);
     if (PyTuple_GET_SIZE(args) < 19) {
->>>>>>> 693cec0e
         goto skip_optional;
     }
     if (!PyTuple_Check(PyTuple_GET_ITEM(args, 18))) {
         _PyArg_BadArgument("code", "argument 19", "tuple", PyTuple_GET_ITEM(args, 18));
         goto exit;
     }
-<<<<<<< HEAD
-    freevars = PyTuple_GET_ITEM(args, 16);
-    if (PyTuple_GET_SIZE(args) < 18) {
+    freevars = PyTuple_GET_ITEM(args, 18);
+    if (PyTuple_GET_SIZE(args) < 20) {
         goto skip_optional;
     }
-    if (!PyTuple_Check(PyTuple_GET_ITEM(args, 17))) {
-        _PyArg_BadArgument("code", "argument 18", "tuple", PyTuple_GET_ITEM(args, 17));
-        goto exit;
-    }
-    cellvars = PyTuple_GET_ITEM(args, 17);
+    if (!PyTuple_Check(PyTuple_GET_ITEM(args, 19))) {
+        _PyArg_BadArgument("code", "argument 20", "tuple", PyTuple_GET_ITEM(args, 19));
+        goto exit;
+    }
+    cellvars = PyTuple_GET_ITEM(args, 19);
 skip_optional:
-    return_value = code_new_impl(type, argcount, posonlyargcount, kwonlyargcount, nlocals, stacksize, flags, code, consts, names, varnames, filename, name, qualname, firstlineno, linetable, exceptiontable, freevars, cellvars);
-=======
-    cellvars = PyTuple_GET_ITEM(args, 18);
-skip_optional:
-    return_value = code_new_impl(type, argcount, posonlyargcount, kwonlyargcount, nlocals, stacksize, flags, code, consts, names, varnames, filename, name, firstlineno, linetable, endlinetable, columntable, exceptiontable, freevars, cellvars);
->>>>>>> 693cec0e
+    return_value = code_new_impl(type, argcount, posonlyargcount, kwonlyargcount, nlocals, stacksize, flags, code, consts, names, varnames, filename, name, qualname, firstlineno, linetable, endlinetable, columntable, exceptiontable, freevars, cellvars);
 
 exit:
     return return_value;
@@ -207,12 +174,8 @@
 "        co_flags=-1, co_firstlineno=-1, co_code=None, co_consts=None,\n"
 "        co_names=None, co_varnames=None, co_freevars=None,\n"
 "        co_cellvars=None, co_filename=None, co_name=None,\n"
-<<<<<<< HEAD
-"        co_qualname=None, co_linetable=None, co_exceptiontable=None)\n"
-=======
-"        co_linetable=None, co_endlinetable=None, co_columntable=None,\n"
-"        co_exceptiontable=None)\n"
->>>>>>> 693cec0e
+"        co_qualname=None, co_linetable=None, co_endlinetable=None,\n"
+"        co_columntable=None, co_exceptiontable=None)\n"
 "--\n"
 "\n"
 "Return a copy of the code object with new values for the specified fields.");
@@ -228,29 +191,19 @@
                   PyObject *co_consts, PyObject *co_names,
                   PyObject *co_varnames, PyObject *co_freevars,
                   PyObject *co_cellvars, PyObject *co_filename,
-<<<<<<< HEAD
                   PyObject *co_name, PyObject *co_qualname,
                   PyBytesObject *co_linetable,
-=======
-                  PyObject *co_name, PyBytesObject *co_linetable,
                   PyBytesObject *co_endlinetable,
                   PyBytesObject *co_columntable,
->>>>>>> 693cec0e
                   PyBytesObject *co_exceptiontable);
 
 static PyObject *
 code_replace(PyCodeObject *self, PyObject *const *args, Py_ssize_t nargs, PyObject *kwnames)
 {
     PyObject *return_value = NULL;
-<<<<<<< HEAD
-    static const char * const _keywords[] = {"co_argcount", "co_posonlyargcount", "co_kwonlyargcount", "co_nlocals", "co_stacksize", "co_flags", "co_firstlineno", "co_code", "co_consts", "co_names", "co_varnames", "co_freevars", "co_cellvars", "co_filename", "co_name", "co_qualname", "co_linetable", "co_exceptiontable", NULL};
+    static const char * const _keywords[] = {"co_argcount", "co_posonlyargcount", "co_kwonlyargcount", "co_nlocals", "co_stacksize", "co_flags", "co_firstlineno", "co_code", "co_consts", "co_names", "co_varnames", "co_freevars", "co_cellvars", "co_filename", "co_name", "co_qualname", "co_linetable", "co_endlinetable", "co_columntable", "co_exceptiontable", NULL};
     static _PyArg_Parser _parser = {NULL, _keywords, "replace", 0};
-    PyObject *argsbuf[18];
-=======
-    static const char * const _keywords[] = {"co_argcount", "co_posonlyargcount", "co_kwonlyargcount", "co_nlocals", "co_stacksize", "co_flags", "co_firstlineno", "co_code", "co_consts", "co_names", "co_varnames", "co_freevars", "co_cellvars", "co_filename", "co_name", "co_linetable", "co_endlinetable", "co_columntable", "co_exceptiontable", NULL};
-    static _PyArg_Parser _parser = {NULL, _keywords, "replace", 0};
-    PyObject *argsbuf[19];
->>>>>>> 693cec0e
+    PyObject *argsbuf[20];
     Py_ssize_t noptargs = nargs + (kwnames ? PyTuple_GET_SIZE(kwnames) : 0) - 0;
     int co_argcount = self->co_argcount;
     int co_posonlyargcount = self->co_posonlyargcount;
@@ -452,43 +405,33 @@
             goto skip_optional_kwonly;
         }
     }
-<<<<<<< HEAD
-    if (!PyBytes_Check(args[17])) {
-        _PyArg_BadArgument("replace", "argument 'co_exceptiontable'", "bytes", args[17]);
-        goto exit;
-    }
-    co_exceptiontable = (PyBytesObject *)args[17];
-skip_optional_kwonly:
-    return_value = code_replace_impl(self, co_argcount, co_posonlyargcount, co_kwonlyargcount, co_nlocals, co_stacksize, co_flags, co_firstlineno, co_code, co_consts, co_names, co_varnames, co_freevars, co_cellvars, co_filename, co_name, co_qualname, co_linetable, co_exceptiontable);
-=======
-    if (args[16]) {
-        if (!PyBytes_Check(args[16])) {
-            _PyArg_BadArgument("replace", "argument 'co_endlinetable'", "bytes", args[16]);
-            goto exit;
-        }
-        co_endlinetable = (PyBytesObject *)args[16];
-        if (!--noptargs) {
-            goto skip_optional_kwonly;
-        }
-    }
     if (args[17]) {
         if (!PyBytes_Check(args[17])) {
-            _PyArg_BadArgument("replace", "argument 'co_columntable'", "bytes", args[17]);
-            goto exit;
-        }
-        co_columntable = (PyBytesObject *)args[17];
-        if (!--noptargs) {
-            goto skip_optional_kwonly;
-        }
-    }
-    if (!PyBytes_Check(args[18])) {
-        _PyArg_BadArgument("replace", "argument 'co_exceptiontable'", "bytes", args[18]);
-        goto exit;
-    }
-    co_exceptiontable = (PyBytesObject *)args[18];
+            _PyArg_BadArgument("replace", "argument 'co_endlinetable'", "bytes", args[17]);
+            goto exit;
+        }
+        co_endlinetable = (PyBytesObject *)args[17];
+        if (!--noptargs) {
+            goto skip_optional_kwonly;
+        }
+    }
+    if (args[18]) {
+        if (!PyBytes_Check(args[18])) {
+            _PyArg_BadArgument("replace", "argument 'co_columntable'", "bytes", args[18]);
+            goto exit;
+        }
+        co_columntable = (PyBytesObject *)args[18];
+        if (!--noptargs) {
+            goto skip_optional_kwonly;
+        }
+    }
+    if (!PyBytes_Check(args[19])) {
+        _PyArg_BadArgument("replace", "argument 'co_exceptiontable'", "bytes", args[19]);
+        goto exit;
+    }
+    co_exceptiontable = (PyBytesObject *)args[19];
 skip_optional_kwonly:
-    return_value = code_replace_impl(self, co_argcount, co_posonlyargcount, co_kwonlyargcount, co_nlocals, co_stacksize, co_flags, co_firstlineno, co_code, co_consts, co_names, co_varnames, co_freevars, co_cellvars, co_filename, co_name, co_linetable, co_endlinetable, co_columntable, co_exceptiontable);
->>>>>>> 693cec0e
+    return_value = code_replace_impl(self, co_argcount, co_posonlyargcount, co_kwonlyargcount, co_nlocals, co_stacksize, co_flags, co_firstlineno, co_code, co_consts, co_names, co_varnames, co_freevars, co_cellvars, co_filename, co_name, co_qualname, co_linetable, co_endlinetable, co_columntable, co_exceptiontable);
 
 exit:
     return return_value;
@@ -530,8 +473,4 @@
 exit:
     return return_value;
 }
-<<<<<<< HEAD
-/*[clinic end generated code: output=19852f7a996f70c6 input=a9049054013a1b77]*/
-=======
-/*[clinic end generated code: output=a75c9ca013d9bf7d input=a9049054013a1b77]*/
->>>>>>> 693cec0e
+/*[clinic end generated code: output=12b394f0212b1c1e input=a9049054013a1b77]*/