/*[clinic input]
preserve
[clinic start generated code]*/

#include "pycore_critical_section.h"// Py_BEGIN_CRITICAL_SECTION()
#include "pycore_tuple.h"         // _PyTuple_FromArray()

PyDoc_STRVAR(set_pop__doc__,
"pop($self, /)\n"
"--\n"
"\n"
"Remove and return an arbitrary set element.\n"
"\n"
"Raises KeyError if the set is empty.");

#define SET_POP_METHODDEF    \
    {"pop", (PyCFunction)set_pop, METH_NOARGS, set_pop__doc__},

static PyObject *
set_pop_impl(PySetObject *so);

static PyObject *
set_pop(PySetObject *so, PyObject *Py_UNUSED(ignored))
{
    PyObject *return_value = NULL;

    Py_BEGIN_CRITICAL_SECTION(so);
    return_value = set_pop_impl(so);
    Py_END_CRITICAL_SECTION();

    return return_value;
}

PyDoc_STRVAR(set_update__doc__,
"update($self, /, *others)\n"
"--\n"
"\n"
"Update the set, adding elements from all others.");

#define SET_UPDATE_METHODDEF    \
    {"update", _PyCFunction_CAST(set_update), METH_FASTCALL, set_update__doc__},

static PyObject *
set_update_impl(PySetObject *so, Py_ssize_t nargs, PyObject *const *args);

static PyObject *
set_update(PySetObject *so, PyObject *const *args, Py_ssize_t nargs)
{
    PyObject *return_value = NULL;
    Py_ssize_t nvararg = nargs - 0;
    PyObject *const *__clinic_args = NULL;

    __clinic_args = _PyTuple_FromArray(args, nargs);
    if (__clinic_args == NULL) {
        goto exit;
    }
<<<<<<< HEAD
    return_value = set_update_impl(so, __clinic_args);

exit:
    /* Cleanup for args */
    Py_XDECREF(__clinic_args);

=======
    __clinic_args = args + 0;
    return_value = set_update_impl(so, nvararg, __clinic_args);

exit:
>>>>>>> 75872605
    return return_value;
}

PyDoc_STRVAR(set_copy__doc__,
"copy($self, /)\n"
"--\n"
"\n"
"Return a shallow copy of a set.");

#define SET_COPY_METHODDEF    \
    {"copy", (PyCFunction)set_copy, METH_NOARGS, set_copy__doc__},

static PyObject *
set_copy_impl(PySetObject *so);

static PyObject *
set_copy(PySetObject *so, PyObject *Py_UNUSED(ignored))
{
    PyObject *return_value = NULL;

    Py_BEGIN_CRITICAL_SECTION(so);
    return_value = set_copy_impl(so);
    Py_END_CRITICAL_SECTION();

    return return_value;
}

PyDoc_STRVAR(frozenset_copy__doc__,
"copy($self, /)\n"
"--\n"
"\n"
"Return a shallow copy of a set.");

#define FROZENSET_COPY_METHODDEF    \
    {"copy", (PyCFunction)frozenset_copy, METH_NOARGS, frozenset_copy__doc__},

static PyObject *
frozenset_copy_impl(PySetObject *so);

static PyObject *
frozenset_copy(PySetObject *so, PyObject *Py_UNUSED(ignored))
{
    PyObject *return_value = NULL;

    Py_BEGIN_CRITICAL_SECTION(so);
    return_value = frozenset_copy_impl(so);
    Py_END_CRITICAL_SECTION();

    return return_value;
}

PyDoc_STRVAR(set_clear__doc__,
"clear($self, /)\n"
"--\n"
"\n"
"Remove all elements from this set.");

#define SET_CLEAR_METHODDEF    \
    {"clear", (PyCFunction)set_clear, METH_NOARGS, set_clear__doc__},

static PyObject *
set_clear_impl(PySetObject *so);

static PyObject *
set_clear(PySetObject *so, PyObject *Py_UNUSED(ignored))
{
    PyObject *return_value = NULL;

    Py_BEGIN_CRITICAL_SECTION(so);
    return_value = set_clear_impl(so);
    Py_END_CRITICAL_SECTION();

    return return_value;
}

PyDoc_STRVAR(set_union__doc__,
"union($self, /, *others)\n"
"--\n"
"\n"
"Return a new set with elements from the set and all others.");

#define SET_UNION_METHODDEF    \
    {"union", _PyCFunction_CAST(set_union), METH_FASTCALL, set_union__doc__},

static PyObject *
set_union_impl(PySetObject *so, Py_ssize_t nargs, PyObject *const *args);

static PyObject *
set_union(PySetObject *so, PyObject *const *args, Py_ssize_t nargs)
{
    PyObject *return_value = NULL;
    Py_ssize_t nvararg = nargs - 0;
    PyObject *const *__clinic_args = NULL;

<<<<<<< HEAD
    __clinic_args = _PyTuple_FromArray(args, nargs);
    if (__clinic_args == NULL) {
        goto exit;
    }
    return_value = set_union_impl(so, __clinic_args);

exit:
    /* Cleanup for args */
    Py_XDECREF(__clinic_args);

=======
    if (!_PyArg_CheckPositional("union", nargs, 0, PY_SSIZE_T_MAX)) {
        goto exit;
    }
    __clinic_args = args + 0;
    return_value = set_union_impl(so, nvararg, __clinic_args);

exit:
>>>>>>> 75872605
    return return_value;
}

PyDoc_STRVAR(set_intersection_multi__doc__,
"intersection($self, /, *others)\n"
"--\n"
"\n"
"Return a new set with elements common to the set and all others.");

#define SET_INTERSECTION_MULTI_METHODDEF    \
    {"intersection", _PyCFunction_CAST(set_intersection_multi), METH_FASTCALL, set_intersection_multi__doc__},

static PyObject *
set_intersection_multi_impl(PySetObject *so, Py_ssize_t nargs,
                            PyObject *const *args);

static PyObject *
set_intersection_multi(PySetObject *so, PyObject *const *args, Py_ssize_t nargs)
{
    PyObject *return_value = NULL;
    Py_ssize_t nvararg = nargs - 0;
    PyObject *const *__clinic_args = NULL;

<<<<<<< HEAD
    __clinic_args = _PyTuple_FromArray(args, nargs);
    if (__clinic_args == NULL) {
        goto exit;
    }
    return_value = set_intersection_multi_impl(so, __clinic_args);

exit:
    /* Cleanup for args */
    Py_XDECREF(__clinic_args);

=======
    if (!_PyArg_CheckPositional("intersection", nargs, 0, PY_SSIZE_T_MAX)) {
        goto exit;
    }
    __clinic_args = args + 0;
    return_value = set_intersection_multi_impl(so, nvararg, __clinic_args);

exit:
>>>>>>> 75872605
    return return_value;
}

PyDoc_STRVAR(set_intersection_update_multi__doc__,
"intersection_update($self, /, *others)\n"
"--\n"
"\n"
"Update the set, keeping only elements found in it and all others.");

#define SET_INTERSECTION_UPDATE_MULTI_METHODDEF    \
    {"intersection_update", _PyCFunction_CAST(set_intersection_update_multi), METH_FASTCALL, set_intersection_update_multi__doc__},

static PyObject *
set_intersection_update_multi_impl(PySetObject *so, Py_ssize_t nargs,
                                   PyObject *const *args);

static PyObject *
set_intersection_update_multi(PySetObject *so, PyObject *const *args, Py_ssize_t nargs)
{
    PyObject *return_value = NULL;
    Py_ssize_t nvararg = nargs - 0;
    PyObject *const *__clinic_args = NULL;

    __clinic_args = _PyTuple_FromArray(args, nargs);
    if (__clinic_args == NULL) {
        goto exit;
    }
<<<<<<< HEAD
    return_value = set_intersection_update_multi_impl(so, __clinic_args);

exit:
    /* Cleanup for args */
    Py_XDECREF(__clinic_args);

=======
    __clinic_args = args + 0;
    return_value = set_intersection_update_multi_impl(so, nvararg, __clinic_args);

exit:
>>>>>>> 75872605
    return return_value;
}

PyDoc_STRVAR(set_isdisjoint__doc__,
"isdisjoint($self, other, /)\n"
"--\n"
"\n"
"Return True if two sets have a null intersection.");

#define SET_ISDISJOINT_METHODDEF    \
    {"isdisjoint", (PyCFunction)set_isdisjoint, METH_O, set_isdisjoint__doc__},

static PyObject *
set_isdisjoint_impl(PySetObject *so, PyObject *other);

static PyObject *
set_isdisjoint(PySetObject *so, PyObject *other)
{
    PyObject *return_value = NULL;

    Py_BEGIN_CRITICAL_SECTION2(so, other);
    return_value = set_isdisjoint_impl(so, other);
    Py_END_CRITICAL_SECTION2();

    return return_value;
}

PyDoc_STRVAR(set_difference_update__doc__,
"difference_update($self, /, *others)\n"
"--\n"
"\n"
"Update the set, removing elements found in others.");

#define SET_DIFFERENCE_UPDATE_METHODDEF    \
    {"difference_update", _PyCFunction_CAST(set_difference_update), METH_FASTCALL, set_difference_update__doc__},

static PyObject *
set_difference_update_impl(PySetObject *so, Py_ssize_t nargs,
                           PyObject *const *args);

static PyObject *
set_difference_update(PySetObject *so, PyObject *const *args, Py_ssize_t nargs)
{
    PyObject *return_value = NULL;
    Py_ssize_t nvararg = nargs - 0;
    PyObject *const *__clinic_args = NULL;

<<<<<<< HEAD
    __clinic_args = _PyTuple_FromArray(args, nargs);
    if (__clinic_args == NULL) {
        goto exit;
    }
    return_value = set_difference_update_impl(so, __clinic_args);

exit:
    /* Cleanup for args */
    Py_XDECREF(__clinic_args);

=======
    if (!_PyArg_CheckPositional("difference_update", nargs, 0, PY_SSIZE_T_MAX)) {
        goto exit;
    }
    __clinic_args = args + 0;
    return_value = set_difference_update_impl(so, nvararg, __clinic_args);

exit:
>>>>>>> 75872605
    return return_value;
}

PyDoc_STRVAR(set_difference_multi__doc__,
"difference($self, /, *others)\n"
"--\n"
"\n"
"Return a new set with elements in the set that are not in the others.");

#define SET_DIFFERENCE_MULTI_METHODDEF    \
    {"difference", _PyCFunction_CAST(set_difference_multi), METH_FASTCALL, set_difference_multi__doc__},

static PyObject *
set_difference_multi_impl(PySetObject *so, Py_ssize_t nargs,
                          PyObject *const *args);

static PyObject *
set_difference_multi(PySetObject *so, PyObject *const *args, Py_ssize_t nargs)
{
    PyObject *return_value = NULL;
    Py_ssize_t nvararg = nargs - 0;
    PyObject *const *__clinic_args = NULL;

<<<<<<< HEAD
    __clinic_args = _PyTuple_FromArray(args, nargs);
    if (__clinic_args == NULL) {
        goto exit;
    }
    return_value = set_difference_multi_impl(so, __clinic_args);

exit:
    /* Cleanup for args */
    Py_XDECREF(__clinic_args);

=======
    if (!_PyArg_CheckPositional("difference", nargs, 0, PY_SSIZE_T_MAX)) {
        goto exit;
    }
    __clinic_args = args + 0;
    return_value = set_difference_multi_impl(so, nvararg, __clinic_args);

exit:
>>>>>>> 75872605
    return return_value;
}

PyDoc_STRVAR(set_symmetric_difference_update__doc__,
"symmetric_difference_update($self, other, /)\n"
"--\n"
"\n"
"Update the set, keeping only elements found in either set, but not in both.");

#define SET_SYMMETRIC_DIFFERENCE_UPDATE_METHODDEF    \
    {"symmetric_difference_update", (PyCFunction)set_symmetric_difference_update, METH_O, set_symmetric_difference_update__doc__},

PyDoc_STRVAR(set_symmetric_difference__doc__,
"symmetric_difference($self, other, /)\n"
"--\n"
"\n"
"Return a new set with elements in either the set or other but not both.");

#define SET_SYMMETRIC_DIFFERENCE_METHODDEF    \
    {"symmetric_difference", (PyCFunction)set_symmetric_difference, METH_O, set_symmetric_difference__doc__},

static PyObject *
set_symmetric_difference_impl(PySetObject *so, PyObject *other);

static PyObject *
set_symmetric_difference(PySetObject *so, PyObject *other)
{
    PyObject *return_value = NULL;

    Py_BEGIN_CRITICAL_SECTION2(so, other);
    return_value = set_symmetric_difference_impl(so, other);
    Py_END_CRITICAL_SECTION2();

    return return_value;
}

PyDoc_STRVAR(set_issubset__doc__,
"issubset($self, other, /)\n"
"--\n"
"\n"
"Report whether another set contains this set.");

#define SET_ISSUBSET_METHODDEF    \
    {"issubset", (PyCFunction)set_issubset, METH_O, set_issubset__doc__},

static PyObject *
set_issubset_impl(PySetObject *so, PyObject *other);

static PyObject *
set_issubset(PySetObject *so, PyObject *other)
{
    PyObject *return_value = NULL;

    Py_BEGIN_CRITICAL_SECTION2(so, other);
    return_value = set_issubset_impl(so, other);
    Py_END_CRITICAL_SECTION2();

    return return_value;
}

PyDoc_STRVAR(set_issuperset__doc__,
"issuperset($self, other, /)\n"
"--\n"
"\n"
"Report whether this set contains another set.");

#define SET_ISSUPERSET_METHODDEF    \
    {"issuperset", (PyCFunction)set_issuperset, METH_O, set_issuperset__doc__},

static PyObject *
set_issuperset_impl(PySetObject *so, PyObject *other);

static PyObject *
set_issuperset(PySetObject *so, PyObject *other)
{
    PyObject *return_value = NULL;

    Py_BEGIN_CRITICAL_SECTION2(so, other);
    return_value = set_issuperset_impl(so, other);
    Py_END_CRITICAL_SECTION2();

    return return_value;
}

PyDoc_STRVAR(set_add__doc__,
"add($self, object, /)\n"
"--\n"
"\n"
"Add an element to a set.\n"
"\n"
"This has no effect if the element is already present.");

#define SET_ADD_METHODDEF    \
    {"add", (PyCFunction)set_add, METH_O, set_add__doc__},

static PyObject *
set_add_impl(PySetObject *so, PyObject *key);

static PyObject *
set_add(PySetObject *so, PyObject *key)
{
    PyObject *return_value = NULL;

    Py_BEGIN_CRITICAL_SECTION(so);
    return_value = set_add_impl(so, key);
    Py_END_CRITICAL_SECTION();

    return return_value;
}

PyDoc_STRVAR(set___contains____doc__,
"__contains__($self, object, /)\n"
"--\n"
"\n"
"x.__contains__(y) <==> y in x.");

#define SET___CONTAINS___METHODDEF    \
    {"__contains__", (PyCFunction)set___contains__, METH_O|METH_COEXIST, set___contains____doc__},

static PyObject *
set___contains___impl(PySetObject *so, PyObject *key);

static PyObject *
set___contains__(PySetObject *so, PyObject *key)
{
    PyObject *return_value = NULL;

    Py_BEGIN_CRITICAL_SECTION(so);
    return_value = set___contains___impl(so, key);
    Py_END_CRITICAL_SECTION();

    return return_value;
}

PyDoc_STRVAR(set_remove__doc__,
"remove($self, object, /)\n"
"--\n"
"\n"
"Remove an element from a set; it must be a member.\n"
"\n"
"If the element is not a member, raise a KeyError.");

#define SET_REMOVE_METHODDEF    \
    {"remove", (PyCFunction)set_remove, METH_O, set_remove__doc__},

static PyObject *
set_remove_impl(PySetObject *so, PyObject *key);

static PyObject *
set_remove(PySetObject *so, PyObject *key)
{
    PyObject *return_value = NULL;

    Py_BEGIN_CRITICAL_SECTION(so);
    return_value = set_remove_impl(so, key);
    Py_END_CRITICAL_SECTION();

    return return_value;
}

PyDoc_STRVAR(set_discard__doc__,
"discard($self, object, /)\n"
"--\n"
"\n"
"Remove an element from a set if it is a member.\n"
"\n"
"Unlike set.remove(), the discard() method does not raise\n"
"an exception when an element is missing from the set.");

#define SET_DISCARD_METHODDEF    \
    {"discard", (PyCFunction)set_discard, METH_O, set_discard__doc__},

static PyObject *
set_discard_impl(PySetObject *so, PyObject *key);

static PyObject *
set_discard(PySetObject *so, PyObject *key)
{
    PyObject *return_value = NULL;

    Py_BEGIN_CRITICAL_SECTION(so);
    return_value = set_discard_impl(so, key);
    Py_END_CRITICAL_SECTION();

    return return_value;
}

PyDoc_STRVAR(set___reduce____doc__,
"__reduce__($self, /)\n"
"--\n"
"\n"
"Return state information for pickling.");

#define SET___REDUCE___METHODDEF    \
    {"__reduce__", (PyCFunction)set___reduce__, METH_NOARGS, set___reduce____doc__},

static PyObject *
set___reduce___impl(PySetObject *so);

static PyObject *
set___reduce__(PySetObject *so, PyObject *Py_UNUSED(ignored))
{
    PyObject *return_value = NULL;

    Py_BEGIN_CRITICAL_SECTION(so);
    return_value = set___reduce___impl(so);
    Py_END_CRITICAL_SECTION();

    return return_value;
}

PyDoc_STRVAR(set___sizeof____doc__,
"__sizeof__($self, /)\n"
"--\n"
"\n"
"S.__sizeof__() -> size of S in memory, in bytes.");

#define SET___SIZEOF___METHODDEF    \
    {"__sizeof__", (PyCFunction)set___sizeof__, METH_NOARGS, set___sizeof____doc__},

static PyObject *
set___sizeof___impl(PySetObject *so);

static PyObject *
set___sizeof__(PySetObject *so, PyObject *Py_UNUSED(ignored))
{
    PyObject *return_value = NULL;

    Py_BEGIN_CRITICAL_SECTION(so);
    return_value = set___sizeof___impl(so);
    Py_END_CRITICAL_SECTION();

    return return_value;
}
<<<<<<< HEAD
/*[clinic end generated code: output=83ffa2b5a786e53d input=a9049054013a1b77]*/
=======
/*[clinic end generated code: output=9d4b41191b2c602f input=a9049054013a1b77]*/
>>>>>>> 75872605
<|MERGE_RESOLUTION|>--- conflicted
+++ resolved
@@ -3,7 +3,6 @@
 [clinic start generated code]*/
 
 #include "pycore_critical_section.h"// Py_BEGIN_CRITICAL_SECTION()
-#include "pycore_tuple.h"         // _PyTuple_FromArray()
 
 PyDoc_STRVAR(set_pop__doc__,
 "pop($self, /)\n"
@@ -41,32 +40,20 @@
     {"update", _PyCFunction_CAST(set_update), METH_FASTCALL, set_update__doc__},
 
 static PyObject *
-set_update_impl(PySetObject *so, Py_ssize_t nargs, PyObject *const *args);
+set_update_impl(PySetObject *so, PyObject * const *others,
+                Py_ssize_t others_length);
 
 static PyObject *
 set_update(PySetObject *so, PyObject *const *args, Py_ssize_t nargs)
 {
     PyObject *return_value = NULL;
-    Py_ssize_t nvararg = nargs - 0;
-    PyObject *const *__clinic_args = NULL;
-
-    __clinic_args = _PyTuple_FromArray(args, nargs);
-    if (__clinic_args == NULL) {
-        goto exit;
-    }
-<<<<<<< HEAD
-    return_value = set_update_impl(so, __clinic_args);
-
-exit:
-    /* Cleanup for args */
-    Py_XDECREF(__clinic_args);
-
-=======
-    __clinic_args = args + 0;
-    return_value = set_update_impl(so, nvararg, __clinic_args);
-
-exit:
->>>>>>> 75872605
+    PyObject * const *others;
+    Py_ssize_t others_length;
+
+    others = args;
+    others_length = nargs;
+    return_value = set_update_impl(so, others, others_length);
+
     return return_value;
 }
 
@@ -152,35 +139,20 @@
     {"union", _PyCFunction_CAST(set_union), METH_FASTCALL, set_union__doc__},
 
 static PyObject *
-set_union_impl(PySetObject *so, Py_ssize_t nargs, PyObject *const *args);
+set_union_impl(PySetObject *so, PyObject * const *others,
+               Py_ssize_t others_length);
 
 static PyObject *
 set_union(PySetObject *so, PyObject *const *args, Py_ssize_t nargs)
 {
     PyObject *return_value = NULL;
-    Py_ssize_t nvararg = nargs - 0;
-    PyObject *const *__clinic_args = NULL;
-
-<<<<<<< HEAD
-    __clinic_args = _PyTuple_FromArray(args, nargs);
-    if (__clinic_args == NULL) {
-        goto exit;
-    }
-    return_value = set_union_impl(so, __clinic_args);
-
-exit:
-    /* Cleanup for args */
-    Py_XDECREF(__clinic_args);
-
-=======
-    if (!_PyArg_CheckPositional("union", nargs, 0, PY_SSIZE_T_MAX)) {
-        goto exit;
-    }
-    __clinic_args = args + 0;
-    return_value = set_union_impl(so, nvararg, __clinic_args);
-
-exit:
->>>>>>> 75872605
+    PyObject * const *others;
+    Py_ssize_t others_length;
+
+    others = args;
+    others_length = nargs;
+    return_value = set_union_impl(so, others, others_length);
+
     return return_value;
 }
 
@@ -194,36 +166,20 @@
     {"intersection", _PyCFunction_CAST(set_intersection_multi), METH_FASTCALL, set_intersection_multi__doc__},
 
 static PyObject *
-set_intersection_multi_impl(PySetObject *so, Py_ssize_t nargs,
-                            PyObject *const *args);
+set_intersection_multi_impl(PySetObject *so, PyObject * const *others,
+                            Py_ssize_t others_length);
 
 static PyObject *
 set_intersection_multi(PySetObject *so, PyObject *const *args, Py_ssize_t nargs)
 {
     PyObject *return_value = NULL;
-    Py_ssize_t nvararg = nargs - 0;
-    PyObject *const *__clinic_args = NULL;
-
-<<<<<<< HEAD
-    __clinic_args = _PyTuple_FromArray(args, nargs);
-    if (__clinic_args == NULL) {
-        goto exit;
-    }
-    return_value = set_intersection_multi_impl(so, __clinic_args);
-
-exit:
-    /* Cleanup for args */
-    Py_XDECREF(__clinic_args);
-
-=======
-    if (!_PyArg_CheckPositional("intersection", nargs, 0, PY_SSIZE_T_MAX)) {
-        goto exit;
-    }
-    __clinic_args = args + 0;
-    return_value = set_intersection_multi_impl(so, nvararg, __clinic_args);
-
-exit:
->>>>>>> 75872605
+    PyObject * const *others;
+    Py_ssize_t others_length;
+
+    others = args;
+    others_length = nargs;
+    return_value = set_intersection_multi_impl(so, others, others_length);
+
     return return_value;
 }
 
@@ -237,33 +193,20 @@
     {"intersection_update", _PyCFunction_CAST(set_intersection_update_multi), METH_FASTCALL, set_intersection_update_multi__doc__},
 
 static PyObject *
-set_intersection_update_multi_impl(PySetObject *so, Py_ssize_t nargs,
-                                   PyObject *const *args);
+set_intersection_update_multi_impl(PySetObject *so, PyObject * const *others,
+                                   Py_ssize_t others_length);
 
 static PyObject *
 set_intersection_update_multi(PySetObject *so, PyObject *const *args, Py_ssize_t nargs)
 {
     PyObject *return_value = NULL;
-    Py_ssize_t nvararg = nargs - 0;
-    PyObject *const *__clinic_args = NULL;
-
-    __clinic_args = _PyTuple_FromArray(args, nargs);
-    if (__clinic_args == NULL) {
-        goto exit;
-    }
-<<<<<<< HEAD
-    return_value = set_intersection_update_multi_impl(so, __clinic_args);
-
-exit:
-    /* Cleanup for args */
-    Py_XDECREF(__clinic_args);
-
-=======
-    __clinic_args = args + 0;
-    return_value = set_intersection_update_multi_impl(so, nvararg, __clinic_args);
-
-exit:
->>>>>>> 75872605
+    PyObject * const *others;
+    Py_ssize_t others_length;
+
+    others = args;
+    others_length = nargs;
+    return_value = set_intersection_update_multi_impl(so, others, others_length);
+
     return return_value;
 }
 
@@ -301,36 +244,20 @@
     {"difference_update", _PyCFunction_CAST(set_difference_update), METH_FASTCALL, set_difference_update__doc__},
 
 static PyObject *
-set_difference_update_impl(PySetObject *so, Py_ssize_t nargs,
-                           PyObject *const *args);
+set_difference_update_impl(PySetObject *so, PyObject * const *others,
+                           Py_ssize_t others_length);
 
 static PyObject *
 set_difference_update(PySetObject *so, PyObject *const *args, Py_ssize_t nargs)
 {
     PyObject *return_value = NULL;
-    Py_ssize_t nvararg = nargs - 0;
-    PyObject *const *__clinic_args = NULL;
-
-<<<<<<< HEAD
-    __clinic_args = _PyTuple_FromArray(args, nargs);
-    if (__clinic_args == NULL) {
-        goto exit;
-    }
-    return_value = set_difference_update_impl(so, __clinic_args);
-
-exit:
-    /* Cleanup for args */
-    Py_XDECREF(__clinic_args);
-
-=======
-    if (!_PyArg_CheckPositional("difference_update", nargs, 0, PY_SSIZE_T_MAX)) {
-        goto exit;
-    }
-    __clinic_args = args + 0;
-    return_value = set_difference_update_impl(so, nvararg, __clinic_args);
-
-exit:
->>>>>>> 75872605
+    PyObject * const *others;
+    Py_ssize_t others_length;
+
+    others = args;
+    others_length = nargs;
+    return_value = set_difference_update_impl(so, others, others_length);
+
     return return_value;
 }
 
@@ -344,36 +271,20 @@
     {"difference", _PyCFunction_CAST(set_difference_multi), METH_FASTCALL, set_difference_multi__doc__},
 
 static PyObject *
-set_difference_multi_impl(PySetObject *so, Py_ssize_t nargs,
-                          PyObject *const *args);
+set_difference_multi_impl(PySetObject *so, PyObject * const *others,
+                          Py_ssize_t others_length);
 
 static PyObject *
 set_difference_multi(PySetObject *so, PyObject *const *args, Py_ssize_t nargs)
 {
     PyObject *return_value = NULL;
-    Py_ssize_t nvararg = nargs - 0;
-    PyObject *const *__clinic_args = NULL;
-
-<<<<<<< HEAD
-    __clinic_args = _PyTuple_FromArray(args, nargs);
-    if (__clinic_args == NULL) {
-        goto exit;
-    }
-    return_value = set_difference_multi_impl(so, __clinic_args);
-
-exit:
-    /* Cleanup for args */
-    Py_XDECREF(__clinic_args);
-
-=======
-    if (!_PyArg_CheckPositional("difference", nargs, 0, PY_SSIZE_T_MAX)) {
-        goto exit;
-    }
-    __clinic_args = args + 0;
-    return_value = set_difference_multi_impl(so, nvararg, __clinic_args);
-
-exit:
->>>>>>> 75872605
+    PyObject * const *others;
+    Py_ssize_t others_length;
+
+    others = args;
+    others_length = nargs;
+    return_value = set_difference_multi_impl(so, others, others_length);
+
     return return_value;
 }
 
@@ -608,8 +519,4 @@
 
     return return_value;
 }
-<<<<<<< HEAD
-/*[clinic end generated code: output=83ffa2b5a786e53d input=a9049054013a1b77]*/
-=======
-/*[clinic end generated code: output=9d4b41191b2c602f input=a9049054013a1b77]*/
->>>>>>> 75872605
+/*[clinic end generated code: output=4b65e7709927f31f input=a9049054013a1b77]*/