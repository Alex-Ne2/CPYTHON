/* PyByteArray (bytearray) implementation */

#define PY_SSIZE_T_CLEAN
#include "Python.h"
#include "pycore_object.h"
#include "pycore_pymem.h"
#include "pycore_pystate.h"
#include "structmember.h"
#include "bytes_methods.h"
#include "bytesobject.h"
#include "pystrhex.h"

/*[clinic input]
class bytearray "PyByteArrayObject *" "&PyByteArray_Type"
[clinic start generated code]*/
/*[clinic end generated code: output=da39a3ee5e6b4b0d input=5535b77c37a119e0]*/

char _PyByteArray_empty_string[] = "";

/* end nullbytes support */

/* Helpers */

static int
_getbytevalue(PyObject* arg, int *value)
{
    long face_value;

    if (PyLong_Check(arg)) {
        face_value = PyLong_AsLong(arg);
    } else {
        PyObject *index = PyNumber_Index(arg);
        if (index == NULL) {
            *value = -1;
            return 0;
        }
        face_value = PyLong_AsLong(index);
        Py_DECREF(index);
    }

    if (face_value < 0 || face_value >= 256) {
        /* this includes the OverflowError in case the long is too large */
        PyErr_SetString(PyExc_ValueError, "byte must be in range(0, 256)");
        *value = -1;
        return 0;
    }

    *value = face_value;
    return 1;
}

static int
bytearray_getbuffer(PyByteArrayObject *obj, Py_buffer *view, int flags)
{
    void *ptr;
    if (view == NULL) {
        PyErr_SetString(PyExc_BufferError,
            "bytearray_getbuffer: view==NULL argument is obsolete");
        return -1;
    }
    ptr = (void *) PyByteArray_AS_STRING(obj);
    /* cannot fail if view != NULL and readonly == 0 */
    (void)PyBuffer_FillInfo(view, (PyObject*)obj, ptr, Py_SIZE(obj), 0, flags);
    obj->ob_exports++;
    return 0;
}

static void
bytearray_releasebuffer(PyByteArrayObject *obj, Py_buffer *view)
{
    obj->ob_exports--;
}

static int
_canresize(PyByteArrayObject *self)
{
    if (self->ob_exports > 0) {
        PyErr_SetString(PyExc_BufferError,
                "Existing exports of data: object cannot be re-sized");
        return 0;
    }
    return 1;
}

#include "clinic/bytearrayobject.c.h"

/* Direct API functions */

PyObject *
PyByteArray_FromObject(PyObject *input)
{
    return _PyObject_CallOneArg((PyObject *)&PyByteArray_Type, input);
}

static PyObject *
_PyByteArray_FromBufferObject(PyObject *obj)
{
    PyObject *result;
    Py_buffer view;

    if (PyObject_GetBuffer(obj, &view, PyBUF_FULL_RO) < 0) {
        return NULL;
    }
    result = PyByteArray_FromStringAndSize(NULL, view.len);
    if (result != NULL &&
        PyBuffer_ToContiguous(PyByteArray_AS_STRING(result),
                              &view, view.len, 'C') < 0)
    {
        Py_CLEAR(result);
    }
    PyBuffer_Release(&view);
    return result;
}

PyObject *
PyByteArray_FromStringAndSize(const char *bytes, Py_ssize_t size)
{
    PyByteArrayObject *new;
    Py_ssize_t alloc;

    if (size < 0) {
        PyErr_SetString(PyExc_SystemError,
            "Negative size passed to PyByteArray_FromStringAndSize");
        return NULL;
    }

    /* Prevent buffer overflow when setting alloc to size+1. */
    if (size == PY_SSIZE_T_MAX) {
        return PyErr_NoMemory();
    }

    new = PyObject_New(PyByteArrayObject, &PyByteArray_Type);
    if (new == NULL)
        return NULL;

    if (size == 0) {
        new->ob_bytes = NULL;
        alloc = 0;
    }
    else {
        alloc = size + 1;
        new->ob_bytes = PyObject_Malloc(alloc);
        if (new->ob_bytes == NULL) {
            Py_DECREF(new);
            return PyErr_NoMemory();
        }
        if (bytes != NULL && size > 0)
            memcpy(new->ob_bytes, bytes, size);
        new->ob_bytes[size] = '\0';  /* Trailing null byte */
    }
    Py_SIZE(new) = size;
    new->ob_alloc = alloc;
    new->ob_start = new->ob_bytes;
    new->ob_exports = 0;

    return (PyObject *)new;
}

Py_ssize_t
PyByteArray_Size(PyObject *self)
{
    assert(self != NULL);
    assert(PyByteArray_Check(self));

    return PyByteArray_GET_SIZE(self);
}

char  *
PyByteArray_AsString(PyObject *self)
{
    assert(self != NULL);
    assert(PyByteArray_Check(self));

    return PyByteArray_AS_STRING(self);
}

int
PyByteArray_Resize(PyObject *self, Py_ssize_t requested_size)
{
    void *sval;
    PyByteArrayObject *obj = ((PyByteArrayObject *)self);
    /* All computations are done unsigned to avoid integer overflows
       (see issue #22335). */
    size_t alloc = (size_t) obj->ob_alloc;
    size_t logical_offset = (size_t) (obj->ob_start - obj->ob_bytes);
    size_t size = (size_t) requested_size;

    assert(self != NULL);
    assert(PyByteArray_Check(self));
    assert(logical_offset <= alloc);
    assert(requested_size >= 0);

    if (requested_size == Py_SIZE(self)) {
        return 0;
    }
    if (!_canresize(obj)) {
        return -1;
    }

    if (size + logical_offset + 1 <= alloc) {
        /* Current buffer is large enough to host the requested size,
           decide on a strategy. */
        if (size < alloc / 2) {
            /* Major downsize; resize down to exact size */
            alloc = size + 1;
        }
        else {
            /* Minor downsize; quick exit */
            Py_SIZE(self) = size;
            PyByteArray_AS_STRING(self)[size] = '\0'; /* Trailing null */
            return 0;
        }
    }
    else {
        /* Need growing, decide on a strategy */
        if (size <= alloc * 1.125) {
            /* Moderate upsize; overallocate similar to list_resize() */
            alloc = size + (size >> 3) + (size < 9 ? 3 : 6);
        }
        else {
            /* Major upsize; resize up to exact size */
            alloc = size + 1;
        }
    }
    if (alloc > PY_SSIZE_T_MAX) {
        PyErr_NoMemory();
        return -1;
    }

    if (logical_offset > 0) {
        sval = PyObject_Malloc(alloc);
        if (sval == NULL) {
            PyErr_NoMemory();
            return -1;
        }
        memcpy(sval, PyByteArray_AS_STRING(self),
               Py_MIN((size_t)requested_size, (size_t)Py_SIZE(self)));
        PyObject_Free(obj->ob_bytes);
    }
    else {
        sval = PyObject_Realloc(obj->ob_bytes, alloc);
        if (sval == NULL) {
            PyErr_NoMemory();
            return -1;
        }
    }

    obj->ob_bytes = obj->ob_start = sval;
    Py_SIZE(self) = size;
    obj->ob_alloc = alloc;
    obj->ob_bytes[size] = '\0'; /* Trailing null byte */

    return 0;
}

PyObject *
PyByteArray_Concat(PyObject *a, PyObject *b)
{
    Py_buffer va, vb;
    PyByteArrayObject *result = NULL;

    va.len = -1;
    vb.len = -1;
    if (PyObject_GetBuffer(a, &va, PyBUF_SIMPLE) != 0 ||
        PyObject_GetBuffer(b, &vb, PyBUF_SIMPLE) != 0) {
            PyErr_Format(PyExc_TypeError, "can't concat %.100s to %.100s",
                         Py_TYPE(b)->tp_name, Py_TYPE(a)->tp_name);
            goto done;
    }

    if (va.len > PY_SSIZE_T_MAX - vb.len) {
        PyErr_NoMemory();
        goto done;
    }

    result = (PyByteArrayObject *) \
        PyByteArray_FromStringAndSize(NULL, va.len + vb.len);
    if (result != NULL) {
        memcpy(result->ob_bytes, va.buf, va.len);
        memcpy(result->ob_bytes + va.len, vb.buf, vb.len);
    }

  done:
    if (va.len != -1)
        PyBuffer_Release(&va);
    if (vb.len != -1)
        PyBuffer_Release(&vb);
    return (PyObject *)result;
}

/* Functions stuffed into the type object */

static Py_ssize_t
bytearray_length(PyByteArrayObject *self)
{
    return Py_SIZE(self);
}

static PyObject *
bytearray_iconcat(PyByteArrayObject *self, PyObject *other)
{
    Py_ssize_t size;
    Py_buffer vo;

    if (PyObject_GetBuffer(other, &vo, PyBUF_SIMPLE) != 0) {
        PyErr_Format(PyExc_TypeError, "can't concat %.100s to %.100s",
                     Py_TYPE(other)->tp_name, Py_TYPE(self)->tp_name);
        return NULL;
    }

    size = Py_SIZE(self);
    if (size > PY_SSIZE_T_MAX - vo.len) {
        PyBuffer_Release(&vo);
        return PyErr_NoMemory();
    }
    if (PyByteArray_Resize((PyObject *)self, size + vo.len) < 0) {
        PyBuffer_Release(&vo);
        return NULL;
    }
    memcpy(PyByteArray_AS_STRING(self) + size, vo.buf, vo.len);
    PyBuffer_Release(&vo);
    Py_INCREF(self);
    return (PyObject *)self;
}

static PyObject *
bytearray_repeat(PyByteArrayObject *self, Py_ssize_t count)
{
    PyByteArrayObject *result;
    Py_ssize_t mysize;
    Py_ssize_t size;

    if (count < 0)
        count = 0;
    mysize = Py_SIZE(self);
    if (count > 0 && mysize > PY_SSIZE_T_MAX / count)
        return PyErr_NoMemory();
    size = mysize * count;
    result = (PyByteArrayObject *)PyByteArray_FromStringAndSize(NULL, size);
    if (result != NULL && size != 0) {
        if (mysize == 1)
            memset(result->ob_bytes, self->ob_bytes[0], size);
        else {
            Py_ssize_t i;
            for (i = 0; i < count; i++)
                memcpy(result->ob_bytes + i*mysize, self->ob_bytes, mysize);
        }
    }
    return (PyObject *)result;
}

static PyObject *
bytearray_irepeat(PyByteArrayObject *self, Py_ssize_t count)
{
    Py_ssize_t mysize;
    Py_ssize_t size;
    char *buf;

    if (count < 0)
        count = 0;
    mysize = Py_SIZE(self);
    if (count > 0 && mysize > PY_SSIZE_T_MAX / count)
        return PyErr_NoMemory();
    size = mysize * count;
    if (PyByteArray_Resize((PyObject *)self, size) < 0)
        return NULL;

    buf = PyByteArray_AS_STRING(self);
    if (mysize == 1)
        memset(buf, buf[0], size);
    else {
        Py_ssize_t i;
        for (i = 1; i < count; i++)
            memcpy(buf + i*mysize, buf, mysize);
    }

    Py_INCREF(self);
    return (PyObject *)self;
}

static PyObject *
bytearray_getitem(PyByteArrayObject *self, Py_ssize_t i)
{
    if (i < 0 || i >= Py_SIZE(self)) {
        PyErr_SetString(PyExc_IndexError, "bytearray index out of range");
        return NULL;
    }
    return PyLong_FromLong((unsigned char)(PyByteArray_AS_STRING(self)[i]));
}

static PyObject *
bytearray_subscript(PyByteArrayObject *self, PyObject *index)
{
    if (PyIndex_Check(index)) {
        Py_ssize_t i = PyNumber_AsSsize_t(index, PyExc_IndexError);

        if (i == -1 && PyErr_Occurred())
            return NULL;

        if (i < 0)
            i += PyByteArray_GET_SIZE(self);

        if (i < 0 || i >= Py_SIZE(self)) {
            PyErr_SetString(PyExc_IndexError, "bytearray index out of range");
            return NULL;
        }
        return PyLong_FromLong((unsigned char)(PyByteArray_AS_STRING(self)[i]));
    }
    else if (PySlice_Check(index)) {
        Py_ssize_t start, stop, step, slicelength, i;
        size_t cur;
        if (PySlice_Unpack(index, &start, &stop, &step) < 0) {
            return NULL;
        }
        slicelength = PySlice_AdjustIndices(PyByteArray_GET_SIZE(self),
                                            &start, &stop, step);

        if (slicelength <= 0)
            return PyByteArray_FromStringAndSize("", 0);
        else if (step == 1) {
            return PyByteArray_FromStringAndSize(
                PyByteArray_AS_STRING(self) + start, slicelength);
        }
        else {
            char *source_buf = PyByteArray_AS_STRING(self);
            char *result_buf;
            PyObject *result;

            result = PyByteArray_FromStringAndSize(NULL, slicelength);
            if (result == NULL)
                return NULL;

            result_buf = PyByteArray_AS_STRING(result);
            for (cur = start, i = 0; i < slicelength;
                 cur += step, i++) {
                     result_buf[i] = source_buf[cur];
            }
            return result;
        }
    }
    else {
        PyErr_Format(PyExc_TypeError,
                     "bytearray indices must be integers or slices, not %.200s",
                     Py_TYPE(index)->tp_name);
        return NULL;
    }
}

static int
bytearray_setslice_linear(PyByteArrayObject *self,
                          Py_ssize_t lo, Py_ssize_t hi,
                          char *bytes, Py_ssize_t bytes_len)
{
    Py_ssize_t avail = hi - lo;
    char *buf = PyByteArray_AS_STRING(self);
    Py_ssize_t growth = bytes_len - avail;
    int res = 0;
    assert(avail >= 0);

    if (growth < 0) {
        if (!_canresize(self))
            return -1;

        if (lo == 0) {
            /* Shrink the buffer by advancing its logical start */
            self->ob_start -= growth;
            /*
              0   lo               hi             old_size
              |   |<----avail----->|<-----tail------>|
              |      |<-bytes_len->|<-----tail------>|
              0    new_lo         new_hi          new_size
            */
        }
        else {
            /*
              0   lo               hi               old_size
              |   |<----avail----->|<-----tomove------>|
              |   |<-bytes_len->|<-----tomove------>|
              0   lo         new_hi              new_size
            */
            memmove(buf + lo + bytes_len, buf + hi,
                    Py_SIZE(self) - hi);
        }
        if (PyByteArray_Resize((PyObject *)self,
                               Py_SIZE(self) + growth) < 0) {
            /* Issue #19578: Handling the memory allocation failure here is
               tricky here because the bytearray object has already been
               modified. Depending on growth and lo, the behaviour is
               different.

               If growth < 0 and lo != 0, the operation is completed, but a
               MemoryError is still raised and the memory block is not
               shrunk. Otherwise, the bytearray is restored in its previous
               state and a MemoryError is raised. */
            if (lo == 0) {
                self->ob_start += growth;
                return -1;
            }
            /* memmove() removed bytes, the bytearray object cannot be
               restored in its previous state. */
            Py_SIZE(self) += growth;
            res = -1;
        }
        buf = PyByteArray_AS_STRING(self);
    }
    else if (growth > 0) {
        if (Py_SIZE(self) > (Py_ssize_t)PY_SSIZE_T_MAX - growth) {
            PyErr_NoMemory();
            return -1;
        }

        if (PyByteArray_Resize((PyObject *)self,
                               Py_SIZE(self) + growth) < 0) {
            return -1;
        }
        buf = PyByteArray_AS_STRING(self);
        /* Make the place for the additional bytes */
        /*
          0   lo        hi               old_size
          |   |<-avail->|<-----tomove------>|
          |   |<---bytes_len-->|<-----tomove------>|
          0   lo            new_hi              new_size
         */
        memmove(buf + lo + bytes_len, buf + hi,
                Py_SIZE(self) - lo - bytes_len);
    }

    if (bytes_len > 0)
        memcpy(buf + lo, bytes, bytes_len);
    return res;
}

static int
bytearray_setslice(PyByteArrayObject *self, Py_ssize_t lo, Py_ssize_t hi,
               PyObject *values)
{
    Py_ssize_t needed;
    void *bytes;
    Py_buffer vbytes;
    int res = 0;

    vbytes.len = -1;
    if (values == (PyObject *)self) {
        /* Make a copy and call this function recursively */
        int err;
        values = PyByteArray_FromStringAndSize(PyByteArray_AS_STRING(values),
                                               PyByteArray_GET_SIZE(values));
        if (values == NULL)
            return -1;
        err = bytearray_setslice(self, lo, hi, values);
        Py_DECREF(values);
        return err;
    }
    if (values == NULL) {
        /* del b[lo:hi] */
        bytes = NULL;
        needed = 0;
    }
    else {
        if (PyObject_GetBuffer(values, &vbytes, PyBUF_SIMPLE) != 0) {
            PyErr_Format(PyExc_TypeError,
                         "can't set bytearray slice from %.100s",
                         Py_TYPE(values)->tp_name);
            return -1;
        }
        needed = vbytes.len;
        bytes = vbytes.buf;
    }

    if (lo < 0)
        lo = 0;
    if (hi < lo)
        hi = lo;
    if (hi > Py_SIZE(self))
        hi = Py_SIZE(self);

    res = bytearray_setslice_linear(self, lo, hi, bytes, needed);
    if (vbytes.len != -1)
        PyBuffer_Release(&vbytes);
    return res;
}

static int
bytearray_setitem(PyByteArrayObject *self, Py_ssize_t i, PyObject *value)
{
    int ival;

    if (i < 0)
        i += Py_SIZE(self);

    if (i < 0 || i >= Py_SIZE(self)) {
        PyErr_SetString(PyExc_IndexError, "bytearray index out of range");
        return -1;
    }

    if (value == NULL)
        return bytearray_setslice(self, i, i+1, NULL);

    if (!_getbytevalue(value, &ival))
        return -1;

    PyByteArray_AS_STRING(self)[i] = ival;
    return 0;
}

static int
bytearray_ass_subscript(PyByteArrayObject *self, PyObject *index, PyObject *values)
{
    Py_ssize_t start, stop, step, slicelen, needed;
    char *buf, *bytes;
    buf = PyByteArray_AS_STRING(self);

    if (PyIndex_Check(index)) {
        Py_ssize_t i = PyNumber_AsSsize_t(index, PyExc_IndexError);

        if (i == -1 && PyErr_Occurred())
            return -1;

        if (i < 0)
            i += PyByteArray_GET_SIZE(self);

        if (i < 0 || i >= Py_SIZE(self)) {
            PyErr_SetString(PyExc_IndexError, "bytearray index out of range");
            return -1;
        }

        if (values == NULL) {
            /* Fall through to slice assignment */
            start = i;
            stop = i + 1;
            step = 1;
            slicelen = 1;
        }
        else {
            int ival;
            if (!_getbytevalue(values, &ival))
                return -1;
            buf[i] = (char)ival;
            return 0;
        }
    }
    else if (PySlice_Check(index)) {
        if (PySlice_Unpack(index, &start, &stop, &step) < 0) {
            return -1;
        }
        slicelen = PySlice_AdjustIndices(PyByteArray_GET_SIZE(self), &start,
                                         &stop, step);
    }
    else {
        PyErr_Format(PyExc_TypeError,
                     "bytearray indices must be integers or slices, not %.200s",
                      Py_TYPE(index)->tp_name);
        return -1;
    }

    if (values == NULL) {
        bytes = NULL;
        needed = 0;
    }
    else if (values == (PyObject *)self || !PyByteArray_Check(values)) {
        int err;
        if (PyNumber_Check(values) || PyUnicode_Check(values)) {
            PyErr_SetString(PyExc_TypeError,
                            "can assign only bytes, buffers, or iterables "
                            "of ints in range(0, 256)");
            return -1;
        }
        /* Make a copy and call this function recursively */
        values = PyByteArray_FromObject(values);
        if (values == NULL)
            return -1;
        err = bytearray_ass_subscript(self, index, values);
        Py_DECREF(values);
        return err;
    }
    else {
        assert(PyByteArray_Check(values));
        bytes = PyByteArray_AS_STRING(values);
        needed = Py_SIZE(values);
    }
    /* Make sure b[5:2] = ... inserts before 5, not before 2. */
    if ((step < 0 && start < stop) ||
        (step > 0 && start > stop))
        stop = start;
    if (step == 1) {
        return bytearray_setslice_linear(self, start, stop, bytes, needed);
    }
    else {
        if (needed == 0) {
            /* Delete slice */
            size_t cur;
            Py_ssize_t i;

            if (!_canresize(self))
                return -1;

            if (slicelen == 0)
                /* Nothing to do here. */
                return 0;

            if (step < 0) {
                stop = start + 1;
                start = stop + step * (slicelen - 1) - 1;
                step = -step;
            }
            for (cur = start, i = 0;
                 i < slicelen; cur += step, i++) {
                Py_ssize_t lim = step - 1;

                if (cur + step >= (size_t)PyByteArray_GET_SIZE(self))
                    lim = PyByteArray_GET_SIZE(self) - cur - 1;

                memmove(buf + cur - i,
                        buf + cur + 1, lim);
            }
            /* Move the tail of the bytes, in one chunk */
            cur = start + (size_t)slicelen*step;
            if (cur < (size_t)PyByteArray_GET_SIZE(self)) {
                memmove(buf + cur - slicelen,
                        buf + cur,
                        PyByteArray_GET_SIZE(self) - cur);
            }
            if (PyByteArray_Resize((PyObject *)self,
                               PyByteArray_GET_SIZE(self) - slicelen) < 0)
                return -1;

            return 0;
        }
        else {
            /* Assign slice */
            Py_ssize_t i;
            size_t cur;

            if (needed != slicelen) {
                PyErr_Format(PyExc_ValueError,
                             "attempt to assign bytes of size %zd "
                             "to extended slice of size %zd",
                             needed, slicelen);
                return -1;
            }
            for (cur = start, i = 0; i < slicelen; cur += step, i++)
                buf[cur] = bytes[i];
            return 0;
        }
    }
}

static int
bytearray_init(PyByteArrayObject *self, PyObject *args, PyObject *kwds)
{
    static char *kwlist[] = {"source", "encoding", "errors", 0};
    PyObject *arg = NULL;
    const char *encoding = NULL;
    const char *errors = NULL;
    Py_ssize_t count;
    PyObject *it;
    PyObject *(*iternext)(PyObject *);

    if (Py_SIZE(self) != 0) {
        /* Empty previous contents (yes, do this first of all!) */
        if (PyByteArray_Resize((PyObject *)self, 0) < 0)
            return -1;
    }

    /* Parse arguments */
    if (!PyArg_ParseTupleAndKeywords(args, kwds, "|Oss:bytearray", kwlist,
                                     &arg, &encoding, &errors))
        return -1;

    /* Make a quick exit if no first argument */
    if (arg == NULL) {
        if (encoding != NULL || errors != NULL) {
            PyErr_SetString(PyExc_TypeError,
                            encoding != NULL ?
                            "encoding without a string argument" :
                            "errors without a string argument");
            return -1;
        }
        return 0;
    }

    if (PyUnicode_Check(arg)) {
        /* Encode via the codec registry */
        PyObject *encoded, *new;
        if (encoding == NULL) {
            PyErr_SetString(PyExc_TypeError,
                            "string argument without an encoding");
            return -1;
        }
        encoded = PyUnicode_AsEncodedString(arg, encoding, errors);
        if (encoded == NULL)
            return -1;
        assert(PyBytes_Check(encoded));
        new = bytearray_iconcat(self, encoded);
        Py_DECREF(encoded);
        if (new == NULL)
            return -1;
        Py_DECREF(new);
        return 0;
    }

    /* If it's not unicode, there can't be encoding or errors */
    if (encoding != NULL || errors != NULL) {
        PyErr_SetString(PyExc_TypeError,
                        encoding != NULL ?
                        "encoding without a string argument" :
                        "errors without a string argument");
        return -1;
    }

    /* Is it an int? */
    if (PyIndex_Check(arg)) {
        count = PyNumber_AsSsize_t(arg, PyExc_OverflowError);
        if (count == -1 && PyErr_Occurred()) {
            if (!PyErr_ExceptionMatches(PyExc_TypeError))
                return -1;
            PyErr_Clear();  /* fall through */
        }
        else {
            if (count < 0) {
                PyErr_SetString(PyExc_ValueError, "negative count");
                return -1;
            }
            if (count > 0) {
                if (PyByteArray_Resize((PyObject *)self, count))
                    return -1;
                memset(PyByteArray_AS_STRING(self), 0, count);
            }
            return 0;
        }
    }

    /* Use the buffer API */
    if (PyObject_CheckBuffer(arg)) {
        Py_ssize_t size;
        Py_buffer view;
        if (PyObject_GetBuffer(arg, &view, PyBUF_FULL_RO) < 0)
            return -1;
        size = view.len;
        if (PyByteArray_Resize((PyObject *)self, size) < 0) goto fail;
        if (PyBuffer_ToContiguous(PyByteArray_AS_STRING(self),
            &view, size, 'C') < 0)
            goto fail;
        PyBuffer_Release(&view);
        return 0;
    fail:
        PyBuffer_Release(&view);
        return -1;
    }

    /* XXX Optimize this if the arguments is a list, tuple */

    /* Get the iterator */
    it = PyObject_GetIter(arg);
    if (it == NULL) {
        if (PyErr_ExceptionMatches(PyExc_TypeError)) {
            PyErr_Format(PyExc_TypeError,
                         "cannot convert '%.200s' object to bytearray",
                         arg->ob_type->tp_name);
        }
        return -1;
    }
    iternext = *Py_TYPE(it)->tp_iternext;

    /* Run the iterator to exhaustion */
    for (;;) {
        PyObject *item;
        int rc, value;

        /* Get the next item */
        item = iternext(it);
        if (item == NULL) {
            if (PyErr_Occurred()) {
                if (!PyErr_ExceptionMatches(PyExc_StopIteration))
                    goto error;
                PyErr_Clear();
            }
            break;
        }

        /* Interpret it as an int (__index__) */
        rc = _getbytevalue(item, &value);
        Py_DECREF(item);
        if (!rc)
            goto error;

        /* Append the byte */
        if (Py_SIZE(self) + 1 < self->ob_alloc) {
            Py_SIZE(self)++;
            PyByteArray_AS_STRING(self)[Py_SIZE(self)] = '\0';
        }
        else if (PyByteArray_Resize((PyObject *)self, Py_SIZE(self)+1) < 0)
            goto error;
        PyByteArray_AS_STRING(self)[Py_SIZE(self)-1] = value;
    }

    /* Clean up and return success */
    Py_DECREF(it);
    return 0;

 error:
    /* Error handling when it != NULL */
    Py_DECREF(it);
    return -1;
}

/* Mostly copied from string_repr, but without the
   "smart quote" functionality. */
static PyObject *
bytearray_repr(PyByteArrayObject *self)
{
    const char *className = _PyType_Name(Py_TYPE(self));
    const char *quote_prefix = "(b";
    const char *quote_postfix = ")";
    Py_ssize_t length = Py_SIZE(self);
    /* 6 == strlen(quote_prefix) + 2 + strlen(quote_postfix) + 1 */
    Py_ssize_t newsize;
    PyObject *v;
    Py_ssize_t i;
    char *bytes;
    char c;
    char *p;
    int quote;
    char *test, *start;
    char *buffer;

    newsize = strlen(className);
    if (length > (PY_SSIZE_T_MAX - 6 - newsize) / 4) {
        PyErr_SetString(PyExc_OverflowError,
            "bytearray object is too large to make repr");
        return NULL;
    }

    newsize += 6 + length * 4;
    buffer = PyObject_Malloc(newsize);
    if (buffer == NULL) {
        PyErr_NoMemory();
        return NULL;
    }

    /* Figure out which quote to use; single is preferred */
    quote = '\'';
    start = PyByteArray_AS_STRING(self);
    for (test = start; test < start+length; ++test) {
        if (*test == '"') {
            quote = '\''; /* back to single */
            break;
        }
        else if (*test == '\'')
            quote = '"';
    }

    p = buffer;
    while (*className)
        *p++ = *className++;
    while (*quote_prefix)
        *p++ = *quote_prefix++;
    *p++ = quote;

    bytes = PyByteArray_AS_STRING(self);
    for (i = 0; i < length; i++) {
        /* There's at least enough room for a hex escape
           and a closing quote. */
        assert(newsize - (p - buffer) >= 5);
        c = bytes[i];
        if (c == '\'' || c == '\\')
            *p++ = '\\', *p++ = c;
        else if (c == '\t')
            *p++ = '\\', *p++ = 't';
        else if (c == '\n')
            *p++ = '\\', *p++ = 'n';
        else if (c == '\r')
            *p++ = '\\', *p++ = 'r';
        else if (c == 0)
            *p++ = '\\', *p++ = 'x', *p++ = '0', *p++ = '0';
        else if (c < ' ' || c >= 0x7f) {
            *p++ = '\\';
            *p++ = 'x';
            *p++ = Py_hexdigits[(c & 0xf0) >> 4];
            *p++ = Py_hexdigits[c & 0xf];
        }
        else
            *p++ = c;
    }
    assert(newsize - (p - buffer) >= 1);
    *p++ = quote;
    while (*quote_postfix) {
       *p++ = *quote_postfix++;
    }

    v = PyUnicode_FromStringAndSize(buffer, p - buffer);
    PyObject_Free(buffer);
    return v;
}

static PyObject *
bytearray_str(PyObject *op)
{
    PyConfig *config = &_PyInterpreterState_GET_UNSAFE()->config;
    if (config->bytes_warning) {
        if (PyErr_WarnEx(PyExc_BytesWarning,
                         "str() on a bytearray instance", 1)) {
                return NULL;
        }
    }
    return bytearray_repr((PyByteArrayObject*)op);
}

static PyObject *
bytearray_richcompare(PyObject *self, PyObject *other, int op)
{
    Py_ssize_t self_size, other_size;
    Py_buffer self_bytes, other_bytes;
    int cmp, rc;

    /* Bytes can be compared to anything that supports the (binary)
       buffer API.  Except that a comparison with Unicode is always an
       error, even if the comparison is for equality. */
    rc = PyObject_IsInstance(self, (PyObject*)&PyUnicode_Type);
    if (!rc)
        rc = PyObject_IsInstance(other, (PyObject*)&PyUnicode_Type);
    if (rc < 0)
        return NULL;
    if (rc) {
        PyConfig *config = &_PyInterpreterState_GET_UNSAFE()->config;
        if (config->bytes_warning && (op == Py_EQ || op == Py_NE)) {
            if (PyErr_WarnEx(PyExc_BytesWarning,
                            "Comparison between bytearray and string", 1))
                return NULL;
        }

        Py_RETURN_NOTIMPLEMENTED;
    }

    if (PyObject_GetBuffer(self, &self_bytes, PyBUF_SIMPLE) != 0) {
        PyErr_Clear();
        Py_RETURN_NOTIMPLEMENTED;
    }
    self_size = self_bytes.len;

    if (PyObject_GetBuffer(other, &other_bytes, PyBUF_SIMPLE) != 0) {
        PyErr_Clear();
        PyBuffer_Release(&self_bytes);
        Py_RETURN_NOTIMPLEMENTED;
    }
    other_size = other_bytes.len;

    if (self_size != other_size && (op == Py_EQ || op == Py_NE)) {
        /* Shortcut: if the lengths differ, the objects differ */
        PyBuffer_Release(&self_bytes);
        PyBuffer_Release(&other_bytes);
        return PyBool_FromLong((op == Py_NE));
    }
    else {
        cmp = memcmp(self_bytes.buf, other_bytes.buf,
                     Py_MIN(self_size, other_size));
        /* In ISO C, memcmp() guarantees to use unsigned bytes! */

        PyBuffer_Release(&self_bytes);
        PyBuffer_Release(&other_bytes);

        if (cmp != 0) {
            Py_RETURN_RICHCOMPARE(cmp, 0, op);
        }

        Py_RETURN_RICHCOMPARE(self_size, other_size, op);
    }

}

static void
bytearray_dealloc(PyByteArrayObject *self)
{
    if (self->ob_exports > 0) {
        PyErr_SetString(PyExc_SystemError,
                        "deallocated bytearray object has exported buffers");
        PyErr_Print();
    }
    if (self->ob_bytes != 0) {
        PyObject_Free(self->ob_bytes);
    }
    Py_TYPE(self)->tp_free((PyObject *)self);
}


/* -------------------------------------------------------------------- */
/* Methods */

#define FASTSEARCH fastsearch
#define STRINGLIB(F) stringlib_##F
#define STRINGLIB_CHAR char
#define STRINGLIB_SIZEOF_CHAR 1
#define STRINGLIB_LEN PyByteArray_GET_SIZE
#define STRINGLIB_STR PyByteArray_AS_STRING
#define STRINGLIB_NEW PyByteArray_FromStringAndSize
#define STRINGLIB_ISSPACE Py_ISSPACE
#define STRINGLIB_ISLINEBREAK(x) ((x == '\n') || (x == '\r'))
#define STRINGLIB_CHECK_EXACT PyByteArray_CheckExact
#define STRINGLIB_MUTABLE 1

#include "stringlib/fastsearch.h"
#include "stringlib/count.h"
#include "stringlib/find.h"
#include "stringlib/join.h"
#include "stringlib/partition.h"
#include "stringlib/split.h"
#include "stringlib/ctype.h"
#include "stringlib/transmogrify.h"


static PyObject *
bytearray_find(PyByteArrayObject *self, PyObject *args)
{
    return _Py_bytes_find(PyByteArray_AS_STRING(self), PyByteArray_GET_SIZE(self), args);
}

static PyObject *
bytearray_count(PyByteArrayObject *self, PyObject *args)
{
    return _Py_bytes_count(PyByteArray_AS_STRING(self), PyByteArray_GET_SIZE(self), args);
}

/*[clinic input]
bytearray.clear

Remove all items from the bytearray.
[clinic start generated code]*/

static PyObject *
bytearray_clear_impl(PyByteArrayObject *self)
/*[clinic end generated code: output=85c2fe6aede0956c input=ed6edae9de447ac4]*/
{
    if (PyByteArray_Resize((PyObject *)self, 0) < 0)
        return NULL;
    Py_RETURN_NONE;
}

/*[clinic input]
bytearray.copy

Return a copy of B.
[clinic start generated code]*/

static PyObject *
bytearray_copy_impl(PyByteArrayObject *self)
/*[clinic end generated code: output=68cfbcfed484c132 input=6597b0c01bccaa9e]*/
{
    return PyByteArray_FromStringAndSize(PyByteArray_AS_STRING((PyObject *)self),
                                         PyByteArray_GET_SIZE(self));
}

static PyObject *
bytearray_index(PyByteArrayObject *self, PyObject *args)
{
    return _Py_bytes_index(PyByteArray_AS_STRING(self), PyByteArray_GET_SIZE(self), args);
}

static PyObject *
bytearray_rfind(PyByteArrayObject *self, PyObject *args)
{
    return _Py_bytes_rfind(PyByteArray_AS_STRING(self), PyByteArray_GET_SIZE(self), args);
}

static PyObject *
bytearray_rindex(PyByteArrayObject *self, PyObject *args)
{
    return _Py_bytes_rindex(PyByteArray_AS_STRING(self), PyByteArray_GET_SIZE(self), args);
}

static int
bytearray_contains(PyObject *self, PyObject *arg)
{
    return _Py_bytes_contains(PyByteArray_AS_STRING(self), PyByteArray_GET_SIZE(self), arg);
}

static PyObject *
bytearray_startswith(PyByteArrayObject *self, PyObject *args)
{
    return _Py_bytes_startswith(PyByteArray_AS_STRING(self), PyByteArray_GET_SIZE(self), args);
}

static PyObject *
bytearray_endswith(PyByteArrayObject *self, PyObject *args)
{
    return _Py_bytes_endswith(PyByteArray_AS_STRING(self), PyByteArray_GET_SIZE(self), args);
}


/*[clinic input]
bytearray.translate

    table: object
        Translation table, which must be a bytes object of length 256.
    /
    delete as deletechars: object(c_default="NULL") = b''

Return a copy with each character mapped by the given translation table.

All characters occurring in the optional argument delete are removed.
The remaining characters are mapped through the given translation table.
[clinic start generated code]*/

static PyObject *
bytearray_translate_impl(PyByteArrayObject *self, PyObject *table,
                         PyObject *deletechars)
/*[clinic end generated code: output=b6a8f01c2a74e446 input=cfff956d4d127a9b]*/
{
    char *input, *output;
    const char *table_chars;
    Py_ssize_t i, c;
    PyObject *input_obj = (PyObject*)self;
    const char *output_start;
    Py_ssize_t inlen;
    PyObject *result = NULL;
    int trans_table[256];
    Py_buffer vtable, vdel;

    if (table == Py_None) {
        table_chars = NULL;
        table = NULL;
    } else if (PyObject_GetBuffer(table, &vtable, PyBUF_SIMPLE) != 0) {
        return NULL;
    } else {
        if (vtable.len != 256) {
            PyErr_SetString(PyExc_ValueError,
                            "translation table must be 256 characters long");
            PyBuffer_Release(&vtable);
            return NULL;
        }
        table_chars = (const char*)vtable.buf;
    }

    if (deletechars != NULL) {
        if (PyObject_GetBuffer(deletechars, &vdel, PyBUF_SIMPLE) != 0) {
            if (table != NULL)
                PyBuffer_Release(&vtable);
            return NULL;
        }
    }
    else {
        vdel.buf = NULL;
        vdel.len = 0;
    }

    inlen = PyByteArray_GET_SIZE(input_obj);
    result = PyByteArray_FromStringAndSize((char *)NULL, inlen);
    if (result == NULL)
        goto done;
    output_start = output = PyByteArray_AS_STRING(result);
    input = PyByteArray_AS_STRING(input_obj);

    if (vdel.len == 0 && table_chars != NULL) {
        /* If no deletions are required, use faster code */
        for (i = inlen; --i >= 0; ) {
            c = Py_CHARMASK(*input++);
            *output++ = table_chars[c];
        }
        goto done;
    }

    if (table_chars == NULL) {
        for (i = 0; i < 256; i++)
            trans_table[i] = Py_CHARMASK(i);
    } else {
        for (i = 0; i < 256; i++)
            trans_table[i] = Py_CHARMASK(table_chars[i]);
    }

    for (i = 0; i < vdel.len; i++)
        trans_table[(int) Py_CHARMASK( ((unsigned char*)vdel.buf)[i] )] = -1;

    for (i = inlen; --i >= 0; ) {
        c = Py_CHARMASK(*input++);
        if (trans_table[c] != -1)
            *output++ = (char)trans_table[c];
    }
    /* Fix the size of the resulting string */
    if (inlen > 0)
        if (PyByteArray_Resize(result, output - output_start) < 0) {
            Py_CLEAR(result);
            goto done;
        }

done:
    if (table != NULL)
        PyBuffer_Release(&vtable);
    if (deletechars != NULL)
        PyBuffer_Release(&vdel);
    return result;
}


/*[clinic input]

@staticmethod
bytearray.maketrans

    frm: Py_buffer
    to: Py_buffer
    /

Return a translation table useable for the bytes or bytearray translate method.

The returned table will be one where each byte in frm is mapped to the byte at
the same position in to.

The bytes objects frm and to must be of the same length.
[clinic start generated code]*/

static PyObject *
bytearray_maketrans_impl(Py_buffer *frm, Py_buffer *to)
/*[clinic end generated code: output=1df267d99f56b15e input=5925a81d2fbbf151]*/
{
    return _Py_bytes_maketrans(frm, to);
}


/*[clinic input]
bytearray.replace

    old: Py_buffer
    new: Py_buffer
    count: Py_ssize_t = -1
        Maximum number of occurrences to replace.
        -1 (the default value) means replace all occurrences.
    /

Return a copy with all occurrences of substring old replaced by new.

If the optional argument count is given, only the first count occurrences are
replaced.
[clinic start generated code]*/

static PyObject *
bytearray_replace_impl(PyByteArrayObject *self, Py_buffer *old,
                       Py_buffer *new, Py_ssize_t count)
/*[clinic end generated code: output=d39884c4dc59412a input=aa379d988637c7fb]*/
{
    return stringlib_replace((PyObject *)self,
                             (const char *)old->buf, old->len,
                             (const char *)new->buf, new->len, count);
}

/*[clinic input]
bytearray.split

    sep: object = None
        The delimiter according which to split the bytearray.
        None (the default value) means split on ASCII whitespace characters
        (space, tab, return, newline, formfeed, vertical tab).
    maxsplit: Py_ssize_t = -1
        Maximum number of splits to do.
        -1 (the default value) means no limit.

Return a list of the sections in the bytearray, using sep as the delimiter.
[clinic start generated code]*/

static PyObject *
bytearray_split_impl(PyByteArrayObject *self, PyObject *sep,
                     Py_ssize_t maxsplit)
/*[clinic end generated code: output=833e2cf385d9a04d input=24f82669f41bf523]*/
{
    Py_ssize_t len = PyByteArray_GET_SIZE(self), n;
    const char *s = PyByteArray_AS_STRING(self), *sub;
    PyObject *list;
    Py_buffer vsub;

    if (maxsplit < 0)
        maxsplit = PY_SSIZE_T_MAX;

    if (sep == Py_None)
        return stringlib_split_whitespace((PyObject*) self, s, len, maxsplit);

    if (PyObject_GetBuffer(sep, &vsub, PyBUF_SIMPLE) != 0)
        return NULL;
    sub = vsub.buf;
    n = vsub.len;

    list = stringlib_split(
        (PyObject*) self, s, len, sub, n, maxsplit
        );
    PyBuffer_Release(&vsub);
    return list;
}

/*[clinic input]
bytearray.partition

    sep: object
    /

Partition the bytearray into three parts using the given separator.

This will search for the separator sep in the bytearray. If the separator is
found, returns a 3-tuple containing the part before the separator, the
separator itself, and the part after it as new bytearray objects.

If the separator is not found, returns a 3-tuple containing the copy of the
original bytearray object and two empty bytearray objects.
[clinic start generated code]*/

static PyObject *
bytearray_partition(PyByteArrayObject *self, PyObject *sep)
/*[clinic end generated code: output=45d2525ddd35f957 input=8f644749ee4fc83a]*/
{
    PyObject *bytesep, *result;

    bytesep = _PyByteArray_FromBufferObject(sep);
    if (! bytesep)
        return NULL;

    result = stringlib_partition(
            (PyObject*) self,
            PyByteArray_AS_STRING(self), PyByteArray_GET_SIZE(self),
            bytesep,
            PyByteArray_AS_STRING(bytesep), PyByteArray_GET_SIZE(bytesep)
            );

    Py_DECREF(bytesep);
    return result;
}

/*[clinic input]
bytearray.rpartition

    sep: object
    /

Partition the bytearray into three parts using the given separator.

This will search for the separator sep in the bytearray, starting at the end.
If the separator is found, returns a 3-tuple containing the part before the
separator, the separator itself, and the part after it as new bytearray
objects.

If the separator is not found, returns a 3-tuple containing two empty bytearray
objects and the copy of the original bytearray object.
[clinic start generated code]*/

static PyObject *
bytearray_rpartition(PyByteArrayObject *self, PyObject *sep)
/*[clinic end generated code: output=440de3c9426115e8 input=7e3df3e6cb8fa0ac]*/
{
    PyObject *bytesep, *result;

    bytesep = _PyByteArray_FromBufferObject(sep);
    if (! bytesep)
        return NULL;

    result = stringlib_rpartition(
            (PyObject*) self,
            PyByteArray_AS_STRING(self), PyByteArray_GET_SIZE(self),
            bytesep,
            PyByteArray_AS_STRING(bytesep), PyByteArray_GET_SIZE(bytesep)
            );

    Py_DECREF(bytesep);
    return result;
}

/*[clinic input]
bytearray.rsplit = bytearray.split

Return a list of the sections in the bytearray, using sep as the delimiter.

Splitting is done starting at the end of the bytearray and working to the front.
[clinic start generated code]*/

static PyObject *
bytearray_rsplit_impl(PyByteArrayObject *self, PyObject *sep,
                      Py_ssize_t maxsplit)
/*[clinic end generated code: output=a55e0b5a03cb6190 input=a68286e4dd692ffe]*/
{
    Py_ssize_t len = PyByteArray_GET_SIZE(self), n;
    const char *s = PyByteArray_AS_STRING(self), *sub;
    PyObject *list;
    Py_buffer vsub;

    if (maxsplit < 0)
        maxsplit = PY_SSIZE_T_MAX;

    if (sep == Py_None)
        return stringlib_rsplit_whitespace((PyObject*) self, s, len, maxsplit);

    if (PyObject_GetBuffer(sep, &vsub, PyBUF_SIMPLE) != 0)
        return NULL;
    sub = vsub.buf;
    n = vsub.len;

    list = stringlib_rsplit(
        (PyObject*) self, s, len, sub, n, maxsplit
        );
    PyBuffer_Release(&vsub);
    return list;
}

/*[clinic input]
bytearray.reverse

Reverse the order of the values in B in place.
[clinic start generated code]*/

static PyObject *
bytearray_reverse_impl(PyByteArrayObject *self)
/*[clinic end generated code: output=9f7616f29ab309d3 input=543356319fc78557]*/
{
    char swap, *head, *tail;
    Py_ssize_t i, j, n = Py_SIZE(self);

    j = n / 2;
    head = PyByteArray_AS_STRING(self);
    tail = head + n - 1;
    for (i = 0; i < j; i++) {
        swap = *head;
        *head++ = *tail;
        *tail-- = swap;
    }

    Py_RETURN_NONE;
}


/*[python input]
class bytesvalue_converter(CConverter):
    type = 'int'
    converter = '_getbytevalue'
[python start generated code]*/
/*[python end generated code: output=da39a3ee5e6b4b0d input=29c2e7c26c212812]*/


/*[clinic input]
bytearray.insert

    index: Py_ssize_t
        The index where the value is to be inserted.
    item: bytesvalue
        The item to be inserted.
    /

Insert a single item into the bytearray before the given index.
[clinic start generated code]*/

static PyObject *
bytearray_insert_impl(PyByteArrayObject *self, Py_ssize_t index, int item)
/*[clinic end generated code: output=76c775a70e7b07b7 input=b2b5d07e9de6c070]*/
{
    Py_ssize_t n = Py_SIZE(self);
    char *buf;

    if (n == PY_SSIZE_T_MAX) {
        PyErr_SetString(PyExc_OverflowError,
                        "cannot add more objects to bytearray");
        return NULL;
    }
    if (PyByteArray_Resize((PyObject *)self, n + 1) < 0)
        return NULL;
    buf = PyByteArray_AS_STRING(self);

    if (index < 0) {
        index += n;
        if (index < 0)
            index = 0;
    }
    if (index > n)
        index = n;
    memmove(buf + index + 1, buf + index, n - index);
    buf[index] = item;

    Py_RETURN_NONE;
}

/*[clinic input]
bytearray.append

    item: bytesvalue
        The item to be appended.
    /

Append a single item to the end of the bytearray.
[clinic start generated code]*/

static PyObject *
bytearray_append_impl(PyByteArrayObject *self, int item)
/*[clinic end generated code: output=a154e19ed1886cb6 input=20d6bec3d1340593]*/
{
    Py_ssize_t n = Py_SIZE(self);

    if (n == PY_SSIZE_T_MAX) {
        PyErr_SetString(PyExc_OverflowError,
                        "cannot add more objects to bytearray");
        return NULL;
    }
    if (PyByteArray_Resize((PyObject *)self, n + 1) < 0)
        return NULL;

    PyByteArray_AS_STRING(self)[n] = item;

    Py_RETURN_NONE;
}

/*[clinic input]
bytearray.extend

    iterable_of_ints: object
        The iterable of items to append.
    /

Append all the items from the iterator or sequence to the end of the bytearray.
[clinic start generated code]*/

static PyObject *
bytearray_extend(PyByteArrayObject *self, PyObject *iterable_of_ints)
/*[clinic end generated code: output=98155dbe249170b1 input=c617b3a93249ba28]*/
{
    PyObject *it, *item, *bytearray_obj;
    Py_ssize_t buf_size = 0, len = 0;
    int value;
    char *buf;

    /* bytearray_setslice code only accepts something supporting PEP 3118. */
    if (PyObject_CheckBuffer(iterable_of_ints)) {
        if (bytearray_setslice(self, Py_SIZE(self), Py_SIZE(self), iterable_of_ints) == -1)
            return NULL;

        Py_RETURN_NONE;
    }

    it = PyObject_GetIter(iterable_of_ints);
    if (it == NULL) {
        if (PyErr_ExceptionMatches(PyExc_TypeError)) {
            PyErr_Format(PyExc_TypeError,
                         "can't extend bytearray with %.100s",
                         iterable_of_ints->ob_type->tp_name);
        }
        return NULL;
    }

    /* Try to determine the length of the argument. 32 is arbitrary. */
    buf_size = PyObject_LengthHint(iterable_of_ints, 32);
    if (buf_size == -1) {
        Py_DECREF(it);
        return NULL;
    }

    bytearray_obj = PyByteArray_FromStringAndSize(NULL, buf_size);
    if (bytearray_obj == NULL) {
        Py_DECREF(it);
        return NULL;
    }
    buf = PyByteArray_AS_STRING(bytearray_obj);

    while ((item = PyIter_Next(it)) != NULL) {
        if (! _getbytevalue(item, &value)) {
            Py_DECREF(item);
            Py_DECREF(it);
            Py_DECREF(bytearray_obj);
            return NULL;
        }
        buf[len++] = value;
        Py_DECREF(item);

        if (len >= buf_size) {
            Py_ssize_t addition;
            if (len == PY_SSIZE_T_MAX) {
                Py_DECREF(it);
                Py_DECREF(bytearray_obj);
                return PyErr_NoMemory();
            }
            addition = len >> 1;
            if (addition > PY_SSIZE_T_MAX - len - 1)
                buf_size = PY_SSIZE_T_MAX;
            else
                buf_size = len + addition + 1;
            if (PyByteArray_Resize((PyObject *)bytearray_obj, buf_size) < 0) {
                Py_DECREF(it);
                Py_DECREF(bytearray_obj);
                return NULL;
            }
            /* Recompute the `buf' pointer, since the resizing operation may
               have invalidated it. */
            buf = PyByteArray_AS_STRING(bytearray_obj);
        }
    }
    Py_DECREF(it);

    /* Resize down to exact size. */
    if (PyByteArray_Resize((PyObject *)bytearray_obj, len) < 0) {
        Py_DECREF(bytearray_obj);
        return NULL;
    }

    if (bytearray_setslice(self, Py_SIZE(self), Py_SIZE(self), bytearray_obj) == -1) {
        Py_DECREF(bytearray_obj);
        return NULL;
    }
    Py_DECREF(bytearray_obj);

    if (PyErr_Occurred()) {
        return NULL;
    }

    Py_RETURN_NONE;
}

/*[clinic input]
bytearray.pop

    index: Py_ssize_t = -1
        The index from where to remove the item.
        -1 (the default value) means remove the last item.
    /

Remove and return a single item from B.

If no index argument is given, will pop the last item.
[clinic start generated code]*/

static PyObject *
bytearray_pop_impl(PyByteArrayObject *self, Py_ssize_t index)
/*[clinic end generated code: output=e0ccd401f8021da8 input=3591df2d06c0d237]*/
{
    int value;
    Py_ssize_t n = Py_SIZE(self);
    char *buf;

    if (n == 0) {
        PyErr_SetString(PyExc_IndexError,
                        "pop from empty bytearray");
        return NULL;
    }
    if (index < 0)
        index += Py_SIZE(self);
    if (index < 0 || index >= Py_SIZE(self)) {
        PyErr_SetString(PyExc_IndexError, "pop index out of range");
        return NULL;
    }
    if (!_canresize(self))
        return NULL;

    buf = PyByteArray_AS_STRING(self);
    value = buf[index];
    memmove(buf + index, buf + index + 1, n - index);
    if (PyByteArray_Resize((PyObject *)self, n - 1) < 0)
        return NULL;

    return PyLong_FromLong((unsigned char)value);
}

/*[clinic input]
bytearray.remove

    value: bytesvalue
        The value to remove.
    /

Remove the first occurrence of a value in the bytearray.
[clinic start generated code]*/

static PyObject *
bytearray_remove_impl(PyByteArrayObject *self, int value)
/*[clinic end generated code: output=d659e37866709c13 input=121831240cd51ddf]*/
{
    Py_ssize_t where, n = Py_SIZE(self);
    char *buf = PyByteArray_AS_STRING(self);

    where = stringlib_find_char(buf, n, value);
    if (where < 0) {
        PyErr_SetString(PyExc_ValueError, "value not found in bytearray");
        return NULL;
    }
    if (!_canresize(self))
        return NULL;

    memmove(buf + where, buf + where + 1, n - where);
    if (PyByteArray_Resize((PyObject *)self, n - 1) < 0)
        return NULL;

    Py_RETURN_NONE;
}

/* XXX These two helpers could be optimized if argsize == 1 */

static Py_ssize_t
lstrip_helper(const char *myptr, Py_ssize_t mysize,
              const void *argptr, Py_ssize_t argsize)
{
    Py_ssize_t i = 0;
    while (i < mysize && memchr(argptr, (unsigned char) myptr[i], argsize))
        i++;
    return i;
}

static Py_ssize_t
rstrip_helper(const char *myptr, Py_ssize_t mysize,
              const void *argptr, Py_ssize_t argsize)
{
    Py_ssize_t i = mysize - 1;
    while (i >= 0 && memchr(argptr, (unsigned char) myptr[i], argsize))
        i--;
    return i + 1;
}

/*[clinic input]
bytearray.strip

    bytes: object = None
    /

Strip leading and trailing bytes contained in the argument.

If the argument is omitted or None, strip leading and trailing ASCII whitespace.
[clinic start generated code]*/

static PyObject *
bytearray_strip_impl(PyByteArrayObject *self, PyObject *bytes)
/*[clinic end generated code: output=760412661a34ad5a input=ef7bb59b09c21d62]*/
{
    Py_ssize_t left, right, mysize, byteslen;
    char *myptr;
    const char *bytesptr;
    Py_buffer vbytes;

    if (bytes == Py_None) {
        bytesptr = "\t\n\r\f\v ";
        byteslen = 6;
    }
    else {
        if (PyObject_GetBuffer(bytes, &vbytes, PyBUF_SIMPLE) != 0)
            return NULL;
        bytesptr = (const char *) vbytes.buf;
        byteslen = vbytes.len;
    }
    myptr = PyByteArray_AS_STRING(self);
    mysize = Py_SIZE(self);
    left = lstrip_helper(myptr, mysize, bytesptr, byteslen);
    if (left == mysize)
        right = left;
    else
        right = rstrip_helper(myptr, mysize, bytesptr, byteslen);
    if (bytes != Py_None)
        PyBuffer_Release(&vbytes);
    return PyByteArray_FromStringAndSize(myptr + left, right - left);
}

/*[clinic input]
bytearray.lstrip

    bytes: object = None
    /

Strip leading bytes contained in the argument.

If the argument is omitted or None, strip leading ASCII whitespace.
[clinic start generated code]*/

static PyObject *
bytearray_lstrip_impl(PyByteArrayObject *self, PyObject *bytes)
/*[clinic end generated code: output=d005c9d0ab909e66 input=80843f975dd7c480]*/
{
    Py_ssize_t left, right, mysize, byteslen;
    char *myptr;
    const char *bytesptr;
    Py_buffer vbytes;

    if (bytes == Py_None) {
        bytesptr = "\t\n\r\f\v ";
        byteslen = 6;
    }
    else {
        if (PyObject_GetBuffer(bytes, &vbytes, PyBUF_SIMPLE) != 0)
            return NULL;
        bytesptr = (const char *) vbytes.buf;
        byteslen = vbytes.len;
    }
    myptr = PyByteArray_AS_STRING(self);
    mysize = Py_SIZE(self);
    left = lstrip_helper(myptr, mysize, bytesptr, byteslen);
    right = mysize;
    if (bytes != Py_None)
        PyBuffer_Release(&vbytes);
    return PyByteArray_FromStringAndSize(myptr + left, right - left);
}

/*[clinic input]
bytearray.rstrip

    bytes: object = None
    /

Strip trailing bytes contained in the argument.

If the argument is omitted or None, strip trailing ASCII whitespace.
[clinic start generated code]*/

static PyObject *
bytearray_rstrip_impl(PyByteArrayObject *self, PyObject *bytes)
/*[clinic end generated code: output=030e2fbd2f7276bd input=e728b994954cfd91]*/
{
    Py_ssize_t right, mysize, byteslen;
    char *myptr;
    const char *bytesptr;
    Py_buffer vbytes;

    if (bytes == Py_None) {
        bytesptr = "\t\n\r\f\v ";
        byteslen = 6;
    }
    else {
        if (PyObject_GetBuffer(bytes, &vbytes, PyBUF_SIMPLE) != 0)
            return NULL;
        bytesptr = (const char *) vbytes.buf;
        byteslen = vbytes.len;
    }
    myptr = PyByteArray_AS_STRING(self);
    mysize = Py_SIZE(self);
    right = rstrip_helper(myptr, mysize, bytesptr, byteslen);
    if (bytes != Py_None)
        PyBuffer_Release(&vbytes);
    return PyByteArray_FromStringAndSize(myptr, right);
}

/*[clinic input]
bytearray.decode

    encoding: str(c_default="NULL") = 'utf-8'
        The encoding with which to decode the bytearray.
    errors: str(c_default="NULL") = 'strict'
        The error handling scheme to use for the handling of decoding errors.
        The default is 'strict' meaning that decoding errors raise a
        UnicodeDecodeError. Other possible values are 'ignore' and 'replace'
        as well as any other name registered with codecs.register_error that
        can handle UnicodeDecodeErrors.

Decode the bytearray using the codec registered for encoding.
[clinic start generated code]*/

static PyObject *
bytearray_decode_impl(PyByteArrayObject *self, const char *encoding,
                      const char *errors)
/*[clinic end generated code: output=f57d43f4a00b42c5 input=f28d8f903020257b]*/
{
    if (encoding == NULL)
        encoding = PyUnicode_GetDefaultEncoding();
    return PyUnicode_FromEncodedObject((PyObject*)self, encoding, errors);
}

PyDoc_STRVAR(alloc_doc,
"B.__alloc__() -> int\n\
\n\
Return the number of bytes actually allocated.");

static PyObject *
bytearray_alloc(PyByteArrayObject *self, PyObject *Py_UNUSED(ignored))
{
    return PyLong_FromSsize_t(self->ob_alloc);
}

/*[clinic input]
bytearray.join

    iterable_of_bytes: object
    /

Concatenate any number of bytes/bytearray objects.

The bytearray whose method is called is inserted in between each pair.

The result is returned as a new bytearray object.
[clinic start generated code]*/

static PyObject *
bytearray_join(PyByteArrayObject *self, PyObject *iterable_of_bytes)
/*[clinic end generated code: output=a8516370bf68ae08 input=aba6b1f9b30fcb8e]*/
{
    return stringlib_bytes_join((PyObject*)self, iterable_of_bytes);
}

/*[clinic input]
bytearray.splitlines

    keepends: bool(accept={int}) = False

Return a list of the lines in the bytearray, breaking at line boundaries.

Line breaks are not included in the resulting list unless keepends is given and
true.
[clinic start generated code]*/

static PyObject *
bytearray_splitlines_impl(PyByteArrayObject *self, int keepends)
/*[clinic end generated code: output=4223c94b895f6ad9 input=99a27ad959b9cf6b]*/
{
    return stringlib_splitlines(
        (PyObject*) self, PyByteArray_AS_STRING(self),
        PyByteArray_GET_SIZE(self), keepends
        );
}

/*[clinic input]
@classmethod
bytearray.fromhex

    string: unicode
    /

Create a bytearray object from a string of hexadecimal numbers.

Spaces between two numbers are accepted.
Example: bytearray.fromhex('B9 01EF') -> bytearray(b'\\xb9\\x01\\xef')
[clinic start generated code]*/

static PyObject *
bytearray_fromhex_impl(PyTypeObject *type, PyObject *string)
/*[clinic end generated code: output=8f0f0b6d30fb3ba0 input=f033a16d1fb21f48]*/
{
    PyObject *result = _PyBytes_FromHex(string, type == &PyByteArray_Type);
    if (type != &PyByteArray_Type && result != NULL) {
        Py_SETREF(result, _PyObject_CallOneArg((PyObject *)type, result));
    }
    return result;
}

/*[clinic input]
bytearray.hex

    sep: object = NULL
        An optional single character or byte to separate hex bytes.
    bytes_per_sep: int = 1
        How many bytes between separators.  Positive values count from the
        right, negative values count from the left.

Create a str of hexadecimal numbers from a bytearray object.

Example:
>>> value = bytearray([0xb9, 0x01, 0xef])
>>> value.hex()
'b901ef'
>>> value.hex(':')
'b9:01:ef'
>>> value.hex(':', 2)
'b9:01ef'
>>> value.hex(':', -2)
'b901:ef'
[clinic start generated code]*/

static PyObject *
bytearray_hex_impl(PyByteArrayObject *self, PyObject *sep, int bytes_per_sep)
/*[clinic end generated code: output=29c4e5ef72c565a0 input=814c15830ac8c4b5]*/
{
    char* argbuf = PyByteArray_AS_STRING(self);
    Py_ssize_t arglen = PyByteArray_GET_SIZE(self);
    return _Py_strhex_with_sep(argbuf, arglen, sep, bytes_per_sep);
}

static PyObject *
_common_reduce(PyByteArrayObject *self, int proto)
{
    PyObject *state;
    const char *buf;

<<<<<<< HEAD
    state = _PyObject_GetState((PyObject *)self);
    if (state == NULL) {
        return NULL;
=======
    if (_PyObject_LookupAttrId((PyObject *)self, &PyId___dict__, &dict) < 0) {
        return NULL;
    }
    if (dict == NULL) {
        dict = Py_None;
        Py_INCREF(dict);
>>>>>>> a102ed7d
    }

    if (!Py_SIZE(self)) {
        return Py_BuildValue("(O()N)", Py_TYPE(self), state);
    }
    buf = PyByteArray_AS_STRING(self);
    if (proto < 3) {
        /* use str based reduction for backwards compatibility with Python 2.x */
        PyObject *latin1 = PyUnicode_DecodeLatin1(buf, Py_SIZE(self), NULL);
        return Py_BuildValue("(O(Ns)N)", Py_TYPE(self), latin1, "latin-1", state);
    }
    else {
        /* use more efficient byte based reduction */
        return Py_BuildValue("(O(y#)N)", Py_TYPE(self), buf, Py_SIZE(self), state);
    }
}

/*[clinic input]
bytearray.__reduce__ as bytearray_reduce

Return state information for pickling.
[clinic start generated code]*/

static PyObject *
bytearray_reduce_impl(PyByteArrayObject *self)
/*[clinic end generated code: output=52bf304086464cab input=44b5737ada62dd3f]*/
{
    return _common_reduce(self, 2);
}

/*[clinic input]
bytearray.__reduce_ex__ as bytearray_reduce_ex

    proto: int = 0
    /

Return state information for pickling.
[clinic start generated code]*/

static PyObject *
bytearray_reduce_ex_impl(PyByteArrayObject *self, int proto)
/*[clinic end generated code: output=52eac33377197520 input=f129bc1a1aa151ee]*/
{
    return _common_reduce(self, proto);
}

/*[clinic input]
bytearray.__sizeof__ as bytearray_sizeof

Returns the size of the bytearray object in memory, in bytes.
[clinic start generated code]*/

static PyObject *
bytearray_sizeof_impl(PyByteArrayObject *self)
/*[clinic end generated code: output=738abdd17951c427 input=e27320fd98a4bc5a]*/
{
    Py_ssize_t res;

    res = _PyObject_SIZE(Py_TYPE(self)) + self->ob_alloc * sizeof(char);
    return PyLong_FromSsize_t(res);
}

static PySequenceMethods bytearray_as_sequence = {
    (lenfunc)bytearray_length,              /* sq_length */
    (binaryfunc)PyByteArray_Concat,         /* sq_concat */
    (ssizeargfunc)bytearray_repeat,         /* sq_repeat */
    (ssizeargfunc)bytearray_getitem,        /* sq_item */
    0,                                      /* sq_slice */
    (ssizeobjargproc)bytearray_setitem,     /* sq_ass_item */
    0,                                      /* sq_ass_slice */
    (objobjproc)bytearray_contains,         /* sq_contains */
    (binaryfunc)bytearray_iconcat,          /* sq_inplace_concat */
    (ssizeargfunc)bytearray_irepeat,        /* sq_inplace_repeat */
};

static PyMappingMethods bytearray_as_mapping = {
    (lenfunc)bytearray_length,
    (binaryfunc)bytearray_subscript,
    (objobjargproc)bytearray_ass_subscript,
};

static PyBufferProcs bytearray_as_buffer = {
    (getbufferproc)bytearray_getbuffer,
    (releasebufferproc)bytearray_releasebuffer,
};

static PyMethodDef
bytearray_methods[] = {
    {"__alloc__", (PyCFunction)bytearray_alloc, METH_NOARGS, alloc_doc},
    BYTEARRAY_REDUCE_METHODDEF
    BYTEARRAY_REDUCE_EX_METHODDEF
    BYTEARRAY_SIZEOF_METHODDEF
    BYTEARRAY_APPEND_METHODDEF
    {"capitalize", stringlib_capitalize, METH_NOARGS,
     _Py_capitalize__doc__},
    STRINGLIB_CENTER_METHODDEF
    BYTEARRAY_CLEAR_METHODDEF
    BYTEARRAY_COPY_METHODDEF
    {"count", (PyCFunction)bytearray_count, METH_VARARGS,
     _Py_count__doc__},
    BYTEARRAY_DECODE_METHODDEF
    {"endswith", (PyCFunction)bytearray_endswith, METH_VARARGS,
     _Py_endswith__doc__},
    STRINGLIB_EXPANDTABS_METHODDEF
    BYTEARRAY_EXTEND_METHODDEF
    {"find", (PyCFunction)bytearray_find, METH_VARARGS,
     _Py_find__doc__},
    BYTEARRAY_FROMHEX_METHODDEF
    BYTEARRAY_HEX_METHODDEF
    {"index", (PyCFunction)bytearray_index, METH_VARARGS, _Py_index__doc__},
    BYTEARRAY_INSERT_METHODDEF
    {"isalnum", stringlib_isalnum, METH_NOARGS,
     _Py_isalnum__doc__},
    {"isalpha", stringlib_isalpha, METH_NOARGS,
     _Py_isalpha__doc__},
    {"isascii", stringlib_isascii, METH_NOARGS,
     _Py_isascii__doc__},
    {"isdigit", stringlib_isdigit, METH_NOARGS,
     _Py_isdigit__doc__},
    {"islower", stringlib_islower, METH_NOARGS,
     _Py_islower__doc__},
    {"isspace", stringlib_isspace, METH_NOARGS,
     _Py_isspace__doc__},
    {"istitle", stringlib_istitle, METH_NOARGS,
     _Py_istitle__doc__},
    {"isupper", stringlib_isupper, METH_NOARGS,
     _Py_isupper__doc__},
    BYTEARRAY_JOIN_METHODDEF
    STRINGLIB_LJUST_METHODDEF
    {"lower", stringlib_lower, METH_NOARGS, _Py_lower__doc__},
    BYTEARRAY_LSTRIP_METHODDEF
    BYTEARRAY_MAKETRANS_METHODDEF
    BYTEARRAY_PARTITION_METHODDEF
    BYTEARRAY_POP_METHODDEF
    BYTEARRAY_REMOVE_METHODDEF
    BYTEARRAY_REPLACE_METHODDEF
    BYTEARRAY_REVERSE_METHODDEF
    {"rfind", (PyCFunction)bytearray_rfind, METH_VARARGS, _Py_rfind__doc__},
    {"rindex", (PyCFunction)bytearray_rindex, METH_VARARGS, _Py_rindex__doc__},
    STRINGLIB_RJUST_METHODDEF
    BYTEARRAY_RPARTITION_METHODDEF
    BYTEARRAY_RSPLIT_METHODDEF
    BYTEARRAY_RSTRIP_METHODDEF
    BYTEARRAY_SPLIT_METHODDEF
    BYTEARRAY_SPLITLINES_METHODDEF
    {"startswith", (PyCFunction)bytearray_startswith, METH_VARARGS ,
     _Py_startswith__doc__},
    BYTEARRAY_STRIP_METHODDEF
    {"swapcase", stringlib_swapcase, METH_NOARGS,
     _Py_swapcase__doc__},
    {"title", stringlib_title, METH_NOARGS, _Py_title__doc__},
    BYTEARRAY_TRANSLATE_METHODDEF
    {"upper", stringlib_upper, METH_NOARGS, _Py_upper__doc__},
    STRINGLIB_ZFILL_METHODDEF
    {NULL}
};

static PyObject *
bytearray_mod(PyObject *v, PyObject *w)
{
    if (!PyByteArray_Check(v))
        Py_RETURN_NOTIMPLEMENTED;
    return _PyBytes_FormatEx(PyByteArray_AS_STRING(v), PyByteArray_GET_SIZE(v), w, 1);
}

static PyNumberMethods bytearray_as_number = {
    0,              /*nb_add*/
    0,              /*nb_subtract*/
    0,              /*nb_multiply*/
    bytearray_mod,  /*nb_remainder*/
};

PyDoc_STRVAR(bytearray_doc,
"bytearray(iterable_of_ints) -> bytearray\n\
bytearray(string, encoding[, errors]) -> bytearray\n\
bytearray(bytes_or_buffer) -> mutable copy of bytes_or_buffer\n\
bytearray(int) -> bytes array of size given by the parameter initialized with null bytes\n\
bytearray() -> empty bytes array\n\
\n\
Construct a mutable bytearray object from:\n\
  - an iterable yielding integers in range(256)\n\
  - a text string encoded using the specified encoding\n\
  - a bytes or a buffer object\n\
  - any object implementing the buffer API.\n\
  - an integer");


static PyObject *bytearray_iter(PyObject *seq);

PyTypeObject PyByteArray_Type = {
    PyVarObject_HEAD_INIT(&PyType_Type, 0)
    "bytearray",
    sizeof(PyByteArrayObject),
    0,
    (destructor)bytearray_dealloc,       /* tp_dealloc */
    0,                                  /* tp_vectorcall_offset */
    0,                                  /* tp_getattr */
    0,                                  /* tp_setattr */
    0,                                  /* tp_as_async */
    (reprfunc)bytearray_repr,           /* tp_repr */
    &bytearray_as_number,               /* tp_as_number */
    &bytearray_as_sequence,             /* tp_as_sequence */
    &bytearray_as_mapping,              /* tp_as_mapping */
    0,                                  /* tp_hash */
    0,                                  /* tp_call */
    bytearray_str,                      /* tp_str */
    PyObject_GenericGetAttr,            /* tp_getattro */
    0,                                  /* tp_setattro */
    &bytearray_as_buffer,               /* tp_as_buffer */
    Py_TPFLAGS_DEFAULT | Py_TPFLAGS_BASETYPE, /* tp_flags */
    bytearray_doc,                      /* tp_doc */
    0,                                  /* tp_traverse */
    0,                                  /* tp_clear */
    (richcmpfunc)bytearray_richcompare, /* tp_richcompare */
    0,                                  /* tp_weaklistoffset */
    bytearray_iter,                     /* tp_iter */
    0,                                  /* tp_iternext */
    bytearray_methods,                  /* tp_methods */
    0,                                  /* tp_members */
    0,                                  /* tp_getset */
    0,                                  /* tp_base */
    0,                                  /* tp_dict */
    0,                                  /* tp_descr_get */
    0,                                  /* tp_descr_set */
    0,                                  /* tp_dictoffset */
    (initproc)bytearray_init,           /* tp_init */
    PyType_GenericAlloc,                /* tp_alloc */
    PyType_GenericNew,                  /* tp_new */
    PyObject_Del,                       /* tp_free */
};

/*********************** Bytes Iterator ****************************/

typedef struct {
    PyObject_HEAD
    Py_ssize_t it_index;
    PyByteArrayObject *it_seq; /* Set to NULL when iterator is exhausted */
} bytesiterobject;

static void
bytearrayiter_dealloc(bytesiterobject *it)
{
    _PyObject_GC_UNTRACK(it);
    Py_XDECREF(it->it_seq);
    PyObject_GC_Del(it);
}

static int
bytearrayiter_traverse(bytesiterobject *it, visitproc visit, void *arg)
{
    Py_VISIT(it->it_seq);
    return 0;
}

static PyObject *
bytearrayiter_next(bytesiterobject *it)
{
    PyByteArrayObject *seq;
    PyObject *item;

    assert(it != NULL);
    seq = it->it_seq;
    if (seq == NULL)
        return NULL;
    assert(PyByteArray_Check(seq));

    if (it->it_index < PyByteArray_GET_SIZE(seq)) {
        item = PyLong_FromLong(
            (unsigned char)PyByteArray_AS_STRING(seq)[it->it_index]);
        if (item != NULL)
            ++it->it_index;
        return item;
    }

    it->it_seq = NULL;
    Py_DECREF(seq);
    return NULL;
}

static PyObject *
bytearrayiter_length_hint(bytesiterobject *it, PyObject *Py_UNUSED(ignored))
{
    Py_ssize_t len = 0;
    if (it->it_seq) {
        len = PyByteArray_GET_SIZE(it->it_seq) - it->it_index;
        if (len < 0) {
            len = 0;
        }
    }
    return PyLong_FromSsize_t(len);
}

PyDoc_STRVAR(length_hint_doc,
    "Private method returning an estimate of len(list(it)).");

static PyObject *
bytearrayiter_reduce(bytesiterobject *it, PyObject *Py_UNUSED(ignored))
{
    _Py_IDENTIFIER(iter);
    if (it->it_seq != NULL) {
        return Py_BuildValue("N(O)n", _PyEval_GetBuiltinId(&PyId_iter),
                             it->it_seq, it->it_index);
    } else {
        return Py_BuildValue("N(())", _PyEval_GetBuiltinId(&PyId_iter));
    }
}

static PyObject *
bytearrayiter_setstate(bytesiterobject *it, PyObject *state)
{
    Py_ssize_t index = PyLong_AsSsize_t(state);
    if (index == -1 && PyErr_Occurred())
        return NULL;
    if (it->it_seq != NULL) {
        if (index < 0)
            index = 0;
        else if (index > PyByteArray_GET_SIZE(it->it_seq))
            index = PyByteArray_GET_SIZE(it->it_seq); /* iterator exhausted */
        it->it_index = index;
    }
    Py_RETURN_NONE;
}

PyDoc_STRVAR(setstate_doc, "Set state information for unpickling.");

static PyMethodDef bytearrayiter_methods[] = {
    {"__length_hint__", (PyCFunction)bytearrayiter_length_hint, METH_NOARGS,
     length_hint_doc},
     {"__reduce__",      (PyCFunction)bytearrayiter_reduce, METH_NOARGS,
     bytearray_reduce__doc__},
    {"__setstate__",    (PyCFunction)bytearrayiter_setstate, METH_O,
     setstate_doc},
    {NULL, NULL} /* sentinel */
};

PyTypeObject PyByteArrayIter_Type = {
    PyVarObject_HEAD_INIT(&PyType_Type, 0)
    "bytearray_iterator",              /* tp_name */
    sizeof(bytesiterobject),           /* tp_basicsize */
    0,                                 /* tp_itemsize */
    /* methods */
    (destructor)bytearrayiter_dealloc, /* tp_dealloc */
    0,                                 /* tp_vectorcall_offset */
    0,                                 /* tp_getattr */
    0,                                 /* tp_setattr */
    0,                                 /* tp_as_async */
    0,                                 /* tp_repr */
    0,                                 /* tp_as_number */
    0,                                 /* tp_as_sequence */
    0,                                 /* tp_as_mapping */
    0,                                 /* tp_hash */
    0,                                 /* tp_call */
    0,                                 /* tp_str */
    PyObject_GenericGetAttr,           /* tp_getattro */
    0,                                 /* tp_setattro */
    0,                                 /* tp_as_buffer */
    Py_TPFLAGS_DEFAULT | Py_TPFLAGS_HAVE_GC, /* tp_flags */
    0,                                 /* tp_doc */
    (traverseproc)bytearrayiter_traverse,  /* tp_traverse */
    0,                                 /* tp_clear */
    0,                                 /* tp_richcompare */
    0,                                 /* tp_weaklistoffset */
    PyObject_SelfIter,                 /* tp_iter */
    (iternextfunc)bytearrayiter_next,  /* tp_iternext */
    bytearrayiter_methods,             /* tp_methods */
    0,
};

static PyObject *
bytearray_iter(PyObject *seq)
{
    bytesiterobject *it;

    if (!PyByteArray_Check(seq)) {
        PyErr_BadInternalCall();
        return NULL;
    }
    it = PyObject_GC_New(bytesiterobject, &PyByteArrayIter_Type);
    if (it == NULL)
        return NULL;
    it->it_index = 0;
    Py_INCREF(seq);
    it->it_seq = (PyByteArrayObject *)seq;
    _PyObject_GC_TRACK(it);
    return (PyObject *)it;
}<|MERGE_RESOLUTION|>--- conflicted
+++ resolved
@@ -2058,18 +2058,9 @@
     PyObject *state;
     const char *buf;
 
-<<<<<<< HEAD
     state = _PyObject_GetState((PyObject *)self);
     if (state == NULL) {
         return NULL;
-=======
-    if (_PyObject_LookupAttrId((PyObject *)self, &PyId___dict__, &dict) < 0) {
-        return NULL;
-    }
-    if (dict == NULL) {
-        dict = Py_None;
-        Py_INCREF(dict);
->>>>>>> a102ed7d
     }
 
     if (!Py_SIZE(self)) {
