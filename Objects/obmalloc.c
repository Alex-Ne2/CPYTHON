#include "Python.h"
#include "pycore_pymem.h"

#include <stdbool.h>


/* Defined in tracemalloc.c */
extern void _PyMem_DumpTraceback(int fd, const void *ptr);


/* Python's malloc wrappers (see pymem.h) */

#undef  uint
#define uint    unsigned int    /* assuming >= 16 bits */

/* Forward declaration */
static void* _PyMem_DebugRawMalloc(void *ctx, size_t size);
static void* _PyMem_DebugRawCalloc(void *ctx, size_t nelem, size_t elsize);
static void* _PyMem_DebugRawRealloc(void *ctx, void *ptr, size_t size);
static void _PyMem_DebugRawFree(void *ctx, void *ptr);

static void* _PyMem_DebugMalloc(void *ctx, size_t size);
static void* _PyMem_DebugCalloc(void *ctx, size_t nelem, size_t elsize);
static void* _PyMem_DebugRealloc(void *ctx, void *ptr, size_t size);
static void _PyMem_DebugFree(void *ctx, void *p);

static void _PyObject_DebugDumpAddress(const void *p);
static void _PyMem_DebugCheckAddress(char api_id, const void *p);

static void _PyMem_SetupDebugHooksDomain(PyMemAllocatorDomain domain);

#if defined(__has_feature)  /* Clang */
#  if __has_feature(address_sanitizer) /* is ASAN enabled? */
#    define _Py_NO_ADDRESS_SAFETY_ANALYSIS \
        __attribute__((no_address_safety_analysis))
#  endif
#  if __has_feature(thread_sanitizer)  /* is TSAN enabled? */
#    define _Py_NO_SANITIZE_THREAD __attribute__((no_sanitize_thread))
#  endif
#  if __has_feature(memory_sanitizer)  /* is MSAN enabled? */
#    define _Py_NO_SANITIZE_MEMORY __attribute__((no_sanitize_memory))
#  endif
#elif defined(__GNUC__)
#  if defined(__SANITIZE_ADDRESS__)    /* GCC 4.8+, is ASAN enabled? */
#    define _Py_NO_ADDRESS_SAFETY_ANALYSIS \
        __attribute__((no_address_safety_analysis))
#  endif
   // TSAN is supported since GCC 4.8, but __SANITIZE_THREAD__ macro
   // is provided only since GCC 7.
#  if __GNUC__ > 4 || (__GNUC__ == 4 && __GNUC_MINOR__ >= 8)
#    define _Py_NO_SANITIZE_THREAD __attribute__((no_sanitize_thread))
#  endif
#endif

#ifndef _Py_NO_ADDRESS_SAFETY_ANALYSIS
#  define _Py_NO_ADDRESS_SAFETY_ANALYSIS
#endif
#ifndef _Py_NO_SANITIZE_THREAD
#  define _Py_NO_SANITIZE_THREAD
#endif
#ifndef _Py_NO_SANITIZE_MEMORY
#  define _Py_NO_SANITIZE_MEMORY
#endif

#ifdef WITH_PYMALLOC

#ifdef MS_WINDOWS
#  include <windows.h>
#elif defined(HAVE_MMAP)
#  include <sys/mman.h>
#  ifdef MAP_ANONYMOUS
#    define ARENAS_USE_MMAP
#  endif
#endif

/* Forward declaration */
static void* _PyObject_Malloc(void *ctx, size_t size);
static void* _PyObject_Calloc(void *ctx, size_t nelem, size_t elsize);
static void _PyObject_Free(void *ctx, void *p);
static void* _PyObject_Realloc(void *ctx, void *ptr, size_t size);
#endif


/* bpo-35053: Declare tracemalloc configuration here rather than
   Modules/_tracemalloc.c because _tracemalloc can be compiled as dynamic
   library, whereas _Py_NewReference() requires it. */
struct _PyTraceMalloc_Config _Py_tracemalloc_config = _PyTraceMalloc_Config_INIT;


static void *
_PyMem_RawMalloc(void *ctx, size_t size)
{
    /* PyMem_RawMalloc(0) means malloc(1). Some systems would return NULL
       for malloc(0), which would be treated as an error. Some platforms would
       return a pointer with no memory behind it, which would break pymalloc.
       To solve these problems, allocate an extra byte. */
    if (size == 0)
        size = 1;
    return malloc(size);
}

static void *
_PyMem_RawCalloc(void *ctx, size_t nelem, size_t elsize)
{
    /* PyMem_RawCalloc(0, 0) means calloc(1, 1). Some systems would return NULL
       for calloc(0, 0), which would be treated as an error. Some platforms
       would return a pointer with no memory behind it, which would break
       pymalloc.  To solve these problems, allocate an extra byte. */
    if (nelem == 0 || elsize == 0) {
        nelem = 1;
        elsize = 1;
    }
    return calloc(nelem, elsize);
}

static void *
_PyMem_RawRealloc(void *ctx, void *ptr, size_t size)
{
    if (size == 0)
        size = 1;
    return realloc(ptr, size);
}

static void
_PyMem_RawFree(void *ctx, void *ptr)
{
    free(ptr);
}


#ifdef MS_WINDOWS
static void *
_PyObject_ArenaVirtualAlloc(void *ctx, size_t size)
{
    return VirtualAlloc(NULL, size,
                        MEM_COMMIT | MEM_RESERVE, PAGE_READWRITE);
}

static void
_PyObject_ArenaVirtualFree(void *ctx, void *ptr, size_t size)
{
    VirtualFree(ptr, 0, MEM_RELEASE);
}

#elif defined(ARENAS_USE_MMAP)
static void *
_PyObject_ArenaMmap(void *ctx, size_t size)
{
    void *ptr;
    ptr = mmap(NULL, size, PROT_READ|PROT_WRITE,
               MAP_PRIVATE|MAP_ANONYMOUS, -1, 0);
    if (ptr == MAP_FAILED)
        return NULL;
    assert(ptr != NULL);
    return ptr;
}

static void
_PyObject_ArenaMunmap(void *ctx, void *ptr, size_t size)
{
    munmap(ptr, size);
}

#else
static void *
_PyObject_ArenaMalloc(void *ctx, size_t size)
{
    return malloc(size);
}

static void
_PyObject_ArenaFree(void *ctx, void *ptr, size_t size)
{
    free(ptr);
}
#endif

#define MALLOC_ALLOC {NULL, _PyMem_RawMalloc, _PyMem_RawCalloc, _PyMem_RawRealloc, _PyMem_RawFree}
#ifdef WITH_PYMALLOC
#  define PYMALLOC_ALLOC {NULL, _PyObject_Malloc, _PyObject_Calloc, _PyObject_Realloc, _PyObject_Free}
#endif

#define PYRAW_ALLOC MALLOC_ALLOC
#ifdef WITH_PYMALLOC
#  define PYOBJ_ALLOC PYMALLOC_ALLOC
#else
#  define PYOBJ_ALLOC MALLOC_ALLOC
#endif
#define PYMEM_ALLOC PYOBJ_ALLOC

typedef struct {
    /* We tag each block with an API ID in order to tag API violations */
    char api_id;
    PyMemAllocatorEx alloc;
} debug_alloc_api_t;
static struct {
    debug_alloc_api_t raw;
    debug_alloc_api_t mem;
    debug_alloc_api_t obj;
} _PyMem_Debug = {
    {'r', PYRAW_ALLOC},
    {'m', PYMEM_ALLOC},
    {'o', PYOBJ_ALLOC}
    };

#define PYDBGRAW_ALLOC \
    {&_PyMem_Debug.raw, _PyMem_DebugRawMalloc, _PyMem_DebugRawCalloc, _PyMem_DebugRawRealloc, _PyMem_DebugRawFree}
#define PYDBGMEM_ALLOC \
    {&_PyMem_Debug.mem, _PyMem_DebugMalloc, _PyMem_DebugCalloc, _PyMem_DebugRealloc, _PyMem_DebugFree}
#define PYDBGOBJ_ALLOC \
    {&_PyMem_Debug.obj, _PyMem_DebugMalloc, _PyMem_DebugCalloc, _PyMem_DebugRealloc, _PyMem_DebugFree}

#ifdef Py_DEBUG
static PyMemAllocatorEx _PyMem_Raw = PYDBGRAW_ALLOC;
static PyMemAllocatorEx _PyMem = PYDBGMEM_ALLOC;
static PyMemAllocatorEx _PyObject = PYDBGOBJ_ALLOC;
#else
static PyMemAllocatorEx _PyMem_Raw = PYRAW_ALLOC;
static PyMemAllocatorEx _PyMem = PYMEM_ALLOC;
static PyMemAllocatorEx _PyObject = PYOBJ_ALLOC;
#endif


static int
pymem_set_default_allocator(PyMemAllocatorDomain domain, int debug,
                            PyMemAllocatorEx *old_alloc)
{
    if (old_alloc != NULL) {
        PyMem_GetAllocator(domain, old_alloc);
    }


    PyMemAllocatorEx new_alloc;
    switch(domain)
    {
    case PYMEM_DOMAIN_RAW:
        new_alloc = (PyMemAllocatorEx)PYRAW_ALLOC;
        break;
    case PYMEM_DOMAIN_MEM:
        new_alloc = (PyMemAllocatorEx)PYMEM_ALLOC;
        break;
    case PYMEM_DOMAIN_OBJ:
        new_alloc = (PyMemAllocatorEx)PYOBJ_ALLOC;
        break;
    default:
        /* unknown domain */
        return -1;
    }
    PyMem_SetAllocator(domain, &new_alloc);
    if (debug) {
        _PyMem_SetupDebugHooksDomain(domain);
    }
    return 0;
}


int
_PyMem_SetDefaultAllocator(PyMemAllocatorDomain domain,
                           PyMemAllocatorEx *old_alloc)
{
#ifdef Py_DEBUG
    const int debug = 1;
#else
    const int debug = 0;
#endif
    return pymem_set_default_allocator(domain, debug, old_alloc);
}


int
_PyMem_GetAllocatorName(const char *name, PyMemAllocatorName *allocator)
{
    if (name == NULL || *name == '\0') {
        /* PYTHONMALLOC is empty or is not set or ignored (-E/-I command line
           nameions): use default memory allocators */
        *allocator = PYMEM_ALLOCATOR_DEFAULT;
    }
    else if (strcmp(name, "default") == 0) {
        *allocator = PYMEM_ALLOCATOR_DEFAULT;
    }
    else if (strcmp(name, "debug") == 0) {
        *allocator = PYMEM_ALLOCATOR_DEBUG;
    }
#ifdef WITH_PYMALLOC
    else if (strcmp(name, "pymalloc") == 0) {
        *allocator = PYMEM_ALLOCATOR_PYMALLOC;
    }
    else if (strcmp(name, "pymalloc_debug") == 0) {
        *allocator = PYMEM_ALLOCATOR_PYMALLOC_DEBUG;
    }
#endif
    else if (strcmp(name, "malloc") == 0) {
        *allocator = PYMEM_ALLOCATOR_MALLOC;
    }
    else if (strcmp(name, "malloc_debug") == 0) {
        *allocator = PYMEM_ALLOCATOR_MALLOC_DEBUG;
    }
    else {
        /* unknown allocator */
        return -1;
    }
    return 0;
}


int
_PyMem_SetupAllocators(PyMemAllocatorName allocator)
{
    switch (allocator) {
    case PYMEM_ALLOCATOR_NOT_SET:
        /* do nothing */
        break;

    case PYMEM_ALLOCATOR_DEFAULT:
        (void)_PyMem_SetDefaultAllocator(PYMEM_DOMAIN_RAW, NULL);
        (void)_PyMem_SetDefaultAllocator(PYMEM_DOMAIN_MEM, NULL);
        (void)_PyMem_SetDefaultAllocator(PYMEM_DOMAIN_OBJ, NULL);
        break;

    case PYMEM_ALLOCATOR_DEBUG:
        (void)pymem_set_default_allocator(PYMEM_DOMAIN_RAW, 1, NULL);
        (void)pymem_set_default_allocator(PYMEM_DOMAIN_MEM, 1, NULL);
        (void)pymem_set_default_allocator(PYMEM_DOMAIN_OBJ, 1, NULL);
        break;

#ifdef WITH_PYMALLOC
    case PYMEM_ALLOCATOR_PYMALLOC:
    case PYMEM_ALLOCATOR_PYMALLOC_DEBUG:
    {
        PyMemAllocatorEx malloc_alloc = MALLOC_ALLOC;
        PyMem_SetAllocator(PYMEM_DOMAIN_RAW, &malloc_alloc);

        PyMemAllocatorEx pymalloc = PYMALLOC_ALLOC;
        PyMem_SetAllocator(PYMEM_DOMAIN_MEM, &pymalloc);
        PyMem_SetAllocator(PYMEM_DOMAIN_OBJ, &pymalloc);

        if (allocator == PYMEM_ALLOCATOR_PYMALLOC_DEBUG) {
            PyMem_SetupDebugHooks();
        }
        break;
    }
#endif

    case PYMEM_ALLOCATOR_MALLOC:
    case PYMEM_ALLOCATOR_MALLOC_DEBUG:
    {
        PyMemAllocatorEx malloc_alloc = MALLOC_ALLOC;
        PyMem_SetAllocator(PYMEM_DOMAIN_RAW, &malloc_alloc);
        PyMem_SetAllocator(PYMEM_DOMAIN_MEM, &malloc_alloc);
        PyMem_SetAllocator(PYMEM_DOMAIN_OBJ, &malloc_alloc);

        if (allocator == PYMEM_ALLOCATOR_MALLOC_DEBUG) {
            PyMem_SetupDebugHooks();
        }
        break;
    }

    default:
        /* unknown allocator */
        return -1;
    }
    return 0;
}


static int
pymemallocator_eq(PyMemAllocatorEx *a, PyMemAllocatorEx *b)
{
    return (memcmp(a, b, sizeof(PyMemAllocatorEx)) == 0);
}


const char*
_PyMem_GetCurrentAllocatorName(void)
{
    PyMemAllocatorEx malloc_alloc = MALLOC_ALLOC;
#ifdef WITH_PYMALLOC
    PyMemAllocatorEx pymalloc = PYMALLOC_ALLOC;
#endif

    if (pymemallocator_eq(&_PyMem_Raw, &malloc_alloc) &&
        pymemallocator_eq(&_PyMem, &malloc_alloc) &&
        pymemallocator_eq(&_PyObject, &malloc_alloc))
    {
        return "malloc";
    }
#ifdef WITH_PYMALLOC
    if (pymemallocator_eq(&_PyMem_Raw, &malloc_alloc) &&
        pymemallocator_eq(&_PyMem, &pymalloc) &&
        pymemallocator_eq(&_PyObject, &pymalloc))
    {
        return "pymalloc";
    }
#endif

    PyMemAllocatorEx dbg_raw = PYDBGRAW_ALLOC;
    PyMemAllocatorEx dbg_mem = PYDBGMEM_ALLOC;
    PyMemAllocatorEx dbg_obj = PYDBGOBJ_ALLOC;

    if (pymemallocator_eq(&_PyMem_Raw, &dbg_raw) &&
        pymemallocator_eq(&_PyMem, &dbg_mem) &&
        pymemallocator_eq(&_PyObject, &dbg_obj))
    {
        /* Debug hooks installed */
        if (pymemallocator_eq(&_PyMem_Debug.raw.alloc, &malloc_alloc) &&
            pymemallocator_eq(&_PyMem_Debug.mem.alloc, &malloc_alloc) &&
            pymemallocator_eq(&_PyMem_Debug.obj.alloc, &malloc_alloc))
        {
            return "malloc_debug";
        }
#ifdef WITH_PYMALLOC
        if (pymemallocator_eq(&_PyMem_Debug.raw.alloc, &malloc_alloc) &&
            pymemallocator_eq(&_PyMem_Debug.mem.alloc, &pymalloc) &&
            pymemallocator_eq(&_PyMem_Debug.obj.alloc, &pymalloc))
        {
            return "pymalloc_debug";
        }
#endif
    }
    return NULL;
}


#undef MALLOC_ALLOC
#undef PYMALLOC_ALLOC
#undef PYRAW_ALLOC
#undef PYMEM_ALLOC
#undef PYOBJ_ALLOC
#undef PYDBGRAW_ALLOC
#undef PYDBGMEM_ALLOC
#undef PYDBGOBJ_ALLOC


static PyObjectArenaAllocator _PyObject_Arena = {NULL,
#ifdef MS_WINDOWS
    _PyObject_ArenaVirtualAlloc, _PyObject_ArenaVirtualFree
#elif defined(ARENAS_USE_MMAP)
    _PyObject_ArenaMmap, _PyObject_ArenaMunmap
#else
    _PyObject_ArenaMalloc, _PyObject_ArenaFree
#endif
    };

#ifdef WITH_PYMALLOC
static int
_PyMem_DebugEnabled(void)
{
    return (_PyObject.malloc == _PyMem_DebugMalloc);
}

static int
_PyMem_PymallocEnabled(void)
{
    if (_PyMem_DebugEnabled()) {
        return (_PyMem_Debug.obj.alloc.malloc == _PyObject_Malloc);
    }
    else {
        return (_PyObject.malloc == _PyObject_Malloc);
    }
}
#endif


static void
_PyMem_SetupDebugHooksDomain(PyMemAllocatorDomain domain)
{
    PyMemAllocatorEx alloc;

    if (domain == PYMEM_DOMAIN_RAW) {
        if (_PyMem_Raw.malloc == _PyMem_DebugRawMalloc) {
            return;
        }

        PyMem_GetAllocator(PYMEM_DOMAIN_RAW, &_PyMem_Debug.raw.alloc);
        alloc.ctx = &_PyMem_Debug.raw;
        alloc.malloc = _PyMem_DebugRawMalloc;
        alloc.calloc = _PyMem_DebugRawCalloc;
        alloc.realloc = _PyMem_DebugRawRealloc;
        alloc.free = _PyMem_DebugRawFree;
        PyMem_SetAllocator(PYMEM_DOMAIN_RAW, &alloc);
    }
    else if (domain == PYMEM_DOMAIN_MEM) {
        if (_PyMem.malloc == _PyMem_DebugMalloc) {
            return;
        }

        PyMem_GetAllocator(PYMEM_DOMAIN_MEM, &_PyMem_Debug.mem.alloc);
        alloc.ctx = &_PyMem_Debug.mem;
        alloc.malloc = _PyMem_DebugMalloc;
        alloc.calloc = _PyMem_DebugCalloc;
        alloc.realloc = _PyMem_DebugRealloc;
        alloc.free = _PyMem_DebugFree;
        PyMem_SetAllocator(PYMEM_DOMAIN_MEM, &alloc);
    }
    else if (domain == PYMEM_DOMAIN_OBJ)  {
        if (_PyObject.malloc == _PyMem_DebugMalloc) {
            return;
        }

        PyMem_GetAllocator(PYMEM_DOMAIN_OBJ, &_PyMem_Debug.obj.alloc);
        alloc.ctx = &_PyMem_Debug.obj;
        alloc.malloc = _PyMem_DebugMalloc;
        alloc.calloc = _PyMem_DebugCalloc;
        alloc.realloc = _PyMem_DebugRealloc;
        alloc.free = _PyMem_DebugFree;
        PyMem_SetAllocator(PYMEM_DOMAIN_OBJ, &alloc);
    }
}


void
PyMem_SetupDebugHooks(void)
{
    _PyMem_SetupDebugHooksDomain(PYMEM_DOMAIN_RAW);
    _PyMem_SetupDebugHooksDomain(PYMEM_DOMAIN_MEM);
    _PyMem_SetupDebugHooksDomain(PYMEM_DOMAIN_OBJ);
}

void
PyMem_GetAllocator(PyMemAllocatorDomain domain, PyMemAllocatorEx *allocator)
{
    switch(domain)
    {
    case PYMEM_DOMAIN_RAW: *allocator = _PyMem_Raw; break;
    case PYMEM_DOMAIN_MEM: *allocator = _PyMem; break;
    case PYMEM_DOMAIN_OBJ: *allocator = _PyObject; break;
    default:
        /* unknown domain: set all attributes to NULL */
        allocator->ctx = NULL;
        allocator->malloc = NULL;
        allocator->calloc = NULL;
        allocator->realloc = NULL;
        allocator->free = NULL;
    }
}

void
PyMem_SetAllocator(PyMemAllocatorDomain domain, PyMemAllocatorEx *allocator)
{
    switch(domain)
    {
    case PYMEM_DOMAIN_RAW: _PyMem_Raw = *allocator; break;
    case PYMEM_DOMAIN_MEM: _PyMem = *allocator; break;
    case PYMEM_DOMAIN_OBJ: _PyObject = *allocator; break;
    /* ignore unknown domain */
    }
}

void
PyObject_GetArenaAllocator(PyObjectArenaAllocator *allocator)
{
    *allocator = _PyObject_Arena;
}

void
PyObject_SetArenaAllocator(PyObjectArenaAllocator *allocator)
{
    _PyObject_Arena = *allocator;
}

void *
PyMem_RawMalloc(size_t size)
{
    /*
     * Limit ourselves to PY_SSIZE_T_MAX bytes to prevent security holes.
     * Most python internals blindly use a signed Py_ssize_t to track
     * things without checking for overflows or negatives.
     * As size_t is unsigned, checking for size < 0 is not required.
     */
    if (size > (size_t)PY_SSIZE_T_MAX)
        return NULL;
    return _PyMem_Raw.malloc(_PyMem_Raw.ctx, size);
}

void *
PyMem_RawCalloc(size_t nelem, size_t elsize)
{
    /* see PyMem_RawMalloc() */
    if (elsize != 0 && nelem > (size_t)PY_SSIZE_T_MAX / elsize)
        return NULL;
    return _PyMem_Raw.calloc(_PyMem_Raw.ctx, nelem, elsize);
}

void*
PyMem_RawRealloc(void *ptr, size_t new_size)
{
    /* see PyMem_RawMalloc() */
    if (new_size > (size_t)PY_SSIZE_T_MAX)
        return NULL;
    return _PyMem_Raw.realloc(_PyMem_Raw.ctx, ptr, new_size);
}

void PyMem_RawFree(void *ptr)
{
    _PyMem_Raw.free(_PyMem_Raw.ctx, ptr);
}


void *
PyMem_Malloc(size_t size)
{
    /* see PyMem_RawMalloc() */
    if (size > (size_t)PY_SSIZE_T_MAX)
        return NULL;
    return _PyMem.malloc(_PyMem.ctx, size);
}

void *
PyMem_Calloc(size_t nelem, size_t elsize)
{
    /* see PyMem_RawMalloc() */
    if (elsize != 0 && nelem > (size_t)PY_SSIZE_T_MAX / elsize)
        return NULL;
    return _PyMem.calloc(_PyMem.ctx, nelem, elsize);
}

void *
PyMem_Realloc(void *ptr, size_t new_size)
{
    /* see PyMem_RawMalloc() */
    if (new_size > (size_t)PY_SSIZE_T_MAX)
        return NULL;
    return _PyMem.realloc(_PyMem.ctx, ptr, new_size);
}

void
PyMem_Free(void *ptr)
{
    _PyMem.free(_PyMem.ctx, ptr);
}


wchar_t*
_PyMem_RawWcsdup(const wchar_t *str)
{
    assert(str != NULL);

    size_t len = wcslen(str);
    if (len > (size_t)PY_SSIZE_T_MAX / sizeof(wchar_t) - 1) {
        return NULL;
    }

    size_t size = (len + 1) * sizeof(wchar_t);
    wchar_t *str2 = PyMem_RawMalloc(size);
    if (str2 == NULL) {
        return NULL;
    }

    memcpy(str2, str, size);
    return str2;
}

char *
_PyMem_RawStrdup(const char *str)
{
    assert(str != NULL);
    size_t size = strlen(str) + 1;
    char *copy = PyMem_RawMalloc(size);
    if (copy == NULL) {
        return NULL;
    }
    memcpy(copy, str, size);
    return copy;
}

char *
_PyMem_Strdup(const char *str)
{
    assert(str != NULL);
    size_t size = strlen(str) + 1;
    char *copy = PyMem_Malloc(size);
    if (copy == NULL) {
        return NULL;
    }
    memcpy(copy, str, size);
    return copy;
}

void *
PyObject_Malloc(size_t size)
{
    /* see PyMem_RawMalloc() */
    if (size > (size_t)PY_SSIZE_T_MAX)
        return NULL;
    return _PyObject.malloc(_PyObject.ctx, size);
}

void *
PyObject_Calloc(size_t nelem, size_t elsize)
{
    /* see PyMem_RawMalloc() */
    if (elsize != 0 && nelem > (size_t)PY_SSIZE_T_MAX / elsize)
        return NULL;
    return _PyObject.calloc(_PyObject.ctx, nelem, elsize);
}

void *
PyObject_Realloc(void *ptr, size_t new_size)
{
    /* see PyMem_RawMalloc() */
    if (new_size > (size_t)PY_SSIZE_T_MAX)
        return NULL;
    return _PyObject.realloc(_PyObject.ctx, ptr, new_size);
}

void
PyObject_Free(void *ptr)
{
    _PyObject.free(_PyObject.ctx, ptr);
}


/* If we're using GCC, use __builtin_expect() to reduce overhead of
   the valgrind checks */
#if defined(__GNUC__) && (__GNUC__ > 2) && defined(__OPTIMIZE__)
#  define UNLIKELY(value) __builtin_expect((value), 0)
#  define LIKELY(value) __builtin_expect((value), 1)
#else
#  define UNLIKELY(value) (value)
#  define LIKELY(value) (value)
#endif

#ifdef WITH_PYMALLOC

#ifdef WITH_VALGRIND
#include <valgrind/valgrind.h>

/* -1 indicates that we haven't checked that we're running on valgrind yet. */
static int running_on_valgrind = -1;
#endif


/* An object allocator for Python.

   Here is an introduction to the layers of the Python memory architecture,
   showing where the object allocator is actually used (layer +2), It is
   called for every object allocation and deallocation (PyObject_New/Del),
   unless the object-specific allocators implement a proprietary allocation
   scheme (ex.: ints use a simple free list). This is also the place where
   the cyclic garbage collector operates selectively on container objects.


    Object-specific allocators
    _____   ______   ______       ________
   [ int ] [ dict ] [ list ] ... [ string ]       Python core         |
+3 | <----- Object-specific memory -----> | <-- Non-object memory --> |
    _______________________________       |                           |
   [   Python's object allocator   ]      |                           |
+2 | ####### Object memory ####### | <------ Internal buffers ------> |
    ______________________________________________________________    |
   [          Python's raw memory allocator (PyMem_ API)          ]   |
+1 | <----- Python memory (under PyMem manager's control) ------> |   |
    __________________________________________________________________
   [    Underlying general-purpose allocator (ex: C library malloc)   ]
 0 | <------ Virtual memory allocated for the python process -------> |

   =========================================================================
    _______________________________________________________________________
   [                OS-specific Virtual Memory Manager (VMM)               ]
-1 | <--- Kernel dynamic storage allocation & management (page-based) ---> |
    __________________________________   __________________________________
   [                                  ] [                                  ]
-2 | <-- Physical memory: ROM/RAM --> | | <-- Secondary storage (swap) --> |

*/
/*==========================================================================*/

/* A fast, special-purpose memory allocator for small blocks, to be used
   on top of a general-purpose malloc -- heavily based on previous art. */

/* Vladimir Marangozov -- August 2000 */

/*
 * "Memory management is where the rubber meets the road -- if we do the wrong
 * thing at any level, the results will not be good. And if we don't make the
 * levels work well together, we are in serious trouble." (1)
 *
 * (1) Paul R. Wilson, Mark S. Johnstone, Michael Neely, and David Boles,
 *    "Dynamic Storage Allocation: A Survey and Critical Review",
 *    in Proc. 1995 Int'l. Workshop on Memory Management, September 1995.
 */

/* #undef WITH_MEMORY_LIMITS */         /* disable mem limit checks  */

/*==========================================================================*/

/*
 * Allocation strategy abstract:
 *
 * For small requests, the allocator sub-allocates <Big> blocks of memory.
 * Requests greater than SMALL_REQUEST_THRESHOLD bytes are routed to the
 * system's allocator.
 *
 * Small requests are grouped in size classes spaced 8 bytes apart, due
 * to the required valid alignment of the returned address. Requests of
 * a particular size are serviced from memory pools of 4K (one VMM page).
 * Pools are fragmented on demand and contain free lists of blocks of one
 * particular size class. In other words, there is a fixed-size allocator
 * for each size class. Free pools are shared by the different allocators
 * thus minimizing the space reserved for a particular size class.
 *
 * This allocation strategy is a variant of what is known as "simple
 * segregated storage based on array of free lists". The main drawback of
 * simple segregated storage is that we might end up with lot of reserved
 * memory for the different free lists, which degenerate in time. To avoid
 * this, we partition each free list in pools and we share dynamically the
 * reserved space between all free lists. This technique is quite efficient
 * for memory intensive programs which allocate mainly small-sized blocks.
 *
 * For small requests we have the following table:
 *
 * Request in bytes     Size of allocated block      Size class idx
 * ----------------------------------------------------------------
 *        1-8                     8                       0
 *        9-16                   16                       1
 *       17-24                   24                       2
 *       25-32                   32                       3
 *       33-40                   40                       4
 *       41-48                   48                       5
 *       49-56                   56                       6
 *       57-64                   64                       7
 *       65-72                   72                       8
 *        ...                   ...                     ...
 *      497-504                 504                      62
 *      505-512                 512                      63
 *
 *      0, SMALL_REQUEST_THRESHOLD + 1 and up: routed to the underlying
 *      allocator.
 */

/*==========================================================================*/

/*
 * -- Main tunable settings section --
 */

/*
 * Alignment of addresses returned to the user. 8-bytes alignment works
 * on most current architectures (with 32-bit or 64-bit address busses).
 * The alignment value is also used for grouping small requests in size
 * classes spaced ALIGNMENT bytes apart.
 *
 * You shouldn't change this unless you know what you are doing.
 */

#if SIZEOF_VOID_P > 4
#define ALIGNMENT              16               /* must be 2^N */
#define ALIGNMENT_SHIFT         4
#else
#define ALIGNMENT               8               /* must be 2^N */
#define ALIGNMENT_SHIFT         3
#endif

/* Return the number of bytes in size class I, as a uint. */
#define INDEX2SIZE(I) (((uint)(I) + 1) << ALIGNMENT_SHIFT)

/*
 * Max size threshold below which malloc requests are considered to be
 * small enough in order to use preallocated memory pools. You can tune
 * this value according to your application behaviour and memory needs.
 *
 * Note: a size threshold of 512 guarantees that newly created dictionaries
 * will be allocated from preallocated memory pools on 64-bit.
 *
 * The following invariants must hold:
 *      1) ALIGNMENT <= SMALL_REQUEST_THRESHOLD <= 512
 *      2) SMALL_REQUEST_THRESHOLD is evenly divisible by ALIGNMENT
 *
 * Although not required, for better performance and space efficiency,
 * it is recommended that SMALL_REQUEST_THRESHOLD is set to a power of 2.
 */
#define SMALL_REQUEST_THRESHOLD 512
#define NB_SMALL_SIZE_CLASSES   (SMALL_REQUEST_THRESHOLD / ALIGNMENT)

/*
 * The system's VMM page size can be obtained on most unices with a
 * getpagesize() call or deduced from various header files. To make
 * things simpler, we assume that it is 4K, which is OK for most systems.
 * It is probably better if this is the native page size, but it doesn't
 * have to be.  In theory, if SYSTEM_PAGE_SIZE is larger than the native page
 * size, then `POOL_ADDR(p)->arenaindex' could rarely cause a segmentation
 * violation fault.  4K is apparently OK for all the platforms that python
 * currently targets.
 */
#define SYSTEM_PAGE_SIZE        (4 * 1024)
#define SYSTEM_PAGE_SIZE_MASK   (SYSTEM_PAGE_SIZE - 1)

/*
 * Maximum amount of memory managed by the allocator for small requests.
 */
#ifdef WITH_MEMORY_LIMITS
#ifndef SMALL_MEMORY_LIMIT
#define SMALL_MEMORY_LIMIT      (64 * 1024 * 1024)      /* 64 MB -- more? */
#endif
#endif

/*
 * The allocator sub-allocates <Big> blocks of memory (called arenas) aligned
 * on a page boundary. This is a reserved virtual address space for the
 * current process (obtained through a malloc()/mmap() call). In no way this
 * means that the memory arenas will be used entirely. A malloc(<Big>) is
 * usually an address range reservation for <Big> bytes, unless all pages within
 * this space are referenced subsequently. So malloc'ing big blocks and not
 * using them does not mean "wasting memory". It's an addressable range
 * wastage...
 *
 * Arenas are allocated with mmap() on systems supporting anonymous memory
 * mappings to reduce heap fragmentation.
 */
#define ARENA_SIZE              (256 << 10)     /* 256KB */

#ifdef WITH_MEMORY_LIMITS
#define MAX_ARENAS              (SMALL_MEMORY_LIMIT / ARENA_SIZE)
#endif

/*
 * Size of the pools used for small blocks. Should be a power of 2,
 * between 1K and SYSTEM_PAGE_SIZE, that is: 1k, 2k, 4k.
 */
#define POOL_SIZE               SYSTEM_PAGE_SIZE        /* must be 2^N */
#define POOL_SIZE_MASK          SYSTEM_PAGE_SIZE_MASK

#define MAX_POOLS_IN_ARENA  (ARENA_SIZE / POOL_SIZE)
#if MAX_POOLS_IN_ARENA * POOL_SIZE != ARENA_SIZE
#   error "arena size not an exact multiple of pool size"
#endif

/*
 * -- End of tunable settings section --
 */

/*==========================================================================*/

/* When you say memory, my mind reasons in terms of (pointers to) blocks */
typedef uint8_t block;

/* Pool for small blocks. */
struct pool_header {
    union { block *_padding;
            uint count; } ref;          /* number of allocated blocks    */
    block *freeblock;                   /* pool's free list head         */
    struct pool_header *nextpool;       /* next pool of this size class  */
    struct pool_header *prevpool;       /* previous pool       ""        */
    uint arenaindex;                    /* index into arenas of base adr */
    uint szidx;                         /* block size class index        */
    uint nextoffset;                    /* bytes to virgin block         */
    uint maxnextoffset;                 /* largest valid nextoffset      */
};

typedef struct pool_header *poolp;

/* Record keeping for arenas. */
struct arena_object {
    /* The address of the arena, as returned by malloc.  Note that 0
     * will never be returned by a successful malloc, and is used
     * here to mark an arena_object that doesn't correspond to an
     * allocated arena.
     */
    uintptr_t address;

    /* Pool-aligned pointer to the next pool to be carved off. */
    block* pool_address;

    /* The number of available pools in the arena:  free pools + never-
     * allocated pools.
     */
    uint nfreepools;

    /* The total number of pools in the arena, whether or not available. */
    uint ntotalpools;

    /* Singly-linked list of available pools. */
    struct pool_header* freepools;

    /* Whenever this arena_object is not associated with an allocated
     * arena, the nextarena member is used to link all unassociated
     * arena_objects in the singly-linked `unused_arena_objects` list.
     * The prevarena member is unused in this case.
     *
     * When this arena_object is associated with an allocated arena
     * with at least one available pool, both members are used in the
     * doubly-linked `usable_arenas` list, which is maintained in
     * increasing order of `nfreepools` values.
     *
     * Else this arena_object is associated with an allocated arena
     * all of whose pools are in use.  `nextarena` and `prevarena`
     * are both meaningless in this case.
     */
    struct arena_object* nextarena;
    struct arena_object* prevarena;
};

#define POOL_OVERHEAD   _Py_SIZE_ROUND_UP(sizeof(struct pool_header), ALIGNMENT)

#define DUMMY_SIZE_IDX          0xffff  /* size class of newly cached pools */

/* Round pointer P down to the closest pool-aligned address <= P, as a poolp */
#define POOL_ADDR(P) ((poolp)_Py_ALIGN_DOWN((P), POOL_SIZE))

/* Return total number of blocks in pool of size index I, as a uint. */
#define NUMBLOCKS(I) ((uint)(POOL_SIZE - POOL_OVERHEAD) / INDEX2SIZE(I))

/*==========================================================================*/

/*
 * Pool table -- headed, circular, doubly-linked lists of partially used pools.

This is involved.  For an index i, usedpools[i+i] is the header for a list of
all partially used pools holding small blocks with "size class idx" i. So
usedpools[0] corresponds to blocks of size 8, usedpools[2] to blocks of size
16, and so on:  index 2*i <-> blocks of size (i+1)<<ALIGNMENT_SHIFT.

Pools are carved off an arena's highwater mark (an arena_object's pool_address
member) as needed.  Once carved off, a pool is in one of three states forever
after:

used == partially used, neither empty nor full
    At least one block in the pool is currently allocated, and at least one
    block in the pool is not currently allocated (note this implies a pool
    has room for at least two blocks).
    This is a pool's initial state, as a pool is created only when malloc
    needs space.
    The pool holds blocks of a fixed size, and is in the circular list headed
    at usedpools[i] (see above).  It's linked to the other used pools of the
    same size class via the pool_header's nextpool and prevpool members.
    If all but one block is currently allocated, a malloc can cause a
    transition to the full state.  If all but one block is not currently
    allocated, a free can cause a transition to the empty state.

full == all the pool's blocks are currently allocated
    On transition to full, a pool is unlinked from its usedpools[] list.
    It's not linked to from anything then anymore, and its nextpool and
    prevpool members are meaningless until it transitions back to used.
    A free of a block in a full pool puts the pool back in the used state.
    Then it's linked in at the front of the appropriate usedpools[] list, so
    that the next allocation for its size class will reuse the freed block.

empty == all the pool's blocks are currently available for allocation
    On transition to empty, a pool is unlinked from its usedpools[] list,
    and linked to the front of its arena_object's singly-linked freepools list,
    via its nextpool member.  The prevpool member has no meaning in this case.
    Empty pools have no inherent size class:  the next time a malloc finds
    an empty list in usedpools[], it takes the first pool off of freepools.
    If the size class needed happens to be the same as the size class the pool
    last had, some pool initialization can be skipped.


Block Management

Blocks within pools are again carved out as needed.  pool->freeblock points to
the start of a singly-linked list of free blocks within the pool.  When a
block is freed, it's inserted at the front of its pool's freeblock list.  Note
that the available blocks in a pool are *not* linked all together when a pool
is initialized.  Instead only "the first two" (lowest addresses) blocks are
set up, returning the first such block, and setting pool->freeblock to a
one-block list holding the second such block.  This is consistent with that
pymalloc strives at all levels (arena, pool, and block) never to touch a piece
of memory until it's actually needed.

So long as a pool is in the used state, we're certain there *is* a block
available for allocating, and pool->freeblock is not NULL.  If pool->freeblock
points to the end of the free list before we've carved the entire pool into
blocks, that means we simply haven't yet gotten to one of the higher-address
blocks.  The offset from the pool_header to the start of "the next" virgin
block is stored in the pool_header nextoffset member, and the largest value
of nextoffset that makes sense is stored in the maxnextoffset member when a
pool is initialized.  All the blocks in a pool have been passed out at least
once when and only when nextoffset > maxnextoffset.


Major obscurity:  While the usedpools vector is declared to have poolp
entries, it doesn't really.  It really contains two pointers per (conceptual)
poolp entry, the nextpool and prevpool members of a pool_header.  The
excruciating initialization code below fools C so that

    usedpool[i+i]

"acts like" a genuine poolp, but only so long as you only reference its
nextpool and prevpool members.  The "- 2*sizeof(block *)" gibberish is
compensating for that a pool_header's nextpool and prevpool members
immediately follow a pool_header's first two members:

    union { block *_padding;
            uint count; } ref;
    block *freeblock;

each of which consume sizeof(block *) bytes.  So what usedpools[i+i] really
contains is a fudged-up pointer p such that *if* C believes it's a poolp
pointer, then p->nextpool and p->prevpool are both p (meaning that the headed
circular list is empty).

It's unclear why the usedpools setup is so convoluted.  It could be to
minimize the amount of cache required to hold this heavily-referenced table
(which only *needs* the two interpool pointer members of a pool_header). OTOH,
referencing code has to remember to "double the index" and doing so isn't
free, usedpools[0] isn't a strictly legal pointer, and we're crucially relying
on that C doesn't insert any padding anywhere in a pool_header at or before
the prevpool member.
**************************************************************************** */

#define PTA(x)  ((poolp )((uint8_t *)&(usedpools[2*(x)]) - 2*sizeof(block *)))
#define PT(x)   PTA(x), PTA(x)

static poolp usedpools[2 * ((NB_SMALL_SIZE_CLASSES + 7) / 8) * 8] = {
    PT(0), PT(1), PT(2), PT(3), PT(4), PT(5), PT(6), PT(7)
#if NB_SMALL_SIZE_CLASSES > 8
    , PT(8), PT(9), PT(10), PT(11), PT(12), PT(13), PT(14), PT(15)
#if NB_SMALL_SIZE_CLASSES > 16
    , PT(16), PT(17), PT(18), PT(19), PT(20), PT(21), PT(22), PT(23)
#if NB_SMALL_SIZE_CLASSES > 24
    , PT(24), PT(25), PT(26), PT(27), PT(28), PT(29), PT(30), PT(31)
#if NB_SMALL_SIZE_CLASSES > 32
    , PT(32), PT(33), PT(34), PT(35), PT(36), PT(37), PT(38), PT(39)
#if NB_SMALL_SIZE_CLASSES > 40
    , PT(40), PT(41), PT(42), PT(43), PT(44), PT(45), PT(46), PT(47)
#if NB_SMALL_SIZE_CLASSES > 48
    , PT(48), PT(49), PT(50), PT(51), PT(52), PT(53), PT(54), PT(55)
#if NB_SMALL_SIZE_CLASSES > 56
    , PT(56), PT(57), PT(58), PT(59), PT(60), PT(61), PT(62), PT(63)
#if NB_SMALL_SIZE_CLASSES > 64
#error "NB_SMALL_SIZE_CLASSES should be less than 64"
#endif /* NB_SMALL_SIZE_CLASSES > 64 */
#endif /* NB_SMALL_SIZE_CLASSES > 56 */
#endif /* NB_SMALL_SIZE_CLASSES > 48 */
#endif /* NB_SMALL_SIZE_CLASSES > 40 */
#endif /* NB_SMALL_SIZE_CLASSES > 32 */
#endif /* NB_SMALL_SIZE_CLASSES > 24 */
#endif /* NB_SMALL_SIZE_CLASSES > 16 */
#endif /* NB_SMALL_SIZE_CLASSES >  8 */
};

/*==========================================================================
Arena management.

`arenas` is a vector of arena_objects.  It contains maxarenas entries, some of
which may not be currently used (== they're arena_objects that aren't
currently associated with an allocated arena).  Note that arenas proper are
separately malloc'ed.

Prior to Python 2.5, arenas were never free()'ed.  Starting with Python 2.5,
we do try to free() arenas, and use some mild heuristic strategies to increase
the likelihood that arenas eventually can be freed.

unused_arena_objects

    This is a singly-linked list of the arena_objects that are currently not
    being used (no arena is associated with them).  Objects are taken off the
    head of the list in new_arena(), and are pushed on the head of the list in
    PyObject_Free() when the arena is empty.  Key invariant:  an arena_object
    is on this list if and only if its .address member is 0.

usable_arenas

    This is a doubly-linked list of the arena_objects associated with arenas
    that have pools available.  These pools are either waiting to be reused,
    or have not been used before.  The list is sorted to have the most-
    allocated arenas first (ascending order based on the nfreepools member).
    This means that the next allocation will come from a heavily used arena,
    which gives the nearly empty arenas a chance to be returned to the system.
    In my unscientific tests this dramatically improved the number of arenas
    that could be freed.

Note that an arena_object associated with an arena all of whose pools are
currently in use isn't on either list.

Changed in Python 3.8:  keeping usable_arenas sorted by number of free pools
used to be done by one-at-a-time linear search when an arena's number of
free pools changed.  That could, overall, consume time quadratic in the
number of arenas.  That didn't really matter when there were only a few
hundred arenas (typical!), but could be a timing disaster when there were
hundreds of thousands.  See bpo-37029.

Now we have a vector of "search fingers" to eliminate the need to search:
nfp2lasta[nfp] returns the last ("rightmost") arena in usable_arenas
with nfp free pools.  This is NULL if and only if there is no arena with
nfp free pools in usable_arenas.
*/

/* Array of objects used to track chunks of memory (arenas). */
static struct arena_object* arenas = NULL;
/* Number of slots currently allocated in the `arenas` vector. */
static uint maxarenas = 0;

/* The head of the singly-linked, NULL-terminated list of available
 * arena_objects.
 */
static struct arena_object* unused_arena_objects = NULL;

/* The head of the doubly-linked, NULL-terminated at each end, list of
 * arena_objects associated with arenas that have pools available.
 */
static struct arena_object* usable_arenas = NULL;

/* nfp2lasta[nfp] is the last arena in usable_arenas with nfp free pools */
static struct arena_object* nfp2lasta[MAX_POOLS_IN_ARENA + 1] = { NULL };

/* How many arena_objects do we initially allocate?
 * 16 = can allocate 16 arenas = 16 * ARENA_SIZE = 4MB before growing the
 * `arenas` vector.
 */
#define INITIAL_ARENA_OBJECTS 16

/* Number of arenas allocated that haven't been free()'d. */
static size_t narenas_currently_allocated = 0;

/* Total number of times malloc() called to allocate an arena. */
static size_t ntimes_arena_allocated = 0;
/* High water mark (max value ever seen) for narenas_currently_allocated. */
static size_t narenas_highwater = 0;

static Py_ssize_t raw_allocated_blocks;

Py_ssize_t
_Py_GetAllocatedBlocks(void)
{
    Py_ssize_t n = raw_allocated_blocks;
    /* add up allocated blocks for used pools */
    for (uint i = 0; i < maxarenas; ++i) {
        /* Skip arenas which are not allocated. */
        if (arenas[i].address == 0) {
            continue;
        }

        uintptr_t base = (uintptr_t)_Py_ALIGN_UP(arenas[i].address, POOL_SIZE);

        /* visit every pool in the arena */
        assert(base <= (uintptr_t) arenas[i].pool_address);
        for (; base < (uintptr_t) arenas[i].pool_address; base += POOL_SIZE) {
            poolp p = (poolp)base;
            n += p->ref.count;
        }
    }
    return n;
}


/* Allocate a new arena.  If we run out of memory, return NULL.  Else
 * allocate a new arena, and return the address of an arena_object
 * describing the new arena.  It's expected that the caller will set
 * `usable_arenas` to the return value.
 */
static struct arena_object*
new_arena(void)
{
    struct arena_object* arenaobj;
    uint excess;        /* number of bytes above pool alignment */
    void *address;
    static int debug_stats = -1;

    if (debug_stats == -1) {
        const char *opt = Py_GETENV("PYTHONMALLOCSTATS");
        debug_stats = (opt != NULL && *opt != '\0');
    }
    if (debug_stats)
        _PyObject_DebugMallocStats(stderr);

    if (unused_arena_objects == NULL) {
        uint i;
        uint numarenas;
        size_t nbytes;

        /* Double the number of arena objects on each allocation.
         * Note that it's possible for `numarenas` to overflow.
         */
        numarenas = maxarenas ? maxarenas << 1 : INITIAL_ARENA_OBJECTS;
        if (numarenas <= maxarenas)
            return NULL;                /* overflow */
#if SIZEOF_SIZE_T <= SIZEOF_INT
        if (numarenas > SIZE_MAX / sizeof(*arenas))
            return NULL;                /* overflow */
#endif
        nbytes = numarenas * sizeof(*arenas);
        arenaobj = (struct arena_object *)PyMem_RawRealloc(arenas, nbytes);
        if (arenaobj == NULL)
            return NULL;
        arenas = arenaobj;

        /* We might need to fix pointers that were copied.  However,
         * new_arena only gets called when all the pages in the
         * previous arenas are full.  Thus, there are *no* pointers
         * into the old array. Thus, we don't have to worry about
         * invalid pointers.  Just to be sure, some asserts:
         */
        assert(usable_arenas == NULL);
        assert(unused_arena_objects == NULL);

        /* Put the new arenas on the unused_arena_objects list. */
        for (i = maxarenas; i < numarenas; ++i) {
            arenas[i].address = 0;              /* mark as unassociated */
            arenas[i].nextarena = i < numarenas - 1 ?
                                   &arenas[i+1] : NULL;
        }

        /* Update globals. */
        unused_arena_objects = &arenas[maxarenas];
        maxarenas = numarenas;
    }

    /* Take the next available arena object off the head of the list. */
    assert(unused_arena_objects != NULL);
    arenaobj = unused_arena_objects;
    unused_arena_objects = arenaobj->nextarena;
    assert(arenaobj->address == 0);
    address = _PyObject_Arena.alloc(_PyObject_Arena.ctx, ARENA_SIZE);
    if (address == NULL) {
        /* The allocation failed: return NULL after putting the
         * arenaobj back.
         */
        arenaobj->nextarena = unused_arena_objects;
        unused_arena_objects = arenaobj;
        return NULL;
    }
    arenaobj->address = (uintptr_t)address;

    ++narenas_currently_allocated;
    ++ntimes_arena_allocated;
    if (narenas_currently_allocated > narenas_highwater)
        narenas_highwater = narenas_currently_allocated;
    arenaobj->freepools = NULL;
    /* pool_address <- first pool-aligned address in the arena
       nfreepools <- number of whole pools that fit after alignment */
    arenaobj->pool_address = (block*)arenaobj->address;
    arenaobj->nfreepools = MAX_POOLS_IN_ARENA;
    excess = (uint)(arenaobj->address & POOL_SIZE_MASK);
    if (excess != 0) {
        --arenaobj->nfreepools;
        arenaobj->pool_address += POOL_SIZE - excess;
    }
    arenaobj->ntotalpools = arenaobj->nfreepools;

    return arenaobj;
}


/*
address_in_range(P, POOL)

Return true if and only if P is an address that was allocated by pymalloc.
POOL must be the pool address associated with P, i.e., POOL = POOL_ADDR(P)
(the caller is asked to compute this because the macro expands POOL more than
once, and for efficiency it's best for the caller to assign POOL_ADDR(P) to a
variable and pass the latter to the macro; because address_in_range is
called on every alloc/realloc/free, micro-efficiency is important here).

Tricky:  Let B be the arena base address associated with the pool, B =
arenas[(POOL)->arenaindex].address.  Then P belongs to the arena if and only if

    B <= P < B + ARENA_SIZE

Subtracting B throughout, this is true iff

    0 <= P-B < ARENA_SIZE

By using unsigned arithmetic, the "0 <=" half of the test can be skipped.

Obscure:  A PyMem "free memory" function can call the pymalloc free or realloc
before the first arena has been allocated.  `arenas` is still NULL in that
case.  We're relying on that maxarenas is also 0 in that case, so that
(POOL)->arenaindex < maxarenas  must be false, saving us from trying to index
into a NULL arenas.

Details:  given P and POOL, the arena_object corresponding to P is AO =
arenas[(POOL)->arenaindex].  Suppose obmalloc controls P.  Then (barring wild
stores, etc), POOL is the correct address of P's pool, AO.address is the
correct base address of the pool's arena, and P must be within ARENA_SIZE of
AO.address.  In addition, AO.address is not 0 (no arena can start at address 0
(NULL)).  Therefore address_in_range correctly reports that obmalloc
controls P.

Now suppose obmalloc does not control P (e.g., P was obtained via a direct
call to the system malloc() or realloc()).  (POOL)->arenaindex may be anything
in this case -- it may even be uninitialized trash.  If the trash arenaindex
is >= maxarenas, the macro correctly concludes at once that obmalloc doesn't
control P.

Else arenaindex is < maxarena, and AO is read up.  If AO corresponds to an
allocated arena, obmalloc controls all the memory in slice AO.address :
AO.address+ARENA_SIZE.  By case assumption, P is not controlled by obmalloc,
so P doesn't lie in that slice, so the macro correctly reports that P is not
controlled by obmalloc.

Finally, if P is not controlled by obmalloc and AO corresponds to an unused
arena_object (one not currently associated with an allocated arena),
AO.address is 0, and the second test in the macro reduces to:

    P < ARENA_SIZE

If P >= ARENA_SIZE (extremely likely), the macro again correctly concludes
that P is not controlled by obmalloc.  However, if P < ARENA_SIZE, this part
of the test still passes, and the third clause (AO.address != 0) is necessary
to get the correct result:  AO.address is 0 in this case, so the macro
correctly reports that P is not controlled by obmalloc (despite that P lies in
slice AO.address : AO.address + ARENA_SIZE).

Note:  The third (AO.address != 0) clause was added in Python 2.5.  Before
2.5, arenas were never free()'ed, and an arenaindex < maxarena always
corresponded to a currently-allocated arena, so the "P is not controlled by
obmalloc, AO corresponds to an unused arena_object, and P < ARENA_SIZE" case
was impossible.

Note that the logic is excruciating, and reading up possibly uninitialized
memory when P is not controlled by obmalloc (to get at (POOL)->arenaindex)
creates problems for some memory debuggers.  The overwhelming advantage is
that this test determines whether an arbitrary address is controlled by
obmalloc in a small constant time, independent of the number of arenas
obmalloc controls.  Since this test is needed at every entry point, it's
extremely desirable that it be this fast.
*/

static bool _Py_NO_ADDRESS_SAFETY_ANALYSIS
            _Py_NO_SANITIZE_THREAD
            _Py_NO_SANITIZE_MEMORY
address_in_range(void *p, poolp pool)
{
    // Since address_in_range may be reading from memory which was not allocated
    // by Python, it is important that pool->arenaindex is read only once, as
    // another thread may be concurrently modifying the value without holding
    // the GIL. The following dance forces the compiler to read pool->arenaindex
    // only once.
    uint arenaindex = *((volatile uint *)&pool->arenaindex);
    return arenaindex < maxarenas &&
        (uintptr_t)p - arenas[arenaindex].address < ARENA_SIZE &&
        arenas[arenaindex].address != 0;
}


/*==========================================================================*/

static void
pymalloc_pool_extend(poolp pool, uint size)
{
    if (LIKELY(pool->nextoffset <= pool->maxnextoffset)) {
        /* There is room for another block. */
        pool->freeblock = (block*)pool + pool->nextoffset;
        pool->nextoffset += INDEX2SIZE(size);
        *(block **)(pool->freeblock) = NULL;
        return;
    }

    /* Pool is full, unlink from used pools. */
    poolp next;
    next = pool->nextpool;
    pool = pool->prevpool;
    next->prevpool = pool;
    pool->nextpool = next;
}

static void*
allocate_from_new_pool(size_t size)
{
    /* There isn't a pool of the right size class immediately
     * available:  use a free pool.
     */
    if (UNLIKELY(usable_arenas == NULL)) {
        /* No arena has a free pool:  allocate a new arena. */
#ifdef WITH_MEMORY_LIMITS
        if (narenas_currently_allocated >= MAX_ARENAS) {
            return NULL;
        }
#endif
        usable_arenas = new_arena();
        if (usable_arenas == NULL) {
            return NULL;
        }
        usable_arenas->nextarena = usable_arenas->prevarena = NULL;
        assert(nfp2lasta[usable_arenas->nfreepools] == NULL);
        nfp2lasta[usable_arenas->nfreepools] = usable_arenas;
    }
    assert(usable_arenas->address != 0);

    /* This arena already had the smallest nfreepools value, so decreasing
     * nfreepools doesn't change that, and we don't need to rearrange the
     * usable_arenas list.  However, if the arena becomes wholly allocated,
     * we need to remove its arena_object from usable_arenas.
     */
    assert(usable_arenas->nfreepools > 0);
    if (nfp2lasta[usable_arenas->nfreepools] == usable_arenas) {
        /* It's the last of this size, so there won't be any. */
        nfp2lasta[usable_arenas->nfreepools] = NULL;
    }
    /* If any free pools will remain, it will be the new smallest. */
    if (usable_arenas->nfreepools > 1) {
        assert(nfp2lasta[usable_arenas->nfreepools - 1] == NULL);
        nfp2lasta[usable_arenas->nfreepools - 1] = usable_arenas;
    }

    /* Try to get a cached free pool. */
    poolp pool = usable_arenas->freepools;
    if (LIKELY(pool != NULL)) {
        /* Unlink from cached pools. */
        usable_arenas->freepools = pool->nextpool;
        usable_arenas->nfreepools--;
        if (UNLIKELY(usable_arenas->nfreepools == 0)) {
            /* Wholly allocated:  remove. */
            assert(usable_arenas->freepools == NULL);
            assert(usable_arenas->nextarena == NULL ||
                   usable_arenas->nextarena->prevarena ==
                   usable_arenas);
            usable_arenas = usable_arenas->nextarena;
            if (usable_arenas != NULL) {
                usable_arenas->prevarena = NULL;
                assert(usable_arenas->address != 0);
            }
        }
        else {
            /* nfreepools > 0:  it must be that freepools
             * isn't NULL, or that we haven't yet carved
             * off all the arena's pools for the first
             * time.
             */
            assert(usable_arenas->freepools != NULL ||
                   usable_arenas->pool_address <=
                   (block*)usable_arenas->address +
                       ARENA_SIZE - POOL_SIZE);
        }
    }
    else {
        /* Carve off a new pool. */
        assert(usable_arenas->nfreepools > 0);
        assert(usable_arenas->freepools == NULL);
        pool = (poolp)usable_arenas->pool_address;
        assert((block*)pool <= (block*)usable_arenas->address +
                                 ARENA_SIZE - POOL_SIZE);
        pool->arenaindex = (uint)(usable_arenas - arenas);
        assert(&arenas[pool->arenaindex] == usable_arenas);
        pool->szidx = DUMMY_SIZE_IDX;
        usable_arenas->pool_address += POOL_SIZE;
        --usable_arenas->nfreepools;

        if (usable_arenas->nfreepools == 0) {
            assert(usable_arenas->nextarena == NULL ||
                   usable_arenas->nextarena->prevarena ==
                   usable_arenas);
            /* Unlink the arena:  it is completely allocated. */
            usable_arenas = usable_arenas->nextarena;
            if (usable_arenas != NULL) {
                usable_arenas->prevarena = NULL;
                assert(usable_arenas->address != 0);
            }
        }
    }

    /* Frontlink to used pools. */
    block *bp;
    poolp next = usedpools[size + size]; /* == prev */
    pool->nextpool = next;
    pool->prevpool = next;
    next->nextpool = pool;
    next->prevpool = pool;
    pool->ref.count = 1;
    if (pool->szidx == size) {
        /* Luckily, this pool last contained blocks
         * of the same size class, so its header
         * and free list are already initialized.
         */
        bp = pool->freeblock;
        assert(bp != NULL);
        pool->freeblock = *(block **)bp;
        return bp;
    }
    /*
     * Initialize the pool header, set up the free list to
     * contain just the second block, and return the first
     * block.
     */
    pool->szidx = size;
    size = INDEX2SIZE(size);
    bp = (block *)pool + POOL_OVERHEAD;
    pool->nextoffset = POOL_OVERHEAD + (size << 1);
    pool->maxnextoffset = POOL_SIZE - size;
    pool->freeblock = bp + size;
    *(block **)(pool->freeblock) = NULL;
    return bp;
}

/* pymalloc allocator

   Return 1 if pymalloc allocated memory and wrote the pointer into *ptr_p.

   Return 0 if pymalloc failed to allocate the memory block: on bigger
   requests, on error in the code below (as a last chance to serve the request)
   or when the max memory limit has been reached.
*/
static inline int
pymalloc_alloc(void *ctx, void **ptr_p, size_t nbytes)
{
#ifdef WITH_VALGRIND
    if (UNLIKELY(running_on_valgrind == -1)) {
        running_on_valgrind = RUNNING_ON_VALGRIND;
    }
    if (UNLIKELY(running_on_valgrind)) {
        return 0;
    }
#endif

    if (UNLIKELY(nbytes == 0)) {
        return 0;
    }
    if (UNLIKELY(nbytes > SMALL_REQUEST_THRESHOLD)) {
        return 0;
    }

    uint size = (uint)(nbytes - 1) >> ALIGNMENT_SHIFT;
    poolp pool = usedpools[size + size];
    block *bp;
    
    if (LIKELY(pool != pool->nextpool)) {
        /*
         * There is a used pool for this size class.
         * Pick up the head block of its free list.
         */
        ++pool->ref.count;
        bp = pool->freeblock;

        if (UNLIKELY((pool->freeblock = *(block **)bp) == NULL)) {
            // Reached the end of the free list, try to extend it.
            pymalloc_pool_extend(pool, size);
        }
    }
    else {
        /* There isn't a pool of the right size class immediately
         * available:  use a free pool.
         */
        bp = allocate_from_new_pool(size);
        if (UNLIKELY(bp == NULL)) {
            return 0;
        }
    }

    assert(bp != NULL);
    *ptr_p = (void *)bp;
    return 1;
}


static void *
_PyObject_Malloc(void *ctx, size_t nbytes)
{
    void* ptr;
<<<<<<< HEAD
    if (LIKELY(pymalloc_alloc(ctx, &ptr, nbytes))) {
        _Py_AllocatedBlocks++;
=======
    if (pymalloc_alloc(ctx, &ptr, nbytes)) {
>>>>>>> c8e7146d
        return ptr;
    }

    ptr = PyMem_RawMalloc(nbytes);
    if (ptr != NULL) {
        raw_allocated_blocks++;
    }
    return ptr;
}


static void *
_PyObject_Calloc(void *ctx, size_t nelem, size_t elsize)
{
    void* ptr;

    assert(elsize == 0 || nelem <= (size_t)PY_SSIZE_T_MAX / elsize);
    size_t nbytes = nelem * elsize;

    if (LIKELY(pymalloc_alloc(ctx, &ptr, nbytes))) {
        memset(ptr, 0, nbytes);
        return ptr;
    }

    ptr = PyMem_RawCalloc(nelem, elsize);
    if (ptr != NULL) {
        raw_allocated_blocks++;
    }
    return ptr;
}


static void
insert_to_usedpool(poolp pool)
{
    assert(pool->ref.count > 0);            /* else the pool is empty */

    uint size = pool->szidx;
    poolp next = usedpools[size + size];
    poolp prev = next->prevpool;

    /* insert pool before next:   prev <-> pool <-> next */
    pool->nextpool = next;
    pool->prevpool = prev;
    next->prevpool = pool;
    prev->nextpool = pool;
}

static void
insert_to_freepool(poolp pool)
{
    poolp next = pool->nextpool;
    poolp prev = pool->prevpool;
    next->prevpool = prev;
    prev->nextpool = next;

    /* Link the pool to freepools.  This is a singly-linked
     * list, and pool->prevpool isn't used there.
     */
    struct arena_object *ao = &arenas[pool->arenaindex];
    pool->nextpool = ao->freepools;
    ao->freepools = pool;
    uint nf = ao->nfreepools;
    /* If this is the rightmost arena with this number of free pools,
     * nfp2lasta[nf] needs to change.  Caution:  if nf is 0, there
     * are no arenas in usable_arenas with that value.
     */
    struct arena_object* lastnf = nfp2lasta[nf];
    assert((nf == 0 && lastnf == NULL) || 
           (nf > 0 && 
            lastnf != NULL &&
            lastnf->nfreepools == nf &&
            (lastnf->nextarena == NULL ||
             nf < lastnf->nextarena->nfreepools)));
    if (lastnf == ao) {  /* it is the rightmost */
        struct arena_object* p = ao->prevarena;
        nfp2lasta[nf] = (p != NULL && p->nfreepools == nf) ? p : NULL;
    }
    ao->nfreepools = ++nf;

    /* All the rest is arena management.  We just freed
     * a pool, and there are 4 cases for arena mgmt:
     * 1. If all the pools are free, return the arena to
     *    the system free().  Except if this is the last
     *    arena in the list, keep it to avoid thrashing:
     *    keeping one wholly free arena in the list avoids
     *    pathological cases where a simple loop would
     *    otherwise provoke needing to allocate and free an
     *    arena on every iteration.  See bpo-37257.
     * 2. If this is the only free pool in the arena,
     *    add the arena back to the `usable_arenas` list.
     * 3. If the "next" arena has a smaller count of free
     *    pools, we have to "slide this arena right" to
     *    restore that usable_arenas is sorted in order of
     *    nfreepools.
     * 4. Else there's nothing more to do.
     */
    if (nf == ao->ntotalpools && ao->nextarena != NULL) {
        /* Case 1.  First unlink ao from usable_arenas.
         */
        assert(ao->prevarena == NULL ||
               ao->prevarena->address != 0);
        assert(ao ->nextarena == NULL ||
               ao->nextarena->address != 0);

        /* Fix the pointer in the prevarena, or the
         * usable_arenas pointer.
         */
        if (ao->prevarena == NULL) {
            usable_arenas = ao->nextarena;
            assert(usable_arenas == NULL ||
                   usable_arenas->address != 0);
        }
        else {
            assert(ao->prevarena->nextarena == ao);
            ao->prevarena->nextarena =
                ao->nextarena;
        }
        /* Fix the pointer in the nextarena. */
        if (ao->nextarena != NULL) {
            assert(ao->nextarena->prevarena == ao);
            ao->nextarena->prevarena =
                ao->prevarena;
        }
        /* Record that this arena_object slot is
         * available to be reused.
         */
        ao->nextarena = unused_arena_objects;
        unused_arena_objects = ao;

        /* Free the entire arena. */
        _PyObject_Arena.free(_PyObject_Arena.ctx,
                             (void *)ao->address, ARENA_SIZE);
        ao->address = 0;                        /* mark unassociated */
        --narenas_currently_allocated;

        return;
    }

    if (nf == 1) {
        /* Case 2.  Put ao at the head of
         * usable_arenas.  Note that because
         * ao->nfreepools was 0 before, ao isn't
         * currently on the usable_arenas list.
         */
        ao->nextarena = usable_arenas;
        ao->prevarena = NULL;
        if (usable_arenas)
            usable_arenas->prevarena = ao;
        usable_arenas = ao;
        assert(usable_arenas->address != 0);
        if (nfp2lasta[1] == NULL) {
            nfp2lasta[1] = ao;
        }

        return;
    }

    /* If this arena is now out of order, we need to keep
     * the list sorted.  The list is kept sorted so that
     * the "most full" arenas are used first, which allows
     * the nearly empty arenas to be completely freed.  In
     * a few un-scientific tests, it seems like this
     * approach allowed a lot more memory to be freed.
     */
    /* If this is the only arena with nf, record that. */
    if (nfp2lasta[nf] == NULL) {
        nfp2lasta[nf] = ao;
    } /* else the rightmost with nf doesn't change */
    /* If this was the rightmost of the old size, it remains in place. */
    if (ao == lastnf) {
        /* Case 4.  Nothing to do. */
        return;
    }
    /* If ao were the only arena in the list, the last block would have
     * gotten us out.
     */
    assert(ao->nextarena != NULL);

    /* Case 3:  We have to move the arena towards the end of the list,
     * because it has more free pools than the arena to its right.  It needs
     * to move to follow lastnf.
     * First unlink ao from usable_arenas.
     */
    if (ao->prevarena != NULL) {
        /* ao isn't at the head of the list */
        assert(ao->prevarena->nextarena == ao);
        ao->prevarena->nextarena = ao->nextarena;
    }
    else {
        /* ao is at the head of the list */
        assert(usable_arenas == ao);
        usable_arenas = ao->nextarena;
    }
    ao->nextarena->prevarena = ao->prevarena;
    /* And insert after lastnf. */
    ao->prevarena = lastnf;
    ao->nextarena = lastnf->nextarena;
    if (ao->nextarena != NULL) {
        ao->nextarena->prevarena = ao;
    }
    lastnf->nextarena = ao;
    /* Verify that the swaps worked. */
    assert(ao->nextarena == NULL || nf <= ao->nextarena->nfreepools);
    assert(ao->prevarena == NULL || nf > ao->prevarena->nfreepools);
    assert(ao->nextarena == NULL || ao->nextarena->prevarena == ao);
    assert((usable_arenas == ao && ao->prevarena == NULL)
           || ao->prevarena->nextarena == ao);
}

/* Free a memory block allocated by pymalloc_alloc().
   Return 1 if it was freed.
   Return 0 if the block was not allocated by pymalloc_alloc(). */
static inline int
pymalloc_free(void *ctx, void *p)
{
    assert(p != NULL);

#ifdef WITH_VALGRIND
    if (UNLIKELY(running_on_valgrind > 0)) {
        return 0;
    }
#endif

    poolp pool = POOL_ADDR(p);
    if (UNLIKELY(!address_in_range(p, pool))) {
        return 0;
    }
    /* We allocated this address. */

    /* Link p to the start of the pool's freeblock list.  Since
     * the pool had at least the p block outstanding, the pool
     * wasn't empty (so it's already in a usedpools[] list, or
     * was full and is in no list -- it's not in the freeblocks
     * list in any case).
     */
    assert(pool->ref.count > 0);            /* else it was empty */
    block *lastfree = pool->freeblock;
    *(block **)p = lastfree;
    pool->freeblock = (block *)p;
    pool->ref.count--;

    if (UNLIKELY(lastfree == NULL)) {
        /* Pool was full, so doesn't currently live in any list:
         * link it to the front of the appropriate usedpools[] list.
         * This mimics LRU pool usage for new allocations and
         * targets optimal filling when several pools contain
         * blocks of the same size class.
         */
        insert_to_usedpool(pool);
        return 1;
    }

    /* freeblock wasn't NULL, so the pool wasn't full,
     * and the pool is in a usedpools[] list.
     */
    if (LIKELY(pool->ref.count != 0)) {
        /* pool isn't empty:  leave it in usedpools */
        return 1;
    }

    /* Pool is now empty:  unlink from usedpools, and
     * link to the front of freepools.  This ensures that
     * previously freed pools will be allocated later
     * (being not referenced, they are perhaps paged out).
     */
    insert_to_freepool(pool);
    return 1;
}


static void
_PyObject_Free(void *ctx, void *p)
{
    /* PyObject_Free(NULL) has no effect */
    if (p == NULL) {
        return;
    }

<<<<<<< HEAD
    _Py_AllocatedBlocks--;
    if (UNLIKELY(!pymalloc_free(ctx, p))) {
=======
    if (!pymalloc_free(ctx, p)) {
>>>>>>> c8e7146d
        /* pymalloc didn't allocate this address */
        PyMem_RawFree(p);
        raw_allocated_blocks--;
    }
}


/* pymalloc realloc.

   If nbytes==0, then as the Python docs promise, we do not treat this like
   free(p), and return a non-NULL result.

   Return 1 if pymalloc reallocated memory and wrote the new pointer into
   newptr_p.

   Return 0 if pymalloc didn't allocated p. */
static int
pymalloc_realloc(void *ctx, void **newptr_p, void *p, size_t nbytes)
{
    void *bp;
    poolp pool;
    size_t size;

    assert(p != NULL);

#ifdef WITH_VALGRIND
    /* Treat running_on_valgrind == -1 the same as 0 */
    if (UNLIKELY(running_on_valgrind > 0)) {
        return 0;
    }
#endif

    pool = POOL_ADDR(p);
    if (!address_in_range(p, pool)) {
        /* pymalloc is not managing this block.

           If nbytes <= SMALL_REQUEST_THRESHOLD, it's tempting to try to take
           over this block.  However, if we do, we need to copy the valid data
           from the C-managed block to one of our blocks, and there's no
           portable way to know how much of the memory space starting at p is
           valid.

           As bug 1185883 pointed out the hard way, it's possible that the
           C-managed block is "at the end" of allocated VM space, so that a
           memory fault can occur if we try to copy nbytes bytes starting at p.
           Instead we punt: let C continue to manage this block. */
        return 0;
    }

    /* pymalloc is in charge of this block */
    size = INDEX2SIZE(pool->szidx);
    if (nbytes <= size) {
        /* The block is staying the same or shrinking.

           If it's shrinking, there's a tradeoff: it costs cycles to copy the
           block to a smaller size class, but it wastes memory not to copy it.

           The compromise here is to copy on shrink only if at least 25% of
           size can be shaved off. */
        if (4 * nbytes > 3 * size) {
            /* It's the same, or shrinking and new/old > 3/4. */
            *newptr_p = p;
            return 1;
        }
        size = nbytes;
    }

    bp = _PyObject_Malloc(ctx, nbytes);
    if (bp != NULL) {
        memcpy(bp, p, size);
        _PyObject_Free(ctx, p);
    }
    *newptr_p = bp;
    return 1;
}


static void *
_PyObject_Realloc(void *ctx, void *ptr, size_t nbytes)
{
    void *ptr2;

    if (ptr == NULL) {
        return _PyObject_Malloc(ctx, nbytes);
    }

    if (pymalloc_realloc(ctx, &ptr2, ptr, nbytes)) {
        return ptr2;
    }

    return PyMem_RawRealloc(ptr, nbytes);
}

#else   /* ! WITH_PYMALLOC */

/*==========================================================================*/
/* pymalloc not enabled:  Redirect the entry points to malloc.  These will
 * only be used by extensions that are compiled with pymalloc enabled. */

Py_ssize_t
_Py_GetAllocatedBlocks(void)
{
    return 0;
}

#endif /* WITH_PYMALLOC */


/*==========================================================================*/
/* A x-platform debugging allocator.  This doesn't manage memory directly,
 * it wraps a real allocator, adding extra debugging info to the memory blocks.
 */

/* Special bytes broadcast into debug memory blocks at appropriate times.
 * Strings of these are unlikely to be valid addresses, floats, ints or
 * 7-bit ASCII. If modified, _PyMem_IsPtrFreed() should be updated as well.
 *
 * Byte patterns 0xCB, 0xBB and 0xFB have been replaced with 0xCD, 0xDD and
 * 0xFD to use the same values than Windows CRT debug malloc() and free().
 */
#undef CLEANBYTE
#undef DEADBYTE
#undef FORBIDDENBYTE
#define CLEANBYTE      0xCD    /* clean (newly allocated) memory */
#define DEADBYTE       0xDD    /* dead (newly freed) memory */
#define FORBIDDENBYTE  0xFD    /* untouchable bytes at each end of a block */

/* Uncomment this define to add the "serialno" field */
/* #define PYMEM_DEBUG_SERIALNO */

#ifdef PYMEM_DEBUG_SERIALNO
static size_t serialno = 0;     /* incremented on each debug {m,re}alloc */

/* serialno is always incremented via calling this routine.  The point is
 * to supply a single place to set a breakpoint.
 */
static void
bumpserialno(void)
{
    ++serialno;
}
#endif

#define SST SIZEOF_SIZE_T

#ifdef PYMEM_DEBUG_SERIALNO
#  define PYMEM_DEBUG_EXTRA_BYTES 4 * SST
#else
#  define PYMEM_DEBUG_EXTRA_BYTES 3 * SST
#endif

/* Read sizeof(size_t) bytes at p as a big-endian size_t. */
static size_t
read_size_t(const void *p)
{
    const uint8_t *q = (const uint8_t *)p;
    size_t result = *q++;
    int i;

    for (i = SST; --i > 0; ++q)
        result = (result << 8) | *q;
    return result;
}

/* Write n as a big-endian size_t, MSB at address p, LSB at
 * p + sizeof(size_t) - 1.
 */
static void
write_size_t(void *p, size_t n)
{
    uint8_t *q = (uint8_t *)p + SST - 1;
    int i;

    for (i = SST; --i >= 0; --q) {
        *q = (uint8_t)(n & 0xff);
        n >>= 8;
    }
}

/* Let S = sizeof(size_t).  The debug malloc asks for 4 * S extra bytes and
   fills them with useful stuff, here calling the underlying malloc's result p:

p[0: S]
    Number of bytes originally asked for.  This is a size_t, big-endian (easier
    to read in a memory dump).
p[S]
    API ID.  See PEP 445.  This is a character, but seems undocumented.
p[S+1: 2*S]
    Copies of FORBIDDENBYTE.  Used to catch under- writes and reads.
p[2*S: 2*S+n]
    The requested memory, filled with copies of CLEANBYTE.
    Used to catch reference to uninitialized memory.
    &p[2*S] is returned.  Note that this is 8-byte aligned if pymalloc
    handled the request itself.
p[2*S+n: 2*S+n+S]
    Copies of FORBIDDENBYTE.  Used to catch over- writes and reads.
p[2*S+n+S: 2*S+n+2*S]
    A serial number, incremented by 1 on each call to _PyMem_DebugMalloc
    and _PyMem_DebugRealloc.
    This is a big-endian size_t.
    If "bad memory" is detected later, the serial number gives an
    excellent way to set a breakpoint on the next run, to capture the
    instant at which this block was passed out.

If PYMEM_DEBUG_SERIALNO is not defined (default), the debug malloc only asks
for 3 * S extra bytes, and omits the last serialno field.
*/

static void *
_PyMem_DebugRawAlloc(int use_calloc, void *ctx, size_t nbytes)
{
    debug_alloc_api_t *api = (debug_alloc_api_t *)ctx;
    uint8_t *p;           /* base address of malloc'ed pad block */
    uint8_t *data;        /* p + 2*SST == pointer to data bytes */
    uint8_t *tail;        /* data + nbytes == pointer to tail pad bytes */
    size_t total;         /* nbytes + PYMEM_DEBUG_EXTRA_BYTES */

    if (nbytes > (size_t)PY_SSIZE_T_MAX - PYMEM_DEBUG_EXTRA_BYTES) {
        /* integer overflow: can't represent total as a Py_ssize_t */
        return NULL;
    }
    total = nbytes + PYMEM_DEBUG_EXTRA_BYTES;

    /* Layout: [SSSS IFFF CCCC...CCCC FFFF NNNN]
                ^--- p    ^--- data   ^--- tail
       S: nbytes stored as size_t
       I: API identifier (1 byte)
       F: Forbidden bytes (size_t - 1 bytes before, size_t bytes after)
       C: Clean bytes used later to store actual data
       N: Serial number stored as size_t

       If PYMEM_DEBUG_SERIALNO is not defined (default), the last NNNN field
       is omitted. */

    if (use_calloc) {
        p = (uint8_t *)api->alloc.calloc(api->alloc.ctx, 1, total);
    }
    else {
        p = (uint8_t *)api->alloc.malloc(api->alloc.ctx, total);
    }
    if (p == NULL) {
        return NULL;
    }
    data = p + 2*SST;

#ifdef PYMEM_DEBUG_SERIALNO
    bumpserialno();
#endif

    /* at p, write size (SST bytes), id (1 byte), pad (SST-1 bytes) */
    write_size_t(p, nbytes);
    p[SST] = (uint8_t)api->api_id;
    memset(p + SST + 1, FORBIDDENBYTE, SST-1);

    if (nbytes > 0 && !use_calloc) {
        memset(data, CLEANBYTE, nbytes);
    }

    /* at tail, write pad (SST bytes) and serialno (SST bytes) */
    tail = data + nbytes;
    memset(tail, FORBIDDENBYTE, SST);
#ifdef PYMEM_DEBUG_SERIALNO
    write_size_t(tail + SST, serialno);
#endif

    return data;
}

static void *
_PyMem_DebugRawMalloc(void *ctx, size_t nbytes)
{
    return _PyMem_DebugRawAlloc(0, ctx, nbytes);
}

static void *
_PyMem_DebugRawCalloc(void *ctx, size_t nelem, size_t elsize)
{
    size_t nbytes;
    assert(elsize == 0 || nelem <= (size_t)PY_SSIZE_T_MAX / elsize);
    nbytes = nelem * elsize;
    return _PyMem_DebugRawAlloc(1, ctx, nbytes);
}


/* The debug free first checks the 2*SST bytes on each end for sanity (in
   particular, that the FORBIDDENBYTEs with the api ID are still intact).
   Then fills the original bytes with DEADBYTE.
   Then calls the underlying free.
*/
static void
_PyMem_DebugRawFree(void *ctx, void *p)
{
    /* PyMem_Free(NULL) has no effect */
    if (p == NULL) {
        return;
    }

    debug_alloc_api_t *api = (debug_alloc_api_t *)ctx;
    uint8_t *q = (uint8_t *)p - 2*SST;  /* address returned from malloc */
    size_t nbytes;

    _PyMem_DebugCheckAddress(api->api_id, p);
    nbytes = read_size_t(q);
    nbytes += PYMEM_DEBUG_EXTRA_BYTES;
    memset(q, DEADBYTE, nbytes);
    api->alloc.free(api->alloc.ctx, q);
}


static void *
_PyMem_DebugRawRealloc(void *ctx, void *p, size_t nbytes)
{
    if (p == NULL) {
        return _PyMem_DebugRawAlloc(0, ctx, nbytes);
    }

    debug_alloc_api_t *api = (debug_alloc_api_t *)ctx;
    uint8_t *head;        /* base address of malloc'ed pad block */
    uint8_t *data;        /* pointer to data bytes */
    uint8_t *r;
    uint8_t *tail;        /* data + nbytes == pointer to tail pad bytes */
    size_t total;         /* 2 * SST + nbytes + 2 * SST */
    size_t original_nbytes;
#define ERASED_SIZE 64
    uint8_t save[2*ERASED_SIZE];  /* A copy of erased bytes. */

    _PyMem_DebugCheckAddress(api->api_id, p);

    data = (uint8_t *)p;
    head = data - 2*SST;
    original_nbytes = read_size_t(head);
    if (nbytes > (size_t)PY_SSIZE_T_MAX - PYMEM_DEBUG_EXTRA_BYTES) {
        /* integer overflow: can't represent total as a Py_ssize_t */
        return NULL;
    }
    total = nbytes + PYMEM_DEBUG_EXTRA_BYTES;

    tail = data + original_nbytes;
#ifdef PYMEM_DEBUG_SERIALNO
    size_t block_serialno = read_size_t(tail + SST);
#endif
    /* Mark the header, the trailer, ERASED_SIZE bytes at the begin and
       ERASED_SIZE bytes at the end as dead and save the copy of erased bytes.
     */
    if (original_nbytes <= sizeof(save)) {
        memcpy(save, data, original_nbytes);
        memset(data - 2 * SST, DEADBYTE,
               original_nbytes + PYMEM_DEBUG_EXTRA_BYTES);
    }
    else {
        memcpy(save, data, ERASED_SIZE);
        memset(head, DEADBYTE, ERASED_SIZE + 2 * SST);
        memcpy(&save[ERASED_SIZE], tail - ERASED_SIZE, ERASED_SIZE);
        memset(tail - ERASED_SIZE, DEADBYTE,
               ERASED_SIZE + PYMEM_DEBUG_EXTRA_BYTES - 2 * SST);
    }

    /* Resize and add decorations. */
    r = (uint8_t *)api->alloc.realloc(api->alloc.ctx, head, total);
    if (r == NULL) {
        /* if realloc() failed: rewrite header and footer which have
           just been erased */
        nbytes = original_nbytes;
    }
    else {
        head = r;
#ifdef PYMEM_DEBUG_SERIALNO
        bumpserialno();
        block_serialno = serialno;
#endif
    }
    data = head + 2*SST;

    write_size_t(head, nbytes);
    head[SST] = (uint8_t)api->api_id;
    memset(head + SST + 1, FORBIDDENBYTE, SST-1);

    tail = data + nbytes;
    memset(tail, FORBIDDENBYTE, SST);
#ifdef PYMEM_DEBUG_SERIALNO
    write_size_t(tail + SST, block_serialno);
#endif

    /* Restore saved bytes. */
    if (original_nbytes <= sizeof(save)) {
        memcpy(data, save, Py_MIN(nbytes, original_nbytes));
    }
    else {
        size_t i = original_nbytes - ERASED_SIZE;
        memcpy(data, save, Py_MIN(nbytes, ERASED_SIZE));
        if (nbytes > i) {
            memcpy(data + i, &save[ERASED_SIZE],
                   Py_MIN(nbytes - i, ERASED_SIZE));
        }
    }

    if (r == NULL) {
        return NULL;
    }

    if (nbytes > original_nbytes) {
        /* growing: mark new extra memory clean */
        memset(data + original_nbytes, CLEANBYTE, nbytes - original_nbytes);
    }

    return data;
}

static void
_PyMem_DebugCheckGIL(void)
{
    if (!PyGILState_Check())
        Py_FatalError("Python memory allocator called "
                      "without holding the GIL");
}

static void *
_PyMem_DebugMalloc(void *ctx, size_t nbytes)
{
    _PyMem_DebugCheckGIL();
    return _PyMem_DebugRawMalloc(ctx, nbytes);
}

static void *
_PyMem_DebugCalloc(void *ctx, size_t nelem, size_t elsize)
{
    _PyMem_DebugCheckGIL();
    return _PyMem_DebugRawCalloc(ctx, nelem, elsize);
}


static void
_PyMem_DebugFree(void *ctx, void *ptr)
{
    _PyMem_DebugCheckGIL();
    _PyMem_DebugRawFree(ctx, ptr);
}


static void *
_PyMem_DebugRealloc(void *ctx, void *ptr, size_t nbytes)
{
    _PyMem_DebugCheckGIL();
    return _PyMem_DebugRawRealloc(ctx, ptr, nbytes);
}

/* Check the forbidden bytes on both ends of the memory allocated for p.
 * If anything is wrong, print info to stderr via _PyObject_DebugDumpAddress,
 * and call Py_FatalError to kill the program.
 * The API id, is also checked.
 */
static void
_PyMem_DebugCheckAddress(char api, const void *p)
{
    const uint8_t *q = (const uint8_t *)p;
    char msgbuf[64];
    const char *msg;
    size_t nbytes;
    const uint8_t *tail;
    int i;
    char id;

    if (p == NULL) {
        msg = "didn't expect a NULL pointer";
        goto error;
    }

    /* Check the API id */
    id = (char)q[-SST];
    if (id != api) {
        msg = msgbuf;
        snprintf(msgbuf, sizeof(msgbuf), "bad ID: Allocated using API '%c', verified using API '%c'", id, api);
        msgbuf[sizeof(msgbuf)-1] = 0;
        goto error;
    }

    /* Check the stuff at the start of p first:  if there's underwrite
     * corruption, the number-of-bytes field may be nuts, and checking
     * the tail could lead to a segfault then.
     */
    for (i = SST-1; i >= 1; --i) {
        if (*(q-i) != FORBIDDENBYTE) {
            msg = "bad leading pad byte";
            goto error;
        }
    }

    nbytes = read_size_t(q - 2*SST);
    tail = q + nbytes;
    for (i = 0; i < SST; ++i) {
        if (tail[i] != FORBIDDENBYTE) {
            msg = "bad trailing pad byte";
            goto error;
        }
    }

    return;

error:
    _PyObject_DebugDumpAddress(p);
    Py_FatalError(msg);
}

/* Display info to stderr about the memory block at p. */
static void
_PyObject_DebugDumpAddress(const void *p)
{
    const uint8_t *q = (const uint8_t *)p;
    const uint8_t *tail;
    size_t nbytes;
    int i;
    int ok;
    char id;

    fprintf(stderr, "Debug memory block at address p=%p:", p);
    if (p == NULL) {
        fprintf(stderr, "\n");
        return;
    }
    id = (char)q[-SST];
    fprintf(stderr, " API '%c'\n", id);

    nbytes = read_size_t(q - 2*SST);
    fprintf(stderr, "    %" PY_FORMAT_SIZE_T "u bytes originally "
                    "requested\n", nbytes);

    /* In case this is nuts, check the leading pad bytes first. */
    fprintf(stderr, "    The %d pad bytes at p-%d are ", SST-1, SST-1);
    ok = 1;
    for (i = 1; i <= SST-1; ++i) {
        if (*(q-i) != FORBIDDENBYTE) {
            ok = 0;
            break;
        }
    }
    if (ok)
        fputs("FORBIDDENBYTE, as expected.\n", stderr);
    else {
        fprintf(stderr, "not all FORBIDDENBYTE (0x%02x):\n",
            FORBIDDENBYTE);
        for (i = SST-1; i >= 1; --i) {
            const uint8_t byte = *(q-i);
            fprintf(stderr, "        at p-%d: 0x%02x", i, byte);
            if (byte != FORBIDDENBYTE)
                fputs(" *** OUCH", stderr);
            fputc('\n', stderr);
        }

        fputs("    Because memory is corrupted at the start, the "
              "count of bytes requested\n"
              "       may be bogus, and checking the trailing pad "
              "bytes may segfault.\n", stderr);
    }

    tail = q + nbytes;
    fprintf(stderr, "    The %d pad bytes at tail=%p are ", SST, (void *)tail);
    ok = 1;
    for (i = 0; i < SST; ++i) {
        if (tail[i] != FORBIDDENBYTE) {
            ok = 0;
            break;
        }
    }
    if (ok)
        fputs("FORBIDDENBYTE, as expected.\n", stderr);
    else {
        fprintf(stderr, "not all FORBIDDENBYTE (0x%02x):\n",
                FORBIDDENBYTE);
        for (i = 0; i < SST; ++i) {
            const uint8_t byte = tail[i];
            fprintf(stderr, "        at tail+%d: 0x%02x",
                    i, byte);
            if (byte != FORBIDDENBYTE)
                fputs(" *** OUCH", stderr);
            fputc('\n', stderr);
        }
    }

#ifdef PYMEM_DEBUG_SERIALNO
    size_t serial = read_size_t(tail + SST);
    fprintf(stderr, "    The block was made by call #%" PY_FORMAT_SIZE_T
                    "u to debug malloc/realloc.\n", serial);
#endif

    if (nbytes > 0) {
        i = 0;
        fputs("    Data at p:", stderr);
        /* print up to 8 bytes at the start */
        while (q < tail && i < 8) {
            fprintf(stderr, " %02x", *q);
            ++i;
            ++q;
        }
        /* and up to 8 at the end */
        if (q < tail) {
            if (tail - q > 8) {
                fputs(" ...", stderr);
                q = tail - 8;
            }
            while (q < tail) {
                fprintf(stderr, " %02x", *q);
                ++q;
            }
        }
        fputc('\n', stderr);
    }
    fputc('\n', stderr);

    fflush(stderr);
    _PyMem_DumpTraceback(fileno(stderr), p);
}


static size_t
printone(FILE *out, const char* msg, size_t value)
{
    int i, k;
    char buf[100];
    size_t origvalue = value;

    fputs(msg, out);
    for (i = (int)strlen(msg); i < 35; ++i)
        fputc(' ', out);
    fputc('=', out);

    /* Write the value with commas. */
    i = 22;
    buf[i--] = '\0';
    buf[i--] = '\n';
    k = 3;
    do {
        size_t nextvalue = value / 10;
        unsigned int digit = (unsigned int)(value - nextvalue * 10);
        value = nextvalue;
        buf[i--] = (char)(digit + '0');
        --k;
        if (k == 0 && value && i >= 0) {
            k = 3;
            buf[i--] = ',';
        }
    } while (value && i >= 0);

    while (i >= 0)
        buf[i--] = ' ';
    fputs(buf, out);

    return origvalue;
}

void
_PyDebugAllocatorStats(FILE *out,
                       const char *block_name, int num_blocks, size_t sizeof_block)
{
    char buf1[128];
    char buf2[128];
    PyOS_snprintf(buf1, sizeof(buf1),
                  "%d %ss * %" PY_FORMAT_SIZE_T "d bytes each",
                  num_blocks, block_name, sizeof_block);
    PyOS_snprintf(buf2, sizeof(buf2),
                  "%48s ", buf1);
    (void)printone(out, buf2, num_blocks * sizeof_block);
}


#ifdef WITH_PYMALLOC

#ifdef Py_DEBUG
/* Is target in the list?  The list is traversed via the nextpool pointers.
 * The list may be NULL-terminated, or circular.  Return 1 if target is in
 * list, else 0.
 */
static int
pool_is_in_list(const poolp target, poolp list)
{
    poolp origlist = list;
    assert(target != NULL);
    if (list == NULL)
        return 0;
    do {
        if (target == list)
            return 1;
        list = list->nextpool;
    } while (list != NULL && list != origlist);
    return 0;
}
#endif

/* Print summary info to "out" about the state of pymalloc's structures.
 * In Py_DEBUG mode, also perform some expensive internal consistency
 * checks.
 *
 * Return 0 if the memory debug hooks are not installed or no statistics was
 * written into out, return 1 otherwise.
 */
int
_PyObject_DebugMallocStats(FILE *out)
{
    if (!_PyMem_PymallocEnabled()) {
        return 0;
    }

    uint i;
    const uint numclasses = SMALL_REQUEST_THRESHOLD >> ALIGNMENT_SHIFT;
    /* # of pools, allocated blocks, and free blocks per class index */
    size_t numpools[SMALL_REQUEST_THRESHOLD >> ALIGNMENT_SHIFT];
    size_t numblocks[SMALL_REQUEST_THRESHOLD >> ALIGNMENT_SHIFT];
    size_t numfreeblocks[SMALL_REQUEST_THRESHOLD >> ALIGNMENT_SHIFT];
    /* total # of allocated bytes in used and full pools */
    size_t allocated_bytes = 0;
    /* total # of available bytes in used pools */
    size_t available_bytes = 0;
    /* # of free pools + pools not yet carved out of current arena */
    uint numfreepools = 0;
    /* # of bytes for arena alignment padding */
    size_t arena_alignment = 0;
    /* # of bytes in used and full pools used for pool_headers */
    size_t pool_header_bytes = 0;
    /* # of bytes in used and full pools wasted due to quantization,
     * i.e. the necessarily leftover space at the ends of used and
     * full pools.
     */
    size_t quantization = 0;
    /* # of arenas actually allocated. */
    size_t narenas = 0;
    /* running total -- should equal narenas * ARENA_SIZE */
    size_t total;
    char buf[128];

    fprintf(out, "Small block threshold = %d, in %u size classes.\n",
            SMALL_REQUEST_THRESHOLD, numclasses);

    for (i = 0; i < numclasses; ++i)
        numpools[i] = numblocks[i] = numfreeblocks[i] = 0;

    /* Because full pools aren't linked to from anything, it's easiest
     * to march over all the arenas.  If we're lucky, most of the memory
     * will be living in full pools -- would be a shame to miss them.
     */
    for (i = 0; i < maxarenas; ++i) {
        uint j;
        uintptr_t base = arenas[i].address;

        /* Skip arenas which are not allocated. */
        if (arenas[i].address == (uintptr_t)NULL)
            continue;
        narenas += 1;

        numfreepools += arenas[i].nfreepools;

        /* round up to pool alignment */
        if (base & (uintptr_t)POOL_SIZE_MASK) {
            arena_alignment += POOL_SIZE;
            base &= ~(uintptr_t)POOL_SIZE_MASK;
            base += POOL_SIZE;
        }

        /* visit every pool in the arena */
        assert(base <= (uintptr_t) arenas[i].pool_address);
        for (j = 0; base < (uintptr_t) arenas[i].pool_address;
             ++j, base += POOL_SIZE) {
            poolp p = (poolp)base;
            const uint sz = p->szidx;
            uint freeblocks;

            if (p->ref.count == 0) {
                /* currently unused */
#ifdef Py_DEBUG
                assert(pool_is_in_list(p, arenas[i].freepools));
#endif
                continue;
            }
            ++numpools[sz];
            numblocks[sz] += p->ref.count;
            freeblocks = NUMBLOCKS(sz) - p->ref.count;
            numfreeblocks[sz] += freeblocks;
#ifdef Py_DEBUG
            if (freeblocks > 0)
                assert(pool_is_in_list(p, usedpools[sz + sz]));
#endif
        }
    }
    assert(narenas == narenas_currently_allocated);

    fputc('\n', out);
    fputs("class   size   num pools   blocks in use  avail blocks\n"
          "-----   ----   ---------   -------------  ------------\n",
          out);

    for (i = 0; i < numclasses; ++i) {
        size_t p = numpools[i];
        size_t b = numblocks[i];
        size_t f = numfreeblocks[i];
        uint size = INDEX2SIZE(i);
        if (p == 0) {
            assert(b == 0 && f == 0);
            continue;
        }
        fprintf(out, "%5u %6u "
                        "%11" PY_FORMAT_SIZE_T "u "
                        "%15" PY_FORMAT_SIZE_T "u "
                        "%13" PY_FORMAT_SIZE_T "u\n",
                i, size, p, b, f);
        allocated_bytes += b * size;
        available_bytes += f * size;
        pool_header_bytes += p * POOL_OVERHEAD;
        quantization += p * ((POOL_SIZE - POOL_OVERHEAD) % size);
    }
    fputc('\n', out);
#ifdef PYMEM_DEBUG_SERIALNO
    if (_PyMem_DebugEnabled()) {
        (void)printone(out, "# times object malloc called", serialno);
    }
#endif
    (void)printone(out, "# arenas allocated total", ntimes_arena_allocated);
    (void)printone(out, "# arenas reclaimed", ntimes_arena_allocated - narenas);
    (void)printone(out, "# arenas highwater mark", narenas_highwater);
    (void)printone(out, "# arenas allocated current", narenas);

    PyOS_snprintf(buf, sizeof(buf),
        "%" PY_FORMAT_SIZE_T "u arenas * %d bytes/arena",
        narenas, ARENA_SIZE);
    (void)printone(out, buf, narenas * ARENA_SIZE);

    fputc('\n', out);

    total = printone(out, "# bytes in allocated blocks", allocated_bytes);
    total += printone(out, "# bytes in available blocks", available_bytes);

    PyOS_snprintf(buf, sizeof(buf),
        "%u unused pools * %d bytes", numfreepools, POOL_SIZE);
    total += printone(out, buf, (size_t)numfreepools * POOL_SIZE);

    total += printone(out, "# bytes lost to pool headers", pool_header_bytes);
    total += printone(out, "# bytes lost to quantization", quantization);
    total += printone(out, "# bytes lost to arena alignment", arena_alignment);
    (void)printone(out, "Total", total);
    return 1;
}

#endif /* #ifdef WITH_PYMALLOC */<|MERGE_RESOLUTION|>--- conflicted
+++ resolved
@@ -1637,12 +1637,7 @@
 _PyObject_Malloc(void *ctx, size_t nbytes)
 {
     void* ptr;
-<<<<<<< HEAD
     if (LIKELY(pymalloc_alloc(ctx, &ptr, nbytes))) {
-        _Py_AllocatedBlocks++;
-=======
-    if (pymalloc_alloc(ctx, &ptr, nbytes)) {
->>>>>>> c8e7146d
         return ptr;
     }
 
@@ -1922,12 +1917,7 @@
         return;
     }
 
-<<<<<<< HEAD
-    _Py_AllocatedBlocks--;
     if (UNLIKELY(!pymalloc_free(ctx, p))) {
-=======
-    if (!pymalloc_free(ctx, p)) {
->>>>>>> c8e7146d
         /* pymalloc didn't allocate this address */
         PyMem_RawFree(p);
         raw_allocated_blocks--;
