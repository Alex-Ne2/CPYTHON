
/* Tuple object implementation */

#include "Python.h"
#include "pycore_object.h"
#include "pycore_pystate.h"
#include "pycore_accu.h"

/*[clinic input]
class tuple "PyTupleObject *" "&PyTuple_Type"
[clinic start generated code]*/
/*[clinic end generated code: output=da39a3ee5e6b4b0d input=f051ba3cfdf9a189]*/

#include "clinic/tupleobject.c.h"

/* Speed optimization to avoid frequent malloc/free of small tuples */
#ifndef PyTuple_MAXSAVESIZE
#define PyTuple_MAXSAVESIZE     20  /* Largest tuple to save on free list */
#endif
#ifndef PyTuple_MAXFREELIST
#define PyTuple_MAXFREELIST  2000  /* Maximum number of tuples of each size to save */
#endif

#if PyTuple_MAXSAVESIZE > 0
/* Entries 1 up to PyTuple_MAXSAVESIZE are free lists, entry 0 is the empty
   tuple () of which at most one instance will be allocated.
*/
static PyTupleObject *free_list[PyTuple_MAXSAVESIZE];
static int numfree[PyTuple_MAXSAVESIZE];
#endif
#ifdef COUNT_ALLOCS
Py_ssize_t _Py_fast_tuple_allocs;
Py_ssize_t _Py_tuple_zero_allocs;
#endif

/* Debug statistic to count GC tracking of tuples.
   Please note that tuples are only untracked when considered by the GC, and
   many of them will be dead before. Therefore, a tracking rate close to 100%
   does not necessarily prove that the heuristic is inefficient.
*/
#ifdef SHOW_TRACK_COUNT
static Py_ssize_t count_untracked = 0;
static Py_ssize_t count_tracked = 0;

static void
show_track(void)
{
    PyInterpreterState *interp = _PyInterpreterState_Get();
    if (!interp->config.show_alloc_count) {
        return;
    }

    fprintf(stderr, "Tuples created: %" PY_FORMAT_SIZE_T "d\n",
        count_tracked + count_untracked);
    fprintf(stderr, "Tuples tracked by the GC: %" PY_FORMAT_SIZE_T
        "d\n", count_tracked);
    fprintf(stderr, "%.2f%% tuple tracking rate\n\n",
        (100.0*count_tracked/(count_untracked+count_tracked)));
}
#endif

static inline void
tuple_gc_track(PyTupleObject *op)
{
#ifdef SHOW_TRACK_COUNT
    count_tracked++;
#endif
    _PyObject_GC_TRACK(op);
}

/* Print summary info about the state of the optimized allocator */
void
_PyTuple_DebugMallocStats(FILE *out)
{
#if PyTuple_MAXSAVESIZE > 0
    int i;
    char buf[128];
    for (i = 1; i < PyTuple_MAXSAVESIZE; i++) {
        PyOS_snprintf(buf, sizeof(buf),
                      "free %d-sized PyTupleObject", i);
        _PyDebugAllocatorStats(out,
                               buf,
                               numfree[i], _PyObject_VAR_SIZE(&PyTuple_Type, i));
    }
#endif
}

/* Allocate an uninitialized tuple object. Before making it public following
   steps must be done:
   - initialize its items
   - call tuple_gc_track() on it
   Because the empty tuple is always reused and it's already tracked by GC,
   this function must not be called with size == 0 (unless from PyTuple_New()
   which wraps this function).
*/
static PyTupleObject *
tuple_alloc(Py_ssize_t size)
{
    PyTupleObject *op;
    if (size < 0) {
        PyErr_BadInternalCall();
        return NULL;
    }
#if PyTuple_MAXSAVESIZE > 0
    if (size < PyTuple_MAXSAVESIZE && (op = free_list[size]) != NULL) {
        assert(size != 0);
        free_list[size] = (PyTupleObject *) op->ob_item[0];
        numfree[size]--;
#ifdef COUNT_ALLOCS
        _Py_fast_tuple_allocs++;
#endif
        /* Inline PyObject_InitVar */
#ifdef Py_TRACE_REFS
        Py_SIZE(op) = size;
        Py_TYPE(op) = &PyTuple_Type;
#endif
        _Py_NewReference((PyObject *)op);
    }
    else
#endif
    {
        /* Check for overflow */
<<<<<<< HEAD
        if ((size_t)size > ((size_t)PY_SSIZE_T_MAX - (sizeof(PyTupleObject) -
                    sizeof(PyObject *))) / sizeof(PyObject *)) {
            return PyErr_NoMemory();
=======
        if ((size_t)size > ((size_t)PY_SSIZE_T_MAX - sizeof(PyTupleObject) -
                    sizeof(PyObject *)) / sizeof(PyObject *)) {
            return (PyTupleObject *)PyErr_NoMemory();
>>>>>>> 915cd3f0
        }
        op = PyObject_GC_NewVar(PyTupleObject, &PyTuple_Type, size);
        if (op == NULL)
            return NULL;
    }
    return op;
}

PyObject *
PyTuple_New(Py_ssize_t size)
{
    PyTupleObject *op;
#if PyTuple_MAXSAVESIZE > 0
    if (size == 0 && free_list[0]) {
        op = free_list[0];
        Py_INCREF(op);
#ifdef COUNT_ALLOCS
        _Py_tuple_zero_allocs++;
#endif
        return (PyObject *) op;
    }
#endif
    op = tuple_alloc(size);
    if (op == NULL) {
        return NULL;
    }
    for (Py_ssize_t i = 0; i < size; i++) {
        op->ob_item[i] = NULL;
    }
#if PyTuple_MAXSAVESIZE > 0
    if (size == 0) {
        free_list[0] = op;
        ++numfree[0];
        Py_INCREF(op);          /* extra INCREF so that this is never freed */
    }
#endif
    tuple_gc_track(op);
    return (PyObject *) op;
}

Py_ssize_t
PyTuple_Size(PyObject *op)
{
    if (!PyTuple_Check(op)) {
        PyErr_BadInternalCall();
        return -1;
    }
    else
        return Py_SIZE(op);
}

PyObject *
PyTuple_GetItem(PyObject *op, Py_ssize_t i)
{
    if (!PyTuple_Check(op)) {
        PyErr_BadInternalCall();
        return NULL;
    }
    if (i < 0 || i >= Py_SIZE(op)) {
        PyErr_SetString(PyExc_IndexError, "tuple index out of range");
        return NULL;
    }
    return ((PyTupleObject *)op) -> ob_item[i];
}

int
PyTuple_SetItem(PyObject *op, Py_ssize_t i, PyObject *newitem)
{
    PyObject **p;
    if (!PyTuple_Check(op) || op->ob_refcnt != 1) {
        Py_XDECREF(newitem);
        PyErr_BadInternalCall();
        return -1;
    }
    if (i < 0 || i >= Py_SIZE(op)) {
        Py_XDECREF(newitem);
        PyErr_SetString(PyExc_IndexError,
                        "tuple assignment index out of range");
        return -1;
    }
    p = ((PyTupleObject *)op) -> ob_item + i;
    Py_XSETREF(*p, newitem);
    return 0;
}

void
_PyTuple_MaybeUntrack(PyObject *op)
{
    PyTupleObject *t;
    Py_ssize_t i, n;

    if (!PyTuple_CheckExact(op) || !_PyObject_GC_IS_TRACKED(op))
        return;
    t = (PyTupleObject *) op;
    n = Py_SIZE(t);
    for (i = 0; i < n; i++) {
        PyObject *elt = PyTuple_GET_ITEM(t, i);
        /* Tuple with NULL elements aren't
           fully constructed, don't untrack
           them yet. */
        if (!elt ||
            _PyObject_GC_MAY_BE_TRACKED(elt))
            return;
    }
#ifdef SHOW_TRACK_COUNT
    count_tracked--;
    count_untracked++;
#endif
    _PyObject_GC_UNTRACK(op);
}

PyObject *
PyTuple_Pack(Py_ssize_t n, ...)
{
    Py_ssize_t i;
    PyObject *o;
    PyObject **items;
    va_list vargs;

    if (n == 0) {
        return PyTuple_New(0);
    }

    va_start(vargs, n);
    PyTupleObject *result = tuple_alloc(n);
    if (result == NULL) {
        va_end(vargs);
        return NULL;
    }
    items = result->ob_item;
    for (i = 0; i < n; i++) {
        o = va_arg(vargs, PyObject *);
        Py_INCREF(o);
        items[i] = o;
    }
    va_end(vargs);
    tuple_gc_track(result);
    return (PyObject *)result;
}


/* Methods */

static void
tupledealloc(PyTupleObject *op)
{
    Py_ssize_t i;
    Py_ssize_t len =  Py_SIZE(op);
    PyObject_GC_UnTrack(op);
    Py_TRASHCAN_BEGIN(op, tupledealloc)
    if (len > 0) {
        i = len;
        while (--i >= 0)
            Py_XDECREF(op->ob_item[i]);
#if PyTuple_MAXSAVESIZE > 0
        if (len < PyTuple_MAXSAVESIZE &&
            numfree[len] < PyTuple_MAXFREELIST &&
            Py_TYPE(op) == &PyTuple_Type)
        {
            op->ob_item[0] = (PyObject *) free_list[len];
            numfree[len]++;
            free_list[len] = op;
            goto done; /* return */
        }
#endif
    }
    Py_TYPE(op)->tp_free((PyObject *)op);
done:
    Py_TRASHCAN_END
}

static PyObject *
tuplerepr(PyTupleObject *v)
{
    Py_ssize_t i, n;
    _PyUnicodeWriter writer;

    n = Py_SIZE(v);
    if (n == 0)
        return PyUnicode_FromString("()");

    /* While not mutable, it is still possible to end up with a cycle in a
       tuple through an object that stores itself within a tuple (and thus
       infinitely asks for the repr of itself). This should only be
       possible within a type. */
    i = Py_ReprEnter((PyObject *)v);
    if (i != 0) {
        return i > 0 ? PyUnicode_FromString("(...)") : NULL;
    }

    _PyUnicodeWriter_Init(&writer);
    writer.overallocate = 1;
    if (Py_SIZE(v) > 1) {
        /* "(" + "1" + ", 2" * (len - 1) + ")" */
        writer.min_length = 1 + 1 + (2 + 1) * (Py_SIZE(v) - 1) + 1;
    }
    else {
        /* "(1,)" */
        writer.min_length = 4;
    }

    if (_PyUnicodeWriter_WriteChar(&writer, '(') < 0)
        goto error;

    /* Do repr() on each element. */
    for (i = 0; i < n; ++i) {
        PyObject *s;

        if (i > 0) {
            if (_PyUnicodeWriter_WriteASCIIString(&writer, ", ", 2) < 0)
                goto error;
        }

        s = PyObject_Repr(v->ob_item[i]);
        if (s == NULL)
            goto error;

        if (_PyUnicodeWriter_WriteStr(&writer, s) < 0) {
            Py_DECREF(s);
            goto error;
        }
        Py_DECREF(s);
    }

    writer.overallocate = 0;
    if (n > 1) {
        if (_PyUnicodeWriter_WriteChar(&writer, ')') < 0)
            goto error;
    }
    else {
        if (_PyUnicodeWriter_WriteASCIIString(&writer, ",)", 2) < 0)
            goto error;
    }

    Py_ReprLeave((PyObject *)v);
    return _PyUnicodeWriter_Finish(&writer);

error:
    _PyUnicodeWriter_Dealloc(&writer);
    Py_ReprLeave((PyObject *)v);
    return NULL;
}


/* Hash for tuples. This is a slightly simplified version of the xxHash
   non-cryptographic hash:
   - we do not use any parallellism, there is only 1 accumulator.
   - we drop the final mixing since this is just a permutation of the
     output space: it does not help against collisions.
   - at the end, we mangle the length with a single constant.
   For the xxHash specification, see
   https://github.com/Cyan4973/xxHash/blob/master/doc/xxhash_spec.md

   Below are the official constants from the xxHash specification. Optimizing
   compilers should emit a single "rotate" instruction for the
   _PyHASH_XXROTATE() expansion. If that doesn't happen for some important
   platform, the macro could be changed to expand to a platform-specific rotate
   spelling instead.
*/
#if SIZEOF_PY_UHASH_T > 4
#define _PyHASH_XXPRIME_1 ((Py_uhash_t)11400714785074694791ULL)
#define _PyHASH_XXPRIME_2 ((Py_uhash_t)14029467366897019727ULL)
#define _PyHASH_XXPRIME_5 ((Py_uhash_t)2870177450012600261ULL)
#define _PyHASH_XXROTATE(x) ((x << 31) | (x >> 33))  /* Rotate left 31 bits */
#else
#define _PyHASH_XXPRIME_1 ((Py_uhash_t)2654435761UL)
#define _PyHASH_XXPRIME_2 ((Py_uhash_t)2246822519UL)
#define _PyHASH_XXPRIME_5 ((Py_uhash_t)374761393UL)
#define _PyHASH_XXROTATE(x) ((x << 13) | (x >> 19))  /* Rotate left 13 bits */
#endif

/* Tests have shown that it's not worth to cache the hash value, see
   https://bugs.python.org/issue9685 */
static Py_hash_t
tuplehash(PyTupleObject *v)
{
    Py_ssize_t i, len = Py_SIZE(v);
    PyObject **item = v->ob_item;

    Py_uhash_t acc = _PyHASH_XXPRIME_5;
    for (i = 0; i < len; i++) {
        Py_uhash_t lane = PyObject_Hash(item[i]);
        if (lane == (Py_uhash_t)-1) {
            return -1;
        }
        acc += lane * _PyHASH_XXPRIME_2;
        acc = _PyHASH_XXROTATE(acc);
        acc *= _PyHASH_XXPRIME_1;
    }

    /* Add input length, mangled to keep the historical value of hash(()). */
    acc += len ^ (_PyHASH_XXPRIME_5 ^ 3527539UL);

    if (acc == (Py_uhash_t)-1) {
        return 1546275796;
    }
    return acc;
}

static Py_ssize_t
tuplelength(PyTupleObject *a)
{
    return Py_SIZE(a);
}

static int
tuplecontains(PyTupleObject *a, PyObject *el)
{
    Py_ssize_t i;
    int cmp;

    for (i = 0, cmp = 0 ; cmp == 0 && i < Py_SIZE(a); ++i)
        cmp = PyObject_RichCompareBool(PyTuple_GET_ITEM(a, i), el, Py_EQ);
    return cmp;
}

static PyObject *
tupleitem(PyTupleObject *a, Py_ssize_t i)
{
    if (i < 0 || i >= Py_SIZE(a)) {
        PyErr_SetString(PyExc_IndexError, "tuple index out of range");
        return NULL;
    }
    Py_INCREF(a->ob_item[i]);
    return a->ob_item[i];
}

PyObject *
_PyTuple_FromArray(PyObject *const *src, Py_ssize_t n)
{
    if (n == 0) {
        return PyTuple_New(0);
    }

    PyTupleObject *tuple = tuple_alloc(n);
    if (tuple == NULL) {
        return NULL;
    }
    PyObject **dst = tuple->ob_item;
    for (Py_ssize_t i = 0; i < n; i++) {
        PyObject *item = src[i];
        Py_INCREF(item);
        dst[i] = item;
    }
    tuple_gc_track(tuple);
    return (PyObject *)tuple;
}

static PyObject *
tupleslice(PyTupleObject *a, Py_ssize_t ilow,
           Py_ssize_t ihigh)
{
    if (ilow < 0)
        ilow = 0;
    if (ihigh > Py_SIZE(a))
        ihigh = Py_SIZE(a);
    if (ihigh < ilow)
        ihigh = ilow;
    if (ilow == 0 && ihigh == Py_SIZE(a) && PyTuple_CheckExact(a)) {
        Py_INCREF(a);
        return (PyObject *)a;
    }
    return _PyTuple_FromArray(a->ob_item + ilow, ihigh - ilow);
}

PyObject *
PyTuple_GetSlice(PyObject *op, Py_ssize_t i, Py_ssize_t j)
{
    if (op == NULL || !PyTuple_Check(op)) {
        PyErr_BadInternalCall();
        return NULL;
    }
    return tupleslice((PyTupleObject *)op, i, j);
}

static PyObject *
tupleconcat(PyTupleObject *a, PyObject *bb)
{
    Py_ssize_t size;
    Py_ssize_t i;
    PyObject **src, **dest;
    PyTupleObject *np;
    if (Py_SIZE(a) == 0 && PyTuple_CheckExact(bb)) {
        Py_INCREF(bb);
        return bb;
    }
    if (!PyTuple_Check(bb)) {
        PyErr_Format(PyExc_TypeError,
             "can only concatenate tuple (not \"%.200s\") to tuple",
                 Py_TYPE(bb)->tp_name);
        return NULL;
    }
#define b ((PyTupleObject *)bb)
    if (Py_SIZE(b) == 0 && PyTuple_CheckExact(a)) {
        Py_INCREF(a);
        return (PyObject *)a;
    }
    if (Py_SIZE(a) > PY_SSIZE_T_MAX - Py_SIZE(b))
        return PyErr_NoMemory();
    size = Py_SIZE(a) + Py_SIZE(b);
    if (size == 0) {
        return PyTuple_New(0);
    }

    np = tuple_alloc(size);
    if (np == NULL) {
        return NULL;
    }
    src = a->ob_item;
    dest = np->ob_item;
    for (i = 0; i < Py_SIZE(a); i++) {
        PyObject *v = src[i];
        Py_INCREF(v);
        dest[i] = v;
    }
    src = b->ob_item;
    dest = np->ob_item + Py_SIZE(a);
    for (i = 0; i < Py_SIZE(b); i++) {
        PyObject *v = src[i];
        Py_INCREF(v);
        dest[i] = v;
    }
    tuple_gc_track(np);
    return (PyObject *)np;
#undef b
}

static PyObject *
tuplerepeat(PyTupleObject *a, Py_ssize_t n)
{
    Py_ssize_t i, j;
    Py_ssize_t size;
    PyTupleObject *np;
    PyObject **p, **items;
    if (Py_SIZE(a) == 0 || n == 1) {
        if (PyTuple_CheckExact(a)) {
            /* Since tuples are immutable, we can return a shared
               copy in this case */
            Py_INCREF(a);
            return (PyObject *)a;
        }
    }
    if (Py_SIZE(a) == 0 || n <= 0) {
        return PyTuple_New(0);
    }
    if (n > PY_SSIZE_T_MAX / Py_SIZE(a))
        return PyErr_NoMemory();
    size = Py_SIZE(a) * n;
    np = tuple_alloc(size);
    if (np == NULL)
        return NULL;
    p = np->ob_item;
    items = a->ob_item;
    for (i = 0; i < n; i++) {
        for (j = 0; j < Py_SIZE(a); j++) {
            *p = items[j];
            Py_INCREF(*p);
            p++;
        }
    }
    tuple_gc_track(np);
    return (PyObject *) np;
}

/*[clinic input]
tuple.index

    value: object
    start: slice_index(accept={int}) = 0
    stop: slice_index(accept={int}, c_default="PY_SSIZE_T_MAX") = sys.maxsize
    /

Return first index of value.

Raises ValueError if the value is not present.
[clinic start generated code]*/

static PyObject *
tuple_index_impl(PyTupleObject *self, PyObject *value, Py_ssize_t start,
                 Py_ssize_t stop)
/*[clinic end generated code: output=07b6f9f3cb5c33eb input=fb39e9874a21fe3f]*/
{
    Py_ssize_t i;

    if (start < 0) {
        start += Py_SIZE(self);
        if (start < 0)
            start = 0;
    }
    if (stop < 0) {
        stop += Py_SIZE(self);
    }
    else if (stop > Py_SIZE(self)) {
        stop = Py_SIZE(self);
    }
    for (i = start; i < stop; i++) {
        int cmp = PyObject_RichCompareBool(self->ob_item[i], value, Py_EQ);
        if (cmp > 0)
            return PyLong_FromSsize_t(i);
        else if (cmp < 0)
            return NULL;
    }
    PyErr_SetString(PyExc_ValueError, "tuple.index(x): x not in tuple");
    return NULL;
}

/*[clinic input]
tuple.count

     value: object
     /

Return number of occurrences of value.
[clinic start generated code]*/

static PyObject *
tuple_count(PyTupleObject *self, PyObject *value)
/*[clinic end generated code: output=aa927affc5a97605 input=531721aff65bd772]*/
{
    Py_ssize_t count = 0;
    Py_ssize_t i;

    for (i = 0; i < Py_SIZE(self); i++) {
        int cmp = PyObject_RichCompareBool(self->ob_item[i], value, Py_EQ);
        if (cmp > 0)
            count++;
        else if (cmp < 0)
            return NULL;
    }
    return PyLong_FromSsize_t(count);
}

static int
tupletraverse(PyTupleObject *o, visitproc visit, void *arg)
{
    Py_ssize_t i;

    for (i = Py_SIZE(o); --i >= 0; )
        Py_VISIT(o->ob_item[i]);
    return 0;
}

static PyObject *
tuplerichcompare(PyObject *v, PyObject *w, int op)
{
    PyTupleObject *vt, *wt;
    Py_ssize_t i;
    Py_ssize_t vlen, wlen;

    if (!PyTuple_Check(v) || !PyTuple_Check(w))
        Py_RETURN_NOTIMPLEMENTED;

    vt = (PyTupleObject *)v;
    wt = (PyTupleObject *)w;

    vlen = Py_SIZE(vt);
    wlen = Py_SIZE(wt);

    /* Note:  the corresponding code for lists has an "early out" test
     * here when op is EQ or NE and the lengths differ.  That pays there,
     * but Tim was unable to find any real code where EQ/NE tuple
     * compares don't have the same length, so testing for it here would
     * have cost without benefit.
     */

    /* Search for the first index where items are different.
     * Note that because tuples are immutable, it's safe to reuse
     * vlen and wlen across the comparison calls.
     */
    for (i = 0; i < vlen && i < wlen; i++) {
        int k = PyObject_RichCompareBool(vt->ob_item[i],
                                         wt->ob_item[i], Py_EQ);
        if (k < 0)
            return NULL;
        if (!k)
            break;
    }

    if (i >= vlen || i >= wlen) {
        /* No more items to compare -- compare sizes */
        Py_RETURN_RICHCOMPARE(vlen, wlen, op);
    }

    /* We have an item that differs -- shortcuts for EQ/NE */
    if (op == Py_EQ) {
        Py_RETURN_FALSE;
    }
    if (op == Py_NE) {
        Py_RETURN_TRUE;
    }

    /* Compare the final item again using the proper operator */
    return PyObject_RichCompare(vt->ob_item[i], wt->ob_item[i], op);
}

static PyObject *
tuple_subtype_new(PyTypeObject *type, PyObject *iterable);

/*[clinic input]
@classmethod
tuple.__new__ as tuple_new
    iterable: object(c_default="NULL") = ()
    /

Built-in immutable sequence.

If no argument is given, the constructor returns an empty tuple.
If iterable is specified the tuple is initialized from iterable's items.

If the argument is a tuple, the return value is the same object.
[clinic start generated code]*/

static PyObject *
tuple_new_impl(PyTypeObject *type, PyObject *iterable)
/*[clinic end generated code: output=4546d9f0d469bce7 input=86963bcde633b5a2]*/
{
    if (type != &PyTuple_Type)
        return tuple_subtype_new(type, iterable);

    if (iterable == NULL)
        return PyTuple_New(0);
    else
        return PySequence_Tuple(iterable);
}

static PyObject *
tuple_subtype_new(PyTypeObject *type, PyObject *iterable)
{
    PyObject *tmp, *newobj, *item;
    Py_ssize_t i, n;

    assert(PyType_IsSubtype(type, &PyTuple_Type));
    tmp = tuple_new_impl(&PyTuple_Type, iterable);
    if (tmp == NULL)
        return NULL;
    assert(PyTuple_Check(tmp));
    newobj = type->tp_alloc(type, n = PyTuple_GET_SIZE(tmp));
    if (newobj == NULL)
        return NULL;
    for (i = 0; i < n; i++) {
        item = PyTuple_GET_ITEM(tmp, i);
        Py_INCREF(item);
        PyTuple_SET_ITEM(newobj, i, item);
    }
    Py_DECREF(tmp);
    return newobj;
}

static PySequenceMethods tuple_as_sequence = {
    (lenfunc)tuplelength,                       /* sq_length */
    (binaryfunc)tupleconcat,                    /* sq_concat */
    (ssizeargfunc)tuplerepeat,                  /* sq_repeat */
    (ssizeargfunc)tupleitem,                    /* sq_item */
    0,                                          /* sq_slice */
    0,                                          /* sq_ass_item */
    0,                                          /* sq_ass_slice */
    (objobjproc)tuplecontains,                  /* sq_contains */
};

static PyObject*
tuplesubscript(PyTupleObject* self, PyObject* item)
{
    if (PyIndex_Check(item)) {
        Py_ssize_t i = PyNumber_AsSsize_t(item, PyExc_IndexError);
        if (i == -1 && PyErr_Occurred())
            return NULL;
        if (i < 0)
            i += PyTuple_GET_SIZE(self);
        return tupleitem(self, i);
    }
    else if (PySlice_Check(item)) {
        Py_ssize_t start, stop, step, slicelength, i;
        size_t cur;
        PyObject* it;
        PyObject **src, **dest;

        if (PySlice_Unpack(item, &start, &stop, &step) < 0) {
            return NULL;
        }
        slicelength = PySlice_AdjustIndices(PyTuple_GET_SIZE(self), &start,
                                            &stop, step);

        if (slicelength <= 0) {
            return PyTuple_New(0);
        }
        else if (start == 0 && step == 1 &&
                 slicelength == PyTuple_GET_SIZE(self) &&
                 PyTuple_CheckExact(self)) {
            Py_INCREF(self);
            return (PyObject *)self;
        }
        else {
            PyTupleObject* result = tuple_alloc(slicelength);
            if (!result) return NULL;

            src = self->ob_item;
            dest = result->ob_item;
            for (cur = start, i = 0; i < slicelength;
                 cur += step, i++) {
                it = src[cur];
                Py_INCREF(it);
                dest[i] = it;
            }

            tuple_gc_track(result);
            return (PyObject *)result;
        }
    }
    else {
        PyErr_Format(PyExc_TypeError,
                     "tuple indices must be integers or slices, not %.200s",
                     Py_TYPE(item)->tp_name);
        return NULL;
    }
}

/*[clinic input]
tuple.__getnewargs__
[clinic start generated code]*/

static PyObject *
tuple___getnewargs___impl(PyTupleObject *self)
/*[clinic end generated code: output=25e06e3ee56027e2 input=1aeb4b286a21639a]*/
{
    return Py_BuildValue("(N)", tupleslice(self, 0, Py_SIZE(self)));
}

static PyMethodDef tuple_methods[] = {
    TUPLE___GETNEWARGS___METHODDEF
    TUPLE_INDEX_METHODDEF
    TUPLE_COUNT_METHODDEF
    {NULL,              NULL}           /* sentinel */
};

static PyMappingMethods tuple_as_mapping = {
    (lenfunc)tuplelength,
    (binaryfunc)tuplesubscript,
    0
};

static PyObject *tuple_iter(PyObject *seq);

PyTypeObject PyTuple_Type = {
    PyVarObject_HEAD_INIT(&PyType_Type, 0)
    "tuple",
    sizeof(PyTupleObject) - sizeof(PyObject *),
    sizeof(PyObject *),
    (destructor)tupledealloc,                   /* tp_dealloc */
    0,                                          /* tp_vectorcall_offset */
    0,                                          /* tp_getattr */
    0,                                          /* tp_setattr */
    0,                                          /* tp_as_async */
    (reprfunc)tuplerepr,                        /* tp_repr */
    0,                                          /* tp_as_number */
    &tuple_as_sequence,                         /* tp_as_sequence */
    &tuple_as_mapping,                          /* tp_as_mapping */
    (hashfunc)tuplehash,                        /* tp_hash */
    0,                                          /* tp_call */
    0,                                          /* tp_str */
    PyObject_GenericGetAttr,                    /* tp_getattro */
    0,                                          /* tp_setattro */
    0,                                          /* tp_as_buffer */
    Py_TPFLAGS_DEFAULT | Py_TPFLAGS_HAVE_GC |
        Py_TPFLAGS_BASETYPE | Py_TPFLAGS_TUPLE_SUBCLASS, /* tp_flags */
    tuple_new__doc__,                           /* tp_doc */
    (traverseproc)tupletraverse,                /* tp_traverse */
    0,                                          /* tp_clear */
    tuplerichcompare,                           /* tp_richcompare */
    0,                                          /* tp_weaklistoffset */
    tuple_iter,                                 /* tp_iter */
    0,                                          /* tp_iternext */
    tuple_methods,                              /* tp_methods */
    0,                                          /* tp_members */
    0,                                          /* tp_getset */
    0,                                          /* tp_base */
    0,                                          /* tp_dict */
    0,                                          /* tp_descr_get */
    0,                                          /* tp_descr_set */
    0,                                          /* tp_dictoffset */
    0,                                          /* tp_init */
    0,                                          /* tp_alloc */
    tuple_new,                                  /* tp_new */
    PyObject_GC_Del,                            /* tp_free */
};

/* The following function breaks the notion that tuples are immutable:
   it changes the size of a tuple.  We get away with this only if there
   is only one module referencing the object.  You can also think of it
   as creating a new tuple object and destroying the old one, only more
   efficiently.  In any case, don't use this if the tuple may already be
   known to some other part of the code. */

int
_PyTuple_Resize(PyObject **pv, Py_ssize_t newsize)
{
    PyTupleObject *v;
    PyTupleObject *sv;
    Py_ssize_t i;
    Py_ssize_t oldsize;

    v = (PyTupleObject *) *pv;
    if (v == NULL || Py_TYPE(v) != &PyTuple_Type ||
        (Py_SIZE(v) != 0 && Py_REFCNT(v) != 1)) {
        *pv = 0;
        Py_XDECREF(v);
        PyErr_BadInternalCall();
        return -1;
    }
    oldsize = Py_SIZE(v);
    if (oldsize == newsize)
        return 0;

    if (oldsize == 0) {
        /* Empty tuples are often shared, so we should never
           resize them in-place even if we do own the only
           (current) reference */
        Py_DECREF(v);
        *pv = PyTuple_New(newsize);
        return *pv == NULL ? -1 : 0;
    }

    /* XXX UNREF/NEWREF interface should be more symmetrical */
    _Py_DEC_REFTOTAL;
    if (_PyObject_GC_IS_TRACKED(v))
        _PyObject_GC_UNTRACK(v);
    _Py_ForgetReference((PyObject *) v);
    /* DECREF items deleted by shrinkage */
    for (i = newsize; i < oldsize; i++) {
        Py_CLEAR(v->ob_item[i]);
    }
    sv = PyObject_GC_Resize(PyTupleObject, v, newsize);
    if (sv == NULL) {
        *pv = NULL;
        PyObject_GC_Del(v);
        return -1;
    }
    _Py_NewReference((PyObject *) sv);
    /* Zero out items added by growing */
    if (newsize > oldsize)
        memset(&sv->ob_item[oldsize], 0,
               sizeof(*sv->ob_item) * (newsize - oldsize));
    *pv = (PyObject *) sv;
    _PyObject_GC_TRACK(sv);
    return 0;
}

int
PyTuple_ClearFreeList(void)
{
    int freelist_size = 0;
#if PyTuple_MAXSAVESIZE > 0
    int i;
    for (i = 1; i < PyTuple_MAXSAVESIZE; i++) {
        PyTupleObject *p, *q;
        p = free_list[i];
        freelist_size += numfree[i];
        free_list[i] = NULL;
        numfree[i] = 0;
        while (p) {
            q = p;
            p = (PyTupleObject *)(p->ob_item[0]);
            PyObject_GC_Del(q);
        }
    }
#endif
    return freelist_size;
}

void
_PyTuple_Fini(void)
{
#if PyTuple_MAXSAVESIZE > 0
    /* empty tuples are used all over the place and applications may
     * rely on the fact that an empty tuple is a singleton. */
    Py_CLEAR(free_list[0]);

    (void)PyTuple_ClearFreeList();
#endif
#ifdef SHOW_TRACK_COUNT
    show_track();
#endif
}

/*********************** Tuple Iterator **************************/

typedef struct {
    PyObject_HEAD
    Py_ssize_t it_index;
    PyTupleObject *it_seq; /* Set to NULL when iterator is exhausted */
} tupleiterobject;

static void
tupleiter_dealloc(tupleiterobject *it)
{
    _PyObject_GC_UNTRACK(it);
    Py_XDECREF(it->it_seq);
    PyObject_GC_Del(it);
}

static int
tupleiter_traverse(tupleiterobject *it, visitproc visit, void *arg)
{
    Py_VISIT(it->it_seq);
    return 0;
}

static PyObject *
tupleiter_next(tupleiterobject *it)
{
    PyTupleObject *seq;
    PyObject *item;

    assert(it != NULL);
    seq = it->it_seq;
    if (seq == NULL)
        return NULL;
    assert(PyTuple_Check(seq));

    if (it->it_index < PyTuple_GET_SIZE(seq)) {
        item = PyTuple_GET_ITEM(seq, it->it_index);
        ++it->it_index;
        Py_INCREF(item);
        return item;
    }

    it->it_seq = NULL;
    Py_DECREF(seq);
    return NULL;
}

static PyObject *
tupleiter_len(tupleiterobject *it, PyObject *Py_UNUSED(ignored))
{
    Py_ssize_t len = 0;
    if (it->it_seq)
        len = PyTuple_GET_SIZE(it->it_seq) - it->it_index;
    return PyLong_FromSsize_t(len);
}

PyDoc_STRVAR(length_hint_doc, "Private method returning an estimate of len(list(it)).");

static PyObject *
tupleiter_reduce(tupleiterobject *it, PyObject *Py_UNUSED(ignored))
{
    _Py_IDENTIFIER(iter);
    if (it->it_seq)
        return Py_BuildValue("N(O)n", _PyEval_GetBuiltinId(&PyId_iter),
                             it->it_seq, it->it_index);
    else
        return Py_BuildValue("N(())", _PyEval_GetBuiltinId(&PyId_iter));
}

static PyObject *
tupleiter_setstate(tupleiterobject *it, PyObject *state)
{
    Py_ssize_t index = PyLong_AsSsize_t(state);
    if (index == -1 && PyErr_Occurred())
        return NULL;
    if (it->it_seq != NULL) {
        if (index < 0)
            index = 0;
        else if (index > PyTuple_GET_SIZE(it->it_seq))
            index = PyTuple_GET_SIZE(it->it_seq); /* exhausted iterator */
        it->it_index = index;
    }
    Py_RETURN_NONE;
}

PyDoc_STRVAR(reduce_doc, "Return state information for pickling.");
PyDoc_STRVAR(setstate_doc, "Set state information for unpickling.");

static PyMethodDef tupleiter_methods[] = {
    {"__length_hint__", (PyCFunction)tupleiter_len, METH_NOARGS, length_hint_doc},
    {"__reduce__", (PyCFunction)tupleiter_reduce, METH_NOARGS, reduce_doc},
    {"__setstate__", (PyCFunction)tupleiter_setstate, METH_O, setstate_doc},
    {NULL,              NULL}           /* sentinel */
};

PyTypeObject PyTupleIter_Type = {
    PyVarObject_HEAD_INIT(&PyType_Type, 0)
    "tuple_iterator",                           /* tp_name */
    sizeof(tupleiterobject),                    /* tp_basicsize */
    0,                                          /* tp_itemsize */
    /* methods */
    (destructor)tupleiter_dealloc,              /* tp_dealloc */
    0,                                          /* tp_vectorcall_offset */
    0,                                          /* tp_getattr */
    0,                                          /* tp_setattr */
    0,                                          /* tp_as_async */
    0,                                          /* tp_repr */
    0,                                          /* tp_as_number */
    0,                                          /* tp_as_sequence */
    0,                                          /* tp_as_mapping */
    0,                                          /* tp_hash */
    0,                                          /* tp_call */
    0,                                          /* tp_str */
    PyObject_GenericGetAttr,                    /* tp_getattro */
    0,                                          /* tp_setattro */
    0,                                          /* tp_as_buffer */
    Py_TPFLAGS_DEFAULT | Py_TPFLAGS_HAVE_GC,/* tp_flags */
    0,                                          /* tp_doc */
    (traverseproc)tupleiter_traverse,           /* tp_traverse */
    0,                                          /* tp_clear */
    0,                                          /* tp_richcompare */
    0,                                          /* tp_weaklistoffset */
    PyObject_SelfIter,                          /* tp_iter */
    (iternextfunc)tupleiter_next,               /* tp_iternext */
    tupleiter_methods,                          /* tp_methods */
    0,
};

static PyObject *
tuple_iter(PyObject *seq)
{
    tupleiterobject *it;

    if (!PyTuple_Check(seq)) {
        PyErr_BadInternalCall();
        return NULL;
    }
    it = PyObject_GC_New(tupleiterobject, &PyTupleIter_Type);
    if (it == NULL)
        return NULL;
    it->it_index = 0;
    Py_INCREF(seq);
    it->it_seq = (PyTupleObject *)seq;
    _PyObject_GC_TRACK(it);
    return (PyObject *)it;
}<|MERGE_RESOLUTION|>--- conflicted
+++ resolved
@@ -120,15 +120,9 @@
 #endif
     {
         /* Check for overflow */
-<<<<<<< HEAD
         if ((size_t)size > ((size_t)PY_SSIZE_T_MAX - (sizeof(PyTupleObject) -
                     sizeof(PyObject *))) / sizeof(PyObject *)) {
-            return PyErr_NoMemory();
-=======
-        if ((size_t)size > ((size_t)PY_SSIZE_T_MAX - sizeof(PyTupleObject) -
-                    sizeof(PyObject *)) / sizeof(PyObject *)) {
             return (PyTupleObject *)PyErr_NoMemory();
->>>>>>> 915cd3f0
         }
         op = PyObject_GC_NewVar(PyTupleObject, &PyTuple_Type, size);
         if (op == NULL)
