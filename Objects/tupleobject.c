
/* Tuple object implementation */

#include "Python.h"
#include "pycore_abstract.h"      // _PyIndex_Check()
#include "pycore_ceval.h"         // _PyEval_GetBuiltin()
#include "pycore_freelist.h"      // _Py_FREELIST_PUSH(), _Py_FREELIST_POP()
#include "pycore_gc.h"            // _PyObject_GC_IS_TRACKED()
#include "pycore_initconfig.h"    // _PyStatus_OK()
#include "pycore_modsupport.h"    // _PyArg_NoKwnames()
#include "pycore_object.h"        // _PyObject_GC_TRACK(), _Py_FatalRefcountError(), _PyDebugAllocatorStats()

/*[clinic input]
class tuple "PyTupleObject *" "&PyTuple_Type"
[clinic start generated code]*/
/*[clinic end generated code: output=da39a3ee5e6b4b0d input=f051ba3cfdf9a189]*/

#include "clinic/tupleobject.c.h"


static inline int maybe_freelist_push(PyTupleObject *);


/* Allocate an uninitialized tuple object. Before making it public, following
   steps must be done:

   - Initialize its items.
   - Call _PyObject_GC_TRACK() on it.

   Because the empty tuple is always reused and it's already tracked by GC,
   this function must not be called with size == 0 (unless from PyTuple_New()
   which wraps this function).
*/
static PyTupleObject *
tuple_alloc(Py_ssize_t size)
{
<<<<<<< HEAD
    assert(size > 0);
    PyTupleObject *op = maybe_freelist_pop(size);
    if (op == NULL) {
        /* Check for overflow */
        if ((size_t)size > ((size_t)PY_SSIZE_T_MAX - (sizeof(PyTupleObject) -
                    sizeof(PyObject *))) / sizeof(PyObject *)) {
            return (PyTupleObject *)PyErr_NoMemory();
=======
    if (size < 0) {
        PyErr_BadInternalCall();
        return NULL;
    }
    assert(size != 0);    // The empty tuple is statically allocated.
    Py_ssize_t index = size - 1;
    if (index < PyTuple_MAXSAVESIZE) {
        PyTupleObject *op = _Py_FREELIST_POP(PyTupleObject, tuples[index]);
        if (op != NULL) {
            return op;
>>>>>>> a1c57bcf
        }
    }
    /* Check for overflow */
    if ((size_t)size > ((size_t)PY_SSIZE_T_MAX - (sizeof(PyTupleObject) -
                sizeof(PyObject *))) / sizeof(PyObject *)) {
        return (PyTupleObject *)PyErr_NoMemory();
    }
    return PyObject_GC_NewVar(PyTupleObject, &PyTuple_Type, size);
}

// The empty tuple singleton is not tracked by the GC.
// It does not contain any Python object.
// Note that tuple subclasses have their own empty instances.

static inline PyObject *
tuple_get_empty(void)
{
    return (PyObject *)&_Py_SINGLETON(tuple_empty);
}

PyObject *
PyTuple_New(Py_ssize_t size)
{
    PyTupleObject *op;
    if (size == 0) {
        return tuple_get_empty();
    }
    op = tuple_alloc(size);
    if (op == NULL) {
        return NULL;
    }
    for (Py_ssize_t i = 0; i < size; i++) {
        op->ob_item[i] = Py_None;
    }
    _PyObject_GC_TRACK(op);
    return (PyObject *) op;
}

Py_ssize_t
PyTuple_Size(PyObject *op)
{
    if (!PyTuple_Check(op)) {
        PyErr_BadInternalCall();
        return -1;
    }
    else
        return Py_SIZE(op);
}

PyObject *
PyTuple_GetItem(PyObject *op, Py_ssize_t i)
{
    if (!PyTuple_Check(op)) {
        PyErr_BadInternalCall();
        return NULL;
    }
    if (i < 0 || i >= Py_SIZE(op)) {
        PyErr_SetString(PyExc_IndexError, "tuple index out of range");
        return NULL;
    }
    return ((PyTupleObject *)op) -> ob_item[i];
}

int
PyTuple_SetItem(PyObject *op, Py_ssize_t i, PyObject *newitem)
{
    assert(newitem != NULL);
    PyObject **p;
    if (!PyTuple_Check(op) || Py_REFCNT(op) != 1) {
        Py_XDECREF(newitem);
        PyErr_BadInternalCall();
        return -1;
    }
    if (i < 0 || i >= Py_SIZE(op)) {
        Py_XDECREF(newitem);
        PyErr_SetString(PyExc_IndexError,
                        "tuple assignment index out of range");
        return -1;
    }
    p = ((PyTupleObject *)op) -> ob_item + i;
    Py_XSETREF(*p, newitem);
    return 0;
}

void
_PyTuple_MaybeUntrack(PyObject *op)
{
    PyTupleObject *t;
    Py_ssize_t i, n;

    if (!PyTuple_CheckExact(op) || !_PyObject_GC_IS_TRACKED(op))
        return;
    t = (PyTupleObject *) op;
    n = Py_SIZE(t);
    for (i = 0; i < n; i++) {
        PyObject *elt = PyTuple_GET_ITEM(t, i);
        /* Tuple with NULL elements aren't
           fully constructed, don't untrack
           them yet. */
        if (!elt ||
            _PyObject_GC_MAY_BE_TRACKED(elt))
            return;
    }
    _PyObject_GC_UNTRACK(op);
}

PyObject *
PyTuple_Pack(Py_ssize_t n, ...)
{
    Py_ssize_t i;
    PyObject *o;
    PyObject **items;
    va_list vargs;

    if (n == 0) {
        return tuple_get_empty();
    }

    va_start(vargs, n);
    PyTupleObject *result = tuple_alloc(n);
    if (result == NULL) {
        va_end(vargs);
        return NULL;
    }
    items = result->ob_item;
    for (i = 0; i < n; i++) {
        o = va_arg(vargs, PyObject *);
        items[i] = Py_NewRef(o);
    }
    va_end(vargs);
    _PyObject_GC_TRACK(result);
    return (PyObject *)result;
}


/* Methods */

static void
tuple_dealloc(PyObject *self)
{
    PyTupleObject *op = _PyTuple_CAST(self);
    if (Py_SIZE(op) == 0) {
        /* The empty tuple is statically allocated. */
        if (op == &_Py_SINGLETON(tuple_empty)) {
#ifdef Py_DEBUG
            _Py_FatalRefcountError("deallocating the empty tuple singleton");
#else
            return;
#endif
        }
#ifdef Py_DEBUG
        /* tuple subclasses have their own empty instances. */
        assert(!PyTuple_CheckExact(op));
#endif
    }

    PyObject_GC_UnTrack(op);
    Py_TRASHCAN_BEGIN(op, tuple_dealloc)

    Py_ssize_t i = Py_SIZE(op);
    while (--i >= 0) {
        assert(op->ob_item[i] != NULL);
        Py_DECREF(op->ob_item[i]);
    }
    // This will abort on the empty singleton (if there is one).
    if (!maybe_freelist_push(op)) {
        Py_TYPE(op)->tp_free((PyObject *)op);
    }

    Py_TRASHCAN_END
}

static PyObject *
tuple_repr(PyObject *self)
{
    PyTupleObject *v = _PyTuple_CAST(self);
    Py_ssize_t n = PyTuple_GET_SIZE(v);
    if (n == 0) {
        return PyUnicode_FromString("()");
    }

    /* While not mutable, it is still possible to end up with a cycle in a
       tuple through an object that stores itself within a tuple (and thus
       infinitely asks for the repr of itself). This should only be
       possible within a type. */
    int res = Py_ReprEnter((PyObject *)v);
    if (res != 0) {
        return res > 0 ? PyUnicode_FromString("(...)") : NULL;
    }

    Py_ssize_t prealloc;
    if (n > 1) {
        // "(" + "1" + ", 2" * (len - 1) + ")"
        prealloc = 1 + 1 + (2 + 1) * (n - 1) + 1;
    }
    else {
        // "(1,)"
        prealloc = 4;
    }
    PyUnicodeWriter *writer = PyUnicodeWriter_Create(prealloc);
    if (writer == NULL) {
        goto error;
    }

    if (PyUnicodeWriter_WriteChar(writer, '(') < 0) {
        goto error;
    }

    /* Do repr() on each element. */
    for (Py_ssize_t i = 0; i < n; ++i) {
        if (i > 0) {
            if (PyUnicodeWriter_WriteChar(writer, ',') < 0) {
                goto error;
            }
            if (PyUnicodeWriter_WriteChar(writer, ' ') < 0) {
                goto error;
            }
        }

        if (PyUnicodeWriter_WriteRepr(writer, v->ob_item[i]) < 0) {
            goto error;
        }
    }

    if (n == 1) {
        if (PyUnicodeWriter_WriteChar(writer, ',') < 0) {
            goto error;
        }
    }
    if (PyUnicodeWriter_WriteChar(writer, ')') < 0) {
        goto error;
    }

    Py_ReprLeave((PyObject *)v);
    return PyUnicodeWriter_Finish(writer);

error:
    PyUnicodeWriter_Discard(writer);
    Py_ReprLeave((PyObject *)v);
    return NULL;
}


/* Hash for tuples. This is a slightly simplified version of the xxHash
   non-cryptographic hash:
   - we do not use any parallelism, there is only 1 accumulator.
   - we drop the final mixing since this is just a permutation of the
     output space: it does not help against collisions.
   - at the end, we mangle the length with a single constant.
   For the xxHash specification, see
   https://github.com/Cyan4973/xxHash/blob/master/doc/xxhash_spec.md

   Below are the official constants from the xxHash specification. Optimizing
   compilers should emit a single "rotate" instruction for the
   _PyHASH_XXROTATE() expansion. If that doesn't happen for some important
   platform, the macro could be changed to expand to a platform-specific rotate
   spelling instead.
*/
#if SIZEOF_PY_UHASH_T > 4
#define _PyHASH_XXPRIME_1 ((Py_uhash_t)11400714785074694791ULL)
#define _PyHASH_XXPRIME_2 ((Py_uhash_t)14029467366897019727ULL)
#define _PyHASH_XXPRIME_5 ((Py_uhash_t)2870177450012600261ULL)
#define _PyHASH_XXROTATE(x) ((x << 31) | (x >> 33))  /* Rotate left 31 bits */
#else
#define _PyHASH_XXPRIME_1 ((Py_uhash_t)2654435761UL)
#define _PyHASH_XXPRIME_2 ((Py_uhash_t)2246822519UL)
#define _PyHASH_XXPRIME_5 ((Py_uhash_t)374761393UL)
#define _PyHASH_XXROTATE(x) ((x << 13) | (x >> 19))  /* Rotate left 13 bits */
#endif

/* Tests have shown that it's not worth to cache the hash value, see
   https://bugs.python.org/issue9685 */
static Py_hash_t
tuple_hash(PyObject *op)
{
    PyTupleObject *v = _PyTuple_CAST(op);
    Py_ssize_t len = Py_SIZE(v);
    PyObject **item = v->ob_item;

    Py_uhash_t acc = _PyHASH_XXPRIME_5;
    for (Py_ssize_t i = 0; i < len; i++) {
        Py_uhash_t lane = PyObject_Hash(item[i]);
        if (lane == (Py_uhash_t)-1) {
            return -1;
        }
        acc += lane * _PyHASH_XXPRIME_2;
        acc = _PyHASH_XXROTATE(acc);
        acc *= _PyHASH_XXPRIME_1;
    }

    /* Add input length, mangled to keep the historical value of hash(()). */
    acc += len ^ (_PyHASH_XXPRIME_5 ^ 3527539UL);

    if (acc == (Py_uhash_t)-1) {
        return 1546275796;
    }
    return acc;
}

static Py_ssize_t
tuple_length(PyObject *self)
{
    PyTupleObject *a = _PyTuple_CAST(self);
    return Py_SIZE(a);
}

static int
tuple_contains(PyObject *self, PyObject *el)
{
    PyTupleObject *a = _PyTuple_CAST(self);
    int cmp = 0;
    for (Py_ssize_t i = 0; cmp == 0 && i < Py_SIZE(a); ++i) {
        cmp = PyObject_RichCompareBool(PyTuple_GET_ITEM(a, i), el, Py_EQ);
    }
    return cmp;
}

static PyObject *
tuple_item(PyObject *op, Py_ssize_t i)
{
    PyTupleObject *a = _PyTuple_CAST(op);
    if (i < 0 || i >= Py_SIZE(a)) {
        PyErr_SetString(PyExc_IndexError, "tuple index out of range");
        return NULL;
    }
    return Py_NewRef(a->ob_item[i]);
}

PyObject *
_PyTuple_FromArray(PyObject *const *src, Py_ssize_t n)
{
    if (n == 0) {
        return tuple_get_empty();
    }

    PyTupleObject *tuple = tuple_alloc(n);
    if (tuple == NULL) {
        return NULL;
    }
    PyObject **dst = tuple->ob_item;
    for (Py_ssize_t i = 0; i < n; i++) {
        PyObject *item = src[i];
        dst[i] = Py_NewRef(item);
    }
    _PyObject_GC_TRACK(tuple);
    return (PyObject *)tuple;
}

PyObject *
_PyTuple_FromStackRefSteal(const _PyStackRef *src, Py_ssize_t n)
{
    if (n == 0) {
        return tuple_get_empty();
    }
    PyTupleObject *tuple = tuple_alloc(n);
    if (tuple == NULL) {
        for (Py_ssize_t i = 0; i < n; i++) {
            PyStackRef_CLOSE(src[i]);
        }
        return NULL;
    }
    PyObject **dst = tuple->ob_item;
    for (Py_ssize_t i = 0; i < n; i++) {
        dst[i] = PyStackRef_AsPyObjectSteal(src[i]);
    }
    _PyObject_GC_TRACK(tuple);
    return (PyObject *)tuple;
}

PyObject *
_PyTuple_FromArraySteal(PyObject *const *src, Py_ssize_t n)
{
    if (n == 0) {
        return tuple_get_empty();
    }
    PyTupleObject *tuple = tuple_alloc(n);
    if (tuple == NULL) {
        for (Py_ssize_t i = 0; i < n; i++) {
            Py_DECREF(src[i]);
        }
        return NULL;
    }
    PyObject **dst = tuple->ob_item;
    for (Py_ssize_t i = 0; i < n; i++) {
        PyObject *item = src[i];
        dst[i] = item;
    }
    _PyObject_GC_TRACK(tuple);
    return (PyObject *)tuple;
}

static PyObject *
tuple_slice(PyTupleObject *a, Py_ssize_t ilow,
           Py_ssize_t ihigh)
{
    if (ilow < 0)
        ilow = 0;
    if (ihigh > Py_SIZE(a))
        ihigh = Py_SIZE(a);
    if (ihigh < ilow)
        ihigh = ilow;
    if (ilow == 0 && ihigh == Py_SIZE(a) && PyTuple_CheckExact(a)) {
        return Py_NewRef(a);
    }
    return _PyTuple_FromArray(a->ob_item + ilow, ihigh - ilow);
}

PyObject *
PyTuple_GetSlice(PyObject *op, Py_ssize_t i, Py_ssize_t j)
{
    if (op == NULL || !PyTuple_Check(op)) {
        PyErr_BadInternalCall();
        return NULL;
    }
    return tuple_slice((PyTupleObject *)op, i, j);
}

static PyObject *
tuple_concat(PyObject *aa, PyObject *bb)
{
    PyTupleObject *a = _PyTuple_CAST(aa);
    if (Py_SIZE(a) == 0 && PyTuple_CheckExact(bb)) {
        return Py_NewRef(bb);
    }
    if (!PyTuple_Check(bb)) {
        PyErr_Format(PyExc_TypeError,
             "can only concatenate tuple (not \"%.200s\") to tuple",
                 Py_TYPE(bb)->tp_name);
        return NULL;
    }
    PyTupleObject *b = (PyTupleObject *)bb;

    if (Py_SIZE(b) == 0 && PyTuple_CheckExact(a)) {
        return Py_NewRef(a);
    }
    assert((size_t)Py_SIZE(a) + (size_t)Py_SIZE(b) < PY_SSIZE_T_MAX);
    Py_ssize_t size = Py_SIZE(a) + Py_SIZE(b);
    if (size == 0) {
        return tuple_get_empty();
    }

    PyTupleObject *np = tuple_alloc(size);
    if (np == NULL) {
        return NULL;
    }

    PyObject **src = a->ob_item;
    PyObject **dest = np->ob_item;
    for (Py_ssize_t i = 0; i < Py_SIZE(a); i++) {
        PyObject *v = src[i];
        dest[i] = Py_NewRef(v);
    }

    src = b->ob_item;
    dest = np->ob_item + Py_SIZE(a);
    for (Py_ssize_t i = 0; i < Py_SIZE(b); i++) {
        PyObject *v = src[i];
        dest[i] = Py_NewRef(v);
    }

    _PyObject_GC_TRACK(np);
    return (PyObject *)np;
}

static PyObject *
tuple_repeat(PyObject *self, Py_ssize_t n)
{
    PyTupleObject *a = _PyTuple_CAST(self);
    const Py_ssize_t input_size = Py_SIZE(a);
    if (input_size == 0 || n == 1) {
        if (PyTuple_CheckExact(a)) {
            /* Since tuples are immutable, we can return a shared
               copy in this case */
            return Py_NewRef(a);
        }
    }
    if (input_size == 0 || n <= 0) {
        return tuple_get_empty();
    }
    assert(n>0);

    if (input_size > PY_SSIZE_T_MAX / n)
        return PyErr_NoMemory();
    Py_ssize_t output_size = input_size * n;

    PyTupleObject *np = tuple_alloc(output_size);
    if (np == NULL)
        return NULL;

    PyObject **dest = np->ob_item;
    if (input_size == 1) {
        PyObject *elem = a->ob_item[0];
        _Py_RefcntAdd(elem, n);
        PyObject **dest_end = dest + output_size;
        while (dest < dest_end) {
            *dest++ = elem;
        }
    }
    else {
        PyObject **src = a->ob_item;
        PyObject **src_end = src + input_size;
        while (src < src_end) {
            _Py_RefcntAdd(*src, n);
            *dest++ = *src++;
        }

        _Py_memory_repeat((char *)np->ob_item, sizeof(PyObject *)*output_size,
                          sizeof(PyObject *)*input_size);
    }
    _PyObject_GC_TRACK(np);
    return (PyObject *) np;
}

/*[clinic input]
tuple.index

    value: object
    start: slice_index(accept={int}) = 0
    stop: slice_index(accept={int}, c_default="PY_SSIZE_T_MAX") = sys.maxsize
    /

Return first index of value.

Raises ValueError if the value is not present.
[clinic start generated code]*/

static PyObject *
tuple_index_impl(PyTupleObject *self, PyObject *value, Py_ssize_t start,
                 Py_ssize_t stop)
/*[clinic end generated code: output=07b6f9f3cb5c33eb input=fb39e9874a21fe3f]*/
{
    Py_ssize_t i;

    if (start < 0) {
        start += Py_SIZE(self);
        if (start < 0)
            start = 0;
    }
    if (stop < 0) {
        stop += Py_SIZE(self);
    }
    else if (stop > Py_SIZE(self)) {
        stop = Py_SIZE(self);
    }
    for (i = start; i < stop; i++) {
        int cmp = PyObject_RichCompareBool(self->ob_item[i], value, Py_EQ);
        if (cmp > 0)
            return PyLong_FromSsize_t(i);
        else if (cmp < 0)
            return NULL;
    }
    PyErr_SetString(PyExc_ValueError, "tuple.index(x): x not in tuple");
    return NULL;
}

/*[clinic input]
tuple.count

     value: object
     /

Return number of occurrences of value.
[clinic start generated code]*/

static PyObject *
tuple_count(PyTupleObject *self, PyObject *value)
/*[clinic end generated code: output=aa927affc5a97605 input=531721aff65bd772]*/
{
    Py_ssize_t count = 0;
    Py_ssize_t i;

    for (i = 0; i < Py_SIZE(self); i++) {
        int cmp = PyObject_RichCompareBool(self->ob_item[i], value, Py_EQ);
        if (cmp > 0)
            count++;
        else if (cmp < 0)
            return NULL;
    }
    return PyLong_FromSsize_t(count);
}

static int
tuple_traverse(PyObject *self, visitproc visit, void *arg)
{
    PyTupleObject *o = _PyTuple_CAST(self);
    for (Py_ssize_t i = Py_SIZE(o); --i >= 0; ) {
        Py_VISIT(o->ob_item[i]);
    }
    return 0;
}

static PyObject *
tuple_richcompare(PyObject *v, PyObject *w, int op)
{
    PyTupleObject *vt, *wt;
    Py_ssize_t i;
    Py_ssize_t vlen, wlen;

    if (!PyTuple_Check(v) || !PyTuple_Check(w))
        Py_RETURN_NOTIMPLEMENTED;

    vt = (PyTupleObject *)v;
    wt = (PyTupleObject *)w;

    vlen = Py_SIZE(vt);
    wlen = Py_SIZE(wt);

    /* Note:  the corresponding code for lists has an "early out" test
     * here when op is EQ or NE and the lengths differ.  That pays there,
     * but Tim was unable to find any real code where EQ/NE tuple
     * compares don't have the same length, so testing for it here would
     * have cost without benefit.
     */

    /* Search for the first index where items are different.
     * Note that because tuples are immutable, it's safe to reuse
     * vlen and wlen across the comparison calls.
     */
    for (i = 0; i < vlen && i < wlen; i++) {
        int k = PyObject_RichCompareBool(vt->ob_item[i],
                                         wt->ob_item[i], Py_EQ);
        if (k < 0)
            return NULL;
        if (!k)
            break;
    }

    if (i >= vlen || i >= wlen) {
        /* No more items to compare -- compare sizes */
        Py_RETURN_RICHCOMPARE(vlen, wlen, op);
    }

    /* We have an item that differs -- shortcuts for EQ/NE */
    if (op == Py_EQ) {
        Py_RETURN_FALSE;
    }
    if (op == Py_NE) {
        Py_RETURN_TRUE;
    }

    /* Compare the final item again using the proper operator */
    return PyObject_RichCompare(vt->ob_item[i], wt->ob_item[i], op);
}

static PyObject *
tuple_subtype_new(PyTypeObject *type, PyObject *iterable);

/*[clinic input]
@classmethod
tuple.__new__ as tuple_new
    iterable: object(c_default="NULL") = ()
    /

Built-in immutable sequence.

If no argument is given, the constructor returns an empty tuple.
If iterable is specified the tuple is initialized from iterable's items.

If the argument is a tuple, the return value is the same object.
[clinic start generated code]*/

static PyObject *
tuple_new_impl(PyTypeObject *type, PyObject *iterable)
/*[clinic end generated code: output=4546d9f0d469bce7 input=86963bcde633b5a2]*/
{
    if (type != &PyTuple_Type)
        return tuple_subtype_new(type, iterable);

    if (iterable == NULL) {
        return tuple_get_empty();
    }
    else {
        return PySequence_Tuple(iterable);
    }
}

static PyObject *
tuple_vectorcall(PyObject *type, PyObject * const*args,
                 size_t nargsf, PyObject *kwnames)
{
    if (!_PyArg_NoKwnames("tuple", kwnames)) {
        return NULL;
    }

    Py_ssize_t nargs = PyVectorcall_NARGS(nargsf);
    if (!_PyArg_CheckPositional("tuple", nargs, 0, 1)) {
        return NULL;
    }

    if (nargs) {
        return tuple_new_impl(_PyType_CAST(type), args[0]);
    }
    else {
        return tuple_get_empty();
    }
}

static PyObject *
tuple_subtype_new(PyTypeObject *type, PyObject *iterable)
{
    PyObject *tmp, *newobj, *item;
    Py_ssize_t i, n;

    assert(PyType_IsSubtype(type, &PyTuple_Type));
    // tuple subclasses must implement the GC protocol
    assert(_PyType_IS_GC(type));

    tmp = tuple_new_impl(&PyTuple_Type, iterable);
    if (tmp == NULL)
        return NULL;
    assert(PyTuple_Check(tmp));
    /* This may allocate an empty tuple that is not the global one. */
    newobj = type->tp_alloc(type, n = PyTuple_GET_SIZE(tmp));
    if (newobj == NULL) {
        Py_DECREF(tmp);
        return NULL;
    }
    for (i = 0; i < n; i++) {
        item = PyTuple_GET_ITEM(tmp, i);
        PyTuple_SET_ITEM(newobj, i, Py_NewRef(item));
    }
    Py_DECREF(tmp);

    // Don't track if a subclass tp_alloc is PyType_GenericAlloc()
    if (!_PyObject_GC_IS_TRACKED(newobj)) {
        _PyObject_GC_TRACK(newobj);
    }
    return newobj;
}

static PySequenceMethods tuple_as_sequence = {
    tuple_length,                               /* sq_length */
    tuple_concat,                               /* sq_concat */
    tuple_repeat,                               /* sq_repeat */
    tuple_item,                                 /* sq_item */
    0,                                          /* sq_slice */
    0,                                          /* sq_ass_item */
    0,                                          /* sq_ass_slice */
    tuple_contains,                             /* sq_contains */
};

static PyObject*
tuple_subscript(PyObject *op, PyObject* item)
{
    PyTupleObject *self = _PyTuple_CAST(op);
    if (_PyIndex_Check(item)) {
        Py_ssize_t i = PyNumber_AsSsize_t(item, PyExc_IndexError);
        if (i == -1 && PyErr_Occurred())
            return NULL;
        if (i < 0)
            i += PyTuple_GET_SIZE(self);
        return tuple_item(op, i);
    }
    else if (PySlice_Check(item)) {
        Py_ssize_t start, stop, step, slicelength, i;
        size_t cur;
        PyObject* it;
        PyObject **src, **dest;

        if (PySlice_Unpack(item, &start, &stop, &step) < 0) {
            return NULL;
        }
        slicelength = PySlice_AdjustIndices(PyTuple_GET_SIZE(self), &start,
                                            &stop, step);

        if (slicelength <= 0) {
            return tuple_get_empty();
        }
        else if (start == 0 && step == 1 &&
                 slicelength == PyTuple_GET_SIZE(self) &&
                 PyTuple_CheckExact(self)) {
            return Py_NewRef(self);
        }
        else {
            PyTupleObject* result = tuple_alloc(slicelength);
            if (!result) return NULL;

            src = self->ob_item;
            dest = result->ob_item;
            for (cur = start, i = 0; i < slicelength;
                 cur += step, i++) {
                it = Py_NewRef(src[cur]);
                dest[i] = it;
            }

            _PyObject_GC_TRACK(result);
            return (PyObject *)result;
        }
    }
    else {
        PyErr_Format(PyExc_TypeError,
                     "tuple indices must be integers or slices, not %.200s",
                     Py_TYPE(item)->tp_name);
        return NULL;
    }
}

/*[clinic input]
tuple.__getnewargs__
[clinic start generated code]*/

static PyObject *
tuple___getnewargs___impl(PyTupleObject *self)
/*[clinic end generated code: output=25e06e3ee56027e2 input=1aeb4b286a21639a]*/
{
    return Py_BuildValue("(N)", tuple_slice(self, 0, Py_SIZE(self)));
}

static PyMethodDef tuple_methods[] = {
    TUPLE___GETNEWARGS___METHODDEF
    TUPLE_INDEX_METHODDEF
    TUPLE_COUNT_METHODDEF
    {"__class_getitem__", Py_GenericAlias, METH_O|METH_CLASS, PyDoc_STR("See PEP 585")},
    {NULL,              NULL}           /* sentinel */
};

static PyMappingMethods tuple_as_mapping = {
    tuple_length,
    tuple_subscript,
    0
};

static PyObject *tuple_iter(PyObject *seq);

PyTypeObject PyTuple_Type = {
    PyVarObject_HEAD_INIT(&PyType_Type, 0)
    "tuple",
    sizeof(PyTupleObject) - sizeof(PyObject *),
    sizeof(PyObject *),
    tuple_dealloc,                              /* tp_dealloc */
    0,                                          /* tp_vectorcall_offset */
    0,                                          /* tp_getattr */
    0,                                          /* tp_setattr */
    0,                                          /* tp_as_async */
    tuple_repr,                                 /* tp_repr */
    0,                                          /* tp_as_number */
    &tuple_as_sequence,                         /* tp_as_sequence */
    &tuple_as_mapping,                          /* tp_as_mapping */
    tuple_hash,                                 /* tp_hash */
    0,                                          /* tp_call */
    0,                                          /* tp_str */
    PyObject_GenericGetAttr,                    /* tp_getattro */
    0,                                          /* tp_setattro */
    0,                                          /* tp_as_buffer */
    Py_TPFLAGS_DEFAULT | Py_TPFLAGS_HAVE_GC |
        Py_TPFLAGS_BASETYPE | Py_TPFLAGS_TUPLE_SUBCLASS |
        _Py_TPFLAGS_MATCH_SELF | Py_TPFLAGS_SEQUENCE,  /* tp_flags */
    tuple_new__doc__,                           /* tp_doc */
    tuple_traverse,                             /* tp_traverse */
    0,                                          /* tp_clear */
    tuple_richcompare,                          /* tp_richcompare */
    0,                                          /* tp_weaklistoffset */
    tuple_iter,                                 /* tp_iter */
    0,                                          /* tp_iternext */
    tuple_methods,                              /* tp_methods */
    0,                                          /* tp_members */
    0,                                          /* tp_getset */
    0,                                          /* tp_base */
    0,                                          /* tp_dict */
    0,                                          /* tp_descr_get */
    0,                                          /* tp_descr_set */
    0,                                          /* tp_dictoffset */
    0,                                          /* tp_init */
    0,                                          /* tp_alloc */
    tuple_new,                                  /* tp_new */
    PyObject_GC_Del,                            /* tp_free */
    .tp_vectorcall = tuple_vectorcall,
};

/* The following function breaks the notion that tuples are immutable:
   it changes the size of a tuple.  We get away with this only if there
   is only one module referencing the object.  You can also think of it
   as creating a new tuple object and destroying the old one, only more
   efficiently.  In any case, don't use this if the tuple may already be
   known to some other part of the code. */

int
_PyTuple_Resize(PyObject **pv, Py_ssize_t newsize)
{
    PyTupleObject *v;
    PyTupleObject *sv;
    Py_ssize_t oldsize;

    v = (PyTupleObject *) *pv;
    if (v == NULL || !Py_IS_TYPE(v, &PyTuple_Type) ||
        (Py_SIZE(v) != 0 && Py_REFCNT(v) != 1)) {
        *pv = 0;
        Py_XDECREF(v);
        PyErr_BadInternalCall();
        return -1;
    }

    oldsize = Py_SIZE(v);
    if (oldsize == newsize) {
        return 0;
    }
    if (newsize == 0) {
        Py_DECREF(v);
        *pv = tuple_get_empty();
        return 0;
    }
    if (oldsize == 0) {
#ifdef Py_DEBUG
        assert(v == &_Py_SINGLETON(tuple_empty));
#endif
        /* The empty tuple is statically allocated so we never
           resize it in-place. */
        Py_DECREF(v);
        *pv = PyTuple_New(newsize);
        return *pv == NULL ? -1 : 0;
    }

    if (_PyObject_GC_IS_TRACKED(v)) {
        _PyObject_GC_UNTRACK(v);
    }
#ifdef Py_TRACE_REFS
    _Py_ForgetReference((PyObject *) v);
#endif
    /* DECREF items deleted by shrinkage */
    for (Py_ssize_t i = newsize; i < oldsize; i++) {
        Py_CLEAR(v->ob_item[i]);
    }
    sv = PyObject_GC_Resize(PyTupleObject, v, newsize);
    if (sv == NULL) {
        *pv = NULL;
#ifdef Py_REF_DEBUG
        _Py_DecRefTotal(_PyThreadState_GET());
#endif
        PyObject_GC_Del(v);
        return -1;
    }
    _Py_NewReferenceNoTotal((PyObject *) sv);
    /* Set items added by growing to None */
    for (Py_ssize_t i = oldsize; i < newsize; i++) {
        sv->ob_item[i] = Py_None;
    }
    *pv = (PyObject *) sv;
    _PyObject_GC_TRACK(sv);
    return 0;
}

/*********************** Tuple Iterator **************************/


static void
tupleiter_dealloc(_PyTupleIterObject *it)
{
    _PyObject_GC_UNTRACK(it);
    Py_XDECREF(it->it_seq);
    PyObject_GC_Del(it);
}

static int
tupleiter_traverse(_PyTupleIterObject *it, visitproc visit, void *arg)
{
    Py_VISIT(it->it_seq);
    return 0;
}

static PyObject *
tupleiter_next(PyObject *obj)
{
    _PyTupleIterObject *it = (_PyTupleIterObject *)obj;
    PyTupleObject *seq;
    PyObject *item;

    assert(it != NULL);
    seq = it->it_seq;
    if (seq == NULL)
        return NULL;
    assert(PyTuple_Check(seq));

    if (it->it_index < PyTuple_GET_SIZE(seq)) {
        item = PyTuple_GET_ITEM(seq, it->it_index);
        ++it->it_index;
        return Py_NewRef(item);
    }

    it->it_seq = NULL;
    Py_DECREF(seq);
    return NULL;
}

static PyObject *
tupleiter_len(_PyTupleIterObject *it, PyObject *Py_UNUSED(ignored))
{
    Py_ssize_t len = 0;
    if (it->it_seq)
        len = PyTuple_GET_SIZE(it->it_seq) - it->it_index;
    return PyLong_FromSsize_t(len);
}

PyDoc_STRVAR(length_hint_doc, "Private method returning an estimate of len(list(it)).");

static PyObject *
tupleiter_reduce(_PyTupleIterObject *it, PyObject *Py_UNUSED(ignored))
{
    PyObject *iter = _PyEval_GetBuiltin(&_Py_ID(iter));

    /* _PyEval_GetBuiltin can invoke arbitrary code,
     * call must be before access of iterator pointers.
     * see issue #101765 */

    if (it->it_seq)
        return Py_BuildValue("N(O)n", iter, it->it_seq, it->it_index);
    else
        return Py_BuildValue("N(())", iter);
}

static PyObject *
tupleiter_setstate(_PyTupleIterObject *it, PyObject *state)
{
    Py_ssize_t index = PyLong_AsSsize_t(state);
    if (index == -1 && PyErr_Occurred())
        return NULL;
    if (it->it_seq != NULL) {
        if (index < 0)
            index = 0;
        else if (index > PyTuple_GET_SIZE(it->it_seq))
            index = PyTuple_GET_SIZE(it->it_seq); /* exhausted iterator */
        it->it_index = index;
    }
    Py_RETURN_NONE;
}

PyDoc_STRVAR(reduce_doc, "Return state information for pickling.");
PyDoc_STRVAR(setstate_doc, "Set state information for unpickling.");

static PyMethodDef tupleiter_methods[] = {
    {"__length_hint__", (PyCFunction)tupleiter_len, METH_NOARGS, length_hint_doc},
    {"__reduce__", (PyCFunction)tupleiter_reduce, METH_NOARGS, reduce_doc},
    {"__setstate__", (PyCFunction)tupleiter_setstate, METH_O, setstate_doc},
    {NULL,              NULL}           /* sentinel */
};

PyTypeObject PyTupleIter_Type = {
    PyVarObject_HEAD_INIT(&PyType_Type, 0)
    "tuple_iterator",                           /* tp_name */
    sizeof(_PyTupleIterObject),                    /* tp_basicsize */
    0,                                          /* tp_itemsize */
    /* methods */
    (destructor)tupleiter_dealloc,              /* tp_dealloc */
    0,                                          /* tp_vectorcall_offset */
    0,                                          /* tp_getattr */
    0,                                          /* tp_setattr */
    0,                                          /* tp_as_async */
    0,                                          /* tp_repr */
    0,                                          /* tp_as_number */
    0,                                          /* tp_as_sequence */
    0,                                          /* tp_as_mapping */
    0,                                          /* tp_hash */
    0,                                          /* tp_call */
    0,                                          /* tp_str */
    PyObject_GenericGetAttr,                    /* tp_getattro */
    0,                                          /* tp_setattro */
    0,                                          /* tp_as_buffer */
    Py_TPFLAGS_DEFAULT | Py_TPFLAGS_HAVE_GC,/* tp_flags */
    0,                                          /* tp_doc */
    (traverseproc)tupleiter_traverse,           /* tp_traverse */
    0,                                          /* tp_clear */
    0,                                          /* tp_richcompare */
    0,                                          /* tp_weaklistoffset */
    PyObject_SelfIter,                          /* tp_iter */
    tupleiter_next,                             /* tp_iternext */
    tupleiter_methods,                          /* tp_methods */
    0,
};

static PyObject *
tuple_iter(PyObject *seq)
{
    _PyTupleIterObject *it;

    if (!PyTuple_Check(seq)) {
        PyErr_BadInternalCall();
        return NULL;
    }
    it = PyObject_GC_New(_PyTupleIterObject, &PyTupleIter_Type);
    if (it == NULL)
        return NULL;
    it->it_index = 0;
    it->it_seq = (PyTupleObject *)Py_NewRef(seq);
    _PyObject_GC_TRACK(it);
    return (PyObject *)it;
}


/*************
 * freelists *
 *************/

static inline int
maybe_freelist_push(PyTupleObject *op)
{
    if (!Py_IS_TYPE(op, &PyTuple_Type)) {
        return 0;
    }
    Py_ssize_t index = Py_SIZE(op) - 1;
    if (index < PyTuple_MAXSAVESIZE) {
        return _Py_FREELIST_PUSH(tuples[index], op, Py_tuple_MAXFREELIST);
    }
    return 0;
}

/* Print summary info about the state of the optimized allocator */
void
_PyTuple_DebugMallocStats(FILE *out)
{
    for (int i = 0; i < PyTuple_MAXSAVESIZE; i++) {
        int len = i + 1;
        char buf[128];
        PyOS_snprintf(buf, sizeof(buf),
                      "free %d-sized PyTupleObject", len);
        _PyDebugAllocatorStats(out, buf, _Py_FREELIST_SIZE(tuples[i]),
                               _PyObject_VAR_SIZE(&PyTuple_Type, len));
    }
}<|MERGE_RESOLUTION|>--- conflicted
+++ resolved
@@ -34,7 +34,6 @@
 static PyTupleObject *
 tuple_alloc(Py_ssize_t size)
 {
-<<<<<<< HEAD
     assert(size > 0);
     PyTupleObject *op = maybe_freelist_pop(size);
     if (op == NULL) {
@@ -42,26 +41,12 @@
         if ((size_t)size > ((size_t)PY_SSIZE_T_MAX - (sizeof(PyTupleObject) -
                     sizeof(PyObject *))) / sizeof(PyObject *)) {
             return (PyTupleObject *)PyErr_NoMemory();
-=======
-    if (size < 0) {
-        PyErr_BadInternalCall();
-        return NULL;
-    }
-    assert(size != 0);    // The empty tuple is statically allocated.
-    Py_ssize_t index = size - 1;
-    if (index < PyTuple_MAXSAVESIZE) {
-        PyTupleObject *op = _Py_FREELIST_POP(PyTupleObject, tuples[index]);
-        if (op != NULL) {
-            return op;
->>>>>>> a1c57bcf
-        }
-    }
-    /* Check for overflow */
-    if ((size_t)size > ((size_t)PY_SSIZE_T_MAX - (sizeof(PyTupleObject) -
-                sizeof(PyObject *))) / sizeof(PyObject *)) {
-        return (PyTupleObject *)PyErr_NoMemory();
-    }
-    return PyObject_GC_NewVar(PyTupleObject, &PyTuple_Type, size);
+        }
+        op = PyObject_GC_NewVar(PyTupleObject, &PyTuple_Type, size);
+        if (op == NULL)
+            return NULL;
+    }
+    return op;
 }
 
 // The empty tuple singleton is not tracked by the GC.
