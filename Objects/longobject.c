/* Long (arbitrary precision) integer object implementation */

/* XXX The functional organization of this file is terrible */

#include "Python.h"
#include "pycore_bitutils.h"      // _Py_popcount32()
#include "pycore_initconfig.h"    // _PyStatus_OK()
#include "pycore_long.h"          // _Py_SmallInts
#include "pycore_object.h"        // _PyObject_Init()
#include "pycore_runtime.h"       // _PY_NSMALLPOSINTS
#include "pycore_structseq.h"     // _PyStructSequence_FiniBuiltin()

#include <ctype.h>
#include <float.h>
#include <stddef.h>
#include <stdlib.h>               // abs()

#include "clinic/longobject.c.h"
/*[clinic input]
class int "PyObject *" "&PyLong_Type"
[clinic start generated code]*/
/*[clinic end generated code: output=da39a3ee5e6b4b0d input=ec0275e3422a36e3]*/

#define medium_value(x) ((stwodigits)_PyLong_CompactValue(x))

#define IS_SMALL_INT(ival) (-_PY_NSMALLNEGINTS <= (ival) && (ival) < _PY_NSMALLPOSINTS)
#define IS_SMALL_UINT(ival) ((ival) < _PY_NSMALLPOSINTS)

#define _MAX_STR_DIGITS_ERROR_FMT_TO_INT "Exceeds the limit (%d digits) for integer string conversion: value has %zd digits; use sys.set_int_max_str_digits() to increase the limit"
#define _MAX_STR_DIGITS_ERROR_FMT_TO_STR "Exceeds the limit (%d digits) for integer string conversion; use sys.set_int_max_str_digits() to increase the limit"

/* If defined, use algorithms from the _pylong.py module */
#define WITH_PYLONG_MODULE 1

static inline void
_Py_DECREF_INT(PyLongObject *op)
{
    assert(PyLong_CheckExact(op));
    _Py_DECREF_SPECIALIZED((PyObject *)op, (destructor)PyObject_Free);
}

static inline int
is_medium_int(stwodigits x)
{
    /* Take care that we are comparing unsigned values. */
    twodigits x_plus_mask = ((twodigits)x) + PyLong_MASK;
    return x_plus_mask < ((twodigits)PyLong_MASK) + PyLong_BASE;
}

static PyObject *
get_small_int(sdigit ival)
{
    assert(IS_SMALL_INT(ival));
    return (PyObject *)&_PyLong_SMALL_INTS[_PY_NSMALLNEGINTS + ival];
}

static PyLongObject *
maybe_small_long(PyLongObject *v)
{
    if (v && _PyLong_IsCompact(v)) {
        stwodigits ival = medium_value(v);
        if (IS_SMALL_INT(ival)) {
            _Py_DECREF_INT(v);
            return (PyLongObject *)get_small_int((sdigit)ival);
        }
    }
    return v;
}

/* For int multiplication, use the O(N**2) school algorithm unless
 * both operands contain more than KARATSUBA_CUTOFF digits (this
 * being an internal Python int digit, in base BASE).
 */
#define KARATSUBA_CUTOFF 70
#define KARATSUBA_SQUARE_CUTOFF (2 * KARATSUBA_CUTOFF)

/* For exponentiation, use the binary left-to-right algorithm unless the
 ^ exponent contains more than HUGE_EXP_CUTOFF bits.  In that case, do
 * (no more than) EXP_WINDOW_SIZE bits at a time.  The potential drawback is
 * that a table of 2**(EXP_WINDOW_SIZE - 1) intermediate results is
 * precomputed.
 */
#define EXP_WINDOW_SIZE 5
#define EXP_TABLE_LEN (1 << (EXP_WINDOW_SIZE - 1))
/* Suppose the exponent has bit length e. All ways of doing this
 * need e squarings. The binary method also needs a multiply for
 * each bit set. In a k-ary method with window width w, a multiply
 * for each non-zero window, so at worst (and likely!)
 * ceiling(e/w). The k-ary sliding window method has the same
 * worst case, but the window slides so it can sometimes skip
 * over an all-zero window that the fixed-window method can't
 * exploit. In addition, the windowing methods need multiplies
 * to precompute a table of small powers.
 *
 * For the sliding window method with width 5, 16 precomputation
 * multiplies are needed. Assuming about half the exponent bits
 * are set, then, the binary method needs about e/2 extra mults
 * and the window method about 16 + e/5.
 *
 * The latter is smaller for e > 53 1/3. We don't have direct
 * access to the bit length, though, so call it 60, which is a
 * multiple of a long digit's max bit length (15 or 30 so far).
 */
#define HUGE_EXP_CUTOFF 60

#define SIGCHECK(PyTryBlock)                    \
    do {                                        \
        if (PyErr_CheckSignals()) PyTryBlock    \
    } while(0)

/* Normalize (remove leading zeros from) an int object.
   Doesn't attempt to free the storage--in most cases, due to the nature
   of the algorithms used, this could save at most be one word anyway. */

static PyLongObject *
long_normalize(PyLongObject *v)
{
    Py_ssize_t j = _PyLong_DigitCount(v);
    Py_ssize_t i = j;

    while (i > 0 && v->long_value.ob_digit[i-1] == 0)
        --i;
    if (i != j) {
        if (i == 0) {
            _PyLong_SetSignAndDigitCount(v, 0, 0);
        }
        else {
            _PyLong_SetDigitCount(v, i);
        }
    }
    return v;
}

/* Allocate a new int object with size digits.
   Return NULL and set exception if we run out of memory. */

#define MAX_LONG_DIGITS \
    ((PY_SSIZE_T_MAX - offsetof(PyLongObject, long_value.ob_digit))/sizeof(digit))

PyLongObject *
_PyLong_New(Py_ssize_t size)
{
    assert(size >= 0);
    PyLongObject *result;
    if (size > (Py_ssize_t)MAX_LONG_DIGITS) {
        PyErr_SetString(PyExc_OverflowError,
                        "too many digits in integer");
        return NULL;
    }
    /* Fast operations for single digit integers (including zero)
     * assume that there is always at least one digit present. */
    Py_ssize_t ndigits = size ? size : 1;
    /* Number of bytes needed is: offsetof(PyLongObject, ob_digit) +
       sizeof(digit)*size.  Previous incarnations of this code used
       sizeof() instead of the offsetof, but this risks being
       incorrect in the presence of padding between the header
       and the digits. */
    result = PyObject_Malloc(offsetof(PyLongObject, long_value.ob_digit) +
                             ndigits*sizeof(digit));
    if (!result) {
        PyErr_NoMemory();
        return NULL;
    }
<<<<<<< HEAD
    _PyObject_InitVar((PyVarObject*)result, &PyLong_Type, size);
    result->long_value.ob_digit[0] = 0;
=======
    _PyLong_SetSignAndDigitCount(result, size != 0, size);
    _PyObject_Init((PyObject*)result, &PyLong_Type);
    return result;
}

PyLongObject *
_PyLong_FromDigits(int negative, Py_ssize_t digit_count, digit *digits)
{
    assert(digit_count >= 0);
    if (digit_count == 0) {
        return (PyLongObject *)Py_NewRef(_PyLong_GetZero());
    }
    PyLongObject *result = _PyLong_New(digit_count);
    if (result == NULL) {
        PyErr_NoMemory();
        return NULL;
    }
    _PyLong_SetSignAndDigitCount(result, negative?-1:1, digit_count);
    memcpy(result->long_value.ob_digit, digits, digit_count * sizeof(digit));
>>>>>>> 0aa58fa7
    return result;
}

PyObject *
_PyLong_Copy(PyLongObject *src)
{
    assert(src != NULL);

    if (_PyLong_IsCompact(src)) {
        stwodigits ival = medium_value(src);
        if (IS_SMALL_INT(ival)) {
            return get_small_int((sdigit)ival);
        }
    }
    Py_ssize_t size = _PyLong_DigitCount(src);
    return (PyObject *)_PyLong_FromDigits(_PyLong_IsNegative(src), size, src->long_value.ob_digit);
}

static PyObject *
_PyLong_FromMedium(sdigit x)
{
    assert(!IS_SMALL_INT(x));
    assert(is_medium_int(x));
    /* We could use a freelist here */
    PyLongObject *v = PyObject_Malloc(sizeof(PyLongObject));
    if (v == NULL) {
        PyErr_NoMemory();
        return NULL;
    }
    digit abs_x = x < 0 ? -x : x;
    _PyLong_SetSignAndDigitCount(v, x<0?-1:1, 1);
    _PyObject_Init((PyObject*)v, &PyLong_Type);
    v->long_value.ob_digit[0] = abs_x;
    return (PyObject*)v;
}

static PyObject *
_PyLong_FromLarge(stwodigits ival)
{
    twodigits abs_ival;
    int sign;
    assert(!is_medium_int(ival));

    if (ival < 0) {
        /* negate: can't write this as abs_ival = -ival since that
           invokes undefined behaviour when ival is LONG_MIN */
        abs_ival = 0U-(twodigits)ival;
        sign = -1;
    }
    else {
        abs_ival = (twodigits)ival;
        sign = 1;
    }
    /* Must be at least two digits */
    assert(abs_ival >> PyLong_SHIFT != 0);
    twodigits t = abs_ival >> (PyLong_SHIFT * 2);
    Py_ssize_t ndigits = 2;
    while (t) {
        ++ndigits;
        t >>= PyLong_SHIFT;
    }
    PyLongObject *v = _PyLong_New(ndigits);
    if (v != NULL) {
        digit *p = v->long_value.ob_digit;
        _PyLong_SetSignAndDigitCount(v, sign, ndigits);
        t = abs_ival;
        while (t) {
            *p++ = Py_SAFE_DOWNCAST(
                t & PyLong_MASK, twodigits, digit);
            t >>= PyLong_SHIFT;
        }
    }
    return (PyObject *)v;
}

/* Create a new int object from a C word-sized int */
static inline PyObject *
_PyLong_FromSTwoDigits(stwodigits x)
{
    if (IS_SMALL_INT(x)) {
        return get_small_int((sdigit)x);
    }
    assert(x != 0);
    if (is_medium_int(x)) {
        return _PyLong_FromMedium((sdigit)x);
    }
    return _PyLong_FromLarge(x);
}

/* If a freshly-allocated int is already shared, it must
   be a small integer, so negating it must go to PyLong_FromLong */
Py_LOCAL_INLINE(void)
_PyLong_Negate(PyLongObject **x_p)
{
    PyLongObject *x;

    x = (PyLongObject *)*x_p;
    if (Py_REFCNT(x) == 1) {
         _PyLong_FlipSign(x);
        return;
    }

    *x_p = (PyLongObject *)_PyLong_FromSTwoDigits(-medium_value(x));
    Py_DECREF(x);
}

/* Create a new int object from a C long int */

PyObject *
PyLong_FromLong(long ival)
{
    PyLongObject *v;
    unsigned long abs_ival, t;
    int ndigits;

    /* Handle small and medium cases. */
    if (IS_SMALL_INT(ival)) {
        return get_small_int((sdigit)ival);
    }
    if (-(long)PyLong_MASK <= ival && ival <= (long)PyLong_MASK) {
        return _PyLong_FromMedium((sdigit)ival);
    }

    /* Count digits (at least two - smaller cases were handled above). */
    abs_ival = ival < 0 ? 0U-(unsigned long)ival : (unsigned long)ival;
    /* Do shift in two steps to avoid possible undefined behavior. */
    t = abs_ival >> PyLong_SHIFT >> PyLong_SHIFT;
    ndigits = 2;
    while (t) {
        ++ndigits;
        t >>= PyLong_SHIFT;
    }

    /* Construct output value. */
    v = _PyLong_New(ndigits);
    if (v != NULL) {
        digit *p = v->long_value.ob_digit;
        _PyLong_SetSignAndDigitCount(v, ival < 0 ? -1 : 1, ndigits);
        t = abs_ival;
        while (t) {
            *p++ = (digit)(t & PyLong_MASK);
            t >>= PyLong_SHIFT;
        }
    }
    return (PyObject *)v;
}

#define PYLONG_FROM_UINT(INT_TYPE, ival) \
    do { \
        if (IS_SMALL_UINT(ival)) { \
            return get_small_int((sdigit)(ival)); \
        } \
        /* Count the number of Python digits. */ \
        Py_ssize_t ndigits = 0; \
        INT_TYPE t = (ival); \
        while (t) { \
            ++ndigits; \
            t >>= PyLong_SHIFT; \
        } \
        PyLongObject *v = _PyLong_New(ndigits); \
        if (v == NULL) { \
            return NULL; \
        } \
        digit *p = v->long_value.ob_digit; \
        while ((ival)) { \
            *p++ = (digit)((ival) & PyLong_MASK); \
            (ival) >>= PyLong_SHIFT; \
        } \
        return (PyObject *)v; \
    } while(0)

/* Create a new int object from a C unsigned long int */

PyObject *
PyLong_FromUnsignedLong(unsigned long ival)
{
    PYLONG_FROM_UINT(unsigned long, ival);
}

/* Create a new int object from a C unsigned long long int. */

PyObject *
PyLong_FromUnsignedLongLong(unsigned long long ival)
{
    PYLONG_FROM_UINT(unsigned long long, ival);
}

/* Create a new int object from a C size_t. */

PyObject *
PyLong_FromSize_t(size_t ival)
{
    PYLONG_FROM_UINT(size_t, ival);
}

/* Create a new int object from a C double */

PyObject *
PyLong_FromDouble(double dval)
{
    /* Try to get out cheap if this fits in a long. When a finite value of real
     * floating type is converted to an integer type, the value is truncated
     * toward zero. If the value of the integral part cannot be represented by
     * the integer type, the behavior is undefined. Thus, we must check that
     * value is in range (LONG_MIN - 1, LONG_MAX + 1). If a long has more bits
     * of precision than a double, casting LONG_MIN - 1 to double may yield an
     * approximation, but LONG_MAX + 1 is a power of two and can be represented
     * as double exactly (assuming FLT_RADIX is 2 or 16), so for simplicity
     * check against [-(LONG_MAX + 1), LONG_MAX + 1).
     */
    const double int_max = (unsigned long)LONG_MAX + 1;
    if (-int_max < dval && dval < int_max) {
        return PyLong_FromLong((long)dval);
    }

    PyLongObject *v;
    double frac;
    int i, ndig, expo, neg;
    neg = 0;
    if (Py_IS_INFINITY(dval)) {
        PyErr_SetString(PyExc_OverflowError,
                        "cannot convert float infinity to integer");
        return NULL;
    }
    if (Py_IS_NAN(dval)) {
        PyErr_SetString(PyExc_ValueError,
                        "cannot convert float NaN to integer");
        return NULL;
    }
    if (dval < 0.0) {
        neg = 1;
        dval = -dval;
    }
    frac = frexp(dval, &expo); /* dval = frac*2**expo; 0.0 <= frac < 1.0 */
    assert(expo > 0);
    ndig = (expo-1) / PyLong_SHIFT + 1; /* Number of 'digits' in result */
    v = _PyLong_New(ndig);
    if (v == NULL)
        return NULL;
    frac = ldexp(frac, (expo-1) % PyLong_SHIFT + 1);
    for (i = ndig; --i >= 0; ) {
        digit bits = (digit)frac;
        v->long_value.ob_digit[i] = bits;
        frac = frac - (double)bits;
        frac = ldexp(frac, PyLong_SHIFT);
    }
    if (neg) {
        _PyLong_FlipSign(v);
    }
    return (PyObject *)v;
}

/* Checking for overflow in PyLong_AsLong is a PITA since C doesn't define
 * anything about what happens when a signed integer operation overflows,
 * and some compilers think they're doing you a favor by being "clever"
 * then.  The bit pattern for the largest positive signed long is
 * (unsigned long)LONG_MAX, and for the smallest negative signed long
 * it is abs(LONG_MIN), which we could write -(unsigned long)LONG_MIN.
 * However, some other compilers warn about applying unary minus to an
 * unsigned operand.  Hence the weird "0-".
 */
#define PY_ABS_LONG_MIN         (0-(unsigned long)LONG_MIN)
#define PY_ABS_SSIZE_T_MIN      (0-(size_t)PY_SSIZE_T_MIN)

/* Get a C long int from an int object or any object that has an __index__
   method.

   On overflow, return -1 and set *overflow to 1 or -1 depending on the sign of
   the result.  Otherwise *overflow is 0.

   For other errors (e.g., TypeError), return -1 and set an error condition.
   In this case *overflow will be 0.
*/

long
PyLong_AsLongAndOverflow(PyObject *vv, int *overflow)
{
    /* This version by Tim Peters */
    PyLongObject *v;
    unsigned long x, prev;
    long res;
    Py_ssize_t i;
    int sign;
    int do_decref = 0; /* if PyNumber_Index was called */

    *overflow = 0;
    if (vv == NULL) {
        PyErr_BadInternalCall();
        return -1;
    }

    if (PyLong_Check(vv)) {
        v = (PyLongObject *)vv;
    }
    else {
        v = (PyLongObject *)_PyNumber_Index(vv);
        if (v == NULL)
            return -1;
        do_decref = 1;
    }
    if (_PyLong_IsCompact(v)) {
#if SIZEOF_LONG < SIZEOF_VOID_P
        intptr_t tmp = _PyLong_CompactValue(v);
        res = (long)tmp;
        if (res != tmp) {
            *overflow = tmp < 0 ? -1 : 1;
        }
#else
        res = _PyLong_CompactValue(v);
#endif
    }
    else {
        res = -1;
        i = _PyLong_DigitCount(v);
        sign = _PyLong_NonCompactSign(v);
        x = 0;
        while (--i >= 0) {
            prev = x;
            x = (x << PyLong_SHIFT) | v->long_value.ob_digit[i];
            if ((x >> PyLong_SHIFT) != prev) {
                *overflow = sign;
                goto exit;
            }
        }
        /* Haven't lost any bits, but casting to long requires extra
        * care (see comment above).
        */
        if (x <= (unsigned long)LONG_MAX) {
            res = (long)x * sign;
        }
        else if (sign < 0 && x == PY_ABS_LONG_MIN) {
            res = LONG_MIN;
        }
        else {
            *overflow = sign;
            /* res is already set to -1 */
        }
    }
  exit:
    if (do_decref) {
        Py_DECREF(v);
    }
    return res;
}

/* Get a C long int from an int object or any object that has an __index__
   method.  Return -1 and set an error if overflow occurs. */

long
PyLong_AsLong(PyObject *obj)
{
    int overflow;
    long result = PyLong_AsLongAndOverflow(obj, &overflow);
    if (overflow) {
        /* XXX: could be cute and give a different
           message for overflow == -1 */
        PyErr_SetString(PyExc_OverflowError,
                        "Python int too large to convert to C long");
    }
    return result;
}

/* Get a C int from an int object or any object that has an __index__
   method.  Return -1 and set an error if overflow occurs. */

int
_PyLong_AsInt(PyObject *obj)
{
    int overflow;
    long result = PyLong_AsLongAndOverflow(obj, &overflow);
    if (overflow || result > INT_MAX || result < INT_MIN) {
        /* XXX: could be cute and give a different
           message for overflow == -1 */
        PyErr_SetString(PyExc_OverflowError,
                        "Python int too large to convert to C int");
        return -1;
    }
    return (int)result;
}

/* Get a Py_ssize_t from an int object.
   Returns -1 and sets an error condition if overflow occurs. */

Py_ssize_t
PyLong_AsSsize_t(PyObject *vv) {
    PyLongObject *v;
    size_t x, prev;
    Py_ssize_t i;
    int sign;

    if (vv == NULL) {
        PyErr_BadInternalCall();
        return -1;
    }
    if (!PyLong_Check(vv)) {
        PyErr_SetString(PyExc_TypeError, "an integer is required");
        return -1;
    }

    v = (PyLongObject *)vv;
    if (_PyLong_IsCompact(v)) {
        return _PyLong_CompactValue(v);
    }
    i = _PyLong_DigitCount(v);
    sign = _PyLong_NonCompactSign(v);
    x = 0;
    while (--i >= 0) {
        prev = x;
        x = (x << PyLong_SHIFT) | v->long_value.ob_digit[i];
        if ((x >> PyLong_SHIFT) != prev)
            goto overflow;
    }
    /* Haven't lost any bits, but casting to a signed type requires
     * extra care (see comment above).
     */
    if (x <= (size_t)PY_SSIZE_T_MAX) {
        return (Py_ssize_t)x * sign;
    }
    else if (sign < 0 && x == PY_ABS_SSIZE_T_MIN) {
        return PY_SSIZE_T_MIN;
    }
    /* else overflow */

  overflow:
    PyErr_SetString(PyExc_OverflowError,
                    "Python int too large to convert to C ssize_t");
    return -1;
}

/* Get a C unsigned long int from an int object.
   Returns -1 and sets an error condition if overflow occurs. */

unsigned long
PyLong_AsUnsignedLong(PyObject *vv)
{
    PyLongObject *v;
    unsigned long x, prev;
    Py_ssize_t i;

    if (vv == NULL) {
        PyErr_BadInternalCall();
        return (unsigned long)-1;
    }
    if (!PyLong_Check(vv)) {
        PyErr_SetString(PyExc_TypeError, "an integer is required");
        return (unsigned long)-1;
    }

    v = (PyLongObject *)vv;
    if (_PyLong_IsNonNegativeCompact(v)) {
#if SIZEOF_LONG < SIZEOF_VOID_P
        intptr_t tmp = _PyLong_CompactValue(v);
        unsigned long res = (unsigned long)tmp;
        if (res != tmp) {
            goto overflow;
        }
#else
        return _PyLong_CompactValue(v);
#endif
    }
    if (_PyLong_IsNegative(v)) {
        PyErr_SetString(PyExc_OverflowError,
                        "can't convert negative value to unsigned int");
        return (unsigned long) -1;
    }
    i = _PyLong_DigitCount(v);
    x = 0;
    while (--i >= 0) {
        prev = x;
        x = (x << PyLong_SHIFT) | v->long_value.ob_digit[i];
        if ((x >> PyLong_SHIFT) != prev) {
            goto overflow;
        }
    }
    return x;
overflow:
    PyErr_SetString(PyExc_OverflowError,
                    "Python int too large to convert "
                    "to C unsigned long");
    return (unsigned long) -1;
}

/* Get a C size_t from an int object. Returns (size_t)-1 and sets
   an error condition if overflow occurs. */

size_t
PyLong_AsSize_t(PyObject *vv)
{
    PyLongObject *v;
    size_t x, prev;
    Py_ssize_t i;

    if (vv == NULL) {
        PyErr_BadInternalCall();
        return (size_t) -1;
    }
    if (!PyLong_Check(vv)) {
        PyErr_SetString(PyExc_TypeError, "an integer is required");
        return (size_t)-1;
    }

    v = (PyLongObject *)vv;
    if (_PyLong_IsNonNegativeCompact(v)) {
        return _PyLong_CompactValue(v);
    }
    if (_PyLong_IsNegative(v)) {
        PyErr_SetString(PyExc_OverflowError,
                   "can't convert negative value to size_t");
        return (size_t) -1;
    }
    i = _PyLong_DigitCount(v);
    x = 0;
    while (--i >= 0) {
        prev = x;
        x = (x << PyLong_SHIFT) | v->long_value.ob_digit[i];
        if ((x >> PyLong_SHIFT) != prev) {
            PyErr_SetString(PyExc_OverflowError,
                "Python int too large to convert to C size_t");
            return (size_t) -1;
        }
    }
    return x;
}

/* Get a C unsigned long int from an int object, ignoring the high bits.
   Returns -1 and sets an error condition if an error occurs. */

static unsigned long
_PyLong_AsUnsignedLongMask(PyObject *vv)
{
    PyLongObject *v;
    unsigned long x;
    Py_ssize_t i;

    if (vv == NULL || !PyLong_Check(vv)) {
        PyErr_BadInternalCall();
        return (unsigned long) -1;
    }
    v = (PyLongObject *)vv;
    if (_PyLong_IsCompact(v)) {
        return (unsigned long)_PyLong_CompactValue(v);
    }
    i = _PyLong_DigitCount(v);
    int sign = _PyLong_NonCompactSign(v);
    x = 0;
    while (--i >= 0) {
        x = (x << PyLong_SHIFT) | v->long_value.ob_digit[i];
    }
    return x * sign;
}

unsigned long
PyLong_AsUnsignedLongMask(PyObject *op)
{
    PyLongObject *lo;
    unsigned long val;

    if (op == NULL) {
        PyErr_BadInternalCall();
        return (unsigned long)-1;
    }

    if (PyLong_Check(op)) {
        return _PyLong_AsUnsignedLongMask(op);
    }

    lo = (PyLongObject *)_PyNumber_Index(op);
    if (lo == NULL)
        return (unsigned long)-1;

    val = _PyLong_AsUnsignedLongMask((PyObject *)lo);
    Py_DECREF(lo);
    return val;
}

int
_PyLong_Sign(PyObject *vv)
{
    PyLongObject *v = (PyLongObject *)vv;

    assert(v != NULL);
    assert(PyLong_Check(v));
    if (_PyLong_IsCompact(v)) {
        return _PyLong_CompactSign(v);
    }
    return _PyLong_NonCompactSign(v);
}

static int
bit_length_digit(digit x)
{
    // digit can be larger than unsigned long, but only PyLong_SHIFT bits
    // of it will be ever used.
    static_assert(PyLong_SHIFT <= sizeof(unsigned long) * 8,
                  "digit is larger than unsigned long");
    return _Py_bit_length((unsigned long)x);
}

size_t
_PyLong_NumBits(PyObject *vv)
{
    PyLongObject *v = (PyLongObject *)vv;
    size_t result = 0;
    Py_ssize_t ndigits;
    int msd_bits;

    assert(v != NULL);
    assert(PyLong_Check(v));
    ndigits = _PyLong_DigitCount(v);
    assert(ndigits == 0 || v->long_value.ob_digit[ndigits - 1] != 0);
    if (ndigits > 0) {
        digit msd = v->long_value.ob_digit[ndigits - 1];
        if ((size_t)(ndigits - 1) > SIZE_MAX / (size_t)PyLong_SHIFT)
            goto Overflow;
        result = (size_t)(ndigits - 1) * (size_t)PyLong_SHIFT;
        msd_bits = bit_length_digit(msd);
        if (SIZE_MAX - msd_bits < result)
            goto Overflow;
        result += msd_bits;
    }
    return result;

  Overflow:
    PyErr_SetString(PyExc_OverflowError, "int has too many bits "
                    "to express in a platform size_t");
    return (size_t)-1;
}

PyObject *
_PyLong_FromByteArray(const unsigned char* bytes, size_t n,
                      int little_endian, int is_signed)
{
    const unsigned char* pstartbyte;    /* LSB of bytes */
    int incr;                           /* direction to move pstartbyte */
    const unsigned char* pendbyte;      /* MSB of bytes */
    size_t numsignificantbytes;         /* number of bytes that matter */
    Py_ssize_t ndigits;                 /* number of Python int digits */
    PyLongObject* v;                    /* result */
    Py_ssize_t idigit = 0;              /* next free index in v->long_value.ob_digit */

    if (n == 0)
        return PyLong_FromLong(0L);

    if (little_endian) {
        pstartbyte = bytes;
        pendbyte = bytes + n - 1;
        incr = 1;
    }
    else {
        pstartbyte = bytes + n - 1;
        pendbyte = bytes;
        incr = -1;
    }

    if (is_signed)
        is_signed = *pendbyte >= 0x80;

    /* Compute numsignificantbytes.  This consists of finding the most
       significant byte.  Leading 0 bytes are insignificant if the number
       is positive, and leading 0xff bytes if negative. */
    {
        size_t i;
        const unsigned char* p = pendbyte;
        const int pincr = -incr;  /* search MSB to LSB */
        const unsigned char insignificant = is_signed ? 0xff : 0x00;

        for (i = 0; i < n; ++i, p += pincr) {
            if (*p != insignificant)
                break;
        }
        numsignificantbytes = n - i;
        /* 2's-comp is a bit tricky here, e.g. 0xff00 == -0x0100, so
           actually has 2 significant bytes.  OTOH, 0xff0001 ==
           -0x00ffff, so we wouldn't *need* to bump it there; but we
           do for 0xffff = -0x0001.  To be safe without bothering to
           check every case, bump it regardless. */
        if (is_signed && numsignificantbytes < n)
            ++numsignificantbytes;
    }

    /* How many Python int digits do we need?  We have
       8*numsignificantbytes bits, and each Python int digit has
       PyLong_SHIFT bits, so it's the ceiling of the quotient. */
    /* catch overflow before it happens */
    if (numsignificantbytes > (PY_SSIZE_T_MAX - PyLong_SHIFT) / 8) {
        PyErr_SetString(PyExc_OverflowError,
                        "byte array too long to convert to int");
        return NULL;
    }
    ndigits = (numsignificantbytes * 8 + PyLong_SHIFT - 1) / PyLong_SHIFT;
    v = _PyLong_New(ndigits);
    if (v == NULL)
        return NULL;

    /* Copy the bits over.  The tricky parts are computing 2's-comp on
       the fly for signed numbers, and dealing with the mismatch between
       8-bit bytes and (probably) 15-bit Python digits.*/
    {
        size_t i;
        twodigits carry = 1;                    /* for 2's-comp calculation */
        twodigits accum = 0;                    /* sliding register */
        unsigned int accumbits = 0;             /* number of bits in accum */
        const unsigned char* p = pstartbyte;

        for (i = 0; i < numsignificantbytes; ++i, p += incr) {
            twodigits thisbyte = *p;
            /* Compute correction for 2's comp, if needed. */
            if (is_signed) {
                thisbyte = (0xff ^ thisbyte) + carry;
                carry = thisbyte >> 8;
                thisbyte &= 0xff;
            }
            /* Because we're going LSB to MSB, thisbyte is
               more significant than what's already in accum,
               so needs to be prepended to accum. */
            accum |= thisbyte << accumbits;
            accumbits += 8;
            if (accumbits >= PyLong_SHIFT) {
                /* There's enough to fill a Python digit. */
                assert(idigit < ndigits);
                v->long_value.ob_digit[idigit] = (digit)(accum & PyLong_MASK);
                ++idigit;
                accum >>= PyLong_SHIFT;
                accumbits -= PyLong_SHIFT;
                assert(accumbits < PyLong_SHIFT);
            }
        }
        assert(accumbits < PyLong_SHIFT);
        if (accumbits) {
            assert(idigit < ndigits);
            v->long_value.ob_digit[idigit] = (digit)accum;
            ++idigit;
        }
    }

    int sign = is_signed ? -1: 1;
    if (idigit == 0) {
        sign = 0;
    }
    _PyLong_SetSignAndDigitCount(v, sign, idigit);
    return (PyObject *)maybe_small_long(long_normalize(v));
}

int
_PyLong_AsByteArray(PyLongObject* v,
                    unsigned char* bytes, size_t n,
                    int little_endian, int is_signed)
{
    Py_ssize_t i;               /* index into v->long_value.ob_digit */
    Py_ssize_t ndigits;         /* number of digits */
    twodigits accum;            /* sliding register */
    unsigned int accumbits;     /* # bits in accum */
    int do_twos_comp;           /* store 2's-comp?  is_signed and v < 0 */
    digit carry;                /* for computing 2's-comp */
    size_t j;                   /* # bytes filled */
    unsigned char* p;           /* pointer to next byte in bytes */
    int pincr;                  /* direction to move p */

    assert(v != NULL && PyLong_Check(v));

    ndigits = _PyLong_DigitCount(v);
    if (_PyLong_IsNegative(v)) {
        if (!is_signed) {
            PyErr_SetString(PyExc_OverflowError,
                            "can't convert negative int to unsigned");
            return -1;
        }
        do_twos_comp = 1;
    }
    else {
        do_twos_comp = 0;
    }

    if (little_endian) {
        p = bytes;
        pincr = 1;
    }
    else {
        p = bytes + n - 1;
        pincr = -1;
    }

    /* Copy over all the Python digits.
       It's crucial that every Python digit except for the MSD contribute
       exactly PyLong_SHIFT bits to the total, so first assert that the int is
       normalized. */
    assert(ndigits == 0 || v->long_value.ob_digit[ndigits - 1] != 0);
    j = 0;
    accum = 0;
    accumbits = 0;
    carry = do_twos_comp ? 1 : 0;
    for (i = 0; i < ndigits; ++i) {
        digit thisdigit = v->long_value.ob_digit[i];
        if (do_twos_comp) {
            thisdigit = (thisdigit ^ PyLong_MASK) + carry;
            carry = thisdigit >> PyLong_SHIFT;
            thisdigit &= PyLong_MASK;
        }
        /* Because we're going LSB to MSB, thisdigit is more
           significant than what's already in accum, so needs to be
           prepended to accum. */
        accum |= (twodigits)thisdigit << accumbits;

        /* The most-significant digit may be (probably is) at least
           partly empty. */
        if (i == ndigits - 1) {
            /* Count # of sign bits -- they needn't be stored,
             * although for signed conversion we need later to
             * make sure at least one sign bit gets stored. */
            digit s = do_twos_comp ? thisdigit ^ PyLong_MASK : thisdigit;
            while (s != 0) {
                s >>= 1;
                accumbits++;
            }
        }
        else
            accumbits += PyLong_SHIFT;

        /* Store as many bytes as possible. */
        while (accumbits >= 8) {
            if (j >= n)
                goto Overflow;
            ++j;
            *p = (unsigned char)(accum & 0xff);
            p += pincr;
            accumbits -= 8;
            accum >>= 8;
        }
    }

    /* Store the straggler (if any). */
    assert(accumbits < 8);
    assert(carry == 0);  /* else do_twos_comp and *every* digit was 0 */
    if (accumbits > 0) {
        if (j >= n)
            goto Overflow;
        ++j;
        if (do_twos_comp) {
            /* Fill leading bits of the byte with sign bits
               (appropriately pretending that the int had an
               infinite supply of sign bits). */
            accum |= (~(twodigits)0) << accumbits;
        }
        *p = (unsigned char)(accum & 0xff);
        p += pincr;
    }
    else if (j == n && n > 0 && is_signed) {
        /* The main loop filled the byte array exactly, so the code
           just above didn't get to ensure there's a sign bit, and the
           loop below wouldn't add one either.  Make sure a sign bit
           exists. */
        unsigned char msb = *(p - pincr);
        int sign_bit_set = msb >= 0x80;
        assert(accumbits == 0);
        if (sign_bit_set == do_twos_comp)
            return 0;
        else
            goto Overflow;
    }

    /* Fill remaining bytes with copies of the sign bit. */
    {
        unsigned char signbyte = do_twos_comp ? 0xffU : 0U;
        for ( ; j < n; ++j, p += pincr)
            *p = signbyte;
    }

    return 0;

  Overflow:
    PyErr_SetString(PyExc_OverflowError, "int too big to convert");
    return -1;

}

/* Create a new int object from a C pointer */

PyObject *
PyLong_FromVoidPtr(void *p)
{
#if SIZEOF_VOID_P <= SIZEOF_LONG
    return PyLong_FromUnsignedLong((unsigned long)(uintptr_t)p);
#else

#if SIZEOF_LONG_LONG < SIZEOF_VOID_P
#   error "PyLong_FromVoidPtr: sizeof(long long) < sizeof(void*)"
#endif
    return PyLong_FromUnsignedLongLong((unsigned long long)(uintptr_t)p);
#endif /* SIZEOF_VOID_P <= SIZEOF_LONG */

}

/* Get a C pointer from an int object. */

void *
PyLong_AsVoidPtr(PyObject *vv)
{
#if SIZEOF_VOID_P <= SIZEOF_LONG
    long x;

    if (PyLong_Check(vv) && _PyLong_IsNegative((PyLongObject *)vv)) {
        x = PyLong_AsLong(vv);
    }
    else {
        x = PyLong_AsUnsignedLong(vv);
    }
#else

#if SIZEOF_LONG_LONG < SIZEOF_VOID_P
#   error "PyLong_AsVoidPtr: sizeof(long long) < sizeof(void*)"
#endif
    long long x;

    if (PyLong_Check(vv) && _PyLong_IsNegative((PyLongObject *)vv)) {
        x = PyLong_AsLongLong(vv);
    }
    else {
        x = PyLong_AsUnsignedLongLong(vv);
    }

#endif /* SIZEOF_VOID_P <= SIZEOF_LONG */

    if (x == -1 && PyErr_Occurred())
        return NULL;
    return (void *)x;
}

/* Initial long long support by Chris Herborth (chrish@qnx.com), later
 * rewritten to use the newer PyLong_{As,From}ByteArray API.
 */

#define PY_ABS_LLONG_MIN (0-(unsigned long long)LLONG_MIN)

/* Create a new int object from a C long long int. */

PyObject *
PyLong_FromLongLong(long long ival)
{
    PyLongObject *v;
    unsigned long long abs_ival, t;
    int ndigits;

    /* Handle small and medium cases. */
    if (IS_SMALL_INT(ival)) {
        return get_small_int((sdigit)ival);
    }
    if (-(long long)PyLong_MASK <= ival && ival <= (long long)PyLong_MASK) {
        return _PyLong_FromMedium((sdigit)ival);
    }

    /* Count digits (at least two - smaller cases were handled above). */
    abs_ival = ival < 0 ? 0U-(unsigned long long)ival : (unsigned long long)ival;
    /* Do shift in two steps to avoid possible undefined behavior. */
    t = abs_ival >> PyLong_SHIFT >> PyLong_SHIFT;
    ndigits = 2;
    while (t) {
        ++ndigits;
        t >>= PyLong_SHIFT;
    }

    /* Construct output value. */
    v = _PyLong_New(ndigits);
    if (v != NULL) {
        digit *p = v->long_value.ob_digit;
        _PyLong_SetSignAndDigitCount(v, ival < 0 ? -1 : 1, ndigits);
        t = abs_ival;
        while (t) {
            *p++ = (digit)(t & PyLong_MASK);
            t >>= PyLong_SHIFT;
        }
    }
    return (PyObject *)v;
}

/* Create a new int object from a C Py_ssize_t. */

PyObject *
PyLong_FromSsize_t(Py_ssize_t ival)
{
    PyLongObject *v;
    size_t abs_ival;
    size_t t;  /* unsigned so >> doesn't propagate sign bit */
    int ndigits = 0;
    int negative = 0;

    if (IS_SMALL_INT(ival)) {
        return get_small_int((sdigit)ival);
    }

    if (ival < 0) {
        /* avoid signed overflow when ival = SIZE_T_MIN */
        abs_ival = (size_t)(-1-ival)+1;
        negative = 1;
    }
    else {
        abs_ival = (size_t)ival;
    }

    /* Count the number of Python digits. */
    t = abs_ival;
    while (t) {
        ++ndigits;
        t >>= PyLong_SHIFT;
    }
    v = _PyLong_New(ndigits);
    if (v != NULL) {
        digit *p = v->long_value.ob_digit;
        _PyLong_SetSignAndDigitCount(v, negative ? -1 : 1, ndigits);
        t = abs_ival;
        while (t) {
            *p++ = (digit)(t & PyLong_MASK);
            t >>= PyLong_SHIFT;
        }
    }
    return (PyObject *)v;
}

/* Get a C long long int from an int object or any object that has an
   __index__ method.  Return -1 and set an error if overflow occurs. */

long long
PyLong_AsLongLong(PyObject *vv)
{
    PyLongObject *v;
    long long bytes;
    int res;
    int do_decref = 0; /* if PyNumber_Index was called */

    if (vv == NULL) {
        PyErr_BadInternalCall();
        return -1;
    }

    if (PyLong_Check(vv)) {
        v = (PyLongObject *)vv;
    }
    else {
        v = (PyLongObject *)_PyNumber_Index(vv);
        if (v == NULL)
            return -1;
        do_decref = 1;
    }

    if (_PyLong_IsCompact(v)) {
        res = 0;
        bytes = _PyLong_CompactValue(v);
    }
    else {
        res = _PyLong_AsByteArray((PyLongObject *)v, (unsigned char *)&bytes,
                                  SIZEOF_LONG_LONG, PY_LITTLE_ENDIAN, 1);
    }
    if (do_decref) {
        Py_DECREF(v);
    }

    /* Plan 9 can't handle long long in ? : expressions */
    if (res < 0)
        return (long long)-1;
    else
        return bytes;
}

/* Get a C unsigned long long int from an int object.
   Return -1 and set an error if overflow occurs. */

unsigned long long
PyLong_AsUnsignedLongLong(PyObject *vv)
{
    PyLongObject *v;
    unsigned long long bytes;
    int res;

    if (vv == NULL) {
        PyErr_BadInternalCall();
        return (unsigned long long)-1;
    }
    if (!PyLong_Check(vv)) {
        PyErr_SetString(PyExc_TypeError, "an integer is required");
        return (unsigned long long)-1;
    }

    v = (PyLongObject*)vv;
    if (_PyLong_IsNonNegativeCompact(v)) {
        res = 0;
        bytes = _PyLong_CompactValue(v);
    }
    else {
        res = _PyLong_AsByteArray((PyLongObject *)vv, (unsigned char *)&bytes,
                              SIZEOF_LONG_LONG, PY_LITTLE_ENDIAN, 0);
    }

    /* Plan 9 can't handle long long in ? : expressions */
    if (res < 0)
        return (unsigned long long)res;
    else
        return bytes;
}

/* Get a C unsigned long int from an int object, ignoring the high bits.
   Returns -1 and sets an error condition if an error occurs. */

static unsigned long long
_PyLong_AsUnsignedLongLongMask(PyObject *vv)
{
    PyLongObject *v;
    unsigned long long x;
    Py_ssize_t i;
    int sign;

    if (vv == NULL || !PyLong_Check(vv)) {
        PyErr_BadInternalCall();
        return (unsigned long long) -1;
    }
    v = (PyLongObject *)vv;
    if (_PyLong_IsCompact(v)) {
        return (unsigned long long)(signed long long)_PyLong_CompactValue(v);
    }
    i = _PyLong_DigitCount(v);
    sign = _PyLong_NonCompactSign(v);
    x = 0;
    while (--i >= 0) {
        x = (x << PyLong_SHIFT) | v->long_value.ob_digit[i];
    }
    return x * sign;
}

unsigned long long
PyLong_AsUnsignedLongLongMask(PyObject *op)
{
    PyLongObject *lo;
    unsigned long long val;

    if (op == NULL) {
        PyErr_BadInternalCall();
        return (unsigned long long)-1;
    }

    if (PyLong_Check(op)) {
        return _PyLong_AsUnsignedLongLongMask(op);
    }

    lo = (PyLongObject *)_PyNumber_Index(op);
    if (lo == NULL)
        return (unsigned long long)-1;

    val = _PyLong_AsUnsignedLongLongMask((PyObject *)lo);
    Py_DECREF(lo);
    return val;
}

/* Get a C long long int from an int object or any object that has an
   __index__ method.

   On overflow, return -1 and set *overflow to 1 or -1 depending on the sign of
   the result.  Otherwise *overflow is 0.

   For other errors (e.g., TypeError), return -1 and set an error condition.
   In this case *overflow will be 0.
*/

long long
PyLong_AsLongLongAndOverflow(PyObject *vv, int *overflow)
{
    /* This version by Tim Peters */
    PyLongObject *v;
    unsigned long long x, prev;
    long long res;
    Py_ssize_t i;
    int sign;
    int do_decref = 0; /* if PyNumber_Index was called */

    *overflow = 0;
    if (vv == NULL) {
        PyErr_BadInternalCall();
        return -1;
    }

    if (PyLong_Check(vv)) {
        v = (PyLongObject *)vv;
    }
    else {
        v = (PyLongObject *)_PyNumber_Index(vv);
        if (v == NULL)
            return -1;
        do_decref = 1;
    }
    if (_PyLong_IsCompact(v)) {
        res = _PyLong_CompactValue(v);
    }
    else {
        i = _PyLong_DigitCount(v);
        sign = _PyLong_NonCompactSign(v);
        x = 0;
        while (--i >= 0) {
            prev = x;
            x = (x << PyLong_SHIFT) + v->long_value.ob_digit[i];
            if ((x >> PyLong_SHIFT) != prev) {
                *overflow = sign;
                res = -1;
                goto exit;
            }
        }
        /* Haven't lost any bits, but casting to long requires extra
         * care (see comment above).
         */
        if (x <= (unsigned long long)LLONG_MAX) {
            res = (long long)x * sign;
        }
        else if (sign < 0 && x == PY_ABS_LLONG_MIN) {
            res = LLONG_MIN;
        }
        else {
            *overflow = sign;
            res = -1;
        }
    }
  exit:
    if (do_decref) {
        Py_DECREF(v);
    }
    return res;
}

int
_PyLong_UnsignedShort_Converter(PyObject *obj, void *ptr)
{
    unsigned long uval;

    if (PyLong_Check(obj) && _PyLong_IsNegative((PyLongObject *)obj)) {
        PyErr_SetString(PyExc_ValueError, "value must be positive");
        return 0;
    }
    uval = PyLong_AsUnsignedLong(obj);
    if (uval == (unsigned long)-1 && PyErr_Occurred())
        return 0;
    if (uval > USHRT_MAX) {
        PyErr_SetString(PyExc_OverflowError,
                        "Python int too large for C unsigned short");
        return 0;
    }

    *(unsigned short *)ptr = Py_SAFE_DOWNCAST(uval, unsigned long, unsigned short);
    return 1;
}

int
_PyLong_UnsignedInt_Converter(PyObject *obj, void *ptr)
{
    unsigned long uval;

    if (PyLong_Check(obj) && _PyLong_IsNegative((PyLongObject *)obj)) {
        PyErr_SetString(PyExc_ValueError, "value must be positive");
        return 0;
    }
    uval = PyLong_AsUnsignedLong(obj);
    if (uval == (unsigned long)-1 && PyErr_Occurred())
        return 0;
    if (uval > UINT_MAX) {
        PyErr_SetString(PyExc_OverflowError,
                        "Python int too large for C unsigned int");
        return 0;
    }

    *(unsigned int *)ptr = Py_SAFE_DOWNCAST(uval, unsigned long, unsigned int);
    return 1;
}

int
_PyLong_UnsignedLong_Converter(PyObject *obj, void *ptr)
{
    unsigned long uval;

    if (PyLong_Check(obj) && _PyLong_IsNegative((PyLongObject *)obj)) {
        PyErr_SetString(PyExc_ValueError, "value must be positive");
        return 0;
    }
    uval = PyLong_AsUnsignedLong(obj);
    if (uval == (unsigned long)-1 && PyErr_Occurred())
        return 0;

    *(unsigned long *)ptr = uval;
    return 1;
}

int
_PyLong_UnsignedLongLong_Converter(PyObject *obj, void *ptr)
{
    unsigned long long uval;

    if (PyLong_Check(obj) && _PyLong_IsNegative((PyLongObject *)obj)) {
        PyErr_SetString(PyExc_ValueError, "value must be positive");
        return 0;
    }
    uval = PyLong_AsUnsignedLongLong(obj);
    if (uval == (unsigned long long)-1 && PyErr_Occurred())
        return 0;

    *(unsigned long long *)ptr = uval;
    return 1;
}

int
_PyLong_Size_t_Converter(PyObject *obj, void *ptr)
{
    size_t uval;

    if (PyLong_Check(obj) && _PyLong_IsNegative((PyLongObject *)obj)) {
        PyErr_SetString(PyExc_ValueError, "value must be positive");
        return 0;
    }
    uval = PyLong_AsSize_t(obj);
    if (uval == (size_t)-1 && PyErr_Occurred())
        return 0;

    *(size_t *)ptr = uval;
    return 1;
}


#define CHECK_BINOP(v,w)                                \
    do {                                                \
        if (!PyLong_Check(v) || !PyLong_Check(w))       \
            Py_RETURN_NOTIMPLEMENTED;                   \
    } while(0)

/* x[0:m] and y[0:n] are digit vectors, LSD first, m >= n required.  x[0:n]
 * is modified in place, by adding y to it.  Carries are propagated as far as
 * x[m-1], and the remaining carry (0 or 1) is returned.
 */
static digit
v_iadd(digit *x, Py_ssize_t m, digit *y, Py_ssize_t n)
{
    Py_ssize_t i;
    digit carry = 0;

    assert(m >= n);
    for (i = 0; i < n; ++i) {
        carry += x[i] + y[i];
        x[i] = carry & PyLong_MASK;
        carry >>= PyLong_SHIFT;
        assert((carry & 1) == carry);
    }
    for (; carry && i < m; ++i) {
        carry += x[i];
        x[i] = carry & PyLong_MASK;
        carry >>= PyLong_SHIFT;
        assert((carry & 1) == carry);
    }
    return carry;
}

/* x[0:m] and y[0:n] are digit vectors, LSD first, m >= n required.  x[0:n]
 * is modified in place, by subtracting y from it.  Borrows are propagated as
 * far as x[m-1], and the remaining borrow (0 or 1) is returned.
 */
static digit
v_isub(digit *x, Py_ssize_t m, digit *y, Py_ssize_t n)
{
    Py_ssize_t i;
    digit borrow = 0;

    assert(m >= n);
    for (i = 0; i < n; ++i) {
        borrow = x[i] - y[i] - borrow;
        x[i] = borrow & PyLong_MASK;
        borrow >>= PyLong_SHIFT;
        borrow &= 1;            /* keep only 1 sign bit */
    }
    for (; borrow && i < m; ++i) {
        borrow = x[i] - borrow;
        x[i] = borrow & PyLong_MASK;
        borrow >>= PyLong_SHIFT;
        borrow &= 1;
    }
    return borrow;
}

/* Shift digit vector a[0:m] d bits left, with 0 <= d < PyLong_SHIFT.  Put
 * result in z[0:m], and return the d bits shifted out of the top.
 */
static digit
v_lshift(digit *z, digit *a, Py_ssize_t m, int d)
{
    Py_ssize_t i;
    digit carry = 0;

    assert(0 <= d && d < PyLong_SHIFT);
    for (i=0; i < m; i++) {
        twodigits acc = (twodigits)a[i] << d | carry;
        z[i] = (digit)acc & PyLong_MASK;
        carry = (digit)(acc >> PyLong_SHIFT);
    }
    return carry;
}

/* Shift digit vector a[0:m] d bits right, with 0 <= d < PyLong_SHIFT.  Put
 * result in z[0:m], and return the d bits shifted out of the bottom.
 */
static digit
v_rshift(digit *z, digit *a, Py_ssize_t m, int d)
{
    Py_ssize_t i;
    digit carry = 0;
    digit mask = ((digit)1 << d) - 1U;

    assert(0 <= d && d < PyLong_SHIFT);
    for (i=m; i-- > 0;) {
        twodigits acc = (twodigits)carry << PyLong_SHIFT | a[i];
        carry = (digit)acc & mask;
        z[i] = (digit)(acc >> d);
    }
    return carry;
}

/* Divide long pin, w/ size digits, by non-zero digit n, storing quotient
   in pout, and returning the remainder.  pin and pout point at the LSD.
   It's OK for pin == pout on entry, which saves oodles of mallocs/frees in
   _PyLong_Format, but that should be done with great care since ints are
   immutable.

   This version of the code can be 20% faster than the pre-2022 version
   on todays compilers on architectures like amd64.  It evolved from Mark
   Dickinson observing that a 128:64 divide instruction was always being
   generated by the compiler despite us working with 30-bit digit values.
   See the thread for full context:

     https://mail.python.org/archives/list/python-dev@python.org/thread/ZICIMX5VFCX4IOFH5NUPVHCUJCQ4Q7QM/#NEUNFZU3TQU4CPTYZNF3WCN7DOJBBTK5

   If you ever want to change this code, pay attention to performance using
   different compilers, optimization levels, and cpu architectures. Beware of
   PGO/FDO builds doing value specialization such as a fast path for //10. :)

   Verify that 17 isn't specialized and this works as a quick test:
     python -m timeit -s 'x = 10**1000; r=x//10; assert r == 10**999, r' 'x//17'
*/
static digit
inplace_divrem1(digit *pout, digit *pin, Py_ssize_t size, digit n)
{
    digit remainder = 0;

    assert(n > 0 && n <= PyLong_MASK);
    while (--size >= 0) {
        twodigits dividend;
        dividend = ((twodigits)remainder << PyLong_SHIFT) | pin[size];
        digit quotient;
        quotient = (digit)(dividend / n);
        remainder = dividend % n;
        pout[size] = quotient;
    }
    return remainder;
}


/* Divide an integer by a digit, returning both the quotient
   (as function result) and the remainder (through *prem).
   The sign of a is ignored; n should not be zero. */

static PyLongObject *
divrem1(PyLongObject *a, digit n, digit *prem)
{
    const Py_ssize_t size = _PyLong_DigitCount(a);
    PyLongObject *z;

    assert(n > 0 && n <= PyLong_MASK);
    z = _PyLong_New(size);
    if (z == NULL)
        return NULL;
    *prem = inplace_divrem1(z->long_value.ob_digit, a->long_value.ob_digit, size, n);
    return long_normalize(z);
}

/* Remainder of long pin, w/ size digits, by non-zero digit n,
   returning the remainder. pin points at the LSD. */

static digit
inplace_rem1(digit *pin, Py_ssize_t size, digit n)
{
    twodigits rem = 0;

    assert(n > 0 && n <= PyLong_MASK);
    while (--size >= 0)
        rem = ((rem << PyLong_SHIFT) | pin[size]) % n;
    return (digit)rem;
}

/* Get the remainder of an integer divided by a digit, returning
   the remainder as the result of the function. The sign of a is
   ignored; n should not be zero. */

static PyLongObject *
rem1(PyLongObject *a, digit n)
{
    const Py_ssize_t size = _PyLong_DigitCount(a);

    assert(n > 0 && n <= PyLong_MASK);
    return (PyLongObject *)PyLong_FromLong(
        (long)inplace_rem1(a->long_value.ob_digit, size, n)
    );
}

#ifdef WITH_PYLONG_MODULE
/* asymptotically faster long_to_decimal_string, using _pylong.py */
static int
pylong_int_to_decimal_string(PyObject *aa,
                             PyObject **p_output,
                             _PyUnicodeWriter *writer,
                             _PyBytesWriter *bytes_writer,
                             char **bytes_str)
{
    PyObject *s = NULL;
    PyObject *mod = PyImport_ImportModule("_pylong");
    if (mod == NULL) {
        return -1;
    }
    s = PyObject_CallMethod(mod, "int_to_decimal_string", "O", aa);
    if (s == NULL) {
        goto error;
    }
    if (!PyUnicode_Check(s)) {
        PyErr_SetString(PyExc_TypeError,
                        "_pylong.int_to_decimal_string did not return a str");
        goto error;
    }
    if (writer) {
        Py_ssize_t size = PyUnicode_GET_LENGTH(s);
        if (_PyUnicodeWriter_Prepare(writer, size, '9') == -1) {
            goto error;
        }
        if (_PyUnicodeWriter_WriteStr(writer, s) < 0) {
            goto error;
        }
        goto success;
    }
    else if (bytes_writer) {
        Py_ssize_t size = PyUnicode_GET_LENGTH(s);
        const void *data = PyUnicode_DATA(s);
        int kind = PyUnicode_KIND(s);
        *bytes_str = _PyBytesWriter_Prepare(bytes_writer, *bytes_str, size);
        if (*bytes_str == NULL) {
            goto error;
        }
        char *p = *bytes_str;
        for (Py_ssize_t i=0; i < size; i++) {
            Py_UCS4 ch = PyUnicode_READ(kind, data, i);
            *p++ = (char) ch;
        }
        (*bytes_str) = p;
        goto success;
    }
    else {
        *p_output = Py_NewRef(s);
        goto success;
    }

error:
        Py_DECREF(mod);
        Py_XDECREF(s);
        return -1;

success:
        Py_DECREF(mod);
        Py_DECREF(s);
        return 0;
}
#endif /* WITH_PYLONG_MODULE */

/* Convert an integer to a base 10 string.  Returns a new non-shared
   string.  (Return value is non-shared so that callers can modify the
   returned value if necessary.) */

static int
long_to_decimal_string_internal(PyObject *aa,
                                PyObject **p_output,
                                _PyUnicodeWriter *writer,
                                _PyBytesWriter *bytes_writer,
                                char **bytes_str)
{
    PyLongObject *scratch, *a;
    PyObject *str = NULL;
    Py_ssize_t size, strlen, size_a, i, j;
    digit *pout, *pin, rem, tenpow;
    int negative;
    int d;
    int kind;

    a = (PyLongObject *)aa;
    if (a == NULL || !PyLong_Check(a)) {
        PyErr_BadInternalCall();
        return -1;
    }
    size_a = _PyLong_DigitCount(a);
    negative = _PyLong_IsNegative(a);

    /* quick and dirty pre-check for overflowing the decimal digit limit,
       based on the inequality 10/3 >= log2(10)

       explanation in https://github.com/python/cpython/pull/96537
    */
    if (size_a >= 10 * _PY_LONG_MAX_STR_DIGITS_THRESHOLD
                  / (3 * PyLong_SHIFT) + 2) {
        PyInterpreterState *interp = _PyInterpreterState_GET();
        int max_str_digits = interp->long_state.max_str_digits;
        if ((max_str_digits > 0) &&
            (max_str_digits / (3 * PyLong_SHIFT) <= (size_a - 11) / 10)) {
            PyErr_Format(PyExc_ValueError, _MAX_STR_DIGITS_ERROR_FMT_TO_STR,
                         max_str_digits);
            return -1;
        }
    }

#if WITH_PYLONG_MODULE
    if (size_a > 1000) {
        /* Switch to _pylong.int_to_decimal_string(). */
        return pylong_int_to_decimal_string(aa,
                                         p_output,
                                         writer,
                                         bytes_writer,
                                         bytes_str);
    }
#endif

    /* quick and dirty upper bound for the number of digits
       required to express a in base _PyLong_DECIMAL_BASE:

         #digits = 1 + floor(log2(a) / log2(_PyLong_DECIMAL_BASE))

       But log2(a) < size_a * PyLong_SHIFT, and
       log2(_PyLong_DECIMAL_BASE) = log2(10) * _PyLong_DECIMAL_SHIFT
                                  > 3.3 * _PyLong_DECIMAL_SHIFT

         size_a * PyLong_SHIFT / (3.3 * _PyLong_DECIMAL_SHIFT) =
             size_a + size_a / d < size_a + size_a / floor(d),
       where d = (3.3 * _PyLong_DECIMAL_SHIFT) /
                 (PyLong_SHIFT - 3.3 * _PyLong_DECIMAL_SHIFT)
    */
    d = (33 * _PyLong_DECIMAL_SHIFT) /
        (10 * PyLong_SHIFT - 33 * _PyLong_DECIMAL_SHIFT);
    assert(size_a < PY_SSIZE_T_MAX/2);
    size = 1 + size_a + size_a / d;
    scratch = _PyLong_New(size);
    if (scratch == NULL)
        return -1;

    /* convert array of base _PyLong_BASE digits in pin to an array of
       base _PyLong_DECIMAL_BASE digits in pout, following Knuth (TAOCP,
       Volume 2 (3rd edn), section 4.4, Method 1b). */
    pin = a->long_value.ob_digit;
    pout = scratch->long_value.ob_digit;
    size = 0;
    for (i = size_a; --i >= 0; ) {
        digit hi = pin[i];
        for (j = 0; j < size; j++) {
            twodigits z = (twodigits)pout[j] << PyLong_SHIFT | hi;
            hi = (digit)(z / _PyLong_DECIMAL_BASE);
            pout[j] = (digit)(z - (twodigits)hi *
                              _PyLong_DECIMAL_BASE);
        }
        while (hi) {
            pout[size++] = hi % _PyLong_DECIMAL_BASE;
            hi /= _PyLong_DECIMAL_BASE;
        }
        /* check for keyboard interrupt */
        SIGCHECK({
                Py_DECREF(scratch);
                return -1;
            });
    }
    /* pout should have at least one digit, so that the case when a = 0
       works correctly */
    if (size == 0)
        pout[size++] = 0;

    /* calculate exact length of output string, and allocate */
    strlen = negative + 1 + (size - 1) * _PyLong_DECIMAL_SHIFT;
    tenpow = 10;
    rem = pout[size-1];
    while (rem >= tenpow) {
        tenpow *= 10;
        strlen++;
    }
    if (strlen > _PY_LONG_MAX_STR_DIGITS_THRESHOLD) {
        PyInterpreterState *interp = _PyInterpreterState_GET();
        int max_str_digits = interp->long_state.max_str_digits;
        Py_ssize_t strlen_nosign = strlen - negative;
        if ((max_str_digits > 0) && (strlen_nosign > max_str_digits)) {
            Py_DECREF(scratch);
            PyErr_Format(PyExc_ValueError, _MAX_STR_DIGITS_ERROR_FMT_TO_STR,
                         max_str_digits);
            return -1;
        }
    }
    if (writer) {
        if (_PyUnicodeWriter_Prepare(writer, strlen, '9') == -1) {
            Py_DECREF(scratch);
            return -1;
        }
        kind = writer->kind;
    }
    else if (bytes_writer) {
        *bytes_str = _PyBytesWriter_Prepare(bytes_writer, *bytes_str, strlen);
        if (*bytes_str == NULL) {
            Py_DECREF(scratch);
            return -1;
        }
    }
    else {
        str = PyUnicode_New(strlen, '9');
        if (str == NULL) {
            Py_DECREF(scratch);
            return -1;
        }
        kind = PyUnicode_KIND(str);
    }

#define WRITE_DIGITS(p)                                               \
    do {                                                              \
        /* pout[0] through pout[size-2] contribute exactly            \
           _PyLong_DECIMAL_SHIFT digits each */                       \
        for (i=0; i < size - 1; i++) {                                \
            rem = pout[i];                                            \
            for (j = 0; j < _PyLong_DECIMAL_SHIFT; j++) {             \
                *--p = '0' + rem % 10;                                \
                rem /= 10;                                            \
            }                                                         \
        }                                                             \
        /* pout[size-1]: always produce at least one decimal digit */ \
        rem = pout[i];                                                \
        do {                                                          \
            *--p = '0' + rem % 10;                                    \
            rem /= 10;                                                \
        } while (rem != 0);                                           \
                                                                      \
        /* and sign */                                                \
        if (negative)                                                 \
            *--p = '-';                                               \
    } while (0)

#define WRITE_UNICODE_DIGITS(TYPE)                                    \
    do {                                                              \
        if (writer)                                                   \
            p = (TYPE*)PyUnicode_DATA(writer->buffer) + writer->pos + strlen; \
        else                                                          \
            p = (TYPE*)PyUnicode_DATA(str) + strlen;                  \
                                                                      \
        WRITE_DIGITS(p);                                              \
                                                                      \
        /* check we've counted correctly */                           \
        if (writer)                                                   \
            assert(p == ((TYPE*)PyUnicode_DATA(writer->buffer) + writer->pos)); \
        else                                                          \
            assert(p == (TYPE*)PyUnicode_DATA(str));                  \
    } while (0)

    /* fill the string right-to-left */
    if (bytes_writer) {
        char *p = *bytes_str + strlen;
        WRITE_DIGITS(p);
        assert(p == *bytes_str);
    }
    else if (kind == PyUnicode_1BYTE_KIND) {
        Py_UCS1 *p;
        WRITE_UNICODE_DIGITS(Py_UCS1);
    }
    else if (kind == PyUnicode_2BYTE_KIND) {
        Py_UCS2 *p;
        WRITE_UNICODE_DIGITS(Py_UCS2);
    }
    else {
        Py_UCS4 *p;
        assert (kind == PyUnicode_4BYTE_KIND);
        WRITE_UNICODE_DIGITS(Py_UCS4);
    }
#undef WRITE_DIGITS
#undef WRITE_UNICODE_DIGITS

    _Py_DECREF_INT(scratch);
    if (writer) {
        writer->pos += strlen;
    }
    else if (bytes_writer) {
        (*bytes_str) += strlen;
    }
    else {
        assert(_PyUnicode_CheckConsistency(str, 1));
        *p_output = (PyObject *)str;
    }
    return 0;
}

static PyObject *
long_to_decimal_string(PyObject *aa)
{
    PyObject *v;
    if (long_to_decimal_string_internal(aa, &v, NULL, NULL, NULL) == -1)
        return NULL;
    return v;
}

/* Convert an int object to a string, using a given conversion base,
   which should be one of 2, 8 or 16.  Return a string object.
   If base is 2, 8 or 16, add the proper prefix '0b', '0o' or '0x'
   if alternate is nonzero. */

static int
long_format_binary(PyObject *aa, int base, int alternate,
                   PyObject **p_output, _PyUnicodeWriter *writer,
                   _PyBytesWriter *bytes_writer, char **bytes_str)
{
    PyLongObject *a = (PyLongObject *)aa;
    PyObject *v = NULL;
    Py_ssize_t sz;
    Py_ssize_t size_a;
    int kind;
    int negative;
    int bits;

    assert(base == 2 || base == 8 || base == 16);
    if (a == NULL || !PyLong_Check(a)) {
        PyErr_BadInternalCall();
        return -1;
    }
    size_a = _PyLong_DigitCount(a);
    negative = _PyLong_IsNegative(a);

    /* Compute a rough upper bound for the length of the string */
    switch (base) {
    case 16:
        bits = 4;
        break;
    case 8:
        bits = 3;
        break;
    case 2:
        bits = 1;
        break;
    default:
        Py_UNREACHABLE();
    }

    /* Compute exact length 'sz' of output string. */
    if (size_a == 0) {
        sz = 1;
    }
    else {
        Py_ssize_t size_a_in_bits;
        /* Ensure overflow doesn't occur during computation of sz. */
        if (size_a > (PY_SSIZE_T_MAX - 3) / PyLong_SHIFT) {
            PyErr_SetString(PyExc_OverflowError,
                            "int too large to format");
            return -1;
        }
        size_a_in_bits = (size_a - 1) * PyLong_SHIFT +
                         bit_length_digit(a->long_value.ob_digit[size_a - 1]);
        /* Allow 1 character for a '-' sign. */
        sz = negative + (size_a_in_bits + (bits - 1)) / bits;
    }
    if (alternate) {
        /* 2 characters for prefix  */
        sz += 2;
    }

    if (writer) {
        if (_PyUnicodeWriter_Prepare(writer, sz, 'x') == -1)
            return -1;
        kind = writer->kind;
    }
    else if (bytes_writer) {
        *bytes_str = _PyBytesWriter_Prepare(bytes_writer, *bytes_str, sz);
        if (*bytes_str == NULL)
            return -1;
    }
    else {
        v = PyUnicode_New(sz, 'x');
        if (v == NULL)
            return -1;
        kind = PyUnicode_KIND(v);
    }

#define WRITE_DIGITS(p)                                                 \
    do {                                                                \
        if (size_a == 0) {                                              \
            *--p = '0';                                                 \
        }                                                               \
        else {                                                          \
            /* JRH: special case for power-of-2 bases */                \
            twodigits accum = 0;                                        \
            int accumbits = 0;   /* # of bits in accum */               \
            Py_ssize_t i;                                               \
            for (i = 0; i < size_a; ++i) {                              \
                accum |= (twodigits)a->long_value.ob_digit[i] << accumbits;        \
                accumbits += PyLong_SHIFT;                              \
                assert(accumbits >= bits);                              \
                do {                                                    \
                    char cdigit;                                        \
                    cdigit = (char)(accum & (base - 1));                \
                    cdigit += (cdigit < 10) ? '0' : 'a'-10;             \
                    *--p = cdigit;                                      \
                    accumbits -= bits;                                  \
                    accum >>= bits;                                     \
                } while (i < size_a-1 ? accumbits >= bits : accum > 0); \
            }                                                           \
        }                                                               \
                                                                        \
        if (alternate) {                                                \
            if (base == 16)                                             \
                *--p = 'x';                                             \
            else if (base == 8)                                         \
                *--p = 'o';                                             \
            else /* (base == 2) */                                      \
                *--p = 'b';                                             \
            *--p = '0';                                                 \
        }                                                               \
        if (negative)                                                   \
            *--p = '-';                                                 \
    } while (0)

#define WRITE_UNICODE_DIGITS(TYPE)                                      \
    do {                                                                \
        if (writer)                                                     \
            p = (TYPE*)PyUnicode_DATA(writer->buffer) + writer->pos + sz; \
        else                                                            \
            p = (TYPE*)PyUnicode_DATA(v) + sz;                          \
                                                                        \
        WRITE_DIGITS(p);                                                \
                                                                        \
        if (writer)                                                     \
            assert(p == ((TYPE*)PyUnicode_DATA(writer->buffer) + writer->pos)); \
        else                                                            \
            assert(p == (TYPE*)PyUnicode_DATA(v));                      \
    } while (0)

    if (bytes_writer) {
        char *p = *bytes_str + sz;
        WRITE_DIGITS(p);
        assert(p == *bytes_str);
    }
    else if (kind == PyUnicode_1BYTE_KIND) {
        Py_UCS1 *p;
        WRITE_UNICODE_DIGITS(Py_UCS1);
    }
    else if (kind == PyUnicode_2BYTE_KIND) {
        Py_UCS2 *p;
        WRITE_UNICODE_DIGITS(Py_UCS2);
    }
    else {
        Py_UCS4 *p;
        assert (kind == PyUnicode_4BYTE_KIND);
        WRITE_UNICODE_DIGITS(Py_UCS4);
    }
#undef WRITE_DIGITS
#undef WRITE_UNICODE_DIGITS

    if (writer) {
        writer->pos += sz;
    }
    else if (bytes_writer) {
        (*bytes_str) += sz;
    }
    else {
        assert(_PyUnicode_CheckConsistency(v, 1));
        *p_output = v;
    }
    return 0;
}

PyObject *
_PyLong_Format(PyObject *obj, int base)
{
    PyObject *str;
    int err;
    if (base == 10)
        err = long_to_decimal_string_internal(obj, &str, NULL, NULL, NULL);
    else
        err = long_format_binary(obj, base, 1, &str, NULL, NULL, NULL);
    if (err == -1)
        return NULL;
    return str;
}

int
_PyLong_FormatWriter(_PyUnicodeWriter *writer,
                     PyObject *obj,
                     int base, int alternate)
{
    if (base == 10)
        return long_to_decimal_string_internal(obj, NULL, writer,
                                               NULL, NULL);
    else
        return long_format_binary(obj, base, alternate, NULL, writer,
                                  NULL, NULL);
}

char*
_PyLong_FormatBytesWriter(_PyBytesWriter *writer, char *str,
                          PyObject *obj,
                          int base, int alternate)
{
    char *str2;
    int res;
    str2 = str;
    if (base == 10)
        res = long_to_decimal_string_internal(obj, NULL, NULL,
                                              writer, &str2);
    else
        res = long_format_binary(obj, base, alternate, NULL, NULL,
                                 writer, &str2);
    if (res < 0)
        return NULL;
    assert(str2 != NULL);
    return str2;
}

/* Table of digit values for 8-bit string -> integer conversion.
 * '0' maps to 0, ..., '9' maps to 9.
 * 'a' and 'A' map to 10, ..., 'z' and 'Z' map to 35.
 * All other indices map to 37.
 * Note that when converting a base B string, a char c is a legitimate
 * base B digit iff _PyLong_DigitValue[Py_CHARPyLong_MASK(c)] < B.
 */
unsigned char _PyLong_DigitValue[256] = {
    37, 37, 37, 37, 37, 37, 37, 37, 37, 37, 37, 37, 37, 37, 37, 37,
    37, 37, 37, 37, 37, 37, 37, 37, 37, 37, 37, 37, 37, 37, 37, 37,
    37, 37, 37, 37, 37, 37, 37, 37, 37, 37, 37, 37, 37, 37, 37, 37,
    0,  1,  2,  3,  4,  5,  6,  7,  8,  9,  37, 37, 37, 37, 37, 37,
    37, 10, 11, 12, 13, 14, 15, 16, 17, 18, 19, 20, 21, 22, 23, 24,
    25, 26, 27, 28, 29, 30, 31, 32, 33, 34, 35, 37, 37, 37, 37, 37,
    37, 10, 11, 12, 13, 14, 15, 16, 17, 18, 19, 20, 21, 22, 23, 24,
    25, 26, 27, 28, 29, 30, 31, 32, 33, 34, 35, 37, 37, 37, 37, 37,
    37, 37, 37, 37, 37, 37, 37, 37, 37, 37, 37, 37, 37, 37, 37, 37,
    37, 37, 37, 37, 37, 37, 37, 37, 37, 37, 37, 37, 37, 37, 37, 37,
    37, 37, 37, 37, 37, 37, 37, 37, 37, 37, 37, 37, 37, 37, 37, 37,
    37, 37, 37, 37, 37, 37, 37, 37, 37, 37, 37, 37, 37, 37, 37, 37,
    37, 37, 37, 37, 37, 37, 37, 37, 37, 37, 37, 37, 37, 37, 37, 37,
    37, 37, 37, 37, 37, 37, 37, 37, 37, 37, 37, 37, 37, 37, 37, 37,
    37, 37, 37, 37, 37, 37, 37, 37, 37, 37, 37, 37, 37, 37, 37, 37,
    37, 37, 37, 37, 37, 37, 37, 37, 37, 37, 37, 37, 37, 37, 37, 37,
};

/* `start` and `end` point to the start and end of a string of base `base`
 * digits.  base is a power of 2 (2, 4, 8, 16, or 32). An unnormalized int is
 * returned in *res. The string should be already validated by the caller and
 * consists only of valid digit characters and underscores. `digits` gives the
 * number of digit characters.
 *
 * The point to this routine is that it takes time linear in the
 * number of string characters.
 *
 * Return values:
 *   -1 on syntax error (exception needs to be set, *res is untouched)
 *   0 else (exception may be set, in that case *res is set to NULL)
 */
static int
long_from_binary_base(const char *start, const char *end, Py_ssize_t digits, int base, PyLongObject **res)
{
    const char *p;
    int bits_per_char;
    Py_ssize_t n;
    PyLongObject *z;
    twodigits accum;
    int bits_in_accum;
    digit *pdigit;

    assert(base >= 2 && base <= 32 && (base & (base - 1)) == 0);
    n = base;
    for (bits_per_char = -1; n; ++bits_per_char) {
        n >>= 1;
    }

    /* n <- the number of Python digits needed,
            = ceiling((digits * bits_per_char) / PyLong_SHIFT). */
    if (digits > (PY_SSIZE_T_MAX - (PyLong_SHIFT - 1)) / bits_per_char) {
        PyErr_SetString(PyExc_ValueError,
                        "int string too large to convert");
        *res = NULL;
        return 0;
    }
    n = (digits * bits_per_char + PyLong_SHIFT - 1) / PyLong_SHIFT;
    z = _PyLong_New(n);
    if (z == NULL) {
        *res = NULL;
        return 0;
    }
    /* Read string from right, and fill in int from left; i.e.,
     * from least to most significant in both.
     */
    accum = 0;
    bits_in_accum = 0;
    pdigit = z->long_value.ob_digit;
    p = end;
    while (--p >= start) {
        int k;
        if (*p == '_') {
            continue;
        }
        k = (int)_PyLong_DigitValue[Py_CHARMASK(*p)];
        assert(k >= 0 && k < base);
        accum |= (twodigits)k << bits_in_accum;
        bits_in_accum += bits_per_char;
        if (bits_in_accum >= PyLong_SHIFT) {
            *pdigit++ = (digit)(accum & PyLong_MASK);
            assert(pdigit - z->long_value.ob_digit <= n);
            accum >>= PyLong_SHIFT;
            bits_in_accum -= PyLong_SHIFT;
            assert(bits_in_accum < PyLong_SHIFT);
        }
    }
    if (bits_in_accum) {
        assert(bits_in_accum <= PyLong_SHIFT);
        *pdigit++ = (digit)accum;
        assert(pdigit - z->long_value.ob_digit <= n);
    }
    while (pdigit - z->long_value.ob_digit < n)
        *pdigit++ = 0;
    *res = z;
    return 0;
}

static PyObject *long_neg(PyLongObject *v);

#ifdef WITH_PYLONG_MODULE
/* asymptotically faster str-to-long conversion for base 10, using _pylong.py */
static int
pylong_int_from_string(const char *start, const char *end, PyLongObject **res)
{
    PyObject *mod = PyImport_ImportModule("_pylong");
    if (mod == NULL) {
        goto error;
    }
    PyObject *s = PyUnicode_FromStringAndSize(start, end-start);
    if (s == NULL) {
        Py_DECREF(mod);
        goto error;
    }
    PyObject *result = PyObject_CallMethod(mod, "int_from_string", "O", s);
    Py_DECREF(s);
    Py_DECREF(mod);
    if (result == NULL) {
        goto error;
    }
    if (!PyLong_Check(result)) {
        Py_DECREF(result);
        PyErr_SetString(PyExc_TypeError,
                        "_pylong.int_from_string did not return an int");
        goto error;
    }
    *res = (PyLongObject *)result;
    return 0;
error:
    *res = NULL;
    return 0;  // See the long_from_string_base() API comment.
}
#endif /* WITH_PYLONG_MODULE */

/***
long_from_non_binary_base: parameters and return values are the same as
long_from_binary_base.

Binary bases can be converted in time linear in the number of digits, because
Python's representation base is binary.  Other bases (including decimal!) use
the simple quadratic-time algorithm below, complicated by some speed tricks.

First some math:  the largest integer that can be expressed in N base-B digits
is B**N-1.  Consequently, if we have an N-digit input in base B, the worst-
case number of Python digits needed to hold it is the smallest integer n s.t.

    BASE**n-1 >= B**N-1  [or, adding 1 to both sides]
    BASE**n >= B**N      [taking logs to base BASE]
    n >= log(B**N)/log(BASE) = N * log(B)/log(BASE)

The static array log_base_BASE[base] == log(base)/log(BASE) so we can compute
this quickly.  A Python int with that much space is reserved near the start,
and the result is computed into it.

The input string is actually treated as being in base base**i (i.e., i digits
are processed at a time), where two more static arrays hold:

    convwidth_base[base] = the largest integer i such that base**i <= BASE
    convmultmax_base[base] = base ** convwidth_base[base]

The first of these is the largest i such that i consecutive input digits
must fit in a single Python digit.  The second is effectively the input
base we're really using.

Viewing the input as a sequence <c0, c1, ..., c_n-1> of digits in base
convmultmax_base[base], the result is "simply"

   (((c0*B + c1)*B + c2)*B + c3)*B + ... ))) + c_n-1

where B = convmultmax_base[base].

Error analysis:  as above, the number of Python digits `n` needed is worst-
case

    n >= N * log(B)/log(BASE)

where `N` is the number of input digits in base `B`.  This is computed via

    size_z = (Py_ssize_t)((scan - str) * log_base_BASE[base]) + 1;

below.  Two numeric concerns are how much space this can waste, and whether
the computed result can be too small.  To be concrete, assume BASE = 2**15,
which is the default (and it's unlikely anyone changes that).

Waste isn't a problem:  provided the first input digit isn't 0, the difference
between the worst-case input with N digits and the smallest input with N
digits is about a factor of B, but B is small compared to BASE so at most
one allocated Python digit can remain unused on that count.  If
N*log(B)/log(BASE) is mathematically an exact integer, then truncating that
and adding 1 returns a result 1 larger than necessary.  However, that can't
happen:  whenever B is a power of 2, long_from_binary_base() is called
instead, and it's impossible for B**i to be an integer power of 2**15 when
B is not a power of 2 (i.e., it's impossible for N*log(B)/log(BASE) to be
an exact integer when B is not a power of 2, since B**i has a prime factor
other than 2 in that case, but (2**15)**j's only prime factor is 2).

The computed result can be too small if the true value of N*log(B)/log(BASE)
is a little bit larger than an exact integer, but due to roundoff errors (in
computing log(B), log(BASE), their quotient, and/or multiplying that by N)
yields a numeric result a little less than that integer.  Unfortunately, "how
close can a transcendental function get to an integer over some range?"
questions are generally theoretically intractable.  Computer analysis via
continued fractions is practical:  expand log(B)/log(BASE) via continued
fractions, giving a sequence i/j of "the best" rational approximations.  Then
j*log(B)/log(BASE) is approximately equal to (the integer) i.  This shows that
we can get very close to being in trouble, but very rarely.  For example,
76573 is a denominator in one of the continued-fraction approximations to
log(10)/log(2**15), and indeed:

    >>> log(10)/log(2**15)*76573
    16958.000000654003

is very close to an integer.  If we were working with IEEE single-precision,
rounding errors could kill us.  Finding worst cases in IEEE double-precision
requires better-than-double-precision log() functions, and Tim didn't bother.
Instead the code checks to see whether the allocated space is enough as each
new Python digit is added, and copies the whole thing to a larger int if not.
This should happen extremely rarely, and in fact I don't have a test case
that triggers it(!).  Instead the code was tested by artificially allocating
just 1 digit at the start, so that the copying code was exercised for every
digit beyond the first.
***/
static int
long_from_non_binary_base(const char *start, const char *end, Py_ssize_t digits, int base, PyLongObject **res)
{
    twodigits c;           /* current input character */
    Py_ssize_t size_z;
    int i;
    int convwidth;
    twodigits convmultmax, convmult;
    digit *pz, *pzstop;
    PyLongObject *z;
    const char *p;

    static double log_base_BASE[37] = {0.0e0,};
    static int convwidth_base[37] = {0,};
    static twodigits convmultmax_base[37] = {0,};

    if (log_base_BASE[base] == 0.0) {
        twodigits convmax = base;
        int i = 1;

        log_base_BASE[base] = (log((double)base) /
                               log((double)PyLong_BASE));
        for (;;) {
            twodigits next = convmax * base;
            if (next > PyLong_BASE) {
                break;
            }
            convmax = next;
            ++i;
        }
        convmultmax_base[base] = convmax;
        assert(i > 0);
        convwidth_base[base] = i;
    }

    /* Create an int object that can contain the largest possible
     * integer with this base and length.  Note that there's no
     * need to initialize z->long_value.ob_digit -- no slot is read up before
     * being stored into.
     */
    double fsize_z = (double)digits * log_base_BASE[base] + 1.0;
    if (fsize_z > (double)MAX_LONG_DIGITS) {
        /* The same exception as in _PyLong_New(). */
        PyErr_SetString(PyExc_OverflowError,
                        "too many digits in integer");
        *res = NULL;
        return 0;
    }
    size_z = (Py_ssize_t)fsize_z;
    /* Uncomment next line to test exceedingly rare copy code */
    /* size_z = 1; */
    assert(size_z > 0);
    z = _PyLong_New(size_z);
    if (z == NULL) {
        *res = NULL;
        return 0;
    }
    _PyLong_SetSignAndDigitCount(z, 0, 0);

    /* `convwidth` consecutive input digits are treated as a single
     * digit in base `convmultmax`.
     */
    convwidth = convwidth_base[base];
    convmultmax = convmultmax_base[base];

    /* Work ;-) */
    p = start;
    while (p < end) {
        if (*p == '_') {
            p++;
            continue;
        }
        /* grab up to convwidth digits from the input string */
        c = (digit)_PyLong_DigitValue[Py_CHARMASK(*p++)];
        for (i = 1; i < convwidth && p != end; ++p) {
            if (*p == '_') {
                continue;
            }
            i++;
            c = (twodigits)(c *  base +
                            (int)_PyLong_DigitValue[Py_CHARMASK(*p)]);
            assert(c < PyLong_BASE);
        }

        convmult = convmultmax;
        /* Calculate the shift only if we couldn't get
         * convwidth digits.
         */
        if (i != convwidth) {
            convmult = base;
            for ( ; i > 1; --i) {
                convmult *= base;
            }
        }

        /* Multiply z by convmult, and add c. */
        pz = z->long_value.ob_digit;
        pzstop = pz + _PyLong_DigitCount(z);
        for (; pz < pzstop; ++pz) {
            c += (twodigits)*pz * convmult;
            *pz = (digit)(c & PyLong_MASK);
            c >>= PyLong_SHIFT;
        }
        /* carry off the current end? */
        if (c) {
            assert(c < PyLong_BASE);
            if (_PyLong_DigitCount(z) < size_z) {
                *pz = (digit)c;
                assert(!_PyLong_IsNegative(z));
                _PyLong_SetSignAndDigitCount(z, 1, _PyLong_DigitCount(z) + 1);
            }
            else {
                PyLongObject *tmp;
                /* Extremely rare.  Get more space. */
                assert(_PyLong_DigitCount(z) == size_z);
                tmp = _PyLong_New(size_z + 1);
                if (tmp == NULL) {
                    Py_DECREF(z);
                    *res = NULL;
                    return 0;
                }
                memcpy(tmp->long_value.ob_digit,
                       z->long_value.ob_digit,
                       sizeof(digit) * size_z);
                Py_SETREF(z, tmp);
                z->long_value.ob_digit[size_z] = (digit)c;
                ++size_z;
            }
        }
    }
    *res = z;
    return 0;
}

/* *str points to the first digit in a string of base `base` digits. base is an
 * integer from 2 to 36 inclusive. Here we don't need to worry about prefixes
 * like 0x or leading +- signs. The string should be null terminated consisting
 * of ASCII digits and separating underscores possibly with trailing whitespace
 * but we have to validate all of those points here.
 *
 * If base is a power of 2 then the complexity is linear in the number of
 * characters in the string. Otherwise a quadratic algorithm is used for
 * non-binary bases.
 *
 * Return values:
 *
 *   - Returns -1 on syntax error (exception needs to be set, *res is untouched)
 *   - Returns 0 and sets *res to NULL for MemoryError, OverflowError, or
 *     _pylong.int_from_string() errors.
 *   - Returns 0 and sets *res to an unsigned, unnormalized PyLong (success!).
 *
 * Afterwards *str is set to point to the first non-digit (which may be *str!).
 */
static int
long_from_string_base(const char **str, int base, PyLongObject **res)
{
    const char *start, *end, *p;
    char prev = 0;
    Py_ssize_t digits = 0;
    int is_binary_base = (base & (base - 1)) == 0;

    /* Here we do four things:
     *
     * - Find the `end` of the string.
     * - Validate the string.
     * - Count the number of `digits` (rather than underscores)
     * - Point *str to the end-of-string or first invalid character.
     */
    start = p = *str;
    /* Leading underscore not allowed. */
    if (*start == '_') {
        return -1;
    }
    /* Verify all characters are digits and underscores. */
    while (_PyLong_DigitValue[Py_CHARMASK(*p)] < base || *p == '_') {
        if (*p == '_') {
            /* Double underscore not allowed. */
            if (prev == '_') {
                *str = p - 1;
                return -1;
            }
        } else {
            ++digits;
        }
        prev = *p;
        ++p;
    }
    /* Trailing underscore not allowed. */
    if (prev == '_') {
        *str = p - 1;
        return -1;
    }
    *str = end = p;
    /* Reject empty strings */
    if (start == end) {
        return -1;
    }
    /* Allow only trailing whitespace after `end` */
    while (*p && Py_ISSPACE(*p)) {
        p++;
    }
    *str = p;
    if (*p != '\0') {
        return -1;
    }

    /*
     * Pass a validated string consisting of only valid digits and underscores
     * to long_from_xxx_base.
     */
    if (is_binary_base) {
        /* Use the linear algorithm for binary bases. */
        return long_from_binary_base(start, end, digits, base, res);
    }
    else {
        /* Limit the size to avoid excessive computation attacks exploiting the
         * quadratic algorithm. */
        if (digits > _PY_LONG_MAX_STR_DIGITS_THRESHOLD) {
            PyInterpreterState *interp = _PyInterpreterState_GET();
            int max_str_digits = interp->long_state.max_str_digits;
            if ((max_str_digits > 0) && (digits > max_str_digits)) {
                PyErr_Format(PyExc_ValueError, _MAX_STR_DIGITS_ERROR_FMT_TO_INT,
                             max_str_digits, digits);
                *res = NULL;
                return 0;
            }
        }
#if WITH_PYLONG_MODULE
        if (digits > 6000 && base == 10) {
            /* Switch to _pylong.int_from_string() */
            return pylong_int_from_string(start, end, res);
        }
#endif
        /* Use the quadratic algorithm for non binary bases. */
        return long_from_non_binary_base(start, end, digits, base, res);
    }
}

/* Parses an int from a bytestring. Leading and trailing whitespace will be
 * ignored.
 *
 * If successful, a PyLong object will be returned and 'pend' will be pointing
 * to the first unused byte unless it's NULL.
 *
 * If unsuccessful, NULL will be returned.
 */
PyObject *
PyLong_FromString(const char *str, char **pend, int base)
{
    int sign = 1, error_if_nonzero = 0;
    const char *orig_str = str;
    PyLongObject *z = NULL;
    PyObject *strobj;
    Py_ssize_t slen;

    if ((base != 0 && base < 2) || base > 36) {
        PyErr_SetString(PyExc_ValueError,
                        "int() arg 2 must be >= 2 and <= 36");
        return NULL;
    }
    while (*str != '\0' && Py_ISSPACE(*str)) {
        ++str;
    }
    if (*str == '+') {
        ++str;
    }
    else if (*str == '-') {
        ++str;
        sign = -1;
    }
    if (base == 0) {
        if (str[0] != '0') {
            base = 10;
        }
        else if (str[1] == 'x' || str[1] == 'X') {
            base = 16;
        }
        else if (str[1] == 'o' || str[1] == 'O') {
            base = 8;
        }
        else if (str[1] == 'b' || str[1] == 'B') {
            base = 2;
        }
        else {
            /* "old" (C-style) octal literal, now invalid.
               it might still be zero though */
            error_if_nonzero = 1;
            base = 10;
        }
    }
    if (str[0] == '0' &&
        ((base == 16 && (str[1] == 'x' || str[1] == 'X')) ||
         (base == 8  && (str[1] == 'o' || str[1] == 'O')) ||
         (base == 2  && (str[1] == 'b' || str[1] == 'B')))) {
        str += 2;
        /* One underscore allowed here. */
        if (*str == '_') {
            ++str;
        }
    }

    /* long_from_string_base is the main workhorse here. */
    int ret = long_from_string_base(&str, base, &z);
    if (ret == -1) {
        /* Syntax error. */
        goto onError;
    }
    if (z == NULL) {
        /* Error. exception already set. */
        return NULL;
    }

    if (error_if_nonzero) {
        /* reset the base to 0, else the exception message
           doesn't make too much sense */
        base = 0;
        if (!_PyLong_IsZero(z)) {
            goto onError;
        }
        /* there might still be other problems, therefore base
           remains zero here for the same reason */
    }

    /* Set sign and normalize */
    if (sign < 0) {
        _PyLong_FlipSign(z);
    }
    long_normalize(z);
    z = maybe_small_long(z);

    if (pend != NULL) {
        *pend = (char *)str;
    }
    return (PyObject *) z;

  onError:
    if (pend != NULL) {
        *pend = (char *)str;
    }
    Py_XDECREF(z);
    slen = strlen(orig_str) < 200 ? strlen(orig_str) : 200;
    strobj = PyUnicode_FromStringAndSize(orig_str, slen);
    if (strobj == NULL) {
        return NULL;
    }
    PyErr_Format(PyExc_ValueError,
                 "invalid literal for int() with base %d: %.200R",
                 base, strobj);
    Py_DECREF(strobj);
    return NULL;
}

/* Since PyLong_FromString doesn't have a length parameter,
 * check here for possible NULs in the string.
 *
 * Reports an invalid literal as a bytes object.
 */
PyObject *
_PyLong_FromBytes(const char *s, Py_ssize_t len, int base)
{
    PyObject *result, *strobj;
    char *end = NULL;

    result = PyLong_FromString(s, &end, base);
    if (end == NULL || (result != NULL && end == s + len))
        return result;
    Py_XDECREF(result);
    strobj = PyBytes_FromStringAndSize(s, Py_MIN(len, 200));
    if (strobj != NULL) {
        PyErr_Format(PyExc_ValueError,
                     "invalid literal for int() with base %d: %.200R",
                     base, strobj);
        Py_DECREF(strobj);
    }
    return NULL;
}

PyObject *
PyLong_FromUnicodeObject(PyObject *u, int base)
{
    PyObject *result, *asciidig;
    const char *buffer;
    char *end = NULL;
    Py_ssize_t buflen;

    asciidig = _PyUnicode_TransformDecimalAndSpaceToASCII(u);
    if (asciidig == NULL)
        return NULL;
    assert(PyUnicode_IS_ASCII(asciidig));
    /* Simply get a pointer to existing ASCII characters. */
    buffer = PyUnicode_AsUTF8AndSize(asciidig, &buflen);
    assert(buffer != NULL);

    result = PyLong_FromString(buffer, &end, base);
    if (end == NULL || (result != NULL && end == buffer + buflen)) {
        Py_DECREF(asciidig);
        return result;
    }
    Py_DECREF(asciidig);
    Py_XDECREF(result);
    PyErr_Format(PyExc_ValueError,
                 "invalid literal for int() with base %d: %.200R",
                 base, u);
    return NULL;
}

/* forward */
static PyLongObject *x_divrem
    (PyLongObject *, PyLongObject *, PyLongObject **);
static PyObject *long_long(PyObject *v);

/* Int division with remainder, top-level routine */

static int
long_divrem(PyLongObject *a, PyLongObject *b,
            PyLongObject **pdiv, PyLongObject **prem)
{
    Py_ssize_t size_a = _PyLong_DigitCount(a), size_b = _PyLong_DigitCount(b);
    PyLongObject *z;

    if (size_b == 0) {
        PyErr_SetString(PyExc_ZeroDivisionError,
                        "integer division or modulo by zero");
        return -1;
    }
    if (size_a < size_b ||
        (size_a == size_b &&
         a->long_value.ob_digit[size_a-1] < b->long_value.ob_digit[size_b-1])) {
        /* |a| < |b|. */
        *prem = (PyLongObject *)long_long((PyObject *)a);
        if (*prem == NULL) {
            return -1;
        }
        PyObject *zero = _PyLong_GetZero();
        *pdiv = (PyLongObject*)Py_NewRef(zero);
        return 0;
    }
    if (size_b == 1) {
        digit rem = 0;
        z = divrem1(a, b->long_value.ob_digit[0], &rem);
        if (z == NULL)
            return -1;
        *prem = (PyLongObject *) PyLong_FromLong((long)rem);
        if (*prem == NULL) {
            Py_DECREF(z);
            return -1;
        }
    }
    else {
        z = x_divrem(a, b, prem);
        *prem = maybe_small_long(*prem);
        if (z == NULL)
            return -1;
    }
    /* Set the signs.
       The quotient z has the sign of a*b;
       the remainder r has the sign of a,
       so a = b*z + r. */
    if ((_PyLong_IsNegative(a)) != (_PyLong_IsNegative(b))) {
        _PyLong_Negate(&z);
        if (z == NULL) {
            Py_CLEAR(*prem);
            return -1;
        }
    }
    if (_PyLong_IsNegative(a) && !_PyLong_IsZero(*prem)) {
        _PyLong_Negate(prem);
        if (*prem == NULL) {
            Py_DECREF(z);
            Py_CLEAR(*prem);
            return -1;
        }
    }
    *pdiv = maybe_small_long(z);
    return 0;
}

/* Int remainder, top-level routine */

static int
long_rem(PyLongObject *a, PyLongObject *b, PyLongObject **prem)
{
    Py_ssize_t size_a = _PyLong_DigitCount(a), size_b = _PyLong_DigitCount(b);

    if (size_b == 0) {
        PyErr_SetString(PyExc_ZeroDivisionError,
                        "integer modulo by zero");
        return -1;
    }
    if (size_a < size_b ||
        (size_a == size_b &&
         a->long_value.ob_digit[size_a-1] < b->long_value.ob_digit[size_b-1])) {
        /* |a| < |b|. */
        *prem = (PyLongObject *)long_long((PyObject *)a);
        return -(*prem == NULL);
    }
    if (size_b == 1) {
        *prem = rem1(a, b->long_value.ob_digit[0]);
        if (*prem == NULL)
            return -1;
    }
    else {
        /* Slow path using divrem. */
        Py_XDECREF(x_divrem(a, b, prem));
        *prem = maybe_small_long(*prem);
        if (*prem == NULL)
            return -1;
    }
    /* Set the sign. */
    if (_PyLong_IsNegative(a) && !_PyLong_IsZero(*prem)) {
        _PyLong_Negate(prem);
        if (*prem == NULL) {
            Py_CLEAR(*prem);
            return -1;
        }
    }
    return 0;
}

/* Unsigned int division with remainder -- the algorithm.  The arguments v1
   and w1 should satisfy 2 <= _PyLong_DigitCount(w1) <= _PyLong_DigitCount(v1). */

static PyLongObject *
x_divrem(PyLongObject *v1, PyLongObject *w1, PyLongObject **prem)
{
    PyLongObject *v, *w, *a;
    Py_ssize_t i, k, size_v, size_w;
    int d;
    digit wm1, wm2, carry, q, r, vtop, *v0, *vk, *w0, *ak;
    twodigits vv;
    sdigit zhi;
    stwodigits z;

    /* We follow Knuth [The Art of Computer Programming, Vol. 2 (3rd
       edn.), section 4.3.1, Algorithm D], except that we don't explicitly
       handle the special case when the initial estimate q for a quotient
       digit is >= PyLong_BASE: the max value for q is PyLong_BASE+1, and
       that won't overflow a digit. */

    /* allocate space; w will also be used to hold the final remainder */
    size_v = _PyLong_DigitCount(v1);
    size_w = _PyLong_DigitCount(w1);
    assert(size_v >= size_w && size_w >= 2); /* Assert checks by div() */
    v = _PyLong_New(size_v+1);
    if (v == NULL) {
        *prem = NULL;
        return NULL;
    }
    w = _PyLong_New(size_w);
    if (w == NULL) {
        Py_DECREF(v);
        *prem = NULL;
        return NULL;
    }

    /* normalize: shift w1 left so that its top digit is >= PyLong_BASE/2.
       shift v1 left by the same amount.  Results go into w and v. */
    d = PyLong_SHIFT - bit_length_digit(w1->long_value.ob_digit[size_w-1]);
    carry = v_lshift(w->long_value.ob_digit, w1->long_value.ob_digit, size_w, d);
    assert(carry == 0);
    carry = v_lshift(v->long_value.ob_digit, v1->long_value.ob_digit, size_v, d);
    if (carry != 0 || v->long_value.ob_digit[size_v-1] >= w->long_value.ob_digit[size_w-1]) {
        v->long_value.ob_digit[size_v] = carry;
        size_v++;
    }

    /* Now v->long_value.ob_digit[size_v-1] < w->long_value.ob_digit[size_w-1], so quotient has
       at most (and usually exactly) k = size_v - size_w digits. */
    k = size_v - size_w;
    assert(k >= 0);
    a = _PyLong_New(k);
    if (a == NULL) {
        Py_DECREF(w);
        Py_DECREF(v);
        *prem = NULL;
        return NULL;
    }
    v0 = v->long_value.ob_digit;
    w0 = w->long_value.ob_digit;
    wm1 = w0[size_w-1];
    wm2 = w0[size_w-2];
    for (vk = v0+k, ak = a->long_value.ob_digit + k; vk-- > v0;) {
        /* inner loop: divide vk[0:size_w+1] by w0[0:size_w], giving
           single-digit quotient q, remainder in vk[0:size_w]. */

        SIGCHECK({
                Py_DECREF(a);
                Py_DECREF(w);
                Py_DECREF(v);
                *prem = NULL;
                return NULL;
            });

        /* estimate quotient digit q; may overestimate by 1 (rare) */
        vtop = vk[size_w];
        assert(vtop <= wm1);
        vv = ((twodigits)vtop << PyLong_SHIFT) | vk[size_w-1];
        /* The code used to compute the remainder via
         *     r = (digit)(vv - (twodigits)wm1 * q);
         * and compilers generally generated code to do the * and -.
         * But modern processors generally compute q and r with a single
         * instruction, and modern optimizing compilers exploit that if we
         * _don't_ try to optimize it.
         */
        q = (digit)(vv / wm1);
        r = (digit)(vv % wm1);
        while ((twodigits)wm2 * q > (((twodigits)r << PyLong_SHIFT)
                                     | vk[size_w-2])) {
            --q;
            r += wm1;
            if (r >= PyLong_BASE)
                break;
        }
        assert(q <= PyLong_BASE);

        /* subtract q*w0[0:size_w] from vk[0:size_w+1] */
        zhi = 0;
        for (i = 0; i < size_w; ++i) {
            /* invariants: -PyLong_BASE <= -q <= zhi <= 0;
               -PyLong_BASE * q <= z < PyLong_BASE */
            z = (sdigit)vk[i] + zhi -
                (stwodigits)q * (stwodigits)w0[i];
            vk[i] = (digit)z & PyLong_MASK;
            zhi = (sdigit)Py_ARITHMETIC_RIGHT_SHIFT(stwodigits,
                                                    z, PyLong_SHIFT);
        }

        /* add w back if q was too large (this branch taken rarely) */
        assert((sdigit)vtop + zhi == -1 || (sdigit)vtop + zhi == 0);
        if ((sdigit)vtop + zhi < 0) {
            carry = 0;
            for (i = 0; i < size_w; ++i) {
                carry += vk[i] + w0[i];
                vk[i] = carry & PyLong_MASK;
                carry >>= PyLong_SHIFT;
            }
            --q;
        }

        /* store quotient digit */
        assert(q < PyLong_BASE);
        *--ak = q;
    }

    /* unshift remainder; we reuse w to store the result */
    carry = v_rshift(w0, v0, size_w, d);
    assert(carry==0);
    Py_DECREF(v);

    *prem = long_normalize(w);
    return long_normalize(a);
}

/* For a nonzero PyLong a, express a in the form x * 2**e, with 0.5 <=
   abs(x) < 1.0 and e >= 0; return x and put e in *e.  Here x is
   rounded to DBL_MANT_DIG significant bits using round-half-to-even.
   If a == 0, return 0.0 and set *e = 0.  If the resulting exponent
   e is larger than PY_SSIZE_T_MAX, raise OverflowError and return
   -1.0. */

/* attempt to define 2.0**DBL_MANT_DIG as a compile-time constant */
#if DBL_MANT_DIG == 53
#define EXP2_DBL_MANT_DIG 9007199254740992.0
#else
#define EXP2_DBL_MANT_DIG (ldexp(1.0, DBL_MANT_DIG))
#endif

double
_PyLong_Frexp(PyLongObject *a, Py_ssize_t *e)
{
    Py_ssize_t a_size, a_bits, shift_digits, shift_bits, x_size;
    /* See below for why x_digits is always large enough. */
    digit rem;
    digit x_digits[2 + (DBL_MANT_DIG + 1) / PyLong_SHIFT] = {0,};
    double dx;
    /* Correction term for round-half-to-even rounding.  For a digit x,
       "x + half_even_correction[x & 7]" gives x rounded to the nearest
       multiple of 4, rounding ties to a multiple of 8. */
    static const int half_even_correction[8] = {0, -1, -2, 1, 0, -1, 2, 1};

    a_size = _PyLong_DigitCount(a);
    if (a_size == 0) {
        /* Special case for 0: significand 0.0, exponent 0. */
        *e = 0;
        return 0.0;
    }
    a_bits = bit_length_digit(a->long_value.ob_digit[a_size-1]);
    /* The following is an overflow-free version of the check
       "if ((a_size - 1) * PyLong_SHIFT + a_bits > PY_SSIZE_T_MAX) ..." */
    if (a_size >= (PY_SSIZE_T_MAX - 1) / PyLong_SHIFT + 1 &&
        (a_size > (PY_SSIZE_T_MAX - 1) / PyLong_SHIFT + 1 ||
         a_bits > (PY_SSIZE_T_MAX - 1) % PyLong_SHIFT + 1))
        goto overflow;
    a_bits = (a_size - 1) * PyLong_SHIFT + a_bits;

    /* Shift the first DBL_MANT_DIG + 2 bits of a into x_digits[0:x_size]
       (shifting left if a_bits <= DBL_MANT_DIG + 2).

       Number of digits needed for result: write // for floor division.
       Then if shifting left, we end up using

         1 + a_size + (DBL_MANT_DIG + 2 - a_bits) // PyLong_SHIFT

       digits.  If shifting right, we use

         a_size - (a_bits - DBL_MANT_DIG - 2) // PyLong_SHIFT

       digits.  Using a_size = 1 + (a_bits - 1) // PyLong_SHIFT along with
       the inequalities

         m // PyLong_SHIFT + n // PyLong_SHIFT <= (m + n) // PyLong_SHIFT
         m // PyLong_SHIFT - n // PyLong_SHIFT <=
                                          1 + (m - n - 1) // PyLong_SHIFT,

       valid for any integers m and n, we find that x_size satisfies

         x_size <= 2 + (DBL_MANT_DIG + 1) // PyLong_SHIFT

       in both cases.
    */
    if (a_bits <= DBL_MANT_DIG + 2) {
        shift_digits = (DBL_MANT_DIG + 2 - a_bits) / PyLong_SHIFT;
        shift_bits = (DBL_MANT_DIG + 2 - a_bits) % PyLong_SHIFT;
        x_size = shift_digits;
        rem = v_lshift(x_digits + x_size, a->long_value.ob_digit, a_size,
                       (int)shift_bits);
        x_size += a_size;
        x_digits[x_size++] = rem;
    }
    else {
        shift_digits = (a_bits - DBL_MANT_DIG - 2) / PyLong_SHIFT;
        shift_bits = (a_bits - DBL_MANT_DIG - 2) % PyLong_SHIFT;
        rem = v_rshift(x_digits, a->long_value.ob_digit + shift_digits,
                       a_size - shift_digits, (int)shift_bits);
        x_size = a_size - shift_digits;
        /* For correct rounding below, we need the least significant
           bit of x to be 'sticky' for this shift: if any of the bits
           shifted out was nonzero, we set the least significant bit
           of x. */
        if (rem)
            x_digits[0] |= 1;
        else
            while (shift_digits > 0)
                if (a->long_value.ob_digit[--shift_digits]) {
                    x_digits[0] |= 1;
                    break;
                }
    }
    assert(1 <= x_size && x_size <= (Py_ssize_t)Py_ARRAY_LENGTH(x_digits));

    /* Round, and convert to double. */
    x_digits[0] += half_even_correction[x_digits[0] & 7];
    dx = x_digits[--x_size];
    while (x_size > 0)
        dx = dx * PyLong_BASE + x_digits[--x_size];

    /* Rescale;  make correction if result is 1.0. */
    dx /= 4.0 * EXP2_DBL_MANT_DIG;
    if (dx == 1.0) {
        if (a_bits == PY_SSIZE_T_MAX)
            goto overflow;
        dx = 0.5;
        a_bits += 1;
    }

    *e = a_bits;
    return _PyLong_IsNegative(a) ? -dx : dx;

  overflow:
    /* exponent > PY_SSIZE_T_MAX */
    PyErr_SetString(PyExc_OverflowError,
                    "huge integer: number of bits overflows a Py_ssize_t");
    *e = 0;
    return -1.0;
}

/* Get a C double from an int object.  Rounds to the nearest double,
   using the round-half-to-even rule in the case of a tie. */

double
PyLong_AsDouble(PyObject *v)
{
    Py_ssize_t exponent;
    double x;

    if (v == NULL) {
        PyErr_BadInternalCall();
        return -1.0;
    }
    if (!PyLong_Check(v)) {
        PyErr_SetString(PyExc_TypeError, "an integer is required");
        return -1.0;
    }
    if (_PyLong_IsCompact((PyLongObject *)v)) {
        /* Fast path; single digit long (31 bits) will cast safely
           to double.  This improves performance of FP/long operations
           by 20%.
        */
        return (double)medium_value((PyLongObject *)v);
    }
    x = _PyLong_Frexp((PyLongObject *)v, &exponent);
    if ((x == -1.0 && PyErr_Occurred()) || exponent > DBL_MAX_EXP) {
        PyErr_SetString(PyExc_OverflowError,
                        "int too large to convert to float");
        return -1.0;
    }
    return ldexp(x, (int)exponent);
}

/* Methods */

/* if a < b, return a negative number
   if a == b, return 0
   if a > b, return a positive number */

static Py_ssize_t
long_compare(PyLongObject *a, PyLongObject *b)
{
    if (_PyLong_BothAreCompact(a, b)) {
        return _PyLong_CompactValue(a) - _PyLong_CompactValue(b);
    }
    Py_ssize_t sign = _PyLong_SignedDigitCount(a) - _PyLong_SignedDigitCount(b);
    if (sign == 0) {
        Py_ssize_t i = _PyLong_DigitCount(a);
        sdigit diff = 0;
        while (--i >= 0) {
            diff = (sdigit) a->long_value.ob_digit[i] - (sdigit) b->long_value.ob_digit[i];
            if (diff) {
                break;
            }
        }
        sign = _PyLong_IsNegative(a) ? -diff : diff;
    }
    return sign;
}

static PyObject *
long_richcompare(PyObject *self, PyObject *other, int op)
{
    Py_ssize_t result;
    CHECK_BINOP(self, other);
    if (self == other)
        result = 0;
    else
        result = long_compare((PyLongObject*)self, (PyLongObject*)other);
    Py_RETURN_RICHCOMPARE(result, 0, op);
}

static void
long_dealloc(PyObject *self)
{
    /* This should never get called, but we also don't want to SEGV if
     * we accidentally decref small Ints out of existence. Instead,
     * since small Ints are immortal, re-set the reference count.
     */
    PyLongObject *pylong = (PyLongObject*)self;
    if (pylong && _PyLong_IsCompact(pylong)) {
        stwodigits ival = medium_value(pylong);
        if (IS_SMALL_INT(ival)) {
            PyLongObject *small_pylong = (PyLongObject *)get_small_int((sdigit)ival);
            if (pylong == small_pylong) {
                _Py_SetImmortal(self);
                return;
            }
        }
    }
    Py_TYPE(self)->tp_free(self);
}

static Py_hash_t
long_hash(PyLongObject *v)
{
    Py_uhash_t x;
    Py_ssize_t i;
    int sign;

    if (_PyLong_IsCompact(v)) {
        x = _PyLong_CompactValue(v);
        if (x == (Py_uhash_t)-1) {
            x = (Py_uhash_t)-2;
        }
        return x;
    }
    i = _PyLong_DigitCount(v);
    sign = _PyLong_NonCompactSign(v);
    x = 0;
    while (--i >= 0) {
        /* Here x is a quantity in the range [0, _PyHASH_MODULUS); we
           want to compute x * 2**PyLong_SHIFT + v->long_value.ob_digit[i] modulo
           _PyHASH_MODULUS.

           The computation of x * 2**PyLong_SHIFT % _PyHASH_MODULUS
           amounts to a rotation of the bits of x.  To see this, write

             x * 2**PyLong_SHIFT = y * 2**_PyHASH_BITS + z

           where y = x >> (_PyHASH_BITS - PyLong_SHIFT) gives the top
           PyLong_SHIFT bits of x (those that are shifted out of the
           original _PyHASH_BITS bits, and z = (x << PyLong_SHIFT) &
           _PyHASH_MODULUS gives the bottom _PyHASH_BITS - PyLong_SHIFT
           bits of x, shifted up.  Then since 2**_PyHASH_BITS is
           congruent to 1 modulo _PyHASH_MODULUS, y*2**_PyHASH_BITS is
           congruent to y modulo _PyHASH_MODULUS.  So

             x * 2**PyLong_SHIFT = y + z (mod _PyHASH_MODULUS).

           The right-hand side is just the result of rotating the
           _PyHASH_BITS bits of x left by PyLong_SHIFT places; since
           not all _PyHASH_BITS bits of x are 1s, the same is true
           after rotation, so 0 <= y+z < _PyHASH_MODULUS and y + z is
           the reduction of x*2**PyLong_SHIFT modulo
           _PyHASH_MODULUS. */
        x = ((x << PyLong_SHIFT) & _PyHASH_MODULUS) |
            (x >> (_PyHASH_BITS - PyLong_SHIFT));
        x += v->long_value.ob_digit[i];
        if (x >= _PyHASH_MODULUS)
            x -= _PyHASH_MODULUS;
    }
    x = x * sign;
    if (x == (Py_uhash_t)-1)
        x = (Py_uhash_t)-2;
    return (Py_hash_t)x;
}


/* Add the absolute values of two integers. */

static PyLongObject *
x_add(PyLongObject *a, PyLongObject *b)
{
    Py_ssize_t size_a = _PyLong_DigitCount(a), size_b = _PyLong_DigitCount(b);
    PyLongObject *z;
    Py_ssize_t i;
    digit carry = 0;

    /* Ensure a is the larger of the two: */
    if (size_a < size_b) {
        { PyLongObject *temp = a; a = b; b = temp; }
        { Py_ssize_t size_temp = size_a;
            size_a = size_b;
            size_b = size_temp; }
    }
    z = _PyLong_New(size_a+1);
    if (z == NULL)
        return NULL;
    for (i = 0; i < size_b; ++i) {
        carry += a->long_value.ob_digit[i] + b->long_value.ob_digit[i];
        z->long_value.ob_digit[i] = carry & PyLong_MASK;
        carry >>= PyLong_SHIFT;
    }
    for (; i < size_a; ++i) {
        carry += a->long_value.ob_digit[i];
        z->long_value.ob_digit[i] = carry & PyLong_MASK;
        carry >>= PyLong_SHIFT;
    }
    z->long_value.ob_digit[i] = carry;
    return long_normalize(z);
}

/* Subtract the absolute values of two integers. */

static PyLongObject *
x_sub(PyLongObject *a, PyLongObject *b)
{
    Py_ssize_t size_a = _PyLong_DigitCount(a), size_b = _PyLong_DigitCount(b);
    PyLongObject *z;
    Py_ssize_t i;
    int sign = 1;
    digit borrow = 0;

    /* Ensure a is the larger of the two: */
    if (size_a < size_b) {
        sign = -1;
        { PyLongObject *temp = a; a = b; b = temp; }
        { Py_ssize_t size_temp = size_a;
            size_a = size_b;
            size_b = size_temp; }
    }
    else if (size_a == size_b) {
        /* Find highest digit where a and b differ: */
        i = size_a;
        while (--i >= 0 && a->long_value.ob_digit[i] == b->long_value.ob_digit[i])
            ;
        if (i < 0)
            return (PyLongObject *)PyLong_FromLong(0);
        if (a->long_value.ob_digit[i] < b->long_value.ob_digit[i]) {
            sign = -1;
            { PyLongObject *temp = a; a = b; b = temp; }
        }
        size_a = size_b = i+1;
    }
    z = _PyLong_New(size_a);
    if (z == NULL)
        return NULL;
    for (i = 0; i < size_b; ++i) {
        /* The following assumes unsigned arithmetic
           works module 2**N for some N>PyLong_SHIFT. */
        borrow = a->long_value.ob_digit[i] - b->long_value.ob_digit[i] - borrow;
        z->long_value.ob_digit[i] = borrow & PyLong_MASK;
        borrow >>= PyLong_SHIFT;
        borrow &= 1; /* Keep only one sign bit */
    }
    for (; i < size_a; ++i) {
        borrow = a->long_value.ob_digit[i] - borrow;
        z->long_value.ob_digit[i] = borrow & PyLong_MASK;
        borrow >>= PyLong_SHIFT;
        borrow &= 1; /* Keep only one sign bit */
    }
    assert(borrow == 0);
    if (sign < 0) {
        _PyLong_FlipSign(z);
    }
    return maybe_small_long(long_normalize(z));
}

PyObject *
_PyLong_Add(PyLongObject *a, PyLongObject *b)
{
    if (_PyLong_BothAreCompact(a, b)) {
        return _PyLong_FromSTwoDigits(medium_value(a) + medium_value(b));
    }

    PyLongObject *z;
    if (_PyLong_IsNegative(a)) {
        if (_PyLong_IsNegative(b)) {
            z = x_add(a, b);
            if (z != NULL) {
                /* x_add received at least one multiple-digit int,
                   and thus z must be a multiple-digit int.
                   That also means z is not an element of
                   small_ints, so negating it in-place is safe. */
                assert(Py_REFCNT(z) == 1);
                _PyLong_FlipSign(z);
            }
        }
        else
            z = x_sub(b, a);
    }
    else {
        if (_PyLong_IsNegative(b))
            z = x_sub(a, b);
        else
            z = x_add(a, b);
    }
    return (PyObject *)z;
}

static PyObject *
long_add(PyLongObject *a, PyLongObject *b)
{
    CHECK_BINOP(a, b);
    return _PyLong_Add(a, b);
}

PyObject *
_PyLong_Subtract(PyLongObject *a, PyLongObject *b)
{
    PyLongObject *z;

    if (_PyLong_BothAreCompact(a, b)) {
        return _PyLong_FromSTwoDigits(medium_value(a) - medium_value(b));
    }
    if (_PyLong_IsNegative(a)) {
        if (_PyLong_IsNegative(b)) {
            z = x_sub(b, a);
        }
        else {
            z = x_add(a, b);
            if (z != NULL) {
                assert(_PyLong_IsZero(z) || Py_REFCNT(z) == 1);
                _PyLong_FlipSign(z);
            }
        }
    }
    else {
        if (_PyLong_IsNegative(b))
            z = x_add(a, b);
        else
            z = x_sub(a, b);
    }
    return (PyObject *)z;
}

static PyObject *
long_sub(PyLongObject *a, PyLongObject *b)
{
    CHECK_BINOP(a, b);
    return _PyLong_Subtract(a, b);
}

/* Grade school multiplication, ignoring the signs.
 * Returns the absolute value of the product, or NULL if error.
 */
static PyLongObject *
x_mul(PyLongObject *a, PyLongObject *b)
{
    PyLongObject *z;
    Py_ssize_t size_a = _PyLong_DigitCount(a);
    Py_ssize_t size_b = _PyLong_DigitCount(b);
    Py_ssize_t i;

    z = _PyLong_New(size_a + size_b);
    if (z == NULL)
        return NULL;

    memset(z->long_value.ob_digit, 0, _PyLong_DigitCount(z) * sizeof(digit));
    if (a == b) {
        /* Efficient squaring per HAC, Algorithm 14.16:
         * http://www.cacr.math.uwaterloo.ca/hac/about/chap14.pdf
         * Gives slightly less than a 2x speedup when a == b,
         * via exploiting that each entry in the multiplication
         * pyramid appears twice (except for the size_a squares).
         */
        digit *paend = a->long_value.ob_digit + size_a;
        for (i = 0; i < size_a; ++i) {
            twodigits carry;
            twodigits f = a->long_value.ob_digit[i];
            digit *pz = z->long_value.ob_digit + (i << 1);
            digit *pa = a->long_value.ob_digit + i + 1;

            SIGCHECK({
                    Py_DECREF(z);
                    return NULL;
                });

            carry = *pz + f * f;
            *pz++ = (digit)(carry & PyLong_MASK);
            carry >>= PyLong_SHIFT;
            assert(carry <= PyLong_MASK);

            /* Now f is added in twice in each column of the
             * pyramid it appears.  Same as adding f<<1 once.
             */
            f <<= 1;
            while (pa < paend) {
                carry += *pz + *pa++ * f;
                *pz++ = (digit)(carry & PyLong_MASK);
                carry >>= PyLong_SHIFT;
                assert(carry <= (PyLong_MASK << 1));
            }
            if (carry) {
                /* See comment below. pz points at the highest possible
                 * carry position from the last outer loop iteration, so
                 * *pz is at most 1.
                 */
                assert(*pz <= 1);
                carry += *pz;
                *pz = (digit)(carry & PyLong_MASK);
                carry >>= PyLong_SHIFT;
                if (carry) {
                    /* If there's still a carry, it must be into a position
                     * that still holds a 0. Where the base
                     ^ B is 1 << PyLong_SHIFT, the last add was of a carry no
                     * more than 2*B - 2 to a stored digit no more than 1.
                     * So the sum was no more than 2*B - 1, so the current
                     * carry no more than floor((2*B - 1)/B) = 1.
                     */
                    assert(carry == 1);
                    assert(pz[1] == 0);
                    pz[1] = (digit)carry;
                }
            }
        }
    }
    else {      /* a is not the same as b -- gradeschool int mult */
        for (i = 0; i < size_a; ++i) {
            twodigits carry = 0;
            twodigits f = a->long_value.ob_digit[i];
            digit *pz = z->long_value.ob_digit + i;
            digit *pb = b->long_value.ob_digit;
            digit *pbend = b->long_value.ob_digit + size_b;

            SIGCHECK({
                    Py_DECREF(z);
                    return NULL;
                });

            while (pb < pbend) {
                carry += *pz + *pb++ * f;
                *pz++ = (digit)(carry & PyLong_MASK);
                carry >>= PyLong_SHIFT;
                assert(carry <= PyLong_MASK);
            }
            if (carry)
                *pz += (digit)(carry & PyLong_MASK);
            assert((carry >> PyLong_SHIFT) == 0);
        }
    }
    return long_normalize(z);
}

/* A helper for Karatsuba multiplication (k_mul).
   Takes an int "n" and an integer "size" representing the place to
   split, and sets low and high such that abs(n) == (high << size) + low,
   viewing the shift as being by digits.  The sign bit is ignored, and
   the return values are >= 0.
   Returns 0 on success, -1 on failure.
*/
static int
kmul_split(PyLongObject *n,
           Py_ssize_t size,
           PyLongObject **high,
           PyLongObject **low)
{
    PyLongObject *hi, *lo;
    Py_ssize_t size_lo, size_hi;
    const Py_ssize_t size_n = _PyLong_DigitCount(n);

    size_lo = Py_MIN(size_n, size);
    size_hi = size_n - size_lo;

    if ((hi = _PyLong_New(size_hi)) == NULL)
        return -1;
    if ((lo = _PyLong_New(size_lo)) == NULL) {
        Py_DECREF(hi);
        return -1;
    }

    memcpy(lo->long_value.ob_digit, n->long_value.ob_digit, size_lo * sizeof(digit));
    memcpy(hi->long_value.ob_digit, n->long_value.ob_digit + size_lo, size_hi * sizeof(digit));

    *high = long_normalize(hi);
    *low = long_normalize(lo);
    return 0;
}

static PyLongObject *k_lopsided_mul(PyLongObject *a, PyLongObject *b);

/* Karatsuba multiplication.  Ignores the input signs, and returns the
 * absolute value of the product (or NULL if error).
 * See Knuth Vol. 2 Chapter 4.3.3 (Pp. 294-295).
 */
static PyLongObject *
k_mul(PyLongObject *a, PyLongObject *b)
{
    Py_ssize_t asize = _PyLong_DigitCount(a);
    Py_ssize_t bsize = _PyLong_DigitCount(b);
    PyLongObject *ah = NULL;
    PyLongObject *al = NULL;
    PyLongObject *bh = NULL;
    PyLongObject *bl = NULL;
    PyLongObject *ret = NULL;
    PyLongObject *t1, *t2, *t3;
    Py_ssize_t shift;           /* the number of digits we split off */
    Py_ssize_t i;

    /* (ah*X+al)(bh*X+bl) = ah*bh*X*X + (ah*bl + al*bh)*X + al*bl
     * Let k = (ah+al)*(bh+bl) = ah*bl + al*bh  + ah*bh + al*bl
     * Then the original product is
     *     ah*bh*X*X + (k - ah*bh - al*bl)*X + al*bl
     * By picking X to be a power of 2, "*X" is just shifting, and it's
     * been reduced to 3 multiplies on numbers half the size.
     */

    /* We want to split based on the larger number; fiddle so that b
     * is largest.
     */
    if (asize > bsize) {
        t1 = a;
        a = b;
        b = t1;

        i = asize;
        asize = bsize;
        bsize = i;
    }

    /* Use gradeschool math when either number is too small. */
    i = a == b ? KARATSUBA_SQUARE_CUTOFF : KARATSUBA_CUTOFF;
    if (asize <= i) {
        if (asize == 0)
            return (PyLongObject *)PyLong_FromLong(0);
        else
            return x_mul(a, b);
    }

    /* If a is small compared to b, splitting on b gives a degenerate
     * case with ah==0, and Karatsuba may be (even much) less efficient
     * than "grade school" then.  However, we can still win, by viewing
     * b as a string of "big digits", each of the same width as a. That
     * leads to a sequence of balanced calls to k_mul.
     */
    if (2 * asize <= bsize)
        return k_lopsided_mul(a, b);

    /* Split a & b into hi & lo pieces. */
    shift = bsize >> 1;
    if (kmul_split(a, shift, &ah, &al) < 0) goto fail;
    assert(_PyLong_IsPositive(ah));        /* the split isn't degenerate */

    if (a == b) {
        bh = (PyLongObject*)Py_NewRef(ah);
        bl = (PyLongObject*)Py_NewRef(al);
    }
    else if (kmul_split(b, shift, &bh, &bl) < 0) goto fail;

    /* The plan:
     * 1. Allocate result space (asize + bsize digits:  that's always
     *    enough).
     * 2. Compute ah*bh, and copy into result at 2*shift.
     * 3. Compute al*bl, and copy into result at 0.  Note that this
     *    can't overlap with #2.
     * 4. Subtract al*bl from the result, starting at shift.  This may
     *    underflow (borrow out of the high digit), but we don't care:
     *    we're effectively doing unsigned arithmetic mod
     *    BASE**(sizea + sizeb), and so long as the *final* result fits,
     *    borrows and carries out of the high digit can be ignored.
     * 5. Subtract ah*bh from the result, starting at shift.
     * 6. Compute (ah+al)*(bh+bl), and add it into the result starting
     *    at shift.
     */

    /* 1. Allocate result space. */
    ret = _PyLong_New(asize + bsize);
    if (ret == NULL) goto fail;
#ifdef Py_DEBUG
    /* Fill with trash, to catch reference to uninitialized digits. */
    memset(ret->long_value.ob_digit, 0xDF, _PyLong_DigitCount(ret) * sizeof(digit));
#endif

    /* 2. t1 <- ah*bh, and copy into high digits of result. */
    if ((t1 = k_mul(ah, bh)) == NULL) goto fail;
    assert(!_PyLong_IsNegative(t1));
    assert(2*shift + _PyLong_DigitCount(t1) <= _PyLong_DigitCount(ret));
    memcpy(ret->long_value.ob_digit + 2*shift, t1->long_value.ob_digit,
           _PyLong_DigitCount(t1) * sizeof(digit));

    /* Zero-out the digits higher than the ah*bh copy. */
    i = _PyLong_DigitCount(ret) - 2*shift - _PyLong_DigitCount(t1);
    if (i)
        memset(ret->long_value.ob_digit + 2*shift + _PyLong_DigitCount(t1), 0,
               i * sizeof(digit));

    /* 3. t2 <- al*bl, and copy into the low digits. */
    if ((t2 = k_mul(al, bl)) == NULL) {
        Py_DECREF(t1);
        goto fail;
    }
    assert(!_PyLong_IsNegative(t2));
    assert(_PyLong_DigitCount(t2) <= 2*shift); /* no overlap with high digits */
    memcpy(ret->long_value.ob_digit, t2->long_value.ob_digit, _PyLong_DigitCount(t2) * sizeof(digit));

    /* Zero out remaining digits. */
    i = 2*shift - _PyLong_DigitCount(t2);          /* number of uninitialized digits */
    if (i)
        memset(ret->long_value.ob_digit + _PyLong_DigitCount(t2), 0, i * sizeof(digit));

    /* 4 & 5. Subtract ah*bh (t1) and al*bl (t2).  We do al*bl first
     * because it's fresher in cache.
     */
    i = _PyLong_DigitCount(ret) - shift;  /* # digits after shift */
    (void)v_isub(ret->long_value.ob_digit + shift, i, t2->long_value.ob_digit, _PyLong_DigitCount(t2));
    _Py_DECREF_INT(t2);

    (void)v_isub(ret->long_value.ob_digit + shift, i, t1->long_value.ob_digit, _PyLong_DigitCount(t1));
    _Py_DECREF_INT(t1);

    /* 6. t3 <- (ah+al)(bh+bl), and add into result. */
    if ((t1 = x_add(ah, al)) == NULL) goto fail;
    _Py_DECREF_INT(ah);
    _Py_DECREF_INT(al);
    ah = al = NULL;

    if (a == b) {
        t2 = (PyLongObject*)Py_NewRef(t1);
    }
    else if ((t2 = x_add(bh, bl)) == NULL) {
        Py_DECREF(t1);
        goto fail;
    }
    _Py_DECREF_INT(bh);
    _Py_DECREF_INT(bl);
    bh = bl = NULL;

    t3 = k_mul(t1, t2);
    _Py_DECREF_INT(t1);
    _Py_DECREF_INT(t2);
    if (t3 == NULL) goto fail;
    assert(!_PyLong_IsNegative(t3));

    /* Add t3.  It's not obvious why we can't run out of room here.
     * See the (*) comment after this function.
     */
    (void)v_iadd(ret->long_value.ob_digit + shift, i, t3->long_value.ob_digit, _PyLong_DigitCount(t3));
    _Py_DECREF_INT(t3);

    return long_normalize(ret);

  fail:
    Py_XDECREF(ret);
    Py_XDECREF(ah);
    Py_XDECREF(al);
    Py_XDECREF(bh);
    Py_XDECREF(bl);
    return NULL;
}

/* (*) Why adding t3 can't "run out of room" above.

Let f(x) mean the floor of x and c(x) mean the ceiling of x.  Some facts
to start with:

1. For any integer i, i = c(i/2) + f(i/2).  In particular,
   bsize = c(bsize/2) + f(bsize/2).
2. shift = f(bsize/2)
3. asize <= bsize
4. Since we call k_lopsided_mul if asize*2 <= bsize, asize*2 > bsize in this
   routine, so asize > bsize/2 >= f(bsize/2) in this routine.

We allocated asize + bsize result digits, and add t3 into them at an offset
of shift.  This leaves asize+bsize-shift allocated digit positions for t3
to fit into, = (by #1 and #2) asize + f(bsize/2) + c(bsize/2) - f(bsize/2) =
asize + c(bsize/2) available digit positions.

bh has c(bsize/2) digits, and bl at most f(size/2) digits.  So bh+hl has
at most c(bsize/2) digits + 1 bit.

If asize == bsize, ah has c(bsize/2) digits, else ah has at most f(bsize/2)
digits, and al has at most f(bsize/2) digits in any case.  So ah+al has at
most (asize == bsize ? c(bsize/2) : f(bsize/2)) digits + 1 bit.

The product (ah+al)*(bh+bl) therefore has at most

    c(bsize/2) + (asize == bsize ? c(bsize/2) : f(bsize/2)) digits + 2 bits

and we have asize + c(bsize/2) available digit positions.  We need to show
this is always enough.  An instance of c(bsize/2) cancels out in both, so
the question reduces to whether asize digits is enough to hold
(asize == bsize ? c(bsize/2) : f(bsize/2)) digits + 2 bits.  If asize < bsize,
then we're asking whether asize digits >= f(bsize/2) digits + 2 bits.  By #4,
asize is at least f(bsize/2)+1 digits, so this in turn reduces to whether 1
digit is enough to hold 2 bits.  This is so since PyLong_SHIFT=15 >= 2.  If
asize == bsize, then we're asking whether bsize digits is enough to hold
c(bsize/2) digits + 2 bits, or equivalently (by #1) whether f(bsize/2) digits
is enough to hold 2 bits.  This is so if bsize >= 2, which holds because
bsize >= KARATSUBA_CUTOFF >= 2.

Note that since there's always enough room for (ah+al)*(bh+bl), and that's
clearly >= each of ah*bh and al*bl, there's always enough room to subtract
ah*bh and al*bl too.
*/

/* b has at least twice the digits of a, and a is big enough that Karatsuba
 * would pay off *if* the inputs had balanced sizes.  View b as a sequence
 * of slices, each with the same number of digits as a, and multiply the
 * slices by a, one at a time.  This gives k_mul balanced inputs to work with,
 * and is also cache-friendly (we compute one double-width slice of the result
 * at a time, then move on, never backtracking except for the helpful
 * single-width slice overlap between successive partial sums).
 */
static PyLongObject *
k_lopsided_mul(PyLongObject *a, PyLongObject *b)
{
    const Py_ssize_t asize = _PyLong_DigitCount(a);
    Py_ssize_t bsize = _PyLong_DigitCount(b);
    Py_ssize_t nbdone;          /* # of b digits already multiplied */
    PyLongObject *ret;
    PyLongObject *bslice = NULL;

    assert(asize > KARATSUBA_CUTOFF);
    assert(2 * asize <= bsize);

    /* Allocate result space, and zero it out. */
    ret = _PyLong_New(asize + bsize);
    if (ret == NULL)
        return NULL;
    memset(ret->long_value.ob_digit, 0, _PyLong_DigitCount(ret) * sizeof(digit));

    /* Successive slices of b are copied into bslice. */
    bslice = _PyLong_New(asize);
    if (bslice == NULL)
        goto fail;

    nbdone = 0;
    while (bsize > 0) {
        PyLongObject *product;
        const Py_ssize_t nbtouse = Py_MIN(bsize, asize);

        /* Multiply the next slice of b by a. */
        memcpy(bslice->long_value.ob_digit, b->long_value.ob_digit + nbdone,
               nbtouse * sizeof(digit));
        assert(nbtouse >= 0);
        _PyLong_SetSignAndDigitCount(bslice, 1, nbtouse);
        product = k_mul(a, bslice);
        if (product == NULL)
            goto fail;

        /* Add into result. */
        (void)v_iadd(ret->long_value.ob_digit + nbdone, _PyLong_DigitCount(ret) - nbdone,
                     product->long_value.ob_digit, _PyLong_DigitCount(product));
        _Py_DECREF_INT(product);

        bsize -= nbtouse;
        nbdone += nbtouse;
    }

    _Py_DECREF_INT(bslice);
    return long_normalize(ret);

  fail:
    Py_DECREF(ret);
    Py_XDECREF(bslice);
    return NULL;
}

PyObject *
_PyLong_Multiply(PyLongObject *a, PyLongObject *b)
{
    PyLongObject *z;

    /* fast path for single-digit multiplication */
    if (_PyLong_BothAreCompact(a, b)) {
        stwodigits v = medium_value(a) * medium_value(b);
        return _PyLong_FromSTwoDigits(v);
    }

    z = k_mul(a, b);
    /* Negate if exactly one of the inputs is negative. */
    if (!_PyLong_SameSign(a, b) && z) {
        _PyLong_Negate(&z);
        if (z == NULL)
            return NULL;
    }
    return (PyObject *)z;
}

static PyObject *
long_mul(PyLongObject *a, PyLongObject *b)
{
    CHECK_BINOP(a, b);
    return _PyLong_Multiply(a, b);
}

/* Fast modulo division for single-digit longs. */
static PyObject *
fast_mod(PyLongObject *a, PyLongObject *b)
{
    sdigit left = a->long_value.ob_digit[0];
    sdigit right = b->long_value.ob_digit[0];
    sdigit mod;

    assert(_PyLong_DigitCount(a) == 1);
    assert(_PyLong_DigitCount(b) == 1);
    sdigit sign = _PyLong_CompactSign(b);
    if (_PyLong_SameSign(a, b)) {
        mod = left % right;
    }
    else {
        /* Either 'a' or 'b' is negative. */
        mod = right - 1 - (left - 1) % right;
    }

    return PyLong_FromLong(mod * sign);
}

/* Fast floor division for single-digit longs. */
static PyObject *
fast_floor_div(PyLongObject *a, PyLongObject *b)
{
    sdigit left = a->long_value.ob_digit[0];
    sdigit right = b->long_value.ob_digit[0];
    sdigit div;

    assert(_PyLong_DigitCount(a) == 1);
    assert(_PyLong_DigitCount(b) == 1);

    if (_PyLong_SameSign(a, b)) {
        div = left / right;
    }
    else {
        /* Either 'a' or 'b' is negative. */
        div = -1 - (left - 1) / right;
    }

    return PyLong_FromLong(div);
}

#ifdef WITH_PYLONG_MODULE
/* asymptotically faster divmod, using _pylong.py */
static int
pylong_int_divmod(PyLongObject *v, PyLongObject *w,
                  PyLongObject **pdiv, PyLongObject **pmod)
{
    PyObject *mod = PyImport_ImportModule("_pylong");
    if (mod == NULL) {
        return -1;
    }
    PyObject *result = PyObject_CallMethod(mod, "int_divmod", "OO", v, w);
    Py_DECREF(mod);
    if (result == NULL) {
        return -1;
    }
    if (!PyTuple_Check(result)) {
        Py_DECREF(result);
        PyErr_SetString(PyExc_ValueError,
                        "tuple is required from int_divmod()");
        return -1;
    }
    PyObject *q = PyTuple_GET_ITEM(result, 0);
    PyObject *r = PyTuple_GET_ITEM(result, 1);
    if (!PyLong_Check(q) || !PyLong_Check(r)) {
        Py_DECREF(result);
        PyErr_SetString(PyExc_ValueError,
                        "tuple of int is required from int_divmod()");
        return -1;
    }
    if (pdiv != NULL) {
        *pdiv = (PyLongObject *)Py_NewRef(q);
    }
    if (pmod != NULL) {
        *pmod = (PyLongObject *)Py_NewRef(r);
    }
    Py_DECREF(result);
    return 0;
}
#endif /* WITH_PYLONG_MODULE */

/* The / and % operators are now defined in terms of divmod().
   The expression a mod b has the value a - b*floor(a/b).
   The long_divrem function gives the remainder after division of
   |a| by |b|, with the sign of a.  This is also expressed
   as a - b*trunc(a/b), if trunc truncates towards zero.
   Some examples:
     a           b      a rem b         a mod b
     13          10      3               3
    -13          10     -3               7
     13         -10      3              -7
    -13         -10     -3              -3
   So, to get from rem to mod, we have to add b if a and b
   have different signs.  We then subtract one from the 'div'
   part of the outcome to keep the invariant intact. */

/* Compute
 *     *pdiv, *pmod = divmod(v, w)
 * NULL can be passed for pdiv or pmod, in which case that part of
 * the result is simply thrown away.  The caller owns a reference to
 * each of these it requests (does not pass NULL for).
 */
static int
l_divmod(PyLongObject *v, PyLongObject *w,
         PyLongObject **pdiv, PyLongObject **pmod)
{
    PyLongObject *div, *mod;

    if (_PyLong_DigitCount(v) == 1 && _PyLong_DigitCount(w) == 1) {
        /* Fast path for single-digit longs */
        div = NULL;
        if (pdiv != NULL) {
            div = (PyLongObject *)fast_floor_div(v, w);
            if (div == NULL) {
                return -1;
            }
        }
        if (pmod != NULL) {
            mod = (PyLongObject *)fast_mod(v, w);
            if (mod == NULL) {
                Py_XDECREF(div);
                return -1;
            }
            *pmod = mod;
        }
        if (pdiv != NULL) {
            /* We only want to set `*pdiv` when `*pmod` is
               set successfully. */
            *pdiv = div;
        }
        return 0;
    }
#if WITH_PYLONG_MODULE
    Py_ssize_t size_v = _PyLong_DigitCount(v); /* digits in numerator */
    Py_ssize_t size_w = _PyLong_DigitCount(w); /* digits in denominator */
    if (size_w > 300 && (size_v - size_w) > 150) {
        /* Switch to _pylong.int_divmod().  If the quotient is small then
          "schoolbook" division is linear-time so don't use in that case.
          These limits are empirically determined and should be slightly
          conservative so that _pylong is used in cases it is likely
          to be faster. See Tools/scripts/divmod_threshold.py. */
        return pylong_int_divmod(v, w, pdiv, pmod);
    }
#endif
    if (long_divrem(v, w, &div, &mod) < 0)
        return -1;
    if ((_PyLong_IsNegative(mod) && _PyLong_IsPositive(w)) ||
        (_PyLong_IsPositive(mod) && _PyLong_IsNegative(w))) {
        PyLongObject *temp;
        temp = (PyLongObject *) long_add(mod, w);
        Py_SETREF(mod, temp);
        if (mod == NULL) {
            Py_DECREF(div);
            return -1;
        }
        temp = (PyLongObject *) long_sub(div, (PyLongObject *)_PyLong_GetOne());
        if (temp == NULL) {
            Py_DECREF(mod);
            Py_DECREF(div);
            return -1;
        }
        Py_SETREF(div, temp);
    }
    if (pdiv != NULL)
        *pdiv = div;
    else
        Py_DECREF(div);

    if (pmod != NULL)
        *pmod = mod;
    else
        Py_DECREF(mod);

    return 0;
}

/* Compute
 *     *pmod = v % w
 * pmod cannot be NULL. The caller owns a reference to pmod.
 */
static int
l_mod(PyLongObject *v, PyLongObject *w, PyLongObject **pmod)
{
    PyLongObject *mod;

    assert(pmod);
    if (_PyLong_DigitCount(v) == 1 && _PyLong_DigitCount(w) == 1) {
        /* Fast path for single-digit longs */
        *pmod = (PyLongObject *)fast_mod(v, w);
        return -(*pmod == NULL);
    }
    if (long_rem(v, w, &mod) < 0)
        return -1;
    if ((_PyLong_IsNegative(mod) && _PyLong_IsPositive(w)) ||
        (_PyLong_IsPositive(mod) && _PyLong_IsNegative(w))) {
        PyLongObject *temp;
        temp = (PyLongObject *) long_add(mod, w);
        Py_SETREF(mod, temp);
        if (mod == NULL)
            return -1;
    }
    *pmod = mod;

    return 0;
}

static PyObject *
long_div(PyObject *a, PyObject *b)
{
    PyLongObject *div;

    CHECK_BINOP(a, b);

    if (_PyLong_DigitCount((PyLongObject*)a) == 1 && _PyLong_DigitCount((PyLongObject*)b) == 1) {
        return fast_floor_div((PyLongObject*)a, (PyLongObject*)b);
    }

    if (l_divmod((PyLongObject*)a, (PyLongObject*)b, &div, NULL) < 0)
        div = NULL;
    return (PyObject *)div;
}

/* PyLong/PyLong -> float, with correctly rounded result. */

#define MANT_DIG_DIGITS (DBL_MANT_DIG / PyLong_SHIFT)
#define MANT_DIG_BITS (DBL_MANT_DIG % PyLong_SHIFT)

static PyObject *
long_true_divide(PyObject *v, PyObject *w)
{
    PyLongObject *a, *b, *x;
    Py_ssize_t a_size, b_size, shift, extra_bits, diff, x_size, x_bits;
    digit mask, low;
    int inexact, negate, a_is_small, b_is_small;
    double dx, result;

    CHECK_BINOP(v, w);
    a = (PyLongObject *)v;
    b = (PyLongObject *)w;

    /*
       Method in a nutshell:

         0. reduce to case a, b > 0; filter out obvious underflow/overflow
         1. choose a suitable integer 'shift'
         2. use integer arithmetic to compute x = floor(2**-shift*a/b)
         3. adjust x for correct rounding
         4. convert x to a double dx with the same value
         5. return ldexp(dx, shift).

       In more detail:

       0. For any a, a/0 raises ZeroDivisionError; for nonzero b, 0/b
       returns either 0.0 or -0.0, depending on the sign of b.  For a and
       b both nonzero, ignore signs of a and b, and add the sign back in
       at the end.  Now write a_bits and b_bits for the bit lengths of a
       and b respectively (that is, a_bits = 1 + floor(log_2(a)); likewise
       for b).  Then

          2**(a_bits - b_bits - 1) < a/b < 2**(a_bits - b_bits + 1).

       So if a_bits - b_bits > DBL_MAX_EXP then a/b > 2**DBL_MAX_EXP and
       so overflows.  Similarly, if a_bits - b_bits < DBL_MIN_EXP -
       DBL_MANT_DIG - 1 then a/b underflows to 0.  With these cases out of
       the way, we can assume that

          DBL_MIN_EXP - DBL_MANT_DIG - 1 <= a_bits - b_bits <= DBL_MAX_EXP.

       1. The integer 'shift' is chosen so that x has the right number of
       bits for a double, plus two or three extra bits that will be used
       in the rounding decisions.  Writing a_bits and b_bits for the
       number of significant bits in a and b respectively, a
       straightforward formula for shift is:

          shift = a_bits - b_bits - DBL_MANT_DIG - 2

       This is fine in the usual case, but if a/b is smaller than the
       smallest normal float then it can lead to double rounding on an
       IEEE 754 platform, giving incorrectly rounded results.  So we
       adjust the formula slightly.  The actual formula used is:

           shift = MAX(a_bits - b_bits, DBL_MIN_EXP) - DBL_MANT_DIG - 2

       2. The quantity x is computed by first shifting a (left -shift bits
       if shift <= 0, right shift bits if shift > 0) and then dividing by
       b.  For both the shift and the division, we keep track of whether
       the result is inexact, in a flag 'inexact'; this information is
       needed at the rounding stage.

       With the choice of shift above, together with our assumption that
       a_bits - b_bits >= DBL_MIN_EXP - DBL_MANT_DIG - 1, it follows
       that x >= 1.

       3. Now x * 2**shift <= a/b < (x+1) * 2**shift.  We want to replace
       this with an exactly representable float of the form

          round(x/2**extra_bits) * 2**(extra_bits+shift).

       For float representability, we need x/2**extra_bits <
       2**DBL_MANT_DIG and extra_bits + shift >= DBL_MIN_EXP -
       DBL_MANT_DIG.  This translates to the condition:

          extra_bits >= MAX(x_bits, DBL_MIN_EXP - shift) - DBL_MANT_DIG

       To round, we just modify the bottom digit of x in-place; this can
       end up giving a digit with value > PyLONG_MASK, but that's not a
       problem since digits can hold values up to 2*PyLONG_MASK+1.

       With the original choices for shift above, extra_bits will always
       be 2 or 3.  Then rounding under the round-half-to-even rule, we
       round up iff the most significant of the extra bits is 1, and
       either: (a) the computation of x in step 2 had an inexact result,
       or (b) at least one other of the extra bits is 1, or (c) the least
       significant bit of x (above those to be rounded) is 1.

       4. Conversion to a double is straightforward; all floating-point
       operations involved in the conversion are exact, so there's no
       danger of rounding errors.

       5. Use ldexp(x, shift) to compute x*2**shift, the final result.
       The result will always be exactly representable as a double, except
       in the case that it overflows.  To avoid dependence on the exact
       behaviour of ldexp on overflow, we check for overflow before
       applying ldexp.  The result of ldexp is adjusted for sign before
       returning.
    */

    /* Reduce to case where a and b are both positive. */
    a_size = _PyLong_DigitCount(a);
    b_size = _PyLong_DigitCount(b);
    negate = (_PyLong_IsNegative(a)) != (_PyLong_IsNegative(b));
    if (b_size == 0) {
        PyErr_SetString(PyExc_ZeroDivisionError,
                        "division by zero");
        goto error;
    }
    if (a_size == 0)
        goto underflow_or_zero;

    /* Fast path for a and b small (exactly representable in a double).
       Relies on floating-point division being correctly rounded; results
       may be subject to double rounding on x86 machines that operate with
       the x87 FPU set to 64-bit precision. */
    a_is_small = a_size <= MANT_DIG_DIGITS ||
        (a_size == MANT_DIG_DIGITS+1 &&
         a->long_value.ob_digit[MANT_DIG_DIGITS] >> MANT_DIG_BITS == 0);
    b_is_small = b_size <= MANT_DIG_DIGITS ||
        (b_size == MANT_DIG_DIGITS+1 &&
         b->long_value.ob_digit[MANT_DIG_DIGITS] >> MANT_DIG_BITS == 0);
    if (a_is_small && b_is_small) {
        double da, db;
        da = a->long_value.ob_digit[--a_size];
        while (a_size > 0)
            da = da * PyLong_BASE + a->long_value.ob_digit[--a_size];
        db = b->long_value.ob_digit[--b_size];
        while (b_size > 0)
            db = db * PyLong_BASE + b->long_value.ob_digit[--b_size];
        result = da / db;
        goto success;
    }

    /* Catch obvious cases of underflow and overflow */
    diff = a_size - b_size;
    if (diff > PY_SSIZE_T_MAX/PyLong_SHIFT - 1)
        /* Extreme overflow */
        goto overflow;
    else if (diff < 1 - PY_SSIZE_T_MAX/PyLong_SHIFT)
        /* Extreme underflow */
        goto underflow_or_zero;
    /* Next line is now safe from overflowing a Py_ssize_t */
    diff = diff * PyLong_SHIFT + bit_length_digit(a->long_value.ob_digit[a_size - 1]) -
        bit_length_digit(b->long_value.ob_digit[b_size - 1]);
    /* Now diff = a_bits - b_bits. */
    if (diff > DBL_MAX_EXP)
        goto overflow;
    else if (diff < DBL_MIN_EXP - DBL_MANT_DIG - 1)
        goto underflow_or_zero;

    /* Choose value for shift; see comments for step 1 above. */
    shift = Py_MAX(diff, DBL_MIN_EXP) - DBL_MANT_DIG - 2;

    inexact = 0;

    /* x = abs(a * 2**-shift) */
    if (shift <= 0) {
        Py_ssize_t i, shift_digits = -shift / PyLong_SHIFT;
        digit rem;
        /* x = a << -shift */
        if (a_size >= PY_SSIZE_T_MAX - 1 - shift_digits) {
            /* In practice, it's probably impossible to end up
               here.  Both a and b would have to be enormous,
               using close to SIZE_T_MAX bytes of memory each. */
            PyErr_SetString(PyExc_OverflowError,
                            "intermediate overflow during division");
            goto error;
        }
        x = _PyLong_New(a_size + shift_digits + 1);
        if (x == NULL)
            goto error;
        for (i = 0; i < shift_digits; i++)
            x->long_value.ob_digit[i] = 0;
        rem = v_lshift(x->long_value.ob_digit + shift_digits, a->long_value.ob_digit,
                       a_size, -shift % PyLong_SHIFT);
        x->long_value.ob_digit[a_size + shift_digits] = rem;
    }
    else {
        Py_ssize_t shift_digits = shift / PyLong_SHIFT;
        digit rem;
        /* x = a >> shift */
        assert(a_size >= shift_digits);
        x = _PyLong_New(a_size - shift_digits);
        if (x == NULL)
            goto error;
        rem = v_rshift(x->long_value.ob_digit, a->long_value.ob_digit + shift_digits,
                       a_size - shift_digits, shift % PyLong_SHIFT);
        /* set inexact if any of the bits shifted out is nonzero */
        if (rem)
            inexact = 1;
        while (!inexact && shift_digits > 0)
            if (a->long_value.ob_digit[--shift_digits])
                inexact = 1;
    }
    long_normalize(x);
    x_size = _PyLong_SignedDigitCount(x);

    /* x //= b. If the remainder is nonzero, set inexact.  We own the only
       reference to x, so it's safe to modify it in-place. */
    if (b_size == 1) {
        digit rem = inplace_divrem1(x->long_value.ob_digit, x->long_value.ob_digit, x_size,
                              b->long_value.ob_digit[0]);
        long_normalize(x);
        if (rem)
            inexact = 1;
    }
    else {
        PyLongObject *div, *rem;
        div = x_divrem(x, b, &rem);
        Py_SETREF(x, div);
        if (x == NULL)
            goto error;
        if (!_PyLong_IsZero(rem))
            inexact = 1;
        Py_DECREF(rem);
    }
    x_size = _PyLong_DigitCount(x);
    assert(x_size > 0); /* result of division is never zero */
    x_bits = (x_size-1)*PyLong_SHIFT+bit_length_digit(x->long_value.ob_digit[x_size-1]);

    /* The number of extra bits that have to be rounded away. */
    extra_bits = Py_MAX(x_bits, DBL_MIN_EXP - shift) - DBL_MANT_DIG;
    assert(extra_bits == 2 || extra_bits == 3);

    /* Round by directly modifying the low digit of x. */
    mask = (digit)1 << (extra_bits - 1);
    low = x->long_value.ob_digit[0] | inexact;
    if ((low & mask) && (low & (3U*mask-1U)))
        low += mask;
    x->long_value.ob_digit[0] = low & ~(2U*mask-1U);

    /* Convert x to a double dx; the conversion is exact. */
    dx = x->long_value.ob_digit[--x_size];
    while (x_size > 0)
        dx = dx * PyLong_BASE + x->long_value.ob_digit[--x_size];
    Py_DECREF(x);

    /* Check whether ldexp result will overflow a double. */
    if (shift + x_bits >= DBL_MAX_EXP &&
        (shift + x_bits > DBL_MAX_EXP || dx == ldexp(1.0, (int)x_bits)))
        goto overflow;
    result = ldexp(dx, (int)shift);

  success:
    return PyFloat_FromDouble(negate ? -result : result);

  underflow_or_zero:
    return PyFloat_FromDouble(negate ? -0.0 : 0.0);

  overflow:
    PyErr_SetString(PyExc_OverflowError,
                    "integer division result too large for a float");
  error:
    return NULL;
}

static PyObject *
long_mod(PyObject *a, PyObject *b)
{
    PyLongObject *mod;

    CHECK_BINOP(a, b);

    if (l_mod((PyLongObject*)a, (PyLongObject*)b, &mod) < 0)
        mod = NULL;
    return (PyObject *)mod;
}

static PyObject *
long_divmod(PyObject *a, PyObject *b)
{
    PyLongObject *div, *mod;
    PyObject *z;

    CHECK_BINOP(a, b);

    if (l_divmod((PyLongObject*)a, (PyLongObject*)b, &div, &mod) < 0) {
        return NULL;
    }
    z = PyTuple_New(2);
    if (z != NULL) {
        PyTuple_SET_ITEM(z, 0, (PyObject *) div);
        PyTuple_SET_ITEM(z, 1, (PyObject *) mod);
    }
    else {
        Py_DECREF(div);
        Py_DECREF(mod);
    }
    return z;
}


/* Compute an inverse to a modulo n, or raise ValueError if a is not
   invertible modulo n. Assumes n is positive. The inverse returned
   is whatever falls out of the extended Euclidean algorithm: it may
   be either positive or negative, but will be smaller than n in
   absolute value.

   Pure Python equivalent for long_invmod:

        def invmod(a, n):
            b, c = 1, 0
            while n:
                q, r = divmod(a, n)
                a, b, c, n = n, c, b - q*c, r

            # at this point a is the gcd of the original inputs
            if a == 1:
                return b
            raise ValueError("Not invertible")
*/

static PyLongObject *
long_invmod(PyLongObject *a, PyLongObject *n)
{
    PyLongObject *b, *c;

    /* Should only ever be called for positive n */
    assert(_PyLong_IsPositive(n));

    b = (PyLongObject *)PyLong_FromLong(1L);
    if (b == NULL) {
        return NULL;
    }
    c = (PyLongObject *)PyLong_FromLong(0L);
    if (c == NULL) {
        Py_DECREF(b);
        return NULL;
    }
    Py_INCREF(a);
    Py_INCREF(n);

    /* references now owned: a, b, c, n */
    while (!_PyLong_IsZero(n)) {
        PyLongObject *q, *r, *s, *t;

        if (l_divmod(a, n, &q, &r) == -1) {
            goto Error;
        }
        Py_SETREF(a, n);
        n = r;
        t = (PyLongObject *)long_mul(q, c);
        Py_DECREF(q);
        if (t == NULL) {
            goto Error;
        }
        s = (PyLongObject *)long_sub(b, t);
        Py_DECREF(t);
        if (s == NULL) {
            goto Error;
        }
        Py_SETREF(b, c);
        c = s;
    }
    /* references now owned: a, b, c, n */

    Py_DECREF(c);
    Py_DECREF(n);
    if (long_compare(a, (PyLongObject *)_PyLong_GetOne())) {
        /* a != 1; we don't have an inverse. */
        Py_DECREF(a);
        Py_DECREF(b);
        PyErr_SetString(PyExc_ValueError,
                        "base is not invertible for the given modulus");
        return NULL;
    }
    else {
        /* a == 1; b gives an inverse modulo n */
        Py_DECREF(a);
        return b;
    }

  Error:
    Py_DECREF(a);
    Py_DECREF(b);
    Py_DECREF(c);
    Py_DECREF(n);
    return NULL;
}


/* pow(v, w, x) */
static PyObject *
long_pow(PyObject *v, PyObject *w, PyObject *x)
{
    PyLongObject *a, *b, *c; /* a,b,c = v,w,x */
    int negativeOutput = 0;  /* if x<0 return negative output */

    PyLongObject *z = NULL;  /* accumulated result */
    Py_ssize_t i, j;             /* counters */
    PyLongObject *temp = NULL;
    PyLongObject *a2 = NULL; /* may temporarily hold a**2 % c */

    /* k-ary values.  If the exponent is large enough, table is
     * precomputed so that table[i] == a**(2*i+1) % c for i in
     * range(EXP_TABLE_LEN).
     * Note: this is uninitialized stack trash: don't pay to set it to known
     * values unless it's needed. Instead ensure that num_table_entries is
     * set to the number of entries actually filled whenever a branch to the
     * Error or Done labels is possible.
     */
    PyLongObject *table[EXP_TABLE_LEN];
    Py_ssize_t num_table_entries = 0;

    /* a, b, c = v, w, x */
    CHECK_BINOP(v, w);
    a = (PyLongObject*)Py_NewRef(v);
    b = (PyLongObject*)Py_NewRef(w);
    if (PyLong_Check(x)) {
        c = (PyLongObject *)Py_NewRef(x);
    }
    else if (x == Py_None)
        c = NULL;
    else {
        Py_DECREF(a);
        Py_DECREF(b);
        Py_RETURN_NOTIMPLEMENTED;
    }

    if (_PyLong_IsNegative(b) && c == NULL) {
        /* if exponent is negative and there's no modulus:
               return a float.  This works because we know
               that this calls float_pow() which converts its
               arguments to double. */
        Py_DECREF(a);
        Py_DECREF(b);
        return PyFloat_Type.tp_as_number->nb_power(v, w, x);
    }

    if (c) {
        /* if modulus == 0:
               raise ValueError() */
        if (_PyLong_IsZero(c)) {
            PyErr_SetString(PyExc_ValueError,
                            "pow() 3rd argument cannot be 0");
            goto Error;
        }

        /* if modulus < 0:
               negativeOutput = True
               modulus = -modulus */
        if (_PyLong_IsNegative(c)) {
            negativeOutput = 1;
            temp = (PyLongObject *)_PyLong_Copy(c);
            if (temp == NULL)
                goto Error;
            Py_SETREF(c, temp);
            temp = NULL;
            _PyLong_Negate(&c);
            if (c == NULL)
                goto Error;
        }

        /* if modulus == 1:
               return 0 */
        if (_PyLong_IsNonNegativeCompact(c) && (c->long_value.ob_digit[0] == 1)) {
            z = (PyLongObject *)PyLong_FromLong(0L);
            goto Done;
        }

        /* if exponent is negative, negate the exponent and
           replace the base with a modular inverse */
        if (_PyLong_IsNegative(b)) {
            temp = (PyLongObject *)_PyLong_Copy(b);
            if (temp == NULL)
                goto Error;
            Py_SETREF(b, temp);
            temp = NULL;
            _PyLong_Negate(&b);
            if (b == NULL)
                goto Error;

            temp = long_invmod(a, c);
            if (temp == NULL)
                goto Error;
            Py_SETREF(a, temp);
            temp = NULL;
        }

        /* Reduce base by modulus in some cases:
           1. If base < 0.  Forcing the base non-negative makes things easier.
           2. If base is obviously larger than the modulus.  The "small
              exponent" case later can multiply directly by base repeatedly,
              while the "large exponent" case multiplies directly by base 31
              times.  It can be unboundedly faster to multiply by
              base % modulus instead.
           We could _always_ do this reduction, but l_mod() isn't cheap,
           so we only do it when it buys something. */
        if (_PyLong_IsNegative(a) || _PyLong_DigitCount(a) > _PyLong_DigitCount(c)) {
            if (l_mod(a, c, &temp) < 0)
                goto Error;
            Py_SETREF(a, temp);
            temp = NULL;
        }
    }

    /* At this point a, b, and c are guaranteed non-negative UNLESS
       c is NULL, in which case a may be negative. */

    z = (PyLongObject *)PyLong_FromLong(1L);
    if (z == NULL)
        goto Error;

    /* Perform a modular reduction, X = X % c, but leave X alone if c
     * is NULL.
     */
#define REDUCE(X)                                       \
    do {                                                \
        if (c != NULL) {                                \
            if (l_mod(X, c, &temp) < 0)                 \
                goto Error;                             \
            Py_XDECREF(X);                              \
            X = temp;                                   \
            temp = NULL;                                \
        }                                               \
    } while(0)

    /* Multiply two values, then reduce the result:
       result = X*Y % c.  If c is NULL, skip the mod. */
#define MULT(X, Y, result)                      \
    do {                                        \
        temp = (PyLongObject *)long_mul(X, Y);  \
        if (temp == NULL)                       \
            goto Error;                         \
        Py_XDECREF(result);                     \
        result = temp;                          \
        temp = NULL;                            \
        REDUCE(result);                         \
    } while(0)

    i = _PyLong_SignedDigitCount(b);
    digit bi = i ? b->long_value.ob_digit[i-1] : 0;
    digit bit;
    if (i <= 1 && bi <= 3) {
        /* aim for minimal overhead */
        if (bi >= 2) {
            MULT(a, a, z);
            if (bi == 3) {
                MULT(z, a, z);
            }
        }
        else if (bi == 1) {
            /* Multiplying by 1 serves two purposes: if `a` is of an int
             * subclass, makes the result an int (e.g., pow(False, 1) returns
             * 0 instead of False), and potentially reduces `a` by the modulus.
             */
            MULT(a, z, z);
        }
        /* else bi is 0, and z==1 is correct */
    }
    else if (i <= HUGE_EXP_CUTOFF / PyLong_SHIFT ) {
        /* Left-to-right binary exponentiation (HAC Algorithm 14.79) */
        /* http://www.cacr.math.uwaterloo.ca/hac/about/chap14.pdf    */

        /* Find the first significant exponent bit. Search right to left
         * because we're primarily trying to cut overhead for small powers.
         */
        assert(bi);  /* else there is no significant bit */
        Py_SETREF(z, (PyLongObject*)Py_NewRef(a));
        for (bit = 2; ; bit <<= 1) {
            if (bit > bi) { /* found the first bit */
                assert((bi & bit) == 0);
                bit >>= 1;
                assert(bi & bit);
                break;
            }
        }
        for (--i, bit >>= 1;;) {
            for (; bit != 0; bit >>= 1) {
                MULT(z, z, z);
                if (bi & bit) {
                    MULT(z, a, z);
                }
            }
            if (--i < 0) {
                break;
            }
            bi = b->long_value.ob_digit[i];
            bit = (digit)1 << (PyLong_SHIFT-1);
        }
    }
    else {
        /* Left-to-right k-ary sliding window exponentiation
         * (Handbook of Applied Cryptography (HAC) Algorithm 14.85)
         */
        table[0] = (PyLongObject*)Py_NewRef(a);
        num_table_entries = 1;
        MULT(a, a, a2);
        /* table[i] == a**(2*i + 1) % c */
        for (i = 1; i < EXP_TABLE_LEN; ++i) {
            table[i] = NULL; /* must set to known value for MULT */
            MULT(table[i-1], a2, table[i]);
            ++num_table_entries; /* incremented iff MULT succeeded */
        }
        Py_CLEAR(a2);

        /* Repeatedly extract the next (no more than) EXP_WINDOW_SIZE bits
         * into `pending`, starting with the next 1 bit.  The current bit
         * length of `pending` is `blen`.
         */
        int pending = 0, blen = 0;
#define ABSORB_PENDING  do { \
            int ntz = 0; /* number of trailing zeroes in `pending` */ \
            assert(pending && blen); \
            assert(pending >> (blen - 1)); \
            assert(pending >> blen == 0); \
            while ((pending & 1) == 0) { \
                ++ntz; \
                pending >>= 1; \
            } \
            assert(ntz < blen); \
            blen -= ntz; \
            do { \
                MULT(z, z, z); \
            } while (--blen); \
            MULT(z, table[pending >> 1], z); \
            while (ntz-- > 0) \
                MULT(z, z, z); \
            assert(blen == 0); \
            pending = 0; \
        } while(0)

        for (i = _PyLong_SignedDigitCount(b) - 1; i >= 0; --i) {
            const digit bi = b->long_value.ob_digit[i];
            for (j = PyLong_SHIFT - 1; j >= 0; --j) {
                const int bit = (bi >> j) & 1;
                pending = (pending << 1) | bit;
                if (pending) {
                    ++blen;
                    if (blen == EXP_WINDOW_SIZE)
                        ABSORB_PENDING;
                }
                else /* absorb strings of 0 bits */
                    MULT(z, z, z);
            }
        }
        if (pending)
            ABSORB_PENDING;
    }

    if (negativeOutput && !_PyLong_IsZero(z)) {
        temp = (PyLongObject *)long_sub(z, c);
        if (temp == NULL)
            goto Error;
        Py_SETREF(z, temp);
        temp = NULL;
    }
    goto Done;

  Error:
    Py_CLEAR(z);
    /* fall through */
  Done:
    for (i = 0; i < num_table_entries; ++i)
        Py_DECREF(table[i]);
    Py_DECREF(a);
    Py_DECREF(b);
    Py_XDECREF(c);
    Py_XDECREF(a2);
    Py_XDECREF(temp);
    return (PyObject *)z;
}

static PyObject *
long_invert(PyLongObject *v)
{
    /* Implement ~x as -(x+1) */
    PyLongObject *x;
    if (_PyLong_IsCompact(v))
        return _PyLong_FromSTwoDigits(~medium_value(v));
    x = (PyLongObject *) long_add(v, (PyLongObject *)_PyLong_GetOne());
    if (x == NULL)
        return NULL;
    _PyLong_Negate(&x);
    /* No need for maybe_small_long here, since any small longs
       will have been caught in the _PyLong_IsCompact() fast path. */
    return (PyObject *)x;
}

static PyObject *
long_neg(PyLongObject *v)
{
    PyLongObject *z;
    if (_PyLong_IsCompact(v))
        return _PyLong_FromSTwoDigits(-medium_value(v));
    z = (PyLongObject *)_PyLong_Copy(v);
    if (z != NULL)
        _PyLong_FlipSign(z);
    return (PyObject *)z;
}

static PyObject *
long_abs(PyLongObject *v)
{
    if (_PyLong_IsNegative(v))
        return long_neg(v);
    else
        return long_long((PyObject *)v);
}

static int
long_bool(PyLongObject *v)
{
    return !_PyLong_IsZero(v);
}

/* wordshift, remshift = divmod(shiftby, PyLong_SHIFT) */
static int
divmod_shift(PyObject *shiftby, Py_ssize_t *wordshift, digit *remshift)
{
    assert(PyLong_Check(shiftby));
    assert(!_PyLong_IsNegative((PyLongObject *)shiftby));
    Py_ssize_t lshiftby = PyLong_AsSsize_t((PyObject *)shiftby);
    if (lshiftby >= 0) {
        *wordshift = lshiftby / PyLong_SHIFT;
        *remshift = lshiftby % PyLong_SHIFT;
        return 0;
    }
    /* PyLong_Check(shiftby) is true and shiftby is not negative, so it must
       be that PyLong_AsSsize_t raised an OverflowError. */
    assert(PyErr_ExceptionMatches(PyExc_OverflowError));
    PyErr_Clear();
    PyLongObject *wordshift_obj = divrem1((PyLongObject *)shiftby, PyLong_SHIFT, remshift);
    if (wordshift_obj == NULL) {
        return -1;
    }
    *wordshift = PyLong_AsSsize_t((PyObject *)wordshift_obj);
    Py_DECREF(wordshift_obj);
    if (*wordshift >= 0 && *wordshift < PY_SSIZE_T_MAX / (Py_ssize_t)sizeof(digit)) {
        return 0;
    }
    PyErr_Clear();
    /* Clip the value.  With such large wordshift the right shift
       returns 0 and the left shift raises an error in _PyLong_New(). */
    *wordshift = PY_SSIZE_T_MAX / sizeof(digit);
    *remshift = 0;
    return 0;
}

/* Inner function for both long_rshift and _PyLong_Rshift, shifting an
   integer right by PyLong_SHIFT*wordshift + remshift bits.
   wordshift should be nonnegative. */

static PyObject *
long_rshift1(PyLongObject *a, Py_ssize_t wordshift, digit remshift)
{
    PyLongObject *z = NULL;
    Py_ssize_t newsize, hishift, size_a;
    twodigits accum;
    int a_negative;

    /* Total number of bits shifted must be nonnegative. */
    assert(wordshift >= 0);
    assert(remshift < PyLong_SHIFT);

    /* Fast path for small a. */
    if (_PyLong_IsCompact(a)) {
        stwodigits m, x;
        digit shift;
        m = medium_value(a);
        shift = wordshift == 0 ? remshift : PyLong_SHIFT;
        x = m < 0 ? ~(~m >> shift) : m >> shift;
        return _PyLong_FromSTwoDigits(x);
    }

    a_negative = _PyLong_IsNegative(a);
    size_a = _PyLong_DigitCount(a);

    if (a_negative) {
        /* For negative 'a', adjust so that 0 < remshift <= PyLong_SHIFT,
           while keeping PyLong_SHIFT*wordshift + remshift the same. This
           ensures that 'newsize' is computed correctly below. */
        if (remshift == 0) {
            if (wordshift == 0) {
                /* Can only happen if the original shift was 0. */
                return long_long((PyObject *)a);
            }
            remshift = PyLong_SHIFT;
            --wordshift;
        }
    }

    assert(wordshift >= 0);
    newsize = size_a - wordshift;
    if (newsize <= 0) {
        /* Shifting all the bits of 'a' out gives either -1 or 0. */
        return PyLong_FromLong(-a_negative);
    }
    z = _PyLong_New(newsize);
    if (z == NULL) {
        return NULL;
    }
    hishift = PyLong_SHIFT - remshift;

    accum = a->long_value.ob_digit[wordshift];
    if (a_negative) {
        /*
            For a positive integer a and nonnegative shift, we have:

                (-a) >> shift == -((a + 2**shift - 1) >> shift).

            In the addition `a + (2**shift - 1)`, the low `wordshift` digits of
            `2**shift - 1` all have value `PyLong_MASK`, so we get a carry out
            from the bottom `wordshift` digits when at least one of the least
            significant `wordshift` digits of `a` is nonzero. Digit `wordshift`
            of `2**shift - 1` has value `PyLong_MASK >> hishift`.
        */
        _PyLong_SetSignAndDigitCount(z, -1, newsize);

        digit sticky = 0;
        for (Py_ssize_t j = 0; j < wordshift; j++) {
            sticky |= a->long_value.ob_digit[j];
        }
        accum += (PyLong_MASK >> hishift) + (digit)(sticky != 0);
    }

    accum >>= remshift;
    for (Py_ssize_t i = 0, j = wordshift + 1; j < size_a; i++, j++) {
        accum += (twodigits)a->long_value.ob_digit[j] << hishift;
        z->long_value.ob_digit[i] = (digit)(accum & PyLong_MASK);
        accum >>= PyLong_SHIFT;
    }
    assert(accum <= PyLong_MASK);
    z->long_value.ob_digit[newsize - 1] = (digit)accum;

    z = maybe_small_long(long_normalize(z));
    return (PyObject *)z;
}

static PyObject *
long_rshift(PyObject *a, PyObject *b)
{
    Py_ssize_t wordshift;
    digit remshift;

    CHECK_BINOP(a, b);

    if (_PyLong_IsNegative((PyLongObject *)b)) {
        PyErr_SetString(PyExc_ValueError, "negative shift count");
        return NULL;
    }
    if (_PyLong_IsZero((PyLongObject *)a)) {
        return PyLong_FromLong(0);
    }
    if (divmod_shift(b, &wordshift, &remshift) < 0)
        return NULL;
    return long_rshift1((PyLongObject *)a, wordshift, remshift);
}

/* Return a >> shiftby. */
PyObject *
_PyLong_Rshift(PyObject *a, size_t shiftby)
{
    Py_ssize_t wordshift;
    digit remshift;

    assert(PyLong_Check(a));
    if (_PyLong_IsZero((PyLongObject *)a)) {
        return PyLong_FromLong(0);
    }
    wordshift = shiftby / PyLong_SHIFT;
    remshift = shiftby % PyLong_SHIFT;
    return long_rshift1((PyLongObject *)a, wordshift, remshift);
}

static PyObject *
long_lshift1(PyLongObject *a, Py_ssize_t wordshift, digit remshift)
{
    PyLongObject *z = NULL;
    Py_ssize_t oldsize, newsize, i, j;
    twodigits accum;

    if (wordshift == 0 && _PyLong_IsCompact(a)) {
        stwodigits m = medium_value(a);
        // bypass undefined shift operator behavior
        stwodigits x = m < 0 ? -(-m << remshift) : m << remshift;
        return _PyLong_FromSTwoDigits(x);
    }

    oldsize = _PyLong_DigitCount(a);
    newsize = oldsize + wordshift;
    if (remshift)
        ++newsize;
    z = _PyLong_New(newsize);
    if (z == NULL)
        return NULL;
    if (_PyLong_IsNegative(a)) {
        assert(Py_REFCNT(z) == 1);
        _PyLong_FlipSign(z);
    }
    for (i = 0; i < wordshift; i++)
        z->long_value.ob_digit[i] = 0;
    accum = 0;
    for (j = 0; j < oldsize; i++, j++) {
        accum |= (twodigits)a->long_value.ob_digit[j] << remshift;
        z->long_value.ob_digit[i] = (digit)(accum & PyLong_MASK);
        accum >>= PyLong_SHIFT;
    }
    if (remshift)
        z->long_value.ob_digit[newsize-1] = (digit)accum;
    else
        assert(!accum);
    z = long_normalize(z);
    return (PyObject *) maybe_small_long(z);
}

static PyObject *
long_lshift(PyObject *a, PyObject *b)
{
    Py_ssize_t wordshift;
    digit remshift;

    CHECK_BINOP(a, b);

    if (_PyLong_IsNegative((PyLongObject *)b)) {
        PyErr_SetString(PyExc_ValueError, "negative shift count");
        return NULL;
    }
    if (_PyLong_IsZero((PyLongObject *)a)) {
        return PyLong_FromLong(0);
    }
    if (divmod_shift(b, &wordshift, &remshift) < 0)
        return NULL;
    return long_lshift1((PyLongObject *)a, wordshift, remshift);
}

/* Return a << shiftby. */
PyObject *
_PyLong_Lshift(PyObject *a, size_t shiftby)
{
    Py_ssize_t wordshift;
    digit remshift;

    assert(PyLong_Check(a));
    if (_PyLong_IsZero((PyLongObject *)a)) {
        return PyLong_FromLong(0);
    }
    wordshift = shiftby / PyLong_SHIFT;
    remshift = shiftby % PyLong_SHIFT;
    return long_lshift1((PyLongObject *)a, wordshift, remshift);
}

/* Compute two's complement of digit vector a[0:m], writing result to
   z[0:m].  The digit vector a need not be normalized, but should not
   be entirely zero.  a and z may point to the same digit vector. */

static void
v_complement(digit *z, digit *a, Py_ssize_t m)
{
    Py_ssize_t i;
    digit carry = 1;
    for (i = 0; i < m; ++i) {
        carry += a[i] ^ PyLong_MASK;
        z[i] = carry & PyLong_MASK;
        carry >>= PyLong_SHIFT;
    }
    assert(carry == 0);
}

/* Bitwise and/xor/or operations */

static PyObject *
long_bitwise(PyLongObject *a,
             char op,  /* '&', '|', '^' */
             PyLongObject *b)
{
    int nega, negb, negz;
    Py_ssize_t size_a, size_b, size_z, i;
    PyLongObject *z;

    /* Bitwise operations for negative numbers operate as though
       on a two's complement representation.  So convert arguments
       from sign-magnitude to two's complement, and convert the
       result back to sign-magnitude at the end. */

    /* If a is negative, replace it by its two's complement. */
    size_a = _PyLong_DigitCount(a);
    nega = _PyLong_IsNegative(a);
    if (nega) {
        z = _PyLong_New(size_a);
        if (z == NULL)
            return NULL;
        v_complement(z->long_value.ob_digit, a->long_value.ob_digit, size_a);
        a = z;
    }
    else
        /* Keep reference count consistent. */
        Py_INCREF(a);

    /* Same for b. */
    size_b = _PyLong_DigitCount(b);
    negb = _PyLong_IsNegative(b);
    if (negb) {
        z = _PyLong_New(size_b);
        if (z == NULL) {
            Py_DECREF(a);
            return NULL;
        }
        v_complement(z->long_value.ob_digit, b->long_value.ob_digit, size_b);
        b = z;
    }
    else
        Py_INCREF(b);

    /* Swap a and b if necessary to ensure size_a >= size_b. */
    if (size_a < size_b) {
        z = a; a = b; b = z;
        size_z = size_a; size_a = size_b; size_b = size_z;
        negz = nega; nega = negb; negb = negz;
    }

    /* JRH: The original logic here was to allocate the result value (z)
       as the longer of the two operands.  However, there are some cases
       where the result is guaranteed to be shorter than that: AND of two
       positives, OR of two negatives: use the shorter number.  AND with
       mixed signs: use the positive number.  OR with mixed signs: use the
       negative number.
    */
    switch (op) {
    case '^':
        negz = nega ^ negb;
        size_z = size_a;
        break;
    case '&':
        negz = nega & negb;
        size_z = negb ? size_a : size_b;
        break;
    case '|':
        negz = nega | negb;
        size_z = negb ? size_b : size_a;
        break;
    default:
        Py_UNREACHABLE();
    }

    /* We allow an extra digit if z is negative, to make sure that
       the final two's complement of z doesn't overflow. */
    z = _PyLong_New(size_z + negz);
    if (z == NULL) {
        Py_DECREF(a);
        Py_DECREF(b);
        return NULL;
    }

    /* Compute digits for overlap of a and b. */
    switch(op) {
    case '&':
        for (i = 0; i < size_b; ++i)
            z->long_value.ob_digit[i] = a->long_value.ob_digit[i] & b->long_value.ob_digit[i];
        break;
    case '|':
        for (i = 0; i < size_b; ++i)
            z->long_value.ob_digit[i] = a->long_value.ob_digit[i] | b->long_value.ob_digit[i];
        break;
    case '^':
        for (i = 0; i < size_b; ++i)
            z->long_value.ob_digit[i] = a->long_value.ob_digit[i] ^ b->long_value.ob_digit[i];
        break;
    default:
        Py_UNREACHABLE();
    }

    /* Copy any remaining digits of a, inverting if necessary. */
    if (op == '^' && negb)
        for (; i < size_z; ++i)
            z->long_value.ob_digit[i] = a->long_value.ob_digit[i] ^ PyLong_MASK;
    else if (i < size_z)
        memcpy(&z->long_value.ob_digit[i], &a->long_value.ob_digit[i],
               (size_z-i)*sizeof(digit));

    /* Complement result if negative. */
    if (negz) {
        _PyLong_FlipSign(z);
        z->long_value.ob_digit[size_z] = PyLong_MASK;
        v_complement(z->long_value.ob_digit, z->long_value.ob_digit, size_z+1);
    }

    Py_DECREF(a);
    Py_DECREF(b);
    return (PyObject *)maybe_small_long(long_normalize(z));
}

static PyObject *
long_and(PyObject *a, PyObject *b)
{
    CHECK_BINOP(a, b);
    PyLongObject *x = (PyLongObject*)a;
    PyLongObject *y = (PyLongObject*)b;
    if (_PyLong_IsCompact(x) && _PyLong_IsCompact(y)) {
        return _PyLong_FromSTwoDigits(medium_value(x) & medium_value(y));
    }
    return long_bitwise(x, '&', y);
}

static PyObject *
long_xor(PyObject *a, PyObject *b)
{
    CHECK_BINOP(a, b);
    PyLongObject *x = (PyLongObject*)a;
    PyLongObject *y = (PyLongObject*)b;
    if (_PyLong_IsCompact(x) && _PyLong_IsCompact(y)) {
        return _PyLong_FromSTwoDigits(medium_value(x) ^ medium_value(y));
    }
    return long_bitwise(x, '^', y);
}

static PyObject *
long_or(PyObject *a, PyObject *b)
{
    CHECK_BINOP(a, b);
    PyLongObject *x = (PyLongObject*)a;
    PyLongObject *y = (PyLongObject*)b;
    if (_PyLong_IsCompact(x) && _PyLong_IsCompact(y)) {
        return _PyLong_FromSTwoDigits(medium_value(x) | medium_value(y));
    }
    return long_bitwise(x, '|', y);
}

static PyObject *
long_long(PyObject *v)
{
    if (PyLong_CheckExact(v)) {
        return Py_NewRef(v);
    }
    else {
        return _PyLong_Copy((PyLongObject *)v);
    }
}

PyObject *
_PyLong_GCD(PyObject *aarg, PyObject *barg)
{
    PyLongObject *a, *b, *c = NULL, *d = NULL, *r;
    stwodigits x, y, q, s, t, c_carry, d_carry;
    stwodigits A, B, C, D, T;
    int nbits, k;
    digit *a_digit, *b_digit, *c_digit, *d_digit, *a_end, *b_end;

    a = (PyLongObject *)aarg;
    b = (PyLongObject *)barg;
    if (_PyLong_DigitCount(a) <= 2 && _PyLong_DigitCount(b) <= 2) {
        Py_INCREF(a);
        Py_INCREF(b);
        goto simple;
    }

    /* Initial reduction: make sure that 0 <= b <= a. */
    a = (PyLongObject *)long_abs(a);
    if (a == NULL)
        return NULL;
    b = (PyLongObject *)long_abs(b);
    if (b == NULL) {
        Py_DECREF(a);
        return NULL;
    }
    if (long_compare(a, b) < 0) {
        r = a;
        a = b;
        b = r;
    }
    /* We now own references to a and b */

    Py_ssize_t size_a, size_b, alloc_a, alloc_b;
    alloc_a = _PyLong_DigitCount(a);
    alloc_b = _PyLong_DigitCount(b);
    /* reduce until a fits into 2 digits */
    while ((size_a = _PyLong_DigitCount(a)) > 2) {
        nbits = bit_length_digit(a->long_value.ob_digit[size_a-1]);
        /* extract top 2*PyLong_SHIFT bits of a into x, along with
           corresponding bits of b into y */
        size_b = _PyLong_DigitCount(b);
        assert(size_b <= size_a);
        if (size_b == 0) {
            if (size_a < alloc_a) {
                r = (PyLongObject *)_PyLong_Copy(a);
                Py_DECREF(a);
            }
            else
                r = a;
            Py_DECREF(b);
            Py_XDECREF(c);
            Py_XDECREF(d);
            return (PyObject *)r;
        }
        x = (((twodigits)a->long_value.ob_digit[size_a-1] << (2*PyLong_SHIFT-nbits)) |
             ((twodigits)a->long_value.ob_digit[size_a-2] << (PyLong_SHIFT-nbits)) |
             (a->long_value.ob_digit[size_a-3] >> nbits));

        y = ((size_b >= size_a - 2 ? b->long_value.ob_digit[size_a-3] >> nbits : 0) |
             (size_b >= size_a - 1 ? (twodigits)b->long_value.ob_digit[size_a-2] << (PyLong_SHIFT-nbits) : 0) |
             (size_b >= size_a ? (twodigits)b->long_value.ob_digit[size_a-1] << (2*PyLong_SHIFT-nbits) : 0));

        /* inner loop of Lehmer's algorithm; A, B, C, D never grow
           larger than PyLong_MASK during the algorithm. */
        A = 1; B = 0; C = 0; D = 1;
        for (k=0;; k++) {
            if (y-C == 0)
                break;
            q = (x+(A-1))/(y-C);
            s = B+q*D;
            t = x-q*y;
            if (s > t)
                break;
            x = y; y = t;
            t = A+q*C; A = D; B = C; C = s; D = t;
        }

        if (k == 0) {
            /* no progress; do a Euclidean step */
            if (l_mod(a, b, &r) < 0)
                goto error;
            Py_SETREF(a, b);
            b = r;
            alloc_a = alloc_b;
            alloc_b = _PyLong_DigitCount(b);
            continue;
        }

        /*
          a, b = A*b-B*a, D*a-C*b if k is odd
          a, b = A*a-B*b, D*b-C*a if k is even
        */
        if (k&1) {
            T = -A; A = -B; B = T;
            T = -C; C = -D; D = T;
        }
        if (c != NULL) {
            assert(size_a >= 0);
            _PyLong_SetSignAndDigitCount(c, 1, size_a);
        }
        else if (Py_REFCNT(a) == 1) {
            c = (PyLongObject*)Py_NewRef(a);
        }
        else {
            alloc_a = size_a;
            c = _PyLong_New(size_a);
            if (c == NULL)
                goto error;
        }

        if (d != NULL) {
            assert(size_a >= 0);
            _PyLong_SetSignAndDigitCount(d, 1, size_a);
        }
        else if (Py_REFCNT(b) == 1 && size_a <= alloc_b) {
            d = (PyLongObject*)Py_NewRef(b);
            assert(size_a >= 0);
            _PyLong_SetSignAndDigitCount(d, 1, size_a);
        }
        else {
            alloc_b = size_a;
            d = _PyLong_New(size_a);
            if (d == NULL)
                goto error;
        }
        a_end = a->long_value.ob_digit + size_a;
        b_end = b->long_value.ob_digit + size_b;

        /* compute new a and new b in parallel */
        a_digit = a->long_value.ob_digit;
        b_digit = b->long_value.ob_digit;
        c_digit = c->long_value.ob_digit;
        d_digit = d->long_value.ob_digit;
        c_carry = 0;
        d_carry = 0;
        while (b_digit < b_end) {
            c_carry += (A * *a_digit) - (B * *b_digit);
            d_carry += (D * *b_digit++) - (C * *a_digit++);
            *c_digit++ = (digit)(c_carry & PyLong_MASK);
            *d_digit++ = (digit)(d_carry & PyLong_MASK);
            c_carry >>= PyLong_SHIFT;
            d_carry >>= PyLong_SHIFT;
        }
        while (a_digit < a_end) {
            c_carry += A * *a_digit;
            d_carry -= C * *a_digit++;
            *c_digit++ = (digit)(c_carry & PyLong_MASK);
            *d_digit++ = (digit)(d_carry & PyLong_MASK);
            c_carry >>= PyLong_SHIFT;
            d_carry >>= PyLong_SHIFT;
        }
        assert(c_carry == 0);
        assert(d_carry == 0);

        Py_INCREF(c);
        Py_INCREF(d);
        Py_DECREF(a);
        Py_DECREF(b);
        a = long_normalize(c);
        b = long_normalize(d);
    }
    Py_XDECREF(c);
    Py_XDECREF(d);

simple:
    assert(Py_REFCNT(a) > 0);
    assert(Py_REFCNT(b) > 0);
/* Issue #24999: use two shifts instead of ">> 2*PyLong_SHIFT" to avoid
   undefined behaviour when LONG_MAX type is smaller than 60 bits */
#if LONG_MAX >> PyLong_SHIFT >> PyLong_SHIFT
    /* a fits into a long, so b must too */
    x = PyLong_AsLong((PyObject *)a);
    y = PyLong_AsLong((PyObject *)b);
#elif LLONG_MAX >> PyLong_SHIFT >> PyLong_SHIFT
    x = PyLong_AsLongLong((PyObject *)a);
    y = PyLong_AsLongLong((PyObject *)b);
#else
# error "_PyLong_GCD"
#endif
    x = Py_ABS(x);
    y = Py_ABS(y);
    Py_DECREF(a);
    Py_DECREF(b);

    /* usual Euclidean algorithm for longs */
    while (y != 0) {
        t = y;
        y = x % y;
        x = t;
    }
#if LONG_MAX >> PyLong_SHIFT >> PyLong_SHIFT
    return PyLong_FromLong(x);
#elif LLONG_MAX >> PyLong_SHIFT >> PyLong_SHIFT
    return PyLong_FromLongLong(x);
#else
# error "_PyLong_GCD"
#endif

error:
    Py_DECREF(a);
    Py_DECREF(b);
    Py_XDECREF(c);
    Py_XDECREF(d);
    return NULL;
}

static PyObject *
long_float(PyObject *v)
{
    double result;
    result = PyLong_AsDouble(v);
    if (result == -1.0 && PyErr_Occurred())
        return NULL;
    return PyFloat_FromDouble(result);
}

static PyObject *
long_subtype_new(PyTypeObject *type, PyObject *x, PyObject *obase);

/*[clinic input]
@classmethod
int.__new__ as long_new
    x: object(c_default="NULL") = 0
    /
    base as obase: object(c_default="NULL") = 10
[clinic start generated code]*/

static PyObject *
long_new_impl(PyTypeObject *type, PyObject *x, PyObject *obase)
/*[clinic end generated code: output=e47cfe777ab0f24c input=81c98f418af9eb6f]*/
{
    Py_ssize_t base;

    if (type != &PyLong_Type)
        return long_subtype_new(type, x, obase); /* Wimp out */
    if (x == NULL) {
        if (obase != NULL) {
            PyErr_SetString(PyExc_TypeError,
                            "int() missing string argument");
            return NULL;
        }
        return PyLong_FromLong(0L);
    }
    /* default base and limit, forward to standard implementation */
    if (obase == NULL)
        return PyNumber_Long(x);

    base = PyNumber_AsSsize_t(obase, NULL);
    if (base == -1 && PyErr_Occurred())
        return NULL;
    if ((base != 0 && base < 2) || base > 36) {
        PyErr_SetString(PyExc_ValueError,
                        "int() base must be >= 2 and <= 36, or 0");
        return NULL;
    }

    if (PyUnicode_Check(x))
        return PyLong_FromUnicodeObject(x, (int)base);
    else if (PyByteArray_Check(x) || PyBytes_Check(x)) {
        const char *string;
        if (PyByteArray_Check(x))
            string = PyByteArray_AS_STRING(x);
        else
            string = PyBytes_AS_STRING(x);
        return _PyLong_FromBytes(string, Py_SIZE(x), (int)base);
    }
    else {
        PyErr_SetString(PyExc_TypeError,
                        "int() can't convert non-string with explicit base");
        return NULL;
    }
}

/* Wimpy, slow approach to tp_new calls for subtypes of int:
   first create a regular int from whatever arguments we got,
   then allocate a subtype instance and initialize it from
   the regular int.  The regular int is then thrown away.
*/
static PyObject *
long_subtype_new(PyTypeObject *type, PyObject *x, PyObject *obase)
{
    PyLongObject *tmp, *newobj;
    Py_ssize_t i, n;

    assert(PyType_IsSubtype(type, &PyLong_Type));
    tmp = (PyLongObject *)long_new_impl(&PyLong_Type, x, obase);
    if (tmp == NULL)
        return NULL;
    assert(PyLong_Check(tmp));
    n = _PyLong_DigitCount(tmp);
    /* Fast operations for single digit integers (including zero)
     * assume that there is always at least one digit present. */
    if (n == 0) {
        n = 1;
    }
    newobj = (PyLongObject *)type->tp_alloc(type, n);
    if (newobj == NULL) {
        Py_DECREF(tmp);
        return NULL;
    }
    assert(PyLong_Check(newobj));
    newobj->long_value.lv_tag = tmp->long_value.lv_tag;
    for (i = 0; i < n; i++) {
        newobj->long_value.ob_digit[i] = tmp->long_value.ob_digit[i];
    }
    Py_DECREF(tmp);
    return (PyObject *)newobj;
}

/*[clinic input]
int.__getnewargs__
[clinic start generated code]*/

static PyObject *
int___getnewargs___impl(PyObject *self)
/*[clinic end generated code: output=839a49de3f00b61b input=5904770ab1fb8c75]*/
{
    return Py_BuildValue("(N)", _PyLong_Copy((PyLongObject *)self));
}

static PyObject *
long_get0(PyObject *Py_UNUSED(self), void *Py_UNUSED(context))
{
    return PyLong_FromLong(0L);
}

static PyObject *
long_get1(PyObject *Py_UNUSED(self), void *Py_UNUSED(ignored))
{
    return PyLong_FromLong(1L);
}

/*[clinic input]
int.__format__

    format_spec: unicode
    /

Convert to a string according to format_spec.
[clinic start generated code]*/

static PyObject *
int___format___impl(PyObject *self, PyObject *format_spec)
/*[clinic end generated code: output=b4929dee9ae18689 input=d5e1254a47e8d1dc]*/
{
    _PyUnicodeWriter writer;
    int ret;

    _PyUnicodeWriter_Init(&writer);
    ret = _PyLong_FormatAdvancedWriter(
        &writer,
        self,
        format_spec, 0, PyUnicode_GET_LENGTH(format_spec));
    if (ret == -1) {
        _PyUnicodeWriter_Dealloc(&writer);
        return NULL;
    }
    return _PyUnicodeWriter_Finish(&writer);
}

/* Return a pair (q, r) such that a = b * q + r, and
   abs(r) <= abs(b)/2, with equality possible only if q is even.
   In other words, q == a / b, rounded to the nearest integer using
   round-half-to-even. */

PyObject *
_PyLong_DivmodNear(PyObject *a, PyObject *b)
{
    PyLongObject *quo = NULL, *rem = NULL;
    PyObject *twice_rem, *result, *temp;
    int quo_is_odd, quo_is_neg;
    Py_ssize_t cmp;

    /* Equivalent Python code:

       def divmod_near(a, b):
           q, r = divmod(a, b)
           # round up if either r / b > 0.5, or r / b == 0.5 and q is odd.
           # The expression r / b > 0.5 is equivalent to 2 * r > b if b is
           # positive, 2 * r < b if b negative.
           greater_than_half = 2*r > b if b > 0 else 2*r < b
           exactly_half = 2*r == b
           if greater_than_half or exactly_half and q % 2 == 1:
               q += 1
               r -= b
           return q, r

    */
    if (!PyLong_Check(a) || !PyLong_Check(b)) {
        PyErr_SetString(PyExc_TypeError,
                        "non-integer arguments in division");
        return NULL;
    }

    /* Do a and b have different signs?  If so, quotient is negative. */
    quo_is_neg = (_PyLong_IsNegative((PyLongObject *)a)) != (_PyLong_IsNegative((PyLongObject *)b));

    if (long_divrem((PyLongObject*)a, (PyLongObject*)b, &quo, &rem) < 0)
        goto error;

    /* compare twice the remainder with the divisor, to see
       if we need to adjust the quotient and remainder */
    PyObject *one = _PyLong_GetOne();  // borrowed reference
    twice_rem = long_lshift((PyObject *)rem, one);
    if (twice_rem == NULL)
        goto error;
    if (quo_is_neg) {
        temp = long_neg((PyLongObject*)twice_rem);
        Py_SETREF(twice_rem, temp);
        if (twice_rem == NULL)
            goto error;
    }
    cmp = long_compare((PyLongObject *)twice_rem, (PyLongObject *)b);
    Py_DECREF(twice_rem);

    quo_is_odd = (quo->long_value.ob_digit[0] & 1) != 0;
    if ((_PyLong_IsNegative((PyLongObject *)b) ? cmp < 0 : cmp > 0) || (cmp == 0 && quo_is_odd)) {
        /* fix up quotient */
        if (quo_is_neg)
            temp = long_sub(quo, (PyLongObject *)one);
        else
            temp = long_add(quo, (PyLongObject *)one);
        Py_SETREF(quo, (PyLongObject *)temp);
        if (quo == NULL)
            goto error;
        /* and remainder */
        if (quo_is_neg)
            temp = long_add(rem, (PyLongObject *)b);
        else
            temp = long_sub(rem, (PyLongObject *)b);
        Py_SETREF(rem, (PyLongObject *)temp);
        if (rem == NULL)
            goto error;
    }

    result = PyTuple_New(2);
    if (result == NULL)
        goto error;

    /* PyTuple_SET_ITEM steals references */
    PyTuple_SET_ITEM(result, 0, (PyObject *)quo);
    PyTuple_SET_ITEM(result, 1, (PyObject *)rem);
    return result;

  error:
    Py_XDECREF(quo);
    Py_XDECREF(rem);
    return NULL;
}

/*[clinic input]
int.__round__

    ndigits as o_ndigits: object = NULL
    /

Rounding an Integral returns itself.

Rounding with an ndigits argument also returns an integer.
[clinic start generated code]*/

static PyObject *
int___round___impl(PyObject *self, PyObject *o_ndigits)
/*[clinic end generated code: output=954fda6b18875998 input=1614cf23ec9e18c3]*/
{
    PyObject *temp, *result, *ndigits;

    /* To round an integer m to the nearest 10**n (n positive), we make use of
     * the divmod_near operation, defined by:
     *
     *   divmod_near(a, b) = (q, r)
     *
     * where q is the nearest integer to the quotient a / b (the
     * nearest even integer in the case of a tie) and r == a - q * b.
     * Hence q * b = a - r is the nearest multiple of b to a,
     * preferring even multiples in the case of a tie.
     *
     * So the nearest multiple of 10**n to m is:
     *
     *   m - divmod_near(m, 10**n)[1].
     */
    if (o_ndigits == NULL)
        return long_long(self);

    ndigits = _PyNumber_Index(o_ndigits);
    if (ndigits == NULL)
        return NULL;

    /* if ndigits >= 0 then no rounding is necessary; return self unchanged */
    if (!_PyLong_IsNegative((PyLongObject *)ndigits)) {
        Py_DECREF(ndigits);
        return long_long(self);
    }

    /* result = self - divmod_near(self, 10 ** -ndigits)[1] */
    temp = long_neg((PyLongObject*)ndigits);
    Py_SETREF(ndigits, temp);
    if (ndigits == NULL)
        return NULL;

    result = PyLong_FromLong(10L);
    if (result == NULL) {
        Py_DECREF(ndigits);
        return NULL;
    }

    temp = long_pow(result, ndigits, Py_None);
    Py_DECREF(ndigits);
    Py_SETREF(result, temp);
    if (result == NULL)
        return NULL;

    temp = _PyLong_DivmodNear(self, result);
    Py_SETREF(result, temp);
    if (result == NULL)
        return NULL;

    temp = long_sub((PyLongObject *)self,
                    (PyLongObject *)PyTuple_GET_ITEM(result, 1));
    Py_SETREF(result, temp);

    return result;
}

/*[clinic input]
int.__sizeof__ -> Py_ssize_t

Returns size in memory, in bytes.
[clinic start generated code]*/

static Py_ssize_t
int___sizeof___impl(PyObject *self)
/*[clinic end generated code: output=3303f008eaa6a0a5 input=9b51620c76fc4507]*/
{
    /* using Py_MAX(..., 1) because we always allocate space for at least
       one digit, even though the integer zero has a digit count of 0 */
    Py_ssize_t ndigits = Py_MAX(_PyLong_DigitCount((PyLongObject *)self), 1);
    return Py_TYPE(self)->tp_basicsize + Py_TYPE(self)->tp_itemsize * ndigits;
}

/*[clinic input]
int.bit_length

Number of bits necessary to represent self in binary.

>>> bin(37)
'0b100101'
>>> (37).bit_length()
6
[clinic start generated code]*/

static PyObject *
int_bit_length_impl(PyObject *self)
/*[clinic end generated code: output=fc1977c9353d6a59 input=e4eb7a587e849a32]*/
{
    PyLongObject *result, *x, *y;
    Py_ssize_t ndigits;
    int msd_bits;
    digit msd;

    assert(self != NULL);
    assert(PyLong_Check(self));

    ndigits = _PyLong_DigitCount((PyLongObject *)self);
    if (ndigits == 0)
        return PyLong_FromLong(0);

    msd = ((PyLongObject *)self)->long_value.ob_digit[ndigits-1];
    msd_bits = bit_length_digit(msd);

    if (ndigits <= PY_SSIZE_T_MAX/PyLong_SHIFT)
        return PyLong_FromSsize_t((ndigits-1)*PyLong_SHIFT + msd_bits);

    /* expression above may overflow; use Python integers instead */
    result = (PyLongObject *)PyLong_FromSsize_t(ndigits - 1);
    if (result == NULL)
        return NULL;
    x = (PyLongObject *)PyLong_FromLong(PyLong_SHIFT);
    if (x == NULL)
        goto error;
    y = (PyLongObject *)long_mul(result, x);
    Py_DECREF(x);
    if (y == NULL)
        goto error;
    Py_SETREF(result, y);

    x = (PyLongObject *)PyLong_FromLong((long)msd_bits);
    if (x == NULL)
        goto error;
    y = (PyLongObject *)long_add(result, x);
    Py_DECREF(x);
    if (y == NULL)
        goto error;
    Py_SETREF(result, y);

    return (PyObject *)result;

  error:
    Py_DECREF(result);
    return NULL;
}

static int
popcount_digit(digit d)
{
    // digit can be larger than uint32_t, but only PyLong_SHIFT bits
    // of it will be ever used.
    static_assert(PyLong_SHIFT <= 32, "digit is larger than uint32_t");
    return _Py_popcount32((uint32_t)d);
}

/*[clinic input]
int.bit_count

Number of ones in the binary representation of the absolute value of self.

Also known as the population count.

>>> bin(13)
'0b1101'
>>> (13).bit_count()
3
[clinic start generated code]*/

static PyObject *
int_bit_count_impl(PyObject *self)
/*[clinic end generated code: output=2e571970daf1e5c3 input=7e0adef8e8ccdf2e]*/
{
    assert(self != NULL);
    assert(PyLong_Check(self));

    PyLongObject *z = (PyLongObject *)self;
    Py_ssize_t ndigits = _PyLong_DigitCount(z);
    Py_ssize_t bit_count = 0;

    /* Each digit has up to PyLong_SHIFT ones, so the accumulated bit count
       from the first PY_SSIZE_T_MAX/PyLong_SHIFT digits can't overflow a
       Py_ssize_t. */
    Py_ssize_t ndigits_fast = Py_MIN(ndigits, PY_SSIZE_T_MAX/PyLong_SHIFT);
    for (Py_ssize_t i = 0; i < ndigits_fast; i++) {
        bit_count += popcount_digit(z->long_value.ob_digit[i]);
    }

    PyObject *result = PyLong_FromSsize_t(bit_count);
    if (result == NULL) {
        return NULL;
    }

    /* Use Python integers if bit_count would overflow. */
    for (Py_ssize_t i = ndigits_fast; i < ndigits; i++) {
        PyObject *x = PyLong_FromLong(popcount_digit(z->long_value.ob_digit[i]));
        if (x == NULL) {
            goto error;
        }
        PyObject *y = long_add((PyLongObject *)result, (PyLongObject *)x);
        Py_DECREF(x);
        if (y == NULL) {
            goto error;
        }
        Py_SETREF(result, y);
    }

    return result;

  error:
    Py_DECREF(result);
    return NULL;
}

/*[clinic input]
int.as_integer_ratio

Return a pair of integers, whose ratio is equal to the original int.

The ratio is in lowest terms and has a positive denominator.

>>> (10).as_integer_ratio()
(10, 1)
>>> (-10).as_integer_ratio()
(-10, 1)
>>> (0).as_integer_ratio()
(0, 1)
[clinic start generated code]*/

static PyObject *
int_as_integer_ratio_impl(PyObject *self)
/*[clinic end generated code: output=e60803ae1cc8621a input=384ff1766634bec2]*/
{
    PyObject *ratio_tuple;
    PyObject *numerator = long_long(self);
    if (numerator == NULL) {
        return NULL;
    }
    ratio_tuple = PyTuple_Pack(2, numerator, _PyLong_GetOne());
    Py_DECREF(numerator);
    return ratio_tuple;
}

/*[clinic input]
int.to_bytes

    length: Py_ssize_t = 1
        Length of bytes object to use.  An OverflowError is raised if the
        integer is not representable with the given number of bytes.  Default
        is length 1.
    byteorder: unicode(c_default="NULL") = "big"
        The byte order used to represent the integer.  If byteorder is 'big',
        the most significant byte is at the beginning of the byte array.  If
        byteorder is 'little', the most significant byte is at the end of the
        byte array.  To request the native byte order of the host system, use
        `sys.byteorder' as the byte order value.  Default is to use 'big'.
    *
    signed as is_signed: bool = False
        Determines whether two's complement is used to represent the integer.
        If signed is False and a negative integer is given, an OverflowError
        is raised.

Return an array of bytes representing an integer.
[clinic start generated code]*/

static PyObject *
int_to_bytes_impl(PyObject *self, Py_ssize_t length, PyObject *byteorder,
                  int is_signed)
/*[clinic end generated code: output=89c801df114050a3 input=d42ecfb545039d71]*/
{
    int little_endian;
    PyObject *bytes;

    if (byteorder == NULL)
        little_endian = 0;
    else if (_PyUnicode_Equal(byteorder, &_Py_ID(little)))
        little_endian = 1;
    else if (_PyUnicode_Equal(byteorder, &_Py_ID(big)))
        little_endian = 0;
    else {
        PyErr_SetString(PyExc_ValueError,
            "byteorder must be either 'little' or 'big'");
        return NULL;
    }

    if (length < 0) {
        PyErr_SetString(PyExc_ValueError,
                        "length argument must be non-negative");
        return NULL;
    }

    bytes = PyBytes_FromStringAndSize(NULL, length);
    if (bytes == NULL)
        return NULL;

    if (_PyLong_AsByteArray((PyLongObject *)self,
                            (unsigned char *)PyBytes_AS_STRING(bytes),
                            length, little_endian, is_signed) < 0) {
        Py_DECREF(bytes);
        return NULL;
    }

    return bytes;
}

/*[clinic input]
@classmethod
int.from_bytes

    bytes as bytes_obj: object
        Holds the array of bytes to convert.  The argument must either
        support the buffer protocol or be an iterable object producing bytes.
        Bytes and bytearray are examples of built-in objects that support the
        buffer protocol.
    byteorder: unicode(c_default="NULL") = "big"
        The byte order used to represent the integer.  If byteorder is 'big',
        the most significant byte is at the beginning of the byte array.  If
        byteorder is 'little', the most significant byte is at the end of the
        byte array.  To request the native byte order of the host system, use
        `sys.byteorder' as the byte order value.  Default is to use 'big'.
    *
    signed as is_signed: bool = False
        Indicates whether two's complement is used to represent the integer.

Return the integer represented by the given array of bytes.
[clinic start generated code]*/

static PyObject *
int_from_bytes_impl(PyTypeObject *type, PyObject *bytes_obj,
                    PyObject *byteorder, int is_signed)
/*[clinic end generated code: output=efc5d68e31f9314f input=33326dccdd655553]*/
{
    int little_endian;
    PyObject *long_obj, *bytes;

    if (byteorder == NULL)
        little_endian = 0;
    else if (_PyUnicode_Equal(byteorder, &_Py_ID(little)))
        little_endian = 1;
    else if (_PyUnicode_Equal(byteorder, &_Py_ID(big)))
        little_endian = 0;
    else {
        PyErr_SetString(PyExc_ValueError,
            "byteorder must be either 'little' or 'big'");
        return NULL;
    }

    bytes = PyObject_Bytes(bytes_obj);
    if (bytes == NULL)
        return NULL;

    long_obj = _PyLong_FromByteArray(
        (unsigned char *)PyBytes_AS_STRING(bytes), Py_SIZE(bytes),
        little_endian, is_signed);
    Py_DECREF(bytes);

    if (long_obj != NULL && type != &PyLong_Type) {
        Py_SETREF(long_obj, PyObject_CallOneArg((PyObject *)type, long_obj));
    }

    return long_obj;
}

static PyObject *
long_long_meth(PyObject *self, PyObject *Py_UNUSED(ignored))
{
    return long_long(self);
}

/*[clinic input]
int.is_integer

Returns True. Exists for duck type compatibility with float.is_integer.
[clinic start generated code]*/

static PyObject *
int_is_integer_impl(PyObject *self)
/*[clinic end generated code: output=90f8e794ce5430ef input=7e41c4d4416e05f2]*/
{
    Py_RETURN_TRUE;
}

static PyMethodDef long_methods[] = {
    {"conjugate",       long_long_meth, METH_NOARGS,
     "Returns self, the complex conjugate of any int."},
    INT_BIT_LENGTH_METHODDEF
    INT_BIT_COUNT_METHODDEF
    INT_TO_BYTES_METHODDEF
    INT_FROM_BYTES_METHODDEF
    INT_AS_INTEGER_RATIO_METHODDEF
    {"__trunc__",       long_long_meth, METH_NOARGS,
     "Truncating an Integral returns itself."},
    {"__floor__",       long_long_meth, METH_NOARGS,
     "Flooring an Integral returns itself."},
    {"__ceil__",        long_long_meth, METH_NOARGS,
     "Ceiling of an Integral returns itself."},
    INT___ROUND___METHODDEF
    INT___GETNEWARGS___METHODDEF
    INT___FORMAT___METHODDEF
    INT___SIZEOF___METHODDEF
    INT_IS_INTEGER_METHODDEF
    {NULL,              NULL}           /* sentinel */
};

static PyGetSetDef long_getset[] = {
    {"real",
     (getter)long_long_meth, (setter)NULL,
     "the real part of a complex number",
     NULL},
    {"imag",
     long_get0, (setter)NULL,
     "the imaginary part of a complex number",
     NULL},
    {"numerator",
     (getter)long_long_meth, (setter)NULL,
     "the numerator of a rational number in lowest terms",
     NULL},
    {"denominator",
     long_get1, (setter)NULL,
     "the denominator of a rational number in lowest terms",
     NULL},
    {NULL}  /* Sentinel */
};

PyDoc_STRVAR(long_doc,
"int([x]) -> integer\n\
int(x, base=10) -> integer\n\
\n\
Convert a number or string to an integer, or return 0 if no arguments\n\
are given.  If x is a number, return x.__int__().  For floating point\n\
numbers, this truncates towards zero.\n\
\n\
If x is not a number or if base is given, then x must be a string,\n\
bytes, or bytearray instance representing an integer literal in the\n\
given base.  The literal can be preceded by '+' or '-' and be surrounded\n\
by whitespace.  The base defaults to 10.  Valid bases are 0 and 2-36.\n\
Base 0 means to interpret the base from the string as an integer literal.\n\
>>> int('0b100', base=0)\n\
4");

static PyNumberMethods long_as_number = {
    (binaryfunc)long_add,       /*nb_add*/
    (binaryfunc)long_sub,       /*nb_subtract*/
    (binaryfunc)long_mul,       /*nb_multiply*/
    long_mod,                   /*nb_remainder*/
    long_divmod,                /*nb_divmod*/
    long_pow,                   /*nb_power*/
    (unaryfunc)long_neg,        /*nb_negative*/
    long_long,                  /*tp_positive*/
    (unaryfunc)long_abs,        /*tp_absolute*/
    (inquiry)long_bool,         /*tp_bool*/
    (unaryfunc)long_invert,     /*nb_invert*/
    long_lshift,                /*nb_lshift*/
    long_rshift,                /*nb_rshift*/
    long_and,                   /*nb_and*/
    long_xor,                   /*nb_xor*/
    long_or,                    /*nb_or*/
    long_long,                  /*nb_int*/
    0,                          /*nb_reserved*/
    long_float,                 /*nb_float*/
    0,                          /* nb_inplace_add */
    0,                          /* nb_inplace_subtract */
    0,                          /* nb_inplace_multiply */
    0,                          /* nb_inplace_remainder */
    0,                          /* nb_inplace_power */
    0,                          /* nb_inplace_lshift */
    0,                          /* nb_inplace_rshift */
    0,                          /* nb_inplace_and */
    0,                          /* nb_inplace_xor */
    0,                          /* nb_inplace_or */
    long_div,                   /* nb_floor_divide */
    long_true_divide,           /* nb_true_divide */
    0,                          /* nb_inplace_floor_divide */
    0,                          /* nb_inplace_true_divide */
    long_long,                  /* nb_index */
};

PyTypeObject PyLong_Type = {
    PyVarObject_HEAD_INIT(&PyType_Type, 0)
    "int",                                      /* tp_name */
    offsetof(PyLongObject, long_value.ob_digit),  /* tp_basicsize */
    sizeof(digit),                              /* tp_itemsize */
    long_dealloc,                               /* tp_dealloc */
    0,                                          /* tp_vectorcall_offset */
    0,                                          /* tp_getattr */
    0,                                          /* tp_setattr */
    0,                                          /* tp_as_async */
    long_to_decimal_string,                     /* tp_repr */
    &long_as_number,                            /* tp_as_number */
    0,                                          /* tp_as_sequence */
    0,                                          /* tp_as_mapping */
    (hashfunc)long_hash,                        /* tp_hash */
    0,                                          /* tp_call */
    0,                                          /* tp_str */
    PyObject_GenericGetAttr,                    /* tp_getattro */
    0,                                          /* tp_setattro */
    0,                                          /* tp_as_buffer */
    Py_TPFLAGS_DEFAULT | Py_TPFLAGS_BASETYPE |
        Py_TPFLAGS_LONG_SUBCLASS |
        _Py_TPFLAGS_MATCH_SELF,               /* tp_flags */
    long_doc,                                   /* tp_doc */
    0,                                          /* tp_traverse */
    0,                                          /* tp_clear */
    long_richcompare,                           /* tp_richcompare */
    0,                                          /* tp_weaklistoffset */
    0,                                          /* tp_iter */
    0,                                          /* tp_iternext */
    long_methods,                               /* tp_methods */
    0,                                          /* tp_members */
    long_getset,                                /* tp_getset */
    0,                                          /* tp_base */
    0,                                          /* tp_dict */
    0,                                          /* tp_descr_get */
    0,                                          /* tp_descr_set */
    0,                                          /* tp_dictoffset */
    0,                                          /* tp_init */
    0,                                          /* tp_alloc */
    long_new,                                   /* tp_new */
    PyObject_Free,                              /* tp_free */
};

static PyTypeObject Int_InfoType;

PyDoc_STRVAR(int_info__doc__,
"sys.int_info\n\
\n\
A named tuple that holds information about Python's\n\
internal representation of integers.  The attributes are read only.");

static PyStructSequence_Field int_info_fields[] = {
    {"bits_per_digit", "size of a digit in bits"},
    {"sizeof_digit", "size in bytes of the C type used to represent a digit"},
    {"default_max_str_digits", "maximum string conversion digits limitation"},
    {"str_digits_check_threshold", "minimum positive value for int_max_str_digits"},
    {NULL, NULL}
};

static PyStructSequence_Desc int_info_desc = {
    "sys.int_info",   /* name */
    int_info__doc__,  /* doc */
    int_info_fields,  /* fields */
    4                 /* number of fields */
};

PyObject *
PyLong_GetInfo(void)
{
    PyObject* int_info;
    int field = 0;
    int_info = PyStructSequence_New(&Int_InfoType);
    if (int_info == NULL)
        return NULL;
    PyStructSequence_SET_ITEM(int_info, field++,
                              PyLong_FromLong(PyLong_SHIFT));
    PyStructSequence_SET_ITEM(int_info, field++,
                              PyLong_FromLong(sizeof(digit)));
    /*
     * The following two fields were added after investigating uses of
     * sys.int_info in the wild: Exceedingly rarely used. The ONLY use found was
     * numba using sys.int_info.bits_per_digit as attribute access rather than
     * sequence unpacking. Cython and sympy also refer to sys.int_info but only
     * as info for debugging. No concern about adding these in a backport.
     */
    PyStructSequence_SET_ITEM(int_info, field++,
                              PyLong_FromLong(_PY_LONG_DEFAULT_MAX_STR_DIGITS));
    PyStructSequence_SET_ITEM(int_info, field++,
                              PyLong_FromLong(_PY_LONG_MAX_STR_DIGITS_THRESHOLD));
    if (PyErr_Occurred()) {
        Py_CLEAR(int_info);
        return NULL;
    }
    return int_info;
}


/* runtime lifecycle */

PyStatus
_PyLong_InitTypes(PyInterpreterState *interp)
{
    /* initialize int_info */
    if (_PyStructSequence_InitBuiltin(interp, &Int_InfoType,
                                      &int_info_desc) < 0)
    {
        return _PyStatus_ERR("can't init int info type");
    }

    return _PyStatus_OK();
}


void
_PyLong_FiniTypes(PyInterpreterState *interp)
{
    _PyStructSequence_FiniBuiltin(interp, &Int_InfoType);
}

#undef PyUnstable_Long_IsCompact

int
PyUnstable_Long_IsCompact(const PyLongObject* op) {
    return _PyLong_IsCompact(op);
}

#undef PyUnstable_Long_CompactValue

Py_ssize_t
PyUnstable_Long_CompactValue(const PyLongObject* op) {
    return _PyLong_CompactValue(op);
}<|MERGE_RESOLUTION|>--- conflicted
+++ resolved
@@ -161,12 +161,11 @@
         PyErr_NoMemory();
         return NULL;
     }
-<<<<<<< HEAD
-    _PyObject_InitVar((PyVarObject*)result, &PyLong_Type, size);
-    result->long_value.ob_digit[0] = 0;
-=======
     _PyLong_SetSignAndDigitCount(result, size != 0, size);
     _PyObject_Init((PyObject*)result, &PyLong_Type);
+    /* The digit has to be initialized explicitly to avoid
+     * use-of-uninitialized-value. */
+    result->long_value.ob_digit[0] = 0;
     return result;
 }
 
@@ -184,7 +183,6 @@
     }
     _PyLong_SetSignAndDigitCount(result, negative?-1:1, digit_count);
     memcpy(result->long_value.ob_digit, digits, digit_count * sizeof(digit));
->>>>>>> 0aa58fa7
     return result;
 }
 
