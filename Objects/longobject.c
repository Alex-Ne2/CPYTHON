/* Long (arbitrary precision) integer object implementation */

/* XXX The functional organization of this file is terrible */

#include "Python.h"
#include "pycore_bitutils.h"      // _Py_popcount32()
#include "pycore_initconfig.h"    // _PyStatus_OK()
#include "pycore_long.h"          // _Py_SmallInts
#include "pycore_object.h"        // _PyObject_Init()
#include "pycore_runtime.h"       // _PY_NSMALLPOSINTS
#include "pycore_structseq.h"     // _PyStructSequence_FiniBuiltin()

#include <float.h>                // DBL_MANT_DIG
#include <stddef.h>               // offsetof

#include "clinic/longobject.c.h"
/*[clinic input]
class int "PyObject *" "&PyLong_Type"
[clinic start generated code]*/
/*[clinic end generated code: output=da39a3ee5e6b4b0d input=ec0275e3422a36e3]*/

#define medium_value(x) ((stwodigits)_PyLong_CompactValue(x))

#define IS_SMALL_INT(ival) (-_PY_NSMALLNEGINTS <= (ival) && (ival) < _PY_NSMALLPOSINTS)
#define IS_SMALL_UINT(ival) ((ival) < _PY_NSMALLPOSINTS)

#define _MAX_STR_DIGITS_ERROR_FMT_TO_INT "Exceeds the limit (%d digits) for integer string conversion: value has %zd digits; use sys.set_int_max_str_digits() to increase the limit"
#define _MAX_STR_DIGITS_ERROR_FMT_TO_STR "Exceeds the limit (%d digits) for integer string conversion; use sys.set_int_max_str_digits() to increase the limit"

/* If defined, use algorithms from the _pylong.py module */
#define WITH_PYLONG_MODULE 1

static inline void
_Py_DECREF_INT(PyLongObject *op)
{
    assert(PyLong_CheckExact(op));
    _Py_DECREF_SPECIALIZED((PyObject *)op, (destructor)PyObject_Free);
}

static inline int
is_medium_int(stwodigits x)
{
    /* Take care that we are comparing unsigned values. */
    twodigits x_plus_mask = ((twodigits)x) + PyLong_MASK;
    return x_plus_mask < ((twodigits)PyLong_MASK) + PyLong_BASE;
}

static PyObject *
get_small_int(sdigit ival)
{
    assert(IS_SMALL_INT(ival));
    return (PyObject *)&_PyLong_SMALL_INTS[_PY_NSMALLNEGINTS + ival];
}

static PyLongObject *
maybe_small_long(PyLongObject *v)
{
    if (v && _PyLong_IsCompact(v)) {
        stwodigits ival = medium_value(v);
        if (IS_SMALL_INT(ival)) {
            _Py_DECREF_INT(v);
            return (PyLongObject *)get_small_int((sdigit)ival);
        }
    }
    return v;
}

/* For int multiplication, use the O(N**2) school algorithm unless
 * both operands contain more than KARATSUBA_CUTOFF digits (this
 * being an internal Python int digit, in base BASE).
 */
#define KARATSUBA_CUTOFF 70
#define KARATSUBA_SQUARE_CUTOFF (2 * KARATSUBA_CUTOFF)

/* For exponentiation, use the binary left-to-right algorithm unless the
 ^ exponent contains more than HUGE_EXP_CUTOFF bits.  In that case, do
 * (no more than) EXP_WINDOW_SIZE bits at a time.  The potential drawback is
 * that a table of 2**(EXP_WINDOW_SIZE - 1) intermediate results is
 * precomputed.
 */
#define EXP_WINDOW_SIZE 5
#define EXP_TABLE_LEN (1 << (EXP_WINDOW_SIZE - 1))
/* Suppose the exponent has bit length e. All ways of doing this
 * need e squarings. The binary method also needs a multiply for
 * each bit set. In a k-ary method with window width w, a multiply
 * for each non-zero window, so at worst (and likely!)
 * ceiling(e/w). The k-ary sliding window method has the same
 * worst case, but the window slides so it can sometimes skip
 * over an all-zero window that the fixed-window method can't
 * exploit. In addition, the windowing methods need multiplies
 * to precompute a table of small powers.
 *
 * For the sliding window method with width 5, 16 precomputation
 * multiplies are needed. Assuming about half the exponent bits
 * are set, then, the binary method needs about e/2 extra mults
 * and the window method about 16 + e/5.
 *
 * The latter is smaller for e > 53 1/3. We don't have direct
 * access to the bit length, though, so call it 60, which is a
 * multiple of a long digit's max bit length (15 or 30 so far).
 */
#define HUGE_EXP_CUTOFF 60

#define SIGCHECK(PyTryBlock)                    \
    do {                                        \
        if (PyErr_CheckSignals()) PyTryBlock    \
    } while(0)

/* Normalize (remove leading zeros from) an int object.
   Doesn't attempt to free the storage--in most cases, due to the nature
   of the algorithms used, this could save at most be one word anyway. */

static PyLongObject *
long_normalize(PyLongObject *v)
{
    Py_ssize_t j = _PyLong_DigitCount(v);
    Py_ssize_t i = j;

    while (i > 0 && v->long_value.ob_digit[i-1] == 0)
        --i;
    if (i != j) {
        if (i == 0) {
            _PyLong_SetSignAndDigitCount(v, 0, 0);
        }
        else {
            _PyLong_SetDigitCount(v, i);
        }
    }
    return v;
}

/* Allocate a new int object with size digits.
   Return NULL and set exception if we run out of memory. */

#define MAX_LONG_DIGITS \
    ((PY_SSIZE_T_MAX - offsetof(PyLongObject, long_value.ob_digit))/sizeof(digit))

PyLongObject *
_PyLong_New(Py_ssize_t size)
{
    assert(size >= 0);
    PyLongObject *result;
    if (size > (Py_ssize_t)MAX_LONG_DIGITS) {
        PyErr_SetString(PyExc_OverflowError,
                        "too many digits in integer");
        return NULL;
    }
    /* Fast operations for single digit integers (including zero)
     * assume that there is always at least one digit present. */
    Py_ssize_t ndigits = size ? size : 1;
    /* Number of bytes needed is: offsetof(PyLongObject, ob_digit) +
       sizeof(digit)*size.  Previous incarnations of this code used
       sizeof() instead of the offsetof, but this risks being
       incorrect in the presence of padding between the header
       and the digits. */
    result = PyObject_Malloc(offsetof(PyLongObject, long_value.ob_digit) +
                             ndigits*sizeof(digit));
    if (!result) {
        PyErr_NoMemory();
        return NULL;
    }
    _PyLong_SetSignAndDigitCount(result, size != 0, size);
    _PyObject_Init((PyObject*)result, &PyLong_Type);
    /* The digit has to be initialized explicitly to avoid
     * use-of-uninitialized-value. */
    result->long_value.ob_digit[0] = 0;
    return result;
}

PyLongObject *
_PyLong_FromDigits(int negative, Py_ssize_t digit_count, digit *digits)
{
    assert(digit_count >= 0);
    if (digit_count == 0) {
        return (PyLongObject *)_PyLong_GetZero();
    }
    PyLongObject *result = _PyLong_New(digit_count);
    if (result == NULL) {
        PyErr_NoMemory();
        return NULL;
    }
    _PyLong_SetSignAndDigitCount(result, negative?-1:1, digit_count);
    memcpy(result->long_value.ob_digit, digits, digit_count * sizeof(digit));
    return result;
}

PyObject *
_PyLong_Copy(PyLongObject *src)
{
    assert(src != NULL);

    if (_PyLong_IsCompact(src)) {
        stwodigits ival = medium_value(src);
        if (IS_SMALL_INT(ival)) {
            return get_small_int((sdigit)ival);
        }
    }
    Py_ssize_t size = _PyLong_DigitCount(src);
    return (PyObject *)_PyLong_FromDigits(_PyLong_IsNegative(src), size, src->long_value.ob_digit);
}

static PyObject *
_PyLong_FromMedium(sdigit x)
{
    assert(!IS_SMALL_INT(x));
    assert(is_medium_int(x));
    /* We could use a freelist here */
    PyLongObject *v = PyObject_Malloc(sizeof(PyLongObject));
    if (v == NULL) {
        PyErr_NoMemory();
        return NULL;
    }
    digit abs_x = x < 0 ? -x : x;
    _PyLong_SetSignAndDigitCount(v, x<0?-1:1, 1);
    _PyObject_Init((PyObject*)v, &PyLong_Type);
    v->long_value.ob_digit[0] = abs_x;
    return (PyObject*)v;
}

static PyObject *
_PyLong_FromLarge(stwodigits ival)
{
    twodigits abs_ival;
    int sign;
    assert(!is_medium_int(ival));

    if (ival < 0) {
        /* negate: can't write this as abs_ival = -ival since that
           invokes undefined behaviour when ival is LONG_MIN */
        abs_ival = 0U-(twodigits)ival;
        sign = -1;
    }
    else {
        abs_ival = (twodigits)ival;
        sign = 1;
    }
    /* Must be at least two digits */
    assert(abs_ival >> PyLong_SHIFT != 0);
    twodigits t = abs_ival >> (PyLong_SHIFT * 2);
    Py_ssize_t ndigits = 2;
    while (t) {
        ++ndigits;
        t >>= PyLong_SHIFT;
    }
    PyLongObject *v = _PyLong_New(ndigits);
    if (v != NULL) {
        digit *p = v->long_value.ob_digit;
        _PyLong_SetSignAndDigitCount(v, sign, ndigits);
        t = abs_ival;
        while (t) {
            *p++ = Py_SAFE_DOWNCAST(
                t & PyLong_MASK, twodigits, digit);
            t >>= PyLong_SHIFT;
        }
    }
    return (PyObject *)v;
}

/* Create a new int object from a C word-sized int */
static inline PyObject *
_PyLong_FromSTwoDigits(stwodigits x)
{
    if (IS_SMALL_INT(x)) {
        return get_small_int((sdigit)x);
    }
    assert(x != 0);
    if (is_medium_int(x)) {
        return _PyLong_FromMedium((sdigit)x);
    }
    return _PyLong_FromLarge(x);
}

/* If a freshly-allocated int is already shared, it must
   be a small integer, so negating it must go to PyLong_FromLong */
Py_LOCAL_INLINE(void)
_PyLong_Negate(PyLongObject **x_p)
{
    PyLongObject *x;

    x = (PyLongObject *)*x_p;
    if (Py_REFCNT(x) == 1) {
         _PyLong_FlipSign(x);
        return;
    }

    *x_p = (PyLongObject *)_PyLong_FromSTwoDigits(-medium_value(x));
    Py_DECREF(x);
}

/* Create a new int object from a C long int */

PyObject *
PyLong_FromLong(long ival)
{
    PyLongObject *v;
    unsigned long abs_ival, t;
    int ndigits;

    /* Handle small and medium cases. */
    if (IS_SMALL_INT(ival)) {
        return get_small_int((sdigit)ival);
    }
    if (-(long)PyLong_MASK <= ival && ival <= (long)PyLong_MASK) {
        return _PyLong_FromMedium((sdigit)ival);
    }

    /* Count digits (at least two - smaller cases were handled above). */
    abs_ival = ival < 0 ? 0U-(unsigned long)ival : (unsigned long)ival;
    /* Do shift in two steps to avoid possible undefined behavior. */
    t = abs_ival >> PyLong_SHIFT >> PyLong_SHIFT;
    ndigits = 2;
    while (t) {
        ++ndigits;
        t >>= PyLong_SHIFT;
    }

    /* Construct output value. */
    v = _PyLong_New(ndigits);
    if (v != NULL) {
        digit *p = v->long_value.ob_digit;
        _PyLong_SetSignAndDigitCount(v, ival < 0 ? -1 : 1, ndigits);
        t = abs_ival;
        while (t) {
            *p++ = (digit)(t & PyLong_MASK);
            t >>= PyLong_SHIFT;
        }
    }
    return (PyObject *)v;
}

#define PYLONG_FROM_UINT(INT_TYPE, ival) \
    do { \
        if (IS_SMALL_UINT(ival)) { \
            return get_small_int((sdigit)(ival)); \
        } \
        /* Count the number of Python digits. */ \
        Py_ssize_t ndigits = 0; \
        INT_TYPE t = (ival); \
        while (t) { \
            ++ndigits; \
            t >>= PyLong_SHIFT; \
        } \
        PyLongObject *v = _PyLong_New(ndigits); \
        if (v == NULL) { \
            return NULL; \
        } \
        digit *p = v->long_value.ob_digit; \
        while ((ival)) { \
            *p++ = (digit)((ival) & PyLong_MASK); \
            (ival) >>= PyLong_SHIFT; \
        } \
        return (PyObject *)v; \
    } while(0)

/* Create a new int object from a C unsigned long int */

PyObject *
PyLong_FromUnsignedLong(unsigned long ival)
{
    PYLONG_FROM_UINT(unsigned long, ival);
}

/* Create a new int object from a C unsigned long long int. */

PyObject *
PyLong_FromUnsignedLongLong(unsigned long long ival)
{
    PYLONG_FROM_UINT(unsigned long long, ival);
}

/* Create a new int object from a C size_t. */

PyObject *
PyLong_FromSize_t(size_t ival)
{
    PYLONG_FROM_UINT(size_t, ival);
}

/* Create a new int object from a C double */

PyObject *
PyLong_FromDouble(double dval)
{
    /* Try to get out cheap if this fits in a long. When a finite value of real
     * floating type is converted to an integer type, the value is truncated
     * toward zero. If the value of the integral part cannot be represented by
     * the integer type, the behavior is undefined. Thus, we must check that
     * value is in range (LONG_MIN - 1, LONG_MAX + 1). If a long has more bits
     * of precision than a double, casting LONG_MIN - 1 to double may yield an
     * approximation, but LONG_MAX + 1 is a power of two and can be represented
     * as double exactly (assuming FLT_RADIX is 2 or 16), so for simplicity
     * check against [-(LONG_MAX + 1), LONG_MAX + 1).
     */
    const double int_max = (unsigned long)LONG_MAX + 1;
    if (-int_max < dval && dval < int_max) {
        return PyLong_FromLong((long)dval);
    }

    PyLongObject *v;
    double frac;
    int i, ndig, expo, neg;
    neg = 0;
    if (Py_IS_INFINITY(dval)) {
        PyErr_SetString(PyExc_OverflowError,
                        "cannot convert float infinity to integer");
        return NULL;
    }
    if (Py_IS_NAN(dval)) {
        PyErr_SetString(PyExc_ValueError,
                        "cannot convert float NaN to integer");
        return NULL;
    }
    if (dval < 0.0) {
        neg = 1;
        dval = -dval;
    }
    frac = frexp(dval, &expo); /* dval = frac*2**expo; 0.0 <= frac < 1.0 */
    assert(expo > 0);
    ndig = (expo-1) / PyLong_SHIFT + 1; /* Number of 'digits' in result */
    v = _PyLong_New(ndig);
    if (v == NULL)
        return NULL;
    frac = ldexp(frac, (expo-1) % PyLong_SHIFT + 1);
    for (i = ndig; --i >= 0; ) {
        digit bits = (digit)frac;
        v->long_value.ob_digit[i] = bits;
        frac = frac - (double)bits;
        frac = ldexp(frac, PyLong_SHIFT);
    }
    if (neg) {
        _PyLong_FlipSign(v);
    }
    return (PyObject *)v;
}

/* Checking for overflow in PyLong_AsLong is a PITA since C doesn't define
 * anything about what happens when a signed integer operation overflows,
 * and some compilers think they're doing you a favor by being "clever"
 * then.  The bit pattern for the largest positive signed long is
 * (unsigned long)LONG_MAX, and for the smallest negative signed long
 * it is abs(LONG_MIN), which we could write -(unsigned long)LONG_MIN.
 * However, some other compilers warn about applying unary minus to an
 * unsigned operand.  Hence the weird "0-".
 */
#define PY_ABS_LONG_MIN         (0-(unsigned long)LONG_MIN)
#define PY_ABS_SSIZE_T_MIN      (0-(size_t)PY_SSIZE_T_MIN)

/* Get a C long int from an int object or any object that has an __index__
   method.

   On overflow, return -1 and set *overflow to 1 or -1 depending on the sign of
   the result.  Otherwise *overflow is 0.

   For other errors (e.g., TypeError), return -1 and set an error condition.
   In this case *overflow will be 0.
*/

long
PyLong_AsLongAndOverflow(PyObject *vv, int *overflow)
{
    /* This version by Tim Peters */
    PyLongObject *v;
    unsigned long x, prev;
    long res;
    Py_ssize_t i;
    int sign;
    int do_decref = 0; /* if PyNumber_Index was called */

    *overflow = 0;
    if (vv == NULL) {
        PyErr_BadInternalCall();
        return -1;
    }

    if (PyLong_Check(vv)) {
        v = (PyLongObject *)vv;
    }
    else {
        v = (PyLongObject *)_PyNumber_Index(vv);
        if (v == NULL)
            return -1;
        do_decref = 1;
    }
    if (_PyLong_IsCompact(v)) {
#if SIZEOF_LONG < SIZEOF_VOID_P
        intptr_t tmp = _PyLong_CompactValue(v);
        res = (long)tmp;
        if (res != tmp) {
            *overflow = tmp < 0 ? -1 : 1;
        }
#else
        res = _PyLong_CompactValue(v);
#endif
    }
    else {
        res = -1;
        i = _PyLong_DigitCount(v);
        sign = _PyLong_NonCompactSign(v);
        x = 0;
        while (--i >= 0) {
            prev = x;
            x = (x << PyLong_SHIFT) | v->long_value.ob_digit[i];
            if ((x >> PyLong_SHIFT) != prev) {
                *overflow = sign;
                goto exit;
            }
        }
        /* Haven't lost any bits, but casting to long requires extra
        * care (see comment above).
        */
        if (x <= (unsigned long)LONG_MAX) {
            res = (long)x * sign;
        }
        else if (sign < 0 && x == PY_ABS_LONG_MIN) {
            res = LONG_MIN;
        }
        else {
            *overflow = sign;
            /* res is already set to -1 */
        }
    }
  exit:
    if (do_decref) {
        Py_DECREF(v);
    }
    return res;
}

/* Get a C long int from an int object or any object that has an __index__
   method.  Return -1 and set an error if overflow occurs. */

long
PyLong_AsLong(PyObject *obj)
{
    int overflow;
    long result = PyLong_AsLongAndOverflow(obj, &overflow);
    if (overflow) {
        /* XXX: could be cute and give a different
           message for overflow == -1 */
        PyErr_SetString(PyExc_OverflowError,
                        "Python int too large to convert to C long");
    }
    return result;
}

/* Get a C int from an int object or any object that has an __index__
   method.  Return -1 and set an error if overflow occurs. */

int
PyLong_AsInt(PyObject *obj)
{
    int overflow;
    long result = PyLong_AsLongAndOverflow(obj, &overflow);
    if (overflow || result > INT_MAX || result < INT_MIN) {
        /* XXX: could be cute and give a different
           message for overflow == -1 */
        PyErr_SetString(PyExc_OverflowError,
                        "Python int too large to convert to C int");
        return -1;
    }
    return (int)result;
}

/* Get a Py_ssize_t from an int object.
   Returns -1 and sets an error condition if overflow occurs. */

Py_ssize_t
PyLong_AsSsize_t(PyObject *vv) {
    PyLongObject *v;
    size_t x, prev;
    Py_ssize_t i;
    int sign;

    if (vv == NULL) {
        PyErr_BadInternalCall();
        return -1;
    }
    if (!PyLong_Check(vv)) {
        PyErr_SetString(PyExc_TypeError, "an integer is required");
        return -1;
    }

    v = (PyLongObject *)vv;
    if (_PyLong_IsCompact(v)) {
        return _PyLong_CompactValue(v);
    }
    i = _PyLong_DigitCount(v);
    sign = _PyLong_NonCompactSign(v);
    x = 0;
    while (--i >= 0) {
        prev = x;
        x = (x << PyLong_SHIFT) | v->long_value.ob_digit[i];
        if ((x >> PyLong_SHIFT) != prev)
            goto overflow;
    }
    /* Haven't lost any bits, but casting to a signed type requires
     * extra care (see comment above).
     */
    if (x <= (size_t)PY_SSIZE_T_MAX) {
        return (Py_ssize_t)x * sign;
    }
    else if (sign < 0 && x == PY_ABS_SSIZE_T_MIN) {
        return PY_SSIZE_T_MIN;
    }
    /* else overflow */

  overflow:
    PyErr_SetString(PyExc_OverflowError,
                    "Python int too large to convert to C ssize_t");
    return -1;
}

/* Get a C unsigned long int from an int object.
   Returns -1 and sets an error condition if overflow occurs. */

unsigned long
PyLong_AsUnsignedLong(PyObject *vv)
{
    PyLongObject *v;
    unsigned long x, prev;
    Py_ssize_t i;

    if (vv == NULL) {
        PyErr_BadInternalCall();
        return (unsigned long)-1;
    }
    if (!PyLong_Check(vv)) {
        PyErr_SetString(PyExc_TypeError, "an integer is required");
        return (unsigned long)-1;
    }

    v = (PyLongObject *)vv;
    if (_PyLong_IsNonNegativeCompact(v)) {
#if SIZEOF_LONG < SIZEOF_VOID_P
        intptr_t tmp = _PyLong_CompactValue(v);
        unsigned long res = (unsigned long)tmp;
        if (res != tmp) {
            goto overflow;
        }
#else
        return _PyLong_CompactValue(v);
#endif
    }
    if (_PyLong_IsNegative(v)) {
        PyErr_SetString(PyExc_OverflowError,
                        "can't convert negative value to unsigned int");
        return (unsigned long) -1;
    }
    i = _PyLong_DigitCount(v);
    x = 0;
    while (--i >= 0) {
        prev = x;
        x = (x << PyLong_SHIFT) | v->long_value.ob_digit[i];
        if ((x >> PyLong_SHIFT) != prev) {
            goto overflow;
        }
    }
    return x;
overflow:
    PyErr_SetString(PyExc_OverflowError,
                    "Python int too large to convert "
                    "to C unsigned long");
    return (unsigned long) -1;
}

/* Get a C size_t from an int object. Returns (size_t)-1 and sets
   an error condition if overflow occurs. */

size_t
PyLong_AsSize_t(PyObject *vv)
{
    PyLongObject *v;
    size_t x, prev;
    Py_ssize_t i;

    if (vv == NULL) {
        PyErr_BadInternalCall();
        return (size_t) -1;
    }
    if (!PyLong_Check(vv)) {
        PyErr_SetString(PyExc_TypeError, "an integer is required");
        return (size_t)-1;
    }

    v = (PyLongObject *)vv;
    if (_PyLong_IsNonNegativeCompact(v)) {
        return _PyLong_CompactValue(v);
    }
    if (_PyLong_IsNegative(v)) {
        PyErr_SetString(PyExc_OverflowError,
                   "can't convert negative value to size_t");
        return (size_t) -1;
    }
    i = _PyLong_DigitCount(v);
    x = 0;
    while (--i >= 0) {
        prev = x;
        x = (x << PyLong_SHIFT) | v->long_value.ob_digit[i];
        if ((x >> PyLong_SHIFT) != prev) {
            PyErr_SetString(PyExc_OverflowError,
                "Python int too large to convert to C size_t");
            return (size_t) -1;
        }
    }
    return x;
}

/* Get a C unsigned long int from an int object, ignoring the high bits.
   Returns -1 and sets an error condition if an error occurs. */

static unsigned long
_PyLong_AsUnsignedLongMask(PyObject *vv)
{
    PyLongObject *v;
    unsigned long x;
    Py_ssize_t i;

    if (vv == NULL || !PyLong_Check(vv)) {
        PyErr_BadInternalCall();
        return (unsigned long) -1;
    }
    v = (PyLongObject *)vv;
    if (_PyLong_IsCompact(v)) {
        return (unsigned long)_PyLong_CompactValue(v);
    }
    i = _PyLong_DigitCount(v);
    int sign = _PyLong_NonCompactSign(v);
    x = 0;
    while (--i >= 0) {
        x = (x << PyLong_SHIFT) | v->long_value.ob_digit[i];
    }
    return x * sign;
}

unsigned long
PyLong_AsUnsignedLongMask(PyObject *op)
{
    PyLongObject *lo;
    unsigned long val;

    if (op == NULL) {
        PyErr_BadInternalCall();
        return (unsigned long)-1;
    }

    if (PyLong_Check(op)) {
        return _PyLong_AsUnsignedLongMask(op);
    }

    lo = (PyLongObject *)_PyNumber_Index(op);
    if (lo == NULL)
        return (unsigned long)-1;

    val = _PyLong_AsUnsignedLongMask((PyObject *)lo);
    Py_DECREF(lo);
    return val;
}

int
_PyLong_Sign(PyObject *vv)
{
    PyLongObject *v = (PyLongObject *)vv;

    assert(v != NULL);
    assert(PyLong_Check(v));
    if (_PyLong_IsCompact(v)) {
        return _PyLong_CompactSign(v);
    }
    return _PyLong_NonCompactSign(v);
}

static int
bit_length_digit(digit x)
{
    // digit can be larger than unsigned long, but only PyLong_SHIFT bits
    // of it will be ever used.
    static_assert(PyLong_SHIFT <= sizeof(unsigned long) * 8,
                  "digit is larger than unsigned long");
    return _Py_bit_length((unsigned long)x);
}

size_t
_PyLong_NumBits(PyObject *vv)
{
    PyLongObject *v = (PyLongObject *)vv;
    size_t result = 0;
    Py_ssize_t ndigits;
    int msd_bits;

    assert(v != NULL);
    assert(PyLong_Check(v));
    ndigits = _PyLong_DigitCount(v);
    assert(ndigits == 0 || v->long_value.ob_digit[ndigits - 1] != 0);
    if (ndigits > 0) {
        digit msd = v->long_value.ob_digit[ndigits - 1];
        if ((size_t)(ndigits - 1) > SIZE_MAX / (size_t)PyLong_SHIFT)
            goto Overflow;
        result = (size_t)(ndigits - 1) * (size_t)PyLong_SHIFT;
        msd_bits = bit_length_digit(msd);
        if (SIZE_MAX - msd_bits < result)
            goto Overflow;
        result += msd_bits;
    }
    return result;

  Overflow:
    PyErr_SetString(PyExc_OverflowError, "int has too many bits "
                    "to express in a platform size_t");
    return (size_t)-1;
}

PyObject *
_PyLong_FromByteArray(const unsigned char* bytes, size_t n,
                      int little_endian, int is_signed)
{
    const unsigned char* pstartbyte;    /* LSB of bytes */
    int incr;                           /* direction to move pstartbyte */
    const unsigned char* pendbyte;      /* MSB of bytes */
    size_t numsignificantbytes;         /* number of bytes that matter */
    Py_ssize_t ndigits;                 /* number of Python int digits */
    PyLongObject* v;                    /* result */
    Py_ssize_t idigit = 0;              /* next free index in v->long_value.ob_digit */

    if (n == 0)
        return PyLong_FromLong(0L);

    if (little_endian) {
        pstartbyte = bytes;
        pendbyte = bytes + n - 1;
        incr = 1;
    }
    else {
        pstartbyte = bytes + n - 1;
        pendbyte = bytes;
        incr = -1;
    }

    if (is_signed)
        is_signed = *pendbyte >= 0x80;

    /* Compute numsignificantbytes.  This consists of finding the most
       significant byte.  Leading 0 bytes are insignificant if the number
       is positive, and leading 0xff bytes if negative. */
    {
        size_t i;
        const unsigned char* p = pendbyte;
        const int pincr = -incr;  /* search MSB to LSB */
        const unsigned char insignificant = is_signed ? 0xff : 0x00;

        for (i = 0; i < n; ++i, p += pincr) {
            if (*p != insignificant)
                break;
        }
        numsignificantbytes = n - i;
        /* 2's-comp is a bit tricky here, e.g. 0xff00 == -0x0100, so
           actually has 2 significant bytes.  OTOH, 0xff0001 ==
           -0x00ffff, so we wouldn't *need* to bump it there; but we
           do for 0xffff = -0x0001.  To be safe without bothering to
           check every case, bump it regardless. */
        if (is_signed && numsignificantbytes < n)
            ++numsignificantbytes;
    }

    /* How many Python int digits do we need?  We have
       8*numsignificantbytes bits, and each Python int digit has
       PyLong_SHIFT bits, so it's the ceiling of the quotient. */
    /* catch overflow before it happens */
    if (numsignificantbytes > (PY_SSIZE_T_MAX - PyLong_SHIFT) / 8) {
        PyErr_SetString(PyExc_OverflowError,
                        "byte array too long to convert to int");
        return NULL;
    }
    ndigits = (numsignificantbytes * 8 + PyLong_SHIFT - 1) / PyLong_SHIFT;
    v = _PyLong_New(ndigits);
    if (v == NULL)
        return NULL;

    /* Copy the bits over.  The tricky parts are computing 2's-comp on
       the fly for signed numbers, and dealing with the mismatch between
       8-bit bytes and (probably) 15-bit Python digits.*/
    {
        size_t i;
        twodigits carry = 1;                    /* for 2's-comp calculation */
        twodigits accum = 0;                    /* sliding register */
        unsigned int accumbits = 0;             /* number of bits in accum */
        const unsigned char* p = pstartbyte;

        for (i = 0; i < numsignificantbytes; ++i, p += incr) {
            twodigits thisbyte = *p;
            /* Compute correction for 2's comp, if needed. */
            if (is_signed) {
                thisbyte = (0xff ^ thisbyte) + carry;
                carry = thisbyte >> 8;
                thisbyte &= 0xff;
            }
            /* Because we're going LSB to MSB, thisbyte is
               more significant than what's already in accum,
               so needs to be prepended to accum. */
            accum |= thisbyte << accumbits;
            accumbits += 8;
            if (accumbits >= PyLong_SHIFT) {
                /* There's enough to fill a Python digit. */
                assert(idigit < ndigits);
                v->long_value.ob_digit[idigit] = (digit)(accum & PyLong_MASK);
                ++idigit;
                accum >>= PyLong_SHIFT;
                accumbits -= PyLong_SHIFT;
                assert(accumbits < PyLong_SHIFT);
            }
        }
        assert(accumbits < PyLong_SHIFT);
        if (accumbits) {
            assert(idigit < ndigits);
            v->long_value.ob_digit[idigit] = (digit)accum;
            ++idigit;
        }
    }

    int sign = is_signed ? -1: 1;
    if (idigit == 0) {
        sign = 0;
    }
    _PyLong_SetSignAndDigitCount(v, sign, idigit);
    return (PyObject *)maybe_small_long(long_normalize(v));
}

int
_PyLong_AsByteArray(PyLongObject* v,
                    unsigned char* bytes, size_t n,
                    int little_endian, int is_signed)
{
    Py_ssize_t i;               /* index into v->long_value.ob_digit */
    Py_ssize_t ndigits;         /* number of digits */
    twodigits accum;            /* sliding register */
    unsigned int accumbits;     /* # bits in accum */
    int do_twos_comp;           /* store 2's-comp?  is_signed and v < 0 */
    digit carry;                /* for computing 2's-comp */
    size_t j;                   /* # bytes filled */
    unsigned char* p;           /* pointer to next byte in bytes */
    int pincr;                  /* direction to move p */

    assert(v != NULL && PyLong_Check(v));

    ndigits = _PyLong_DigitCount(v);
    if (_PyLong_IsNegative(v)) {
        if (!is_signed) {
            PyErr_SetString(PyExc_OverflowError,
                            "can't convert negative int to unsigned");
            return -1;
        }
        do_twos_comp = 1;
    }
    else {
        do_twos_comp = 0;
    }

    if (little_endian) {
        p = bytes;
        pincr = 1;
    }
    else {
        p = bytes + n - 1;
        pincr = -1;
    }

    /* Copy over all the Python digits.
       It's crucial that every Python digit except for the MSD contribute
       exactly PyLong_SHIFT bits to the total, so first assert that the int is
       normalized. */
    assert(ndigits == 0 || v->long_value.ob_digit[ndigits - 1] != 0);
    j = 0;
    accum = 0;
    accumbits = 0;
    carry = do_twos_comp ? 1 : 0;
    for (i = 0; i < ndigits; ++i) {
        digit thisdigit = v->long_value.ob_digit[i];
        if (do_twos_comp) {
            thisdigit = (thisdigit ^ PyLong_MASK) + carry;
            carry = thisdigit >> PyLong_SHIFT;
            thisdigit &= PyLong_MASK;
        }
        /* Because we're going LSB to MSB, thisdigit is more
           significant than what's already in accum, so needs to be
           prepended to accum. */
        accum |= (twodigits)thisdigit << accumbits;

        /* The most-significant digit may be (probably is) at least
           partly empty. */
        if (i == ndigits - 1) {
            /* Count # of sign bits -- they needn't be stored,
             * although for signed conversion we need later to
             * make sure at least one sign bit gets stored. */
            digit s = do_twos_comp ? thisdigit ^ PyLong_MASK : thisdigit;
            while (s != 0) {
                s >>= 1;
                accumbits++;
            }
        }
        else
            accumbits += PyLong_SHIFT;

        /* Store as many bytes as possible. */
        while (accumbits >= 8) {
            if (j >= n)
                goto Overflow;
            ++j;
            *p = (unsigned char)(accum & 0xff);
            p += pincr;
            accumbits -= 8;
            accum >>= 8;
        }
    }

    /* Store the straggler (if any). */
    assert(accumbits < 8);
    assert(carry == 0);  /* else do_twos_comp and *every* digit was 0 */
    if (accumbits > 0) {
        if (j >= n)
            goto Overflow;
        ++j;
        if (do_twos_comp) {
            /* Fill leading bits of the byte with sign bits
               (appropriately pretending that the int had an
               infinite supply of sign bits). */
            accum |= (~(twodigits)0) << accumbits;
        }
        *p = (unsigned char)(accum & 0xff);
        p += pincr;
    }
    else if (j == n && n > 0 && is_signed) {
        /* The main loop filled the byte array exactly, so the code
           just above didn't get to ensure there's a sign bit, and the
           loop below wouldn't add one either.  Make sure a sign bit
           exists. */
        unsigned char msb = *(p - pincr);
        int sign_bit_set = msb >= 0x80;
        assert(accumbits == 0);
        if (sign_bit_set == do_twos_comp)
            return 0;
        else
            goto Overflow;
    }

    /* Fill remaining bytes with copies of the sign bit. */
    {
        unsigned char signbyte = do_twos_comp ? 0xffU : 0U;
        for ( ; j < n; ++j, p += pincr)
            *p = signbyte;
    }

    return 0;

  Overflow:
    PyErr_SetString(PyExc_OverflowError, "int too big to convert");
    return -1;

}

/* Create a new int object from a C pointer */

PyObject *
PyLong_FromVoidPtr(void *p)
{
#if SIZEOF_VOID_P <= SIZEOF_LONG
    return PyLong_FromUnsignedLong((unsigned long)(uintptr_t)p);
#else

#if SIZEOF_LONG_LONG < SIZEOF_VOID_P
#   error "PyLong_FromVoidPtr: sizeof(long long) < sizeof(void*)"
#endif
    return PyLong_FromUnsignedLongLong((unsigned long long)(uintptr_t)p);
#endif /* SIZEOF_VOID_P <= SIZEOF_LONG */

}

/* Get a C pointer from an int object. */

void *
PyLong_AsVoidPtr(PyObject *vv)
{
#if SIZEOF_VOID_P <= SIZEOF_LONG
    long x;

    if (PyLong_Check(vv) && _PyLong_IsNegative((PyLongObject *)vv)) {
        x = PyLong_AsLong(vv);
    }
    else {
        x = PyLong_AsUnsignedLong(vv);
    }
#else

#if SIZEOF_LONG_LONG < SIZEOF_VOID_P
#   error "PyLong_AsVoidPtr: sizeof(long long) < sizeof(void*)"
#endif
    long long x;

    if (PyLong_Check(vv) && _PyLong_IsNegative((PyLongObject *)vv)) {
        x = PyLong_AsLongLong(vv);
    }
    else {
        x = PyLong_AsUnsignedLongLong(vv);
    }

#endif /* SIZEOF_VOID_P <= SIZEOF_LONG */

    if (x == -1 && PyErr_Occurred())
        return NULL;
    return (void *)x;
}

/* Initial long long support by Chris Herborth (chrish@qnx.com), later
 * rewritten to use the newer PyLong_{As,From}ByteArray API.
 */

#define PY_ABS_LLONG_MIN (0-(unsigned long long)LLONG_MIN)

/* Create a new int object from a C long long int. */

PyObject *
PyLong_FromLongLong(long long ival)
{
    PyLongObject *v;
    unsigned long long abs_ival, t;
    int ndigits;

    /* Handle small and medium cases. */
    if (IS_SMALL_INT(ival)) {
        return get_small_int((sdigit)ival);
    }
    if (-(long long)PyLong_MASK <= ival && ival <= (long long)PyLong_MASK) {
        return _PyLong_FromMedium((sdigit)ival);
    }

    /* Count digits (at least two - smaller cases were handled above). */
    abs_ival = ival < 0 ? 0U-(unsigned long long)ival : (unsigned long long)ival;
    /* Do shift in two steps to avoid possible undefined behavior. */
    t = abs_ival >> PyLong_SHIFT >> PyLong_SHIFT;
    ndigits = 2;
    while (t) {
        ++ndigits;
        t >>= PyLong_SHIFT;
    }

    /* Construct output value. */
    v = _PyLong_New(ndigits);
    if (v != NULL) {
        digit *p = v->long_value.ob_digit;
        _PyLong_SetSignAndDigitCount(v, ival < 0 ? -1 : 1, ndigits);
        t = abs_ival;
        while (t) {
            *p++ = (digit)(t & PyLong_MASK);
            t >>= PyLong_SHIFT;
        }
    }
    return (PyObject *)v;
}

/* Create a new int object from a C Py_ssize_t. */

PyObject *
PyLong_FromSsize_t(Py_ssize_t ival)
{
    PyLongObject *v;
    size_t abs_ival;
    size_t t;  /* unsigned so >> doesn't propagate sign bit */
    int ndigits = 0;
    int negative = 0;

    if (IS_SMALL_INT(ival)) {
        return get_small_int((sdigit)ival);
    }

    if (ival < 0) {
        /* avoid signed overflow when ival = SIZE_T_MIN */
        abs_ival = (size_t)(-1-ival)+1;
        negative = 1;
    }
    else {
        abs_ival = (size_t)ival;
    }

    /* Count the number of Python digits. */
    t = abs_ival;
    while (t) {
        ++ndigits;
        t >>= PyLong_SHIFT;
    }
    v = _PyLong_New(ndigits);
    if (v != NULL) {
        digit *p = v->long_value.ob_digit;
        _PyLong_SetSignAndDigitCount(v, negative ? -1 : 1, ndigits);
        t = abs_ival;
        while (t) {
            *p++ = (digit)(t & PyLong_MASK);
            t >>= PyLong_SHIFT;
        }
    }
    return (PyObject *)v;
}

/* Get a C long long int from an int object or any object that has an
   __index__ method.  Return -1 and set an error if overflow occurs. */

long long
PyLong_AsLongLong(PyObject *vv)
{
    PyLongObject *v;
    long long bytes;
    int res;
    int do_decref = 0; /* if PyNumber_Index was called */

    if (vv == NULL) {
        PyErr_BadInternalCall();
        return -1;
    }

    if (PyLong_Check(vv)) {
        v = (PyLongObject *)vv;
    }
    else {
        v = (PyLongObject *)_PyNumber_Index(vv);
        if (v == NULL)
            return -1;
        do_decref = 1;
    }

    if (_PyLong_IsCompact(v)) {
        res = 0;
        bytes = _PyLong_CompactValue(v);
    }
    else {
        res = _PyLong_AsByteArray((PyLongObject *)v, (unsigned char *)&bytes,
                                  SIZEOF_LONG_LONG, PY_LITTLE_ENDIAN, 1);
    }
    if (do_decref) {
        Py_DECREF(v);
    }

    /* Plan 9 can't handle long long in ? : expressions */
    if (res < 0)
        return (long long)-1;
    else
        return bytes;
}

/* Get a C unsigned long long int from an int object.
   Return -1 and set an error if overflow occurs. */

unsigned long long
PyLong_AsUnsignedLongLong(PyObject *vv)
{
    PyLongObject *v;
    unsigned long long bytes;
    int res;

    if (vv == NULL) {
        PyErr_BadInternalCall();
        return (unsigned long long)-1;
    }
    if (!PyLong_Check(vv)) {
        PyErr_SetString(PyExc_TypeError, "an integer is required");
        return (unsigned long long)-1;
    }

    v = (PyLongObject*)vv;
    if (_PyLong_IsNonNegativeCompact(v)) {
        res = 0;
        bytes = _PyLong_CompactValue(v);
    }
    else {
        res = _PyLong_AsByteArray((PyLongObject *)vv, (unsigned char *)&bytes,
                              SIZEOF_LONG_LONG, PY_LITTLE_ENDIAN, 0);
    }

    /* Plan 9 can't handle long long in ? : expressions */
    if (res < 0)
        return (unsigned long long)res;
    else
        return bytes;
}

/* Get a C unsigned long int from an int object, ignoring the high bits.
   Returns -1 and sets an error condition if an error occurs. */

static unsigned long long
_PyLong_AsUnsignedLongLongMask(PyObject *vv)
{
    PyLongObject *v;
    unsigned long long x;
    Py_ssize_t i;
    int sign;

    if (vv == NULL || !PyLong_Check(vv)) {
        PyErr_BadInternalCall();
        return (unsigned long long) -1;
    }
    v = (PyLongObject *)vv;
    if (_PyLong_IsCompact(v)) {
        return (unsigned long long)(signed long long)_PyLong_CompactValue(v);
    }
    i = _PyLong_DigitCount(v);
    sign = _PyLong_NonCompactSign(v);
    x = 0;
    while (--i >= 0) {
        x = (x << PyLong_SHIFT) | v->long_value.ob_digit[i];
    }
    return x * sign;
}

unsigned long long
PyLong_AsUnsignedLongLongMask(PyObject *op)
{
    PyLongObject *lo;
    unsigned long long val;

    if (op == NULL) {
        PyErr_BadInternalCall();
        return (unsigned long long)-1;
    }

    if (PyLong_Check(op)) {
        return _PyLong_AsUnsignedLongLongMask(op);
    }

    lo = (PyLongObject *)_PyNumber_Index(op);
    if (lo == NULL)
        return (unsigned long long)-1;

    val = _PyLong_AsUnsignedLongLongMask((PyObject *)lo);
    Py_DECREF(lo);
    return val;
}

/* Get a C long long int from an int object or any object that has an
   __index__ method.

   On overflow, return -1 and set *overflow to 1 or -1 depending on the sign of
   the result.  Otherwise *overflow is 0.

   For other errors (e.g., TypeError), return -1 and set an error condition.
   In this case *overflow will be 0.
*/

long long
PyLong_AsLongLongAndOverflow(PyObject *vv, int *overflow)
{
    /* This version by Tim Peters */
    PyLongObject *v;
    unsigned long long x, prev;
    long long res;
    Py_ssize_t i;
    int sign;
    int do_decref = 0; /* if PyNumber_Index was called */

    *overflow = 0;
    if (vv == NULL) {
        PyErr_BadInternalCall();
        return -1;
    }

    if (PyLong_Check(vv)) {
        v = (PyLongObject *)vv;
    }
    else {
        v = (PyLongObject *)_PyNumber_Index(vv);
        if (v == NULL)
            return -1;
        do_decref = 1;
    }
    if (_PyLong_IsCompact(v)) {
        res = _PyLong_CompactValue(v);
    }
    else {
        i = _PyLong_DigitCount(v);
        sign = _PyLong_NonCompactSign(v);
        x = 0;
        while (--i >= 0) {
            prev = x;
            x = (x << PyLong_SHIFT) + v->long_value.ob_digit[i];
            if ((x >> PyLong_SHIFT) != prev) {
                *overflow = sign;
                res = -1;
                goto exit;
            }
        }
        /* Haven't lost any bits, but casting to long requires extra
         * care (see comment above).
         */
        if (x <= (unsigned long long)LLONG_MAX) {
            res = (long long)x * sign;
        }
        else if (sign < 0 && x == PY_ABS_LLONG_MIN) {
            res = LLONG_MIN;
        }
        else {
            *overflow = sign;
            res = -1;
        }
    }
  exit:
    if (do_decref) {
        Py_DECREF(v);
    }
    return res;
}

int
_PyLong_UnsignedShort_Converter(PyObject *obj, void *ptr)
{
    unsigned long uval;

    if (PyLong_Check(obj) && _PyLong_IsNegative((PyLongObject *)obj)) {
        PyErr_SetString(PyExc_ValueError, "value must be positive");
        return 0;
    }
    uval = PyLong_AsUnsignedLong(obj);
    if (uval == (unsigned long)-1 && PyErr_Occurred())
        return 0;
    if (uval > USHRT_MAX) {
        PyErr_SetString(PyExc_OverflowError,
                        "Python int too large for C unsigned short");
        return 0;
    }

    *(unsigned short *)ptr = Py_SAFE_DOWNCAST(uval, unsigned long, unsigned short);
    return 1;
}

int
_PyLong_UnsignedInt_Converter(PyObject *obj, void *ptr)
{
    unsigned long uval;

    if (PyLong_Check(obj) && _PyLong_IsNegative((PyLongObject *)obj)) {
        PyErr_SetString(PyExc_ValueError, "value must be positive");
        return 0;
    }
    uval = PyLong_AsUnsignedLong(obj);
    if (uval == (unsigned long)-1 && PyErr_Occurred())
        return 0;
    if (uval > UINT_MAX) {
        PyErr_SetString(PyExc_OverflowError,
                        "Python int too large for C unsigned int");
        return 0;
    }

    *(unsigned int *)ptr = Py_SAFE_DOWNCAST(uval, unsigned long, unsigned int);
    return 1;
}

int
_PyLong_UnsignedLong_Converter(PyObject *obj, void *ptr)
{
    unsigned long uval;

    if (PyLong_Check(obj) && _PyLong_IsNegative((PyLongObject *)obj)) {
        PyErr_SetString(PyExc_ValueError, "value must be positive");
        return 0;
    }
    uval = PyLong_AsUnsignedLong(obj);
    if (uval == (unsigned long)-1 && PyErr_Occurred())
        return 0;

    *(unsigned long *)ptr = uval;
    return 1;
}

int
_PyLong_UnsignedLongLong_Converter(PyObject *obj, void *ptr)
{
    unsigned long long uval;

    if (PyLong_Check(obj) && _PyLong_IsNegative((PyLongObject *)obj)) {
        PyErr_SetString(PyExc_ValueError, "value must be positive");
        return 0;
    }
    uval = PyLong_AsUnsignedLongLong(obj);
    if (uval == (unsigned long long)-1 && PyErr_Occurred())
        return 0;

    *(unsigned long long *)ptr = uval;
    return 1;
}

int
_PyLong_Size_t_Converter(PyObject *obj, void *ptr)
{
    size_t uval;

    if (PyLong_Check(obj) && _PyLong_IsNegative((PyLongObject *)obj)) {
        PyErr_SetString(PyExc_ValueError, "value must be positive");
        return 0;
    }
    uval = PyLong_AsSize_t(obj);
    if (uval == (size_t)-1 && PyErr_Occurred())
        return 0;

    *(size_t *)ptr = uval;
    return 1;
}


#define CHECK_BINOP(v,w)                                \
    do {                                                \
        if (!PyLong_Check(v) || !PyLong_Check(w))       \
            Py_RETURN_NOTIMPLEMENTED;                   \
    } while(0)

/* x[0:m] and y[0:n] are digit vectors, LSD first, m >= n required.  x[0:n]
 * is modified in place, by adding y to it.  Carries are propagated as far as
 * x[m-1], and the remaining carry (0 or 1) is returned.
 */
static digit
v_iadd(digit *x, Py_ssize_t m, digit *y, Py_ssize_t n)
{
    Py_ssize_t i;
    digit carry = 0;

    assert(m >= n);
    for (i = 0; i < n; ++i) {
        carry += x[i] + y[i];
        x[i] = carry & PyLong_MASK;
        carry >>= PyLong_SHIFT;
        assert((carry & 1) == carry);
    }
    for (; carry && i < m; ++i) {
        carry += x[i];
        x[i] = carry & PyLong_MASK;
        carry >>= PyLong_SHIFT;
        assert((carry & 1) == carry);
    }
    return carry;
}

/* x[0:m] and y[0:n] are digit vectors, LSD first, m >= n required.  x[0:n]
 * is modified in place, by subtracting y from it.  Borrows are propagated as
 * far as x[m-1], and the remaining borrow (0 or 1) is returned.
 */
static digit
v_isub(digit *x, Py_ssize_t m, digit *y, Py_ssize_t n)
{
    Py_ssize_t i;
    digit borrow = 0;

    assert(m >= n);
    for (i = 0; i < n; ++i) {
        borrow = x[i] - y[i] - borrow;
        x[i] = borrow & PyLong_MASK;
        borrow >>= PyLong_SHIFT;
        borrow &= 1;            /* keep only 1 sign bit */
    }
    for (; borrow && i < m; ++i) {
        borrow = x[i] - borrow;
        x[i] = borrow & PyLong_MASK;
        borrow >>= PyLong_SHIFT;
        borrow &= 1;
    }
    return borrow;
}

/* Shift digit vector a[0:m] d bits left, with 0 <= d < PyLong_SHIFT.  Put
 * result in z[0:m], and return the d bits shifted out of the top.
 */
static digit
v_lshift(digit *z, digit *a, Py_ssize_t m, int d)
{
    Py_ssize_t i;
    digit carry = 0;

    assert(0 <= d && d < PyLong_SHIFT);
    for (i=0; i < m; i++) {
        twodigits acc = (twodigits)a[i] << d | carry;
        z[i] = (digit)acc & PyLong_MASK;
        carry = (digit)(acc >> PyLong_SHIFT);
    }
    return carry;
}

/* Shift digit vector a[0:m] d bits right, with 0 <= d < PyLong_SHIFT.  Put
 * result in z[0:m], and return the d bits shifted out of the bottom.
 */
static digit
v_rshift(digit *z, digit *a, Py_ssize_t m, int d)
{
    Py_ssize_t i;
    digit carry = 0;
    digit mask = ((digit)1 << d) - 1U;

    assert(0 <= d && d < PyLong_SHIFT);
    for (i=m; i-- > 0;) {
        twodigits acc = (twodigits)carry << PyLong_SHIFT | a[i];
        carry = (digit)acc & mask;
        z[i] = (digit)(acc >> d);
    }
    return carry;
}

/* Divide long pin, w/ size digits, by non-zero digit n, storing quotient
   in pout, and returning the remainder.  pin and pout point at the LSD.
   It's OK for pin == pout on entry, which saves oodles of mallocs/frees in
   _PyLong_Format, but that should be done with great care since ints are
   immutable.

   This version of the code can be 20% faster than the pre-2022 version
   on todays compilers on architectures like amd64.  It evolved from Mark
   Dickinson observing that a 128:64 divide instruction was always being
   generated by the compiler despite us working with 30-bit digit values.
   See the thread for full context:

     https://mail.python.org/archives/list/python-dev@python.org/thread/ZICIMX5VFCX4IOFH5NUPVHCUJCQ4Q7QM/#NEUNFZU3TQU4CPTYZNF3WCN7DOJBBTK5

   If you ever want to change this code, pay attention to performance using
   different compilers, optimization levels, and cpu architectures. Beware of
   PGO/FDO builds doing value specialization such as a fast path for //10. :)

   Verify that 17 isn't specialized and this works as a quick test:
     python -m timeit -s 'x = 10**1000; r=x//10; assert r == 10**999, r' 'x//17'
*/
static digit
inplace_divrem1(digit *pout, digit *pin, Py_ssize_t size, digit n)
{
    digit remainder = 0;

    assert(n > 0 && n <= PyLong_MASK);
    while (--size >= 0) {
        twodigits dividend;
        dividend = ((twodigits)remainder << PyLong_SHIFT) | pin[size];
        digit quotient;
        quotient = (digit)(dividend / n);
        remainder = dividend % n;
        pout[size] = quotient;
    }
    return remainder;
}


/* Divide an integer by a digit, returning both the quotient
   (as function result) and the remainder (through *prem).
   The sign of a is ignored; n should not be zero. */

static PyLongObject *
divrem1(PyLongObject *a, digit n, digit *prem)
{
    const Py_ssize_t size = _PyLong_DigitCount(a);
    PyLongObject *z;

    assert(n > 0 && n <= PyLong_MASK);
    z = _PyLong_New(size);
    if (z == NULL)
        return NULL;
    *prem = inplace_divrem1(z->long_value.ob_digit, a->long_value.ob_digit, size, n);
    return long_normalize(z);
}

/* Remainder of long pin, w/ size digits, by non-zero digit n,
   returning the remainder. pin points at the LSD. */

static digit
inplace_rem1(digit *pin, Py_ssize_t size, digit n)
{
    twodigits rem = 0;

    assert(n > 0 && n <= PyLong_MASK);
    while (--size >= 0)
        rem = ((rem << PyLong_SHIFT) | pin[size]) % n;
    return (digit)rem;
}

/* Get the remainder of an integer divided by a digit, returning
   the remainder as the result of the function. The sign of a is
   ignored; n should not be zero. */

static PyLongObject *
rem1(PyLongObject *a, digit n)
{
    const Py_ssize_t size = _PyLong_DigitCount(a);

    assert(n > 0 && n <= PyLong_MASK);
    return (PyLongObject *)PyLong_FromLong(
        (long)inplace_rem1(a->long_value.ob_digit, size, n)
    );
}

#ifdef WITH_PYLONG_MODULE
/* asymptotically faster long_to_decimal_string, using _pylong.py */
static int
pylong_int_to_decimal_string(PyObject *aa,
                             PyObject **p_output,
                             _PyUnicodeWriter *writer,
                             _PyBytesWriter *bytes_writer,
                             char **bytes_str)
{
    PyObject *s = NULL;
    PyObject *mod = PyImport_ImportModule("_pylong");
    if (mod == NULL) {
        return -1;
    }
    s = PyObject_CallMethod(mod, "int_to_decimal_string", "O", aa);
    if (s == NULL) {
        goto error;
    }
    if (!PyUnicode_Check(s)) {
        PyErr_SetString(PyExc_TypeError,
                        "_pylong.int_to_decimal_string did not return a str");
        goto error;
    }
    if (writer) {
        Py_ssize_t size = PyUnicode_GET_LENGTH(s);
        if (_PyUnicodeWriter_Prepare(writer, size, '9') == -1) {
            goto error;
        }
        if (_PyUnicodeWriter_WriteStr(writer, s) < 0) {
            goto error;
        }
        goto success;
    }
    else if (bytes_writer) {
        Py_ssize_t size = PyUnicode_GET_LENGTH(s);
        const void *data = PyUnicode_DATA(s);
        int kind = PyUnicode_KIND(s);
        *bytes_str = _PyBytesWriter_Prepare(bytes_writer, *bytes_str, size);
        if (*bytes_str == NULL) {
            goto error;
        }
        char *p = *bytes_str;
        for (Py_ssize_t i=0; i < size; i++) {
            Py_UCS4 ch = PyUnicode_READ(kind, data, i);
            *p++ = (char) ch;
        }
        (*bytes_str) = p;
        goto success;
    }
    else {
        *p_output = Py_NewRef(s);
        goto success;
    }

error:
        Py_DECREF(mod);
        Py_XDECREF(s);
        return -1;

success:
        Py_DECREF(mod);
        Py_DECREF(s);
        return 0;
}
#endif /* WITH_PYLONG_MODULE */

/* Convert an integer to a base 10 string.  Returns a new non-shared
   string.  (Return value is non-shared so that callers can modify the
   returned value if necessary.) */

static int
long_to_decimal_string_internal(PyObject *aa,
                                PyObject **p_output,
                                _PyUnicodeWriter *writer,
                                _PyBytesWriter *bytes_writer,
                                char **bytes_str)
{
    PyLongObject *scratch, *a;
    PyObject *str = NULL;
    Py_ssize_t size, strlen, size_a, i, j;
    digit *pout, *pin, rem, tenpow;
    int negative;
    int d;
    int kind;

    a = (PyLongObject *)aa;
    if (a == NULL || !PyLong_Check(a)) {
        PyErr_BadInternalCall();
        return -1;
    }
    size_a = _PyLong_DigitCount(a);
    negative = _PyLong_IsNegative(a);

    /* quick and dirty pre-check for overflowing the decimal digit limit,
       based on the inequality 10/3 >= log2(10)

       explanation in https://github.com/python/cpython/pull/96537
    */
    if (size_a >= 10 * _PY_LONG_MAX_STR_DIGITS_THRESHOLD
                  / (3 * PyLong_SHIFT) + 2) {
        PyInterpreterState *interp = _PyInterpreterState_GET();
        int max_str_digits = interp->long_state.max_str_digits;
        if ((max_str_digits > 0) &&
            (max_str_digits / (3 * PyLong_SHIFT) <= (size_a - 11) / 10)) {
            PyErr_Format(PyExc_ValueError, _MAX_STR_DIGITS_ERROR_FMT_TO_STR,
                         max_str_digits);
            return -1;
        }
    }

#if WITH_PYLONG_MODULE
    if (size_a > 1000) {
        /* Switch to _pylong.int_to_decimal_string(). */
        return pylong_int_to_decimal_string(aa,
                                         p_output,
                                         writer,
                                         bytes_writer,
                                         bytes_str);
    }
#endif

    /* quick and dirty upper bound for the number of digits
       required to express a in base _PyLong_DECIMAL_BASE:

         #digits = 1 + floor(log2(a) / log2(_PyLong_DECIMAL_BASE))

       But log2(a) < size_a * PyLong_SHIFT, and
       log2(_PyLong_DECIMAL_BASE) = log2(10) * _PyLong_DECIMAL_SHIFT
                                  > 3.3 * _PyLong_DECIMAL_SHIFT

         size_a * PyLong_SHIFT / (3.3 * _PyLong_DECIMAL_SHIFT) =
             size_a + size_a / d < size_a + size_a / floor(d),
       where d = (3.3 * _PyLong_DECIMAL_SHIFT) /
                 (PyLong_SHIFT - 3.3 * _PyLong_DECIMAL_SHIFT)
    */
    d = (33 * _PyLong_DECIMAL_SHIFT) /
        (10 * PyLong_SHIFT - 33 * _PyLong_DECIMAL_SHIFT);
    assert(size_a < PY_SSIZE_T_MAX/2);
    size = 1 + size_a + size_a / d;
    scratch = _PyLong_New(size);
    if (scratch == NULL)
        return -1;

    /* convert array of base _PyLong_BASE digits in pin to an array of
       base _PyLong_DECIMAL_BASE digits in pout, following Knuth (TAOCP,
       Volume 2 (3rd edn), section 4.4, Method 1b). */
    pin = a->long_value.ob_digit;
    pout = scratch->long_value.ob_digit;
    size = 0;
    for (i = size_a; --i >= 0; ) {
        digit hi = pin[i];
        for (j = 0; j < size; j++) {
            twodigits z = (twodigits)pout[j] << PyLong_SHIFT | hi;
            hi = (digit)(z / _PyLong_DECIMAL_BASE);
            pout[j] = (digit)(z - (twodigits)hi *
                              _PyLong_DECIMAL_BASE);
        }
        while (hi) {
            pout[size++] = hi % _PyLong_DECIMAL_BASE;
            hi /= _PyLong_DECIMAL_BASE;
        }
        /* check for keyboard interrupt */
        SIGCHECK({
                Py_DECREF(scratch);
                return -1;
            });
    }
    /* pout should have at least one digit, so that the case when a = 0
       works correctly */
    if (size == 0)
        pout[size++] = 0;

    /* calculate exact length of output string, and allocate */
    strlen = negative + 1 + (size - 1) * _PyLong_DECIMAL_SHIFT;
    tenpow = 10;
    rem = pout[size-1];
    while (rem >= tenpow) {
        tenpow *= 10;
        strlen++;
    }
    if (strlen > _PY_LONG_MAX_STR_DIGITS_THRESHOLD) {
        PyInterpreterState *interp = _PyInterpreterState_GET();
        int max_str_digits = interp->long_state.max_str_digits;
        Py_ssize_t strlen_nosign = strlen - negative;
        if ((max_str_digits > 0) && (strlen_nosign > max_str_digits)) {
            Py_DECREF(scratch);
            PyErr_Format(PyExc_ValueError, _MAX_STR_DIGITS_ERROR_FMT_TO_STR,
                         max_str_digits);
            return -1;
        }
    }
    if (writer) {
        if (_PyUnicodeWriter_Prepare(writer, strlen, '9') == -1) {
            Py_DECREF(scratch);
            return -1;
        }
        kind = writer->kind;
    }
    else if (bytes_writer) {
        *bytes_str = _PyBytesWriter_Prepare(bytes_writer, *bytes_str, strlen);
        if (*bytes_str == NULL) {
            Py_DECREF(scratch);
            return -1;
        }
    }
    else {
        str = PyUnicode_New(strlen, '9');
        if (str == NULL) {
            Py_DECREF(scratch);
            return -1;
        }
        kind = PyUnicode_KIND(str);
    }

#define WRITE_DIGITS(p)                                               \
    do {                                                              \
        /* pout[0] through pout[size-2] contribute exactly            \
           _PyLong_DECIMAL_SHIFT digits each */                       \
        for (i=0; i < size - 1; i++) {                                \
            rem = pout[i];                                            \
            for (j = 0; j < _PyLong_DECIMAL_SHIFT; j++) {             \
                *--p = '0' + rem % 10;                                \
                rem /= 10;                                            \
            }                                                         \
        }                                                             \
        /* pout[size-1]: always produce at least one decimal digit */ \
        rem = pout[i];                                                \
        do {                                                          \
            *--p = '0' + rem % 10;                                    \
            rem /= 10;                                                \
        } while (rem != 0);                                           \
                                                                      \
        /* and sign */                                                \
        if (negative)                                                 \
            *--p = '-';                                               \
    } while (0)

#define WRITE_UNICODE_DIGITS(TYPE)                                    \
    do {                                                              \
        if (writer)                                                   \
            p = (TYPE*)PyUnicode_DATA(writer->buffer) + writer->pos + strlen; \
        else                                                          \
            p = (TYPE*)PyUnicode_DATA(str) + strlen;                  \
                                                                      \
        WRITE_DIGITS(p);                                              \
                                                                      \
        /* check we've counted correctly */                           \
        if (writer)                                                   \
            assert(p == ((TYPE*)PyUnicode_DATA(writer->buffer) + writer->pos)); \
        else                                                          \
            assert(p == (TYPE*)PyUnicode_DATA(str));                  \
    } while (0)

    /* fill the string right-to-left */
    if (bytes_writer) {
        char *p = *bytes_str + strlen;
        WRITE_DIGITS(p);
        assert(p == *bytes_str);
    }
    else if (kind == PyUnicode_1BYTE_KIND) {
        Py_UCS1 *p;
        WRITE_UNICODE_DIGITS(Py_UCS1);
    }
    else if (kind == PyUnicode_2BYTE_KIND) {
        Py_UCS2 *p;
        WRITE_UNICODE_DIGITS(Py_UCS2);
    }
    else {
        Py_UCS4 *p;
        assert (kind == PyUnicode_4BYTE_KIND);
        WRITE_UNICODE_DIGITS(Py_UCS4);
    }
#undef WRITE_DIGITS
#undef WRITE_UNICODE_DIGITS

    _Py_DECREF_INT(scratch);
    if (writer) {
        writer->pos += strlen;
    }
    else if (bytes_writer) {
        (*bytes_str) += strlen;
    }
    else {
        assert(_PyUnicode_CheckConsistency(str, 1));
        *p_output = (PyObject *)str;
    }
    return 0;
}

static PyObject *
long_to_decimal_string(PyObject *aa)
{
    PyObject *v;
    if (long_to_decimal_string_internal(aa, &v, NULL, NULL, NULL) == -1)
        return NULL;
    return v;
}

/* Convert an int object to a string, using a given conversion base,
   which should be one of 2, 8 or 16.  Return a string object.
   If base is 2, 8 or 16, add the proper prefix '0b', '0o' or '0x'
   if alternate is nonzero. */

static int
long_format_binary(PyObject *aa, int base, int alternate,
                   PyObject **p_output, _PyUnicodeWriter *writer,
                   _PyBytesWriter *bytes_writer, char **bytes_str)
{
    PyLongObject *a = (PyLongObject *)aa;
    PyObject *v = NULL;
    Py_ssize_t sz;
    Py_ssize_t size_a;
    int kind;
    int negative;
    int bits;

    assert(base == 2 || base == 8 || base == 16);
    if (a == NULL || !PyLong_Check(a)) {
        PyErr_BadInternalCall();
        return -1;
    }
    size_a = _PyLong_DigitCount(a);
    negative = _PyLong_IsNegative(a);

    /* Compute a rough upper bound for the length of the string */
    switch (base) {
    case 16:
        bits = 4;
        break;
    case 8:
        bits = 3;
        break;
    case 2:
        bits = 1;
        break;
    default:
        Py_UNREACHABLE();
    }

    /* Compute exact length 'sz' of output string. */
    if (size_a == 0) {
        sz = 1;
    }
    else {
        Py_ssize_t size_a_in_bits;
        /* Ensure overflow doesn't occur during computation of sz. */
        if (size_a > (PY_SSIZE_T_MAX - 3) / PyLong_SHIFT) {
            PyErr_SetString(PyExc_OverflowError,
                            "int too large to format");
            return -1;
        }
        size_a_in_bits = (size_a - 1) * PyLong_SHIFT +
                         bit_length_digit(a->long_value.ob_digit[size_a - 1]);
        /* Allow 1 character for a '-' sign. */
        sz = negative + (size_a_in_bits + (bits - 1)) / bits;
    }
    if (alternate) {
        /* 2 characters for prefix  */
        sz += 2;
    }

    if (writer) {
        if (_PyUnicodeWriter_Prepare(writer, sz, 'x') == -1)
            return -1;
        kind = writer->kind;
    }
    else if (bytes_writer) {
        *bytes_str = _PyBytesWriter_Prepare(bytes_writer, *bytes_str, sz);
        if (*bytes_str == NULL)
            return -1;
    }
    else {
        v = PyUnicode_New(sz, 'x');
        if (v == NULL)
            return -1;
        kind = PyUnicode_KIND(v);
    }

#define WRITE_DIGITS(p)                                                 \
    do {                                                                \
        if (size_a == 0) {                                              \
            *--p = '0';                                                 \
        }                                                               \
        else {                                                          \
            /* JRH: special case for power-of-2 bases */                \
            twodigits accum = 0;                                        \
            int accumbits = 0;   /* # of bits in accum */               \
            Py_ssize_t i;                                               \
            for (i = 0; i < size_a; ++i) {                              \
                accum |= (twodigits)a->long_value.ob_digit[i] << accumbits;        \
                accumbits += PyLong_SHIFT;                              \
                assert(accumbits >= bits);                              \
                do {                                                    \
                    char cdigit;                                        \
                    cdigit = (char)(accum & (base - 1));                \
                    cdigit += (cdigit < 10) ? '0' : 'a'-10;             \
                    *--p = cdigit;                                      \
                    accumbits -= bits;                                  \
                    accum >>= bits;                                     \
                } while (i < size_a-1 ? accumbits >= bits : accum > 0); \
            }                                                           \
        }                                                               \
                                                                        \
        if (alternate) {                                                \
            if (base == 16)                                             \
                *--p = 'x';                                             \
            else if (base == 8)                                         \
                *--p = 'o';                                             \
            else /* (base == 2) */                                      \
                *--p = 'b';                                             \
            *--p = '0';                                                 \
        }                                                               \
        if (negative)                                                   \
            *--p = '-';                                                 \
    } while (0)

#define WRITE_UNICODE_DIGITS(TYPE)                                      \
    do {                                                                \
        if (writer)                                                     \
            p = (TYPE*)PyUnicode_DATA(writer->buffer) + writer->pos + sz; \
        else                                                            \
            p = (TYPE*)PyUnicode_DATA(v) + sz;                          \
                                                                        \
        WRITE_DIGITS(p);                                                \
                                                                        \
        if (writer)                                                     \
            assert(p == ((TYPE*)PyUnicode_DATA(writer->buffer) + writer->pos)); \
        else                                                            \
            assert(p == (TYPE*)PyUnicode_DATA(v));                      \
    } while (0)

    if (bytes_writer) {
        char *p = *bytes_str + sz;
        WRITE_DIGITS(p);
        assert(p == *bytes_str);
    }
    else if (kind == PyUnicode_1BYTE_KIND) {
        Py_UCS1 *p;
        WRITE_UNICODE_DIGITS(Py_UCS1);
    }
    else if (kind == PyUnicode_2BYTE_KIND) {
        Py_UCS2 *p;
        WRITE_UNICODE_DIGITS(Py_UCS2);
    }
    else {
        Py_UCS4 *p;
        assert (kind == PyUnicode_4BYTE_KIND);
        WRITE_UNICODE_DIGITS(Py_UCS4);
    }
#undef WRITE_DIGITS
#undef WRITE_UNICODE_DIGITS

    if (writer) {
        writer->pos += sz;
    }
    else if (bytes_writer) {
        (*bytes_str) += sz;
    }
    else {
        assert(_PyUnicode_CheckConsistency(v, 1));
        *p_output = v;
    }
    return 0;
}

PyObject *
_PyLong_Format(PyObject *obj, int base)
{
    PyObject *str;
    int err;
    if (base == 10)
        err = long_to_decimal_string_internal(obj, &str, NULL, NULL, NULL);
    else
        err = long_format_binary(obj, base, 1, &str, NULL, NULL, NULL);
    if (err == -1)
        return NULL;
    return str;
}

int
_PyLong_FormatWriter(_PyUnicodeWriter *writer,
                     PyObject *obj,
                     int base, int alternate)
{
    if (base == 10)
        return long_to_decimal_string_internal(obj, NULL, writer,
                                               NULL, NULL);
    else
        return long_format_binary(obj, base, alternate, NULL, writer,
                                  NULL, NULL);
}

char*
_PyLong_FormatBytesWriter(_PyBytesWriter *writer, char *str,
                          PyObject *obj,
                          int base, int alternate)
{
    char *str2;
    int res;
    str2 = str;
    if (base == 10)
        res = long_to_decimal_string_internal(obj, NULL, NULL,
                                              writer, &str2);
    else
        res = long_format_binary(obj, base, alternate, NULL, NULL,
                                 writer, &str2);
    if (res < 0)
        return NULL;
    assert(str2 != NULL);
    return str2;
}

/* Table of digit values for 8-bit string -> integer conversion.
 * '0' maps to 0, ..., '9' maps to 9.
 * 'a' and 'A' map to 10, ..., 'z' and 'Z' map to 35.
 * All other indices map to 37.
 * Note that when converting a base B string, a char c is a legitimate
 * base B digit iff _PyLong_DigitValue[Py_CHARPyLong_MASK(c)] < B.
 */
unsigned char _PyLong_DigitValue[256] = {
    37, 37, 37, 37, 37, 37, 37, 37, 37, 37, 37, 37, 37, 37, 37, 37,
    37, 37, 37, 37, 37, 37, 37, 37, 37, 37, 37, 37, 37, 37, 37, 37,
    37, 37, 37, 37, 37, 37, 37, 37, 37, 37, 37, 37, 37, 37, 37, 37,
    0,  1,  2,  3,  4,  5,  6,  7,  8,  9,  37, 37, 37, 37, 37, 37,
    37, 10, 11, 12, 13, 14, 15, 16, 17, 18, 19, 20, 21, 22, 23, 24,
    25, 26, 27, 28, 29, 30, 31, 32, 33, 34, 35, 37, 37, 37, 37, 37,
    37, 10, 11, 12, 13, 14, 15, 16, 17, 18, 19, 20, 21, 22, 23, 24,
    25, 26, 27, 28, 29, 30, 31, 32, 33, 34, 35, 37, 37, 37, 37, 37,
    37, 37, 37, 37, 37, 37, 37, 37, 37, 37, 37, 37, 37, 37, 37, 37,
    37, 37, 37, 37, 37, 37, 37, 37, 37, 37, 37, 37, 37, 37, 37, 37,
    37, 37, 37, 37, 37, 37, 37, 37, 37, 37, 37, 37, 37, 37, 37, 37,
    37, 37, 37, 37, 37, 37, 37, 37, 37, 37, 37, 37, 37, 37, 37, 37,
    37, 37, 37, 37, 37, 37, 37, 37, 37, 37, 37, 37, 37, 37, 37, 37,
    37, 37, 37, 37, 37, 37, 37, 37, 37, 37, 37, 37, 37, 37, 37, 37,
    37, 37, 37, 37, 37, 37, 37, 37, 37, 37, 37, 37, 37, 37, 37, 37,
    37, 37, 37, 37, 37, 37, 37, 37, 37, 37, 37, 37, 37, 37, 37, 37,
};

/* `start` and `end` point to the start and end of a string of base `base`
 * digits.  base is a power of 2 (2, 4, 8, 16, or 32). An unnormalized int is
 * returned in *res. The string should be already validated by the caller and
 * consists only of valid digit characters and underscores. `digits` gives the
 * number of digit characters.
 *
 * The point to this routine is that it takes time linear in the
 * number of string characters.
 *
 * Return values:
 *   -1 on syntax error (exception needs to be set, *res is untouched)
 *   0 else (exception may be set, in that case *res is set to NULL)
 */
static int
long_from_binary_base(const char *start, const char *end, Py_ssize_t digits, int base, PyLongObject **res)
{
    const char *p;
    int bits_per_char;
    Py_ssize_t n;
    PyLongObject *z;
    twodigits accum;
    int bits_in_accum;
    digit *pdigit;

    assert(base >= 2 && base <= 32 && (base & (base - 1)) == 0);
    n = base;
    for (bits_per_char = -1; n; ++bits_per_char) {
        n >>= 1;
    }

    /* n <- the number of Python digits needed,
            = ceiling((digits * bits_per_char) / PyLong_SHIFT). */
    if (digits > (PY_SSIZE_T_MAX - (PyLong_SHIFT - 1)) / bits_per_char) {
        PyErr_SetString(PyExc_ValueError,
                        "int string too large to convert");
        *res = NULL;
        return 0;
    }
    n = (digits * bits_per_char + PyLong_SHIFT - 1) / PyLong_SHIFT;
    z = _PyLong_New(n);
    if (z == NULL) {
        *res = NULL;
        return 0;
    }
    /* Read string from right, and fill in int from left; i.e.,
     * from least to most significant in both.
     */
    accum = 0;
    bits_in_accum = 0;
    pdigit = z->long_value.ob_digit;
    p = end;
    while (--p >= start) {
        int k;
        if (*p == '_') {
            continue;
        }
        k = (int)_PyLong_DigitValue[Py_CHARMASK(*p)];
        assert(k >= 0 && k < base);
        accum |= (twodigits)k << bits_in_accum;
        bits_in_accum += bits_per_char;
        if (bits_in_accum >= PyLong_SHIFT) {
            *pdigit++ = (digit)(accum & PyLong_MASK);
            assert(pdigit - z->long_value.ob_digit <= n);
            accum >>= PyLong_SHIFT;
            bits_in_accum -= PyLong_SHIFT;
            assert(bits_in_accum < PyLong_SHIFT);
        }
    }
    if (bits_in_accum) {
        assert(bits_in_accum <= PyLong_SHIFT);
        *pdigit++ = (digit)accum;
        assert(pdigit - z->long_value.ob_digit <= n);
    }
    while (pdigit - z->long_value.ob_digit < n)
        *pdigit++ = 0;
    *res = z;
    return 0;
}

static PyObject *long_neg(PyLongObject *v);

#ifdef WITH_PYLONG_MODULE
/* asymptotically faster str-to-long conversion for base 10, using _pylong.py */
static int
pylong_int_from_string(const char *start, const char *end, PyLongObject **res)
{
    PyObject *mod = PyImport_ImportModule("_pylong");
    if (mod == NULL) {
        goto error;
    }
    PyObject *s = PyUnicode_FromStringAndSize(start, end-start);
    if (s == NULL) {
        Py_DECREF(mod);
        goto error;
    }
    PyObject *result = PyObject_CallMethod(mod, "int_from_string", "O", s);
    Py_DECREF(s);
    Py_DECREF(mod);
    if (result == NULL) {
        goto error;
    }
    if (!PyLong_Check(result)) {
        Py_DECREF(result);
        PyErr_SetString(PyExc_TypeError,
                        "_pylong.int_from_string did not return an int");
        goto error;
    }
    *res = (PyLongObject *)result;
    return 0;
error:
    *res = NULL;
    return 0;  // See the long_from_string_base() API comment.
}
#endif /* WITH_PYLONG_MODULE */

/***
long_from_non_binary_base: parameters and return values are the same as
long_from_binary_base.

Binary bases can be converted in time linear in the number of digits, because
Python's representation base is binary.  Other bases (including decimal!) use
the simple quadratic-time algorithm below, complicated by some speed tricks.

First some math:  the largest integer that can be expressed in N base-B digits
is B**N-1.  Consequently, if we have an N-digit input in base B, the worst-
case number of Python digits needed to hold it is the smallest integer n s.t.

    BASE**n-1 >= B**N-1  [or, adding 1 to both sides]
    BASE**n >= B**N      [taking logs to base BASE]
    n >= log(B**N)/log(BASE) = N * log(B)/log(BASE)

The static array log_base_BASE[base] == log(base)/log(BASE) so we can compute
this quickly.  A Python int with that much space is reserved near the start,
and the result is computed into it.

The input string is actually treated as being in base base**i (i.e., i digits
are processed at a time), where two more static arrays hold:

    convwidth_base[base] = the largest integer i such that base**i <= BASE
    convmultmax_base[base] = base ** convwidth_base[base]

The first of these is the largest i such that i consecutive input digits
must fit in a single Python digit.  The second is effectively the input
base we're really using.

Viewing the input as a sequence <c0, c1, ..., c_n-1> of digits in base
convmultmax_base[base], the result is "simply"

   (((c0*B + c1)*B + c2)*B + c3)*B + ... ))) + c_n-1

where B = convmultmax_base[base].

Error analysis:  as above, the number of Python digits `n` needed is worst-
case

    n >= N * log(B)/log(BASE)

where `N` is the number of input digits in base `B`.  This is computed via

    size_z = (Py_ssize_t)((scan - str) * log_base_BASE[base]) + 1;

below.  Two numeric concerns are how much space this can waste, and whether
the computed result can be too small.  To be concrete, assume BASE = 2**15,
which is the default (and it's unlikely anyone changes that).

Waste isn't a problem:  provided the first input digit isn't 0, the difference
between the worst-case input with N digits and the smallest input with N
digits is about a factor of B, but B is small compared to BASE so at most
one allocated Python digit can remain unused on that count.  If
N*log(B)/log(BASE) is mathematically an exact integer, then truncating that
and adding 1 returns a result 1 larger than necessary.  However, that can't
happen:  whenever B is a power of 2, long_from_binary_base() is called
instead, and it's impossible for B**i to be an integer power of 2**15 when
B is not a power of 2 (i.e., it's impossible for N*log(B)/log(BASE) to be
an exact integer when B is not a power of 2, since B**i has a prime factor
other than 2 in that case, but (2**15)**j's only prime factor is 2).

The computed result can be too small if the true value of N*log(B)/log(BASE)
is a little bit larger than an exact integer, but due to roundoff errors (in
computing log(B), log(BASE), their quotient, and/or multiplying that by N)
yields a numeric result a little less than that integer.  Unfortunately, "how
close can a transcendental function get to an integer over some range?"
questions are generally theoretically intractable.  Computer analysis via
continued fractions is practical:  expand log(B)/log(BASE) via continued
fractions, giving a sequence i/j of "the best" rational approximations.  Then
j*log(B)/log(BASE) is approximately equal to (the integer) i.  This shows that
we can get very close to being in trouble, but very rarely.  For example,
76573 is a denominator in one of the continued-fraction approximations to
log(10)/log(2**15), and indeed:

    >>> log(10)/log(2**15)*76573
    16958.000000654003

is very close to an integer.  If we were working with IEEE single-precision,
rounding errors could kill us.  Finding worst cases in IEEE double-precision
requires better-than-double-precision log() functions, and Tim didn't bother.
Instead the code checks to see whether the allocated space is enough as each
new Python digit is added, and copies the whole thing to a larger int if not.
This should happen extremely rarely, and in fact I don't have a test case
that triggers it(!).  Instead the code was tested by artificially allocating
just 1 digit at the start, so that the copying code was exercised for every
digit beyond the first.
***/
static int
long_from_non_binary_base(const char *start, const char *end, Py_ssize_t digits, int base, PyLongObject **res)
{
    twodigits c;           /* current input character */
    Py_ssize_t size_z;
    int i;
    int convwidth;
    twodigits convmultmax, convmult;
    digit *pz, *pzstop;
    PyLongObject *z;
    const char *p;

    static double log_base_BASE[37] = {0.0e0,};
    static int convwidth_base[37] = {0,};
    static twodigits convmultmax_base[37] = {0,};

    if (log_base_BASE[base] == 0.0) {
        twodigits convmax = base;
        int i = 1;

        log_base_BASE[base] = (log((double)base) /
                               log((double)PyLong_BASE));
        for (;;) {
            twodigits next = convmax * base;
            if (next > PyLong_BASE) {
                break;
            }
            convmax = next;
            ++i;
        }
        convmultmax_base[base] = convmax;
        assert(i > 0);
        convwidth_base[base] = i;
    }

    /* Create an int object that can contain the largest possible
     * integer with this base and length.  Note that there's no
     * need to initialize z->long_value.ob_digit -- no slot is read up before
     * being stored into.
     */
    double fsize_z = (double)digits * log_base_BASE[base] + 1.0;
    if (fsize_z > (double)MAX_LONG_DIGITS) {
        /* The same exception as in _PyLong_New(). */
        PyErr_SetString(PyExc_OverflowError,
                        "too many digits in integer");
        *res = NULL;
        return 0;
    }
    size_z = (Py_ssize_t)fsize_z;
    /* Uncomment next line to test exceedingly rare copy code */
    /* size_z = 1; */
    assert(size_z > 0);
    z = _PyLong_New(size_z);
    if (z == NULL) {
        *res = NULL;
        return 0;
    }
    _PyLong_SetSignAndDigitCount(z, 0, 0);

    /* `convwidth` consecutive input digits are treated as a single
     * digit in base `convmultmax`.
     */
    convwidth = convwidth_base[base];
    convmultmax = convmultmax_base[base];

    /* Work ;-) */
    p = start;
    while (p < end) {
        if (*p == '_') {
            p++;
            continue;
        }
        /* grab up to convwidth digits from the input string */
        c = (digit)_PyLong_DigitValue[Py_CHARMASK(*p++)];
        for (i = 1; i < convwidth && p != end; ++p) {
            if (*p == '_') {
                continue;
            }
            i++;
            c = (twodigits)(c *  base +
                            (int)_PyLong_DigitValue[Py_CHARMASK(*p)]);
            assert(c < PyLong_BASE);
        }

        convmult = convmultmax;
        /* Calculate the shift only if we couldn't get
         * convwidth digits.
         */
        if (i != convwidth) {
            convmult = base;
            for ( ; i > 1; --i) {
                convmult *= base;
            }
        }

        /* Multiply z by convmult, and add c. */
        pz = z->long_value.ob_digit;
        pzstop = pz + _PyLong_DigitCount(z);
        for (; pz < pzstop; ++pz) {
            c += (twodigits)*pz * convmult;
            *pz = (digit)(c & PyLong_MASK);
            c >>= PyLong_SHIFT;
        }
        /* carry off the current end? */
        if (c) {
            assert(c < PyLong_BASE);
            if (_PyLong_DigitCount(z) < size_z) {
                *pz = (digit)c;
                assert(!_PyLong_IsNegative(z));
                _PyLong_SetSignAndDigitCount(z, 1, _PyLong_DigitCount(z) + 1);
            }
            else {
                PyLongObject *tmp;
                /* Extremely rare.  Get more space. */
                assert(_PyLong_DigitCount(z) == size_z);
                tmp = _PyLong_New(size_z + 1);
                if (tmp == NULL) {
                    Py_DECREF(z);
                    *res = NULL;
                    return 0;
                }
                memcpy(tmp->long_value.ob_digit,
                       z->long_value.ob_digit,
                       sizeof(digit) * size_z);
                Py_SETREF(z, tmp);
                z->long_value.ob_digit[size_z] = (digit)c;
                ++size_z;
            }
        }
    }
    *res = z;
    return 0;
}

/* *str points to the first digit in a string of base `base` digits. base is an
 * integer from 2 to 36 inclusive. Here we don't need to worry about prefixes
 * like 0x or leading +- signs. The string should be null terminated consisting
 * of ASCII digits and separating underscores possibly with trailing whitespace
 * but we have to validate all of those points here.
 *
 * If base is a power of 2 then the complexity is linear in the number of
 * characters in the string. Otherwise a quadratic algorithm is used for
 * non-binary bases.
 *
 * Return values:
 *
 *   - Returns -1 on syntax error (exception needs to be set, *res is untouched)
 *   - Returns 0 and sets *res to NULL for MemoryError, OverflowError, or
 *     _pylong.int_from_string() errors.
 *   - Returns 0 and sets *res to an unsigned, unnormalized PyLong (success!).
 *
 * Afterwards *str is set to point to the first non-digit (which may be *str!).
 */
static int
long_from_string_base(const char **str, int base, PyLongObject **res)
{
    const char *start, *end, *p;
    char prev = 0;
    Py_ssize_t digits = 0;
    int is_binary_base = (base & (base - 1)) == 0;

    /* Here we do four things:
     *
     * - Find the `end` of the string.
     * - Validate the string.
     * - Count the number of `digits` (rather than underscores)
     * - Point *str to the end-of-string or first invalid character.
     */
    start = p = *str;
    /* Leading underscore not allowed. */
    if (*start == '_') {
        return -1;
    }
    /* Verify all characters are digits and underscores. */
    while (_PyLong_DigitValue[Py_CHARMASK(*p)] < base || *p == '_') {
        if (*p == '_') {
            /* Double underscore not allowed. */
            if (prev == '_') {
                *str = p - 1;
                return -1;
            }
        } else {
            ++digits;
        }
        prev = *p;
        ++p;
    }
    /* Trailing underscore not allowed. */
    if (prev == '_') {
        *str = p - 1;
        return -1;
    }
    *str = end = p;
    /* Reject empty strings */
    if (start == end) {
        return -1;
    }
    /* Allow only trailing whitespace after `end` */
    while (*p && Py_ISSPACE(*p)) {
        p++;
    }
    *str = p;
    if (*p != '\0') {
        return -1;
    }

    /*
     * Pass a validated string consisting of only valid digits and underscores
     * to long_from_xxx_base.
     */
    if (is_binary_base) {
        /* Use the linear algorithm for binary bases. */
        return long_from_binary_base(start, end, digits, base, res);
    }
    else {
        /* Limit the size to avoid excessive computation attacks exploiting the
         * quadratic algorithm. */
        if (digits > _PY_LONG_MAX_STR_DIGITS_THRESHOLD) {
            PyInterpreterState *interp = _PyInterpreterState_GET();
            int max_str_digits = interp->long_state.max_str_digits;
            if ((max_str_digits > 0) && (digits > max_str_digits)) {
                PyErr_Format(PyExc_ValueError, _MAX_STR_DIGITS_ERROR_FMT_TO_INT,
                             max_str_digits, digits);
                *res = NULL;
                return 0;
            }
        }
#if WITH_PYLONG_MODULE
        if (digits > 6000 && base == 10) {
            /* Switch to _pylong.int_from_string() */
            return pylong_int_from_string(start, end, res);
        }
#endif
        /* Use the quadratic algorithm for non binary bases. */
        return long_from_non_binary_base(start, end, digits, base, res);
    }
}

/* Parses an int from a bytestring. Leading and trailing whitespace will be
 * ignored.
 *
 * If successful, a PyLong object will be returned and 'pend' will be pointing
 * to the first unused byte unless it's NULL.
 *
 * If unsuccessful, NULL will be returned.
 */
PyObject *
PyLong_FromString(const char *str, char **pend, int base)
{
    int sign = 1, error_if_nonzero = 0;
    const char *orig_str = str;
    PyLongObject *z = NULL;
    PyObject *strobj;
    Py_ssize_t slen;

    if ((base != 0 && base < 2) || base > 36) {
        PyErr_SetString(PyExc_ValueError,
                        "int() arg 2 must be >= 2 and <= 36");
        return NULL;
    }
    while (*str != '\0' && Py_ISSPACE(*str)) {
        ++str;
    }
    if (*str == '+') {
        ++str;
    }
    else if (*str == '-') {
        ++str;
        sign = -1;
    }
    if (base == 0) {
        if (str[0] != '0') {
            base = 10;
        }
        else if (str[1] == 'x' || str[1] == 'X') {
            base = 16;
        }
        else if (str[1] == 'o' || str[1] == 'O') {
            base = 8;
        }
        else if (str[1] == 'b' || str[1] == 'B') {
            base = 2;
        }
        else {
            /* "old" (C-style) octal literal, now invalid.
               it might still be zero though */
            error_if_nonzero = 1;
            base = 10;
        }
    }
    if (str[0] == '0' &&
        ((base == 16 && (str[1] == 'x' || str[1] == 'X')) ||
         (base == 8  && (str[1] == 'o' || str[1] == 'O')) ||
         (base == 2  && (str[1] == 'b' || str[1] == 'B')))) {
        str += 2;
        /* One underscore allowed here. */
        if (*str == '_') {
            ++str;
        }
    }

    /* long_from_string_base is the main workhorse here. */
    int ret = long_from_string_base(&str, base, &z);
    if (ret == -1) {
        /* Syntax error. */
        goto onError;
    }
    if (z == NULL) {
        /* Error. exception already set. */
        return NULL;
    }

    if (error_if_nonzero) {
        /* reset the base to 0, else the exception message
           doesn't make too much sense */
        base = 0;
        if (!_PyLong_IsZero(z)) {
            goto onError;
        }
        /* there might still be other problems, therefore base
           remains zero here for the same reason */
    }

    /* Set sign and normalize */
    if (sign < 0) {
        _PyLong_FlipSign(z);
    }
    long_normalize(z);
    z = maybe_small_long(z);

    if (pend != NULL) {
        *pend = (char *)str;
    }
    return (PyObject *) z;

  onError:
    if (pend != NULL) {
        *pend = (char *)str;
    }
    Py_XDECREF(z);
    slen = strlen(orig_str) < 200 ? strlen(orig_str) : 200;
    strobj = PyUnicode_FromStringAndSize(orig_str, slen);
    if (strobj == NULL) {
        return NULL;
    }
    PyErr_Format(PyExc_ValueError,
                 "invalid literal for int() with base %d: %.200R",
                 base, strobj);
    Py_DECREF(strobj);
    return NULL;
}

/* Since PyLong_FromString doesn't have a length parameter,
 * check here for possible NULs in the string.
 *
 * Reports an invalid literal as a bytes object.
 */
PyObject *
_PyLong_FromBytes(const char *s, Py_ssize_t len, int base)
{
    PyObject *result, *strobj;
    char *end = NULL;

    result = PyLong_FromString(s, &end, base);
    if (end == NULL || (result != NULL && end == s + len))
        return result;
    Py_XDECREF(result);
    strobj = PyBytes_FromStringAndSize(s, Py_MIN(len, 200));
    if (strobj != NULL) {
        PyErr_Format(PyExc_ValueError,
                     "invalid literal for int() with base %d: %.200R",
                     base, strobj);
        Py_DECREF(strobj);
    }
    return NULL;
}

PyObject *
PyLong_FromUnicodeObject(PyObject *u, int base)
{
    PyObject *result, *asciidig;
    const char *buffer;
    char *end = NULL;
    Py_ssize_t buflen;

    asciidig = _PyUnicode_TransformDecimalAndSpaceToASCII(u);
    if (asciidig == NULL)
        return NULL;
    assert(PyUnicode_IS_ASCII(asciidig));
    /* Simply get a pointer to existing ASCII characters. */
    buffer = PyUnicode_AsUTF8AndSize(asciidig, &buflen);
    assert(buffer != NULL);

    result = PyLong_FromString(buffer, &end, base);
    if (end == NULL || (result != NULL && end == buffer + buflen)) {
        Py_DECREF(asciidig);
        return result;
    }
    Py_DECREF(asciidig);
    Py_XDECREF(result);
    PyErr_Format(PyExc_ValueError,
                 "invalid literal for int() with base %d: %.200R",
                 base, u);
    return NULL;
}

/* forward */
static PyLongObject *x_divrem
    (PyLongObject *, PyLongObject *, PyLongObject **);
static PyObject *long_long(PyObject *v);

/* Int division with remainder, top-level routine */

static int
long_divrem(PyLongObject *a, PyLongObject *b,
            PyLongObject **pdiv, PyLongObject **prem)
{
    Py_ssize_t size_a = _PyLong_DigitCount(a), size_b = _PyLong_DigitCount(b);
    PyLongObject *z;

    if (size_b == 0) {
        PyErr_SetString(PyExc_ZeroDivisionError,
                        "integer division or modulo by zero");
        return -1;
    }
    if (size_a < size_b ||
        (size_a == size_b &&
         a->long_value.ob_digit[size_a-1] < b->long_value.ob_digit[size_b-1])) {
        /* |a| < |b|. */
        *prem = (PyLongObject *)long_long((PyObject *)a);
        if (*prem == NULL) {
            return -1;
        }
        *pdiv = (PyLongObject*)_PyLong_GetZero();
        return 0;
    }
    if (size_b == 1) {
        digit rem = 0;
        z = divrem1(a, b->long_value.ob_digit[0], &rem);
        if (z == NULL)
            return -1;
        *prem = (PyLongObject *) PyLong_FromLong((long)rem);
        if (*prem == NULL) {
            Py_DECREF(z);
            return -1;
        }
    }
    else {
        z = x_divrem(a, b, prem);
        *prem = maybe_small_long(*prem);
        if (z == NULL)
            return -1;
    }
    /* Set the signs.
       The quotient z has the sign of a*b;
       the remainder r has the sign of a,
       so a = b*z + r. */
    if ((_PyLong_IsNegative(a)) != (_PyLong_IsNegative(b))) {
        _PyLong_Negate(&z);
        if (z == NULL) {
            Py_CLEAR(*prem);
            return -1;
        }
    }
    if (_PyLong_IsNegative(a) && !_PyLong_IsZero(*prem)) {
        _PyLong_Negate(prem);
        if (*prem == NULL) {
            Py_DECREF(z);
            Py_CLEAR(*prem);
            return -1;
        }
    }
    *pdiv = maybe_small_long(z);
    return 0;
}

/* Int remainder, top-level routine */

static int
long_rem(PyLongObject *a, PyLongObject *b, PyLongObject **prem)
{
    Py_ssize_t size_a = _PyLong_DigitCount(a), size_b = _PyLong_DigitCount(b);

    if (size_b == 0) {
        PyErr_SetString(PyExc_ZeroDivisionError,
                        "integer modulo by zero");
        return -1;
    }
    if (size_a < size_b ||
        (size_a == size_b &&
         a->long_value.ob_digit[size_a-1] < b->long_value.ob_digit[size_b-1])) {
        /* |a| < |b|. */
        *prem = (PyLongObject *)long_long((PyObject *)a);
        return -(*prem == NULL);
    }
    if (size_b == 1) {
        *prem = rem1(a, b->long_value.ob_digit[0]);
        if (*prem == NULL)
            return -1;
    }
    else {
        /* Slow path using divrem. */
        Py_XDECREF(x_divrem(a, b, prem));
        *prem = maybe_small_long(*prem);
        if (*prem == NULL)
            return -1;
    }
    /* Set the sign. */
    if (_PyLong_IsNegative(a) && !_PyLong_IsZero(*prem)) {
        _PyLong_Negate(prem);
        if (*prem == NULL) {
            Py_CLEAR(*prem);
            return -1;
        }
    }
    return 0;
}

/* Unsigned int division with remainder -- the algorithm.  The arguments v1
   and w1 should satisfy 2 <= _PyLong_DigitCount(w1) <= _PyLong_DigitCount(v1). */

static PyLongObject *
x_divrem(PyLongObject *v1, PyLongObject *w1, PyLongObject **prem)
{
    PyLongObject *v, *w, *a;
    Py_ssize_t i, k, size_v, size_w;
    int d;
    digit wm1, wm2, carry, q, r, vtop, *v0, *vk, *w0, *ak;
    twodigits vv;
    sdigit zhi;
    stwodigits z;

    /* We follow Knuth [The Art of Computer Programming, Vol. 2 (3rd
       edn.), section 4.3.1, Algorithm D], except that we don't explicitly
       handle the special case when the initial estimate q for a quotient
       digit is >= PyLong_BASE: the max value for q is PyLong_BASE+1, and
       that won't overflow a digit. */

    /* allocate space; w will also be used to hold the final remainder */
    size_v = _PyLong_DigitCount(v1);
    size_w = _PyLong_DigitCount(w1);
    assert(size_v >= size_w && size_w >= 2); /* Assert checks by div() */
    v = _PyLong_New(size_v+1);
    if (v == NULL) {
        *prem = NULL;
        return NULL;
    }
    w = _PyLong_New(size_w);
    if (w == NULL) {
        Py_DECREF(v);
        *prem = NULL;
        return NULL;
    }

    /* normalize: shift w1 left so that its top digit is >= PyLong_BASE/2.
       shift v1 left by the same amount.  Results go into w and v. */
    d = PyLong_SHIFT - bit_length_digit(w1->long_value.ob_digit[size_w-1]);
    carry = v_lshift(w->long_value.ob_digit, w1->long_value.ob_digit, size_w, d);
    assert(carry == 0);
    carry = v_lshift(v->long_value.ob_digit, v1->long_value.ob_digit, size_v, d);
    if (carry != 0 || v->long_value.ob_digit[size_v-1] >= w->long_value.ob_digit[size_w-1]) {
        v->long_value.ob_digit[size_v] = carry;
        size_v++;
    }

    /* Now v->long_value.ob_digit[size_v-1] < w->long_value.ob_digit[size_w-1], so quotient has
       at most (and usually exactly) k = size_v - size_w digits. */
    k = size_v - size_w;
    assert(k >= 0);
    a = _PyLong_New(k);
    if (a == NULL) {
        Py_DECREF(w);
        Py_DECREF(v);
        *prem = NULL;
        return NULL;
    }
    v0 = v->long_value.ob_digit;
    w0 = w->long_value.ob_digit;
    wm1 = w0[size_w-1];
    wm2 = w0[size_w-2];
    for (vk = v0+k, ak = a->long_value.ob_digit + k; vk-- > v0;) {
        /* inner loop: divide vk[0:size_w+1] by w0[0:size_w], giving
           single-digit quotient q, remainder in vk[0:size_w]. */

        SIGCHECK({
                Py_DECREF(a);
                Py_DECREF(w);
                Py_DECREF(v);
                *prem = NULL;
                return NULL;
            });

        /* estimate quotient digit q; may overestimate by 1 (rare) */
        vtop = vk[size_w];
        assert(vtop <= wm1);
        vv = ((twodigits)vtop << PyLong_SHIFT) | vk[size_w-1];
        /* The code used to compute the remainder via
         *     r = (digit)(vv - (twodigits)wm1 * q);
         * and compilers generally generated code to do the * and -.
         * But modern processors generally compute q and r with a single
         * instruction, and modern optimizing compilers exploit that if we
         * _don't_ try to optimize it.
         */
        q = (digit)(vv / wm1);
        r = (digit)(vv % wm1);
        while ((twodigits)wm2 * q > (((twodigits)r << PyLong_SHIFT)
                                     | vk[size_w-2])) {
            --q;
            r += wm1;
            if (r >= PyLong_BASE)
                break;
        }
        assert(q <= PyLong_BASE);

        /* subtract q*w0[0:size_w] from vk[0:size_w+1] */
        zhi = 0;
        for (i = 0; i < size_w; ++i) {
            /* invariants: -PyLong_BASE <= -q <= zhi <= 0;
               -PyLong_BASE * q <= z < PyLong_BASE */
            z = (sdigit)vk[i] + zhi -
                (stwodigits)q * (stwodigits)w0[i];
            vk[i] = (digit)z & PyLong_MASK;
            zhi = (sdigit)Py_ARITHMETIC_RIGHT_SHIFT(stwodigits,
                                                    z, PyLong_SHIFT);
        }

        /* add w back if q was too large (this branch taken rarely) */
        assert((sdigit)vtop + zhi == -1 || (sdigit)vtop + zhi == 0);
        if ((sdigit)vtop + zhi < 0) {
            carry = 0;
            for (i = 0; i < size_w; ++i) {
                carry += vk[i] + w0[i];
                vk[i] = carry & PyLong_MASK;
                carry >>= PyLong_SHIFT;
            }
            --q;
        }

        /* store quotient digit */
        assert(q < PyLong_BASE);
        *--ak = q;
    }

    /* unshift remainder; we reuse w to store the result */
    carry = v_rshift(w0, v0, size_w, d);
    assert(carry==0);
    Py_DECREF(v);

    *prem = long_normalize(w);
    return long_normalize(a);
}

/* For a nonzero PyLong a, express a in the form x * 2**e, with 0.5 <=
   abs(x) < 1.0 and e >= 0; return x and put e in *e.  Here x is
   rounded to DBL_MANT_DIG significant bits using round-half-to-even.
   If a == 0, return 0.0 and set *e = 0.  If the resulting exponent
   e is larger than PY_SSIZE_T_MAX, raise OverflowError and return
   -1.0. */

/* attempt to define 2.0**DBL_MANT_DIG as a compile-time constant */
#if DBL_MANT_DIG == 53
#define EXP2_DBL_MANT_DIG 9007199254740992.0
#else
#define EXP2_DBL_MANT_DIG (ldexp(1.0, DBL_MANT_DIG))
#endif

double
_PyLong_Frexp(PyLongObject *a, Py_ssize_t *e)
{
    Py_ssize_t a_size, a_bits, shift_digits, shift_bits, x_size;
    /* See below for why x_digits is always large enough. */
    digit rem;
    digit x_digits[2 + (DBL_MANT_DIG + 1) / PyLong_SHIFT] = {0,};
    double dx;
    /* Correction term for round-half-to-even rounding.  For a digit x,
       "x + half_even_correction[x & 7]" gives x rounded to the nearest
       multiple of 4, rounding ties to a multiple of 8. */
    static const int half_even_correction[8] = {0, -1, -2, 1, 0, -1, 2, 1};

    a_size = _PyLong_DigitCount(a);
    if (a_size == 0) {
        /* Special case for 0: significand 0.0, exponent 0. */
        *e = 0;
        return 0.0;
    }
    a_bits = bit_length_digit(a->long_value.ob_digit[a_size-1]);
    /* The following is an overflow-free version of the check
       "if ((a_size - 1) * PyLong_SHIFT + a_bits > PY_SSIZE_T_MAX) ..." */
    if (a_size >= (PY_SSIZE_T_MAX - 1) / PyLong_SHIFT + 1 &&
        (a_size > (PY_SSIZE_T_MAX - 1) / PyLong_SHIFT + 1 ||
         a_bits > (PY_SSIZE_T_MAX - 1) % PyLong_SHIFT + 1))
        goto overflow;
    a_bits = (a_size - 1) * PyLong_SHIFT + a_bits;

    /* Shift the first DBL_MANT_DIG + 2 bits of a into x_digits[0:x_size]
       (shifting left if a_bits <= DBL_MANT_DIG + 2).

       Number of digits needed for result: write // for floor division.
       Then if shifting left, we end up using

         1 + a_size + (DBL_MANT_DIG + 2 - a_bits) // PyLong_SHIFT

       digits.  If shifting right, we use

         a_size - (a_bits - DBL_MANT_DIG - 2) // PyLong_SHIFT

       digits.  Using a_size = 1 + (a_bits - 1) // PyLong_SHIFT along with
       the inequalities

         m // PyLong_SHIFT + n // PyLong_SHIFT <= (m + n) // PyLong_SHIFT
         m // PyLong_SHIFT - n // PyLong_SHIFT <=
                                          1 + (m - n - 1) // PyLong_SHIFT,

       valid for any integers m and n, we find that x_size satisfies

         x_size <= 2 + (DBL_MANT_DIG + 1) // PyLong_SHIFT

       in both cases.
    */
    if (a_bits <= DBL_MANT_DIG + 2) {
        shift_digits = (DBL_MANT_DIG + 2 - a_bits) / PyLong_SHIFT;
        shift_bits = (DBL_MANT_DIG + 2 - a_bits) % PyLong_SHIFT;
        x_size = shift_digits;
        rem = v_lshift(x_digits + x_size, a->long_value.ob_digit, a_size,
                       (int)shift_bits);
        x_size += a_size;
        x_digits[x_size++] = rem;
    }
    else {
        shift_digits = (a_bits - DBL_MANT_DIG - 2) / PyLong_SHIFT;
        shift_bits = (a_bits - DBL_MANT_DIG - 2) % PyLong_SHIFT;
        rem = v_rshift(x_digits, a->long_value.ob_digit + shift_digits,
                       a_size - shift_digits, (int)shift_bits);
        x_size = a_size - shift_digits;
        /* For correct rounding below, we need the least significant
           bit of x to be 'sticky' for this shift: if any of the bits
           shifted out was nonzero, we set the least significant bit
           of x. */
        if (rem)
            x_digits[0] |= 1;
        else
            while (shift_digits > 0)
                if (a->long_value.ob_digit[--shift_digits]) {
                    x_digits[0] |= 1;
                    break;
                }
    }
    assert(1 <= x_size && x_size <= (Py_ssize_t)Py_ARRAY_LENGTH(x_digits));

    /* Round, and convert to double. */
    x_digits[0] += half_even_correction[x_digits[0] & 7];
    dx = x_digits[--x_size];
    while (x_size > 0)
        dx = dx * PyLong_BASE + x_digits[--x_size];

    /* Rescale;  make correction if result is 1.0. */
    dx /= 4.0 * EXP2_DBL_MANT_DIG;
    if (dx == 1.0) {
        if (a_bits == PY_SSIZE_T_MAX)
            goto overflow;
        dx = 0.5;
        a_bits += 1;
    }

    *e = a_bits;
    return _PyLong_IsNegative(a) ? -dx : dx;

  overflow:
    /* exponent > PY_SSIZE_T_MAX */
    PyErr_SetString(PyExc_OverflowError,
                    "huge integer: number of bits overflows a Py_ssize_t");
    *e = 0;
    return -1.0;
}

/* Get a C double from an int object.  Rounds to the nearest double,
   using the round-half-to-even rule in the case of a tie. */

double
PyLong_AsDouble(PyObject *v)
{
    Py_ssize_t exponent;
    double x;

    if (v == NULL) {
        PyErr_BadInternalCall();
        return -1.0;
    }
    if (!PyLong_Check(v)) {
        PyErr_SetString(PyExc_TypeError, "an integer is required");
        return -1.0;
    }
    if (_PyLong_IsCompact((PyLongObject *)v)) {
        /* Fast path; single digit long (31 bits) will cast safely
           to double.  This improves performance of FP/long operations
           by 20%.
        */
        return (double)medium_value((PyLongObject *)v);
    }
    x = _PyLong_Frexp((PyLongObject *)v, &exponent);
    if ((x == -1.0 && PyErr_Occurred()) || exponent > DBL_MAX_EXP) {
        PyErr_SetString(PyExc_OverflowError,
                        "int too large to convert to float");
        return -1.0;
    }
    return ldexp(x, (int)exponent);
}

/* Methods */

/* if a < b, return a negative number
   if a == b, return 0
   if a > b, return a positive number */

static Py_ssize_t
long_compare(PyLongObject *a, PyLongObject *b)
{
    if (_PyLong_BothAreCompact(a, b)) {
        return _PyLong_CompactValue(a) - _PyLong_CompactValue(b);
    }
    Py_ssize_t sign = _PyLong_SignedDigitCount(a) - _PyLong_SignedDigitCount(b);
    if (sign == 0) {
        Py_ssize_t i = _PyLong_DigitCount(a);
        sdigit diff = 0;
        while (--i >= 0) {
            diff = (sdigit) a->long_value.ob_digit[i] - (sdigit) b->long_value.ob_digit[i];
            if (diff) {
                break;
            }
        }
        sign = _PyLong_IsNegative(a) ? -diff : diff;
    }
    return sign;
}

static PyObject *
long_richcompare(PyObject *self, PyObject *other, int op)
{
    Py_ssize_t result;
    CHECK_BINOP(self, other);
    if (self == other)
        result = 0;
    else
        result = long_compare((PyLongObject*)self, (PyLongObject*)other);
    Py_RETURN_RICHCOMPARE(result, 0, op);
}

static void
long_dealloc(PyObject *self)
{
    /* This should never get called, but we also don't want to SEGV if
     * we accidentally decref small Ints out of existence. Instead,
     * since small Ints are immortal, re-set the reference count.
     */
    PyLongObject *pylong = (PyLongObject*)self;
    if (pylong && _PyLong_IsCompact(pylong)) {
        stwodigits ival = medium_value(pylong);
        if (IS_SMALL_INT(ival)) {
            PyLongObject *small_pylong = (PyLongObject *)get_small_int((sdigit)ival);
            if (pylong == small_pylong) {
                _Py_SetImmortal(self);
                return;
            }
        }
    }
    Py_TYPE(self)->tp_free(self);
}

static Py_hash_t
long_hash(PyLongObject *v)
{
    Py_uhash_t x;
    Py_ssize_t i;
    int sign;

    if (_PyLong_IsCompact(v)) {
        x = _PyLong_CompactValue(v);
        if (x == (Py_uhash_t)-1) {
            x = (Py_uhash_t)-2;
        }
        return x;
    }
    i = _PyLong_DigitCount(v);
    sign = _PyLong_NonCompactSign(v);
    x = 0;
    while (--i >= 0) {
        /* Here x is a quantity in the range [0, _PyHASH_MODULUS); we
           want to compute x * 2**PyLong_SHIFT + v->long_value.ob_digit[i] modulo
           _PyHASH_MODULUS.

           The computation of x * 2**PyLong_SHIFT % _PyHASH_MODULUS
           amounts to a rotation of the bits of x.  To see this, write

             x * 2**PyLong_SHIFT = y * 2**_PyHASH_BITS + z

           where y = x >> (_PyHASH_BITS - PyLong_SHIFT) gives the top
           PyLong_SHIFT bits of x (those that are shifted out of the
           original _PyHASH_BITS bits, and z = (x << PyLong_SHIFT) &
           _PyHASH_MODULUS gives the bottom _PyHASH_BITS - PyLong_SHIFT
           bits of x, shifted up.  Then since 2**_PyHASH_BITS is
           congruent to 1 modulo _PyHASH_MODULUS, y*2**_PyHASH_BITS is
           congruent to y modulo _PyHASH_MODULUS.  So

             x * 2**PyLong_SHIFT = y + z (mod _PyHASH_MODULUS).

           The right-hand side is just the result of rotating the
           _PyHASH_BITS bits of x left by PyLong_SHIFT places; since
           not all _PyHASH_BITS bits of x are 1s, the same is true
           after rotation, so 0 <= y+z < _PyHASH_MODULUS and y + z is
           the reduction of x*2**PyLong_SHIFT modulo
           _PyHASH_MODULUS. */
        x = ((x << PyLong_SHIFT) & _PyHASH_MODULUS) |
            (x >> (_PyHASH_BITS - PyLong_SHIFT));
        x += v->long_value.ob_digit[i];
        if (x >= _PyHASH_MODULUS)
            x -= _PyHASH_MODULUS;
    }
    x = x * sign;
    if (x == (Py_uhash_t)-1)
        x = (Py_uhash_t)-2;
    return (Py_hash_t)x;
}


/* Add the absolute values of two integers. */

static PyLongObject *
x_add(PyLongObject *a, PyLongObject *b)
{
    Py_ssize_t size_a = _PyLong_DigitCount(a), size_b = _PyLong_DigitCount(b);
    PyLongObject *z;
    Py_ssize_t i;
    digit carry = 0;

    /* There are fast paths for cases where a and b both have at most a single
       digit, so if we end up here then at least one of them is multi-digit. */
    assert(size_a >= 2 || size_b >= 2);

    /* Ensure a is the larger of the two: */
    if (size_a < size_b) {
        { PyLongObject *temp = a; a = b; b = temp; }
        { Py_ssize_t size_temp = size_a;
            size_a = size_b;
            size_b = size_temp; }
    }

    /* Allocate sufficient space for the result. In the majority of cases
       we allocate exactly the right number of digits, but in the (relatively
       rare) case where the sum of the topmost digits is exactly PyLong_MASK,
       we'll sometimes end up overallocating by a single digit. */
    digit top_sum = a->ob_digit[size_a-1]
        + (size_b == size_a ? b->ob_digit[size_b-1] : (digit)0);
    int extra_digit = top_sum >= PyLong_MASK;
    z = _PyLong_New(size_a+extra_digit);
    if (z == NULL)
        return NULL;

    for (i = 0; i < size_b; ++i) {
        carry += a->long_value.ob_digit[i] + b->long_value.ob_digit[i];
        z->long_value.ob_digit[i] = carry & PyLong_MASK;
        carry >>= PyLong_SHIFT;
    }
    for (; i < size_a; ++i) {
        carry += a->long_value.ob_digit[i];
        z->long_value.ob_digit[i] = carry & PyLong_MASK;
        carry >>= PyLong_SHIFT;
    }
<<<<<<< HEAD
    assert(carry==0 || extra_digit);
    if (extra_digit) {
        if (carry) {
            z->ob_digit[i] = carry;
        }
        else {
            /* rare case: we didn't need the extra digit after all */
            Py_SET_SIZE(z, size_a);
        }
    }
    return z;
=======
    z->long_value.ob_digit[i] = carry;
    return long_normalize(z);
>>>>>>> 81b03e78
}

/* Subtract the absolute values of two integers. */

static PyLongObject *
x_sub(PyLongObject *a, PyLongObject *b)
{
    Py_ssize_t size_a = _PyLong_DigitCount(a), size_b = _PyLong_DigitCount(b);
    PyLongObject *z;
    Py_ssize_t i;
    int sign = 1;
    digit borrow = 0;

    /* Ensure a is the larger of the two: */
    if (size_a < size_b) {
        sign = -1;
        { PyLongObject *temp = a; a = b; b = temp; }
        { Py_ssize_t size_temp = size_a;
            size_a = size_b;
            size_b = size_temp; }
    }
    else if (size_a == size_b) {
        /* Find highest digit where a and b differ: */
        i = size_a;
        while (--i >= 0 && a->long_value.ob_digit[i] == b->long_value.ob_digit[i])
            ;
        if (i < 0)
            return (PyLongObject *)PyLong_FromLong(0);
        if (a->long_value.ob_digit[i] < b->long_value.ob_digit[i]) {
            sign = -1;
            { PyLongObject *temp = a; a = b; b = temp; }
        }
        size_a = size_b = i+1;
    }
    z = _PyLong_New(size_a);
    if (z == NULL)
        return NULL;
    for (i = 0; i < size_b; ++i) {
        /* The following assumes unsigned arithmetic
           works module 2**N for some N>PyLong_SHIFT. */
        borrow = a->long_value.ob_digit[i] - b->long_value.ob_digit[i] - borrow;
        z->long_value.ob_digit[i] = borrow & PyLong_MASK;
        borrow >>= PyLong_SHIFT;
        borrow &= 1; /* Keep only one sign bit */
    }
    for (; i < size_a; ++i) {
        borrow = a->long_value.ob_digit[i] - borrow;
        z->long_value.ob_digit[i] = borrow & PyLong_MASK;
        borrow >>= PyLong_SHIFT;
        borrow &= 1; /* Keep only one sign bit */
    }
    assert(borrow == 0);
    if (sign < 0) {
        _PyLong_FlipSign(z);
    }
    return maybe_small_long(long_normalize(z));
}

PyObject *
_PyLong_Add(PyLongObject *a, PyLongObject *b)
{
    if (_PyLong_BothAreCompact(a, b)) {
        return _PyLong_FromSTwoDigits(medium_value(a) + medium_value(b));
    }

    PyLongObject *z;
    if (_PyLong_IsNegative(a)) {
        if (_PyLong_IsNegative(b)) {
            z = x_add(a, b);
            if (z != NULL) {
                /* x_add received at least one multiple-digit int,
                   and thus z must be a multiple-digit int.
                   That also means z is not an element of
                   small_ints, so negating it in-place is safe. */
                assert(Py_REFCNT(z) == 1);
                _PyLong_FlipSign(z);
            }
        }
        else
            z = x_sub(b, a);
    }
    else {
        if (_PyLong_IsNegative(b))
            z = x_sub(a, b);
        else
            z = x_add(a, b);
    }
    return (PyObject *)z;
}

static PyObject *
long_add(PyLongObject *a, PyLongObject *b)
{
    CHECK_BINOP(a, b);
    return _PyLong_Add(a, b);
}

PyObject *
_PyLong_Subtract(PyLongObject *a, PyLongObject *b)
{
    PyLongObject *z;

    if (_PyLong_BothAreCompact(a, b)) {
        return _PyLong_FromSTwoDigits(medium_value(a) - medium_value(b));
    }
    if (_PyLong_IsNegative(a)) {
        if (_PyLong_IsNegative(b)) {
            z = x_sub(b, a);
        }
        else {
            z = x_add(a, b);
            if (z != NULL) {
                assert(_PyLong_IsZero(z) || Py_REFCNT(z) == 1);
                _PyLong_FlipSign(z);
            }
        }
    }
    else {
        if (_PyLong_IsNegative(b))
            z = x_add(a, b);
        else
            z = x_sub(a, b);
    }
    return (PyObject *)z;
}

static PyObject *
long_sub(PyLongObject *a, PyLongObject *b)
{
    CHECK_BINOP(a, b);
    return _PyLong_Subtract(a, b);
}

/* Grade school multiplication, ignoring the signs.
 * Returns the absolute value of the product, or NULL if error.
 */
static PyLongObject *
x_mul(PyLongObject *a, PyLongObject *b)
{
    PyLongObject *z;
    Py_ssize_t size_a = _PyLong_DigitCount(a);
    Py_ssize_t size_b = _PyLong_DigitCount(b);
    Py_ssize_t i;

    z = _PyLong_New(size_a + size_b);
    if (z == NULL)
        return NULL;

    memset(z->long_value.ob_digit, 0, _PyLong_DigitCount(z) * sizeof(digit));
    if (a == b) {
        /* Efficient squaring per HAC, Algorithm 14.16:
         * http://www.cacr.math.uwaterloo.ca/hac/about/chap14.pdf
         * Gives slightly less than a 2x speedup when a == b,
         * via exploiting that each entry in the multiplication
         * pyramid appears twice (except for the size_a squares).
         */
        digit *paend = a->long_value.ob_digit + size_a;
        for (i = 0; i < size_a; ++i) {
            twodigits carry;
            twodigits f = a->long_value.ob_digit[i];
            digit *pz = z->long_value.ob_digit + (i << 1);
            digit *pa = a->long_value.ob_digit + i + 1;

            SIGCHECK({
                    Py_DECREF(z);
                    return NULL;
                });

            carry = *pz + f * f;
            *pz++ = (digit)(carry & PyLong_MASK);
            carry >>= PyLong_SHIFT;
            assert(carry <= PyLong_MASK);

            /* Now f is added in twice in each column of the
             * pyramid it appears.  Same as adding f<<1 once.
             */
            f <<= 1;
            while (pa < paend) {
                carry += *pz + *pa++ * f;
                *pz++ = (digit)(carry & PyLong_MASK);
                carry >>= PyLong_SHIFT;
                assert(carry <= (PyLong_MASK << 1));
            }
            if (carry) {
                /* See comment below. pz points at the highest possible
                 * carry position from the last outer loop iteration, so
                 * *pz is at most 1.
                 */
                assert(*pz <= 1);
                carry += *pz;
                *pz = (digit)(carry & PyLong_MASK);
                carry >>= PyLong_SHIFT;
                if (carry) {
                    /* If there's still a carry, it must be into a position
                     * that still holds a 0. Where the base
                     ^ B is 1 << PyLong_SHIFT, the last add was of a carry no
                     * more than 2*B - 2 to a stored digit no more than 1.
                     * So the sum was no more than 2*B - 1, so the current
                     * carry no more than floor((2*B - 1)/B) = 1.
                     */
                    assert(carry == 1);
                    assert(pz[1] == 0);
                    pz[1] = (digit)carry;
                }
            }
        }
    }
    else {      /* a is not the same as b -- gradeschool int mult */
        for (i = 0; i < size_a; ++i) {
            twodigits carry = 0;
            twodigits f = a->long_value.ob_digit[i];
            digit *pz = z->long_value.ob_digit + i;
            digit *pb = b->long_value.ob_digit;
            digit *pbend = b->long_value.ob_digit + size_b;

            SIGCHECK({
                    Py_DECREF(z);
                    return NULL;
                });

            while (pb < pbend) {
                carry += *pz + *pb++ * f;
                *pz++ = (digit)(carry & PyLong_MASK);
                carry >>= PyLong_SHIFT;
                assert(carry <= PyLong_MASK);
            }
            if (carry)
                *pz += (digit)(carry & PyLong_MASK);
            assert((carry >> PyLong_SHIFT) == 0);
        }
    }
    return long_normalize(z);
}

/* A helper for Karatsuba multiplication (k_mul).
   Takes an int "n" and an integer "size" representing the place to
   split, and sets low and high such that abs(n) == (high << size) + low,
   viewing the shift as being by digits.  The sign bit is ignored, and
   the return values are >= 0.
   Returns 0 on success, -1 on failure.
*/
static int
kmul_split(PyLongObject *n,
           Py_ssize_t size,
           PyLongObject **high,
           PyLongObject **low)
{
    PyLongObject *hi, *lo;
    Py_ssize_t size_lo, size_hi;
    const Py_ssize_t size_n = _PyLong_DigitCount(n);

    size_lo = Py_MIN(size_n, size);
    size_hi = size_n - size_lo;

    if ((hi = _PyLong_New(size_hi)) == NULL)
        return -1;
    if ((lo = _PyLong_New(size_lo)) == NULL) {
        Py_DECREF(hi);
        return -1;
    }

    memcpy(lo->long_value.ob_digit, n->long_value.ob_digit, size_lo * sizeof(digit));
    memcpy(hi->long_value.ob_digit, n->long_value.ob_digit + size_lo, size_hi * sizeof(digit));

    *high = long_normalize(hi);
    *low = long_normalize(lo);
    return 0;
}

static PyLongObject *k_lopsided_mul(PyLongObject *a, PyLongObject *b);

/* Karatsuba multiplication.  Ignores the input signs, and returns the
 * absolute value of the product (or NULL if error).
 * See Knuth Vol. 2 Chapter 4.3.3 (Pp. 294-295).
 */
static PyLongObject *
k_mul(PyLongObject *a, PyLongObject *b)
{
    Py_ssize_t asize = _PyLong_DigitCount(a);
    Py_ssize_t bsize = _PyLong_DigitCount(b);
    PyLongObject *ah = NULL;
    PyLongObject *al = NULL;
    PyLongObject *bh = NULL;
    PyLongObject *bl = NULL;
    PyLongObject *ret = NULL;
    PyLongObject *t1, *t2, *t3;
    Py_ssize_t shift;           /* the number of digits we split off */
    Py_ssize_t i;

    /* (ah*X+al)(bh*X+bl) = ah*bh*X*X + (ah*bl + al*bh)*X + al*bl
     * Let k = (ah+al)*(bh+bl) = ah*bl + al*bh  + ah*bh + al*bl
     * Then the original product is
     *     ah*bh*X*X + (k - ah*bh - al*bl)*X + al*bl
     * By picking X to be a power of 2, "*X" is just shifting, and it's
     * been reduced to 3 multiplies on numbers half the size.
     */

    /* We want to split based on the larger number; fiddle so that b
     * is largest.
     */
    if (asize > bsize) {
        t1 = a;
        a = b;
        b = t1;

        i = asize;
        asize = bsize;
        bsize = i;
    }

    /* Use gradeschool math when either number is too small. */
    i = a == b ? KARATSUBA_SQUARE_CUTOFF : KARATSUBA_CUTOFF;
    if (asize <= i) {
        if (asize == 0)
            return (PyLongObject *)PyLong_FromLong(0);
        else
            return x_mul(a, b);
    }

    /* If a is small compared to b, splitting on b gives a degenerate
     * case with ah==0, and Karatsuba may be (even much) less efficient
     * than "grade school" then.  However, we can still win, by viewing
     * b as a string of "big digits", each of the same width as a. That
     * leads to a sequence of balanced calls to k_mul.
     */
    if (2 * asize <= bsize)
        return k_lopsided_mul(a, b);

    /* Split a & b into hi & lo pieces. */
    shift = bsize >> 1;
    if (kmul_split(a, shift, &ah, &al) < 0) goto fail;
    assert(_PyLong_IsPositive(ah));        /* the split isn't degenerate */

    if (a == b) {
        bh = (PyLongObject*)Py_NewRef(ah);
        bl = (PyLongObject*)Py_NewRef(al);
    }
    else if (kmul_split(b, shift, &bh, &bl) < 0) goto fail;

    /* The plan:
     * 1. Allocate result space (asize + bsize digits:  that's always
     *    enough).
     * 2. Compute ah*bh, and copy into result at 2*shift.
     * 3. Compute al*bl, and copy into result at 0.  Note that this
     *    can't overlap with #2.
     * 4. Subtract al*bl from the result, starting at shift.  This may
     *    underflow (borrow out of the high digit), but we don't care:
     *    we're effectively doing unsigned arithmetic mod
     *    BASE**(sizea + sizeb), and so long as the *final* result fits,
     *    borrows and carries out of the high digit can be ignored.
     * 5. Subtract ah*bh from the result, starting at shift.
     * 6. Compute (ah+al)*(bh+bl), and add it into the result starting
     *    at shift.
     */

    /* 1. Allocate result space. */
    ret = _PyLong_New(asize + bsize);
    if (ret == NULL) goto fail;
#ifdef Py_DEBUG
    /* Fill with trash, to catch reference to uninitialized digits. */
    memset(ret->long_value.ob_digit, 0xDF, _PyLong_DigitCount(ret) * sizeof(digit));
#endif

    /* 2. t1 <- ah*bh, and copy into high digits of result. */
    if ((t1 = k_mul(ah, bh)) == NULL) goto fail;
    assert(!_PyLong_IsNegative(t1));
    assert(2*shift + _PyLong_DigitCount(t1) <= _PyLong_DigitCount(ret));
    memcpy(ret->long_value.ob_digit + 2*shift, t1->long_value.ob_digit,
           _PyLong_DigitCount(t1) * sizeof(digit));

    /* Zero-out the digits higher than the ah*bh copy. */
    i = _PyLong_DigitCount(ret) - 2*shift - _PyLong_DigitCount(t1);
    if (i)
        memset(ret->long_value.ob_digit + 2*shift + _PyLong_DigitCount(t1), 0,
               i * sizeof(digit));

    /* 3. t2 <- al*bl, and copy into the low digits. */
    if ((t2 = k_mul(al, bl)) == NULL) {
        Py_DECREF(t1);
        goto fail;
    }
    assert(!_PyLong_IsNegative(t2));
    assert(_PyLong_DigitCount(t2) <= 2*shift); /* no overlap with high digits */
    memcpy(ret->long_value.ob_digit, t2->long_value.ob_digit, _PyLong_DigitCount(t2) * sizeof(digit));

    /* Zero out remaining digits. */
    i = 2*shift - _PyLong_DigitCount(t2);          /* number of uninitialized digits */
    if (i)
        memset(ret->long_value.ob_digit + _PyLong_DigitCount(t2), 0, i * sizeof(digit));

    /* 4 & 5. Subtract ah*bh (t1) and al*bl (t2).  We do al*bl first
     * because it's fresher in cache.
     */
    i = _PyLong_DigitCount(ret) - shift;  /* # digits after shift */
    (void)v_isub(ret->long_value.ob_digit + shift, i, t2->long_value.ob_digit, _PyLong_DigitCount(t2));
    _Py_DECREF_INT(t2);

    (void)v_isub(ret->long_value.ob_digit + shift, i, t1->long_value.ob_digit, _PyLong_DigitCount(t1));
    _Py_DECREF_INT(t1);

    /* 6. t3 <- (ah+al)(bh+bl), and add into result. */
    if ((t1 = x_add(ah, al)) == NULL) goto fail;
    _Py_DECREF_INT(ah);
    _Py_DECREF_INT(al);
    ah = al = NULL;

    if (a == b) {
        t2 = (PyLongObject*)Py_NewRef(t1);
    }
    else if ((t2 = x_add(bh, bl)) == NULL) {
        Py_DECREF(t1);
        goto fail;
    }
    _Py_DECREF_INT(bh);
    _Py_DECREF_INT(bl);
    bh = bl = NULL;

    t3 = k_mul(t1, t2);
    _Py_DECREF_INT(t1);
    _Py_DECREF_INT(t2);
    if (t3 == NULL) goto fail;
    assert(!_PyLong_IsNegative(t3));

    /* Add t3.  It's not obvious why we can't run out of room here.
     * See the (*) comment after this function.
     */
    (void)v_iadd(ret->long_value.ob_digit + shift, i, t3->long_value.ob_digit, _PyLong_DigitCount(t3));
    _Py_DECREF_INT(t3);

    return long_normalize(ret);

  fail:
    Py_XDECREF(ret);
    Py_XDECREF(ah);
    Py_XDECREF(al);
    Py_XDECREF(bh);
    Py_XDECREF(bl);
    return NULL;
}

/* (*) Why adding t3 can't "run out of room" above.

Let f(x) mean the floor of x and c(x) mean the ceiling of x.  Some facts
to start with:

1. For any integer i, i = c(i/2) + f(i/2).  In particular,
   bsize = c(bsize/2) + f(bsize/2).
2. shift = f(bsize/2)
3. asize <= bsize
4. Since we call k_lopsided_mul if asize*2 <= bsize, asize*2 > bsize in this
   routine, so asize > bsize/2 >= f(bsize/2) in this routine.

We allocated asize + bsize result digits, and add t3 into them at an offset
of shift.  This leaves asize+bsize-shift allocated digit positions for t3
to fit into, = (by #1 and #2) asize + f(bsize/2) + c(bsize/2) - f(bsize/2) =
asize + c(bsize/2) available digit positions.

bh has c(bsize/2) digits, and bl at most f(size/2) digits.  So bh+hl has
at most c(bsize/2) digits + 1 bit.

If asize == bsize, ah has c(bsize/2) digits, else ah has at most f(bsize/2)
digits, and al has at most f(bsize/2) digits in any case.  So ah+al has at
most (asize == bsize ? c(bsize/2) : f(bsize/2)) digits + 1 bit.

The product (ah+al)*(bh+bl) therefore has at most

    c(bsize/2) + (asize == bsize ? c(bsize/2) : f(bsize/2)) digits + 2 bits

and we have asize + c(bsize/2) available digit positions.  We need to show
this is always enough.  An instance of c(bsize/2) cancels out in both, so
the question reduces to whether asize digits is enough to hold
(asize == bsize ? c(bsize/2) : f(bsize/2)) digits + 2 bits.  If asize < bsize,
then we're asking whether asize digits >= f(bsize/2) digits + 2 bits.  By #4,
asize is at least f(bsize/2)+1 digits, so this in turn reduces to whether 1
digit is enough to hold 2 bits.  This is so since PyLong_SHIFT=15 >= 2.  If
asize == bsize, then we're asking whether bsize digits is enough to hold
c(bsize/2) digits + 2 bits, or equivalently (by #1) whether f(bsize/2) digits
is enough to hold 2 bits.  This is so if bsize >= 2, which holds because
bsize >= KARATSUBA_CUTOFF >= 2.

Note that since there's always enough room for (ah+al)*(bh+bl), and that's
clearly >= each of ah*bh and al*bl, there's always enough room to subtract
ah*bh and al*bl too.
*/

/* b has at least twice the digits of a, and a is big enough that Karatsuba
 * would pay off *if* the inputs had balanced sizes.  View b as a sequence
 * of slices, each with the same number of digits as a, and multiply the
 * slices by a, one at a time.  This gives k_mul balanced inputs to work with,
 * and is also cache-friendly (we compute one double-width slice of the result
 * at a time, then move on, never backtracking except for the helpful
 * single-width slice overlap between successive partial sums).
 */
static PyLongObject *
k_lopsided_mul(PyLongObject *a, PyLongObject *b)
{
    const Py_ssize_t asize = _PyLong_DigitCount(a);
    Py_ssize_t bsize = _PyLong_DigitCount(b);
    Py_ssize_t nbdone;          /* # of b digits already multiplied */
    PyLongObject *ret;
    PyLongObject *bslice = NULL;

    assert(asize > KARATSUBA_CUTOFF);
    assert(2 * asize <= bsize);

    /* Allocate result space, and zero it out. */
    ret = _PyLong_New(asize + bsize);
    if (ret == NULL)
        return NULL;
    memset(ret->long_value.ob_digit, 0, _PyLong_DigitCount(ret) * sizeof(digit));

    /* Successive slices of b are copied into bslice. */
    bslice = _PyLong_New(asize);
    if (bslice == NULL)
        goto fail;

    nbdone = 0;
    while (bsize > 0) {
        PyLongObject *product;
        const Py_ssize_t nbtouse = Py_MIN(bsize, asize);

        /* Multiply the next slice of b by a. */
        memcpy(bslice->long_value.ob_digit, b->long_value.ob_digit + nbdone,
               nbtouse * sizeof(digit));
        assert(nbtouse >= 0);
        _PyLong_SetSignAndDigitCount(bslice, 1, nbtouse);
        product = k_mul(a, bslice);
        if (product == NULL)
            goto fail;

        /* Add into result. */
        (void)v_iadd(ret->long_value.ob_digit + nbdone, _PyLong_DigitCount(ret) - nbdone,
                     product->long_value.ob_digit, _PyLong_DigitCount(product));
        _Py_DECREF_INT(product);

        bsize -= nbtouse;
        nbdone += nbtouse;
    }

    _Py_DECREF_INT(bslice);
    return long_normalize(ret);

  fail:
    Py_DECREF(ret);
    Py_XDECREF(bslice);
    return NULL;
}

PyObject *
_PyLong_Multiply(PyLongObject *a, PyLongObject *b)
{
    PyLongObject *z;

    /* fast path for single-digit multiplication */
    if (_PyLong_BothAreCompact(a, b)) {
        stwodigits v = medium_value(a) * medium_value(b);
        return _PyLong_FromSTwoDigits(v);
    }

    z = k_mul(a, b);
    /* Negate if exactly one of the inputs is negative. */
    if (!_PyLong_SameSign(a, b) && z) {
        _PyLong_Negate(&z);
        if (z == NULL)
            return NULL;
    }
    return (PyObject *)z;
}

static PyObject *
long_mul(PyLongObject *a, PyLongObject *b)
{
    CHECK_BINOP(a, b);
    return _PyLong_Multiply(a, b);
}

/* Fast modulo division for single-digit longs. */
static PyObject *
fast_mod(PyLongObject *a, PyLongObject *b)
{
    sdigit left = a->long_value.ob_digit[0];
    sdigit right = b->long_value.ob_digit[0];
    sdigit mod;

    assert(_PyLong_DigitCount(a) == 1);
    assert(_PyLong_DigitCount(b) == 1);
    sdigit sign = _PyLong_CompactSign(b);
    if (_PyLong_SameSign(a, b)) {
        mod = left % right;
    }
    else {
        /* Either 'a' or 'b' is negative. */
        mod = right - 1 - (left - 1) % right;
    }

    return PyLong_FromLong(mod * sign);
}

/* Fast floor division for single-digit longs. */
static PyObject *
fast_floor_div(PyLongObject *a, PyLongObject *b)
{
    sdigit left = a->long_value.ob_digit[0];
    sdigit right = b->long_value.ob_digit[0];
    sdigit div;

    assert(_PyLong_DigitCount(a) == 1);
    assert(_PyLong_DigitCount(b) == 1);

    if (_PyLong_SameSign(a, b)) {
        div = left / right;
    }
    else {
        /* Either 'a' or 'b' is negative. */
        div = -1 - (left - 1) / right;
    }

    return PyLong_FromLong(div);
}

#ifdef WITH_PYLONG_MODULE
/* asymptotically faster divmod, using _pylong.py */
static int
pylong_int_divmod(PyLongObject *v, PyLongObject *w,
                  PyLongObject **pdiv, PyLongObject **pmod)
{
    PyObject *mod = PyImport_ImportModule("_pylong");
    if (mod == NULL) {
        return -1;
    }
    PyObject *result = PyObject_CallMethod(mod, "int_divmod", "OO", v, w);
    Py_DECREF(mod);
    if (result == NULL) {
        return -1;
    }
    if (!PyTuple_Check(result)) {
        Py_DECREF(result);
        PyErr_SetString(PyExc_ValueError,
                        "tuple is required from int_divmod()");
        return -1;
    }
    PyObject *q = PyTuple_GET_ITEM(result, 0);
    PyObject *r = PyTuple_GET_ITEM(result, 1);
    if (!PyLong_Check(q) || !PyLong_Check(r)) {
        Py_DECREF(result);
        PyErr_SetString(PyExc_ValueError,
                        "tuple of int is required from int_divmod()");
        return -1;
    }
    if (pdiv != NULL) {
        *pdiv = (PyLongObject *)Py_NewRef(q);
    }
    if (pmod != NULL) {
        *pmod = (PyLongObject *)Py_NewRef(r);
    }
    Py_DECREF(result);
    return 0;
}
#endif /* WITH_PYLONG_MODULE */

/* The / and % operators are now defined in terms of divmod().
   The expression a mod b has the value a - b*floor(a/b).
   The long_divrem function gives the remainder after division of
   |a| by |b|, with the sign of a.  This is also expressed
   as a - b*trunc(a/b), if trunc truncates towards zero.
   Some examples:
     a           b      a rem b         a mod b
     13          10      3               3
    -13          10     -3               7
     13         -10      3              -7
    -13         -10     -3              -3
   So, to get from rem to mod, we have to add b if a and b
   have different signs.  We then subtract one from the 'div'
   part of the outcome to keep the invariant intact. */

/* Compute
 *     *pdiv, *pmod = divmod(v, w)
 * NULL can be passed for pdiv or pmod, in which case that part of
 * the result is simply thrown away.  The caller owns a reference to
 * each of these it requests (does not pass NULL for).
 */
static int
l_divmod(PyLongObject *v, PyLongObject *w,
         PyLongObject **pdiv, PyLongObject **pmod)
{
    PyLongObject *div, *mod;

    if (_PyLong_DigitCount(v) == 1 && _PyLong_DigitCount(w) == 1) {
        /* Fast path for single-digit longs */
        div = NULL;
        if (pdiv != NULL) {
            div = (PyLongObject *)fast_floor_div(v, w);
            if (div == NULL) {
                return -1;
            }
        }
        if (pmod != NULL) {
            mod = (PyLongObject *)fast_mod(v, w);
            if (mod == NULL) {
                Py_XDECREF(div);
                return -1;
            }
            *pmod = mod;
        }
        if (pdiv != NULL) {
            /* We only want to set `*pdiv` when `*pmod` is
               set successfully. */
            *pdiv = div;
        }
        return 0;
    }
#if WITH_PYLONG_MODULE
    Py_ssize_t size_v = _PyLong_DigitCount(v); /* digits in numerator */
    Py_ssize_t size_w = _PyLong_DigitCount(w); /* digits in denominator */
    if (size_w > 300 && (size_v - size_w) > 150) {
        /* Switch to _pylong.int_divmod().  If the quotient is small then
          "schoolbook" division is linear-time so don't use in that case.
          These limits are empirically determined and should be slightly
          conservative so that _pylong is used in cases it is likely
          to be faster. See Tools/scripts/divmod_threshold.py. */
        return pylong_int_divmod(v, w, pdiv, pmod);
    }
#endif
    if (long_divrem(v, w, &div, &mod) < 0)
        return -1;
    if ((_PyLong_IsNegative(mod) && _PyLong_IsPositive(w)) ||
        (_PyLong_IsPositive(mod) && _PyLong_IsNegative(w))) {
        PyLongObject *temp;
        temp = (PyLongObject *) long_add(mod, w);
        Py_SETREF(mod, temp);
        if (mod == NULL) {
            Py_DECREF(div);
            return -1;
        }
        temp = (PyLongObject *) long_sub(div, (PyLongObject *)_PyLong_GetOne());
        if (temp == NULL) {
            Py_DECREF(mod);
            Py_DECREF(div);
            return -1;
        }
        Py_SETREF(div, temp);
    }
    if (pdiv != NULL)
        *pdiv = div;
    else
        Py_DECREF(div);

    if (pmod != NULL)
        *pmod = mod;
    else
        Py_DECREF(mod);

    return 0;
}

/* Compute
 *     *pmod = v % w
 * pmod cannot be NULL. The caller owns a reference to pmod.
 */
static int
l_mod(PyLongObject *v, PyLongObject *w, PyLongObject **pmod)
{
    PyLongObject *mod;

    assert(pmod);
    if (_PyLong_DigitCount(v) == 1 && _PyLong_DigitCount(w) == 1) {
        /* Fast path for single-digit longs */
        *pmod = (PyLongObject *)fast_mod(v, w);
        return -(*pmod == NULL);
    }
    if (long_rem(v, w, &mod) < 0)
        return -1;
    if ((_PyLong_IsNegative(mod) && _PyLong_IsPositive(w)) ||
        (_PyLong_IsPositive(mod) && _PyLong_IsNegative(w))) {
        PyLongObject *temp;
        temp = (PyLongObject *) long_add(mod, w);
        Py_SETREF(mod, temp);
        if (mod == NULL)
            return -1;
    }
    *pmod = mod;

    return 0;
}

static PyObject *
long_div(PyObject *a, PyObject *b)
{
    PyLongObject *div;

    CHECK_BINOP(a, b);

    if (_PyLong_DigitCount((PyLongObject*)a) == 1 && _PyLong_DigitCount((PyLongObject*)b) == 1) {
        return fast_floor_div((PyLongObject*)a, (PyLongObject*)b);
    }

    if (l_divmod((PyLongObject*)a, (PyLongObject*)b, &div, NULL) < 0)
        div = NULL;
    return (PyObject *)div;
}

/* PyLong/PyLong -> float, with correctly rounded result. */

#define MANT_DIG_DIGITS (DBL_MANT_DIG / PyLong_SHIFT)
#define MANT_DIG_BITS (DBL_MANT_DIG % PyLong_SHIFT)

static PyObject *
long_true_divide(PyObject *v, PyObject *w)
{
    PyLongObject *a, *b, *x;
    Py_ssize_t a_size, b_size, shift, extra_bits, diff, x_size, x_bits;
    digit mask, low;
    int inexact, negate, a_is_small, b_is_small;
    double dx, result;

    CHECK_BINOP(v, w);
    a = (PyLongObject *)v;
    b = (PyLongObject *)w;

    /*
       Method in a nutshell:

         0. reduce to case a, b > 0; filter out obvious underflow/overflow
         1. choose a suitable integer 'shift'
         2. use integer arithmetic to compute x = floor(2**-shift*a/b)
         3. adjust x for correct rounding
         4. convert x to a double dx with the same value
         5. return ldexp(dx, shift).

       In more detail:

       0. For any a, a/0 raises ZeroDivisionError; for nonzero b, 0/b
       returns either 0.0 or -0.0, depending on the sign of b.  For a and
       b both nonzero, ignore signs of a and b, and add the sign back in
       at the end.  Now write a_bits and b_bits for the bit lengths of a
       and b respectively (that is, a_bits = 1 + floor(log_2(a)); likewise
       for b).  Then

          2**(a_bits - b_bits - 1) < a/b < 2**(a_bits - b_bits + 1).

       So if a_bits - b_bits > DBL_MAX_EXP then a/b > 2**DBL_MAX_EXP and
       so overflows.  Similarly, if a_bits - b_bits < DBL_MIN_EXP -
       DBL_MANT_DIG - 1 then a/b underflows to 0.  With these cases out of
       the way, we can assume that

          DBL_MIN_EXP - DBL_MANT_DIG - 1 <= a_bits - b_bits <= DBL_MAX_EXP.

       1. The integer 'shift' is chosen so that x has the right number of
       bits for a double, plus two or three extra bits that will be used
       in the rounding decisions.  Writing a_bits and b_bits for the
       number of significant bits in a and b respectively, a
       straightforward formula for shift is:

          shift = a_bits - b_bits - DBL_MANT_DIG - 2

       This is fine in the usual case, but if a/b is smaller than the
       smallest normal float then it can lead to double rounding on an
       IEEE 754 platform, giving incorrectly rounded results.  So we
       adjust the formula slightly.  The actual formula used is:

           shift = MAX(a_bits - b_bits, DBL_MIN_EXP) - DBL_MANT_DIG - 2

       2. The quantity x is computed by first shifting a (left -shift bits
       if shift <= 0, right shift bits if shift > 0) and then dividing by
       b.  For both the shift and the division, we keep track of whether
       the result is inexact, in a flag 'inexact'; this information is
       needed at the rounding stage.

       With the choice of shift above, together with our assumption that
       a_bits - b_bits >= DBL_MIN_EXP - DBL_MANT_DIG - 1, it follows
       that x >= 1.

       3. Now x * 2**shift <= a/b < (x+1) * 2**shift.  We want to replace
       this with an exactly representable float of the form

          round(x/2**extra_bits) * 2**(extra_bits+shift).

       For float representability, we need x/2**extra_bits <
       2**DBL_MANT_DIG and extra_bits + shift >= DBL_MIN_EXP -
       DBL_MANT_DIG.  This translates to the condition:

          extra_bits >= MAX(x_bits, DBL_MIN_EXP - shift) - DBL_MANT_DIG

       To round, we just modify the bottom digit of x in-place; this can
       end up giving a digit with value > PyLONG_MASK, but that's not a
       problem since digits can hold values up to 2*PyLONG_MASK+1.

       With the original choices for shift above, extra_bits will always
       be 2 or 3.  Then rounding under the round-half-to-even rule, we
       round up iff the most significant of the extra bits is 1, and
       either: (a) the computation of x in step 2 had an inexact result,
       or (b) at least one other of the extra bits is 1, or (c) the least
       significant bit of x (above those to be rounded) is 1.

       4. Conversion to a double is straightforward; all floating-point
       operations involved in the conversion are exact, so there's no
       danger of rounding errors.

       5. Use ldexp(x, shift) to compute x*2**shift, the final result.
       The result will always be exactly representable as a double, except
       in the case that it overflows.  To avoid dependence on the exact
       behaviour of ldexp on overflow, we check for overflow before
       applying ldexp.  The result of ldexp is adjusted for sign before
       returning.
    */

    /* Reduce to case where a and b are both positive. */
    a_size = _PyLong_DigitCount(a);
    b_size = _PyLong_DigitCount(b);
    negate = (_PyLong_IsNegative(a)) != (_PyLong_IsNegative(b));
    if (b_size == 0) {
        PyErr_SetString(PyExc_ZeroDivisionError,
                        "division by zero");
        goto error;
    }
    if (a_size == 0)
        goto underflow_or_zero;

    /* Fast path for a and b small (exactly representable in a double).
       Relies on floating-point division being correctly rounded; results
       may be subject to double rounding on x86 machines that operate with
       the x87 FPU set to 64-bit precision. */
    a_is_small = a_size <= MANT_DIG_DIGITS ||
        (a_size == MANT_DIG_DIGITS+1 &&
         a->long_value.ob_digit[MANT_DIG_DIGITS] >> MANT_DIG_BITS == 0);
    b_is_small = b_size <= MANT_DIG_DIGITS ||
        (b_size == MANT_DIG_DIGITS+1 &&
         b->long_value.ob_digit[MANT_DIG_DIGITS] >> MANT_DIG_BITS == 0);
    if (a_is_small && b_is_small) {
        double da, db;
        da = a->long_value.ob_digit[--a_size];
        while (a_size > 0)
            da = da * PyLong_BASE + a->long_value.ob_digit[--a_size];
        db = b->long_value.ob_digit[--b_size];
        while (b_size > 0)
            db = db * PyLong_BASE + b->long_value.ob_digit[--b_size];
        result = da / db;
        goto success;
    }

    /* Catch obvious cases of underflow and overflow */
    diff = a_size - b_size;
    if (diff > PY_SSIZE_T_MAX/PyLong_SHIFT - 1)
        /* Extreme overflow */
        goto overflow;
    else if (diff < 1 - PY_SSIZE_T_MAX/PyLong_SHIFT)
        /* Extreme underflow */
        goto underflow_or_zero;
    /* Next line is now safe from overflowing a Py_ssize_t */
    diff = diff * PyLong_SHIFT + bit_length_digit(a->long_value.ob_digit[a_size - 1]) -
        bit_length_digit(b->long_value.ob_digit[b_size - 1]);
    /* Now diff = a_bits - b_bits. */
    if (diff > DBL_MAX_EXP)
        goto overflow;
    else if (diff < DBL_MIN_EXP - DBL_MANT_DIG - 1)
        goto underflow_or_zero;

    /* Choose value for shift; see comments for step 1 above. */
    shift = Py_MAX(diff, DBL_MIN_EXP) - DBL_MANT_DIG - 2;

    inexact = 0;

    /* x = abs(a * 2**-shift) */
    if (shift <= 0) {
        Py_ssize_t i, shift_digits = -shift / PyLong_SHIFT;
        digit rem;
        /* x = a << -shift */
        if (a_size >= PY_SSIZE_T_MAX - 1 - shift_digits) {
            /* In practice, it's probably impossible to end up
               here.  Both a and b would have to be enormous,
               using close to SIZE_T_MAX bytes of memory each. */
            PyErr_SetString(PyExc_OverflowError,
                            "intermediate overflow during division");
            goto error;
        }
        x = _PyLong_New(a_size + shift_digits + 1);
        if (x == NULL)
            goto error;
        for (i = 0; i < shift_digits; i++)
            x->long_value.ob_digit[i] = 0;
        rem = v_lshift(x->long_value.ob_digit + shift_digits, a->long_value.ob_digit,
                       a_size, -shift % PyLong_SHIFT);
        x->long_value.ob_digit[a_size + shift_digits] = rem;
    }
    else {
        Py_ssize_t shift_digits = shift / PyLong_SHIFT;
        digit rem;
        /* x = a >> shift */
        assert(a_size >= shift_digits);
        x = _PyLong_New(a_size - shift_digits);
        if (x == NULL)
            goto error;
        rem = v_rshift(x->long_value.ob_digit, a->long_value.ob_digit + shift_digits,
                       a_size - shift_digits, shift % PyLong_SHIFT);
        /* set inexact if any of the bits shifted out is nonzero */
        if (rem)
            inexact = 1;
        while (!inexact && shift_digits > 0)
            if (a->long_value.ob_digit[--shift_digits])
                inexact = 1;
    }
    long_normalize(x);
    x_size = _PyLong_SignedDigitCount(x);

    /* x //= b. If the remainder is nonzero, set inexact.  We own the only
       reference to x, so it's safe to modify it in-place. */
    if (b_size == 1) {
        digit rem = inplace_divrem1(x->long_value.ob_digit, x->long_value.ob_digit, x_size,
                              b->long_value.ob_digit[0]);
        long_normalize(x);
        if (rem)
            inexact = 1;
    }
    else {
        PyLongObject *div, *rem;
        div = x_divrem(x, b, &rem);
        Py_SETREF(x, div);
        if (x == NULL)
            goto error;
        if (!_PyLong_IsZero(rem))
            inexact = 1;
        Py_DECREF(rem);
    }
    x_size = _PyLong_DigitCount(x);
    assert(x_size > 0); /* result of division is never zero */
    x_bits = (x_size-1)*PyLong_SHIFT+bit_length_digit(x->long_value.ob_digit[x_size-1]);

    /* The number of extra bits that have to be rounded away. */
    extra_bits = Py_MAX(x_bits, DBL_MIN_EXP - shift) - DBL_MANT_DIG;
    assert(extra_bits == 2 || extra_bits == 3);

    /* Round by directly modifying the low digit of x. */
    mask = (digit)1 << (extra_bits - 1);
    low = x->long_value.ob_digit[0] | inexact;
    if ((low & mask) && (low & (3U*mask-1U)))
        low += mask;
    x->long_value.ob_digit[0] = low & ~(2U*mask-1U);

    /* Convert x to a double dx; the conversion is exact. */
    dx = x->long_value.ob_digit[--x_size];
    while (x_size > 0)
        dx = dx * PyLong_BASE + x->long_value.ob_digit[--x_size];
    Py_DECREF(x);

    /* Check whether ldexp result will overflow a double. */
    if (shift + x_bits >= DBL_MAX_EXP &&
        (shift + x_bits > DBL_MAX_EXP || dx == ldexp(1.0, (int)x_bits)))
        goto overflow;
    result = ldexp(dx, (int)shift);

  success:
    return PyFloat_FromDouble(negate ? -result : result);

  underflow_or_zero:
    return PyFloat_FromDouble(negate ? -0.0 : 0.0);

  overflow:
    PyErr_SetString(PyExc_OverflowError,
                    "integer division result too large for a float");
  error:
    return NULL;
}

static PyObject *
long_mod(PyObject *a, PyObject *b)
{
    PyLongObject *mod;

    CHECK_BINOP(a, b);

    if (l_mod((PyLongObject*)a, (PyLongObject*)b, &mod) < 0)
        mod = NULL;
    return (PyObject *)mod;
}

static PyObject *
long_divmod(PyObject *a, PyObject *b)
{
    PyLongObject *div, *mod;
    PyObject *z;

    CHECK_BINOP(a, b);

    if (l_divmod((PyLongObject*)a, (PyLongObject*)b, &div, &mod) < 0) {
        return NULL;
    }
    z = PyTuple_New(2);
    if (z != NULL) {
        PyTuple_SET_ITEM(z, 0, (PyObject *) div);
        PyTuple_SET_ITEM(z, 1, (PyObject *) mod);
    }
    else {
        Py_DECREF(div);
        Py_DECREF(mod);
    }
    return z;
}


/* Compute an inverse to a modulo n, or raise ValueError if a is not
   invertible modulo n. Assumes n is positive. The inverse returned
   is whatever falls out of the extended Euclidean algorithm: it may
   be either positive or negative, but will be smaller than n in
   absolute value.

   Pure Python equivalent for long_invmod:

        def invmod(a, n):
            b, c = 1, 0
            while n:
                q, r = divmod(a, n)
                a, b, c, n = n, c, b - q*c, r

            # at this point a is the gcd of the original inputs
            if a == 1:
                return b
            raise ValueError("Not invertible")
*/

static PyLongObject *
long_invmod(PyLongObject *a, PyLongObject *n)
{
    PyLongObject *b, *c;

    /* Should only ever be called for positive n */
    assert(_PyLong_IsPositive(n));

    b = (PyLongObject *)PyLong_FromLong(1L);
    if (b == NULL) {
        return NULL;
    }
    c = (PyLongObject *)PyLong_FromLong(0L);
    if (c == NULL) {
        Py_DECREF(b);
        return NULL;
    }
    Py_INCREF(a);
    Py_INCREF(n);

    /* references now owned: a, b, c, n */
    while (!_PyLong_IsZero(n)) {
        PyLongObject *q, *r, *s, *t;

        if (l_divmod(a, n, &q, &r) == -1) {
            goto Error;
        }
        Py_SETREF(a, n);
        n = r;
        t = (PyLongObject *)long_mul(q, c);
        Py_DECREF(q);
        if (t == NULL) {
            goto Error;
        }
        s = (PyLongObject *)long_sub(b, t);
        Py_DECREF(t);
        if (s == NULL) {
            goto Error;
        }
        Py_SETREF(b, c);
        c = s;
    }
    /* references now owned: a, b, c, n */

    Py_DECREF(c);
    Py_DECREF(n);
    if (long_compare(a, (PyLongObject *)_PyLong_GetOne())) {
        /* a != 1; we don't have an inverse. */
        Py_DECREF(a);
        Py_DECREF(b);
        PyErr_SetString(PyExc_ValueError,
                        "base is not invertible for the given modulus");
        return NULL;
    }
    else {
        /* a == 1; b gives an inverse modulo n */
        Py_DECREF(a);
        return b;
    }

  Error:
    Py_DECREF(a);
    Py_DECREF(b);
    Py_DECREF(c);
    Py_DECREF(n);
    return NULL;
}


/* pow(v, w, x) */
static PyObject *
long_pow(PyObject *v, PyObject *w, PyObject *x)
{
    PyLongObject *a, *b, *c; /* a,b,c = v,w,x */
    int negativeOutput = 0;  /* if x<0 return negative output */

    PyLongObject *z = NULL;  /* accumulated result */
    Py_ssize_t i, j;             /* counters */
    PyLongObject *temp = NULL;
    PyLongObject *a2 = NULL; /* may temporarily hold a**2 % c */

    /* k-ary values.  If the exponent is large enough, table is
     * precomputed so that table[i] == a**(2*i+1) % c for i in
     * range(EXP_TABLE_LEN).
     * Note: this is uninitialized stack trash: don't pay to set it to known
     * values unless it's needed. Instead ensure that num_table_entries is
     * set to the number of entries actually filled whenever a branch to the
     * Error or Done labels is possible.
     */
    PyLongObject *table[EXP_TABLE_LEN];
    Py_ssize_t num_table_entries = 0;

    /* a, b, c = v, w, x */
    CHECK_BINOP(v, w);
    a = (PyLongObject*)Py_NewRef(v);
    b = (PyLongObject*)Py_NewRef(w);
    if (PyLong_Check(x)) {
        c = (PyLongObject *)Py_NewRef(x);
    }
    else if (x == Py_None)
        c = NULL;
    else {
        Py_DECREF(a);
        Py_DECREF(b);
        Py_RETURN_NOTIMPLEMENTED;
    }

    if (_PyLong_IsNegative(b) && c == NULL) {
        /* if exponent is negative and there's no modulus:
               return a float.  This works because we know
               that this calls float_pow() which converts its
               arguments to double. */
        Py_DECREF(a);
        Py_DECREF(b);
        return PyFloat_Type.tp_as_number->nb_power(v, w, x);
    }

    if (c) {
        /* if modulus == 0:
               raise ValueError() */
        if (_PyLong_IsZero(c)) {
            PyErr_SetString(PyExc_ValueError,
                            "pow() 3rd argument cannot be 0");
            goto Error;
        }

        /* if modulus < 0:
               negativeOutput = True
               modulus = -modulus */
        if (_PyLong_IsNegative(c)) {
            negativeOutput = 1;
            temp = (PyLongObject *)_PyLong_Copy(c);
            if (temp == NULL)
                goto Error;
            Py_SETREF(c, temp);
            temp = NULL;
            _PyLong_Negate(&c);
            if (c == NULL)
                goto Error;
        }

        /* if modulus == 1:
               return 0 */
        if (_PyLong_IsNonNegativeCompact(c) && (c->long_value.ob_digit[0] == 1)) {
            z = (PyLongObject *)PyLong_FromLong(0L);
            goto Done;
        }

        /* if exponent is negative, negate the exponent and
           replace the base with a modular inverse */
        if (_PyLong_IsNegative(b)) {
            temp = (PyLongObject *)_PyLong_Copy(b);
            if (temp == NULL)
                goto Error;
            Py_SETREF(b, temp);
            temp = NULL;
            _PyLong_Negate(&b);
            if (b == NULL)
                goto Error;

            temp = long_invmod(a, c);
            if (temp == NULL)
                goto Error;
            Py_SETREF(a, temp);
            temp = NULL;
        }

        /* Reduce base by modulus in some cases:
           1. If base < 0.  Forcing the base non-negative makes things easier.
           2. If base is obviously larger than the modulus.  The "small
              exponent" case later can multiply directly by base repeatedly,
              while the "large exponent" case multiplies directly by base 31
              times.  It can be unboundedly faster to multiply by
              base % modulus instead.
           We could _always_ do this reduction, but l_mod() isn't cheap,
           so we only do it when it buys something. */
        if (_PyLong_IsNegative(a) || _PyLong_DigitCount(a) > _PyLong_DigitCount(c)) {
            if (l_mod(a, c, &temp) < 0)
                goto Error;
            Py_SETREF(a, temp);
            temp = NULL;
        }
    }

    /* At this point a, b, and c are guaranteed non-negative UNLESS
       c is NULL, in which case a may be negative. */

    z = (PyLongObject *)PyLong_FromLong(1L);
    if (z == NULL)
        goto Error;

    /* Perform a modular reduction, X = X % c, but leave X alone if c
     * is NULL.
     */
#define REDUCE(X)                                       \
    do {                                                \
        if (c != NULL) {                                \
            if (l_mod(X, c, &temp) < 0)                 \
                goto Error;                             \
            Py_XDECREF(X);                              \
            X = temp;                                   \
            temp = NULL;                                \
        }                                               \
    } while(0)

    /* Multiply two values, then reduce the result:
       result = X*Y % c.  If c is NULL, skip the mod. */
#define MULT(X, Y, result)                      \
    do {                                        \
        temp = (PyLongObject *)long_mul(X, Y);  \
        if (temp == NULL)                       \
            goto Error;                         \
        Py_XDECREF(result);                     \
        result = temp;                          \
        temp = NULL;                            \
        REDUCE(result);                         \
    } while(0)

    i = _PyLong_SignedDigitCount(b);
    digit bi = i ? b->long_value.ob_digit[i-1] : 0;
    digit bit;
    if (i <= 1 && bi <= 3) {
        /* aim for minimal overhead */
        if (bi >= 2) {
            MULT(a, a, z);
            if (bi == 3) {
                MULT(z, a, z);
            }
        }
        else if (bi == 1) {
            /* Multiplying by 1 serves two purposes: if `a` is of an int
             * subclass, makes the result an int (e.g., pow(False, 1) returns
             * 0 instead of False), and potentially reduces `a` by the modulus.
             */
            MULT(a, z, z);
        }
        /* else bi is 0, and z==1 is correct */
    }
    else if (i <= HUGE_EXP_CUTOFF / PyLong_SHIFT ) {
        /* Left-to-right binary exponentiation (HAC Algorithm 14.79) */
        /* http://www.cacr.math.uwaterloo.ca/hac/about/chap14.pdf    */

        /* Find the first significant exponent bit. Search right to left
         * because we're primarily trying to cut overhead for small powers.
         */
        assert(bi);  /* else there is no significant bit */
        Py_SETREF(z, (PyLongObject*)Py_NewRef(a));
        for (bit = 2; ; bit <<= 1) {
            if (bit > bi) { /* found the first bit */
                assert((bi & bit) == 0);
                bit >>= 1;
                assert(bi & bit);
                break;
            }
        }
        for (--i, bit >>= 1;;) {
            for (; bit != 0; bit >>= 1) {
                MULT(z, z, z);
                if (bi & bit) {
                    MULT(z, a, z);
                }
            }
            if (--i < 0) {
                break;
            }
            bi = b->long_value.ob_digit[i];
            bit = (digit)1 << (PyLong_SHIFT-1);
        }
    }
    else {
        /* Left-to-right k-ary sliding window exponentiation
         * (Handbook of Applied Cryptography (HAC) Algorithm 14.85)
         */
        table[0] = (PyLongObject*)Py_NewRef(a);
        num_table_entries = 1;
        MULT(a, a, a2);
        /* table[i] == a**(2*i + 1) % c */
        for (i = 1; i < EXP_TABLE_LEN; ++i) {
            table[i] = NULL; /* must set to known value for MULT */
            MULT(table[i-1], a2, table[i]);
            ++num_table_entries; /* incremented iff MULT succeeded */
        }
        Py_CLEAR(a2);

        /* Repeatedly extract the next (no more than) EXP_WINDOW_SIZE bits
         * into `pending`, starting with the next 1 bit.  The current bit
         * length of `pending` is `blen`.
         */
        int pending = 0, blen = 0;
#define ABSORB_PENDING  do { \
            int ntz = 0; /* number of trailing zeroes in `pending` */ \
            assert(pending && blen); \
            assert(pending >> (blen - 1)); \
            assert(pending >> blen == 0); \
            while ((pending & 1) == 0) { \
                ++ntz; \
                pending >>= 1; \
            } \
            assert(ntz < blen); \
            blen -= ntz; \
            do { \
                MULT(z, z, z); \
            } while (--blen); \
            MULT(z, table[pending >> 1], z); \
            while (ntz-- > 0) \
                MULT(z, z, z); \
            assert(blen == 0); \
            pending = 0; \
        } while(0)

        for (i = _PyLong_SignedDigitCount(b) - 1; i >= 0; --i) {
            const digit bi = b->long_value.ob_digit[i];
            for (j = PyLong_SHIFT - 1; j >= 0; --j) {
                const int bit = (bi >> j) & 1;
                pending = (pending << 1) | bit;
                if (pending) {
                    ++blen;
                    if (blen == EXP_WINDOW_SIZE)
                        ABSORB_PENDING;
                }
                else /* absorb strings of 0 bits */
                    MULT(z, z, z);
            }
        }
        if (pending)
            ABSORB_PENDING;
    }

    if (negativeOutput && !_PyLong_IsZero(z)) {
        temp = (PyLongObject *)long_sub(z, c);
        if (temp == NULL)
            goto Error;
        Py_SETREF(z, temp);
        temp = NULL;
    }
    goto Done;

  Error:
    Py_CLEAR(z);
    /* fall through */
  Done:
    for (i = 0; i < num_table_entries; ++i)
        Py_DECREF(table[i]);
    Py_DECREF(a);
    Py_DECREF(b);
    Py_XDECREF(c);
    Py_XDECREF(a2);
    Py_XDECREF(temp);
    return (PyObject *)z;
}

static PyObject *
long_invert(PyLongObject *v)
{
    /* Implement ~x as -(x+1) */
    PyLongObject *x;
    if (_PyLong_IsCompact(v))
        return _PyLong_FromSTwoDigits(~medium_value(v));
    x = (PyLongObject *) long_add(v, (PyLongObject *)_PyLong_GetOne());
    if (x == NULL)
        return NULL;
    _PyLong_Negate(&x);
    /* No need for maybe_small_long here, since any small longs
       will have been caught in the _PyLong_IsCompact() fast path. */
    return (PyObject *)x;
}

static PyObject *
long_neg(PyLongObject *v)
{
    PyLongObject *z;
    if (_PyLong_IsCompact(v))
        return _PyLong_FromSTwoDigits(-medium_value(v));
    z = (PyLongObject *)_PyLong_Copy(v);
    if (z != NULL)
        _PyLong_FlipSign(z);
    return (PyObject *)z;
}

static PyObject *
long_abs(PyLongObject *v)
{
    if (_PyLong_IsNegative(v))
        return long_neg(v);
    else
        return long_long((PyObject *)v);
}

static int
long_bool(PyLongObject *v)
{
    return !_PyLong_IsZero(v);
}

/* wordshift, remshift = divmod(shiftby, PyLong_SHIFT) */
static int
divmod_shift(PyObject *shiftby, Py_ssize_t *wordshift, digit *remshift)
{
    assert(PyLong_Check(shiftby));
    assert(!_PyLong_IsNegative((PyLongObject *)shiftby));
    Py_ssize_t lshiftby = PyLong_AsSsize_t((PyObject *)shiftby);
    if (lshiftby >= 0) {
        *wordshift = lshiftby / PyLong_SHIFT;
        *remshift = lshiftby % PyLong_SHIFT;
        return 0;
    }
    /* PyLong_Check(shiftby) is true and shiftby is not negative, so it must
       be that PyLong_AsSsize_t raised an OverflowError. */
    assert(PyErr_ExceptionMatches(PyExc_OverflowError));
    PyErr_Clear();
    PyLongObject *wordshift_obj = divrem1((PyLongObject *)shiftby, PyLong_SHIFT, remshift);
    if (wordshift_obj == NULL) {
        return -1;
    }
    *wordshift = PyLong_AsSsize_t((PyObject *)wordshift_obj);
    Py_DECREF(wordshift_obj);
    if (*wordshift >= 0 && *wordshift < PY_SSIZE_T_MAX / (Py_ssize_t)sizeof(digit)) {
        return 0;
    }
    PyErr_Clear();
    /* Clip the value.  With such large wordshift the right shift
       returns 0 and the left shift raises an error in _PyLong_New(). */
    *wordshift = PY_SSIZE_T_MAX / sizeof(digit);
    *remshift = 0;
    return 0;
}

/* Inner function for both long_rshift and _PyLong_Rshift, shifting an
   integer right by PyLong_SHIFT*wordshift + remshift bits.
   wordshift should be nonnegative. */

static PyObject *
long_rshift1(PyLongObject *a, Py_ssize_t wordshift, digit remshift)
{
    PyLongObject *z = NULL;
    Py_ssize_t newsize, hishift, size_a;
    twodigits accum;
    int a_negative;

    /* Total number of bits shifted must be nonnegative. */
    assert(wordshift >= 0);
    assert(remshift < PyLong_SHIFT);

    /* Fast path for small a. */
    if (_PyLong_IsCompact(a)) {
        stwodigits m, x;
        digit shift;
        m = medium_value(a);
        shift = wordshift == 0 ? remshift : PyLong_SHIFT;
        x = m < 0 ? ~(~m >> shift) : m >> shift;
        return _PyLong_FromSTwoDigits(x);
    }

    a_negative = _PyLong_IsNegative(a);
    size_a = _PyLong_DigitCount(a);

    if (a_negative) {
        /* For negative 'a', adjust so that 0 < remshift <= PyLong_SHIFT,
           while keeping PyLong_SHIFT*wordshift + remshift the same. This
           ensures that 'newsize' is computed correctly below. */
        if (remshift == 0) {
            if (wordshift == 0) {
                /* Can only happen if the original shift was 0. */
                return long_long((PyObject *)a);
            }
            remshift = PyLong_SHIFT;
            --wordshift;
        }
    }

    assert(wordshift >= 0);
    newsize = size_a - wordshift;
    if (newsize <= 0) {
        /* Shifting all the bits of 'a' out gives either -1 or 0. */
        return PyLong_FromLong(-a_negative);
    }
    z = _PyLong_New(newsize);
    if (z == NULL) {
        return NULL;
    }
    hishift = PyLong_SHIFT - remshift;

    accum = a->long_value.ob_digit[wordshift];
    if (a_negative) {
        /*
            For a positive integer a and nonnegative shift, we have:

                (-a) >> shift == -((a + 2**shift - 1) >> shift).

            In the addition `a + (2**shift - 1)`, the low `wordshift` digits of
            `2**shift - 1` all have value `PyLong_MASK`, so we get a carry out
            from the bottom `wordshift` digits when at least one of the least
            significant `wordshift` digits of `a` is nonzero. Digit `wordshift`
            of `2**shift - 1` has value `PyLong_MASK >> hishift`.
        */
        _PyLong_SetSignAndDigitCount(z, -1, newsize);

        digit sticky = 0;
        for (Py_ssize_t j = 0; j < wordshift; j++) {
            sticky |= a->long_value.ob_digit[j];
        }
        accum += (PyLong_MASK >> hishift) + (digit)(sticky != 0);
    }

    accum >>= remshift;
    for (Py_ssize_t i = 0, j = wordshift + 1; j < size_a; i++, j++) {
        accum += (twodigits)a->long_value.ob_digit[j] << hishift;
        z->long_value.ob_digit[i] = (digit)(accum & PyLong_MASK);
        accum >>= PyLong_SHIFT;
    }
    assert(accum <= PyLong_MASK);
    z->long_value.ob_digit[newsize - 1] = (digit)accum;

    z = maybe_small_long(long_normalize(z));
    return (PyObject *)z;
}

static PyObject *
long_rshift(PyObject *a, PyObject *b)
{
    Py_ssize_t wordshift;
    digit remshift;

    CHECK_BINOP(a, b);

    if (_PyLong_IsNegative((PyLongObject *)b)) {
        PyErr_SetString(PyExc_ValueError, "negative shift count");
        return NULL;
    }
    if (_PyLong_IsZero((PyLongObject *)a)) {
        return PyLong_FromLong(0);
    }
    if (divmod_shift(b, &wordshift, &remshift) < 0)
        return NULL;
    return long_rshift1((PyLongObject *)a, wordshift, remshift);
}

/* Return a >> shiftby. */
PyObject *
_PyLong_Rshift(PyObject *a, size_t shiftby)
{
    Py_ssize_t wordshift;
    digit remshift;

    assert(PyLong_Check(a));
    if (_PyLong_IsZero((PyLongObject *)a)) {
        return PyLong_FromLong(0);
    }
    wordshift = shiftby / PyLong_SHIFT;
    remshift = shiftby % PyLong_SHIFT;
    return long_rshift1((PyLongObject *)a, wordshift, remshift);
}

static PyObject *
long_lshift1(PyLongObject *a, Py_ssize_t wordshift, digit remshift)
{
    PyLongObject *z = NULL;
    Py_ssize_t oldsize, newsize, i, j;
    twodigits accum;

    if (wordshift == 0 && _PyLong_IsCompact(a)) {
        stwodigits m = medium_value(a);
        // bypass undefined shift operator behavior
        stwodigits x = m < 0 ? -(-m << remshift) : m << remshift;
        return _PyLong_FromSTwoDigits(x);
    }

    oldsize = _PyLong_DigitCount(a);
    newsize = oldsize + wordshift;
    if (remshift)
        ++newsize;
    z = _PyLong_New(newsize);
    if (z == NULL)
        return NULL;
    if (_PyLong_IsNegative(a)) {
        assert(Py_REFCNT(z) == 1);
        _PyLong_FlipSign(z);
    }
    for (i = 0; i < wordshift; i++)
        z->long_value.ob_digit[i] = 0;
    accum = 0;
    for (j = 0; j < oldsize; i++, j++) {
        accum |= (twodigits)a->long_value.ob_digit[j] << remshift;
        z->long_value.ob_digit[i] = (digit)(accum & PyLong_MASK);
        accum >>= PyLong_SHIFT;
    }
    if (remshift)
        z->long_value.ob_digit[newsize-1] = (digit)accum;
    else
        assert(!accum);
    z = long_normalize(z);
    return (PyObject *) maybe_small_long(z);
}

static PyObject *
long_lshift(PyObject *a, PyObject *b)
{
    Py_ssize_t wordshift;
    digit remshift;

    CHECK_BINOP(a, b);

    if (_PyLong_IsNegative((PyLongObject *)b)) {
        PyErr_SetString(PyExc_ValueError, "negative shift count");
        return NULL;
    }
    if (_PyLong_IsZero((PyLongObject *)a)) {
        return PyLong_FromLong(0);
    }
    if (divmod_shift(b, &wordshift, &remshift) < 0)
        return NULL;
    return long_lshift1((PyLongObject *)a, wordshift, remshift);
}

/* Return a << shiftby. */
PyObject *
_PyLong_Lshift(PyObject *a, size_t shiftby)
{
    Py_ssize_t wordshift;
    digit remshift;

    assert(PyLong_Check(a));
    if (_PyLong_IsZero((PyLongObject *)a)) {
        return PyLong_FromLong(0);
    }
    wordshift = shiftby / PyLong_SHIFT;
    remshift = shiftby % PyLong_SHIFT;
    return long_lshift1((PyLongObject *)a, wordshift, remshift);
}

/* Compute two's complement of digit vector a[0:m], writing result to
   z[0:m].  The digit vector a need not be normalized, but should not
   be entirely zero.  a and z may point to the same digit vector. */

static void
v_complement(digit *z, digit *a, Py_ssize_t m)
{
    Py_ssize_t i;
    digit carry = 1;
    for (i = 0; i < m; ++i) {
        carry += a[i] ^ PyLong_MASK;
        z[i] = carry & PyLong_MASK;
        carry >>= PyLong_SHIFT;
    }
    assert(carry == 0);
}

/* Bitwise and/xor/or operations */

static PyObject *
long_bitwise(PyLongObject *a,
             char op,  /* '&', '|', '^' */
             PyLongObject *b)
{
    int nega, negb, negz;
    Py_ssize_t size_a, size_b, size_z, i;
    PyLongObject *z;

    /* Bitwise operations for negative numbers operate as though
       on a two's complement representation.  So convert arguments
       from sign-magnitude to two's complement, and convert the
       result back to sign-magnitude at the end. */

    /* If a is negative, replace it by its two's complement. */
    size_a = _PyLong_DigitCount(a);
    nega = _PyLong_IsNegative(a);
    if (nega) {
        z = _PyLong_New(size_a);
        if (z == NULL)
            return NULL;
        v_complement(z->long_value.ob_digit, a->long_value.ob_digit, size_a);
        a = z;
    }
    else
        /* Keep reference count consistent. */
        Py_INCREF(a);

    /* Same for b. */
    size_b = _PyLong_DigitCount(b);
    negb = _PyLong_IsNegative(b);
    if (negb) {
        z = _PyLong_New(size_b);
        if (z == NULL) {
            Py_DECREF(a);
            return NULL;
        }
        v_complement(z->long_value.ob_digit, b->long_value.ob_digit, size_b);
        b = z;
    }
    else
        Py_INCREF(b);

    /* Swap a and b if necessary to ensure size_a >= size_b. */
    if (size_a < size_b) {
        z = a; a = b; b = z;
        size_z = size_a; size_a = size_b; size_b = size_z;
        negz = nega; nega = negb; negb = negz;
    }

    /* JRH: The original logic here was to allocate the result value (z)
       as the longer of the two operands.  However, there are some cases
       where the result is guaranteed to be shorter than that: AND of two
       positives, OR of two negatives: use the shorter number.  AND with
       mixed signs: use the positive number.  OR with mixed signs: use the
       negative number.
    */
    switch (op) {
    case '^':
        negz = nega ^ negb;
        size_z = size_a;
        break;
    case '&':
        negz = nega & negb;
        size_z = negb ? size_a : size_b;
        break;
    case '|':
        negz = nega | negb;
        size_z = negb ? size_b : size_a;
        break;
    default:
        Py_UNREACHABLE();
    }

    /* We allow an extra digit if z is negative, to make sure that
       the final two's complement of z doesn't overflow. */
    z = _PyLong_New(size_z + negz);
    if (z == NULL) {
        Py_DECREF(a);
        Py_DECREF(b);
        return NULL;
    }

    /* Compute digits for overlap of a and b. */
    switch(op) {
    case '&':
        for (i = 0; i < size_b; ++i)
            z->long_value.ob_digit[i] = a->long_value.ob_digit[i] & b->long_value.ob_digit[i];
        break;
    case '|':
        for (i = 0; i < size_b; ++i)
            z->long_value.ob_digit[i] = a->long_value.ob_digit[i] | b->long_value.ob_digit[i];
        break;
    case '^':
        for (i = 0; i < size_b; ++i)
            z->long_value.ob_digit[i] = a->long_value.ob_digit[i] ^ b->long_value.ob_digit[i];
        break;
    default:
        Py_UNREACHABLE();
    }

    /* Copy any remaining digits of a, inverting if necessary. */
    if (op == '^' && negb)
        for (; i < size_z; ++i)
            z->long_value.ob_digit[i] = a->long_value.ob_digit[i] ^ PyLong_MASK;
    else if (i < size_z)
        memcpy(&z->long_value.ob_digit[i], &a->long_value.ob_digit[i],
               (size_z-i)*sizeof(digit));

    /* Complement result if negative. */
    if (negz) {
        _PyLong_FlipSign(z);
        z->long_value.ob_digit[size_z] = PyLong_MASK;
        v_complement(z->long_value.ob_digit, z->long_value.ob_digit, size_z+1);
    }

    Py_DECREF(a);
    Py_DECREF(b);
    return (PyObject *)maybe_small_long(long_normalize(z));
}

static PyObject *
long_and(PyObject *a, PyObject *b)
{
    CHECK_BINOP(a, b);
    PyLongObject *x = (PyLongObject*)a;
    PyLongObject *y = (PyLongObject*)b;
    if (_PyLong_IsCompact(x) && _PyLong_IsCompact(y)) {
        return _PyLong_FromSTwoDigits(medium_value(x) & medium_value(y));
    }
    return long_bitwise(x, '&', y);
}

static PyObject *
long_xor(PyObject *a, PyObject *b)
{
    CHECK_BINOP(a, b);
    PyLongObject *x = (PyLongObject*)a;
    PyLongObject *y = (PyLongObject*)b;
    if (_PyLong_IsCompact(x) && _PyLong_IsCompact(y)) {
        return _PyLong_FromSTwoDigits(medium_value(x) ^ medium_value(y));
    }
    return long_bitwise(x, '^', y);
}

static PyObject *
long_or(PyObject *a, PyObject *b)
{
    CHECK_BINOP(a, b);
    PyLongObject *x = (PyLongObject*)a;
    PyLongObject *y = (PyLongObject*)b;
    if (_PyLong_IsCompact(x) && _PyLong_IsCompact(y)) {
        return _PyLong_FromSTwoDigits(medium_value(x) | medium_value(y));
    }
    return long_bitwise(x, '|', y);
}

static PyObject *
long_long(PyObject *v)
{
    if (PyLong_CheckExact(v)) {
        return Py_NewRef(v);
    }
    else {
        return _PyLong_Copy((PyLongObject *)v);
    }
}

PyObject *
_PyLong_GCD(PyObject *aarg, PyObject *barg)
{
    PyLongObject *a, *b, *c = NULL, *d = NULL, *r;
    stwodigits x, y, q, s, t, c_carry, d_carry;
    stwodigits A, B, C, D, T;
    int nbits, k;
    digit *a_digit, *b_digit, *c_digit, *d_digit, *a_end, *b_end;

    a = (PyLongObject *)aarg;
    b = (PyLongObject *)barg;
    if (_PyLong_DigitCount(a) <= 2 && _PyLong_DigitCount(b) <= 2) {
        Py_INCREF(a);
        Py_INCREF(b);
        goto simple;
    }

    /* Initial reduction: make sure that 0 <= b <= a. */
    a = (PyLongObject *)long_abs(a);
    if (a == NULL)
        return NULL;
    b = (PyLongObject *)long_abs(b);
    if (b == NULL) {
        Py_DECREF(a);
        return NULL;
    }
    if (long_compare(a, b) < 0) {
        r = a;
        a = b;
        b = r;
    }
    /* We now own references to a and b */

    Py_ssize_t size_a, size_b, alloc_a, alloc_b;
    alloc_a = _PyLong_DigitCount(a);
    alloc_b = _PyLong_DigitCount(b);
    /* reduce until a fits into 2 digits */
    while ((size_a = _PyLong_DigitCount(a)) > 2) {
        nbits = bit_length_digit(a->long_value.ob_digit[size_a-1]);
        /* extract top 2*PyLong_SHIFT bits of a into x, along with
           corresponding bits of b into y */
        size_b = _PyLong_DigitCount(b);
        assert(size_b <= size_a);
        if (size_b == 0) {
            if (size_a < alloc_a) {
                r = (PyLongObject *)_PyLong_Copy(a);
                Py_DECREF(a);
            }
            else
                r = a;
            Py_DECREF(b);
            Py_XDECREF(c);
            Py_XDECREF(d);
            return (PyObject *)r;
        }
        x = (((twodigits)a->long_value.ob_digit[size_a-1] << (2*PyLong_SHIFT-nbits)) |
             ((twodigits)a->long_value.ob_digit[size_a-2] << (PyLong_SHIFT-nbits)) |
             (a->long_value.ob_digit[size_a-3] >> nbits));

        y = ((size_b >= size_a - 2 ? b->long_value.ob_digit[size_a-3] >> nbits : 0) |
             (size_b >= size_a - 1 ? (twodigits)b->long_value.ob_digit[size_a-2] << (PyLong_SHIFT-nbits) : 0) |
             (size_b >= size_a ? (twodigits)b->long_value.ob_digit[size_a-1] << (2*PyLong_SHIFT-nbits) : 0));

        /* inner loop of Lehmer's algorithm; A, B, C, D never grow
           larger than PyLong_MASK during the algorithm. */
        A = 1; B = 0; C = 0; D = 1;
        for (k=0;; k++) {
            if (y-C == 0)
                break;
            q = (x+(A-1))/(y-C);
            s = B+q*D;
            t = x-q*y;
            if (s > t)
                break;
            x = y; y = t;
            t = A+q*C; A = D; B = C; C = s; D = t;
        }

        if (k == 0) {
            /* no progress; do a Euclidean step */
            if (l_mod(a, b, &r) < 0)
                goto error;
            Py_SETREF(a, b);
            b = r;
            alloc_a = alloc_b;
            alloc_b = _PyLong_DigitCount(b);
            continue;
        }

        /*
          a, b = A*b-B*a, D*a-C*b if k is odd
          a, b = A*a-B*b, D*b-C*a if k is even
        */
        if (k&1) {
            T = -A; A = -B; B = T;
            T = -C; C = -D; D = T;
        }
        if (c != NULL) {
            assert(size_a >= 0);
            _PyLong_SetSignAndDigitCount(c, 1, size_a);
        }
        else if (Py_REFCNT(a) == 1) {
            c = (PyLongObject*)Py_NewRef(a);
        }
        else {
            alloc_a = size_a;
            c = _PyLong_New(size_a);
            if (c == NULL)
                goto error;
        }

        if (d != NULL) {
            assert(size_a >= 0);
            _PyLong_SetSignAndDigitCount(d, 1, size_a);
        }
        else if (Py_REFCNT(b) == 1 && size_a <= alloc_b) {
            d = (PyLongObject*)Py_NewRef(b);
            assert(size_a >= 0);
            _PyLong_SetSignAndDigitCount(d, 1, size_a);
        }
        else {
            alloc_b = size_a;
            d = _PyLong_New(size_a);
            if (d == NULL)
                goto error;
        }
        a_end = a->long_value.ob_digit + size_a;
        b_end = b->long_value.ob_digit + size_b;

        /* compute new a and new b in parallel */
        a_digit = a->long_value.ob_digit;
        b_digit = b->long_value.ob_digit;
        c_digit = c->long_value.ob_digit;
        d_digit = d->long_value.ob_digit;
        c_carry = 0;
        d_carry = 0;
        while (b_digit < b_end) {
            c_carry += (A * *a_digit) - (B * *b_digit);
            d_carry += (D * *b_digit++) - (C * *a_digit++);
            *c_digit++ = (digit)(c_carry & PyLong_MASK);
            *d_digit++ = (digit)(d_carry & PyLong_MASK);
            c_carry >>= PyLong_SHIFT;
            d_carry >>= PyLong_SHIFT;
        }
        while (a_digit < a_end) {
            c_carry += A * *a_digit;
            d_carry -= C * *a_digit++;
            *c_digit++ = (digit)(c_carry & PyLong_MASK);
            *d_digit++ = (digit)(d_carry & PyLong_MASK);
            c_carry >>= PyLong_SHIFT;
            d_carry >>= PyLong_SHIFT;
        }
        assert(c_carry == 0);
        assert(d_carry == 0);

        Py_INCREF(c);
        Py_INCREF(d);
        Py_DECREF(a);
        Py_DECREF(b);
        a = long_normalize(c);
        b = long_normalize(d);
    }
    Py_XDECREF(c);
    Py_XDECREF(d);

simple:
    assert(Py_REFCNT(a) > 0);
    assert(Py_REFCNT(b) > 0);
/* Issue #24999: use two shifts instead of ">> 2*PyLong_SHIFT" to avoid
   undefined behaviour when LONG_MAX type is smaller than 60 bits */
#if LONG_MAX >> PyLong_SHIFT >> PyLong_SHIFT
    /* a fits into a long, so b must too */
    x = PyLong_AsLong((PyObject *)a);
    y = PyLong_AsLong((PyObject *)b);
#elif LLONG_MAX >> PyLong_SHIFT >> PyLong_SHIFT
    x = PyLong_AsLongLong((PyObject *)a);
    y = PyLong_AsLongLong((PyObject *)b);
#else
# error "_PyLong_GCD"
#endif
    x = Py_ABS(x);
    y = Py_ABS(y);
    Py_DECREF(a);
    Py_DECREF(b);

    /* usual Euclidean algorithm for longs */
    while (y != 0) {
        t = y;
        y = x % y;
        x = t;
    }
#if LONG_MAX >> PyLong_SHIFT >> PyLong_SHIFT
    return PyLong_FromLong(x);
#elif LLONG_MAX >> PyLong_SHIFT >> PyLong_SHIFT
    return PyLong_FromLongLong(x);
#else
# error "_PyLong_GCD"
#endif

error:
    Py_DECREF(a);
    Py_DECREF(b);
    Py_XDECREF(c);
    Py_XDECREF(d);
    return NULL;
}

static PyObject *
long_float(PyObject *v)
{
    double result;
    result = PyLong_AsDouble(v);
    if (result == -1.0 && PyErr_Occurred())
        return NULL;
    return PyFloat_FromDouble(result);
}

static PyObject *
long_subtype_new(PyTypeObject *type, PyObject *x, PyObject *obase);

/*[clinic input]
@classmethod
int.__new__ as long_new
    x: object(c_default="NULL") = 0
    /
    base as obase: object(c_default="NULL") = 10
[clinic start generated code]*/

static PyObject *
long_new_impl(PyTypeObject *type, PyObject *x, PyObject *obase)
/*[clinic end generated code: output=e47cfe777ab0f24c input=81c98f418af9eb6f]*/
{
    Py_ssize_t base;

    if (type != &PyLong_Type)
        return long_subtype_new(type, x, obase); /* Wimp out */
    if (x == NULL) {
        if (obase != NULL) {
            PyErr_SetString(PyExc_TypeError,
                            "int() missing string argument");
            return NULL;
        }
        return PyLong_FromLong(0L);
    }
    /* default base and limit, forward to standard implementation */
    if (obase == NULL)
        return PyNumber_Long(x);

    base = PyNumber_AsSsize_t(obase, NULL);
    if (base == -1 && PyErr_Occurred())
        return NULL;
    if ((base != 0 && base < 2) || base > 36) {
        PyErr_SetString(PyExc_ValueError,
                        "int() base must be >= 2 and <= 36, or 0");
        return NULL;
    }

    if (PyUnicode_Check(x))
        return PyLong_FromUnicodeObject(x, (int)base);
    else if (PyByteArray_Check(x) || PyBytes_Check(x)) {
        const char *string;
        if (PyByteArray_Check(x))
            string = PyByteArray_AS_STRING(x);
        else
            string = PyBytes_AS_STRING(x);
        return _PyLong_FromBytes(string, Py_SIZE(x), (int)base);
    }
    else {
        PyErr_SetString(PyExc_TypeError,
                        "int() can't convert non-string with explicit base");
        return NULL;
    }
}

/* Wimpy, slow approach to tp_new calls for subtypes of int:
   first create a regular int from whatever arguments we got,
   then allocate a subtype instance and initialize it from
   the regular int.  The regular int is then thrown away.
*/
static PyObject *
long_subtype_new(PyTypeObject *type, PyObject *x, PyObject *obase)
{
    PyLongObject *tmp, *newobj;
    Py_ssize_t i, n;

    assert(PyType_IsSubtype(type, &PyLong_Type));
    tmp = (PyLongObject *)long_new_impl(&PyLong_Type, x, obase);
    if (tmp == NULL)
        return NULL;
    assert(PyLong_Check(tmp));
    n = _PyLong_DigitCount(tmp);
    /* Fast operations for single digit integers (including zero)
     * assume that there is always at least one digit present. */
    if (n == 0) {
        n = 1;
    }
    newobj = (PyLongObject *)type->tp_alloc(type, n);
    if (newobj == NULL) {
        Py_DECREF(tmp);
        return NULL;
    }
    assert(PyLong_Check(newobj));
    newobj->long_value.lv_tag = tmp->long_value.lv_tag;
    for (i = 0; i < n; i++) {
        newobj->long_value.ob_digit[i] = tmp->long_value.ob_digit[i];
    }
    Py_DECREF(tmp);
    return (PyObject *)newobj;
}

/*[clinic input]
int.__getnewargs__
[clinic start generated code]*/

static PyObject *
int___getnewargs___impl(PyObject *self)
/*[clinic end generated code: output=839a49de3f00b61b input=5904770ab1fb8c75]*/
{
    return Py_BuildValue("(N)", _PyLong_Copy((PyLongObject *)self));
}

static PyObject *
long_get0(PyObject *Py_UNUSED(self), void *Py_UNUSED(context))
{
    return PyLong_FromLong(0L);
}

static PyObject *
long_get1(PyObject *Py_UNUSED(self), void *Py_UNUSED(ignored))
{
    return PyLong_FromLong(1L);
}

/*[clinic input]
int.__format__

    format_spec: unicode
    /

Convert to a string according to format_spec.
[clinic start generated code]*/

static PyObject *
int___format___impl(PyObject *self, PyObject *format_spec)
/*[clinic end generated code: output=b4929dee9ae18689 input=d5e1254a47e8d1dc]*/
{
    _PyUnicodeWriter writer;
    int ret;

    _PyUnicodeWriter_Init(&writer);
    ret = _PyLong_FormatAdvancedWriter(
        &writer,
        self,
        format_spec, 0, PyUnicode_GET_LENGTH(format_spec));
    if (ret == -1) {
        _PyUnicodeWriter_Dealloc(&writer);
        return NULL;
    }
    return _PyUnicodeWriter_Finish(&writer);
}

/* Return a pair (q, r) such that a = b * q + r, and
   abs(r) <= abs(b)/2, with equality possible only if q is even.
   In other words, q == a / b, rounded to the nearest integer using
   round-half-to-even. */

PyObject *
_PyLong_DivmodNear(PyObject *a, PyObject *b)
{
    PyLongObject *quo = NULL, *rem = NULL;
    PyObject *twice_rem, *result, *temp;
    int quo_is_odd, quo_is_neg;
    Py_ssize_t cmp;

    /* Equivalent Python code:

       def divmod_near(a, b):
           q, r = divmod(a, b)
           # round up if either r / b > 0.5, or r / b == 0.5 and q is odd.
           # The expression r / b > 0.5 is equivalent to 2 * r > b if b is
           # positive, 2 * r < b if b negative.
           greater_than_half = 2*r > b if b > 0 else 2*r < b
           exactly_half = 2*r == b
           if greater_than_half or exactly_half and q % 2 == 1:
               q += 1
               r -= b
           return q, r

    */
    if (!PyLong_Check(a) || !PyLong_Check(b)) {
        PyErr_SetString(PyExc_TypeError,
                        "non-integer arguments in division");
        return NULL;
    }

    /* Do a and b have different signs?  If so, quotient is negative. */
    quo_is_neg = (_PyLong_IsNegative((PyLongObject *)a)) != (_PyLong_IsNegative((PyLongObject *)b));

    if (long_divrem((PyLongObject*)a, (PyLongObject*)b, &quo, &rem) < 0)
        goto error;

    /* compare twice the remainder with the divisor, to see
       if we need to adjust the quotient and remainder */
    PyObject *one = _PyLong_GetOne();  // borrowed reference
    twice_rem = long_lshift((PyObject *)rem, one);
    if (twice_rem == NULL)
        goto error;
    if (quo_is_neg) {
        temp = long_neg((PyLongObject*)twice_rem);
        Py_SETREF(twice_rem, temp);
        if (twice_rem == NULL)
            goto error;
    }
    cmp = long_compare((PyLongObject *)twice_rem, (PyLongObject *)b);
    Py_DECREF(twice_rem);

    quo_is_odd = (quo->long_value.ob_digit[0] & 1) != 0;
    if ((_PyLong_IsNegative((PyLongObject *)b) ? cmp < 0 : cmp > 0) || (cmp == 0 && quo_is_odd)) {
        /* fix up quotient */
        if (quo_is_neg)
            temp = long_sub(quo, (PyLongObject *)one);
        else
            temp = long_add(quo, (PyLongObject *)one);
        Py_SETREF(quo, (PyLongObject *)temp);
        if (quo == NULL)
            goto error;
        /* and remainder */
        if (quo_is_neg)
            temp = long_add(rem, (PyLongObject *)b);
        else
            temp = long_sub(rem, (PyLongObject *)b);
        Py_SETREF(rem, (PyLongObject *)temp);
        if (rem == NULL)
            goto error;
    }

    result = PyTuple_New(2);
    if (result == NULL)
        goto error;

    /* PyTuple_SET_ITEM steals references */
    PyTuple_SET_ITEM(result, 0, (PyObject *)quo);
    PyTuple_SET_ITEM(result, 1, (PyObject *)rem);
    return result;

  error:
    Py_XDECREF(quo);
    Py_XDECREF(rem);
    return NULL;
}

/*[clinic input]
int.__round__

    ndigits as o_ndigits: object = NULL
    /

Rounding an Integral returns itself.

Rounding with an ndigits argument also returns an integer.
[clinic start generated code]*/

static PyObject *
int___round___impl(PyObject *self, PyObject *o_ndigits)
/*[clinic end generated code: output=954fda6b18875998 input=1614cf23ec9e18c3]*/
{
    PyObject *temp, *result, *ndigits;

    /* To round an integer m to the nearest 10**n (n positive), we make use of
     * the divmod_near operation, defined by:
     *
     *   divmod_near(a, b) = (q, r)
     *
     * where q is the nearest integer to the quotient a / b (the
     * nearest even integer in the case of a tie) and r == a - q * b.
     * Hence q * b = a - r is the nearest multiple of b to a,
     * preferring even multiples in the case of a tie.
     *
     * So the nearest multiple of 10**n to m is:
     *
     *   m - divmod_near(m, 10**n)[1].
     */
    if (o_ndigits == NULL)
        return long_long(self);

    ndigits = _PyNumber_Index(o_ndigits);
    if (ndigits == NULL)
        return NULL;

    /* if ndigits >= 0 then no rounding is necessary; return self unchanged */
    if (!_PyLong_IsNegative((PyLongObject *)ndigits)) {
        Py_DECREF(ndigits);
        return long_long(self);
    }

    /* result = self - divmod_near(self, 10 ** -ndigits)[1] */
    temp = long_neg((PyLongObject*)ndigits);
    Py_SETREF(ndigits, temp);
    if (ndigits == NULL)
        return NULL;

    result = PyLong_FromLong(10L);
    if (result == NULL) {
        Py_DECREF(ndigits);
        return NULL;
    }

    temp = long_pow(result, ndigits, Py_None);
    Py_DECREF(ndigits);
    Py_SETREF(result, temp);
    if (result == NULL)
        return NULL;

    temp = _PyLong_DivmodNear(self, result);
    Py_SETREF(result, temp);
    if (result == NULL)
        return NULL;

    temp = long_sub((PyLongObject *)self,
                    (PyLongObject *)PyTuple_GET_ITEM(result, 1));
    Py_SETREF(result, temp);

    return result;
}

/*[clinic input]
int.__sizeof__ -> Py_ssize_t

Returns size in memory, in bytes.
[clinic start generated code]*/

static Py_ssize_t
int___sizeof___impl(PyObject *self)
/*[clinic end generated code: output=3303f008eaa6a0a5 input=9b51620c76fc4507]*/
{
    /* using Py_MAX(..., 1) because we always allocate space for at least
       one digit, even though the integer zero has a digit count of 0 */
    Py_ssize_t ndigits = Py_MAX(_PyLong_DigitCount((PyLongObject *)self), 1);
    return Py_TYPE(self)->tp_basicsize + Py_TYPE(self)->tp_itemsize * ndigits;
}

/*[clinic input]
int.bit_length

Number of bits necessary to represent self in binary.

>>> bin(37)
'0b100101'
>>> (37).bit_length()
6
[clinic start generated code]*/

static PyObject *
int_bit_length_impl(PyObject *self)
/*[clinic end generated code: output=fc1977c9353d6a59 input=e4eb7a587e849a32]*/
{
    PyLongObject *result, *x, *y;
    Py_ssize_t ndigits;
    int msd_bits;
    digit msd;

    assert(self != NULL);
    assert(PyLong_Check(self));

    ndigits = _PyLong_DigitCount((PyLongObject *)self);
    if (ndigits == 0)
        return PyLong_FromLong(0);

    msd = ((PyLongObject *)self)->long_value.ob_digit[ndigits-1];
    msd_bits = bit_length_digit(msd);

    if (ndigits <= PY_SSIZE_T_MAX/PyLong_SHIFT)
        return PyLong_FromSsize_t((ndigits-1)*PyLong_SHIFT + msd_bits);

    /* expression above may overflow; use Python integers instead */
    result = (PyLongObject *)PyLong_FromSsize_t(ndigits - 1);
    if (result == NULL)
        return NULL;
    x = (PyLongObject *)PyLong_FromLong(PyLong_SHIFT);
    if (x == NULL)
        goto error;
    y = (PyLongObject *)long_mul(result, x);
    Py_DECREF(x);
    if (y == NULL)
        goto error;
    Py_SETREF(result, y);

    x = (PyLongObject *)PyLong_FromLong((long)msd_bits);
    if (x == NULL)
        goto error;
    y = (PyLongObject *)long_add(result, x);
    Py_DECREF(x);
    if (y == NULL)
        goto error;
    Py_SETREF(result, y);

    return (PyObject *)result;

  error:
    Py_DECREF(result);
    return NULL;
}

static int
popcount_digit(digit d)
{
    // digit can be larger than uint32_t, but only PyLong_SHIFT bits
    // of it will be ever used.
    static_assert(PyLong_SHIFT <= 32, "digit is larger than uint32_t");
    return _Py_popcount32((uint32_t)d);
}

/*[clinic input]
int.bit_count

Number of ones in the binary representation of the absolute value of self.

Also known as the population count.

>>> bin(13)
'0b1101'
>>> (13).bit_count()
3
[clinic start generated code]*/

static PyObject *
int_bit_count_impl(PyObject *self)
/*[clinic end generated code: output=2e571970daf1e5c3 input=7e0adef8e8ccdf2e]*/
{
    assert(self != NULL);
    assert(PyLong_Check(self));

    PyLongObject *z = (PyLongObject *)self;
    Py_ssize_t ndigits = _PyLong_DigitCount(z);
    Py_ssize_t bit_count = 0;

    /* Each digit has up to PyLong_SHIFT ones, so the accumulated bit count
       from the first PY_SSIZE_T_MAX/PyLong_SHIFT digits can't overflow a
       Py_ssize_t. */
    Py_ssize_t ndigits_fast = Py_MIN(ndigits, PY_SSIZE_T_MAX/PyLong_SHIFT);
    for (Py_ssize_t i = 0; i < ndigits_fast; i++) {
        bit_count += popcount_digit(z->long_value.ob_digit[i]);
    }

    PyObject *result = PyLong_FromSsize_t(bit_count);
    if (result == NULL) {
        return NULL;
    }

    /* Use Python integers if bit_count would overflow. */
    for (Py_ssize_t i = ndigits_fast; i < ndigits; i++) {
        PyObject *x = PyLong_FromLong(popcount_digit(z->long_value.ob_digit[i]));
        if (x == NULL) {
            goto error;
        }
        PyObject *y = long_add((PyLongObject *)result, (PyLongObject *)x);
        Py_DECREF(x);
        if (y == NULL) {
            goto error;
        }
        Py_SETREF(result, y);
    }

    return result;

  error:
    Py_DECREF(result);
    return NULL;
}

/*[clinic input]
int.as_integer_ratio

Return a pair of integers, whose ratio is equal to the original int.

The ratio is in lowest terms and has a positive denominator.

>>> (10).as_integer_ratio()
(10, 1)
>>> (-10).as_integer_ratio()
(-10, 1)
>>> (0).as_integer_ratio()
(0, 1)
[clinic start generated code]*/

static PyObject *
int_as_integer_ratio_impl(PyObject *self)
/*[clinic end generated code: output=e60803ae1cc8621a input=384ff1766634bec2]*/
{
    PyObject *ratio_tuple;
    PyObject *numerator = long_long(self);
    if (numerator == NULL) {
        return NULL;
    }
    ratio_tuple = PyTuple_Pack(2, numerator, _PyLong_GetOne());
    Py_DECREF(numerator);
    return ratio_tuple;
}

/*[clinic input]
int.to_bytes

    length: Py_ssize_t = 1
        Length of bytes object to use.  An OverflowError is raised if the
        integer is not representable with the given number of bytes.  Default
        is length 1.
    byteorder: unicode(c_default="NULL") = "big"
        The byte order used to represent the integer.  If byteorder is 'big',
        the most significant byte is at the beginning of the byte array.  If
        byteorder is 'little', the most significant byte is at the end of the
        byte array.  To request the native byte order of the host system, use
        `sys.byteorder' as the byte order value.  Default is to use 'big'.
    *
    signed as is_signed: bool = False
        Determines whether two's complement is used to represent the integer.
        If signed is False and a negative integer is given, an OverflowError
        is raised.

Return an array of bytes representing an integer.
[clinic start generated code]*/

static PyObject *
int_to_bytes_impl(PyObject *self, Py_ssize_t length, PyObject *byteorder,
                  int is_signed)
/*[clinic end generated code: output=89c801df114050a3 input=d42ecfb545039d71]*/
{
    int little_endian;
    PyObject *bytes;

    if (byteorder == NULL)
        little_endian = 0;
    else if (_PyUnicode_Equal(byteorder, &_Py_ID(little)))
        little_endian = 1;
    else if (_PyUnicode_Equal(byteorder, &_Py_ID(big)))
        little_endian = 0;
    else {
        PyErr_SetString(PyExc_ValueError,
            "byteorder must be either 'little' or 'big'");
        return NULL;
    }

    if (length < 0) {
        PyErr_SetString(PyExc_ValueError,
                        "length argument must be non-negative");
        return NULL;
    }

    bytes = PyBytes_FromStringAndSize(NULL, length);
    if (bytes == NULL)
        return NULL;

    if (_PyLong_AsByteArray((PyLongObject *)self,
                            (unsigned char *)PyBytes_AS_STRING(bytes),
                            length, little_endian, is_signed) < 0) {
        Py_DECREF(bytes);
        return NULL;
    }

    return bytes;
}

/*[clinic input]
@classmethod
int.from_bytes

    bytes as bytes_obj: object
        Holds the array of bytes to convert.  The argument must either
        support the buffer protocol or be an iterable object producing bytes.
        Bytes and bytearray are examples of built-in objects that support the
        buffer protocol.
    byteorder: unicode(c_default="NULL") = "big"
        The byte order used to represent the integer.  If byteorder is 'big',
        the most significant byte is at the beginning of the byte array.  If
        byteorder is 'little', the most significant byte is at the end of the
        byte array.  To request the native byte order of the host system, use
        `sys.byteorder' as the byte order value.  Default is to use 'big'.
    *
    signed as is_signed: bool = False
        Indicates whether two's complement is used to represent the integer.

Return the integer represented by the given array of bytes.
[clinic start generated code]*/

static PyObject *
int_from_bytes_impl(PyTypeObject *type, PyObject *bytes_obj,
                    PyObject *byteorder, int is_signed)
/*[clinic end generated code: output=efc5d68e31f9314f input=33326dccdd655553]*/
{
    int little_endian;
    PyObject *long_obj, *bytes;

    if (byteorder == NULL)
        little_endian = 0;
    else if (_PyUnicode_Equal(byteorder, &_Py_ID(little)))
        little_endian = 1;
    else if (_PyUnicode_Equal(byteorder, &_Py_ID(big)))
        little_endian = 0;
    else {
        PyErr_SetString(PyExc_ValueError,
            "byteorder must be either 'little' or 'big'");
        return NULL;
    }

    bytes = PyObject_Bytes(bytes_obj);
    if (bytes == NULL)
        return NULL;

    long_obj = _PyLong_FromByteArray(
        (unsigned char *)PyBytes_AS_STRING(bytes), Py_SIZE(bytes),
        little_endian, is_signed);
    Py_DECREF(bytes);

    if (long_obj != NULL && type != &PyLong_Type) {
        Py_SETREF(long_obj, PyObject_CallOneArg((PyObject *)type, long_obj));
    }

    return long_obj;
}

static PyObject *
long_long_meth(PyObject *self, PyObject *Py_UNUSED(ignored))
{
    return long_long(self);
}

/*[clinic input]
int.is_integer

Returns True. Exists for duck type compatibility with float.is_integer.
[clinic start generated code]*/

static PyObject *
int_is_integer_impl(PyObject *self)
/*[clinic end generated code: output=90f8e794ce5430ef input=7e41c4d4416e05f2]*/
{
    Py_RETURN_TRUE;
}

static PyMethodDef long_methods[] = {
    {"conjugate",       long_long_meth, METH_NOARGS,
     "Returns self, the complex conjugate of any int."},
    INT_BIT_LENGTH_METHODDEF
    INT_BIT_COUNT_METHODDEF
    INT_TO_BYTES_METHODDEF
    INT_FROM_BYTES_METHODDEF
    INT_AS_INTEGER_RATIO_METHODDEF
    {"__trunc__",       long_long_meth, METH_NOARGS,
     "Truncating an Integral returns itself."},
    {"__floor__",       long_long_meth, METH_NOARGS,
     "Flooring an Integral returns itself."},
    {"__ceil__",        long_long_meth, METH_NOARGS,
     "Ceiling of an Integral returns itself."},
    INT___ROUND___METHODDEF
    INT___GETNEWARGS___METHODDEF
    INT___FORMAT___METHODDEF
    INT___SIZEOF___METHODDEF
    INT_IS_INTEGER_METHODDEF
    {NULL,              NULL}           /* sentinel */
};

static PyGetSetDef long_getset[] = {
    {"real",
     (getter)long_long_meth, (setter)NULL,
     "the real part of a complex number",
     NULL},
    {"imag",
     long_get0, (setter)NULL,
     "the imaginary part of a complex number",
     NULL},
    {"numerator",
     (getter)long_long_meth, (setter)NULL,
     "the numerator of a rational number in lowest terms",
     NULL},
    {"denominator",
     long_get1, (setter)NULL,
     "the denominator of a rational number in lowest terms",
     NULL},
    {NULL}  /* Sentinel */
};

PyDoc_STRVAR(long_doc,
"int([x]) -> integer\n\
int(x, base=10) -> integer\n\
\n\
Convert a number or string to an integer, or return 0 if no arguments\n\
are given.  If x is a number, return x.__int__().  For floating point\n\
numbers, this truncates towards zero.\n\
\n\
If x is not a number or if base is given, then x must be a string,\n\
bytes, or bytearray instance representing an integer literal in the\n\
given base.  The literal can be preceded by '+' or '-' and be surrounded\n\
by whitespace.  The base defaults to 10.  Valid bases are 0 and 2-36.\n\
Base 0 means to interpret the base from the string as an integer literal.\n\
>>> int('0b100', base=0)\n\
4");

static PyNumberMethods long_as_number = {
    (binaryfunc)long_add,       /*nb_add*/
    (binaryfunc)long_sub,       /*nb_subtract*/
    (binaryfunc)long_mul,       /*nb_multiply*/
    long_mod,                   /*nb_remainder*/
    long_divmod,                /*nb_divmod*/
    long_pow,                   /*nb_power*/
    (unaryfunc)long_neg,        /*nb_negative*/
    long_long,                  /*tp_positive*/
    (unaryfunc)long_abs,        /*tp_absolute*/
    (inquiry)long_bool,         /*tp_bool*/
    (unaryfunc)long_invert,     /*nb_invert*/
    long_lshift,                /*nb_lshift*/
    long_rshift,                /*nb_rshift*/
    long_and,                   /*nb_and*/
    long_xor,                   /*nb_xor*/
    long_or,                    /*nb_or*/
    long_long,                  /*nb_int*/
    0,                          /*nb_reserved*/
    long_float,                 /*nb_float*/
    0,                          /* nb_inplace_add */
    0,                          /* nb_inplace_subtract */
    0,                          /* nb_inplace_multiply */
    0,                          /* nb_inplace_remainder */
    0,                          /* nb_inplace_power */
    0,                          /* nb_inplace_lshift */
    0,                          /* nb_inplace_rshift */
    0,                          /* nb_inplace_and */
    0,                          /* nb_inplace_xor */
    0,                          /* nb_inplace_or */
    long_div,                   /* nb_floor_divide */
    long_true_divide,           /* nb_true_divide */
    0,                          /* nb_inplace_floor_divide */
    0,                          /* nb_inplace_true_divide */
    long_long,                  /* nb_index */
};

PyTypeObject PyLong_Type = {
    PyVarObject_HEAD_INIT(&PyType_Type, 0)
    "int",                                      /* tp_name */
    offsetof(PyLongObject, long_value.ob_digit),  /* tp_basicsize */
    sizeof(digit),                              /* tp_itemsize */
    long_dealloc,                               /* tp_dealloc */
    0,                                          /* tp_vectorcall_offset */
    0,                                          /* tp_getattr */
    0,                                          /* tp_setattr */
    0,                                          /* tp_as_async */
    long_to_decimal_string,                     /* tp_repr */
    &long_as_number,                            /* tp_as_number */
    0,                                          /* tp_as_sequence */
    0,                                          /* tp_as_mapping */
    (hashfunc)long_hash,                        /* tp_hash */
    0,                                          /* tp_call */
    0,                                          /* tp_str */
    PyObject_GenericGetAttr,                    /* tp_getattro */
    0,                                          /* tp_setattro */
    0,                                          /* tp_as_buffer */
    Py_TPFLAGS_DEFAULT | Py_TPFLAGS_BASETYPE |
        Py_TPFLAGS_LONG_SUBCLASS |
        _Py_TPFLAGS_MATCH_SELF,               /* tp_flags */
    long_doc,                                   /* tp_doc */
    0,                                          /* tp_traverse */
    0,                                          /* tp_clear */
    long_richcompare,                           /* tp_richcompare */
    0,                                          /* tp_weaklistoffset */
    0,                                          /* tp_iter */
    0,                                          /* tp_iternext */
    long_methods,                               /* tp_methods */
    0,                                          /* tp_members */
    long_getset,                                /* tp_getset */
    0,                                          /* tp_base */
    0,                                          /* tp_dict */
    0,                                          /* tp_descr_get */
    0,                                          /* tp_descr_set */
    0,                                          /* tp_dictoffset */
    0,                                          /* tp_init */
    0,                                          /* tp_alloc */
    long_new,                                   /* tp_new */
    PyObject_Free,                              /* tp_free */
};

static PyTypeObject Int_InfoType;

PyDoc_STRVAR(int_info__doc__,
"sys.int_info\n\
\n\
A named tuple that holds information about Python's\n\
internal representation of integers.  The attributes are read only.");

static PyStructSequence_Field int_info_fields[] = {
    {"bits_per_digit", "size of a digit in bits"},
    {"sizeof_digit", "size in bytes of the C type used to represent a digit"},
    {"default_max_str_digits", "maximum string conversion digits limitation"},
    {"str_digits_check_threshold", "minimum positive value for int_max_str_digits"},
    {NULL, NULL}
};

static PyStructSequence_Desc int_info_desc = {
    "sys.int_info",   /* name */
    int_info__doc__,  /* doc */
    int_info_fields,  /* fields */
    4                 /* number of fields */
};

PyObject *
PyLong_GetInfo(void)
{
    PyObject* int_info;
    int field = 0;
    int_info = PyStructSequence_New(&Int_InfoType);
    if (int_info == NULL)
        return NULL;
    PyStructSequence_SET_ITEM(int_info, field++,
                              PyLong_FromLong(PyLong_SHIFT));
    PyStructSequence_SET_ITEM(int_info, field++,
                              PyLong_FromLong(sizeof(digit)));
    /*
     * The following two fields were added after investigating uses of
     * sys.int_info in the wild: Exceedingly rarely used. The ONLY use found was
     * numba using sys.int_info.bits_per_digit as attribute access rather than
     * sequence unpacking. Cython and sympy also refer to sys.int_info but only
     * as info for debugging. No concern about adding these in a backport.
     */
    PyStructSequence_SET_ITEM(int_info, field++,
                              PyLong_FromLong(_PY_LONG_DEFAULT_MAX_STR_DIGITS));
    PyStructSequence_SET_ITEM(int_info, field++,
                              PyLong_FromLong(_PY_LONG_MAX_STR_DIGITS_THRESHOLD));
    if (PyErr_Occurred()) {
        Py_CLEAR(int_info);
        return NULL;
    }
    return int_info;
}


/* runtime lifecycle */

PyStatus
_PyLong_InitTypes(PyInterpreterState *interp)
{
    /* initialize int_info */
    if (_PyStructSequence_InitBuiltin(interp, &Int_InfoType,
                                      &int_info_desc) < 0)
    {
        return _PyStatus_ERR("can't init int info type");
    }

    return _PyStatus_OK();
}


void
_PyLong_FiniTypes(PyInterpreterState *interp)
{
    _PyStructSequence_FiniBuiltin(interp, &Int_InfoType);
}

#undef PyUnstable_Long_IsCompact

int
PyUnstable_Long_IsCompact(const PyLongObject* op) {
    return _PyLong_IsCompact(op);
}

#undef PyUnstable_Long_CompactValue

Py_ssize_t
PyUnstable_Long_CompactValue(const PyLongObject* op) {
    return _PyLong_CompactValue(op);
}<|MERGE_RESOLUTION|>--- conflicted
+++ resolved
@@ -3372,8 +3372,8 @@
        we allocate exactly the right number of digits, but in the (relatively
        rare) case where the sum of the topmost digits is exactly PyLong_MASK,
        we'll sometimes end up overallocating by a single digit. */
-    digit top_sum = a->ob_digit[size_a-1]
-        + (size_b == size_a ? b->ob_digit[size_b-1] : (digit)0);
+    digit top_sum = a->long_value.ob_digit[size_a-1]
+        + (size_b == size_a ? b->long_value.ob_digit[size_b-1] : (digit)0);
     int extra_digit = top_sum >= PyLong_MASK;
     z = _PyLong_New(size_a+extra_digit);
     if (z == NULL)
@@ -3389,11 +3389,10 @@
         z->long_value.ob_digit[i] = carry & PyLong_MASK;
         carry >>= PyLong_SHIFT;
     }
-<<<<<<< HEAD
     assert(carry==0 || extra_digit);
     if (extra_digit) {
         if (carry) {
-            z->ob_digit[i] = carry;
+            z->long_value.ob_digit[i] = carry;
         }
         else {
             /* rare case: we didn't need the extra digit after all */
@@ -3401,10 +3400,6 @@
         }
     }
     return z;
-=======
-    z->long_value.ob_digit[i] = carry;
-    return long_normalize(z);
->>>>>>> 81b03e78
 }
 
 /* Subtract the absolute values of two integers. */
