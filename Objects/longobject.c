--- conflicted
+++ resolved
@@ -811,27 +811,6 @@
     return Py_SIZE(v) == 0 ? 0 : (Py_SIZE(v) < 0 ? -1 : 1);
 }
 
-<<<<<<< HEAD
-/* bits_in_digit(d) returns the unique integer k such that 2**(k-1) <= d <
-   2**k if d is nonzero, else 0. */
-
-static const unsigned char BitLengthTable[32] = {
-    0, 1, 2, 2, 3, 3, 3, 3, 4, 4, 4, 4, 4, 4, 4, 4,
-    5, 5, 5, 5, 5, 5, 5, 5, 5, 5, 5, 5, 5, 5, 5, 5
-};
-
-static int
-bits_in_digit(digit d)
-{
-    int d_bits = 0;
-    while (d >= 32) {
-        d_bits += 6;
-        d >>= 6;
-    }
-    d_bits += (int)BitLengthTable[d];
-    return d_bits;
-}
-
 static int
 popcount_digit(digit d)
 {
@@ -843,8 +822,6 @@
     return (u * 0x01010101) >> 24;
 }
 
-=======
->>>>>>> af7553ac
 size_t
 _PyLong_NumBits(PyObject *vv)
 {
@@ -5455,7 +5432,6 @@
     return NULL;
 }
 
-<<<<<<< HEAD
 /*[clinic input]
 int.bit_count
 
@@ -5509,16 +5485,6 @@
     Py_DECREF(result);
     return NULL;
 }
-
-#if 0
-static PyObject *
-long_is_finite(PyObject *v)
-{
-    Py_RETURN_TRUE;
-}
-#endif
-=======
->>>>>>> af7553ac
 
 /*[clinic input]
 int.as_integer_ratio
@@ -5675,14 +5641,7 @@
     {"conjugate",       long_long_meth, METH_NOARGS,
      "Returns self, the complex conjugate of any int."},
     INT_BIT_LENGTH_METHODDEF
-<<<<<<< HEAD
     INT_BIT_COUNT_METHODDEF
-#if 0
-    {"is_finite",       (PyCFunction)long_is_finite,    METH_NOARGS,
-     "Returns always True."},
-#endif
-=======
->>>>>>> af7553ac
     INT_TO_BYTES_METHODDEF
     INT_FROM_BYTES_METHODDEF
     INT_AS_INTEGER_RATIO_METHODDEF
