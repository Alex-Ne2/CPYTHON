--- conflicted
+++ resolved
@@ -1735,72 +1735,6 @@
     return res;
 }
 
-<<<<<<< HEAD
-int
-_PyLong_UnsignedShort_Converter(PyObject *obj, void *ptr)
-{
-    unsigned long uval = PyLong_AsUnsignedLong(obj);
-    if (uval == (unsigned long)-1 && PyErr_Occurred())
-        return 0;
-    if (uval > USHRT_MAX) {
-        PyErr_SetString(PyExc_OverflowError,
-                        "Python int too large for C unsigned short");
-        return 0;
-    }
-
-    *(unsigned short *)ptr = Py_SAFE_DOWNCAST(uval, unsigned long, unsigned short);
-    return 1;
-}
-
-int
-_PyLong_UnsignedInt_Converter(PyObject *obj, void *ptr)
-{
-    unsigned long uval = PyLong_AsUnsignedLong(obj);
-    if (uval == (unsigned long)-1 && PyErr_Occurred())
-        return 0;
-    if (uval > UINT_MAX) {
-        PyErr_SetString(PyExc_OverflowError,
-                        "Python int too large for C unsigned int");
-        return 0;
-    }
-
-    *(unsigned int *)ptr = Py_SAFE_DOWNCAST(uval, unsigned long, unsigned int);
-    return 1;
-}
-
-int
-_PyLong_UnsignedLong_Converter(PyObject *obj, void *ptr)
-{
-    unsigned long uval = PyLong_AsUnsignedLong(obj);
-    if (uval == (unsigned long)-1 && PyErr_Occurred())
-        return 0;
-
-    *(unsigned long *)ptr = uval;
-    return 1;
-}
-
-int
-_PyLong_UnsignedLongLong_Converter(PyObject *obj, void *ptr)
-{
-    unsigned long long uval = PyLong_AsUnsignedLongLong(obj);
-    if (uval == (unsigned long long)-1 && PyErr_Occurred())
-        return 0;
-
-    *(unsigned long long *)ptr = uval;
-    return 1;
-}
-
-int
-_PyLong_Size_t_Converter(PyObject *obj, void *ptr)
-{
-    size_t uval = PyLong_AsSize_t(obj);
-    if (uval == (size_t)-1 && PyErr_Occurred())
-        return 0;
-
-    *(size_t *)ptr = uval;
-    return 1;
-}
-=======
 #define UNSIGNED_INT_CONVERTER(NAME, TYPE)                          \
 int                                                                 \
 _PyLong_##NAME##_Converter(PyObject *obj, void *ptr)                \
@@ -1826,7 +1760,6 @@
 UNSIGNED_INT_CONVERTER(UnsignedLong, unsigned long)
 UNSIGNED_INT_CONVERTER(UnsignedLongLong, unsigned long long)
 UNSIGNED_INT_CONVERTER(Size_t, size_t)
->>>>>>> 22f0730d
 
 
 #define CHECK_BINOP(v,w)                                \
