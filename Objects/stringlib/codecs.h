/* stringlib: codec implementations */

#if !STRINGLIB_IS_UNICODE
# error "codecs.h is specific to Unicode"
#endif

<<<<<<< HEAD
/* Mask to quickly check whether a C 'size_t' contains a
=======
#include "pycore_bitutils.h"      // _Py_bswap32()

/* Mask to quickly check whether a C 'long' contains a
>>>>>>> 2145c8c9
   non-ASCII, UTF8-encoded char. */
#if (SIZEOF_SIZE_T == 8)
# define ASCII_CHAR_MASK 0x8080808080808080ULL
#elif (SIZEOF_SIZE_T == 4)
# define ASCII_CHAR_MASK 0x80808080U
#else
# error C 'size_t' size should be either 4 or 8!
#endif

/* 10xxxxxx */
#define IS_CONTINUATION_BYTE(ch) ((ch) >= 0x80 && (ch) < 0xC0)

Py_LOCAL_INLINE(Py_UCS4)
STRINGLIB(utf8_decode)(const char **inptr, const char *end,
                       STRINGLIB_CHAR *dest,
                       Py_ssize_t *outpos)
{
    Py_UCS4 ch;
    const char *s = *inptr;
    const char *aligned_end = (const char *) _Py_ALIGN_DOWN(end, SIZEOF_SIZE_T);
    STRINGLIB_CHAR *p = dest + *outpos;

    while (s < end) {
        ch = (unsigned char)*s;

        if (ch < 0x80) {
            /* Fast path for runs of ASCII characters. Given that common UTF-8
               input will consist of an overwhelming majority of ASCII
               characters, we try to optimize for this case by checking
               as many characters as a C 'size_t' can contain.
               First, check if we can do an aligned read, as most CPUs have
               a penalty for unaligned reads.
            */
            if (_Py_IS_ALIGNED(s, SIZEOF_SIZE_T)) {
                /* Help register allocation */
                const char *_s = s;
                STRINGLIB_CHAR *_p = p;
                while (_s < aligned_end) {
                    /* Read a whole size_t at a time (either 4 or 8 bytes),
                       and do a fast unrolled copy if it only contains ASCII
                       characters. */
<<<<<<< HEAD
                    size_t value = *(size_t *) _s;
=======
                    unsigned long value = *(const unsigned long *) _s;
>>>>>>> 2145c8c9
                    if (value & ASCII_CHAR_MASK)
                        break;
#if PY_LITTLE_ENDIAN
                    _p[0] = (STRINGLIB_CHAR)(value & 0xFFu);
                    _p[1] = (STRINGLIB_CHAR)((value >> 8) & 0xFFu);
                    _p[2] = (STRINGLIB_CHAR)((value >> 16) & 0xFFu);
                    _p[3] = (STRINGLIB_CHAR)((value >> 24) & 0xFFu);
# if SIZEOF_SIZE_T == 8
                    _p[4] = (STRINGLIB_CHAR)((value >> 32) & 0xFFu);
                    _p[5] = (STRINGLIB_CHAR)((value >> 40) & 0xFFu);
                    _p[6] = (STRINGLIB_CHAR)((value >> 48) & 0xFFu);
                    _p[7] = (STRINGLIB_CHAR)((value >> 56) & 0xFFu);
# endif
#else
# if SIZEOF_SIZE_T == 8
                    _p[0] = (STRINGLIB_CHAR)((value >> 56) & 0xFFu);
                    _p[1] = (STRINGLIB_CHAR)((value >> 48) & 0xFFu);
                    _p[2] = (STRINGLIB_CHAR)((value >> 40) & 0xFFu);
                    _p[3] = (STRINGLIB_CHAR)((value >> 32) & 0xFFu);
                    _p[4] = (STRINGLIB_CHAR)((value >> 24) & 0xFFu);
                    _p[5] = (STRINGLIB_CHAR)((value >> 16) & 0xFFu);
                    _p[6] = (STRINGLIB_CHAR)((value >> 8) & 0xFFu);
                    _p[7] = (STRINGLIB_CHAR)(value & 0xFFu);
# else
                    _p[0] = (STRINGLIB_CHAR)((value >> 24) & 0xFFu);
                    _p[1] = (STRINGLIB_CHAR)((value >> 16) & 0xFFu);
                    _p[2] = (STRINGLIB_CHAR)((value >> 8) & 0xFFu);
                    _p[3] = (STRINGLIB_CHAR)(value & 0xFFu);
# endif
#endif
                    _s += SIZEOF_SIZE_T;
                    _p += SIZEOF_SIZE_T;
                }
                s = _s;
                p = _p;
                if (s == end)
                    break;
                ch = (unsigned char)*s;
            }
            if (ch < 0x80) {
                s++;
                *p++ = ch;
                continue;
            }
        }

        if (ch < 0xE0) {
            /* \xC2\x80-\xDF\xBF -- 0080-07FF */
            Py_UCS4 ch2;
            if (ch < 0xC2) {
                /* invalid sequence
                \x80-\xBF -- continuation byte
                \xC0-\xC1 -- fake 0000-007F */
                goto InvalidStart;
            }
            if (end - s < 2) {
                /* unexpected end of data: the caller will decide whether
                   it's an error or not */
                break;
            }
            ch2 = (unsigned char)s[1];
            if (!IS_CONTINUATION_BYTE(ch2))
                /* invalid continuation byte */
                goto InvalidContinuation1;
            ch = (ch << 6) + ch2 -
                 ((0xC0 << 6) + 0x80);
            assert ((ch > 0x007F) && (ch <= 0x07FF));
            s += 2;
            if (STRINGLIB_MAX_CHAR <= 0x007F ||
                (STRINGLIB_MAX_CHAR < 0x07FF && ch > STRINGLIB_MAX_CHAR))
                /* Out-of-range */
                goto Return;
            *p++ = ch;
            continue;
        }

        if (ch < 0xF0) {
            /* \xE0\xA0\x80-\xEF\xBF\xBF -- 0800-FFFF */
            Py_UCS4 ch2, ch3;
            if (end - s < 3) {
                /* unexpected end of data: the caller will decide whether
                   it's an error or not */
                if (end - s < 2)
                    break;
                ch2 = (unsigned char)s[1];
                if (!IS_CONTINUATION_BYTE(ch2) ||
                    (ch2 < 0xA0 ? ch == 0xE0 : ch == 0xED))
                    /* for clarification see comments below */
                    goto InvalidContinuation1;
                break;
            }
            ch2 = (unsigned char)s[1];
            ch3 = (unsigned char)s[2];
            if (!IS_CONTINUATION_BYTE(ch2)) {
                /* invalid continuation byte */
                goto InvalidContinuation1;
            }
            if (ch == 0xE0) {
                if (ch2 < 0xA0)
                    /* invalid sequence
                       \xE0\x80\x80-\xE0\x9F\xBF -- fake 0000-0800 */
                    goto InvalidContinuation1;
            } else if (ch == 0xED && ch2 >= 0xA0) {
                /* Decoding UTF-8 sequences in range \xED\xA0\x80-\xED\xBF\xBF
                   will result in surrogates in range D800-DFFF. Surrogates are
                   not valid UTF-8 so they are rejected.
                   See https://www.unicode.org/versions/Unicode5.2.0/ch03.pdf
                   (table 3-7) and http://www.rfc-editor.org/rfc/rfc3629.txt */
                goto InvalidContinuation1;
            }
            if (!IS_CONTINUATION_BYTE(ch3)) {
                /* invalid continuation byte */
                goto InvalidContinuation2;
            }
            ch = (ch << 12) + (ch2 << 6) + ch3 -
                 ((0xE0 << 12) + (0x80 << 6) + 0x80);
            assert ((ch > 0x07FF) && (ch <= 0xFFFF));
            s += 3;
            if (STRINGLIB_MAX_CHAR <= 0x07FF ||
                (STRINGLIB_MAX_CHAR < 0xFFFF && ch > STRINGLIB_MAX_CHAR))
                /* Out-of-range */
                goto Return;
            *p++ = ch;
            continue;
        }

        if (ch < 0xF5) {
            /* \xF0\x90\x80\x80-\xF4\x8F\xBF\xBF -- 10000-10FFFF */
            Py_UCS4 ch2, ch3, ch4;
            if (end - s < 4) {
                /* unexpected end of data: the caller will decide whether
                   it's an error or not */
                if (end - s < 2)
                    break;
                ch2 = (unsigned char)s[1];
                if (!IS_CONTINUATION_BYTE(ch2) ||
                    (ch2 < 0x90 ? ch == 0xF0 : ch == 0xF4))
                    /* for clarification see comments below */
                    goto InvalidContinuation1;
                if (end - s < 3)
                    break;
                ch3 = (unsigned char)s[2];
                if (!IS_CONTINUATION_BYTE(ch3))
                    goto InvalidContinuation2;
                break;
            }
            ch2 = (unsigned char)s[1];
            ch3 = (unsigned char)s[2];
            ch4 = (unsigned char)s[3];
            if (!IS_CONTINUATION_BYTE(ch2)) {
                /* invalid continuation byte */
                goto InvalidContinuation1;
            }
            if (ch == 0xF0) {
                if (ch2 < 0x90)
                    /* invalid sequence
                       \xF0\x80\x80\x80-\xF0\x8F\xBF\xBF -- fake 0000-FFFF */
                    goto InvalidContinuation1;
            } else if (ch == 0xF4 && ch2 >= 0x90) {
                /* invalid sequence
                   \xF4\x90\x80\x80- -- 110000- overflow */
                goto InvalidContinuation1;
            }
            if (!IS_CONTINUATION_BYTE(ch3)) {
                /* invalid continuation byte */
                goto InvalidContinuation2;
            }
            if (!IS_CONTINUATION_BYTE(ch4)) {
                /* invalid continuation byte */
                goto InvalidContinuation3;
            }
            ch = (ch << 18) + (ch2 << 12) + (ch3 << 6) + ch4 -
                 ((0xF0 << 18) + (0x80 << 12) + (0x80 << 6) + 0x80);
            assert ((ch > 0xFFFF) && (ch <= 0x10FFFF));
            s += 4;
            if (STRINGLIB_MAX_CHAR <= 0xFFFF ||
                (STRINGLIB_MAX_CHAR < 0x10FFFF && ch > STRINGLIB_MAX_CHAR))
                /* Out-of-range */
                goto Return;
            *p++ = ch;
            continue;
        }
        goto InvalidStart;
    }
    ch = 0;
Return:
    *inptr = s;
    *outpos = p - dest;
    return ch;
InvalidStart:
    ch = 1;
    goto Return;
InvalidContinuation1:
    ch = 2;
    goto Return;
InvalidContinuation2:
    ch = 3;
    goto Return;
InvalidContinuation3:
    ch = 4;
    goto Return;
}

#undef ASCII_CHAR_MASK


/* UTF-8 encoder specialized for a Unicode kind to avoid the slow
   PyUnicode_READ() macro. Delete some parts of the code depending on the kind:
   UCS-1 strings don't need to handle surrogates for example. */
Py_LOCAL_INLINE(char *)
STRINGLIB(utf8_encoder)(_PyBytesWriter *writer,
                        PyObject *unicode,
                        const STRINGLIB_CHAR *data,
                        Py_ssize_t size,
                        _Py_error_handler error_handler,
                        const char *errors)
{
    Py_ssize_t i;                /* index into data of next input character */
    char *p;                     /* next free byte in output buffer */
#if STRINGLIB_SIZEOF_CHAR > 1
    PyObject *error_handler_obj = NULL;
    PyObject *exc = NULL;
    PyObject *rep = NULL;
#endif
#if STRINGLIB_SIZEOF_CHAR == 1
    const Py_ssize_t max_char_size = 2;
#elif STRINGLIB_SIZEOF_CHAR == 2
    const Py_ssize_t max_char_size = 3;
#else /*  STRINGLIB_SIZEOF_CHAR == 4 */
    const Py_ssize_t max_char_size = 4;
#endif

    assert(size >= 0);
    if (size > PY_SSIZE_T_MAX / max_char_size) {
        /* integer overflow */
        PyErr_NoMemory();
        return NULL;
    }

    _PyBytesWriter_Init(writer);
    p = _PyBytesWriter_Alloc(writer, size * max_char_size);
    if (p == NULL)
        return NULL;

    for (i = 0; i < size;) {
        Py_UCS4 ch = data[i++];

        if (ch < 0x80) {
            /* Encode ASCII */
            *p++ = (char) ch;

        }
        else
#if STRINGLIB_SIZEOF_CHAR > 1
        if (ch < 0x0800)
#endif
        {
            /* Encode Latin-1 */
            *p++ = (char)(0xc0 | (ch >> 6));
            *p++ = (char)(0x80 | (ch & 0x3f));
        }
#if STRINGLIB_SIZEOF_CHAR > 1
        else if (Py_UNICODE_IS_SURROGATE(ch)) {
            Py_ssize_t startpos, endpos, newpos;
            Py_ssize_t k;
            if (error_handler == _Py_ERROR_UNKNOWN) {
                error_handler = _Py_GetErrorHandler(errors);
            }

            startpos = i-1;
            endpos = startpos+1;

            while ((endpos < size) && Py_UNICODE_IS_SURROGATE(data[endpos]))
                endpos++;

            /* Only overallocate the buffer if it's not the last write */
            writer->overallocate = (endpos < size);

            switch (error_handler)
            {
            case _Py_ERROR_REPLACE:
                memset(p, '?', endpos - startpos);
                p += (endpos - startpos);
                /* fall through */
            case _Py_ERROR_IGNORE:
                i += (endpos - startpos - 1);
                break;

            case _Py_ERROR_SURROGATEPASS:
                for (k=startpos; k<endpos; k++) {
                    ch = data[k];
                    *p++ = (char)(0xe0 | (ch >> 12));
                    *p++ = (char)(0x80 | ((ch >> 6) & 0x3f));
                    *p++ = (char)(0x80 | (ch & 0x3f));
                }
                i += (endpos - startpos - 1);
                break;

            case _Py_ERROR_BACKSLASHREPLACE:
                /* subtract preallocated bytes */
                writer->min_size -= max_char_size * (endpos - startpos);
                p = backslashreplace(writer, p,
                                     unicode, startpos, endpos);
                if (p == NULL)
                    goto error;
                i += (endpos - startpos - 1);
                break;

            case _Py_ERROR_XMLCHARREFREPLACE:
                /* subtract preallocated bytes */
                writer->min_size -= max_char_size * (endpos - startpos);
                p = xmlcharrefreplace(writer, p,
                                      unicode, startpos, endpos);
                if (p == NULL)
                    goto error;
                i += (endpos - startpos - 1);
                break;

            case _Py_ERROR_SURROGATEESCAPE:
                for (k=startpos; k<endpos; k++) {
                    ch = data[k];
                    if (!(0xDC80 <= ch && ch <= 0xDCFF))
                        break;
                    *p++ = (char)(ch & 0xff);
                }
                if (k >= endpos) {
                    i += (endpos - startpos - 1);
                    break;
                }
                startpos = k;
                assert(startpos < endpos);
                /* fall through */
            default:
                rep = unicode_encode_call_errorhandler(
                      errors, &error_handler_obj, "utf-8", "surrogates not allowed",
                      unicode, &exc, startpos, endpos, &newpos);
                if (!rep)
                    goto error;

                /* subtract preallocated bytes */
                writer->min_size -= max_char_size * (newpos - startpos);

                if (PyBytes_Check(rep)) {
                    p = _PyBytesWriter_WriteBytes(writer, p,
                                                  PyBytes_AS_STRING(rep),
                                                  PyBytes_GET_SIZE(rep));
                }
                else {
                    /* rep is unicode */
                    if (PyUnicode_READY(rep) < 0)
                        goto error;

                    if (!PyUnicode_IS_ASCII(rep)) {
                        raise_encode_exception(&exc, "utf-8", unicode,
                                               startpos, endpos,
                                               "surrogates not allowed");
                        goto error;
                    }

                    p = _PyBytesWriter_WriteBytes(writer, p,
                                                  PyUnicode_DATA(rep),
                                                  PyUnicode_GET_LENGTH(rep));
                }

                if (p == NULL)
                    goto error;
                Py_CLEAR(rep);

                i = newpos;
            }

            /* If overallocation was disabled, ensure that it was the last
               write. Otherwise, we missed an optimization */
            assert(writer->overallocate || i == size);
        }
        else
#if STRINGLIB_SIZEOF_CHAR > 2
        if (ch < 0x10000)
#endif
        {
            *p++ = (char)(0xe0 | (ch >> 12));
            *p++ = (char)(0x80 | ((ch >> 6) & 0x3f));
            *p++ = (char)(0x80 | (ch & 0x3f));
        }
#if STRINGLIB_SIZEOF_CHAR > 2
        else /* ch >= 0x10000 */
        {
            assert(ch <= MAX_UNICODE);
            /* Encode UCS4 Unicode ordinals */
            *p++ = (char)(0xf0 | (ch >> 18));
            *p++ = (char)(0x80 | ((ch >> 12) & 0x3f));
            *p++ = (char)(0x80 | ((ch >> 6) & 0x3f));
            *p++ = (char)(0x80 | (ch & 0x3f));
        }
#endif /* STRINGLIB_SIZEOF_CHAR > 2 */
#endif /* STRINGLIB_SIZEOF_CHAR > 1 */
    }

#if STRINGLIB_SIZEOF_CHAR > 1
    Py_XDECREF(error_handler_obj);
    Py_XDECREF(exc);
#endif
    return p;

#if STRINGLIB_SIZEOF_CHAR > 1
 error:
    Py_XDECREF(rep);
    Py_XDECREF(error_handler_obj);
    Py_XDECREF(exc);
    return NULL;
#endif
}

/* The pattern for constructing UCS2-repeated masks. */
#if SIZEOF_LONG == 8
# define UCS2_REPEAT_MASK 0x0001000100010001ul
#elif SIZEOF_LONG == 4
# define UCS2_REPEAT_MASK 0x00010001ul
#else
# error C 'long' size should be either 4 or 8!
#endif

/* The mask for fast checking. */
#if STRINGLIB_SIZEOF_CHAR == 1
/* The mask for fast checking of whether a C 'long' contains a
   non-ASCII or non-Latin1 UTF16-encoded characters. */
# define FAST_CHAR_MASK         (UCS2_REPEAT_MASK * (0xFFFFu & ~STRINGLIB_MAX_CHAR))
#else
/* The mask for fast checking of whether a C 'long' may contain
   UTF16-encoded surrogate characters. This is an efficient heuristic,
   assuming that non-surrogate characters with a code point >= 0x8000 are
   rare in most input.
*/
# define FAST_CHAR_MASK         (UCS2_REPEAT_MASK * 0x8000u)
#endif
/* The mask for fast byte-swapping. */
#define STRIPPED_MASK           (UCS2_REPEAT_MASK * 0x00FFu)
/* Swap bytes. */
#define SWAB(value)             ((((value) >> 8) & STRIPPED_MASK) | \
                                 (((value) & STRIPPED_MASK) << 8))

Py_LOCAL_INLINE(Py_UCS4)
STRINGLIB(utf16_decode)(const unsigned char **inptr, const unsigned char *e,
                        STRINGLIB_CHAR *dest, Py_ssize_t *outpos,
                        int native_ordering)
{
    Py_UCS4 ch;
    const unsigned char *aligned_end =
            (const unsigned char *) _Py_ALIGN_DOWN(e, SIZEOF_LONG);
    const unsigned char *q = *inptr;
    STRINGLIB_CHAR *p = dest + *outpos;
    /* Offsets from q for retrieving byte pairs in the right order. */
#if PY_LITTLE_ENDIAN
    int ihi = !!native_ordering, ilo = !native_ordering;
#else
    int ihi = !native_ordering, ilo = !!native_ordering;
#endif
    --e;

    while (q < e) {
        Py_UCS4 ch2;
        /* First check for possible aligned read of a C 'long'. Unaligned
           reads are more expensive, better to defer to another iteration. */
        if (_Py_IS_ALIGNED(q, SIZEOF_LONG)) {
            /* Fast path for runs of in-range non-surrogate chars. */
            const unsigned char *_q = q;
            while (_q < aligned_end) {
                unsigned long block = * (const unsigned long *) _q;
                if (native_ordering) {
                    /* Can use buffer directly */
                    if (block & FAST_CHAR_MASK)
                        break;
                }
                else {
                    /* Need to byte-swap */
                    if (block & SWAB(FAST_CHAR_MASK))
                        break;
#if STRINGLIB_SIZEOF_CHAR == 1
                    block >>= 8;
#else
                    block = SWAB(block);
#endif
                }
#if PY_LITTLE_ENDIAN
# if SIZEOF_LONG == 4
                p[0] = (STRINGLIB_CHAR)(block & 0xFFFFu);
                p[1] = (STRINGLIB_CHAR)(block >> 16);
# elif SIZEOF_LONG == 8
                p[0] = (STRINGLIB_CHAR)(block & 0xFFFFu);
                p[1] = (STRINGLIB_CHAR)((block >> 16) & 0xFFFFu);
                p[2] = (STRINGLIB_CHAR)((block >> 32) & 0xFFFFu);
                p[3] = (STRINGLIB_CHAR)(block >> 48);
# endif
#else
# if SIZEOF_LONG == 4
                p[0] = (STRINGLIB_CHAR)(block >> 16);
                p[1] = (STRINGLIB_CHAR)(block & 0xFFFFu);
# elif SIZEOF_LONG == 8
                p[0] = (STRINGLIB_CHAR)(block >> 48);
                p[1] = (STRINGLIB_CHAR)((block >> 32) & 0xFFFFu);
                p[2] = (STRINGLIB_CHAR)((block >> 16) & 0xFFFFu);
                p[3] = (STRINGLIB_CHAR)(block & 0xFFFFu);
# endif
#endif
                _q += SIZEOF_LONG;
                p += SIZEOF_LONG / 2;
            }
            q = _q;
            if (q >= e)
                break;
        }

        ch = (q[ihi] << 8) | q[ilo];
        q += 2;
        if (!Py_UNICODE_IS_SURROGATE(ch)) {
#if STRINGLIB_SIZEOF_CHAR < 2
            if (ch > STRINGLIB_MAX_CHAR)
                /* Out-of-range */
                goto Return;
#endif
            *p++ = (STRINGLIB_CHAR)ch;
            continue;
        }

        /* UTF-16 code pair: */
        if (!Py_UNICODE_IS_HIGH_SURROGATE(ch))
            goto IllegalEncoding;
        if (q >= e)
            goto UnexpectedEnd;
        ch2 = (q[ihi] << 8) | q[ilo];
        q += 2;
        if (!Py_UNICODE_IS_LOW_SURROGATE(ch2))
            goto IllegalSurrogate;
        ch = Py_UNICODE_JOIN_SURROGATES(ch, ch2);
#if STRINGLIB_SIZEOF_CHAR < 4
        /* Out-of-range */
        goto Return;
#else
        *p++ = (STRINGLIB_CHAR)ch;
#endif
    }
    ch = 0;
Return:
    *inptr = q;
    *outpos = p - dest;
    return ch;
UnexpectedEnd:
    ch = 1;
    goto Return;
IllegalEncoding:
    ch = 2;
    goto Return;
IllegalSurrogate:
    ch = 3;
    goto Return;
}
#undef UCS2_REPEAT_MASK
#undef FAST_CHAR_MASK
#undef STRIPPED_MASK
#undef SWAB


#if STRINGLIB_MAX_CHAR >= 0x80
Py_LOCAL_INLINE(Py_ssize_t)
STRINGLIB(utf16_encode)(const STRINGLIB_CHAR *in,
                        Py_ssize_t len,
                        unsigned short **outptr,
                        int native_ordering)
{
    unsigned short *out = *outptr;
    const STRINGLIB_CHAR *end = in + len;
#if STRINGLIB_SIZEOF_CHAR == 1
    if (native_ordering) {
        const STRINGLIB_CHAR *unrolled_end = in + _Py_SIZE_ROUND_DOWN(len, 4);
        while (in < unrolled_end) {
            out[0] = in[0];
            out[1] = in[1];
            out[2] = in[2];
            out[3] = in[3];
            in += 4; out += 4;
        }
        while (in < end) {
            *out++ = *in++;
        }
    } else {
# define SWAB2(CH)  ((CH) << 8) /* high byte is zero */
        const STRINGLIB_CHAR *unrolled_end = in + _Py_SIZE_ROUND_DOWN(len, 4);
        while (in < unrolled_end) {
            out[0] = SWAB2(in[0]);
            out[1] = SWAB2(in[1]);
            out[2] = SWAB2(in[2]);
            out[3] = SWAB2(in[3]);
            in += 4; out += 4;
        }
        while (in < end) {
            Py_UCS4 ch = *in++;
            *out++ = SWAB2((Py_UCS2)ch);
        }
#undef SWAB2
    }
    *outptr = out;
    return len;
#else
    if (native_ordering) {
#if STRINGLIB_MAX_CHAR < 0x10000
        const STRINGLIB_CHAR *unrolled_end = in + _Py_SIZE_ROUND_DOWN(len, 4);
        while (in < unrolled_end) {
            /* check if any character is a surrogate character */
            if (((in[0] ^ 0xd800) &
                 (in[1] ^ 0xd800) &
                 (in[2] ^ 0xd800) &
                 (in[3] ^ 0xd800) & 0xf800) == 0)
                break;
            out[0] = in[0];
            out[1] = in[1];
            out[2] = in[2];
            out[3] = in[3];
            in += 4; out += 4;
        }
#endif
        while (in < end) {
            Py_UCS4 ch;
            ch = *in++;
            if (ch < 0xd800)
                *out++ = ch;
            else if (ch < 0xe000)
                /* reject surrogate characters (U+D800-U+DFFF) */
                goto fail;
#if STRINGLIB_MAX_CHAR >= 0x10000
            else if (ch >= 0x10000) {
                out[0] = Py_UNICODE_HIGH_SURROGATE(ch);
                out[1] = Py_UNICODE_LOW_SURROGATE(ch);
                out += 2;
            }
#endif
            else
                *out++ = ch;
        }
    } else {
#define SWAB2(CH)  (((CH) << 8) | ((CH) >> 8))
#if STRINGLIB_MAX_CHAR < 0x10000
        const STRINGLIB_CHAR *unrolled_end = in + _Py_SIZE_ROUND_DOWN(len, 4);
        while (in < unrolled_end) {
            /* check if any character is a surrogate character */
            if (((in[0] ^ 0xd800) &
                 (in[1] ^ 0xd800) &
                 (in[2] ^ 0xd800) &
                 (in[3] ^ 0xd800) & 0xf800) == 0)
                break;
            out[0] = SWAB2(in[0]);
            out[1] = SWAB2(in[1]);
            out[2] = SWAB2(in[2]);
            out[3] = SWAB2(in[3]);
            in += 4; out += 4;
        }
#endif
        while (in < end) {
            Py_UCS4 ch = *in++;
            if (ch < 0xd800)
                *out++ = SWAB2((Py_UCS2)ch);
            else if (ch < 0xe000)
                /* reject surrogate characters (U+D800-U+DFFF) */
                goto fail;
#if STRINGLIB_MAX_CHAR >= 0x10000
            else if (ch >= 0x10000) {
                Py_UCS2 ch1 = Py_UNICODE_HIGH_SURROGATE(ch);
                Py_UCS2 ch2 = Py_UNICODE_LOW_SURROGATE(ch);
                out[0] = SWAB2(ch1);
                out[1] = SWAB2(ch2);
                out += 2;
            }
#endif
            else
                *out++ = SWAB2((Py_UCS2)ch);
        }
#undef SWAB2
    }
    *outptr = out;
    return len;
  fail:
    *outptr = out;
    return len - (end - in + 1);
#endif
}

static inline uint32_t
STRINGLIB(SWAB4)(STRINGLIB_CHAR ch)
{
    uint32_t word = ch;
#if STRINGLIB_SIZEOF_CHAR == 1
    /* high bytes are zero */
    return (word << 24);
#elif STRINGLIB_SIZEOF_CHAR == 2
    /* high bytes are zero */
    return ((word & 0x00FFu) << 24) | ((word & 0xFF00u) << 8);
#else
    return _Py_bswap32(word);
#endif
}

Py_LOCAL_INLINE(Py_ssize_t)
STRINGLIB(utf32_encode)(const STRINGLIB_CHAR *in,
                        Py_ssize_t len,
                        uint32_t **outptr,
                        int native_ordering)
{
    uint32_t *out = *outptr;
    const STRINGLIB_CHAR *end = in + len;
    if (native_ordering) {
        const STRINGLIB_CHAR *unrolled_end = in + _Py_SIZE_ROUND_DOWN(len, 4);
        while (in < unrolled_end) {
#if STRINGLIB_SIZEOF_CHAR > 1
            /* check if any character is a surrogate character */
            if (((in[0] ^ 0xd800) &
                 (in[1] ^ 0xd800) &
                 (in[2] ^ 0xd800) &
                 (in[3] ^ 0xd800) & 0xf800) == 0)
                break;
#endif
            out[0] = in[0];
            out[1] = in[1];
            out[2] = in[2];
            out[3] = in[3];
            in += 4; out += 4;
        }
        while (in < end) {
            Py_UCS4 ch;
            ch = *in++;
#if STRINGLIB_SIZEOF_CHAR > 1
            if (Py_UNICODE_IS_SURROGATE(ch)) {
                /* reject surrogate characters (U+D800-U+DFFF) */
                goto fail;
            }
#endif
            *out++ = ch;
        }
    } else {
        const STRINGLIB_CHAR *unrolled_end = in + _Py_SIZE_ROUND_DOWN(len, 4);
        while (in < unrolled_end) {
#if STRINGLIB_SIZEOF_CHAR > 1
            /* check if any character is a surrogate character */
            if (((in[0] ^ 0xd800) &
                 (in[1] ^ 0xd800) &
                 (in[2] ^ 0xd800) &
                 (in[3] ^ 0xd800) & 0xf800) == 0)
                break;
#endif
            out[0] = STRINGLIB(SWAB4)(in[0]);
            out[1] = STRINGLIB(SWAB4)(in[1]);
            out[2] = STRINGLIB(SWAB4)(in[2]);
            out[3] = STRINGLIB(SWAB4)(in[3]);
            in += 4; out += 4;
        }
        while (in < end) {
            Py_UCS4 ch = *in++;
#if STRINGLIB_SIZEOF_CHAR > 1
            if (Py_UNICODE_IS_SURROGATE(ch)) {
                /* reject surrogate characters (U+D800-U+DFFF) */
                goto fail;
            }
#endif
            *out++ = STRINGLIB(SWAB4)(ch);
        }
    }
    *outptr = out;
    return len;
#if STRINGLIB_SIZEOF_CHAR > 1
  fail:
    *outptr = out;
    return len - (end - in + 1);
#endif
}

#endif<|MERGE_RESOLUTION|>--- conflicted
+++ resolved
@@ -4,13 +4,9 @@
 # error "codecs.h is specific to Unicode"
 #endif
 
-<<<<<<< HEAD
+#include "pycore_bitutils.h"      // _Py_bswap32()
+
 /* Mask to quickly check whether a C 'size_t' contains a
-=======
-#include "pycore_bitutils.h"      // _Py_bswap32()
-
-/* Mask to quickly check whether a C 'long' contains a
->>>>>>> 2145c8c9
    non-ASCII, UTF8-encoded char. */
 #if (SIZEOF_SIZE_T == 8)
 # define ASCII_CHAR_MASK 0x8080808080808080ULL
@@ -52,11 +48,7 @@
                     /* Read a whole size_t at a time (either 4 or 8 bytes),
                        and do a fast unrolled copy if it only contains ASCII
                        characters. */
-<<<<<<< HEAD
-                    size_t value = *(size_t *) _s;
-=======
-                    unsigned long value = *(const unsigned long *) _s;
->>>>>>> 2145c8c9
+                    size_t value = *(const size_t *) _s;
                     if (value & ASCII_CHAR_MASK)
                         break;
 #if PY_LITTLE_ENDIAN
