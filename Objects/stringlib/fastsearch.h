--- conflicted
+++ resolved
@@ -293,6 +293,7 @@
     return cut;
 }
 
+
 #define SHIFT_TYPE uint8_t
 #define MAX_SHIFT UINT8_MAX
 
@@ -310,10 +311,7 @@
     SHIFT_TYPE table[TABLE_SIZE];
 } STRINGLIB(prework);
 
-<<<<<<< HEAD
-
-=======
->>>>>>> 7517c607
+
 static void
 STRINGLIB(_preprocess)(const STRINGLIB_CHAR *needle, Py_ssize_t len_needle,
                        STRINGLIB(prework) *p)
@@ -473,10 +471,7 @@
     return -1;
 }
 
-<<<<<<< HEAD
-
-=======
->>>>>>> 7517c607
+
 static Py_ssize_t
 STRINGLIB(_two_way_find)(const STRINGLIB_CHAR *haystack,
                          Py_ssize_t len_haystack,
@@ -489,10 +484,7 @@
     return STRINGLIB(_two_way)(haystack, len_haystack, &p);
 }
 
-<<<<<<< HEAD
-
-=======
->>>>>>> 7517c607
+
 static Py_ssize_t
 STRINGLIB(_two_way_count)(const STRINGLIB_CHAR *haystack,
                           Py_ssize_t len_haystack,
@@ -546,7 +538,7 @@
     for (Py_ssize_t i = 0; i < mlast; i++) {
         STRINGLIB_BLOOM_ADD(mask, p[i]);
         if (p[i] == last) {
-            gap = mlast - i;
+            gap = mlast - i - 1;
         }
     }
     STRINGLIB_BLOOM_ADD(mask, last);
@@ -607,7 +599,7 @@
     for (Py_ssize_t i = 0; i < mlast; i++) {
         STRINGLIB_BLOOM_ADD(mask, p[i]);
         if (p[i] == last) {
-            gap = mlast - i;
+            gap = mlast - i - 1;
         }
     }
     STRINGLIB_BLOOM_ADD(mask, last);
@@ -756,14 +748,10 @@
     }
 
     if (mode != FAST_RSEARCH) {
-<<<<<<< HEAD
-        if (n < 2000 || m < 6 || (m < 100 && n < 30000)) {
+        if (n < 2000 || (m < 100 && n < 30000) || m < 6) {
             return STRINGLIB(default_find)(s, n, p, m, maxcount, mode);
         }
         else if (5 * m < n) {
-=======
-        if (m < w / 4 && ((m >= 100 && w >= 2000) || (m >= 6 && w >= 30000))) {
->>>>>>> 7517c607
             /* For larger problems where the needle isn't a huge
                percentage of the size of the haystack, the relatively
                expensive O(m) startup cost of the two-way algorithm
@@ -775,132 +763,13 @@
                 return STRINGLIB(_two_way_count)(s, n, p, m, maxcount);
             }
         }
-<<<<<<< HEAD
         else {
-=======
-
-        const STRINGLIB_CHAR *ss = s + m - 1;
-        const STRINGLIB_CHAR *pp = p + m - 1;
-
-        /* create compressed boyer-moore delta 1 table */
-
-        /* process pattern[:-1] */
-        for (i = 0; i < mlast; i++) {
-            STRINGLIB_BLOOM_ADD(mask, p[i]);
-            if (p[i] == p[mlast]) {
-                skip = mlast - i - 1;
-            }
-        }
-        /* process pattern[-1] outside the loop */
-        STRINGLIB_BLOOM_ADD(mask, p[mlast]);
-
-        if (m >= 100 && w >= 8000) {
->>>>>>> 7517c607
             /* To ensure that we have good worst-case behavior,
                here's an adaptive version of the algorithm, where if
                we match O(m) characters without any matches of the
                entire needle, then we predict that the startup cost of
                the two-way algorithm will probably be worth it. */
-<<<<<<< HEAD
             return STRINGLIB(adaptive_find)(s, n, p, m, maxcount, mode);
-=======
-            Py_ssize_t hits = 0;
-            for (i = 0; i <= w; i++) {
-                if (ss[i] == pp[0]) {
-                    /* candidate match */
-                    for (j = 0; j < mlast; j++) {
-                        if (s[i+j] != p[j]) {
-                            break;
-                        }
-                    }
-                    if (j == mlast) {
-                        /* got a match! */
-                        if (mode != FAST_COUNT) {
-                            return i;
-                        }
-                        count++;
-                        if (count == maxcount) {
-                            return maxcount;
-                        }
-                        i = i + mlast;
-                        continue;
-                    }
-                    /* miss: check if next character is part of pattern */
-                    if (!STRINGLIB_BLOOM(mask, ss[i+1])) {
-                        i = i + m;
-                    }
-                    else {
-                        i = i + skip;
-                    }
-                    hits += j + 1;
-                    if (hits >= m) {
-                        /* Too much partial matching, so spend the O(m)
-                           startup cost for the two-way algorithm. */
-                        Py_ssize_t res;
-                        if (mode == FAST_COUNT) {
-                            res = STRINGLIB(_two_way_count)(
-                                s+i, n-i, p, m, maxcount-count);
-                            return count + res;
-                        }
-                        else {
-                            res = STRINGLIB(_two_way_find)(s+i, n-i, p, m);
-                            if (res == -1) {
-                                return -1;
-                            }
-                            return i + res;
-                        }
-                    }
-                }
-                else {
-                    /* skip: check if next character is part of pattern */
-                    if (!STRINGLIB_BLOOM(mask, ss[i+1])) {
-                        i = i + m;
-                    }
-                }
-            }
-            if (mode != FAST_COUNT) {
-                return -1;
-            }
-            return count;
-        }
-
-        /* The standard, non-adaptive version of the algorithm. */
-        for (i = 0; i <= w; i++) {
-            /* note: using mlast in the skip path slows things down on x86 */
-            if (ss[i] == pp[0]) {
-                /* candidate match */
-                for (j = 0; j < mlast; j++) {
-                    if (s[i+j] != p[j]) {
-                        break;
-                    }
-                }
-                if (j == mlast) {
-                    /* got a match! */
-                    if (mode != FAST_COUNT) {
-                        return i;
-                    }
-                    count++;
-                    if (count == maxcount) {
-                        return maxcount;
-                    }
-                    i = i + mlast;
-                    continue;
-                }
-                /* miss: check if next character is part of pattern */
-                if (!STRINGLIB_BLOOM(mask, ss[i+1])) {
-                    i = i + m;
-                }
-                else {
-                    i = i + skip;
-                }
-            }
-            else {
-                /* skip: check if next character is part of pattern */
-                if (!STRINGLIB_BLOOM(mask, ss[i+1])) {
-                    i = i + m;
-                }
-            }
->>>>>>> 7517c607
         }
     }
     else {
