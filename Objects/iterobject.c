/* Iterator objects */

#include "Python.h"
#include "pycore_abstract.h"      // _PyObject_HasLen()
#include "pycore_call.h"          // _PyObject_CallNoArgs()
#include "pycore_ceval.h"         // _PyEval_GetBuiltin()
#include "pycore_genobject.h"     // _PyCoro_GetAwaitableIter()
#include "pycore_object.h"        // _PyObject_GC_TRACK()


typedef struct {
    PyObject_HEAD
    Py_ssize_t it_index;
    PyObject *it_seq; /* Set to NULL when iterator is exhausted */
} seqiterobject;

PyObject *
PySeqIter_New(PyObject *seq)
{
    seqiterobject *it;

    if (!PySequence_Check(seq)) {
        PyErr_BadInternalCall();
        return NULL;
    }
    it = PyObject_GC_New(seqiterobject, &PySeqIter_Type);
    if (it == NULL)
        return NULL;
    it->it_index = 0;
    it->it_seq = Py_NewRef(seq);
    _PyObject_GC_TRACK(it);
    return (PyObject *)it;
}

static void
iter_dealloc(PyObject *op)
{
    seqiterobject *it = (seqiterobject*)op;
    _PyObject_GC_UNTRACK(it);
    Py_XDECREF(it->it_seq);
    PyObject_GC_Del(it);
}

static int
iter_traverse(PyObject *op, visitproc visit, void *arg)
{
    seqiterobject *it = (seqiterobject*)op;
    Py_VISIT(it->it_seq);
    return 0;
}

static PyObject *
iter_iternext(PyObject *iterator)
{
    seqiterobject *it;
    PyObject *seq;
    PyObject *result;

    assert(PySeqIter_Check(iterator));
    it = (seqiterobject *)iterator;
    seq = it->it_seq;
    if (seq == NULL)
        return NULL;
    if (it->it_index == PY_SSIZE_T_MAX) {
        PyErr_SetString(PyExc_OverflowError,
                        "iter index too large");
        return NULL;
    }

    result = PySequence_GetItem(seq, it->it_index);
    if (result != NULL) {
        it->it_index++;
        return result;
    }
    if (PyErr_ExceptionMatches(PyExc_IndexError) ||
        PyErr_ExceptionMatches(PyExc_StopIteration))
    {
        PyErr_Clear();
        it->it_seq = NULL;
        Py_DECREF(seq);
    }
    return NULL;
}

static PyObject *
iter_len(PyObject *op, PyObject *Py_UNUSED(ignored))
{
    seqiterobject *it = (seqiterobject*)op;
    Py_ssize_t seqsize, len;

    if (it->it_seq) {
        if (_PyObject_HasLen(it->it_seq)) {
            seqsize = PySequence_Size(it->it_seq);
            if (seqsize == -1)
                return NULL;
        }
        else {
            Py_RETURN_NOTIMPLEMENTED;
        }
        len = seqsize - it->it_index;
        if (len >= 0)
            return PyLong_FromSsize_t(len);
    }
    return PyLong_FromLong(0);
}

PyDoc_STRVAR(length_hint_doc, "Private method returning an estimate of len(list(it)).");

static PyObject *
iter_reduce(PyObject *op, PyObject *Py_UNUSED(ignored))
{
    seqiterobject *it = (seqiterobject*)op;
    PyObject *iter = _PyEval_GetBuiltin(&_Py_ID(iter));

    /* _PyEval_GetBuiltin can invoke arbitrary code,
     * call must be before access of iterator pointers.
     * see issue #101765 */

    if (it->it_seq != NULL)
        return Py_BuildValue("N(O)n", iter, it->it_seq, it->it_index);
    else
        return Py_BuildValue("N(())", iter);
}

PyDoc_STRVAR(reduce_doc, "Return state information for pickling.");

static PyObject *
iter_setstate(PyObject *op, PyObject *state)
{
    seqiterobject *it = (seqiterobject*)op;
    Py_ssize_t index = PyLong_AsSsize_t(state);
    if (index == -1 && PyErr_Occurred())
        return NULL;
    if (it->it_seq != NULL) {
        if (index < 0)
            index = 0;
        it->it_index = index;
    }
    Py_RETURN_NONE;
}

PyDoc_STRVAR(setstate_doc, "Set state information for unpickling.");

static PyMethodDef seqiter_methods[] = {
    {"__length_hint__", iter_len, METH_NOARGS, length_hint_doc},
    {"__reduce__", iter_reduce, METH_NOARGS, reduce_doc},
    {"__setstate__", iter_setstate, METH_O, setstate_doc},
    {NULL,              NULL}           /* sentinel */
};

PyTypeObject PySeqIter_Type = {
    PyVarObject_HEAD_INIT(&PyType_Type, 0)
    "iterator",                                 /* tp_name */
    sizeof(seqiterobject),                      /* tp_basicsize */
    0,                                          /* tp_itemsize */
    /* methods */
    iter_dealloc,                               /* tp_dealloc */
    0,                                          /* tp_vectorcall_offset */
    0,                                          /* tp_getattr */
    0,                                          /* tp_setattr */
    0,                                          /* tp_as_async */
    0,                                          /* tp_repr */
    0,                                          /* tp_as_number */
    0,                                          /* tp_as_sequence */
    0,                                          /* tp_as_mapping */
    0,                                          /* tp_hash */
    0,                                          /* tp_call */
    0,                                          /* tp_str */
    PyObject_GenericGetAttr,                    /* tp_getattro */
    0,                                          /* tp_setattro */
    0,                                          /* tp_as_buffer */
    Py_TPFLAGS_DEFAULT | Py_TPFLAGS_HAVE_GC,    /* tp_flags */
    0,                                          /* tp_doc */
    iter_traverse,                              /* tp_traverse */
    0,                                          /* tp_clear */
    0,                                          /* tp_richcompare */
    0,                                          /* tp_weaklistoffset */
    PyObject_SelfIter,                          /* tp_iter */
    iter_iternext,                              /* tp_iternext */
    seqiter_methods,                            /* tp_methods */
    0,                                          /* tp_members */
};

/* -------------------------------------- */

typedef struct {
    PyObject_HEAD
    PyObject *it_callable; /* Set to NULL when iterator is exhausted */
    PyObject *it_sentinel; /* Set to NULL when iterator is exhausted */
} calliterobject;

PyObject *
PyCallIter_New(PyObject *callable, PyObject *sentinel)
{
    calliterobject *it;
    it = PyObject_GC_New(calliterobject, &PyCallIter_Type);
    if (it == NULL)
        return NULL;
    it->it_callable = Py_NewRef(callable);
    it->it_sentinel = Py_NewRef(sentinel);
    _PyObject_GC_TRACK(it);
    return (PyObject *)it;
}
static void
calliter_dealloc(PyObject *op)
{
    calliterobject *it = (calliterobject*)op;
    _PyObject_GC_UNTRACK(it);
    Py_XDECREF(it->it_callable);
    Py_XDECREF(it->it_sentinel);
    PyObject_GC_Del(it);
}

static int
calliter_traverse(PyObject *op, visitproc visit, void *arg)
{
    calliterobject *it = (calliterobject*)op;
    Py_VISIT(it->it_callable);
    Py_VISIT(it->it_sentinel);
    return 0;
}

static PyObject *
calliter_iternext(PyObject *op)
{
    calliterobject *it = (calliterobject*)op;
    PyObject *result;

    if (it->it_callable == NULL) {
        return NULL;
    }

    result = _PyObject_CallNoArgs(it->it_callable);
    if (result != NULL && it->it_sentinel != NULL){
        int ok;

        ok = PyObject_RichCompareBool(it->it_sentinel, result, Py_EQ);
        if (ok == 0) {
            return result; /* Common case, fast path */
        }

        if (ok > 0) {
            Py_CLEAR(it->it_callable);
            Py_CLEAR(it->it_sentinel);
        }
    }
    else if (PyErr_ExceptionMatches(PyExc_StopIteration)) {
        PyErr_Clear();
        Py_CLEAR(it->it_callable);
        Py_CLEAR(it->it_sentinel);
    }
    Py_XDECREF(result);
    return NULL;
}

static PyObject *
calliter_reduce(PyObject *op, PyObject *Py_UNUSED(ignored))
{
    calliterobject *it = (calliterobject*)op;
    PyObject *iter = _PyEval_GetBuiltin(&_Py_ID(iter));

    /* _PyEval_GetBuiltin can invoke arbitrary code,
     * call must be before access of iterator pointers.
     * see issue #101765 */

    if (it->it_callable != NULL && it->it_sentinel != NULL)
        return Py_BuildValue("N(OO)", iter, it->it_callable, it->it_sentinel);
    else
        return Py_BuildValue("N(())", iter);
}

static PyMethodDef calliter_methods[] = {
    {"__reduce__", calliter_reduce, METH_NOARGS, reduce_doc},
    {NULL,              NULL}           /* sentinel */
};

PyTypeObject PyCallIter_Type = {
    PyVarObject_HEAD_INIT(&PyType_Type, 0)
    "callable_iterator",                        /* tp_name */
    sizeof(calliterobject),                     /* tp_basicsize */
    0,                                          /* tp_itemsize */
    /* methods */
    calliter_dealloc,                           /* tp_dealloc */
    0,                                          /* tp_vectorcall_offset */
    0,                                          /* tp_getattr */
    0,                                          /* tp_setattr */
    0,                                          /* tp_as_async */
    0,                                          /* tp_repr */
    0,                                          /* tp_as_number */
    0,                                          /* tp_as_sequence */
    0,                                          /* tp_as_mapping */
    0,                                          /* tp_hash */
    0,                                          /* tp_call */
    0,                                          /* tp_str */
    PyObject_GenericGetAttr,                    /* tp_getattro */
    0,                                          /* tp_setattro */
    0,                                          /* tp_as_buffer */
    Py_TPFLAGS_DEFAULT | Py_TPFLAGS_HAVE_GC,    /* tp_flags */
    0,                                          /* tp_doc */
    calliter_traverse,                          /* tp_traverse */
    0,                                          /* tp_clear */
    0,                                          /* tp_richcompare */
    0,                                          /* tp_weaklistoffset */
    PyObject_SelfIter,                          /* tp_iter */
    calliter_iternext,                          /* tp_iternext */
    calliter_methods,                           /* tp_methods */
};


/* -------------------------------------- */

typedef struct {
    PyObject_HEAD
    PyObject *wrapped;
    PyObject *default_value;
} anextawaitableobject;

#define anextawaitableobject_CAST(op)   ((anextawaitableobject *)(op))

static void
anextawaitable_dealloc(PyObject *op)
{
    anextawaitableobject *obj = anextawaitableobject_CAST(op);
    _PyObject_GC_UNTRACK(obj);
    Py_XDECREF(obj->wrapped);
    Py_XDECREF(obj->default_value);
    PyObject_GC_Del(obj);
}

static int
anextawaitable_traverse(PyObject *op, visitproc visit, void *arg)
{
    anextawaitableobject *obj = anextawaitableobject_CAST(op);
    Py_VISIT(obj->wrapped);
    Py_VISIT(obj->default_value);
    return 0;
}

static PyObject *
anextawaitable_getiter(anextawaitableobject *obj)
{
    assert(obj->wrapped != NULL);
    PyObject *awaitable = _PyCoro_GetAwaitableIter(obj->wrapped);
    if (awaitable == NULL) {
        return NULL;
    }
    if (Py_TYPE(awaitable)->tp_iternext == NULL) {
        /* _PyCoro_GetAwaitableIter returns a Coroutine, a Generator,
         * or an iterator. Of these, only coroutines lack tp_iternext.
         */
        assert(PyCoro_CheckExact(awaitable));
        unaryfunc getter = Py_TYPE(awaitable)->tp_as_async->am_await;
        PyObject *new_awaitable = getter(awaitable);
        if (new_awaitable == NULL) {
            Py_DECREF(awaitable);
            return NULL;
        }
        Py_SETREF(awaitable, new_awaitable);
        if (!PyIter_Check(awaitable)) {
            PyErr_SetString(PyExc_TypeError,
                            "__await__ returned a non-iterable");
            Py_DECREF(awaitable);
            return NULL;
        }
    }
    return awaitable;
}

static PyObject *
anextawaitable_iternext(PyObject *op)
{
    /* Consider the following class:
     *
     *     class A:
     *         async def __anext__(self):
     *             ...
     *     a = A()
     *
     * Then `await anext(a)` should call
     * a.__anext__().__await__().__next__()
     *
     * On the other hand, given
     *
     *     async def agen():
     *         yield 1
     *         yield 2
     *     gen = agen()
     *
     * Then `await anext(gen)` can just call
     * gen.__anext__().__next__()
     */
    anextawaitableobject *obj = anextawaitableobject_CAST(op);
    PyObject *awaitable = anextawaitable_getiter(obj);
    if (awaitable == NULL) {
        return NULL;
    }
    PyObject *result = (*Py_TYPE(awaitable)->tp_iternext)(awaitable);
    Py_DECREF(awaitable);
    if (result != NULL) {
        return result;
    }
    if (PyErr_ExceptionMatches(PyExc_StopAsyncIteration)) {
        PyErr_Clear();
        _PyGen_SetStopIterationValue(obj->default_value);
    }
    return NULL;
}


static PyObject *
anextawaitable_proxy(anextawaitableobject *obj, char *meth, PyObject *arg)
{
    PyObject *awaitable = anextawaitable_getiter(obj);
    if (awaitable == NULL) {
        return NULL;
    }
<<<<<<< HEAD
    PyObject *ret = arg == NULL
        ? PyObject_CallMethod(awaitable, meth, NULL)
        : PyObject_CallMethod(awaitable, meth, "O", arg);
=======
    // 'arg' may be a tuple (if coming from a METH_VARARGS method)
    // or a single object (if coming from a METH_O method).
    PyObject *ret = PyObject_CallMethod(awaitable, meth, "O", arg);
>>>>>>> 69e94e0a
    Py_DECREF(awaitable);
    if (ret != NULL) {
        return ret;
    }
    if (PyErr_ExceptionMatches(PyExc_StopAsyncIteration)) {
        /* `anextawaitableobject` is only used by `anext()` when
         * a default value is provided. So when we have a StopAsyncIteration
         * exception we replace it with a `StopIteration(default)`, as if
         * it was the return value of `__anext__()` coroutine.
         */
        PyErr_Clear();
        _PyGen_SetStopIterationValue(obj->default_value);
    }
    return NULL;
}


static PyObject *
anextawaitable_send(PyObject *op, PyObject *arg)
{
    anextawaitableobject *obj = anextawaitableobject_CAST(op);
    return anextawaitable_proxy(obj, "send", arg);
}


static PyObject *
anextawaitable_throw(PyObject *op, PyObject *args)
{
    anextawaitableobject *obj = anextawaitableobject_CAST(op);
    return anextawaitable_proxy(obj, "throw", args);
}


static PyObject *
<<<<<<< HEAD
anextawaitable_close(anextawaitableobject *obj, PyObject *Py_UNUSED(dummy)) {
    return anextawaitable_proxy(obj, "close", NULL);
=======
anextawaitable_close(PyObject *op, PyObject *args)
{
    anextawaitableobject *obj = anextawaitableobject_CAST(op);
    return anextawaitable_proxy(obj, "close", args);
>>>>>>> 69e94e0a
}


PyDoc_STRVAR(send_doc,
"send(arg) -> send 'arg' into the wrapped iterator,\n\
return next yielded value or raise StopIteration.");


PyDoc_STRVAR(throw_doc,
"throw(value)\n\
throw(typ[,val[,tb]])\n\
\n\
raise exception in the wrapped iterator, return next yielded value\n\
or raise StopIteration.\n\
the (type, val, tb) signature is deprecated, \n\
and may be removed in a future version of Python.");


PyDoc_STRVAR(close_doc,
"close() -> raise GeneratorExit inside generator.");


static PyMethodDef anextawaitable_methods[] = {
<<<<<<< HEAD
    {"send",(PyCFunction)anextawaitable_send, METH_O, send_doc},
    {"throw",(PyCFunction)anextawaitable_throw, METH_VARARGS, throw_doc},
    {"close",(PyCFunction)anextawaitable_close, METH_NOARGS, close_doc},
=======
    {"send", anextawaitable_send, METH_O, send_doc},
    {"throw", anextawaitable_throw, METH_VARARGS, throw_doc},
    {"close", anextawaitable_close, METH_VARARGS, close_doc},
>>>>>>> 69e94e0a
    {NULL, NULL}        /* Sentinel */
};


static PyAsyncMethods anextawaitable_as_async = {
    PyObject_SelfIter,                          /* am_await */
    0,                                          /* am_aiter */
    0,                                          /* am_anext */
    0,                                          /* am_send  */
};

PyTypeObject _PyAnextAwaitable_Type = {
    PyVarObject_HEAD_INIT(&PyType_Type, 0)
    "anext_awaitable",                          /* tp_name */
    sizeof(anextawaitableobject),               /* tp_basicsize */
    0,                                          /* tp_itemsize */
    /* methods */
    anextawaitable_dealloc,                     /* tp_dealloc */
    0,                                          /* tp_vectorcall_offset */
    0,                                          /* tp_getattr */
    0,                                          /* tp_setattr */
    &anextawaitable_as_async,                   /* tp_as_async */
    0,                                          /* tp_repr */
    0,                                          /* tp_as_number */
    0,                                          /* tp_as_sequence */
    0,                                          /* tp_as_mapping */
    0,                                          /* tp_hash */
    0,                                          /* tp_call */
    0,                                          /* tp_str */
    PyObject_GenericGetAttr,                    /* tp_getattro */
    0,                                          /* tp_setattro */
    0,                                          /* tp_as_buffer */
    Py_TPFLAGS_DEFAULT | Py_TPFLAGS_HAVE_GC,    /* tp_flags */
    0,                                          /* tp_doc */
    anextawaitable_traverse,                    /* tp_traverse */
    0,                                          /* tp_clear */
    0,                                          /* tp_richcompare */
    0,                                          /* tp_weaklistoffset */
    PyObject_SelfIter,                          /* tp_iter */
    anextawaitable_iternext,                    /* tp_iternext */
    anextawaitable_methods,                     /* tp_methods */
};

PyObject *
PyAnextAwaitable_New(PyObject *awaitable, PyObject *default_value)
{
    anextawaitableobject *anext = PyObject_GC_New(
            anextawaitableobject, &_PyAnextAwaitable_Type);
    if (anext == NULL) {
        return NULL;
    }
    anext->wrapped = Py_NewRef(awaitable);
    anext->default_value = Py_NewRef(default_value);
    _PyObject_GC_TRACK(anext);
    return (PyObject *)anext;
}<|MERGE_RESOLUTION|>--- conflicted
+++ resolved
@@ -414,15 +414,9 @@
     if (awaitable == NULL) {
         return NULL;
     }
-<<<<<<< HEAD
     PyObject *ret = arg == NULL
         ? PyObject_CallMethod(awaitable, meth, NULL)
         : PyObject_CallMethod(awaitable, meth, "O", arg);
-=======
-    // 'arg' may be a tuple (if coming from a METH_VARARGS method)
-    // or a single object (if coming from a METH_O method).
-    PyObject *ret = PyObject_CallMethod(awaitable, meth, "O", arg);
->>>>>>> 69e94e0a
     Py_DECREF(awaitable);
     if (ret != NULL) {
         return ret;
@@ -457,15 +451,10 @@
 
 
 static PyObject *
-<<<<<<< HEAD
-anextawaitable_close(anextawaitableobject *obj, PyObject *Py_UNUSED(dummy)) {
+anextawaitable_close(PyObject *op, PyObject *Py_UNUSED(dummy))
+{
+    anextawaitableobject *obj = anextawaitableobject_CAST(op);
     return anextawaitable_proxy(obj, "close", NULL);
-=======
-anextawaitable_close(PyObject *op, PyObject *args)
-{
-    anextawaitableobject *obj = anextawaitableobject_CAST(op);
-    return anextawaitable_proxy(obj, "close", args);
->>>>>>> 69e94e0a
 }
 
 
@@ -489,15 +478,9 @@
 
 
 static PyMethodDef anextawaitable_methods[] = {
-<<<<<<< HEAD
-    {"send",(PyCFunction)anextawaitable_send, METH_O, send_doc},
-    {"throw",(PyCFunction)anextawaitable_throw, METH_VARARGS, throw_doc},
-    {"close",(PyCFunction)anextawaitable_close, METH_NOARGS, close_doc},
-=======
     {"send", anextawaitable_send, METH_O, send_doc},
     {"throw", anextawaitable_throw, METH_VARARGS, throw_doc},
-    {"close", anextawaitable_close, METH_VARARGS, close_doc},
->>>>>>> 69e94e0a
+    {"close", anextawaitable_close, METH_NOARGS, close_doc},
     {NULL, NULL}        /* Sentinel */
 };
 
