/* Frame object implementation */

#include "Python.h"
#include "pycore_ceval.h"         // _PyEval_BuiltinsFromGlobals()
#include "pycore_code.h"          // CO_FAST_LOCAL, etc.
#include "pycore_function.h"      // _PyFunction_FromConstructor()
#include "pycore_moduleobject.h"  // _PyModule_GetDict()
#include "pycore_object.h"        // _PyObject_GC_UNTRACK()
#include "pycore_opcode_metadata.h" // _PyOpcode_Deopt, _PyOpcode_Caches


#include "frameobject.h"          // PyFrameObject
#include "pycore_frame.h"
#include "opcode.h"               // EXTENDED_ARG


#define OFF(x) offsetof(PyFrameObject, x)


// Returns borrowed reference or NULL
static PyObject *
framelocalsproxy_getval(_PyInterpreterFrame *frame, PyCodeObject *co, int i)
{
    _PyStackRef *fast = _PyFrame_GetLocalsArray(frame);
    _PyLocals_Kind kind = _PyLocals_GetKind(co->co_localspluskinds, i);

    PyObject *value = PyStackRef_AsPyObjectBorrow(fast[i]);
    PyObject *cell = NULL;

    if (value == NULL) {
        return NULL;
    }

    if (kind == CO_FAST_FREE || kind & CO_FAST_CELL) {
        // The cell was set when the frame was created from
        // the function's closure.
        assert(PyCell_Check(value));
        cell = value;
    }

    if (cell != NULL) {
        value = PyCell_GET(cell);
    }

    if (value == NULL) {
        return NULL;
    }

    return value;
}

static int
framelocalsproxy_getkeyindex(PyFrameObject *frame, PyObject* key, bool read)
{
    /*
     * Returns -2 (!) if an error occurred; exception will be set.
     * Returns the fast locals index of the key on success:
     *   - if read == true, returns the index if the value is not NULL
     *   - if read == false, returns the index if the value is not hidden
     * Otherwise returns -1.
     */

    PyCodeObject *co = _PyFrame_GetCode(frame->f_frame);

    // Ensure that the key is hashable.
    Py_hash_t key_hash = PyObject_Hash(key);
    if (key_hash == -1) {
        return -2;
    }
    bool found = false;

    // We do 2 loops here because it's highly possible the key is interned
    // and we can do a pointer comparison.
    for (int i = 0; i < co->co_nlocalsplus; i++) {
        PyObject *name = PyTuple_GET_ITEM(co->co_localsplusnames, i);
        if (name == key) {
            if (read) {
                if (framelocalsproxy_getval(frame->f_frame, co, i) != NULL) {
                    return i;
                }
            } else {
                if (!(_PyLocals_GetKind(co->co_localspluskinds, i) & CO_FAST_HIDDEN)) {
                    return i;
                }
            }
            found = true;
        }
    }
    if (found) {
        // This is an attempt to read an unset local variable or
        // write to a variable that is hidden from regular write operations
        return -1;
    }
    // This is unlikely, but we need to make sure. This means the key
    // is not interned.
    for (int i = 0; i < co->co_nlocalsplus; i++) {
        PyObject *name = PyTuple_GET_ITEM(co->co_localsplusnames, i);
        Py_hash_t name_hash = PyObject_Hash(name);
        assert(name_hash != -1);  // keys are exact unicode
        if (name_hash != key_hash) {
            continue;
        }
        int same = PyObject_RichCompareBool(name, key, Py_EQ);
        if (same < 0) {
            return -2;
        }
        if (same) {
            if (read) {
                if (framelocalsproxy_getval(frame->f_frame, co, i) != NULL) {
                    return i;
                }
            } else {
                if (!(_PyLocals_GetKind(co->co_localspluskinds, i) & CO_FAST_HIDDEN)) {
                    return i;
                }
            }
        }
    }

    return -1;
}

static PyObject *
framelocalsproxy_getitem(PyObject *self, PyObject *key)
{
    PyFrameObject* frame = ((PyFrameLocalsProxyObject*)self)->frame;
    PyCodeObject* co = _PyFrame_GetCode(frame->f_frame);

    int i = framelocalsproxy_getkeyindex(frame, key, true);
    if (i == -2) {
        return NULL;
    }
    if (i >= 0) {
        PyObject *value = framelocalsproxy_getval(frame->f_frame, co, i);
        assert(value != NULL);
        return Py_NewRef(value);
    }

    // Okay not in the fast locals, try extra locals

    PyObject *extra = frame->f_extra_locals;
    if (extra != NULL) {
        PyObject *value = PyDict_GetItem(extra, key);
        if (value != NULL) {
            return Py_NewRef(value);
        }
    }

    PyErr_Format(PyExc_KeyError, "local variable '%R' is not defined", key);
    return NULL;
}

static int
framelocalsproxy_setitem(PyObject *self, PyObject *key, PyObject *value)
{
    /* Merge locals into fast locals */
    PyFrameObject *frame = ((PyFrameLocalsProxyObject*)self)->frame;
    _PyStackRef *fast = _PyFrame_GetLocalsArray(frame->f_frame);
    PyCodeObject *co = _PyFrame_GetCode(frame->f_frame);

    if (value == NULL) {
        PyErr_SetString(PyExc_TypeError, "cannot remove variables from FrameLocalsProxy");
        return -1;
    }

    int i = framelocalsproxy_getkeyindex(frame, key, false);
    if (i == -2) {
        return -1;
    }
    if (i >= 0) {
        _Py_Executors_InvalidateDependency(PyInterpreterState_Get(), co, 1);

        _PyLocals_Kind kind = _PyLocals_GetKind(co->co_localspluskinds, i);
        _PyStackRef oldvalue = fast[i];
        PyObject *cell = NULL;
        if (kind == CO_FAST_FREE) {
            // The cell was set when the frame was created from
            // the function's closure.
            assert(oldvalue.bits != 0 && PyCell_Check(PyStackRef_AsPyObjectBorrow(oldvalue)));
            cell = PyStackRef_AsPyObjectBorrow(oldvalue);
        } else if (kind & CO_FAST_CELL && oldvalue.bits != 0) {
            PyObject *as_obj = PyStackRef_AsPyObjectBorrow(oldvalue);
            if (PyCell_Check(as_obj)) {
                cell = as_obj;
            }
        }
        if (cell != NULL) {
            PyObject *oldvalue_o = PyCell_GET(cell);
            if (value != oldvalue_o) {
                PyCell_SET(cell, Py_XNewRef(value));
                Py_XDECREF(oldvalue_o);
            }
        } else if (value != PyStackRef_AsPyObjectBorrow(oldvalue)) {
            PyStackRef_XCLOSE(fast[i]);
            fast[i] = PyStackRef_FromPyObjectNew(value);
        }
        return 0;
    }

    // Okay not in the fast locals, try extra locals

    PyObject *extra = frame->f_extra_locals;

    if (extra == NULL) {
        extra = PyDict_New();
        if (extra == NULL) {
            return -1;
        }
        frame->f_extra_locals = extra;
    }

    assert(PyDict_Check(extra));

    return PyDict_SetItem(extra, key, value);
}

static int
framelocalsproxy_merge(PyObject* self, PyObject* other)
{
    if (!PyDict_Check(other) && !PyFrameLocalsProxy_Check(other)) {
        return -1;
    }

    PyObject *keys = PyMapping_Keys(other);
    if (keys == NULL) {
        return -1;
    }

    PyObject *iter = PyObject_GetIter(keys);
    Py_DECREF(keys);
    if (iter == NULL) {
        return -1;
    }

    PyObject *key = NULL;
    PyObject *value = NULL;

    while ((key = PyIter_Next(iter)) != NULL) {
        value = PyObject_GetItem(other, key);
        if (value == NULL) {
            Py_DECREF(key);
            Py_DECREF(iter);
            return -1;
        }

        if (framelocalsproxy_setitem(self, key, value) < 0) {
            Py_DECREF(key);
            Py_DECREF(value);
            Py_DECREF(iter);
            return -1;
        }

        Py_DECREF(key);
        Py_DECREF(value);
    }

    Py_DECREF(iter);

    return 0;
}

static PyObject *
framelocalsproxy_keys(PyObject *self, void *Py_UNUSED(ignored))
{
    PyFrameObject *frame = ((PyFrameLocalsProxyObject*)self)->frame;
    PyCodeObject *co = _PyFrame_GetCode(frame->f_frame);
    PyObject *names = PyList_New(0);
    if (names == NULL) {
        return NULL;
    }

    for (int i = 0; i < co->co_nlocalsplus; i++) {
        PyObject *val = framelocalsproxy_getval(frame->f_frame, co, i);
        if (val) {
            PyObject *name = PyTuple_GET_ITEM(co->co_localsplusnames, i);
            if (PyList_Append(names, name) < 0) {
                Py_DECREF(names);
                return NULL;
            }
        }
    }

    // Iterate through the extra locals
    if (frame->f_extra_locals) {
        assert(PyDict_Check(frame->f_extra_locals));

        Py_ssize_t i = 0;
        PyObject *key = NULL;
        PyObject *value = NULL;

        while (PyDict_Next(frame->f_extra_locals, &i, &key, &value)) {
            if (PyList_Append(names, key) < 0) {
                Py_DECREF(names);
                return NULL;
            }
        }
    }

    return names;
}

static void
framelocalsproxy_dealloc(PyObject *self)
{
    PyObject_GC_UnTrack(self);
    Py_CLEAR(((PyFrameLocalsProxyObject*)self)->frame);
    Py_TYPE(self)->tp_free(self);
}

static PyObject *
framelocalsproxy_new(PyTypeObject *type, PyObject *args, PyObject *kwds)
{
    PyFrameLocalsProxyObject *self = (PyFrameLocalsProxyObject *)type->tp_alloc(type, 0);
    if (self == NULL) {
        return NULL;
    }

    PyFrameObject *frame = (PyFrameObject*)PyTuple_GET_ITEM(args, 0);
    assert(PyFrame_Check(frame));

    ((PyFrameLocalsProxyObject*)self)->frame = (PyFrameObject*)Py_NewRef(frame);

    return (PyObject *)self;
}

static int
framelocalsproxy_tp_clear(PyObject *self)
{
    Py_CLEAR(((PyFrameLocalsProxyObject*)self)->frame);
    return 0;
}

static int
framelocalsproxy_visit(PyObject *self, visitproc visit, void *arg)
{
    Py_VISIT(((PyFrameLocalsProxyObject*)self)->frame);
    return 0;
}

static PyObject *
framelocalsproxy_iter(PyObject *self)
{
    PyObject* keys = framelocalsproxy_keys(self, NULL);
    if (keys == NULL) {
        return NULL;
    }

    PyObject* iter = PyObject_GetIter(keys);
    Py_XDECREF(keys);

    return iter;
}

static PyObject *
framelocalsproxy_richcompare(PyObject *self, PyObject *other, int op)
{
    if (PyFrameLocalsProxy_Check(other)) {
        bool result = ((PyFrameLocalsProxyObject*)self)->frame == ((PyFrameLocalsProxyObject*)other)->frame;
        if (op == Py_EQ) {
            return PyBool_FromLong(result);
        } else if (op == Py_NE) {
            return PyBool_FromLong(!result);
        }
    } else if (PyDict_Check(other)) {
        PyObject *dct = PyDict_New();
        if (dct == NULL) {
            return NULL;
        }

        if (PyDict_Update(dct, self) < 0) {
            Py_DECREF(dct);
            return NULL;
        }

        PyObject *result = PyObject_RichCompare(dct, other, op);
        Py_DECREF(dct);
        return result;
    }

    Py_RETURN_NOTIMPLEMENTED;
}

static PyObject *
framelocalsproxy_repr(PyObject *self)
{
    int i = Py_ReprEnter(self);
    if (i != 0) {
        return i > 0 ? PyUnicode_FromString("{...}") : NULL;
    }

    PyObject *dct = PyDict_New();
    if (dct == NULL) {
        Py_ReprLeave(self);
        return NULL;
    }

    if (PyDict_Update(dct, self) < 0) {
        Py_DECREF(dct);
        Py_ReprLeave(self);
        return NULL;
    }

    PyObject *repr = PyObject_Repr(dct);
    Py_DECREF(dct);

    Py_ReprLeave(self);

    return repr;
}

static PyObject*
framelocalsproxy_or(PyObject *self, PyObject *other)
{
    if (!PyDict_Check(other) && !PyFrameLocalsProxy_Check(other)) {
        Py_RETURN_NOTIMPLEMENTED;
    }

    PyObject *result = PyDict_New();
    if (result == NULL) {
        return NULL;
    }

    if (PyDict_Update(result, self) < 0) {
        Py_DECREF(result);
        return NULL;
    }

    if (PyDict_Update(result, other) < 0) {
        Py_DECREF(result);
        return NULL;
    }

    return result;
}

static PyObject*
framelocalsproxy_inplace_or(PyObject *self, PyObject *other)
{
    if (!PyDict_Check(other) && !PyFrameLocalsProxy_Check(other)) {
        Py_RETURN_NOTIMPLEMENTED;
    }

    if (framelocalsproxy_merge(self, other) < 0) {
        Py_RETURN_NOTIMPLEMENTED;
    }

    return Py_NewRef(self);
}

static PyObject*
framelocalsproxy_values(PyObject *self, void *Py_UNUSED(ignored))
{
    PyFrameObject *frame = ((PyFrameLocalsProxyObject*)self)->frame;
    PyCodeObject *co = _PyFrame_GetCode(frame->f_frame);
    PyObject *values = PyList_New(0);
    if (values == NULL) {
        return NULL;
    }

    for (int i = 0; i < co->co_nlocalsplus; i++) {
        PyObject *value = framelocalsproxy_getval(frame->f_frame, co, i);
        if (value) {
            if (PyList_Append(values, value) < 0) {
                Py_DECREF(values);
                return NULL;
            }
        }
    }

    // Iterate through the extra locals
    if (frame->f_extra_locals) {
        Py_ssize_t j = 0;
        PyObject *key = NULL;
        PyObject *value = NULL;
        while (PyDict_Next(frame->f_extra_locals, &j, &key, &value)) {
            if (PyList_Append(values, value) < 0) {
                Py_DECREF(values);
                return NULL;
            }
        }
    }

    return values;
}

static PyObject *
framelocalsproxy_items(PyObject *self, void *Py_UNUSED(ignored))
{
    PyFrameObject *frame = ((PyFrameLocalsProxyObject*)self)->frame;
    PyCodeObject *co = _PyFrame_GetCode(frame->f_frame);
    PyObject *items = PyList_New(0);
    if (items == NULL) {
        return NULL;
    }

    for (int i = 0; i < co->co_nlocalsplus; i++) {
        PyObject *name = PyTuple_GET_ITEM(co->co_localsplusnames, i);
        PyObject *value = framelocalsproxy_getval(frame->f_frame, co, i);

        if (value) {
            PyObject *pair = PyTuple_Pack(2, name, value);
            if (pair == NULL) {
                Py_DECREF(items);
                return NULL;
            }

            if (PyList_Append(items, pair) < 0) {
                Py_DECREF(items);
                Py_DECREF(pair);
                return NULL;
            }

            Py_DECREF(pair);
        }
    }

    // Iterate through the extra locals
    if (frame->f_extra_locals) {
        Py_ssize_t j = 0;
        PyObject *key = NULL;
        PyObject *value = NULL;
        while (PyDict_Next(frame->f_extra_locals, &j, &key, &value)) {
            PyObject *pair = PyTuple_Pack(2, key, value);
            if (pair == NULL) {
                Py_DECREF(items);
                return NULL;
            }

            if (PyList_Append(items, pair) < 0) {
                Py_DECREF(items);
                Py_DECREF(pair);
                return NULL;
            }

            Py_DECREF(pair);
        }
    }

    return items;
}

static Py_ssize_t
framelocalsproxy_length(PyObject *self)
{
    PyFrameObject *frame = ((PyFrameLocalsProxyObject*)self)->frame;
    PyCodeObject *co = _PyFrame_GetCode(frame->f_frame);
    Py_ssize_t size = 0;

    if (frame->f_extra_locals != NULL) {
        assert(PyDict_Check(frame->f_extra_locals));
        size += PyDict_Size(frame->f_extra_locals);
    }

    for (int i = 0; i < co->co_nlocalsplus; i++) {
        if (framelocalsproxy_getval(frame->f_frame, co, i) != NULL) {
            size++;
        }
    }
    return size;
}

static int
framelocalsproxy_contains(PyObject *self, PyObject *key)
{
    PyFrameObject *frame = ((PyFrameLocalsProxyObject*)self)->frame;

    int i = framelocalsproxy_getkeyindex(frame, key, true);
    if (i == -2) {
        return -1;
    }
    if (i >= 0) {
        return 1;
    }

    PyObject *extra = ((PyFrameObject*)frame)->f_extra_locals;
    if (extra != NULL) {
        return PyDict_Contains(extra, key);
    }

    return 0;
}

static PyObject* framelocalsproxy___contains__(PyObject *self, PyObject *key)
{
    int result = framelocalsproxy_contains(self, key);
    if (result < 0) {
        return NULL;
    }
    return PyBool_FromLong(result);
}

static PyObject*
framelocalsproxy_update(PyObject *self, PyObject *other)
{
    if (framelocalsproxy_merge(self, other) < 0) {
        PyErr_SetString(PyExc_TypeError, "update() argument must be dict or another FrameLocalsProxy");
        return NULL;
    }

    Py_RETURN_NONE;
}

static PyObject*
framelocalsproxy_get(PyObject* self, PyObject *const *args, Py_ssize_t nargs)
{
    if (nargs < 1 || nargs > 2) {
        PyErr_SetString(PyExc_TypeError, "get expected 1 or 2 arguments");
        return NULL;
    }

    PyObject *key = args[0];
    PyObject *default_value = Py_None;

    if (nargs == 2) {
        default_value = args[1];
    }

    PyObject *result = framelocalsproxy_getitem(self, key);

    if (result == NULL) {
        if (PyErr_ExceptionMatches(PyExc_KeyError)) {
            PyErr_Clear();
            return Py_XNewRef(default_value);
        }
        return NULL;
    }

    return result;
}

static PyObject*
framelocalsproxy_setdefault(PyObject* self, PyObject *const *args, Py_ssize_t nargs)
{
    if (nargs < 1 || nargs > 2) {
        PyErr_SetString(PyExc_TypeError, "setdefault expected 1 or 2 arguments");
        return NULL;
    }

    PyObject *key = args[0];
    PyObject *default_value = Py_None;

    if (nargs == 2) {
        default_value = args[1];
    }

    PyObject *result = framelocalsproxy_getitem(self, key);

    if (result == NULL) {
        if (PyErr_ExceptionMatches(PyExc_KeyError)) {
            PyErr_Clear();
            if (framelocalsproxy_setitem(self, key, default_value) < 0) {
                return NULL;
            }
            return Py_XNewRef(default_value);
        }
        return NULL;
    }

    return result;
}

static PyObject*
framelocalsproxy_copy(PyObject *self, PyObject *Py_UNUSED(ignored))
{
    PyObject* result = PyDict_New();

    if (result == NULL) {
        return NULL;
    }

    if (PyDict_Update(result, self) < 0) {
        Py_DECREF(result);
        return NULL;
    }

    return result;
}

static PyObject*
framelocalsproxy_reversed(PyObject *self, void *Py_UNUSED(ignored))
{
    PyObject *result = framelocalsproxy_keys(self, NULL);

    if (result == NULL) {
        return NULL;
    }

    if (PyList_Reverse(result) < 0) {
        Py_DECREF(result);
        return NULL;
    }
    return result;
}

static PyNumberMethods framelocalsproxy_as_number = {
    .nb_or = framelocalsproxy_or,
    .nb_inplace_or = framelocalsproxy_inplace_or,
};

static PySequenceMethods framelocalsproxy_as_sequence = {
    .sq_contains = framelocalsproxy_contains,
};

static PyMappingMethods framelocalsproxy_as_mapping = {
    framelocalsproxy_length, // mp_length
    framelocalsproxy_getitem, // mp_subscript
    framelocalsproxy_setitem, // mp_ass_subscript
};

static PyMethodDef framelocalsproxy_methods[] = {
    {"__contains__",  framelocalsproxy___contains__,      METH_O | METH_COEXIST,
     NULL},
    {"__getitem__",   framelocalsproxy_getitem,           METH_O | METH_COEXIST,
     NULL},
    {"update",        framelocalsproxy_update,            METH_O,
     NULL},
    {"__reversed__", _PyCFunction_CAST(framelocalsproxy_reversed),       METH_NOARGS,
     NULL},
    {"copy",         _PyCFunction_CAST(framelocalsproxy_copy),           METH_NOARGS,
     NULL},
    {"keys",         _PyCFunction_CAST(framelocalsproxy_keys),           METH_NOARGS,
     NULL},
    {"values",       _PyCFunction_CAST(framelocalsproxy_values),         METH_NOARGS,
     NULL},
    {"items",        _PyCFunction_CAST(framelocalsproxy_items),          METH_NOARGS,
     NULL},
    {"get",          _PyCFunction_CAST(framelocalsproxy_get),            METH_FASTCALL,
     NULL},
    {"setdefault",   _PyCFunction_CAST(framelocalsproxy_setdefault),     METH_FASTCALL,
     NULL},
    {NULL,            NULL}   /* sentinel */
};

PyTypeObject PyFrameLocalsProxy_Type = {
    PyVarObject_HEAD_INIT(&PyType_Type, 0)
    .tp_name = "FrameLocalsProxy",
    .tp_basicsize = sizeof(PyFrameLocalsProxyObject),
    .tp_dealloc = (destructor)framelocalsproxy_dealloc,
    .tp_repr = &framelocalsproxy_repr,
    .tp_as_number = &framelocalsproxy_as_number,
    .tp_as_sequence = &framelocalsproxy_as_sequence,
    .tp_as_mapping = &framelocalsproxy_as_mapping,
    .tp_getattro = PyObject_GenericGetAttr,
    .tp_setattro = PyObject_GenericSetAttr,
    .tp_flags = Py_TPFLAGS_DEFAULT | Py_TPFLAGS_HAVE_GC | Py_TPFLAGS_MAPPING,
    .tp_traverse = framelocalsproxy_visit,
    .tp_clear = framelocalsproxy_tp_clear,
    .tp_richcompare = framelocalsproxy_richcompare,
    .tp_iter = framelocalsproxy_iter,
    .tp_methods = framelocalsproxy_methods,
    .tp_alloc = PyType_GenericAlloc,
    .tp_new = framelocalsproxy_new,
    .tp_free = PyObject_GC_Del,
};

PyObject *
_PyFrameLocalsProxy_New(PyFrameObject *frame)
{
    PyObject* args = PyTuple_Pack(1, frame);
    if (args == NULL) {
        return NULL;
    }

    PyObject* proxy = (PyObject*)framelocalsproxy_new(&PyFrameLocalsProxy_Type, args, NULL);
    Py_DECREF(args);
    return proxy;
}

static PyMemberDef frame_memberlist[] = {
    {"f_trace_lines",   Py_T_BOOL,         OFF(f_trace_lines), 0},
    {NULL}      /* Sentinel */
};

static PyObject *
frame_getlocals(PyFrameObject *f, void *closure)
{
    if (f == NULL) {
        PyErr_BadInternalCall();
        return NULL;
    }
    assert(!_PyFrame_IsIncomplete(f->f_frame));

    PyCodeObject *co = _PyFrame_GetCode(f->f_frame);

    if (!(co->co_flags & CO_OPTIMIZED) && !_PyFrame_HasHiddenLocals(f->f_frame)) {
        if (f->f_frame->f_locals == NULL) {
            // We found cases when f_locals is NULL for non-optimized code.
            // We fill the f_locals with an empty dict to avoid crash until
            // we find the root cause.
            f->f_frame->f_locals = PyDict_New();
            if (f->f_frame->f_locals == NULL) {
                return NULL;
            }
        }
        return Py_NewRef(f->f_frame->f_locals);
    }

    return _PyFrameLocalsProxy_New(f);
}

int
PyFrame_GetLineNumber(PyFrameObject *f)
{
    assert(f != NULL);
    if (f->f_lineno == -1) {
        // We should calculate it once. If we can't get the line number,
        // set f->f_lineno to 0.
        f->f_lineno = PyUnstable_InterpreterFrame_GetLine(f->f_frame);
        if (f->f_lineno < 0) {
            f->f_lineno = 0;
            return -1;
        }
    }

    if (f->f_lineno > 0) {
        return f->f_lineno;
    }
    return PyUnstable_InterpreterFrame_GetLine(f->f_frame);
}

static PyObject *
frame_getlineno(PyFrameObject *f, void *closure)
{
    int lineno = PyFrame_GetLineNumber(f);
    if (lineno < 0) {
        Py_RETURN_NONE;
    }
    else {
        return PyLong_FromLong(lineno);
    }
}

static PyObject *
frame_getlasti(PyFrameObject *f, void *closure)
{
    int lasti = _PyInterpreterFrame_LASTI(f->f_frame);
    if (lasti < 0) {
        return PyLong_FromLong(-1);
    }
    return PyLong_FromLong(lasti * sizeof(_Py_CODEUNIT));
}

static PyObject *
frame_getglobals(PyFrameObject *f, void *closure)
{
    PyObject *globals = f->f_frame->f_globals;
    if (globals == NULL) {
        globals = Py_None;
    }
    return Py_NewRef(globals);
}

static PyObject *
frame_getbuiltins(PyFrameObject *f, void *closure)
{
    PyObject *builtins = f->f_frame->f_builtins;
    if (builtins == NULL) {
        builtins = Py_None;
    }
    return Py_NewRef(builtins);
}

static PyObject *
frame_getcode(PyFrameObject *f, void *closure)
{
    if (PySys_Audit("object.__getattr__", "Os", f, "f_code") < 0) {
        return NULL;
    }
    return (PyObject *)PyFrame_GetCode(f);
}

static PyObject *
frame_getback(PyFrameObject *f, void *closure)
{
    PyObject *res = (PyObject *)PyFrame_GetBack(f);
    if (res == NULL) {
        Py_RETURN_NONE;
    }
    return res;
}

static PyObject *
frame_gettrace_opcodes(PyFrameObject *f, void *closure)
{
    PyObject *result = f->f_trace_opcodes ? Py_True : Py_False;
    return Py_NewRef(result);
}

static int
frame_settrace_opcodes(PyFrameObject *f, PyObject* value, void *Py_UNUSED(ignored))
{
    if (!PyBool_Check(value)) {
        PyErr_SetString(PyExc_TypeError,
                        "attribute value type must be bool");
        return -1;
    }
    if (value == Py_True) {
        f->f_trace_opcodes = 1;
        if (f->f_trace) {
            return _PyEval_SetOpcodeTrace(f, true);
        }
    }
    else {
        f->f_trace_opcodes = 0;
        return _PyEval_SetOpcodeTrace(f, false);
    }
    return 0;
}

/* Model the evaluation stack, to determine which jumps
 * are safe and how many values needs to be popped.
 * The stack is modelled by a 64 integer, treating any
 * stack that can't fit into 64 bits as "overflowed".
 */

typedef enum kind {
    Iterator = 1,
    Except = 2,
    Object = 3,
    Null = 4,
    Lasti = 5,
} Kind;

static int
compatible_kind(Kind from, Kind to) {
    if (to == 0) {
        return 0;
    }
    if (to == Object) {
        return from != Null;
    }
    if (to == Null) {
        return 1;
    }
    return from == to;
}

#define BITS_PER_BLOCK 3

#define UNINITIALIZED -2
#define OVERFLOWED -1

#define MAX_STACK_ENTRIES (63/BITS_PER_BLOCK)
#define WILL_OVERFLOW (1ULL<<((MAX_STACK_ENTRIES-1)*BITS_PER_BLOCK))

#define EMPTY_STACK 0

static inline int64_t
push_value(int64_t stack, Kind kind)
{
    if (((uint64_t)stack) >= WILL_OVERFLOW) {
        return OVERFLOWED;
    }
    else {
        return (stack << BITS_PER_BLOCK) | kind;
    }
}

static inline int64_t
pop_value(int64_t stack)
{
    return Py_ARITHMETIC_RIGHT_SHIFT(int64_t, stack, BITS_PER_BLOCK);
}

#define MASK ((1<<BITS_PER_BLOCK)-1)

static inline Kind
top_of_stack(int64_t stack)
{
    return stack & MASK;
}

static inline Kind
peek(int64_t stack, int n)
{
    assert(n >= 1);
    return (stack>>(BITS_PER_BLOCK*(n-1))) & MASK;
}

static Kind
stack_swap(int64_t stack, int n)
{
    assert(n >= 1);
    Kind to_swap = peek(stack, n);
    Kind top = top_of_stack(stack);
    int shift = BITS_PER_BLOCK*(n-1);
    int64_t replaced_low = (stack & ~(MASK << shift)) | (top << shift);
    int64_t replaced_top = (replaced_low & ~MASK) | to_swap;
    return replaced_top;
}

static int64_t
pop_to_level(int64_t stack, int level) {
    if (level == 0) {
        return EMPTY_STACK;
    }
    int64_t max_item = (1<<BITS_PER_BLOCK) - 1;
    int64_t level_max_stack = max_item << ((level-1) * BITS_PER_BLOCK);
    while (stack > level_max_stack) {
        stack = pop_value(stack);
    }
    return stack;
}

#if 0
/* These functions are useful for debugging the stack marking code */

static char
tos_char(int64_t stack) {
    switch(top_of_stack(stack)) {
        case Iterator:
            return 'I';
        case Except:
            return 'E';
        case Object:
            return 'O';
        case Lasti:
            return 'L';
        case Null:
            return 'N';
    }
    return '?';
}

static void
print_stack(int64_t stack) {
    if (stack < 0) {
        if (stack == UNINITIALIZED) {
            printf("---");
        }
        else if (stack == OVERFLOWED) {
            printf("OVERFLOWED");
        }
        else {
            printf("??");
        }
        return;
    }
    while (stack) {
        printf("%c", tos_char(stack));
        stack = pop_value(stack);
    }
}

static void
print_stacks(int64_t *stacks, int n) {
    for (int i = 0; i < n; i++) {
        printf("%d: ", i);
        print_stack(stacks[i]);
        printf("\n");
    }
}

#endif

static int64_t *
mark_stacks(PyCodeObject *code_obj, int len)
{
    PyObject *co_code = _PyCode_GetCode(code_obj);
    if (co_code == NULL) {
        return NULL;
    }
    int64_t *stacks = PyMem_New(int64_t, len+1);

    if (stacks == NULL) {
        PyErr_NoMemory();
        Py_DECREF(co_code);
        return NULL;
    }
    for (int i = 1; i <= len; i++) {
        stacks[i] = UNINITIALIZED;
    }
    stacks[0] = EMPTY_STACK;
    int todo = 1;
    while (todo) {
        todo = 0;
        /* Scan instructions */
        for (int i = 0; i < len;) {
            int j;
            int64_t next_stack = stacks[i];
            _Py_CODEUNIT inst = _Py_GetBaseCodeUnit(code_obj, i);
            int opcode = inst.op.code;
            int oparg = 0;
            while (opcode == EXTENDED_ARG) {
                oparg = (oparg << 8) | inst.op.arg;
                i++;
                inst = _Py_GetBaseCodeUnit(code_obj, i);
                opcode = inst.op.code;
                stacks[i] = next_stack;
            }
            oparg = (oparg << 8) | inst.op.arg;
            int next_i = i + _PyOpcode_Caches[opcode] + 1;
            if (next_stack == UNINITIALIZED) {
                i = next_i;
                continue;
            }
            switch (opcode) {
                case POP_JUMP_IF_FALSE:
                case POP_JUMP_IF_TRUE:
                case POP_JUMP_IF_NONE:
                case POP_JUMP_IF_NOT_NONE:
                {
                    int64_t target_stack;
                    j = next_i + oparg;
                    assert(j < len);
                    next_stack = pop_value(next_stack);
                    target_stack = next_stack;
                    assert(stacks[j] == UNINITIALIZED || stacks[j] == target_stack);
                    stacks[j] = target_stack;
                    stacks[next_i] = next_stack;
                    break;
                }
                case SEND:
                    j = oparg + i + INLINE_CACHE_ENTRIES_SEND + 1;
                    assert(j < len);
                    assert(stacks[j] == UNINITIALIZED || stacks[j] == next_stack);
                    stacks[j] = next_stack;
                    stacks[next_i] = next_stack;
                    break;
                case JUMP_FORWARD:
                    j = oparg + i + 1;
                    assert(j < len);
                    assert(stacks[j] == UNINITIALIZED || stacks[j] == next_stack);
                    stacks[j] = next_stack;
                    break;
                case JUMP_BACKWARD:
                case JUMP_BACKWARD_NO_INTERRUPT:
                    j = next_i - oparg;
                    assert(j >= 0);
                    assert(j < len);
                    if (stacks[j] == UNINITIALIZED && j < i) {
                        todo = 1;
                    }
                    assert(stacks[j] == UNINITIALIZED || stacks[j] == next_stack);
                    stacks[j] = next_stack;
                    break;
                case GET_ITER:
                case GET_AITER:
                    next_stack = push_value(pop_value(next_stack), Iterator);
                    stacks[next_i] = next_stack;
                    break;
                case FOR_ITER:
                {
                    int64_t target_stack = push_value(next_stack, Object);
                    stacks[next_i] = target_stack;
                    j = oparg + 1 + INLINE_CACHE_ENTRIES_FOR_ITER + i;
                    assert(j < len);
                    assert(stacks[j] == UNINITIALIZED || stacks[j] == target_stack);
                    stacks[j] = target_stack;
                    break;
                }
                case END_ASYNC_FOR:
                    next_stack = pop_value(pop_value(next_stack));
                    stacks[next_i] = next_stack;
                    break;
                case PUSH_EXC_INFO:
                    next_stack = push_value(next_stack, Except);
                    stacks[next_i] = next_stack;
                    break;
                case POP_EXCEPT:
                    assert(top_of_stack(next_stack) == Except);
                    next_stack = pop_value(next_stack);
                    stacks[next_i] = next_stack;
                    break;
                case RETURN_VALUE:
                    assert(pop_value(next_stack) == EMPTY_STACK);
                    assert(top_of_stack(next_stack) == Object);
                    break;
                case RETURN_CONST:
                    break;
                case RAISE_VARARGS:
                    break;
                case RERAISE:
                    assert(top_of_stack(next_stack) == Except);
                    /* End of block */
                    break;
                case PUSH_NULL:
                    next_stack = push_value(next_stack, Null);
                    stacks[next_i] = next_stack;
                    break;
                case LOAD_GLOBAL:
                {
                    int j = oparg;
                    next_stack = push_value(next_stack, Object);
                    if (j & 1) {
                        next_stack = push_value(next_stack, Null);
                    }
                    stacks[next_i] = next_stack;
                    break;
                }
                case LOAD_ATTR:
                {
                    assert(top_of_stack(next_stack) == Object);
                    int j = oparg;
                    if (j & 1) {
                        next_stack = pop_value(next_stack);
                        next_stack = push_value(next_stack, Object);
                        next_stack = push_value(next_stack, Null);
                    }
                    stacks[next_i] = next_stack;
                    break;
                }
                case SWAP:
                {
                    int n = oparg;
                    next_stack = stack_swap(next_stack, n);
                    stacks[next_i] = next_stack;
                    break;
                }
                case COPY:
                {
                    int n = oparg;
                    next_stack = push_value(next_stack, peek(next_stack, n));
                    stacks[next_i] = next_stack;
                    break;
                }
                case CACHE:
                case RESERVED:
                {
                    assert(0);
                }
                default:
                {
                    int delta = PyCompile_OpcodeStackEffect(opcode, oparg);
                    assert(delta != PY_INVALID_STACK_EFFECT);
                    while (delta < 0) {
                        next_stack = pop_value(next_stack);
                        delta++;
                    }
                    while (delta > 0) {
                        next_stack = push_value(next_stack, Object);
                        delta--;
                    }
                    stacks[next_i] = next_stack;
                }
            }
            i = next_i;
        }
        /* Scan exception table */
        unsigned char *start = (unsigned char *)PyBytes_AS_STRING(code_obj->co_exceptiontable);
        unsigned char *end = start + PyBytes_GET_SIZE(code_obj->co_exceptiontable);
        unsigned char *scan = start;
        while (scan < end) {
            int start_offset, size, handler;
            scan = parse_varint(scan, &start_offset);
            assert(start_offset >= 0 && start_offset < len);
            scan = parse_varint(scan, &size);
            assert(size >= 0 && start_offset+size <= len);
            scan = parse_varint(scan, &handler);
            assert(handler >= 0 && handler < len);
            int depth_and_lasti;
            scan = parse_varint(scan, &depth_and_lasti);
            int level = depth_and_lasti >> 1;
            int lasti = depth_and_lasti & 1;
            if (stacks[start_offset] != UNINITIALIZED) {
                if (stacks[handler] == UNINITIALIZED) {
                    todo = 1;
                    uint64_t target_stack = pop_to_level(stacks[start_offset], level);
                    if (lasti) {
                        target_stack = push_value(target_stack, Lasti);
                    }
                    target_stack = push_value(target_stack, Except);
                    stacks[handler] = target_stack;
                }
            }
        }
    }
    Py_DECREF(co_code);
    return stacks;
}

static int
compatible_stack(int64_t from_stack, int64_t to_stack)
{
    if (from_stack < 0 || to_stack < 0) {
        return 0;
    }
    while(from_stack > to_stack) {
        from_stack = pop_value(from_stack);
    }
    while(from_stack) {
        Kind from_top = top_of_stack(from_stack);
        Kind to_top = top_of_stack(to_stack);
        if (!compatible_kind(from_top, to_top)) {
            return 0;
        }
        from_stack = pop_value(from_stack);
        to_stack = pop_value(to_stack);
    }
    return to_stack == 0;
}

static const char *
explain_incompatible_stack(int64_t to_stack)
{
    assert(to_stack != 0);
    if (to_stack == OVERFLOWED) {
        return "stack is too deep to analyze";
    }
    if (to_stack == UNINITIALIZED) {
        return "can't jump into an exception handler, or code may be unreachable";
    }
    Kind target_kind = top_of_stack(to_stack);
    switch(target_kind) {
        case Except:
            return "can't jump into an 'except' block as there's no exception";
        case Lasti:
            return "can't jump into a re-raising block as there's no location";
        case Object:
        case Null:
            return "incompatible stacks";
        case Iterator:
            return "can't jump into the body of a for loop";
        default:
            Py_UNREACHABLE();
    }
}

static int *
marklines(PyCodeObject *code, int len)
{
    PyCodeAddressRange bounds;
    _PyCode_InitAddressRange(code, &bounds);
    assert (bounds.ar_end == 0);
    int last_line = -1;

    int *linestarts = PyMem_New(int, len);
    if (linestarts == NULL) {
        return NULL;
    }
    for (int i = 0; i < len; i++) {
        linestarts[i] = -1;
    }

    while (_PyLineTable_NextAddressRange(&bounds)) {
        assert(bounds.ar_start / (int)sizeof(_Py_CODEUNIT) < len);
        if (bounds.ar_line != last_line && bounds.ar_line != -1) {
            linestarts[bounds.ar_start / sizeof(_Py_CODEUNIT)] = bounds.ar_line;
            last_line = bounds.ar_line;
        }
    }
    return linestarts;
}

static int
first_line_not_before(int *lines, int len, int line)
{
    int result = INT_MAX;
    for (int i = 0; i < len; i++) {
        if (lines[i] < result && lines[i] >= line) {
            result = lines[i];
        }
    }
    if (result == INT_MAX) {
        return -1;
    }
    return result;
}

static bool frame_is_suspended(PyFrameObject *frame)
{
    assert(!_PyFrame_IsIncomplete(frame->f_frame));
    if (frame->f_frame->owner == FRAME_OWNED_BY_GENERATOR) {
        PyGenObject *gen = _PyGen_GetGeneratorFromFrame(frame->f_frame);
        return FRAME_STATE_SUSPENDED(gen->gi_frame_state);
    }
    return false;
}

/* Setter for f_lineno - you can set f_lineno from within a trace function in
 * order to jump to a given line of code, subject to some restrictions.  Most
 * lines are OK to jump to because they don't make any assumptions about the
 * state of the stack (obvious because you could remove the line and the code
 * would still work without any stack errors), but there are some constructs
 * that limit jumping:
 *
 *  o Any exception handlers.
 *  o 'for' and 'async for' loops can't be jumped into because the
 *    iterator needs to be on the stack.
 *  o Jumps cannot be made from within a trace function invoked with a
 *    'return' or 'exception' event since the eval loop has been exited at
 *    that time.
 */
static int
frame_setlineno(PyFrameObject *f, PyObject* p_new_lineno, void *Py_UNUSED(ignored))
{
    PyCodeObject *code = _PyFrame_GetCode(f->f_frame);
    if (p_new_lineno == NULL) {
        PyErr_SetString(PyExc_AttributeError, "cannot delete attribute");
        return -1;
    }
    /* f_lineno must be an integer. */
    if (!PyLong_CheckExact(p_new_lineno)) {
        PyErr_SetString(PyExc_ValueError,
                        "lineno must be an integer");
        return -1;
    }

    bool is_suspended = frame_is_suspended(f);
    /*
     * This code preserves the historical restrictions on
     * setting the line number of a frame.
     * Jumps are forbidden on a 'return' trace event (except after a yield).
     * Jumps from 'call' trace events are also forbidden.
     * In addition, jumps are forbidden when not tracing,
     * as this is a debugging feature.
     */
    int what_event = PyThreadState_GET()->what_event;
    if (what_event < 0) {
        PyErr_Format(PyExc_ValueError,
                    "f_lineno can only be set in a trace function");
        return -1;
    }
    switch (what_event) {
        case PY_MONITORING_EVENT_PY_RESUME:
        case PY_MONITORING_EVENT_JUMP:
        case PY_MONITORING_EVENT_BRANCH:
        case PY_MONITORING_EVENT_LINE:
        case PY_MONITORING_EVENT_PY_YIELD:
            /* Setting f_lineno is allowed for the above events */
            break;
        case PY_MONITORING_EVENT_PY_START:
            PyErr_Format(PyExc_ValueError,
                     "can't jump from the 'call' trace event of a new frame");
            return -1;
        case PY_MONITORING_EVENT_CALL:
        case PY_MONITORING_EVENT_C_RETURN:
            PyErr_SetString(PyExc_ValueError,
                "can't jump during a call");
            return -1;
        case PY_MONITORING_EVENT_PY_RETURN:
        case PY_MONITORING_EVENT_PY_UNWIND:
        case PY_MONITORING_EVENT_PY_THROW:
        case PY_MONITORING_EVENT_RAISE:
        case PY_MONITORING_EVENT_C_RAISE:
        case PY_MONITORING_EVENT_INSTRUCTION:
        case PY_MONITORING_EVENT_EXCEPTION_HANDLED:
            PyErr_Format(PyExc_ValueError,
                "can only jump from a 'line' trace event");
            return -1;
        default:
            PyErr_SetString(PyExc_SystemError,
                "unexpected event type");
            return -1;
    }

    int new_lineno;

    /* Fail if the line falls outside the code block and
        select first line with actual code. */
    int overflow;
    long l_new_lineno = PyLong_AsLongAndOverflow(p_new_lineno, &overflow);
    if (overflow
#if SIZEOF_LONG > SIZEOF_INT
        || l_new_lineno > INT_MAX
        || l_new_lineno < INT_MIN
#endif
    ) {
        PyErr_SetString(PyExc_ValueError,
                        "lineno out of range");
        return -1;
    }
    new_lineno = (int)l_new_lineno;

    if (new_lineno < code->co_firstlineno) {
        PyErr_Format(PyExc_ValueError,
                    "line %d comes before the current code block",
                    new_lineno);
        return -1;
    }

    /* PyCode_NewWithPosOnlyArgs limits co_code to be under INT_MAX so this
     * should never overflow. */
    int len = (int)Py_SIZE(code);
    int *lines = marklines(code, len);
    if (lines == NULL) {
        return -1;
    }

    new_lineno = first_line_not_before(lines, len, new_lineno);
    if (new_lineno < 0) {
        PyErr_Format(PyExc_ValueError,
                    "line %d comes after the current code block",
                    (int)l_new_lineno);
        PyMem_Free(lines);
        return -1;
    }

    int64_t *stacks = mark_stacks(code, len);
    if (stacks == NULL) {
        PyMem_Free(lines);
        return -1;
    }

    int64_t best_stack = OVERFLOWED;
    int best_addr = -1;
    int64_t start_stack = stacks[_PyInterpreterFrame_LASTI(f->f_frame)];
    int err = -1;
    const char *msg = "cannot find bytecode for specified line";
    for (int i = 0; i < len; i++) {
        if (lines[i] == new_lineno) {
            int64_t target_stack = stacks[i];
            if (compatible_stack(start_stack, target_stack)) {
                err = 0;
                if (target_stack > best_stack) {
                    best_stack = target_stack;
                    best_addr = i;
                }
            }
            else if (err < 0) {
                if (start_stack == OVERFLOWED) {
                    msg = "stack to deep to analyze";
                }
                else if (start_stack == UNINITIALIZED) {
                    msg = "can't jump from unreachable code";
                }
                else {
                    msg = explain_incompatible_stack(target_stack);
                    err = 1;
                }
            }
        }
    }
    PyMem_Free(stacks);
    PyMem_Free(lines);
    if (err) {
        PyErr_SetString(PyExc_ValueError, msg);
        return -1;
    }
    // Populate any NULL locals that the compiler might have "proven" to exist
    // in the new location. Rather than crashing or changing co_code, just bind
    // None instead:
    int unbound = 0;
    for (int i = 0; i < code->co_nlocalsplus; i++) {
        // Counting every unbound local is overly-cautious, but a full flow
        // analysis (like we do in the compiler) is probably too expensive:
        unbound += PyStackRef_IsNull(f->f_frame->localsplus[i]);
    }
    if (unbound) {
        const char *e = "assigning None to %d unbound local%s";
        const char *s = (unbound == 1) ? "" : "s";
        if (PyErr_WarnFormat(PyExc_RuntimeWarning, 0, e, unbound, s)) {
            return -1;
        }
        // Do this in a second pass to avoid writing a bunch of Nones when
        // warnings are being treated as errors and the previous bit raises:
        for (int i = 0; i < code->co_nlocalsplus; i++) {
            if (PyStackRef_IsNull(f->f_frame->localsplus[i])) {
                f->f_frame->localsplus[i] = PyStackRef_None;
                unbound--;
            }
        }
        assert(unbound == 0);
    }
    if (is_suspended) {
        /* Account for value popped by yield */
        start_stack = pop_value(start_stack);
    }
    while (start_stack > best_stack) {
        if (top_of_stack(start_stack) == Except) {
            /* Pop exception stack as well as the evaluation stack */
            PyObject *exc = PyStackRef_AsPyObjectBorrow(_PyFrame_StackPop(f->f_frame));
            assert(PyExceptionInstance_Check(exc) || exc == Py_None);
            PyThreadState *tstate = _PyThreadState_GET();
            Py_XSETREF(tstate->exc_info->exc_value, exc == Py_None ? NULL : exc);
        }
        else {
            PyStackRef_XCLOSE(_PyFrame_StackPop(f->f_frame));
        }
        start_stack = pop_value(start_stack);
    }
    /* Finally set the new lasti and return OK. */
    f->f_lineno = 0;
    f->f_frame->instr_ptr = _PyFrame_GetBytecode(f->f_frame) + best_addr;
    return 0;
}

static PyObject *
frame_gettrace(PyFrameObject *f, void *closure)
{
    PyObject* trace = f->f_trace;
    if (trace == NULL)
        trace = Py_None;
    return Py_NewRef(trace);
}

static int
frame_settrace(PyFrameObject *f, PyObject* v, void *closure)
{
    if (v == Py_None) {
        v = NULL;
    }
    if (v != f->f_trace) {
        Py_XSETREF(f->f_trace, Py_XNewRef(v));
        if (v != NULL && f->f_trace_opcodes) {
            return _PyEval_SetOpcodeTrace(f, true);
        }
    }
    return 0;
}


static PyGetSetDef frame_getsetlist[] = {
    {"f_back",          (getter)frame_getback, NULL, NULL},
    {"f_locals",        (getter)frame_getlocals, NULL, NULL},
    {"f_lineno",        (getter)frame_getlineno,
                    (setter)frame_setlineno, NULL},
    {"f_trace",         (getter)frame_gettrace, (setter)frame_settrace, NULL},
    {"f_lasti",         (getter)frame_getlasti, NULL, NULL},
    {"f_globals",       (getter)frame_getglobals, NULL, NULL},
    {"f_builtins",      (getter)frame_getbuiltins, NULL, NULL},
    {"f_code",          (getter)frame_getcode, NULL, NULL},
    {"f_trace_opcodes", (getter)frame_gettrace_opcodes, (setter)frame_settrace_opcodes, NULL},
    {0}
};

static void
frame_dealloc(PyFrameObject *f)
{
    /* It is the responsibility of the owning generator/coroutine
     * to have cleared the generator pointer */

    if (_PyObject_GC_IS_TRACKED(f)) {
        _PyObject_GC_UNTRACK(f);
    }

    Py_TRASHCAN_BEGIN(f, frame_dealloc);
    /* GH-106092: If f->f_frame was on the stack and we reached the maximum
     * nesting depth for deallocations, the trashcan may have delayed this
     * deallocation until after f->f_frame is freed. Avoid dereferencing
     * f->f_frame unless we know it still points to valid memory. */
    _PyInterpreterFrame *frame = (_PyInterpreterFrame *)f->_f_frame_data;

    /* Kill all local variables including specials, if we own them */
    if (f->f_frame == frame && frame->owner == FRAME_OWNED_BY_FRAME_OBJECT) {
        PyStackRef_CLEAR(frame->f_executable);
        PyStackRef_CLEAR(frame->f_funcobj);
        Py_CLEAR(frame->f_locals);
        _PyStackRef *locals = _PyFrame_GetLocalsArray(frame);
        _PyStackRef *sp = frame->stackpointer;
        while (sp > locals) {
            sp--;
            PyStackRef_CLEAR(*sp);
        }
    }
    Py_CLEAR(f->f_back);
    Py_CLEAR(f->f_trace);
    Py_CLEAR(f->f_extra_locals);
    Py_CLEAR(f->f_locals_cache);
    PyObject_GC_Del(f);
    Py_TRASHCAN_END;
}

static int
frame_traverse(PyFrameObject *f, visitproc visit, void *arg)
{
    Py_VISIT(f->f_back);
    Py_VISIT(f->f_trace);
    Py_VISIT(f->f_extra_locals);
    Py_VISIT(f->f_locals_cache);
    if (f->f_frame->owner != FRAME_OWNED_BY_FRAME_OBJECT) {
        return 0;
    }
    assert(f->f_frame->frame_obj == NULL);
    return _PyFrame_Traverse(f->f_frame, visit, arg);
}

static int
frame_tp_clear(PyFrameObject *f)
{
    Py_CLEAR(f->f_trace);
    Py_CLEAR(f->f_extra_locals);
    Py_CLEAR(f->f_locals_cache);

    /* locals and stack */
    _PyStackRef *locals = _PyFrame_GetLocalsArray(f->f_frame);
    _PyStackRef *sp = f->f_frame->stackpointer;
    assert(sp >= locals);
    while (sp > locals) {
        sp--;
        PyStackRef_CLEAR(*sp);
    }
    f->f_frame->stackpointer = locals;
    Py_CLEAR(f->f_frame->f_locals);
    return 0;
}

static PyObject *
frame_clear(PyFrameObject *f, PyObject *Py_UNUSED(ignored))
{
    if (f->f_frame->owner == FRAME_OWNED_BY_GENERATOR) {
        PyGenObject *gen = _PyGen_GetGeneratorFromFrame(f->f_frame);
        if (gen->gi_frame_state == FRAME_EXECUTING) {
            goto running;
        }
        if (FRAME_STATE_SUSPENDED(gen->gi_frame_state)) {
            goto suspended;
        }
        _PyGen_Finalize((PyObject *)gen);
    }
    else if (f->f_frame->owner == FRAME_OWNED_BY_THREAD) {
        goto running;
    }
    else {
        assert(f->f_frame->owner == FRAME_OWNED_BY_FRAME_OBJECT);
        (void)frame_tp_clear(f);
    }
    Py_RETURN_NONE;
running:
    PyErr_SetString(PyExc_RuntimeError,
                    "cannot clear an executing frame");
    return NULL;
suspended:
    PyErr_SetString(PyExc_RuntimeError,
                    "cannot clear a suspended frame");
    return NULL;
}

PyDoc_STRVAR(clear__doc__,
"F.clear(): clear all references held by the frame");

static PyObject *
frame_sizeof(PyFrameObject *f, PyObject *Py_UNUSED(ignored))
{
    Py_ssize_t res;
    res = offsetof(PyFrameObject, _f_frame_data) + offsetof(_PyInterpreterFrame, localsplus);
    PyCodeObject *code = _PyFrame_GetCode(f->f_frame);
    res += _PyFrame_NumSlotsForCodeObject(code) * sizeof(PyObject *);
    return PyLong_FromSsize_t(res);
}

PyDoc_STRVAR(sizeof__doc__,
"F.__sizeof__() -> size of F in memory, in bytes");

static PyObject *
frame_repr(PyFrameObject *f)
{
    int lineno = PyFrame_GetLineNumber(f);
    PyCodeObject *code = _PyFrame_GetCode(f->f_frame);
    return PyUnicode_FromFormat(
        "<frame at %p, file %R, line %d, code %S>",
        f, code->co_filename, lineno, code->co_name);
}

static PyMethodDef frame_methods[] = {
    {"clear",           (PyCFunction)frame_clear,       METH_NOARGS,
     clear__doc__},
    {"__sizeof__",      (PyCFunction)frame_sizeof,      METH_NOARGS,
     sizeof__doc__},
    {NULL,              NULL}   /* sentinel */
};

PyTypeObject PyFrame_Type = {
    PyVarObject_HEAD_INIT(&PyType_Type, 0)
    "frame",
    offsetof(PyFrameObject, _f_frame_data) +
    offsetof(_PyInterpreterFrame, localsplus),
    sizeof(PyObject *),
    (destructor)frame_dealloc,                  /* tp_dealloc */
    0,                                          /* tp_vectorcall_offset */
    0,                                          /* tp_getattr */
    0,                                          /* tp_setattr */
    0,                                          /* tp_as_async */
    (reprfunc)frame_repr,                       /* tp_repr */
    0,                                          /* tp_as_number */
    0,                                          /* tp_as_sequence */
    0,                                          /* tp_as_mapping */
    0,                                          /* tp_hash */
    0,                                          /* tp_call */
    0,                                          /* tp_str */
    PyObject_GenericGetAttr,                    /* tp_getattro */
    PyObject_GenericSetAttr,                    /* tp_setattro */
    0,                                          /* tp_as_buffer */
    Py_TPFLAGS_DEFAULT | Py_TPFLAGS_HAVE_GC,/* tp_flags */
    0,                                          /* tp_doc */
    (traverseproc)frame_traverse,               /* tp_traverse */
    (inquiry)frame_tp_clear,                    /* tp_clear */
    0,                                          /* tp_richcompare */
    0,                                          /* tp_weaklistoffset */
    0,                                          /* tp_iter */
    0,                                          /* tp_iternext */
    frame_methods,                              /* tp_methods */
    frame_memberlist,                           /* tp_members */
    frame_getsetlist,                           /* tp_getset */
    0,                                          /* tp_base */
    0,                                          /* tp_dict */
};

static void
init_frame(_PyInterpreterFrame *frame, PyFunctionObject *func, PyObject *locals)
{
    PyCodeObject *code = (PyCodeObject *)func->func_code;
    _PyFrame_Initialize(frame, PyStackRef_FromPyObjectNew(func),
                        Py_XNewRef(locals), code, 0, NULL);
}

PyFrameObject*
_PyFrame_New_NoTrack(PyCodeObject *code)
{
    CALL_STAT_INC(frame_objects_created);
    int slots = code->co_nlocalsplus + code->co_stacksize;
    PyFrameObject *f = PyObject_GC_NewVar(PyFrameObject, &PyFrame_Type, slots);
    if (f == NULL) {
        return NULL;
    }
    f->f_back = NULL;
    f->f_trace = NULL;
    f->f_trace_lines = 1;
    f->f_trace_opcodes = 0;
    f->f_lineno = 0;
    f->f_extra_locals = NULL;
    f->f_locals_cache = NULL;
    return f;
}

/* Legacy API */
PyFrameObject*
PyFrame_New(PyThreadState *tstate, PyCodeObject *code,
            PyObject *globals, PyObject *locals)
{
    PyObject *builtins = _PyEval_BuiltinsFromGlobals(tstate, globals); // borrowed ref
    if (builtins == NULL) {
        return NULL;
    }
    PyFrameConstructor desc = {
        .fc_globals = globals,
        .fc_builtins = builtins,
        .fc_name = code->co_name,
        .fc_qualname = code->co_name,
        .fc_code = (PyObject *)code,
        .fc_defaults = NULL,
        .fc_kwdefaults = NULL,
        .fc_closure = NULL
    };
    PyFunctionObject *func = _PyFunction_FromConstructor(&desc);
    if (func == NULL) {
        return NULL;
    }
    PyFrameObject *f = _PyFrame_New_NoTrack(code);
    if (f == NULL) {
        Py_DECREF(func);
        return NULL;
    }
    init_frame((_PyInterpreterFrame *)f->_f_frame_data, func, locals);
    f->f_frame = (_PyInterpreterFrame *)f->_f_frame_data;
    f->f_frame->owner = FRAME_OWNED_BY_FRAME_OBJECT;
    // This frame needs to be "complete", so pretend that the first RESUME ran:
    f->f_frame->instr_ptr = _PyCode_CODE(code) + code->_co_firsttraceable + 1;
    assert(!_PyFrame_IsIncomplete(f->f_frame));
    Py_DECREF(func);
    _PyObject_GC_TRACK(f);
    return f;
}

// Initialize frame free variables if needed
static void
frame_init_get_vars(_PyInterpreterFrame *frame)
{
    // COPY_FREE_VARS has no quickened forms, so no need to use _PyOpcode_Deopt
    // here:
    PyCodeObject *co = _PyFrame_GetCode(frame);
    int lasti = _PyInterpreterFrame_LASTI(frame);
<<<<<<< HEAD
    if (!(lasti < 0 &&
          _PyFrame_GetBytecode(frame)->op.code == COPY_FREE_VARS &&
          PyFunction_Check(frame->f_funcobj))) {
=======
    if (!(lasti < 0 && _PyCode_CODE(co)->op.code == COPY_FREE_VARS
          && PyStackRef_FunctionCheck(frame->f_funcobj)))
    {
>>>>>>> 6318ffcb
        /* Free vars are initialized */
        return;
    }

    /* Free vars have not been initialized -- Do that */
    PyFunctionObject *func = _PyFrame_GetFunction(frame);
    PyObject *closure = func->func_closure;
    int offset = PyUnstable_Code_GetFirstFree(co);
    for (int i = 0; i < co->co_nfreevars; ++i) {
        PyObject *o = PyTuple_GET_ITEM(closure, i);
        frame->localsplus[offset + i] = PyStackRef_FromPyObjectNew(o);
    }
    // COPY_FREE_VARS doesn't have inline CACHEs, either:
    frame->instr_ptr = _PyFrame_GetBytecode(frame);
}


static int
frame_get_var(_PyInterpreterFrame *frame, PyCodeObject *co, int i,
              PyObject **pvalue)
{
    _PyLocals_Kind kind = _PyLocals_GetKind(co->co_localspluskinds, i);

    /* If the namespace is unoptimized, then one of the
       following cases applies:
       1. It does not contain free variables, because it
          uses import * or is a top-level namespace.
       2. It is a class namespace.
       We don't want to accidentally copy free variables
       into the locals dict used by the class.
    */
    if (kind & CO_FAST_FREE && !(co->co_flags & CO_OPTIMIZED)) {
        return 0;
    }

    PyObject *value = NULL;
    if (frame->stackpointer == NULL || frame->stackpointer > frame->localsplus + i) {
        value = PyStackRef_AsPyObjectBorrow(frame->localsplus[i]);
        if (kind & CO_FAST_FREE) {
            // The cell was set by COPY_FREE_VARS.
            assert(value != NULL && PyCell_Check(value));
            value = PyCell_GET(value);
        }
        else if (kind & CO_FAST_CELL) {
            if (value != NULL) {
                if (PyCell_Check(value)) {
                    assert(!_PyFrame_IsIncomplete(frame));
                    value = PyCell_GET(value);
                }
                // (likely) Otherwise it is an arg (kind & CO_FAST_LOCAL),
                // with the initial value set when the frame was created...
                // (unlikely) ...or it was set via the f_locals proxy.
            }
        }
    }
    *pvalue = value;
    return 1;
}


bool
_PyFrame_HasHiddenLocals(_PyInterpreterFrame *frame)
{
    /*
     * This function returns if there are hidden locals introduced by PEP 709,
     * which are the isolated fast locals for inline comprehensions
     */
    PyCodeObject* co = _PyFrame_GetCode(frame);

    for (int i = 0; i < co->co_nlocalsplus; i++) {
        _PyLocals_Kind kind = _PyLocals_GetKind(co->co_localspluskinds, i);

        if (kind & CO_FAST_HIDDEN) {
            PyObject* value = framelocalsproxy_getval(frame, co, i);

            if (value != NULL) {
                return true;
            }
        }
    }

    return false;
}


PyObject *
_PyFrame_GetLocals(_PyInterpreterFrame *frame)
{
    // We should try to avoid creating the FrameObject if possible.
    // So we check if the frame is a module or class level scope
    PyCodeObject *co = _PyFrame_GetCode(frame);

    if (!(co->co_flags & CO_OPTIMIZED) && !_PyFrame_HasHiddenLocals(frame)) {
        if (frame->f_locals == NULL) {
            // We found cases when f_locals is NULL for non-optimized code.
            // We fill the f_locals with an empty dict to avoid crash until
            // we find the root cause.
            frame->f_locals = PyDict_New();
            if (frame->f_locals == NULL) {
                return NULL;
            }
        }
        return Py_NewRef(frame->f_locals);
    }

    PyFrameObject* f = _PyFrame_GetFrameObject(frame);

    return _PyFrameLocalsProxy_New(f);
}


PyObject *
PyFrame_GetVar(PyFrameObject *frame_obj, PyObject *name)
{
    if (!PyUnicode_Check(name)) {
        PyErr_Format(PyExc_TypeError, "name must be str, not %s",
                     Py_TYPE(name)->tp_name);
        return NULL;
    }

    _PyInterpreterFrame *frame = frame_obj->f_frame;
    frame_init_get_vars(frame);

    PyCodeObject *co = _PyFrame_GetCode(frame);
    for (int i = 0; i < co->co_nlocalsplus; i++) {
        PyObject *var_name = PyTuple_GET_ITEM(co->co_localsplusnames, i);
        if (!_PyUnicode_Equal(var_name, name)) {
            continue;
        }

        PyObject *value;  // borrowed reference
        if (!frame_get_var(frame, co, i, &value)) {
            break;
        }
        if (value == NULL) {
            break;
        }
        return Py_NewRef(value);
    }

    PyErr_Format(PyExc_NameError, "variable %R does not exist", name);
    return NULL;
}


PyObject *
PyFrame_GetVarString(PyFrameObject *frame, const char *name)
{
    PyObject *name_obj = PyUnicode_FromString(name);
    if (name_obj == NULL) {
        return NULL;
    }
    PyObject *value = PyFrame_GetVar(frame, name_obj);
    Py_DECREF(name_obj);
    return value;
}


int
PyFrame_FastToLocalsWithError(PyFrameObject *f)
{
    // Nothing to do here, as f_locals is now a write-through proxy in
    // optimized frames. Soft-deprecated, since there's no maintenance hassle.
    return 0;
}

void
PyFrame_FastToLocals(PyFrameObject *f)
{
    // Nothing to do here, as f_locals is now a write-through proxy in
    // optimized frames. Soft-deprecated, since there's no maintenance hassle.
    return;
}

void
PyFrame_LocalsToFast(PyFrameObject *f, int clear)
{
    // Nothing to do here, as f_locals is now a write-through proxy in
    // optimized frames. Soft-deprecated, since there's no maintenance hassle.
    return;
}

int
_PyFrame_IsEntryFrame(PyFrameObject *frame)
{
    assert(frame != NULL);
    _PyInterpreterFrame *f = frame->f_frame;
    assert(!_PyFrame_IsIncomplete(f));
    return f->previous && f->previous->owner == FRAME_OWNED_BY_CSTACK;
}

PyCodeObject *
PyFrame_GetCode(PyFrameObject *frame)
{
    assert(frame != NULL);
    assert(!_PyFrame_IsIncomplete(frame->f_frame));
    PyCodeObject *code = _PyFrame_GetCode(frame->f_frame);
    assert(code != NULL);
    return (PyCodeObject*)Py_NewRef(code);
}


PyFrameObject*
PyFrame_GetBack(PyFrameObject *frame)
{
    assert(frame != NULL);
    assert(!_PyFrame_IsIncomplete(frame->f_frame));
    PyFrameObject *back = frame->f_back;
    if (back == NULL) {
        _PyInterpreterFrame *prev = frame->f_frame->previous;
        prev = _PyFrame_GetFirstComplete(prev);
        if (prev) {
            back = _PyFrame_GetFrameObject(prev);
        }
    }
    return (PyFrameObject*)Py_XNewRef(back);
}

PyObject*
PyFrame_GetLocals(PyFrameObject *frame)
{
    assert(!_PyFrame_IsIncomplete(frame->f_frame));
    return frame_getlocals(frame, NULL);
}

PyObject*
PyFrame_GetGlobals(PyFrameObject *frame)
{
    assert(!_PyFrame_IsIncomplete(frame->f_frame));
    return frame_getglobals(frame, NULL);
}

PyObject*
PyFrame_GetBuiltins(PyFrameObject *frame)
{
    assert(!_PyFrame_IsIncomplete(frame->f_frame));
    return frame_getbuiltins(frame, NULL);
}

int
PyFrame_GetLasti(PyFrameObject *frame)
{
    assert(!_PyFrame_IsIncomplete(frame->f_frame));
    int lasti = _PyInterpreterFrame_LASTI(frame->f_frame);
    if (lasti < 0) {
        return -1;
    }
    return lasti * sizeof(_Py_CODEUNIT);
}

PyObject *
PyFrame_GetGenerator(PyFrameObject *frame)
{
    assert(!_PyFrame_IsIncomplete(frame->f_frame));
    if (frame->f_frame->owner != FRAME_OWNED_BY_GENERATOR) {
        return NULL;
    }
    PyGenObject *gen = _PyGen_GetGeneratorFromFrame(frame->f_frame);
    return Py_NewRef(gen);
}

PyObject*
_PyEval_BuiltinsFromGlobals(PyThreadState *tstate, PyObject *globals)
{
    PyObject *builtins = PyDict_GetItemWithError(globals, &_Py_ID(__builtins__));
    if (builtins) {
        if (PyModule_Check(builtins)) {
            builtins = _PyModule_GetDict(builtins);
            assert(builtins != NULL);
        }
        return builtins;
    }
    if (PyErr_Occurred()) {
        return NULL;
    }

    return _PyEval_GetBuiltins(tstate);
}<|MERGE_RESOLUTION|>--- conflicted
+++ resolved
@@ -1860,15 +1860,10 @@
     // here:
     PyCodeObject *co = _PyFrame_GetCode(frame);
     int lasti = _PyInterpreterFrame_LASTI(frame);
-<<<<<<< HEAD
-    if (!(lasti < 0 &&
-          _PyFrame_GetBytecode(frame)->op.code == COPY_FREE_VARS &&
-          PyFunction_Check(frame->f_funcobj))) {
-=======
-    if (!(lasti < 0 && _PyCode_CODE(co)->op.code == COPY_FREE_VARS
+    if (!(lasti < 0
+          && _PyFrame_GetBytecode(frame)->op.code == COPY_FREE_VARS
           && PyStackRef_FunctionCheck(frame->f_funcobj)))
     {
->>>>>>> 6318ffcb
         /* Free vars are initialized */
         return;
     }
