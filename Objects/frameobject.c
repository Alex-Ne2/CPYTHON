--- conflicted
+++ resolved
@@ -21,10 +21,10 @@
 static PyObject *
 framelocalsproxy_getval(_PyInterpreterFrame *frame, PyCodeObject *co, int i)
 {
-    PyObject **fast = _PyFrame_GetLocalsArray(frame);
+    _PyStackRef *fast = _PyFrame_GetLocalsArray(frame);
     _PyLocals_Kind kind = _PyLocals_GetKind(co->co_localspluskinds, i);
 
-    PyObject *value = fast[i];
+    PyObject *value = PyStackRef_Get(fast[i]);
     PyObject *cell = NULL;
 
     if (value == NULL) {
@@ -136,9 +136,9 @@
 framelocalsproxy_setitem(PyObject *self, PyObject *key, PyObject *value)
 {
     /* Merge locals into fast locals */
-    PyFrameObject* frame = ((PyFrameLocalsProxyObject*)self)->frame;
-    PyObject** fast = _PyFrame_GetLocalsArray(frame->f_frame);
-    PyCodeObject* co = _PyFrame_GetCode(frame->f_frame);
+    PyFrameObject *frame = ((PyFrameLocalsProxyObject*)self)->frame;
+    _PyStackRef *fast = _PyFrame_GetLocalsArray(frame->f_frame);
+    PyCodeObject *co = _PyFrame_GetCode(frame->f_frame);
 
     if (value == NULL) {
         PyErr_SetString(PyExc_TypeError, "cannot remove variables from FrameLocalsProxy");
@@ -150,26 +150,27 @@
         if (i >= 0) {
             _PyLocals_Kind kind = _PyLocals_GetKind(co->co_localspluskinds, i);
 
-            PyObject *oldvalue = fast[i];
+            _PyStackRef oldvalue = fast[i];
             PyObject *cell = NULL;
             if (kind == CO_FAST_FREE) {
                 // The cell was set when the frame was created from
                 // the function's closure.
-                assert(oldvalue != NULL && PyCell_Check(oldvalue));
-                cell = oldvalue;
-            } else if (kind & CO_FAST_CELL && oldvalue != NULL) {
-                if (PyCell_Check(oldvalue)) {
-                    cell = oldvalue;
+                assert(oldvalue.bits != 0 && PyCell_Check(PyStackRef_Get(oldvalue)));
+                cell = PyStackRef_Get(oldvalue);
+            } else if (kind & CO_FAST_CELL && oldvalue.bits != 0) {
+                PyObject *as_obj = PyStackRef_Get(oldvalue);
+                if (PyCell_Check(as_obj)) {
+                    cell = as_obj;
                 }
             }
             if (cell != NULL) {
-                oldvalue = PyCell_GET(cell);
-                if (value != oldvalue) {
+                oldvalue = PyStackRef_StealRef(PyCell_GET(cell));
+                if (value != PyStackRef_Get(oldvalue)) {
                     PyCell_SET(cell, Py_XNewRef(value));
-                    Py_XDECREF(oldvalue);
+                    PyStackRef_XDECREF(oldvalue);
                 }
-            } else if (value != oldvalue) {
-                Py_XSETREF(fast[i], Py_NewRef(value));
+            } else if (value != PyStackRef_Get(oldvalue)) {
+                PyStackRef_XSETREF(fast[i], PyStackRef_NewRefDeferred(value));
             }
             Py_XDECREF(value);
             return 0;
@@ -1914,91 +1915,7 @@
 void
 PyFrame_FastToLocals(PyFrameObject *f)
 {
-<<<<<<< HEAD
-    int res;
-    assert(!_PyFrame_IsIncomplete(f->f_frame));
-    assert(!PyErr_Occurred());
-
-    res = PyFrame_FastToLocalsWithError(f);
-    if (res < 0)
-        PyErr_Clear();
-}
-
-void
-_PyFrame_LocalsToFast(_PyInterpreterFrame *frame, int clear)
-{
-    /* Merge locals into fast locals */
-    PyObject *locals;
-    _PyStackRef *fast;
-    PyCodeObject *co;
-    locals = frame->f_locals;
-    if (locals == NULL) {
-        return;
-    }
-    fast = _PyFrame_GetLocalsArray(frame);
-    co = _PyFrame_GetCode(frame);
-
-    PyObject *exc = PyErr_GetRaisedException();
-    for (int i = 0; i < co->co_nlocalsplus; i++) {
-        _PyLocals_Kind kind = _PyLocals_GetKind(co->co_localspluskinds, i);
-
-        /* Same test as in PyFrame_FastToLocals() above. */
-        if (kind & CO_FAST_FREE && !(co->co_flags & CO_OPTIMIZED)) {
-            continue;
-        }
-        PyObject *name = PyTuple_GET_ITEM(co->co_localsplusnames, i);
-        PyObject *value = PyObject_GetItem(locals, name);
-        /* We only care about NULLs if clear is true. */
-        if (value == NULL) {
-            PyErr_Clear();
-            if (!clear) {
-                continue;
-            }
-        }
-        PyObject *oldvalue = PyStackRef_Get(fast[i]);
-        PyObject *cell = NULL;
-        if (kind == CO_FAST_FREE) {
-            // The cell was set when the frame was created from
-            // the function's closure.
-            assert(oldvalue != NULL && PyCell_Check(oldvalue));
-            cell = oldvalue;
-        }
-        else if (kind & CO_FAST_CELL && oldvalue != NULL) {
-            /* Same test as in PyFrame_FastToLocals() above. */
-            if (PyCell_Check(oldvalue) &&
-                    _PyFrame_OpAlreadyRan(frame, MAKE_CELL, i)) {
-                // (likely) MAKE_CELL must have executed already.
-                cell = oldvalue;
-            }
-            // (unlikely) Otherwise, it must have been set to some
-            // initial value by an earlier call to PyFrame_LocalsToFast().
-        }
-        if (cell != NULL) {
-            oldvalue = PyCell_GET(cell);
-            if (value != oldvalue) {
-                PyCell_SET(cell, Py_XNewRef(value));
-                Py_XDECREF(oldvalue);
-            }
-        }
-        else if (value != oldvalue) {
-            if (value == NULL) {
-                // Probably can't delete this, since the compiler's flow
-                // analysis may have already "proven" that it exists here:
-                const char *e = "assigning None to unbound local %R";
-                if (PyErr_WarnFormat(PyExc_RuntimeWarning, 0, e, name)) {
-                    // It's okay if frame_obj is NULL, just try anyways:
-                    PyErr_WriteUnraisable((PyObject *)frame->frame_obj);
-                }
-                value = Py_NewRef(Py_None);
-            }
-            PyStackRef_XSETREF(fast[i], PyStackRef_NewRefDeferred(value));
-        }
-        Py_XDECREF(value);
-    }
-    PyErr_SetRaisedException(exc);
-=======
     return;
->>>>>>> b034f14a
 }
 
 void
