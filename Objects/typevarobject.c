--- conflicted
+++ resolved
@@ -2,13 +2,8 @@
 #include "Python.h"
 #include "pycore_object.h"        // _PyObject_GC_TRACK/UNTRACK
 #include "pycore_typevarobject.h"
-<<<<<<< HEAD
 #include "pycore_unionobject.h"   // _Py_union_type_or, _Py_union_from_tuple
 #include "structmember.h"
-=======
-#include "pycore_unionobject.h"   // _Py_union_type_or
-
->>>>>>> 790ecf63
 
 /*[clinic input]
 class typevar "typevarobject *" "&_PyTypeVar_Type"
