--- conflicted
+++ resolved
@@ -3,17 +3,11 @@
 
 #include "Python.h"
 #include "pycore_ceval.h"         // _PyEval_BuiltinsFromGlobals()
-<<<<<<< HEAD
 #include "pycore_code.h"          // _Py_next_func_version
-=======
-#include "pycore_function.h"      // FUNC_MAX_WATCHERS
->>>>>>> 1d1bb95a
 #include "pycore_object.h"        // _PyObject_GC_UNTRACK()
 #include "pycore_pyerrors.h"      // _PyErr_Occurred()
 #include "structmember.h"         // PyMemberDef
 
-<<<<<<< HEAD
-=======
 static void
 notify_func_watchers(PyInterpreterState *interp, PyFunction_WatchEvent event,
                      PyFunctionObject *func, PyObject *new_value)
@@ -70,8 +64,6 @@
     interp->active_func_watchers &= ~(1 << watcher_id);
     return 0;
 }
-
->>>>>>> 1d1bb95a
 PyFunctionObject *
 _PyFunction_FromConstructor(PyFrameConstructor *constr)
 {
@@ -193,17 +185,10 @@
     if (func->vectorcall != _PyFunction_Vectorcall) {
         return 0;
     }
-<<<<<<< HEAD
-    if (_Py_next_func_version == 0) {
-        return 0;
-    }
-    uint32_t v = _Py_next_func_version++;
-=======
     if (_PyRuntime.func_state.next_version == 0) {
         return 0;
     }
     uint32_t v = _PyRuntime.func_state.next_version++;
->>>>>>> 1d1bb95a
     func->func_version = v;
     return v;
 }
