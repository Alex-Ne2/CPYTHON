
/* Generic object operations; and implementation of None */

#include "Python.h"
#include "pycore_call.h"          // _PyObject_CallNoArgs()
#include "pycore_ceval.h"         // _Py_EnterRecursiveCallTstate()
#include "pycore_context.h"       // _PyContextTokenMissing_Type
#include "pycore_dict.h"          // _PyObject_MakeDictFromInstanceAttributes()
#include "pycore_floatobject.h"   // _PyFloat_DebugMallocStats()
#include "pycore_initconfig.h"    // _PyStatus_EXCEPTION()
#include "pycore_namespace.h"     // _PyNamespace_Type
#include "pycore_object.h"        // _PyType_CheckConsistency(), _Py_FatalRefcountError()
#include "pycore_pyerrors.h"      // _PyErr_Occurred()
#include "pycore_pymem.h"         // _PyMem_IsPtrFreed()
#include "pycore_pystate.h"       // _PyThreadState_GET()
#include "pycore_symtable.h"      // PySTEntry_Type
#include "pycore_typevarobject.h" // _PyTypeVar_Type etc., _Py_initialize_generic
#include "pycore_unionobject.h"   // _PyUnion_Type
#include "pycore_interpreteridobject.h"  // _PyInterpreterID_Type

#ifdef Py_LIMITED_API
   // Prevent recursive call _Py_IncRef() <=> Py_INCREF()
#  error "Py_LIMITED_API macro must not be defined"
#endif

#ifdef __cplusplus
extern "C" {
#endif

/* Defined in tracemalloc.c */
extern void _PyMem_DumpTraceback(int fd, const void *ptr);


int
_PyObject_CheckConsistency(PyObject *op, int check_content)
{
#define CHECK(expr) \
    do { if (!(expr)) { _PyObject_ASSERT_FAILED_MSG(op, Py_STRINGIFY(expr)); } } while (0)

    CHECK(!_PyObject_IsFreed(op));
    CHECK(Py_REFCNT(op) >= 1);

    _PyType_CheckConsistency(Py_TYPE(op));

    if (PyUnicode_Check(op)) {
        _PyUnicode_CheckConsistency(op, check_content);
    }
    else if (PyDict_Check(op)) {
        _PyDict_CheckConsistency(op, check_content);
    }
    return 1;

#undef CHECK
}


#ifdef Py_REF_DEBUG
/* We keep the legacy symbol around for backward compatibility. */
Py_ssize_t _Py_RefTotal;

static inline Py_ssize_t
get_legacy_reftotal(void)
{
    return _Py_RefTotal;
}
#endif

#ifdef Py_REF_DEBUG

#  define REFTOTAL(interp) \
    interp->object_state.reftotal

static inline void
reftotal_increment(PyInterpreterState *interp)
{
    REFTOTAL(interp)++;
}

static inline void
reftotal_decrement(PyInterpreterState *interp)
{
    REFTOTAL(interp)--;
}

static inline void
reftotal_add(PyInterpreterState *interp, Py_ssize_t n)
{
    REFTOTAL(interp) += n;
}

static inline Py_ssize_t get_global_reftotal(_PyRuntimeState *);

/* We preserve the number of refs leaked during runtime finalization,
   so they can be reported if the runtime is initialized again. */
// XXX We don't lose any information by dropping this,
// so we should consider doing so.
static Py_ssize_t last_final_reftotal = 0;

void
_Py_FinalizeRefTotal(_PyRuntimeState *runtime)
{
    last_final_reftotal = get_global_reftotal(runtime);
    runtime->object_state.interpreter_leaks = 0;
}

void
_PyInterpreterState_FinalizeRefTotal(PyInterpreterState *interp)
{
    interp->runtime->object_state.interpreter_leaks += REFTOTAL(interp);
    REFTOTAL(interp) = 0;
}

static inline Py_ssize_t
get_reftotal(PyInterpreterState *interp)
{
    /* For a single interpreter, we ignore the legacy _Py_RefTotal,
       since we can't determine which interpreter updated it. */
    return REFTOTAL(interp);
}

static inline Py_ssize_t
get_global_reftotal(_PyRuntimeState *runtime)
{
    Py_ssize_t total = 0;

    /* Add up the total from each interpreter. */
    HEAD_LOCK(&_PyRuntime);
    PyInterpreterState *interp = PyInterpreterState_Head();
    for (; interp != NULL; interp = PyInterpreterState_Next(interp)) {
        total += REFTOTAL(interp);
    }
    HEAD_UNLOCK(&_PyRuntime);

    /* Add in the updated value from the legacy _Py_RefTotal. */
    total += get_legacy_reftotal();
    total += last_final_reftotal;
    total += runtime->object_state.interpreter_leaks;

    return total;
}

#undef REFTOTAL

void
_PyDebug_PrintTotalRefs(void) {
    _PyRuntimeState *runtime = &_PyRuntime;
    fprintf(stderr,
            "[%zd refs, %zd blocks]\n",
            get_global_reftotal(runtime), _Py_GetGlobalAllocatedBlocks());
    /* It may be helpful to also print the "legacy" reftotal separately.
       Likewise for the total for each interpreter. */
}
#endif /* Py_REF_DEBUG */

/* Object allocation routines used by NEWOBJ and NEWVAROBJ macros.
   These are used by the individual routines for object creation.
   Do not call them otherwise, they do not initialize the object! */

#ifdef Py_TRACE_REFS
/* Head of circular doubly-linked list of all objects.  These are linked
 * together via the _ob_prev and _ob_next members of a PyObject, which
 * exist only in a Py_TRACE_REFS build.
 */
static PyObject refchain = {&refchain, &refchain};

/* Insert op at the front of the list of all objects.  If force is true,
 * op is added even if _ob_prev and _ob_next are non-NULL already.  If
 * force is false amd _ob_prev or _ob_next are non-NULL, do nothing.
 * force should be true if and only if op points to freshly allocated,
 * uninitialized memory, or you've unlinked op from the list and are
 * relinking it into the front.
 * Note that objects are normally added to the list via _Py_NewReference,
 * which is called by PyObject_Init.  Not all objects are initialized that
 * way, though; exceptions include statically allocated type objects, and
 * statically allocated singletons (like Py_True and Py_None).
 */
void
_Py_AddToAllObjects(PyObject *op, int force)
{
#ifdef  Py_DEBUG
    if (!force) {
        /* If it's initialized memory, op must be in or out of
         * the list unambiguously.
         */
        _PyObject_ASSERT(op, (op->_ob_prev == NULL) == (op->_ob_next == NULL));
    }
#endif
    if (force || op->_ob_prev == NULL) {
        op->_ob_next = refchain._ob_next;
        op->_ob_prev = &refchain;
        refchain._ob_next->_ob_prev = op;
        refchain._ob_next = op;
    }
}
#endif  /* Py_TRACE_REFS */

#ifdef Py_REF_DEBUG
/* Log a fatal error; doesn't return. */
void
_Py_NegativeRefcount(const char *filename, int lineno, PyObject *op)
{
    _PyObject_AssertFailed(op, NULL, "object has negative ref count",
                           filename, lineno, __func__);
}

/* This is used strictly by Py_INCREF(). */
void
_Py_IncRefTotal_DO_NOT_USE_THIS(void)
{
    reftotal_increment(_PyInterpreterState_GET());
}

/* This is used strictly by Py_DECREF(). */
void
_Py_DecRefTotal_DO_NOT_USE_THIS(void)
{
    reftotal_decrement(_PyInterpreterState_GET());
}

void
_Py_IncRefTotal(PyInterpreterState *interp)
{
    reftotal_increment(interp);
}

void
_Py_DecRefTotal(PyInterpreterState *interp)
{
    reftotal_decrement(interp);
}

void
_Py_AddRefTotal(PyInterpreterState *interp, Py_ssize_t n)
{
    reftotal_add(interp, n);
}

/* This includes the legacy total
   and any carried over from the last runtime init/fini cycle. */
Py_ssize_t
_Py_GetGlobalRefTotal(void)
{
    return get_global_reftotal(&_PyRuntime);
}

Py_ssize_t
_Py_GetLegacyRefTotal(void)
{
    return get_legacy_reftotal();
}

Py_ssize_t
_PyInterpreterState_GetRefTotal(PyInterpreterState *interp)
{
    return get_reftotal(interp);
}

#endif /* Py_REF_DEBUG */

void
Py_IncRef(PyObject *o)
{
    Py_XINCREF(o);
}

void
Py_DecRef(PyObject *o)
{
    Py_XDECREF(o);
}

void
_Py_IncRef(PyObject *o)
{
    Py_INCREF(o);
}

void
_Py_DecRef(PyObject *o)
{
    Py_DECREF(o);
}


/**************************************/

PyObject *
PyObject_Init(PyObject *op, PyTypeObject *tp)
{
    if (op == NULL) {
        return PyErr_NoMemory();
    }

    _PyObject_Init(op, tp);
    return op;
}

PyVarObject *
PyObject_InitVar(PyVarObject *op, PyTypeObject *tp, Py_ssize_t size)
{
    if (op == NULL) {
        return (PyVarObject *) PyErr_NoMemory();
    }

    _PyObject_InitVar(op, tp, size);
    return op;
}

PyObject *
_PyObject_New(PyTypeObject *tp)
{
    PyObject *op = (PyObject *) PyObject_Malloc(_PyObject_SIZE(tp));
    if (op == NULL) {
        return PyErr_NoMemory();
    }
    _PyObject_Init(op, tp);
    return op;
}

PyVarObject *
_PyObject_NewVar(PyTypeObject *tp, Py_ssize_t nitems)
{
    PyVarObject *op;
    const size_t size = _PyObject_VAR_SIZE(tp, nitems);
    op = (PyVarObject *) PyObject_Malloc(size);
    if (op == NULL) {
        return (PyVarObject *)PyErr_NoMemory();
    }
    _PyObject_InitVar(op, tp, nitems);
    return op;
}

void
PyObject_CallFinalizer(PyObject *self)
{
    PyTypeObject *tp = Py_TYPE(self);

    if (tp->tp_finalize == NULL)
        return;
    /* tp_finalize should only be called once. */
    if (_PyType_IS_GC(tp) && _PyGC_FINALIZED(self))
        return;

    tp->tp_finalize(self);
    if (_PyType_IS_GC(tp)) {
        _PyGC_SET_FINALIZED(self);
    }
}

int
PyObject_CallFinalizerFromDealloc(PyObject *self)
{
    if (Py_REFCNT(self) != 0) {
        _PyObject_ASSERT_FAILED_MSG(self,
                                    "PyObject_CallFinalizerFromDealloc called "
                                    "on object with a non-zero refcount");
    }

    /* Temporarily resurrect the object. */
    Py_SET_REFCNT(self, 1);

    PyObject_CallFinalizer(self);

    _PyObject_ASSERT_WITH_MSG(self,
                              Py_REFCNT(self) > 0,
                              "refcount is too small");

    /* Undo the temporary resurrection; can't use DECREF here, it would
     * cause a recursive call. */
    Py_SET_REFCNT(self, Py_REFCNT(self) - 1);
    if (Py_REFCNT(self) == 0) {
        return 0;         /* this is the normal path out */
    }

    /* tp_finalize resurrected it!  Make it look like the original Py_DECREF
     * never happened. */
    Py_ssize_t refcnt = Py_REFCNT(self);
    _Py_NewReferenceNoTotal(self);
    Py_SET_REFCNT(self, refcnt);

    _PyObject_ASSERT(self,
                     (!_PyType_IS_GC(Py_TYPE(self))
                      || _PyObject_GC_IS_TRACKED(self)));
    return -1;
}

int
PyObject_Print(PyObject *op, FILE *fp, int flags)
{
    int ret = 0;
    if (PyErr_CheckSignals())
        return -1;
#ifdef USE_STACKCHECK
    if (PyOS_CheckStack()) {
        PyErr_SetString(PyExc_MemoryError, "stack overflow");
        return -1;
    }
#endif
    clearerr(fp); /* Clear any previous error condition */
    if (op == NULL) {
        Py_BEGIN_ALLOW_THREADS
        fprintf(fp, "<nil>");
        Py_END_ALLOW_THREADS
    }
    else {
        if (Py_REFCNT(op) <= 0) {
            Py_BEGIN_ALLOW_THREADS
            fprintf(fp, "<refcnt %zd at %p>", Py_REFCNT(op), (void *)op);
            Py_END_ALLOW_THREADS
        }
        else {
            PyObject *s;
            if (flags & Py_PRINT_RAW)
                s = PyObject_Str(op);
            else
                s = PyObject_Repr(op);
            if (s == NULL) {
                ret = -1;
            }
            else {
                assert(PyUnicode_Check(s));
                const char *t;
                Py_ssize_t len;
                t = PyUnicode_AsUTF8AndSize(s, &len);
                if (t == NULL) {
                    ret = -1;
                }
                else {
                    fwrite(t, 1, len, fp);
                }
                Py_DECREF(s);
            }
        }
    }
    if (ret == 0) {
        if (ferror(fp)) {
            PyErr_SetFromErrno(PyExc_OSError);
            clearerr(fp);
            ret = -1;
        }
    }
    return ret;
}

/* For debugging convenience.  Set a breakpoint here and call it from your DLL */
void
_Py_BreakPoint(void)
{
}


/* Heuristic checking if the object memory is uninitialized or deallocated.
   Rely on the debug hooks on Python memory allocators:
   see _PyMem_IsPtrFreed().

   The function can be used to prevent segmentation fault on dereferencing
   pointers like 0xDDDDDDDDDDDDDDDD. */
int
_PyObject_IsFreed(PyObject *op)
{
    if (_PyMem_IsPtrFreed(op) || _PyMem_IsPtrFreed(Py_TYPE(op))) {
        return 1;
    }
    /* ignore op->ob_ref: its value can have be modified
       by Py_INCREF() and Py_DECREF(). */
#ifdef Py_TRACE_REFS
    if (op->_ob_next != NULL && _PyMem_IsPtrFreed(op->_ob_next)) {
        return 1;
    }
    if (op->_ob_prev != NULL && _PyMem_IsPtrFreed(op->_ob_prev)) {
         return 1;
     }
#endif
    return 0;
}


/* For debugging convenience.  See Misc/gdbinit for some useful gdb hooks */
void
_PyObject_Dump(PyObject* op)
{
    if (_PyObject_IsFreed(op)) {
        /* It seems like the object memory has been freed:
           don't access it to prevent a segmentation fault. */
        fprintf(stderr, "<object at %p is freed>\n", op);
        fflush(stderr);
        return;
    }

    /* first, write fields which are the least likely to crash */
    fprintf(stderr, "object address  : %p\n", (void *)op);
    fprintf(stderr, "object refcount : %zd\n", Py_REFCNT(op));
    fflush(stderr);

    PyTypeObject *type = Py_TYPE(op);
    fprintf(stderr, "object type     : %p\n", type);
    fprintf(stderr, "object type name: %s\n",
            type==NULL ? "NULL" : type->tp_name);

    /* the most dangerous part */
    fprintf(stderr, "object repr     : ");
    fflush(stderr);

    PyGILState_STATE gil = PyGILState_Ensure();
    PyObject *exc = PyErr_GetRaisedException();

    (void)PyObject_Print(op, stderr, 0);
    fflush(stderr);

    PyErr_SetRaisedException(exc);
    PyGILState_Release(gil);

    fprintf(stderr, "\n");
    fflush(stderr);
}

PyObject *
PyObject_Repr(PyObject *v)
{
    PyObject *res;
    if (PyErr_CheckSignals())
        return NULL;
#ifdef USE_STACKCHECK
    if (PyOS_CheckStack()) {
        PyErr_SetString(PyExc_MemoryError, "stack overflow");
        return NULL;
    }
#endif
    if (v == NULL)
        return PyUnicode_FromString("<NULL>");
    if (Py_TYPE(v)->tp_repr == NULL)
        return PyUnicode_FromFormat("<%s object at %p>",
                                    Py_TYPE(v)->tp_name, v);

    PyThreadState *tstate = _PyThreadState_GET();
#ifdef Py_DEBUG
    /* PyObject_Repr() must not be called with an exception set,
       because it can clear it (directly or indirectly) and so the
       caller loses its exception */
    assert(!_PyErr_Occurred(tstate));
#endif

    /* It is possible for a type to have a tp_repr representation that loops
       infinitely. */
    if (_Py_EnterRecursiveCallTstate(tstate,
                                     " while getting the repr of an object")) {
        return NULL;
    }
    res = (*Py_TYPE(v)->tp_repr)(v);
    _Py_LeaveRecursiveCallTstate(tstate);

    if (res == NULL) {
        return NULL;
    }
    if (!PyUnicode_Check(res)) {
        _PyErr_Format(tstate, PyExc_TypeError,
                      "__repr__ returned non-string (type %.200s)",
                      Py_TYPE(res)->tp_name);
        Py_DECREF(res);
        return NULL;
    }
#ifndef Py_DEBUG
    if (PyUnicode_READY(res) < 0) {
        return NULL;
    }
#endif
    return res;
}

PyObject *
PyObject_Str(PyObject *v)
{
    PyObject *res;
    if (PyErr_CheckSignals())
        return NULL;
#ifdef USE_STACKCHECK
    if (PyOS_CheckStack()) {
        PyErr_SetString(PyExc_MemoryError, "stack overflow");
        return NULL;
    }
#endif
    if (v == NULL)
        return PyUnicode_FromString("<NULL>");
    if (PyUnicode_CheckExact(v)) {
#ifndef Py_DEBUG
        if (PyUnicode_READY(v) < 0)
            return NULL;
#endif
        return Py_NewRef(v);
    }
    if (Py_TYPE(v)->tp_str == NULL)
        return PyObject_Repr(v);

    PyThreadState *tstate = _PyThreadState_GET();
#ifdef Py_DEBUG
    /* PyObject_Str() must not be called with an exception set,
       because it can clear it (directly or indirectly) and so the
       caller loses its exception */
    assert(!_PyErr_Occurred(tstate));
#endif

    /* It is possible for a type to have a tp_str representation that loops
       infinitely. */
    if (_Py_EnterRecursiveCallTstate(tstate, " while getting the str of an object")) {
        return NULL;
    }
    res = (*Py_TYPE(v)->tp_str)(v);
    _Py_LeaveRecursiveCallTstate(tstate);

    if (res == NULL) {
        return NULL;
    }
    if (!PyUnicode_Check(res)) {
        _PyErr_Format(tstate, PyExc_TypeError,
                      "__str__ returned non-string (type %.200s)",
                      Py_TYPE(res)->tp_name);
        Py_DECREF(res);
        return NULL;
    }
#ifndef Py_DEBUG
    if (PyUnicode_READY(res) < 0) {
        return NULL;
    }
#endif
    assert(_PyUnicode_CheckConsistency(res, 1));
    return res;
}

PyObject *
PyObject_ASCII(PyObject *v)
{
    PyObject *repr, *ascii, *res;

    repr = PyObject_Repr(v);
    if (repr == NULL)
        return NULL;

    if (PyUnicode_IS_ASCII(repr))
        return repr;

    /* repr is guaranteed to be a PyUnicode object by PyObject_Repr */
    ascii = _PyUnicode_AsASCIIString(repr, "backslashreplace");
    Py_DECREF(repr);
    if (ascii == NULL)
        return NULL;

    res = PyUnicode_DecodeASCII(
        PyBytes_AS_STRING(ascii),
        PyBytes_GET_SIZE(ascii),
        NULL);

    Py_DECREF(ascii);
    return res;
}

PyObject *
PyObject_Bytes(PyObject *v)
{
    PyObject *result, *func;

    if (v == NULL)
        return PyBytes_FromString("<NULL>");

    if (PyBytes_CheckExact(v)) {
        return Py_NewRef(v);
    }

    func = _PyObject_LookupSpecial(v, &_Py_ID(__bytes__));
    if (func != NULL) {
        result = _PyObject_CallNoArgs(func);
        Py_DECREF(func);
        if (result == NULL)
            return NULL;
        if (!PyBytes_Check(result)) {
            PyErr_Format(PyExc_TypeError,
                         "__bytes__ returned non-bytes (type %.200s)",
                         Py_TYPE(result)->tp_name);
            Py_DECREF(result);
            return NULL;
        }
        return result;
    }
    else if (PyErr_Occurred())
        return NULL;
    return PyBytes_FromObject(v);
}


/*
def _PyObject_FunctionStr(x):
    try:
        qualname = x.__qualname__
    except AttributeError:
        return str(x)
    try:
        mod = x.__module__
        if mod is not None and mod != 'builtins':
            return f"{x.__module__}.{qualname}()"
    except AttributeError:
        pass
    return qualname
*/
PyObject *
_PyObject_FunctionStr(PyObject *x)
{
    assert(!PyErr_Occurred());
    PyObject *qualname;
    int ret = _PyObject_LookupAttr(x, &_Py_ID(__qualname__), &qualname);
    if (qualname == NULL) {
        if (ret < 0) {
            return NULL;
        }
        return PyObject_Str(x);
    }
    PyObject *module;
    PyObject *result = NULL;
    ret = _PyObject_LookupAttr(x, &_Py_ID(__module__), &module);
    if (module != NULL && module != Py_None) {
        ret = PyObject_RichCompareBool(module, &_Py_ID(builtins), Py_NE);
        if (ret < 0) {
            // error
            goto done;
        }
        if (ret > 0) {
            result = PyUnicode_FromFormat("%S.%S()", module, qualname);
            goto done;
        }
    }
    else if (ret < 0) {
        goto done;
    }
    result = PyUnicode_FromFormat("%S()", qualname);
done:
    Py_DECREF(qualname);
    Py_XDECREF(module);
    return result;
}

/* For Python 3.0.1 and later, the old three-way comparison has been
   completely removed in favour of rich comparisons.  PyObject_Compare() and
   PyObject_Cmp() are gone, and the builtin cmp function no longer exists.
   The old tp_compare slot has been renamed to tp_as_async, and should no
   longer be used.  Use tp_richcompare instead.

   See (*) below for practical amendments.

   tp_richcompare gets called with a first argument of the appropriate type
   and a second object of an arbitrary type.  We never do any kind of
   coercion.

   The tp_richcompare slot should return an object, as follows:

    NULL if an exception occurred
    NotImplemented if the requested comparison is not implemented
    any other false value if the requested comparison is false
    any other true value if the requested comparison is true

  The PyObject_RichCompare[Bool]() wrappers raise TypeError when they get
  NotImplemented.

  (*) Practical amendments:

  - If rich comparison returns NotImplemented, == and != are decided by
    comparing the object pointer (i.e. falling back to the base object
    implementation).

*/

/* Map rich comparison operators to their swapped version, e.g. LT <--> GT */
int _Py_SwappedOp[] = {Py_GT, Py_GE, Py_EQ, Py_NE, Py_LT, Py_LE};

static const char * const opstrings[] = {"<", "<=", "==", "!=", ">", ">="};

/* Perform a rich comparison, raising TypeError when the requested comparison
   operator is not supported. */
static PyObject *
do_richcompare(PyThreadState *tstate, PyObject *v, PyObject *w, int op)
{
    richcmpfunc f;
    PyObject *res;
    int checked_reverse_op = 0;

    if (!Py_IS_TYPE(v, Py_TYPE(w)) &&
        PyType_IsSubtype(Py_TYPE(w), Py_TYPE(v)) &&
        (f = Py_TYPE(w)->tp_richcompare) != NULL) {
        checked_reverse_op = 1;
        res = (*f)(w, v, _Py_SwappedOp[op]);
        if (res != Py_NotImplemented)
            return res;
        Py_DECREF(res);
    }
    if ((f = Py_TYPE(v)->tp_richcompare) != NULL) {
        res = (*f)(v, w, op);
        if (res != Py_NotImplemented)
            return res;
        Py_DECREF(res);
    }
    if (!checked_reverse_op && (f = Py_TYPE(w)->tp_richcompare) != NULL) {
        res = (*f)(w, v, _Py_SwappedOp[op]);
        if (res != Py_NotImplemented)
            return res;
        Py_DECREF(res);
    }
    /* If neither object implements it, provide a sensible default
       for == and !=, but raise an exception for ordering. */
    switch (op) {
    case Py_EQ:
        res = (v == w) ? Py_True : Py_False;
        break;
    case Py_NE:
        res = (v != w) ? Py_True : Py_False;
        break;
    default:
        _PyErr_Format(tstate, PyExc_TypeError,
                      "'%s' not supported between instances of '%.100s' and '%.100s'",
                      opstrings[op],
                      Py_TYPE(v)->tp_name,
                      Py_TYPE(w)->tp_name);
        return NULL;
    }
    return Py_NewRef(res);
}

/* Perform a rich comparison with object result.  This wraps do_richcompare()
   with a check for NULL arguments and a recursion check. */

PyObject *
PyObject_RichCompare(PyObject *v, PyObject *w, int op)
{
    PyThreadState *tstate = _PyThreadState_GET();

    assert(Py_LT <= op && op <= Py_GE);
    if (v == NULL || w == NULL) {
        if (!_PyErr_Occurred(tstate)) {
            PyErr_BadInternalCall();
        }
        return NULL;
    }
    if (_Py_EnterRecursiveCallTstate(tstate, " in comparison")) {
        return NULL;
    }
    PyObject *res = do_richcompare(tstate, v, w, op);
    _Py_LeaveRecursiveCallTstate(tstate);
    return res;
}

/* Perform a rich comparison with integer result.  This wraps
   PyObject_RichCompare(), returning -1 for error, 0 for false, 1 for true. */
int
PyObject_RichCompareBool(PyObject *v, PyObject *w, int op)
{
    PyObject *res;
    int ok;

    /* Quick result when objects are the same.
       Guarantees that identity implies equality. */
    if (v == w) {
        if (op == Py_EQ)
            return 1;
        else if (op == Py_NE)
            return 0;
    }

    res = PyObject_RichCompare(v, w, op);
    if (res == NULL)
        return -1;
    if (PyBool_Check(res))
        ok = (res == Py_True);
    else
        ok = PyObject_IsTrue(res);
    Py_DECREF(res);
    return ok;
}

Py_hash_t
PyObject_HashNotImplemented(PyObject *v)
{
    PyErr_Format(PyExc_TypeError, "unhashable type: '%.200s'",
                 Py_TYPE(v)->tp_name);
    return -1;
}

Py_hash_t
PyObject_Hash(PyObject *v)
{
    PyTypeObject *tp = Py_TYPE(v);
    if (tp->tp_hash != NULL)
        return (*tp->tp_hash)(v);
    /* To keep to the general practice that inheriting
     * solely from object in C code should work without
     * an explicit call to PyType_Ready, we implicitly call
     * PyType_Ready here and then check the tp_hash slot again
     */
    if (!_PyType_IsReady(tp)) {
        if (PyType_Ready(tp) < 0)
            return -1;
        if (tp->tp_hash != NULL)
            return (*tp->tp_hash)(v);
    }
    /* Otherwise, the object can't be hashed */
    return PyObject_HashNotImplemented(v);
}

PyObject *
PyObject_GetAttrString(PyObject *v, const char *name)
{
    PyObject *w, *res;

    if (Py_TYPE(v)->tp_getattr != NULL)
        return (*Py_TYPE(v)->tp_getattr)(v, (char*)name);
    w = PyUnicode_FromString(name);
    if (w == NULL)
        return NULL;
    res = PyObject_GetAttr(v, w);
    Py_DECREF(w);
    return res;
}

int
PyObject_HasAttrString(PyObject *v, const char *name)
{
    PyObject *res = PyObject_GetAttrString(v, name);
    if (res != NULL) {
        Py_DECREF(res);
        return 1;
    }
    PyErr_Clear();
    return 0;
}

int
PyObject_SetAttrString(PyObject *v, const char *name, PyObject *w)
{
    PyObject *s;
    int res;

    if (Py_TYPE(v)->tp_setattr != NULL)
        return (*Py_TYPE(v)->tp_setattr)(v, (char*)name, w);
    s = PyUnicode_InternFromString(name);
    if (s == NULL)
        return -1;
    res = PyObject_SetAttr(v, s, w);
    Py_XDECREF(s);
    return res;
}

int
_PyObject_IsAbstract(PyObject *obj)
{
    int res;
    PyObject* isabstract;

    if (obj == NULL)
        return 0;

    res = _PyObject_LookupAttr(obj, &_Py_ID(__isabstractmethod__), &isabstract);
    if (res > 0) {
        res = PyObject_IsTrue(isabstract);
        Py_DECREF(isabstract);
    }
    return res;
}

PyObject *
_PyObject_GetAttrId(PyObject *v, _Py_Identifier *name)
{
    PyObject *result;
    PyObject *oname = _PyUnicode_FromId(name); /* borrowed */
    if (!oname)
        return NULL;
    result = PyObject_GetAttr(v, oname);
    return result;
}

int
_PyObject_SetAttrId(PyObject *v, _Py_Identifier *name, PyObject *w)
{
    int result;
    PyObject *oname = _PyUnicode_FromId(name); /* borrowed */
    if (!oname)
        return -1;
    result = PyObject_SetAttr(v, oname, w);
    return result;
}

static inline int
set_attribute_error_context(PyObject* v, PyObject* name)
{
    assert(PyErr_Occurred());
    if (!PyErr_ExceptionMatches(PyExc_AttributeError)){
        return 0;
    }
    // Intercept AttributeError exceptions and augment them to offer suggestions later.
    PyObject *exc = PyErr_GetRaisedException();
    if (!PyErr_GivenExceptionMatches(exc, PyExc_AttributeError)) {
        goto restore;
    }
    PyAttributeErrorObject* the_exc = (PyAttributeErrorObject*) exc;
    // Check if this exception was already augmented
    if (the_exc->name || the_exc->obj) {
        goto restore;
    }
    // Augment the exception with the name and object
    if (PyObject_SetAttr(exc, &_Py_ID(name), name) ||
        PyObject_SetAttr(exc, &_Py_ID(obj), v)) {
        return 1;
    }
restore:
    PyErr_SetRaisedException(exc);
    return 0;
}

PyObject *
PyObject_GetAttr(PyObject *v, PyObject *name)
{
    PyTypeObject *tp = Py_TYPE(v);
    if (!PyUnicode_Check(name)) {
        PyErr_Format(PyExc_TypeError,
                     "attribute name must be string, not '%.200s'",
                     Py_TYPE(name)->tp_name);
        return NULL;
    }

    PyObject* result = NULL;
    if (tp->tp_getattro != NULL) {
        result = (*tp->tp_getattro)(v, name);
    }
    else if (tp->tp_getattr != NULL) {
        const char *name_str = PyUnicode_AsUTF8(name);
        if (name_str == NULL) {
            return NULL;
        }
        result = (*tp->tp_getattr)(v, (char *)name_str);
    }
    else {
        PyErr_Format(PyExc_AttributeError,
                    "'%.100s' object has no attribute '%U'",
                    tp->tp_name, name);
    }

    if (result == NULL) {
        set_attribute_error_context(v, name);
    }
    return result;
}

int
_PyObject_LookupAttr(PyObject *v, PyObject *name, PyObject **result)
{
    PyTypeObject *tp = Py_TYPE(v);

    if (!PyUnicode_Check(name)) {
        PyErr_Format(PyExc_TypeError,
                     "attribute name must be string, not '%.200s'",
                     Py_TYPE(name)->tp_name);
        *result = NULL;
        return -1;
    }

    if (tp->tp_getattro == PyObject_GenericGetAttr) {
        *result = _PyObject_GenericGetAttrWithDict(v, name, NULL, 1);
        if (*result != NULL) {
            return 1;
        }
        if (PyErr_Occurred()) {
            return -1;
        }
        return 0;
    }
    if (tp->tp_getattro == (getattrofunc)_Py_type_getattro) {
        int supress_missing_attribute_exception = 0;
        *result = _Py_type_getattro_impl((PyTypeObject*)v, name, &supress_missing_attribute_exception);
        if (supress_missing_attribute_exception) {
            // return 0 without having to clear the exception
            return 0;
        }
    }
    else if (tp->tp_getattro != NULL) {
        *result = (*tp->tp_getattro)(v, name);
    }
    else if (tp->tp_getattr != NULL) {
        const char *name_str = PyUnicode_AsUTF8(name);
        if (name_str == NULL) {
            *result = NULL;
            return -1;
        }
        *result = (*tp->tp_getattr)(v, (char *)name_str);
    }
    else {
        *result = NULL;
        return 0;
    }

    if (*result != NULL) {
        return 1;
    }
    if (!PyErr_ExceptionMatches(PyExc_AttributeError)) {
        return -1;
    }
    PyErr_Clear();
    return 0;
}

int
_PyObject_LookupAttrId(PyObject *v, _Py_Identifier *name, PyObject **result)
{
    PyObject *oname = _PyUnicode_FromId(name); /* borrowed */
    if (!oname) {
        *result = NULL;
        return -1;
    }
    return  _PyObject_LookupAttr(v, oname, result);
}

int
PyObject_HasAttr(PyObject *v, PyObject *name)
{
    PyObject *res;
    if (_PyObject_LookupAttr(v, name, &res) < 0) {
        PyErr_Clear();
        return 0;
    }
    if (res == NULL) {
        return 0;
    }
    Py_DECREF(res);
    return 1;
}

int
PyObject_SetAttr(PyObject *v, PyObject *name, PyObject *value)
{
    PyTypeObject *tp = Py_TYPE(v);
    int err;

    if (!PyUnicode_Check(name)) {
        PyErr_Format(PyExc_TypeError,
                     "attribute name must be string, not '%.200s'",
                     Py_TYPE(name)->tp_name);
        return -1;
    }
    Py_INCREF(name);

    PyUnicode_InternInPlace(&name);
    if (tp->tp_setattro != NULL) {
        err = (*tp->tp_setattro)(v, name, value);
        Py_DECREF(name);
        return err;
    }
    if (tp->tp_setattr != NULL) {
        const char *name_str = PyUnicode_AsUTF8(name);
        if (name_str == NULL) {
            Py_DECREF(name);
            return -1;
        }
        err = (*tp->tp_setattr)(v, (char *)name_str, value);
        Py_DECREF(name);
        return err;
    }
    Py_DECREF(name);
    _PyObject_ASSERT(name, Py_REFCNT(name) >= 1);
    if (tp->tp_getattr == NULL && tp->tp_getattro == NULL)
        PyErr_Format(PyExc_TypeError,
                     "'%.100s' object has no attributes "
                     "(%s .%U)",
                     tp->tp_name,
                     value==NULL ? "del" : "assign to",
                     name);
    else
        PyErr_Format(PyExc_TypeError,
                     "'%.100s' object has only read-only attributes "
                     "(%s .%U)",
                     tp->tp_name,
                     value==NULL ? "del" : "assign to",
                     name);
    return -1;
}

PyObject **
_PyObject_ComputedDictPointer(PyObject *obj)
{
    PyTypeObject *tp = Py_TYPE(obj);
    assert((tp->tp_flags & Py_TPFLAGS_MANAGED_DICT) == 0);

    Py_ssize_t dictoffset = tp->tp_dictoffset;
    if (dictoffset == 0) {
        return NULL;
    }

    if (dictoffset < 0) {
        assert(dictoffset != -1);

        Py_ssize_t tsize = Py_SIZE(obj);
        if (tsize < 0) {
            tsize = -tsize;
        }
        size_t size = _PyObject_VAR_SIZE(tp, tsize);
        assert(size <= (size_t)PY_SSIZE_T_MAX);
        dictoffset += (Py_ssize_t)size;

        _PyObject_ASSERT(obj, dictoffset > 0);
        _PyObject_ASSERT(obj, dictoffset % SIZEOF_VOID_P == 0);
    }
    return (PyObject **) ((char *)obj + dictoffset);
}

/* Helper to get a pointer to an object's __dict__ slot, if any.
 * Creates the dict from inline attributes if necessary.
 * Does not set an exception.
 *
 * Note that the tp_dictoffset docs used to recommend this function,
 * so it should be treated as part of the public API.
 */
PyObject **
_PyObject_GetDictPtr(PyObject *obj)
{
    if ((Py_TYPE(obj)->tp_flags & Py_TPFLAGS_MANAGED_DICT) == 0) {
        return _PyObject_ComputedDictPointer(obj);
    }
    PyDictOrValues *dorv_ptr = _PyObject_DictOrValuesPointer(obj);
    if (_PyDictOrValues_IsValues(*dorv_ptr)) {
        PyObject *dict = _PyObject_MakeDictFromInstanceAttributes(obj, _PyDictOrValues_GetValues(*dorv_ptr));
        if (dict == NULL) {
            PyErr_Clear();
            return NULL;
        }
        dorv_ptr->dict = dict;
    }
    return &dorv_ptr->dict;
}

PyObject *
PyObject_SelfIter(PyObject *obj)
{
    return Py_NewRef(obj);
}

/* Helper used when the __next__ method is removed from a type:
   tp_iternext is never NULL and can be safely called without checking
   on every iteration.
 */

PyObject *
_PyObject_NextNotImplemented(PyObject *self)
{
    PyErr_Format(PyExc_TypeError,
                 "'%.200s' object is not iterable",
                 Py_TYPE(self)->tp_name);
    return NULL;
}


/* Specialized version of _PyObject_GenericGetAttrWithDict
   specifically for the LOAD_METHOD opcode.

   Return 1 if a method is found, 0 if it's a regular attribute
   from __dict__ or something returned by using a descriptor
   protocol.

   `method` will point to the resolved attribute or NULL.  In the
   latter case, an error will be set.
*/
int
_PyObject_GetMethod(PyObject *obj, PyObject *name, PyObject **method)
{
    int meth_found = 0;

    assert(*method == NULL);

    PyTypeObject *tp = Py_TYPE(obj);
    if (!_PyType_IsReady(tp)) {
        if (PyType_Ready(tp) < 0) {
            return 0;
        }
    }

    if (tp->tp_getattro != PyObject_GenericGetAttr || !PyUnicode_CheckExact(name)) {
        *method = PyObject_GetAttr(obj, name);
        return 0;
    }

    PyObject *descr = _PyType_Lookup(tp, name);
    descrgetfunc f = NULL;
    if (descr != NULL) {
        Py_INCREF(descr);
        if (_PyType_HasFeature(Py_TYPE(descr), Py_TPFLAGS_METHOD_DESCRIPTOR)) {
            meth_found = 1;
        } else {
            f = Py_TYPE(descr)->tp_descr_get;
            if (f != NULL && PyDescr_IsData(descr)) {
                *method = f(descr, obj, (PyObject *)Py_TYPE(obj));
                Py_DECREF(descr);
                return 0;
            }
        }
    }
    PyObject *dict;
    if ((tp->tp_flags & Py_TPFLAGS_MANAGED_DICT)) {
        PyDictOrValues* dorv_ptr = _PyObject_DictOrValuesPointer(obj);
        if (_PyDictOrValues_IsValues(*dorv_ptr)) {
            PyDictValues *values = _PyDictOrValues_GetValues(*dorv_ptr);
            PyObject *attr = _PyObject_GetInstanceAttribute(obj, values, name);
            if (attr != NULL) {
                *method = attr;
                Py_XDECREF(descr);
                return 0;
            }
            dict = NULL;
        }
        else {
            dict = dorv_ptr->dict;
        }
    }
    else {
        PyObject **dictptr = _PyObject_ComputedDictPointer(obj);
        if (dictptr != NULL) {
            dict = *dictptr;
        }
        else {
            dict = NULL;
        }
    }
    if (dict != NULL) {
        Py_INCREF(dict);
        PyObject *attr = PyDict_GetItemWithError(dict, name);
        if (attr != NULL) {
            *method = Py_NewRef(attr);
            Py_DECREF(dict);
            Py_XDECREF(descr);
            return 0;
        }
        Py_DECREF(dict);

        if (PyErr_Occurred()) {
            Py_XDECREF(descr);
            return 0;
        }
    }

    if (meth_found) {
        *method = descr;
        return 1;
    }

    if (f != NULL) {
        *method = f(descr, obj, (PyObject *)Py_TYPE(obj));
        Py_DECREF(descr);
        return 0;
    }

    if (descr != NULL) {
        *method = descr;
        return 0;
    }

    PyErr_Format(PyExc_AttributeError,
                 "'%.100s' object has no attribute '%U'",
                 tp->tp_name, name);

    set_attribute_error_context(obj, name);
    return 0;
}

/* Generic GetAttr functions - put these in your tp_[gs]etattro slot. */

PyObject *
_PyObject_GenericGetAttrWithDict(PyObject *obj, PyObject *name,
                                 PyObject *dict, int suppress)
{
    /* Make sure the logic of _PyObject_GetMethod is in sync with
       this method.

       When suppress=1, this function suppresses AttributeError.
    */

    PyTypeObject *tp = Py_TYPE(obj);
    PyObject *descr = NULL;
    PyObject *res = NULL;
    descrgetfunc f;

    if (!PyUnicode_Check(name)){
        PyErr_Format(PyExc_TypeError,
                     "attribute name must be string, not '%.200s'",
                     Py_TYPE(name)->tp_name);
        return NULL;
    }
    Py_INCREF(name);

    if (!_PyType_IsReady(tp)) {
        if (PyType_Ready(tp) < 0)
            goto done;
    }

    descr = _PyType_Lookup(tp, name);

    f = NULL;
    if (descr != NULL) {
        Py_INCREF(descr);
        f = Py_TYPE(descr)->tp_descr_get;
        if (f != NULL && PyDescr_IsData(descr)) {
            res = f(descr, obj, (PyObject *)Py_TYPE(obj));
            if (res == NULL && suppress &&
                    PyErr_ExceptionMatches(PyExc_AttributeError)) {
                PyErr_Clear();
            }
            goto done;
        }
    }
    if (dict == NULL) {
        if ((tp->tp_flags & Py_TPFLAGS_MANAGED_DICT)) {
            PyDictOrValues* dorv_ptr = _PyObject_DictOrValuesPointer(obj);
            if (_PyDictOrValues_IsValues(*dorv_ptr)) {
                PyDictValues *values = _PyDictOrValues_GetValues(*dorv_ptr);
                if (PyUnicode_CheckExact(name)) {
                    res = _PyObject_GetInstanceAttribute(obj, values, name);
                    if (res != NULL) {
                        goto done;
                    }
                }
                else {
                    dict = _PyObject_MakeDictFromInstanceAttributes(obj, values);
                    if (dict == NULL) {
                        res = NULL;
                        goto done;
                    }
                    dorv_ptr->dict = dict;
                }
            }
            else {
                dict = _PyDictOrValues_GetDict(*dorv_ptr);
            }
        }
        else {
            PyObject **dictptr = _PyObject_ComputedDictPointer(obj);
            if (dictptr) {
                dict = *dictptr;
            }
        }
    }
    if (dict != NULL) {
        Py_INCREF(dict);
        res = PyDict_GetItemWithError(dict, name);
        if (res != NULL) {
            Py_INCREF(res);
            Py_DECREF(dict);
            goto done;
        }
        else {
            Py_DECREF(dict);
            if (PyErr_Occurred()) {
                if (suppress && PyErr_ExceptionMatches(PyExc_AttributeError)) {
                    PyErr_Clear();
                }
                else {
                    goto done;
                }
            }
        }
    }

    if (f != NULL) {
        res = f(descr, obj, (PyObject *)Py_TYPE(obj));
        if (res == NULL && suppress &&
                PyErr_ExceptionMatches(PyExc_AttributeError)) {
            PyErr_Clear();
        }
        goto done;
    }

    if (descr != NULL) {
        res = descr;
        descr = NULL;
        goto done;
    }

    if (!suppress) {
        PyErr_Format(PyExc_AttributeError,
                     "'%.100s' object has no attribute '%U'",
                     tp->tp_name, name);

        set_attribute_error_context(obj, name);
    }
  done:
    Py_XDECREF(descr);
    Py_DECREF(name);
    return res;
}

PyObject *
PyObject_GenericGetAttr(PyObject *obj, PyObject *name)
{
    return _PyObject_GenericGetAttrWithDict(obj, name, NULL, 0);
}

int
_PyObject_GenericSetAttrWithDict(PyObject *obj, PyObject *name,
                                 PyObject *value, PyObject *dict)
{
    PyTypeObject *tp = Py_TYPE(obj);
    PyObject *descr;
    descrsetfunc f;
    int res = -1;

    if (!PyUnicode_Check(name)){
        PyErr_Format(PyExc_TypeError,
                     "attribute name must be string, not '%.200s'",
                     Py_TYPE(name)->tp_name);
        return -1;
    }

    if (!_PyType_IsReady(tp) && PyType_Ready(tp) < 0) {
        return -1;
    }

    Py_INCREF(name);
    Py_INCREF(tp);
    descr = _PyType_Lookup(tp, name);

    if (descr != NULL) {
        Py_INCREF(descr);
        f = Py_TYPE(descr)->tp_descr_set;
        if (f != NULL) {
            res = f(descr, obj, value);
            goto done;
        }
    }

    if (dict == NULL) {
        PyObject **dictptr;
        if ((tp->tp_flags & Py_TPFLAGS_MANAGED_DICT)) {
            PyDictOrValues *dorv_ptr = _PyObject_DictOrValuesPointer(obj);
            if (_PyDictOrValues_IsValues(*dorv_ptr)) {
                res = _PyObject_StoreInstanceAttribute(
                    obj, _PyDictOrValues_GetValues(*dorv_ptr), name, value);
                goto error_check;
            }
            dictptr = &dorv_ptr->dict;
        }
        else {
            dictptr = _PyObject_ComputedDictPointer(obj);
        }
        if (dictptr == NULL) {
            if (descr == NULL) {
                PyErr_Format(PyExc_AttributeError,
                            "'%.100s' object has no attribute '%U'",
                            tp->tp_name, name);
            }
            else {
                PyErr_Format(PyExc_AttributeError,
                            "'%.100s' object attribute '%U' is read-only",
                            tp->tp_name, name);
            }
            goto done;
        }
        else {
            res = _PyObjectDict_SetItem(tp, dictptr, name, value);
        }
    }
    else {
        Py_INCREF(dict);
        if (value == NULL)
            res = PyDict_DelItem(dict, name);
        else
            res = PyDict_SetItem(dict, name, value);
        Py_DECREF(dict);
    }
  error_check:
    if (res < 0 && PyErr_ExceptionMatches(PyExc_KeyError)) {
        if (PyType_IsSubtype(tp, &PyType_Type)) {
            PyErr_Format(PyExc_AttributeError,
                         "type object '%.50s' has no attribute '%U'",
                         ((PyTypeObject*)obj)->tp_name, name);
        }
        else {
            PyErr_Format(PyExc_AttributeError,
                         "'%.100s' object has no attribute '%U'",
                         tp->tp_name, name);
        }
    }
  done:
    Py_XDECREF(descr);
    Py_DECREF(tp);
    Py_DECREF(name);
    return res;
}

int
PyObject_GenericSetAttr(PyObject *obj, PyObject *name, PyObject *value)
{
    return _PyObject_GenericSetAttrWithDict(obj, name, value, NULL);
}

int
PyObject_GenericSetDict(PyObject *obj, PyObject *value, void *context)
{
    PyObject **dictptr = _PyObject_GetDictPtr(obj);
    if (dictptr == NULL) {
        if (_PyType_HasFeature(Py_TYPE(obj), Py_TPFLAGS_MANAGED_DICT) &&
            _PyDictOrValues_IsValues(*_PyObject_DictOrValuesPointer(obj)))
        {
            /* Was unable to convert to dict */
            PyErr_NoMemory();
        }
        else {
            PyErr_SetString(PyExc_AttributeError,
                            "This object has no __dict__");
        }
        return -1;
    }
    if (value == NULL) {
        PyErr_SetString(PyExc_TypeError, "cannot delete __dict__");
        return -1;
    }
    if (!PyDict_Check(value)) {
        PyErr_Format(PyExc_TypeError,
                     "__dict__ must be set to a dictionary, "
                     "not a '%.200s'", Py_TYPE(value)->tp_name);
        return -1;
    }
    Py_XSETREF(*dictptr, Py_NewRef(value));
    return 0;
}


/* Test a value used as condition, e.g., in a while or if statement.
   Return -1 if an error occurred */

int
PyObject_IsTrue(PyObject *v)
{
    Py_ssize_t res;
    if (v == Py_True)
        return 1;
    if (v == Py_False)
        return 0;
    if (v == Py_None)
        return 0;
    else if (Py_TYPE(v)->tp_as_number != NULL &&
             Py_TYPE(v)->tp_as_number->nb_bool != NULL)
        res = (*Py_TYPE(v)->tp_as_number->nb_bool)(v);
    else if (Py_TYPE(v)->tp_as_mapping != NULL &&
             Py_TYPE(v)->tp_as_mapping->mp_length != NULL)
        res = (*Py_TYPE(v)->tp_as_mapping->mp_length)(v);
    else if (Py_TYPE(v)->tp_as_sequence != NULL &&
             Py_TYPE(v)->tp_as_sequence->sq_length != NULL)
        res = (*Py_TYPE(v)->tp_as_sequence->sq_length)(v);
    else
        return 1;
    /* if it is negative, it should be either -1 or -2 */
    return (res > 0) ? 1 : Py_SAFE_DOWNCAST(res, Py_ssize_t, int);
}

/* equivalent of 'not v'
   Return -1 if an error occurred */

int
PyObject_Not(PyObject *v)
{
    int res;
    res = PyObject_IsTrue(v);
    if (res < 0)
        return res;
    return res == 0;
}

/* Test whether an object can be called */

int
PyCallable_Check(PyObject *x)
{
    if (x == NULL)
        return 0;
    return Py_TYPE(x)->tp_call != NULL;
}


/* Helper for PyObject_Dir without arguments: returns the local scope. */
static PyObject *
_dir_locals(void)
{
    PyObject *names;
    PyObject *locals;

    locals = PyEval_GetLocals();
    if (locals == NULL)
        return NULL;

    names = PyMapping_Keys(locals);
    if (!names)
        return NULL;
    if (!PyList_Check(names)) {
        PyErr_Format(PyExc_TypeError,
            "dir(): expected keys() of locals to be a list, "
            "not '%.200s'", Py_TYPE(names)->tp_name);
        Py_DECREF(names);
        return NULL;
    }
    if (PyList_Sort(names)) {
        Py_DECREF(names);
        return NULL;
    }
    /* the locals don't need to be DECREF'd */
    return names;
}

/* Helper for PyObject_Dir: object introspection. */
static PyObject *
_dir_object(PyObject *obj)
{
    PyObject *result, *sorted;
    PyObject *dirfunc = _PyObject_LookupSpecial(obj, &_Py_ID(__dir__));

    assert(obj != NULL);
    if (dirfunc == NULL) {
        if (!PyErr_Occurred())
            PyErr_SetString(PyExc_TypeError, "object does not provide __dir__");
        return NULL;
    }
    /* use __dir__ */
    result = _PyObject_CallNoArgs(dirfunc);
    Py_DECREF(dirfunc);
    if (result == NULL)
        return NULL;
    /* return sorted(result) */
    sorted = PySequence_List(result);
    Py_DECREF(result);
    if (sorted == NULL)
        return NULL;
    if (PyList_Sort(sorted)) {
        Py_DECREF(sorted);
        return NULL;
    }
    return sorted;
}

/* Implementation of dir() -- if obj is NULL, returns the names in the current
   (local) scope.  Otherwise, performs introspection of the object: returns a
   sorted list of attribute names (supposedly) accessible from the object
*/
PyObject *
PyObject_Dir(PyObject *obj)
{
    return (obj == NULL) ? _dir_locals() : _dir_object(obj);
}

/*
None is a non-NULL undefined value.
There is (and should be!) no way to create other objects of this type,
so there is exactly one (which is indestructible, by the way).
*/

/* ARGSUSED */
static PyObject *
none_repr(PyObject *op)
{
    return PyUnicode_FromString("None");
}

static void
none_dealloc(PyObject* none)
{
    /* This should never get called, but we also don't want to SEGV if
     * we accidentally decref None out of existence. Instead,
     * since None is an immortal object, re-set the reference count.
     */
    _Py_SetImmortal(none);
}

static PyObject *
none_new(PyTypeObject *type, PyObject *args, PyObject *kwargs)
{
    if (PyTuple_GET_SIZE(args) || (kwargs && PyDict_GET_SIZE(kwargs))) {
        PyErr_SetString(PyExc_TypeError, "NoneType takes no arguments");
        return NULL;
    }
    Py_RETURN_NONE;
}

static int
none_bool(PyObject *v)
{
    return 0;
}

static Py_hash_t none_hash(PyObject *v)
{
    return 0xFCA86420;
}

static PyNumberMethods none_as_number = {
    0,                          /* nb_add */
    0,                          /* nb_subtract */
    0,                          /* nb_multiply */
    0,                          /* nb_remainder */
    0,                          /* nb_divmod */
    0,                          /* nb_power */
    0,                          /* nb_negative */
    0,                          /* nb_positive */
    0,                          /* nb_absolute */
    (inquiry)none_bool,         /* nb_bool */
    0,                          /* nb_invert */
    0,                          /* nb_lshift */
    0,                          /* nb_rshift */
    0,                          /* nb_and */
    0,                          /* nb_xor */
    0,                          /* nb_or */
    0,                          /* nb_int */
    0,                          /* nb_reserved */
    0,                          /* nb_float */
    0,                          /* nb_inplace_add */
    0,                          /* nb_inplace_subtract */
    0,                          /* nb_inplace_multiply */
    0,                          /* nb_inplace_remainder */
    0,                          /* nb_inplace_power */
    0,                          /* nb_inplace_lshift */
    0,                          /* nb_inplace_rshift */
    0,                          /* nb_inplace_and */
    0,                          /* nb_inplace_xor */
    0,                          /* nb_inplace_or */
    0,                          /* nb_floor_divide */
    0,                          /* nb_true_divide */
    0,                          /* nb_inplace_floor_divide */
    0,                          /* nb_inplace_true_divide */
    0,                          /* nb_index */
};

PyTypeObject _PyNone_Type = {
    PyVarObject_HEAD_INIT(&PyType_Type, 0)
    "NoneType",
    0,
    0,
    none_dealloc,       /*tp_dealloc*/
    0,                  /*tp_vectorcall_offset*/
    0,                  /*tp_getattr*/
    0,                  /*tp_setattr*/
    0,                  /*tp_as_async*/
    none_repr,          /*tp_repr*/
    &none_as_number,    /*tp_as_number*/
    0,                  /*tp_as_sequence*/
    0,                  /*tp_as_mapping*/
    (hashfunc)none_hash,/*tp_hash */
    0,                  /*tp_call */
    0,                  /*tp_str */
    0,                  /*tp_getattro */
    0,                  /*tp_setattro */
    0,                  /*tp_as_buffer */
    Py_TPFLAGS_DEFAULT, /*tp_flags */
    0,                  /*tp_doc */
    0,                  /*tp_traverse */
    0,                  /*tp_clear */
    0,                  /*tp_richcompare */
    0,                  /*tp_weaklistoffset */
    0,                  /*tp_iter */
    0,                  /*tp_iternext */
    0,                  /*tp_methods */
    0,                  /*tp_members */
    0,                  /*tp_getset */
    0,                  /*tp_base */
    0,                  /*tp_dict */
    0,                  /*tp_descr_get */
    0,                  /*tp_descr_set */
    0,                  /*tp_dictoffset */
    0,                  /*tp_init */
    0,                  /*tp_alloc */
    none_new,           /*tp_new */
};

PyObject _Py_NoneStruct = {
    _PyObject_EXTRA_INIT
    { _Py_IMMORTAL_REFCNT },
    &_PyNone_Type
};

/* NotImplemented is an object that can be used to signal that an
   operation is not implemented for the given type combination. */

static PyObject *
NotImplemented_repr(PyObject *op)
{
    return PyUnicode_FromString("NotImplemented");
}

static PyObject *
NotImplemented_reduce(PyObject *op, PyObject *Py_UNUSED(ignored))
{
    return PyUnicode_FromString("NotImplemented");
}

static PyMethodDef notimplemented_methods[] = {
    {"__reduce__", NotImplemented_reduce, METH_NOARGS, NULL},
    {NULL, NULL}
};

static PyObject *
notimplemented_new(PyTypeObject *type, PyObject *args, PyObject *kwargs)
{
    if (PyTuple_GET_SIZE(args) || (kwargs && PyDict_GET_SIZE(kwargs))) {
        PyErr_SetString(PyExc_TypeError, "NotImplementedType takes no arguments");
        return NULL;
    }
    Py_RETURN_NOTIMPLEMENTED;
}

static void
notimplemented_dealloc(PyObject *notimplemented)
{
    /* This should never get called, but we also don't want to SEGV if
     * we accidentally decref NotImplemented out of existence. Instead,
     * since Notimplemented is an immortal object, re-set the reference count.
     */
    _Py_SetImmortal(notimplemented);
}

static int
notimplemented_bool(PyObject *v)
{
    if (PyErr_WarnEx(PyExc_DeprecationWarning,
                     "NotImplemented should not be used in a boolean context",
                     1) < 0)
    {
        return -1;
    }
    return 1;
}

static PyNumberMethods notimplemented_as_number = {
    .nb_bool = notimplemented_bool,
};

PyTypeObject _PyNotImplemented_Type = {
    PyVarObject_HEAD_INIT(&PyType_Type, 0)
    "NotImplementedType",
    0,
    0,
    notimplemented_dealloc,       /*tp_dealloc*/ /*never called*/
    0,                  /*tp_vectorcall_offset*/
    0,                  /*tp_getattr*/
    0,                  /*tp_setattr*/
    0,                  /*tp_as_async*/
    NotImplemented_repr,        /*tp_repr*/
    &notimplemented_as_number,  /*tp_as_number*/
    0,                  /*tp_as_sequence*/
    0,                  /*tp_as_mapping*/
    0,                  /*tp_hash */
    0,                  /*tp_call */
    0,                  /*tp_str */
    0,                  /*tp_getattro */
    0,                  /*tp_setattro */
    0,                  /*tp_as_buffer */
    Py_TPFLAGS_DEFAULT, /*tp_flags */
    0,                  /*tp_doc */
    0,                  /*tp_traverse */
    0,                  /*tp_clear */
    0,                  /*tp_richcompare */
    0,                  /*tp_weaklistoffset */
    0,                  /*tp_iter */
    0,                  /*tp_iternext */
    notimplemented_methods, /*tp_methods */
    0,                  /*tp_members */
    0,                  /*tp_getset */
    0,                  /*tp_base */
    0,                  /*tp_dict */
    0,                  /*tp_descr_get */
    0,                  /*tp_descr_set */
    0,                  /*tp_dictoffset */
    0,                  /*tp_init */
    0,                  /*tp_alloc */
    notimplemented_new, /*tp_new */
};

PyObject _Py_NotImplementedStruct = {
    _PyObject_EXTRA_INIT
    { _Py_IMMORTAL_REFCNT },
    &_PyNotImplemented_Type
};

extern PyTypeObject _Py_GenericAliasIterType;
extern PyTypeObject _PyMemoryIter_Type;
extern PyTypeObject _PyLineIterator;
extern PyTypeObject _PyPositionsIterator;
extern PyTypeObject _PyLegacyEventHandler_Type;

static PyTypeObject* static_types[] = {
    // The two most important base types: must be initialized first and
    // deallocated last.
    &PyBaseObject_Type,
    &PyType_Type,

    // Static types with base=&PyBaseObject_Type
    &PyAsyncGen_Type,
    &PyByteArrayIter_Type,
    &PyByteArray_Type,
    &PyBytesIter_Type,
    &PyBytes_Type,
    &PyCFunction_Type,
    &PyCallIter_Type,
    &PyCapsule_Type,
    &PyCell_Type,
    &PyClassMethodDescr_Type,
    &PyClassMethod_Type,
    &PyCode_Type,
    &PyComplex_Type,
    &PyContextToken_Type,
    &PyContextVar_Type,
    &PyContext_Type,
    &PyCoro_Type,
    &PyDictItems_Type,
    &PyDictIterItem_Type,
    &PyDictIterKey_Type,
    &PyDictIterValue_Type,
    &PyDictKeys_Type,
    &PyDictProxy_Type,
    &PyDictRevIterItem_Type,
    &PyDictRevIterKey_Type,
    &PyDictRevIterValue_Type,
    &PyDictValues_Type,
    &PyDict_Type,
    &PyEllipsis_Type,
    &PyEnum_Type,
    &PyFilter_Type,
    &PyFloat_Type,
    &PyFrame_Type,
    &PyFrozenSet_Type,
    &PyFunction_Type,
    &PyGen_Type,
    &PyGetSetDescr_Type,
    &PyInstanceMethod_Type,
    &PyListIter_Type,
    &PyListRevIter_Type,
    &PyList_Type,
    &PyLongRangeIter_Type,
    &PyLong_Type,
    &PyMap_Type,
    &PyMemberDescr_Type,
    &PyMemoryView_Type,
    &PyMethodDescr_Type,
    &PyMethod_Type,
    &PyModuleDef_Type,
    &PyModule_Type,
    &PyODictIter_Type,
    &PyPickleBuffer_Type,
    &PyProperty_Type,
    &PyRangeIter_Type,
    &PyRange_Type,
    &PyReversed_Type,
    &PySTEntry_Type,
    &PySeqIter_Type,
    &PySetIter_Type,
    &PySet_Type,
    &PySlice_Type,
    &PyStaticMethod_Type,
    &PyStdPrinter_Type,
    &PySuper_Type,
    &PyTraceBack_Type,
    &PyTupleIter_Type,
    &PyTuple_Type,
    &PyUnicodeIter_Type,
    &PyUnicode_Type,
    &PyWrapperDescr_Type,
    &PyZip_Type,
    &Py_GenericAliasType,
    &_PyAnextAwaitable_Type,
    &_PyAsyncGenASend_Type,
    &_PyAsyncGenAThrow_Type,
    &_PyAsyncGenWrappedValue_Type,
    &_PyContextTokenMissing_Type,
    &_PyCoroWrapper_Type,
    &_Py_GenericAliasIterType,
    &_PyHamtItems_Type,
    &_PyHamtKeys_Type,
    &_PyHamtValues_Type,
    &_PyHamt_ArrayNode_Type,
    &_PyHamt_BitmapNode_Type,
    &_PyHamt_CollisionNode_Type,
    &_PyHamt_Type,
    &_PyLegacyEventHandler_Type,
    &_PyInterpreterID_Type,
    &_PyLineIterator,
    &_PyManagedBuffer_Type,
    &_PyMemoryIter_Type,
    &_PyMethodWrapper_Type,
    &_PyNamespace_Type,
    &_PyNone_Type,
    &_PyNotImplemented_Type,
    &_PyPositionsIterator,
    &_PyUnicodeASCIIIter_Type,
    &_PyUnion_Type,
    &_PyWeakref_CallableProxyType,
    &_PyWeakref_ProxyType,
    &_PyWeakref_RefType,

    // subclasses: _PyTypes_FiniTypes() deallocates them before their base
    // class
    &PyBool_Type,         // base=&PyLong_Type
    &PyCMethod_Type,      // base=&PyCFunction_Type
    &PyODictItems_Type,   // base=&PyDictItems_Type
    &PyODictKeys_Type,    // base=&PyDictKeys_Type
    &PyODictValues_Type,  // base=&PyDictValues_Type
    &PyODict_Type,        // base=&PyDict_Type
};


PyStatus
_PyTypes_InitTypes(PyInterpreterState *interp)
{
<<<<<<< HEAD
    if (_Py_IsMainInterpreter(interp)) {
        // All other static types (unless initialized elsewhere)
        for (size_t i=0; i < Py_ARRAY_LENGTH(static_types); i++) {
            PyTypeObject *type = static_types[i];
            if (_PyStaticType_InitBuiltin(type) < 0) {
                return _PyStatus_ERR("Can't initialize builtin type");
            }
            if (type == &PyType_Type) {
                // Sanitify checks of the two most important types
                assert(PyBaseObject_Type.tp_base == NULL);
                assert(PyType_Type.tp_base == &PyBaseObject_Type);
            }
        }
    }

    // Must be after static types are initialized
    if (_Py_initialize_generic(interp) < 0) {
        return _PyStatus_ERR("Can't initialize Generic type");
=======
    // All other static types (unless initialized elsewhere)
    for (size_t i=0; i < Py_ARRAY_LENGTH(static_types); i++) {
        PyTypeObject *type = static_types[i];
        if (_PyStaticType_InitBuiltin(type) < 0) {
            return _PyStatus_ERR("Can't initialize builtin type");
        }
        if (type == &PyType_Type) {
            // Sanitify checks of the two most important types
            assert(PyBaseObject_Type.tp_base == NULL);
            assert(PyType_Type.tp_base == &PyBaseObject_Type);
        }
>>>>>>> 67d140db
    }

    return _PyStatus_OK();
}


// Best-effort function clearing static types.
//
// Don't deallocate a type if it still has subclasses. If a Py_Finalize()
// sub-function is interrupted by CTRL+C or fails with MemoryError, some
// subclasses are not cleared properly. Leave the static type unchanged in this
// case.
void
_PyTypes_FiniTypes(PyInterpreterState *interp)
{
    if (!_Py_IsMainInterpreter(interp)) {
        return;
    }

    // Deallocate types in the reverse order to deallocate subclasses before
    // their base classes.
    for (Py_ssize_t i=Py_ARRAY_LENGTH(static_types)-1; i>=0; i--) {
        PyTypeObject *type = static_types[i];
        _PyStaticType_Dealloc(type);
    }
}


static inline void
new_reference(PyObject *op)
{
    if (_PyRuntime.tracemalloc.config.tracing) {
        _PyTraceMalloc_NewReference(op);
    }
    // Skip the immortal object check in Py_SET_REFCNT; always set refcnt to 1
    op->ob_refcnt = 1;
#ifdef Py_TRACE_REFS
    _Py_AddToAllObjects(op, 1);
#endif
}

void
_Py_NewReference(PyObject *op)
{
#ifdef Py_REF_DEBUG
    reftotal_increment(_PyInterpreterState_GET());
#endif
    new_reference(op);
}

void
_Py_NewReferenceNoTotal(PyObject *op)
{
    new_reference(op);
}


#ifdef Py_TRACE_REFS
void
_Py_ForgetReference(PyObject *op)
{
    if (Py_REFCNT(op) < 0) {
        _PyObject_ASSERT_FAILED_MSG(op, "negative refcnt");
    }

    if (op == &refchain ||
        op->_ob_prev->_ob_next != op || op->_ob_next->_ob_prev != op)
    {
        _PyObject_ASSERT_FAILED_MSG(op, "invalid object chain");
    }

#ifdef SLOW_UNREF_CHECK
    PyObject *p;
    for (p = refchain._ob_next; p != &refchain; p = p->_ob_next) {
        if (p == op) {
            break;
        }
    }
    if (p == &refchain) {
        /* Not found */
        _PyObject_ASSERT_FAILED_MSG(op,
                                    "object not found in the objects list");
    }
#endif

    op->_ob_next->_ob_prev = op->_ob_prev;
    op->_ob_prev->_ob_next = op->_ob_next;
    op->_ob_next = op->_ob_prev = NULL;
}

/* Print all live objects.  Because PyObject_Print is called, the
 * interpreter must be in a healthy state.
 */
void
_Py_PrintReferences(FILE *fp)
{
    PyObject *op;
    fprintf(fp, "Remaining objects:\n");
    for (op = refchain._ob_next; op != &refchain; op = op->_ob_next) {
        fprintf(fp, "%p [%zd] ", (void *)op, Py_REFCNT(op));
        if (PyObject_Print(op, fp, 0) != 0) {
            PyErr_Clear();
        }
        putc('\n', fp);
    }
}

/* Print the addresses of all live objects.  Unlike _Py_PrintReferences, this
 * doesn't make any calls to the Python C API, so is always safe to call.
 */
void
_Py_PrintReferenceAddresses(FILE *fp)
{
    PyObject *op;
    fprintf(fp, "Remaining object addresses:\n");
    for (op = refchain._ob_next; op != &refchain; op = op->_ob_next)
        fprintf(fp, "%p [%zd] %s\n", (void *)op,
            Py_REFCNT(op), Py_TYPE(op)->tp_name);
}

PyObject *
_Py_GetObjects(PyObject *self, PyObject *args)
{
    int i, n;
    PyObject *t = NULL;
    PyObject *res, *op;

    if (!PyArg_ParseTuple(args, "i|O", &n, &t))
        return NULL;
    op = refchain._ob_next;
    res = PyList_New(0);
    if (res == NULL)
        return NULL;
    for (i = 0; (n == 0 || i < n) && op != &refchain; i++) {
        while (op == self || op == args || op == res || op == t ||
               (t != NULL && !Py_IS_TYPE(op, (PyTypeObject *) t))) {
            op = op->_ob_next;
            if (op == &refchain)
                return res;
        }
        if (PyList_Append(res, op) < 0) {
            Py_DECREF(res);
            return NULL;
        }
        op = op->_ob_next;
    }
    return res;
}

#endif


/* Hack to force loading of abstract.o */
Py_ssize_t (*_Py_abstract_hack)(PyObject *) = PyObject_Size;


void
_PyObject_DebugTypeStats(FILE *out)
{
    _PyDict_DebugMallocStats(out);
    _PyFloat_DebugMallocStats(out);
    _PyList_DebugMallocStats(out);
    _PyTuple_DebugMallocStats(out);
}

/* These methods are used to control infinite recursion in repr, str, print,
   etc.  Container objects that may recursively contain themselves,
   e.g. builtin dictionaries and lists, should use Py_ReprEnter() and
   Py_ReprLeave() to avoid infinite recursion.

   Py_ReprEnter() returns 0 the first time it is called for a particular
   object and 1 every time thereafter.  It returns -1 if an exception
   occurred.  Py_ReprLeave() has no return value.

   See dictobject.c and listobject.c for examples of use.
*/

int
Py_ReprEnter(PyObject *obj)
{
    PyObject *dict;
    PyObject *list;
    Py_ssize_t i;

    dict = PyThreadState_GetDict();
    /* Ignore a missing thread-state, so that this function can be called
       early on startup. */
    if (dict == NULL)
        return 0;
    list = PyDict_GetItemWithError(dict, &_Py_ID(Py_Repr));
    if (list == NULL) {
        if (PyErr_Occurred()) {
            return -1;
        }
        list = PyList_New(0);
        if (list == NULL)
            return -1;
        if (PyDict_SetItem(dict, &_Py_ID(Py_Repr), list) < 0)
            return -1;
        Py_DECREF(list);
    }
    i = PyList_GET_SIZE(list);
    while (--i >= 0) {
        if (PyList_GET_ITEM(list, i) == obj)
            return 1;
    }
    if (PyList_Append(list, obj) < 0)
        return -1;
    return 0;
}

void
Py_ReprLeave(PyObject *obj)
{
    PyObject *dict;
    PyObject *list;
    Py_ssize_t i;

    PyObject *exc = PyErr_GetRaisedException();

    dict = PyThreadState_GetDict();
    if (dict == NULL)
        goto finally;

    list = PyDict_GetItemWithError(dict, &_Py_ID(Py_Repr));
    if (list == NULL || !PyList_Check(list))
        goto finally;

    i = PyList_GET_SIZE(list);
    /* Count backwards because we always expect obj to be list[-1] */
    while (--i >= 0) {
        if (PyList_GET_ITEM(list, i) == obj) {
            PyList_SetSlice(list, i, i + 1, NULL);
            break;
        }
    }

finally:
    /* ignore exceptions because there is no way to report them. */
    PyErr_SetRaisedException(exc);
}

/* Trashcan support. */

#define _PyTrash_UNWIND_LEVEL 50

/* Add op to the gcstate->trash_delete_later list.  Called when the current
 * call-stack depth gets large.  op must be a currently untracked gc'ed
 * object, with refcount 0.  Py_DECREF must already have been called on it.
 */
static void
_PyTrash_thread_deposit_object(struct _py_trashcan *trash, PyObject *op)
{
    _PyObject_ASSERT(op, _PyObject_IS_GC(op));
    _PyObject_ASSERT(op, !_PyObject_GC_IS_TRACKED(op));
    _PyObject_ASSERT(op, Py_REFCNT(op) == 0);
    _PyGCHead_SET_PREV(_Py_AS_GC(op), (PyGC_Head*)trash->delete_later);
    trash->delete_later = op;
}

/* Deallocate all the objects in the gcstate->trash_delete_later list.
 * Called when the call-stack unwinds again. */
static void
_PyTrash_thread_destroy_chain(struct _py_trashcan *trash)
{
    /* We need to increase trash_delete_nesting here, otherwise,
       _PyTrash_thread_destroy_chain will be called recursively
       and then possibly crash.  An example that may crash without
       increase:
           N = 500000  # need to be large enough
           ob = object()
           tups = [(ob,) for i in range(N)]
           for i in range(49):
               tups = [(tup,) for tup in tups]
           del tups
    */
    assert(trash->delete_nesting == 0);
    ++trash->delete_nesting;
    while (trash->delete_later) {
        PyObject *op = trash->delete_later;
        destructor dealloc = Py_TYPE(op)->tp_dealloc;

        trash->delete_later =
            (PyObject*) _PyGCHead_PREV(_Py_AS_GC(op));

        /* Call the deallocator directly.  This used to try to
         * fool Py_DECREF into calling it indirectly, but
         * Py_DECREF was already called on this object, and in
         * assorted non-release builds calling Py_DECREF again ends
         * up distorting allocation statistics.
         */
        _PyObject_ASSERT(op, Py_REFCNT(op) == 0);
        (*dealloc)(op);
        assert(trash->delete_nesting == 1);
    }
    --trash->delete_nesting;
}


static struct _py_trashcan *
_PyTrash_get_state(PyThreadState *tstate)
{
    if (tstate != NULL) {
        return &tstate->trash;
    }
    // The current thread must be finalizing.
    // Fall back to using thread-local state.
    // XXX Use thread-local variable syntax?
    assert(PyThread_tss_is_created(&_PyRuntime.trashTSSkey));
    struct _py_trashcan *trash =
        (struct _py_trashcan *)PyThread_tss_get(&_PyRuntime.trashTSSkey);
    if (trash == NULL) {
        trash = PyMem_RawMalloc(sizeof(struct _py_trashcan));
        if (trash == NULL) {
            Py_FatalError("Out of memory");
        }
        PyThread_tss_set(&_PyRuntime.trashTSSkey, (void *)trash);
    }
    return trash;
}

static void
_PyTrash_clear_state(PyThreadState *tstate)
{
    if (tstate != NULL) {
        assert(tstate->trash.delete_later == NULL);
        return;
    }
    if (PyThread_tss_is_created(&_PyRuntime.trashTSSkey)) {
        struct _py_trashcan *trash =
            (struct _py_trashcan *)PyThread_tss_get(&_PyRuntime.trashTSSkey);
        if (trash != NULL) {
            PyThread_tss_set(&_PyRuntime.trashTSSkey, (void *)NULL);
            PyMem_RawFree(trash);
        }
    }
}


int
_PyTrash_begin(PyThreadState *tstate, PyObject *op)
{
    // XXX Make sure the GIL is held.
    struct _py_trashcan *trash = _PyTrash_get_state(tstate);
    if (trash->delete_nesting >= _PyTrash_UNWIND_LEVEL) {
        /* Store the object (to be deallocated later) and jump past
         * Py_TRASHCAN_END, skipping the body of the deallocator */
        _PyTrash_thread_deposit_object(trash, op);
        return 1;
    }
    ++trash->delete_nesting;
    return 0;
}


void
_PyTrash_end(PyThreadState *tstate)
{
    // XXX Make sure the GIL is held.
    struct _py_trashcan *trash = _PyTrash_get_state(tstate);
    --trash->delete_nesting;
    if (trash->delete_nesting <= 0) {
        if (trash->delete_later != NULL) {
            _PyTrash_thread_destroy_chain(trash);
        }
        _PyTrash_clear_state(tstate);
    }
}


/* bpo-40170: It's only be used in Py_TRASHCAN_BEGIN macro to hide
   implementation details. */
int
_PyTrash_cond(PyObject *op, destructor dealloc)
{
    return Py_TYPE(op)->tp_dealloc == dealloc;
}


void _Py_NO_RETURN
_PyObject_AssertFailed(PyObject *obj, const char *expr, const char *msg,
                       const char *file, int line, const char *function)
{
    fprintf(stderr, "%s:%d: ", file, line);
    if (function) {
        fprintf(stderr, "%s: ", function);
    }
    fflush(stderr);

    if (expr) {
        fprintf(stderr, "Assertion \"%s\" failed", expr);
    }
    else {
        fprintf(stderr, "Assertion failed");
    }
    fflush(stderr);

    if (msg) {
        fprintf(stderr, ": %s", msg);
    }
    fprintf(stderr, "\n");
    fflush(stderr);

    if (_PyObject_IsFreed(obj)) {
        /* It seems like the object memory has been freed:
           don't access it to prevent a segmentation fault. */
        fprintf(stderr, "<object at %p is freed>\n", obj);
        fflush(stderr);
    }
    else {
        /* Display the traceback where the object has been allocated.
           Do it before dumping repr(obj), since repr() is more likely
           to crash than dumping the traceback. */
        PyTypeObject *type = Py_TYPE(obj);
        const size_t presize = _PyType_PreHeaderSize(type);
        void *ptr = (void *)((char *)obj - presize);
        _PyMem_DumpTraceback(fileno(stderr), ptr);

        /* This might succeed or fail, but we're about to abort, so at least
           try to provide any extra info we can: */
        _PyObject_Dump(obj);

        fprintf(stderr, "\n");
        fflush(stderr);
    }

    Py_FatalError("_PyObject_AssertFailed");
}


void
_Py_Dealloc(PyObject *op)
{
    PyTypeObject *type = Py_TYPE(op);
    destructor dealloc = type->tp_dealloc;
#ifdef Py_DEBUG
    PyThreadState *tstate = _PyThreadState_GET();
    PyObject *old_exc = tstate != NULL ? tstate->current_exception : NULL;
    // Keep the old exception type alive to prevent undefined behavior
    // on (tstate->curexc_type != old_exc_type) below
    Py_XINCREF(old_exc);
    // Make sure that type->tp_name remains valid
    Py_INCREF(type);
#endif

#ifdef Py_TRACE_REFS
    _Py_ForgetReference(op);
#endif
    (*dealloc)(op);

#ifdef Py_DEBUG
    // gh-89373: The tp_dealloc function must leave the current exception
    // unchanged.
    if (tstate != NULL && tstate->current_exception != old_exc) {
        const char *err;
        if (old_exc == NULL) {
            err = "Deallocator of type '%s' raised an exception";
        }
        else if (tstate->current_exception == NULL) {
            err = "Deallocator of type '%s' cleared the current exception";
        }
        else {
            // It can happen if dealloc() normalized the current exception.
            // A deallocator function must not change the current exception,
            // not even normalize it.
            err = "Deallocator of type '%s' overrode the current exception";
        }
        _Py_FatalErrorFormat(__func__, err, type->tp_name);
    }
    Py_XDECREF(old_exc);
    Py_DECREF(type);
#endif
}


PyObject **
PyObject_GET_WEAKREFS_LISTPTR(PyObject *op)
{
    return _PyObject_GET_WEAKREFS_LISTPTR(op);
}


#undef Py_NewRef
#undef Py_XNewRef

// Export Py_NewRef() and Py_XNewRef() as regular functions for the stable ABI.
PyObject*
Py_NewRef(PyObject *obj)
{
    return _Py_NewRef(obj);
}

PyObject*
Py_XNewRef(PyObject *obj)
{
    return _Py_XNewRef(obj);
}

#undef Py_Is
#undef Py_IsNone
#undef Py_IsTrue
#undef Py_IsFalse

// Export Py_Is(), Py_IsNone(), Py_IsTrue(), Py_IsFalse() as regular functions
// for the stable ABI.
int Py_Is(PyObject *x, PyObject *y)
{
    return (x == y);
}

int Py_IsNone(PyObject *x)
{
    return Py_Is(x, Py_None);
}

int Py_IsTrue(PyObject *x)
{
    return Py_Is(x, Py_True);
}

int Py_IsFalse(PyObject *x)
{
    return Py_Is(x, Py_False);
}

#ifdef __cplusplus
}
#endif<|MERGE_RESOLUTION|>--- conflicted
+++ resolved
@@ -2103,26 +2103,6 @@
 PyStatus
 _PyTypes_InitTypes(PyInterpreterState *interp)
 {
-<<<<<<< HEAD
-    if (_Py_IsMainInterpreter(interp)) {
-        // All other static types (unless initialized elsewhere)
-        for (size_t i=0; i < Py_ARRAY_LENGTH(static_types); i++) {
-            PyTypeObject *type = static_types[i];
-            if (_PyStaticType_InitBuiltin(type) < 0) {
-                return _PyStatus_ERR("Can't initialize builtin type");
-            }
-            if (type == &PyType_Type) {
-                // Sanitify checks of the two most important types
-                assert(PyBaseObject_Type.tp_base == NULL);
-                assert(PyType_Type.tp_base == &PyBaseObject_Type);
-            }
-        }
-    }
-
-    // Must be after static types are initialized
-    if (_Py_initialize_generic(interp) < 0) {
-        return _PyStatus_ERR("Can't initialize Generic type");
-=======
     // All other static types (unless initialized elsewhere)
     for (size_t i=0; i < Py_ARRAY_LENGTH(static_types); i++) {
         PyTypeObject *type = static_types[i];
@@ -2134,7 +2114,11 @@
             assert(PyBaseObject_Type.tp_base == NULL);
             assert(PyType_Type.tp_base == &PyBaseObject_Type);
         }
->>>>>>> 67d140db
+    }
+
+    // Must be after static types are initialized
+    if (_Py_initialize_generic(interp) < 0) {
+        return _PyStatus_ERR("Can't initialize generic types");
     }
 
     return _PyStatus_OK();
