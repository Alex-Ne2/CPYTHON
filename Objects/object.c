
/* Generic object operations; and implementation of None */

#include "Python.h"
#include "pycore_ceval.h"         // _Py_EnterRecursiveCall()
#include "pycore_context.h"
#include "pycore_initconfig.h"
#include "pycore_object.h"
#include "pycore_pyerrors.h"
#include "pycore_pylifecycle.h"
#include "pycore_pymem.h"         // _PyMem_IsPtrFreed()
#include "pycore_pystate.h"       // _PyThreadState_GET()
#include "pycore_symtable.h"      // PySTEntry_Type
#include "pycore_unionobject.h"   // _Py_UnionType
#include "frameobject.h"
#include "interpreteridobject.h"

#ifdef Py_LIMITED_API
   // Prevent recursive call _Py_IncRef() <=> Py_INCREF()
#  error "Py_LIMITED_API macro must not be defined"
#endif

#ifdef __cplusplus
extern "C" {
#endif

/* Defined in tracemalloc.c */
extern void _PyMem_DumpTraceback(int fd, const void *ptr);

_Py_IDENTIFIER(Py_Repr);
_Py_IDENTIFIER(__bytes__);
_Py_IDENTIFIER(__dir__);
_Py_IDENTIFIER(__isabstractmethod__);


int
_PyObject_CheckConsistency(PyObject *op, int check_content)
{
#define CHECK(expr) \
    do { if (!(expr)) { _PyObject_ASSERT_FAILED_MSG(op, Py_STRINGIFY(expr)); } } while (0)

    CHECK(!_PyObject_IsFreed(op));
    CHECK(Py_REFCNT(op) >= 1);

    _PyType_CheckConsistency(Py_TYPE(op));

    if (PyUnicode_Check(op)) {
        _PyUnicode_CheckConsistency(op, check_content);
    }
    else if (PyDict_Check(op)) {
        _PyDict_CheckConsistency(op, check_content);
    }
    return 1;

#undef CHECK
}


#ifdef Py_REF_DEBUG
Py_ssize_t _Py_RefTotal;

Py_ssize_t
_Py_GetRefTotal(void)
{
    PyObject *o;
    Py_ssize_t total = _Py_RefTotal;
    o = _PySet_Dummy;
    if (o != NULL)
        total -= Py_REFCNT(o);
    return total;
}

void
_PyDebug_PrintTotalRefs(void) {
    fprintf(stderr,
            "[%zd refs, %zd blocks]\n",
            _Py_GetRefTotal(), _Py_GetAllocatedBlocks());
}
#endif /* Py_REF_DEBUG */

/* Object allocation routines used by NEWOBJ and NEWVAROBJ macros.
   These are used by the individual routines for object creation.
   Do not call them otherwise, they do not initialize the object! */

#ifdef Py_TRACE_REFS
/* Head of circular doubly-linked list of all objects.  These are linked
 * together via the _ob_prev and _ob_next members of a PyObject, which
 * exist only in a Py_TRACE_REFS build.
 */
static PyObject refchain = {&refchain, &refchain};

/* Insert op at the front of the list of all objects.  If force is true,
 * op is added even if _ob_prev and _ob_next are non-NULL already.  If
 * force is false amd _ob_prev or _ob_next are non-NULL, do nothing.
 * force should be true if and only if op points to freshly allocated,
 * uninitialized memory, or you've unlinked op from the list and are
 * relinking it into the front.
 * Note that objects are normally added to the list via _Py_NewReference,
 * which is called by PyObject_Init.  Not all objects are initialized that
 * way, though; exceptions include statically allocated type objects, and
 * statically allocated singletons (like Py_True and Py_None).
 */
void
_Py_AddToAllObjects(PyObject *op, int force)
{
#ifdef  Py_DEBUG
    if (!force) {
        /* If it's initialized memory, op must be in or out of
         * the list unambiguously.
         */
        _PyObject_ASSERT(op, (op->_ob_prev == NULL) == (op->_ob_next == NULL));
    }
#endif
    if (force || op->_ob_prev == NULL) {
        op->_ob_next = refchain._ob_next;
        op->_ob_prev = &refchain;
        refchain._ob_next->_ob_prev = op;
        refchain._ob_next = op;
    }
}
#endif  /* Py_TRACE_REFS */

#ifdef Py_REF_DEBUG
/* Log a fatal error; doesn't return. */
void
_Py_NegativeRefcount(const char *filename, int lineno, PyObject *op)
{
    _PyObject_AssertFailed(op, NULL, "object has negative ref count",
                           filename, lineno, __func__);
}

#endif /* Py_REF_DEBUG */

void
Py_IncRef(PyObject *o)
{
    Py_XINCREF(o);
}

void
Py_DecRef(PyObject *o)
{
    Py_XDECREF(o);
}

void
_Py_IncRef(PyObject *o)
{
    Py_INCREF(o);
}

void
_Py_DecRef(PyObject *o)
{
    Py_DECREF(o);
}

PyObject *
PyObject_Init(PyObject *op, PyTypeObject *tp)
{
    if (op == NULL) {
        return PyErr_NoMemory();
    }

    _PyObject_Init(op, tp);
    return op;
}

PyVarObject *
PyObject_InitVar(PyVarObject *op, PyTypeObject *tp, Py_ssize_t size)
{
    if (op == NULL) {
        return (PyVarObject *) PyErr_NoMemory();
    }

    _PyObject_InitVar(op, tp, size);
    return op;
}

PyObject *
_PyObject_New(PyTypeObject *tp)
{
    PyObject *op = (PyObject *) PyObject_Malloc(_PyObject_SIZE(tp));
    if (op == NULL) {
        return PyErr_NoMemory();
    }
    _PyObject_Init(op, tp);
    return op;
}

PyVarObject *
_PyObject_NewVar(PyTypeObject *tp, Py_ssize_t nitems)
{
    PyVarObject *op;
    const size_t size = _PyObject_VAR_SIZE(tp, nitems);
    op = (PyVarObject *) PyObject_Malloc(size);
    if (op == NULL) {
        return (PyVarObject *)PyErr_NoMemory();
    }
    _PyObject_InitVar(op, tp, nitems);
    return op;
}

void
PyObject_CallFinalizer(PyObject *self)
{
    PyTypeObject *tp = Py_TYPE(self);

    if (tp->tp_finalize == NULL)
        return;
    /* tp_finalize should only be called once. */
    if (_PyType_IS_GC(tp) && _PyGC_FINALIZED(self))
        return;

    tp->tp_finalize(self);
    if (_PyType_IS_GC(tp)) {
        _PyGC_SET_FINALIZED(self);
    }
}

int
PyObject_CallFinalizerFromDealloc(PyObject *self)
{
    if (Py_REFCNT(self) != 0) {
        _PyObject_ASSERT_FAILED_MSG(self,
                                    "PyObject_CallFinalizerFromDealloc called "
                                    "on object with a non-zero refcount");
    }

    /* Temporarily resurrect the object. */
    Py_SET_REFCNT(self, 1);

    PyObject_CallFinalizer(self);

    _PyObject_ASSERT_WITH_MSG(self,
                              Py_REFCNT(self) > 0,
                              "refcount is too small");

    /* Undo the temporary resurrection; can't use DECREF here, it would
     * cause a recursive call. */
    Py_SET_REFCNT(self, Py_REFCNT(self) - 1);
    if (Py_REFCNT(self) == 0) {
        return 0;         /* this is the normal path out */
    }

    /* tp_finalize resurrected it!  Make it look like the original Py_DECREF
     * never happened. */
    Py_ssize_t refcnt = Py_REFCNT(self);
    _Py_NewReference(self);
    Py_SET_REFCNT(self, refcnt);

    _PyObject_ASSERT(self,
                     (!_PyType_IS_GC(Py_TYPE(self))
                      || _PyObject_GC_IS_TRACKED(self)));
    /* If Py_REF_DEBUG macro is defined, _Py_NewReference() increased
       _Py_RefTotal, so we need to undo that. */
#ifdef Py_REF_DEBUG
    _Py_RefTotal--;
#endif
    return -1;
}

int
PyObject_Print(PyObject *op, FILE *fp, int flags)
{
    int ret = 0;
    if (PyErr_CheckSignals())
        return -1;
#ifdef USE_STACKCHECK
    if (PyOS_CheckStack()) {
        PyErr_SetString(PyExc_MemoryError, "stack overflow");
        return -1;
    }
#endif
    clearerr(fp); /* Clear any previous error condition */
    if (op == NULL) {
        Py_BEGIN_ALLOW_THREADS
        fprintf(fp, "<nil>");
        Py_END_ALLOW_THREADS
    }
    else {
        if (Py_REFCNT(op) <= 0) {
            /* XXX(twouters) cast refcount to long until %zd is
               universally available */
            Py_BEGIN_ALLOW_THREADS
            fprintf(fp, "<refcnt %ld at %p>",
                (long)Py_REFCNT(op), (void *)op);
            Py_END_ALLOW_THREADS
        }
        else {
            PyObject *s;
            if (flags & Py_PRINT_RAW)
                s = PyObject_Str(op);
            else
                s = PyObject_Repr(op);
            if (s == NULL)
                ret = -1;
            else if (PyBytes_Check(s)) {
                fwrite(PyBytes_AS_STRING(s), 1,
                       PyBytes_GET_SIZE(s), fp);
            }
            else if (PyUnicode_Check(s)) {
                PyObject *t;
                t = PyUnicode_AsEncodedString(s, "utf-8", "backslashreplace");
                if (t == NULL) {
                    ret = -1;
                }
                else {
                    fwrite(PyBytes_AS_STRING(t), 1,
                           PyBytes_GET_SIZE(t), fp);
                    Py_DECREF(t);
                }
            }
            else {
                PyErr_Format(PyExc_TypeError,
                             "str() or repr() returned '%.100s'",
                             Py_TYPE(s)->tp_name);
                ret = -1;
            }
            Py_XDECREF(s);
        }
    }
    if (ret == 0) {
        if (ferror(fp)) {
            PyErr_SetFromErrno(PyExc_OSError);
            clearerr(fp);
            ret = -1;
        }
    }
    return ret;
}

/* For debugging convenience.  Set a breakpoint here and call it from your DLL */
void
_Py_BreakPoint(void)
{
}


/* Heuristic checking if the object memory is uninitialized or deallocated.
   Rely on the debug hooks on Python memory allocators:
   see _PyMem_IsPtrFreed().

   The function can be used to prevent segmentation fault on dereferencing
   pointers like 0xDDDDDDDDDDDDDDDD. */
int
_PyObject_IsFreed(PyObject *op)
{
    if (_PyMem_IsPtrFreed(op) || _PyMem_IsPtrFreed(Py_TYPE(op))) {
        return 1;
    }
    /* ignore op->ob_ref: its value can have be modified
       by Py_INCREF() and Py_DECREF(). */
#ifdef Py_TRACE_REFS
    if (op->_ob_next != NULL && _PyMem_IsPtrFreed(op->_ob_next)) {
        return 1;
    }
    if (op->_ob_prev != NULL && _PyMem_IsPtrFreed(op->_ob_prev)) {
         return 1;
     }
#endif
    return 0;
}


/* For debugging convenience.  See Misc/gdbinit for some useful gdb hooks */
void
_PyObject_Dump(PyObject* op)
{
    if (_PyObject_IsFreed(op)) {
        /* It seems like the object memory has been freed:
           don't access it to prevent a segmentation fault. */
        fprintf(stderr, "<object at %p is freed>\n", op);
        fflush(stderr);
        return;
    }

    /* first, write fields which are the least likely to crash */
    fprintf(stderr, "object address  : %p\n", (void *)op);
    /* XXX(twouters) cast refcount to long until %zd is
       universally available */
    fprintf(stderr, "object refcount : %ld\n", (long)Py_REFCNT(op));
    fflush(stderr);

    PyTypeObject *type = Py_TYPE(op);
    fprintf(stderr, "object type     : %p\n", type);
    fprintf(stderr, "object type name: %s\n",
            type==NULL ? "NULL" : type->tp_name);

    /* the most dangerous part */
    fprintf(stderr, "object repr     : ");
    fflush(stderr);

    PyGILState_STATE gil = PyGILState_Ensure();
    PyObject *error_type, *error_value, *error_traceback;
    PyErr_Fetch(&error_type, &error_value, &error_traceback);

    (void)PyObject_Print(op, stderr, 0);
    fflush(stderr);

    PyErr_Restore(error_type, error_value, error_traceback);
    PyGILState_Release(gil);

    fprintf(stderr, "\n");
    fflush(stderr);
}

PyObject *
PyObject_Repr(PyObject *v)
{
    PyObject *res;
    if (PyErr_CheckSignals())
        return NULL;
#ifdef USE_STACKCHECK
    if (PyOS_CheckStack()) {
        PyErr_SetString(PyExc_MemoryError, "stack overflow");
        return NULL;
    }
#endif
    if (v == NULL)
        return PyUnicode_FromString("<NULL>");
    if (Py_TYPE(v)->tp_repr == NULL)
        return PyUnicode_FromFormat("<%s object at %p>",
                                    Py_TYPE(v)->tp_name, v);

    PyThreadState *tstate = _PyThreadState_GET();
#ifdef Py_DEBUG
    /* PyObject_Repr() must not be called with an exception set,
       because it can clear it (directly or indirectly) and so the
       caller loses its exception */
    assert(!_PyErr_Occurred(tstate));
#endif

    /* It is possible for a type to have a tp_repr representation that loops
       infinitely. */
    if (_Py_EnterRecursiveCall(tstate,
                               " while getting the repr of an object")) {
        return NULL;
    }
    res = (*Py_TYPE(v)->tp_repr)(v);
    _Py_LeaveRecursiveCall(tstate);

    if (res == NULL) {
        return NULL;
    }
    if (!PyUnicode_Check(res)) {
        _PyErr_Format(tstate, PyExc_TypeError,
                      "__repr__ returned non-string (type %.200s)",
                      Py_TYPE(res)->tp_name);
        Py_DECREF(res);
        return NULL;
    }
#ifndef Py_DEBUG
    if (PyUnicode_READY(res) < 0) {
        return NULL;
    }
#endif
    return res;
}

PyObject *
PyObject_Str(PyObject *v)
{
    PyObject *res;
    if (PyErr_CheckSignals())
        return NULL;
#ifdef USE_STACKCHECK
    if (PyOS_CheckStack()) {
        PyErr_SetString(PyExc_MemoryError, "stack overflow");
        return NULL;
    }
#endif
    if (v == NULL)
        return PyUnicode_FromString("<NULL>");
    if (PyUnicode_CheckExact(v)) {
#ifndef Py_DEBUG
        if (PyUnicode_READY(v) < 0)
            return NULL;
#endif
        Py_INCREF(v);
        return v;
    }
    if (Py_TYPE(v)->tp_str == NULL)
        return PyObject_Repr(v);

    PyThreadState *tstate = _PyThreadState_GET();
#ifdef Py_DEBUG
    /* PyObject_Str() must not be called with an exception set,
       because it can clear it (directly or indirectly) and so the
       caller loses its exception */
    assert(!_PyErr_Occurred(tstate));
#endif

    /* It is possible for a type to have a tp_str representation that loops
       infinitely. */
    if (_Py_EnterRecursiveCall(tstate, " while getting the str of an object")) {
        return NULL;
    }
    res = (*Py_TYPE(v)->tp_str)(v);
    _Py_LeaveRecursiveCall(tstate);

    if (res == NULL) {
        return NULL;
    }
    if (!PyUnicode_Check(res)) {
        _PyErr_Format(tstate, PyExc_TypeError,
                      "__str__ returned non-string (type %.200s)",
                      Py_TYPE(res)->tp_name);
        Py_DECREF(res);
        return NULL;
    }
#ifndef Py_DEBUG
    if (PyUnicode_READY(res) < 0) {
        return NULL;
    }
#endif
    assert(_PyUnicode_CheckConsistency(res, 1));
    return res;
}

PyObject *
PyObject_ASCII(PyObject *v)
{
    PyObject *repr, *ascii, *res;

    repr = PyObject_Repr(v);
    if (repr == NULL)
        return NULL;

    if (PyUnicode_IS_ASCII(repr))
        return repr;

    /* repr is guaranteed to be a PyUnicode object by PyObject_Repr */
    ascii = _PyUnicode_AsASCIIString(repr, "backslashreplace");
    Py_DECREF(repr);
    if (ascii == NULL)
        return NULL;

    res = PyUnicode_DecodeASCII(
        PyBytes_AS_STRING(ascii),
        PyBytes_GET_SIZE(ascii),
        NULL);

    Py_DECREF(ascii);
    return res;
}

PyObject *
PyObject_Bytes(PyObject *v)
{
    PyObject *result, *func;

    if (v == NULL)
        return PyBytes_FromString("<NULL>");

    if (PyBytes_CheckExact(v)) {
        Py_INCREF(v);
        return v;
    }

    func = _PyObject_LookupSpecial(v, &PyId___bytes__);
    if (func != NULL) {
        result = _PyObject_CallNoArg(func);
        Py_DECREF(func);
        if (result == NULL)
            return NULL;
        if (!PyBytes_Check(result)) {
            PyErr_Format(PyExc_TypeError,
                         "__bytes__ returned non-bytes (type %.200s)",
                         Py_TYPE(result)->tp_name);
            Py_DECREF(result);
            return NULL;
        }
        return result;
    }
    else if (PyErr_Occurred())
        return NULL;
    return PyBytes_FromObject(v);
}


/*
def _PyObject_FunctionStr(x):
    try:
        qualname = x.__qualname__
    except AttributeError:
        return str(x)
    try:
        mod = x.__module__
        if mod is not None and mod != 'builtins':
            return f"{x.__module__}.{qualname}()"
    except AttributeError:
        pass
    return qualname
*/
PyObject *
_PyObject_FunctionStr(PyObject *x)
{
    _Py_IDENTIFIER(__module__);
    _Py_IDENTIFIER(__qualname__);
    _Py_IDENTIFIER(builtins);
    assert(!PyErr_Occurred());
    PyObject *qualname;
    int ret = _PyObject_LookupAttrId(x, &PyId___qualname__, &qualname);
    if (qualname == NULL) {
        if (ret < 0) {
            return NULL;
        }
        return PyObject_Str(x);
    }
    PyObject *module;
    PyObject *result = NULL;
    ret = _PyObject_LookupAttrId(x, &PyId___module__, &module);
    if (module != NULL && module != Py_None) {
        PyObject *builtinsname = _PyUnicode_FromId(&PyId_builtins);
        if (builtinsname == NULL) {
            goto done;
        }
        ret = PyObject_RichCompareBool(module, builtinsname, Py_NE);
        if (ret < 0) {
            // error
            goto done;
        }
        if (ret > 0) {
            result = PyUnicode_FromFormat("%S.%S()", module, qualname);
            goto done;
        }
    }
    else if (ret < 0) {
        goto done;
    }
    result = PyUnicode_FromFormat("%S()", qualname);
done:
    Py_DECREF(qualname);
    Py_XDECREF(module);
    return result;
}

/* For Python 3.0.1 and later, the old three-way comparison has been
   completely removed in favour of rich comparisons.  PyObject_Compare() and
   PyObject_Cmp() are gone, and the builtin cmp function no longer exists.
   The old tp_compare slot has been renamed to tp_as_async, and should no
   longer be used.  Use tp_richcompare instead.

   See (*) below for practical amendments.

   tp_richcompare gets called with a first argument of the appropriate type
   and a second object of an arbitrary type.  We never do any kind of
   coercion.

   The tp_richcompare slot should return an object, as follows:

    NULL if an exception occurred
    NotImplemented if the requested comparison is not implemented
    any other false value if the requested comparison is false
    any other true value if the requested comparison is true

  The PyObject_RichCompare[Bool]() wrappers raise TypeError when they get
  NotImplemented.

  (*) Practical amendments:

  - If rich comparison returns NotImplemented, == and != are decided by
    comparing the object pointer (i.e. falling back to the base object
    implementation).

*/

/* Map rich comparison operators to their swapped version, e.g. LT <--> GT */
int _Py_SwappedOp[] = {Py_GT, Py_GE, Py_EQ, Py_NE, Py_LT, Py_LE};

static const char * const opstrings[] = {"<", "<=", "==", "!=", ">", ">="};

/* Perform a rich comparison, raising TypeError when the requested comparison
   operator is not supported. */
static PyObject *
do_richcompare(PyThreadState *tstate, PyObject *v, PyObject *w, int op)
{
    richcmpfunc f;
    PyObject *res;
    int checked_reverse_op = 0;

    if (!Py_IS_TYPE(v, Py_TYPE(w)) &&
        PyType_IsSubtype(Py_TYPE(w), Py_TYPE(v)) &&
        (f = Py_TYPE(w)->tp_richcompare) != NULL) {
        checked_reverse_op = 1;
        res = (*f)(w, v, _Py_SwappedOp[op]);
        if (res != Py_NotImplemented)
            return res;
        Py_DECREF(res);
    }
    if ((f = Py_TYPE(v)->tp_richcompare) != NULL) {
        res = (*f)(v, w, op);
        if (res != Py_NotImplemented)
            return res;
        Py_DECREF(res);
    }
    if (!checked_reverse_op && (f = Py_TYPE(w)->tp_richcompare) != NULL) {
        res = (*f)(w, v, _Py_SwappedOp[op]);
        if (res != Py_NotImplemented)
            return res;
        Py_DECREF(res);
    }
    /* If neither object implements it, provide a sensible default
       for == and !=, but raise an exception for ordering. */
    switch (op) {
    case Py_EQ:
        res = (v == w) ? Py_True : Py_False;
        break;
    case Py_NE:
        res = (v != w) ? Py_True : Py_False;
        break;
    default:
        _PyErr_Format(tstate, PyExc_TypeError,
                      "'%s' not supported between instances of '%.100s' and '%.100s'",
                      opstrings[op],
                      Py_TYPE(v)->tp_name,
                      Py_TYPE(w)->tp_name);
        return NULL;
    }
    Py_INCREF(res);
    return res;
}

/* Perform a rich comparison with object result.  This wraps do_richcompare()
   with a check for NULL arguments and a recursion check. */

PyObject *
PyObject_RichCompare(PyObject *v, PyObject *w, int op)
{
    PyThreadState *tstate = _PyThreadState_GET();

    assert(Py_LT <= op && op <= Py_GE);
    if (v == NULL || w == NULL) {
        if (!_PyErr_Occurred(tstate)) {
            PyErr_BadInternalCall();
        }
        return NULL;
    }
    if (_Py_EnterRecursiveCall(tstate, " in comparison")) {
        return NULL;
    }
    PyObject *res = do_richcompare(tstate, v, w, op);
    _Py_LeaveRecursiveCall(tstate);
    return res;
}

/* Perform a rich comparison with integer result.  This wraps
   PyObject_RichCompare(), returning -1 for error, 0 for false, 1 for true. */
int
PyObject_RichCompareBool(PyObject *v, PyObject *w, int op)
{
    PyObject *res;
    int ok;

    /* Quick result when objects are the same.
       Guarantees that identity implies equality. */
    if (v == w) {
        if (op == Py_EQ)
            return 1;
        else if (op == Py_NE)
            return 0;
    }

    res = PyObject_RichCompare(v, w, op);
    if (res == NULL)
        return -1;
    if (PyBool_Check(res))
        ok = (res == Py_True);
    else
        ok = PyObject_IsTrue(res);
    Py_DECREF(res);
    return ok;
}

Py_hash_t
PyObject_HashNotImplemented(PyObject *v)
{
    PyErr_Format(PyExc_TypeError, "unhashable type: '%.200s'",
                 Py_TYPE(v)->tp_name);
    return -1;
}

Py_hash_t
PyObject_Hash(PyObject *v)
{
    PyTypeObject *tp = Py_TYPE(v);
    if (tp->tp_hash != NULL)
        return (*tp->tp_hash)(v);
    /* To keep to the general practice that inheriting
     * solely from object in C code should work without
     * an explicit call to PyType_Ready, we implicitly call
     * PyType_Ready here and then check the tp_hash slot again
     */
    if (tp->tp_dict == NULL) {
        if (PyType_Ready(tp) < 0)
            return -1;
        if (tp->tp_hash != NULL)
            return (*tp->tp_hash)(v);
    }
    /* Otherwise, the object can't be hashed */
    return PyObject_HashNotImplemented(v);
}

PyObject *
PyObject_GetAttrString(PyObject *v, const char *name)
{
    PyObject *w, *res;

    if (Py_TYPE(v)->tp_getattr != NULL)
        return (*Py_TYPE(v)->tp_getattr)(v, (char*)name);
    w = PyUnicode_FromString(name);
    if (w == NULL)
        return NULL;
    res = PyObject_GetAttr(v, w);
    Py_DECREF(w);
    return res;
}

int
PyObject_HasAttrString(PyObject *v, const char *name)
{
    PyObject *res = PyObject_GetAttrString(v, name);
    if (res != NULL) {
        Py_DECREF(res);
        return 1;
    }
    PyErr_Clear();
    return 0;
}

int
PyObject_SetAttrString(PyObject *v, const char *name, PyObject *w)
{
    PyObject *s;
    int res;

    if (Py_TYPE(v)->tp_setattr != NULL)
        return (*Py_TYPE(v)->tp_setattr)(v, (char*)name, w);
    s = PyUnicode_InternFromString(name);
    if (s == NULL)
        return -1;
    res = PyObject_SetAttr(v, s, w);
    Py_XDECREF(s);
    return res;
}

int
_PyObject_IsAbstract(PyObject *obj)
{
    int res;
    PyObject* isabstract;

    if (obj == NULL)
        return 0;

    res = _PyObject_LookupAttrId(obj, &PyId___isabstractmethod__, &isabstract);
    if (res > 0) {
        res = PyObject_IsTrue(isabstract);
        Py_DECREF(isabstract);
    }
    return res;
}

PyObject *
_PyObject_GetAttrId(PyObject *v, _Py_Identifier *name)
{
    PyObject *result;
    PyObject *oname = _PyUnicode_FromId(name); /* borrowed */
    if (!oname)
        return NULL;
    result = PyObject_GetAttr(v, oname);
    return result;
}

int
_PyObject_SetAttrId(PyObject *v, _Py_Identifier *name, PyObject *w)
{
    int result;
    PyObject *oname = _PyUnicode_FromId(name); /* borrowed */
    if (!oname)
        return -1;
    result = PyObject_SetAttr(v, oname, w);
    return result;
}

static inline int
set_attribute_error_context(PyObject* v, PyObject* name)
{
    assert(PyErr_Occurred());
    _Py_IDENTIFIER(name);
    _Py_IDENTIFIER(obj);
    // Intercept AttributeError exceptions and augment them to offer
    // suggestions later.
    if (PyErr_ExceptionMatches(PyExc_AttributeError)){
        PyObject *type, *value, *traceback;
        PyErr_Fetch(&type, &value, &traceback);
        PyErr_NormalizeException(&type, &value, &traceback);
        if (PyErr_GivenExceptionMatches(value, PyExc_AttributeError) &&
            (_PyObject_SetAttrId(value, &PyId_name, name) ||
             _PyObject_SetAttrId(value, &PyId_obj, v))) {
            return 1;
        }
        PyErr_Restore(type, value, traceback);
    }
    return 0;
}

PyObject *
PyObject_GetAttr(PyObject *v, PyObject *name)
{
    PyTypeObject *tp = Py_TYPE(v);
    if (!PyUnicode_Check(name)) {
        PyErr_Format(PyExc_TypeError,
                     "attribute name must be string, not '%.200s'",
                     Py_TYPE(name)->tp_name);
        return NULL;
    }

    PyObject* result = NULL;
    if (tp->tp_getattro != NULL) {
        result = (*tp->tp_getattro)(v, name);
    }
    else if (tp->tp_getattr != NULL) {
        const char *name_str = PyUnicode_AsUTF8(name);
        if (name_str == NULL) {
            return NULL;
        }
        result = (*tp->tp_getattr)(v, (char *)name_str);
    }
    else {
        PyErr_Format(PyExc_AttributeError,
                    "'%.50s' object has no attribute '%U'",
                    tp->tp_name, name);
    }

    if (result == NULL) {
        set_attribute_error_context(v, name);
    }
    return result;
}

int
_PyObject_LookupAttr(PyObject *v, PyObject *name, PyObject **result)
{
    PyTypeObject *tp = Py_TYPE(v);

    if (!PyUnicode_Check(name)) {
        PyErr_Format(PyExc_TypeError,
                     "attribute name must be string, not '%.200s'",
                     Py_TYPE(name)->tp_name);
        *result = NULL;
        return -1;
    }

    if (tp->tp_getattro == PyObject_GenericGetAttr) {
        *result = _PyObject_GenericGetAttrWithDict(v, name, NULL, 1);
        if (*result != NULL) {
            return 1;
        }
        if (PyErr_Occurred()) {
            return -1;
        }
        return 0;
    }
    if (tp->tp_getattro != NULL) {
        *result = (*tp->tp_getattro)(v, name);
    }
    else if (tp->tp_getattr != NULL) {
        const char *name_str = PyUnicode_AsUTF8(name);
        if (name_str == NULL) {
            *result = NULL;
            return -1;
        }
        *result = (*tp->tp_getattr)(v, (char *)name_str);
    }
    else {
        *result = NULL;
        return 0;
    }

    if (*result != NULL) {
        return 1;
    }
    if (!PyErr_ExceptionMatches(PyExc_AttributeError)) {
        return -1;
    }
    PyErr_Clear();
    return 0;
}

int
_PyObject_LookupAttrId(PyObject *v, _Py_Identifier *name, PyObject **result)
{
    PyObject *oname = _PyUnicode_FromId(name); /* borrowed */
    if (!oname) {
        *result = NULL;
        return -1;
    }
    return  _PyObject_LookupAttr(v, oname, result);
}

int
PyObject_HasAttr(PyObject *v, PyObject *name)
{
    PyObject *res;
    if (_PyObject_LookupAttr(v, name, &res) < 0) {
        PyErr_Clear();
        return 0;
    }
    if (res == NULL) {
        return 0;
    }
    Py_DECREF(res);
    return 1;
}

int
PyObject_SetAttr(PyObject *v, PyObject *name, PyObject *value)
{
    PyTypeObject *tp = Py_TYPE(v);
    int err;

    if (!PyUnicode_Check(name)) {
        PyErr_Format(PyExc_TypeError,
                     "attribute name must be string, not '%.200s'",
                     Py_TYPE(name)->tp_name);
        return -1;
    }
    Py_INCREF(name);

    PyUnicode_InternInPlace(&name);
    if (tp->tp_setattro != NULL) {
        err = (*tp->tp_setattro)(v, name, value);
        Py_DECREF(name);
        return err;
    }
    if (tp->tp_setattr != NULL) {
        const char *name_str = PyUnicode_AsUTF8(name);
        if (name_str == NULL) {
            Py_DECREF(name);
            return -1;
        }
        err = (*tp->tp_setattr)(v, (char *)name_str, value);
        Py_DECREF(name);
        return err;
    }
    Py_DECREF(name);
    _PyObject_ASSERT(name, Py_REFCNT(name) >= 1);
    if (tp->tp_getattr == NULL && tp->tp_getattro == NULL)
        PyErr_Format(PyExc_TypeError,
                     "'%.100s' object has no attributes "
                     "(%s .%U)",
                     tp->tp_name,
                     value==NULL ? "del" : "assign to",
                     name);
    else
        PyErr_Format(PyExc_TypeError,
                     "'%.100s' object has only read-only attributes "
                     "(%s .%U)",
                     tp->tp_name,
                     value==NULL ? "del" : "assign to",
                     name);
    return -1;
}

/* Helper to get a pointer to an object's __dict__ slot, if any */

PyObject **
_PyObject_GetDictPtr(PyObject *obj)
{
    Py_ssize_t dictoffset;
    PyTypeObject *tp = Py_TYPE(obj);

    dictoffset = tp->tp_dictoffset;
    if (dictoffset == 0)
        return NULL;
    if (dictoffset < 0) {
        Py_ssize_t tsize = Py_SIZE(obj);
        if (tsize < 0) {
            tsize = -tsize;
        }
        size_t size = _PyObject_VAR_SIZE(tp, tsize);

        dictoffset += (long)size;
        _PyObject_ASSERT(obj, dictoffset > 0);
        _PyObject_ASSERT(obj, dictoffset % SIZEOF_VOID_P == 0);
    }
    return (PyObject **) ((char *)obj + dictoffset);
}

PyObject *
PyObject_SelfIter(PyObject *obj)
{
    Py_INCREF(obj);
    return obj;
}

/* Helper used when the __next__ method is removed from a type:
   tp_iternext is never NULL and can be safely called without checking
   on every iteration.
 */

PyObject *
_PyObject_NextNotImplemented(PyObject *self)
{
    PyErr_Format(PyExc_TypeError,
                 "'%.200s' object is not iterable",
                 Py_TYPE(self)->tp_name);
    return NULL;
}


/* Specialized version of _PyObject_GenericGetAttrWithDict
   specifically for the LOAD_METHOD opcode.

   Return 1 if a method is found, 0 if it's a regular attribute
   from __dict__ or something returned by using a descriptor
   protocol.

   `method` will point to the resolved attribute or NULL.  In the
   latter case, an error will be set.
*/
int
_PyObject_GetMethod(PyObject *obj, PyObject *name, PyObject **method)
{
    int meth_found = 0;

    assert(*method == NULL);

    PyTypeObject *tp = Py_TYPE(obj);
    if (!_PyType_IsReady(tp)) {
        if (PyType_Ready(tp) < 0) {
            return 0;
        }
    }

    if (tp->tp_getattro != PyObject_GenericGetAttr || !PyUnicode_Check(name)) {
        *method = PyObject_GetAttr(obj, name);
        return 0;
    }

    PyObject *descr = _PyType_Lookup(tp, name);
    descrgetfunc f = NULL;
    if (descr != NULL) {
        Py_INCREF(descr);
        if (_PyType_HasFeature(Py_TYPE(descr), Py_TPFLAGS_METHOD_DESCRIPTOR)) {
            meth_found = 1;
        } else {
            f = Py_TYPE(descr)->tp_descr_get;
            if (f != NULL && PyDescr_IsData(descr)) {
                *method = f(descr, obj, (PyObject *)Py_TYPE(obj));
                Py_DECREF(descr);
                return 0;
            }
        }
    }

    PyObject **dictptr = _PyObject_GetDictPtr(obj);
    PyObject *dict;
    if (dictptr != NULL && (dict = *dictptr) != NULL) {
        Py_INCREF(dict);
        PyObject *attr = PyDict_GetItemWithError(dict, name);
        if (attr != NULL) {
            *method = Py_NewRef(attr);
            Py_DECREF(dict);
            Py_XDECREF(descr);
            return 0;
        }
        Py_DECREF(dict);

        if (PyErr_Occurred()) {
            Py_XDECREF(descr);
            return 0;
        }
    }

    if (meth_found) {
        *method = descr;
        return 1;
    }

    if (f != NULL) {
        *method = f(descr, obj, (PyObject *)Py_TYPE(obj));
        Py_DECREF(descr);
        return 0;
    }

    if (descr != NULL) {
        *method = descr;
        return 0;
    }

    PyErr_Format(PyExc_AttributeError,
                 "'%.50s' object has no attribute '%U'",
                 tp->tp_name, name);

    set_attribute_error_context(obj, name);
    return 0;
}

/* Generic GetAttr functions - put these in your tp_[gs]etattro slot. */

PyObject *
_PyObject_GenericGetAttrWithDict(PyObject *obj, PyObject *name,
                                 PyObject *dict, int suppress)
{
    /* Make sure the logic of _PyObject_GetMethod is in sync with
       this method.

       When suppress=1, this function suppresses AttributeError.
    */

    PyTypeObject *tp = Py_TYPE(obj);
    PyObject *descr = NULL;
    PyObject *res = NULL;
    descrgetfunc f;
    Py_ssize_t dictoffset;
    PyObject **dictptr;

    if (!PyUnicode_Check(name)){
        PyErr_Format(PyExc_TypeError,
                     "attribute name must be string, not '%.200s'",
                     Py_TYPE(name)->tp_name);
        return NULL;
    }
    Py_INCREF(name);

    if (tp->tp_dict == NULL) {
        if (PyType_Ready(tp) < 0)
            goto done;
    }

    descr = _PyType_Lookup(tp, name);

    f = NULL;
    if (descr != NULL) {
        Py_INCREF(descr);
        f = Py_TYPE(descr)->tp_descr_get;
        if (f != NULL && PyDescr_IsData(descr)) {
            res = f(descr, obj, (PyObject *)Py_TYPE(obj));
            if (res == NULL && suppress &&
                    PyErr_ExceptionMatches(PyExc_AttributeError)) {
                PyErr_Clear();
            }
            goto done;
        }
    }

    if (dict == NULL) {
        /* Inline _PyObject_GetDictPtr */
        dictoffset = tp->tp_dictoffset;
        if (dictoffset != 0) {
            if (dictoffset < 0) {
                Py_ssize_t tsize = Py_SIZE(obj);
                if (tsize < 0) {
                    tsize = -tsize;
                }
                size_t size = _PyObject_VAR_SIZE(tp, tsize);
                _PyObject_ASSERT(obj, size <= PY_SSIZE_T_MAX);

                dictoffset += (Py_ssize_t)size;
                _PyObject_ASSERT(obj, dictoffset > 0);
                _PyObject_ASSERT(obj, dictoffset % SIZEOF_VOID_P == 0);
            }
            dictptr = (PyObject **) ((char *)obj + dictoffset);
            dict = *dictptr;
        }
    }
    if (dict != NULL) {
        Py_INCREF(dict);
        res = PyDict_GetItemWithError(dict, name);
        if (res != NULL) {
            Py_INCREF(res);
            Py_DECREF(dict);
            goto done;
        }
        else {
            Py_DECREF(dict);
            if (PyErr_Occurred()) {
                if (suppress && PyErr_ExceptionMatches(PyExc_AttributeError)) {
                    PyErr_Clear();
                }
                else {
                    goto done;
                }
            }
        }
    }

    if (f != NULL) {
        res = f(descr, obj, (PyObject *)Py_TYPE(obj));
        if (res == NULL && suppress &&
                PyErr_ExceptionMatches(PyExc_AttributeError)) {
            PyErr_Clear();
        }
        goto done;
    }

    if (descr != NULL) {
        res = descr;
        descr = NULL;
        goto done;
    }

    if (!suppress) {
        PyErr_Format(PyExc_AttributeError,
                     "'%.50s' object has no attribute '%U'",
                     tp->tp_name, name);
    }
  done:
    Py_XDECREF(descr);
    Py_DECREF(name);
    return res;
}

PyObject *
PyObject_GenericGetAttr(PyObject *obj, PyObject *name)
{
    return _PyObject_GenericGetAttrWithDict(obj, name, NULL, 0);
}

int
_PyObject_GenericSetAttrWithDict(PyObject *obj, PyObject *name,
                                 PyObject *value, PyObject *dict)
{
    PyTypeObject *tp = Py_TYPE(obj);
    PyObject *descr;
    descrsetfunc f;
    PyObject **dictptr;
    int res = -1;

    if (!PyUnicode_Check(name)){
        PyErr_Format(PyExc_TypeError,
                     "attribute name must be string, not '%.200s'",
                     Py_TYPE(name)->tp_name);
        return -1;
    }

    if (tp->tp_dict == NULL && PyType_Ready(tp) < 0)
        return -1;

    Py_INCREF(name);

    descr = _PyType_Lookup(tp, name);

    if (descr != NULL) {
        Py_INCREF(descr);
        f = Py_TYPE(descr)->tp_descr_set;
        if (f != NULL) {
            res = f(descr, obj, value);
            goto done;
        }
    }

    /* XXX [Steve Dower] These are really noisy - worth it? */
    /*if (PyType_Check(obj) || PyModule_Check(obj)) {
        if (value && PySys_Audit("object.__setattr__", "OOO", obj, name, value) < 0)
            return -1;
        if (!value && PySys_Audit("object.__delattr__", "OO", obj, name) < 0)
            return -1;
    }*/

    if (dict == NULL) {
        dictptr = _PyObject_GetDictPtr(obj);
        if (dictptr == NULL) {
            if (descr == NULL) {
                PyErr_Format(PyExc_AttributeError,
                             "'%.100s' object has no attribute '%U'",
                             tp->tp_name, name);
            }
            else {
                PyErr_Format(PyExc_AttributeError,
                             "'%.50s' object attribute '%U' is read-only",
                             tp->tp_name, name);
            }
            goto done;
        }
        res = _PyObjectDict_SetItem(tp, dictptr, name, value);
    }
    else {
        Py_INCREF(dict);
        if (value == NULL)
            res = PyDict_DelItem(dict, name);
        else
            res = PyDict_SetItem(dict, name, value);
        Py_DECREF(dict);
    }
    if (res < 0 && PyErr_ExceptionMatches(PyExc_KeyError))
        PyErr_SetObject(PyExc_AttributeError, name);

  done:
    Py_XDECREF(descr);
    Py_DECREF(name);
    return res;
}

int
PyObject_GenericSetAttr(PyObject *obj, PyObject *name, PyObject *value)
{
    return _PyObject_GenericSetAttrWithDict(obj, name, value, NULL);
}

int
PyObject_GenericSetDict(PyObject *obj, PyObject *value, void *context)
{
    PyObject **dictptr = _PyObject_GetDictPtr(obj);
    if (dictptr == NULL) {
        PyErr_SetString(PyExc_AttributeError,
                        "This object has no __dict__");
        return -1;
    }
    if (value == NULL) {
        PyErr_SetString(PyExc_TypeError, "cannot delete __dict__");
        return -1;
    }
    if (!PyDict_Check(value)) {
        PyErr_Format(PyExc_TypeError,
                     "__dict__ must be set to a dictionary, "
                     "not a '%.200s'", Py_TYPE(value)->tp_name);
        return -1;
    }
    Py_INCREF(value);
    Py_XSETREF(*dictptr, value);
    return 0;
}


/* Test a value used as condition, e.g., in a while or if statement.
   Return -1 if an error occurred */

int
PyObject_IsTrue(PyObject *v)
{
    Py_ssize_t res;
    if (v == Py_True)
        return 1;
    if (v == Py_False)
        return 0;
    if (v == Py_None)
        return 0;
    else if (Py_TYPE(v)->tp_as_number != NULL &&
             Py_TYPE(v)->tp_as_number->nb_bool != NULL)
        res = (*Py_TYPE(v)->tp_as_number->nb_bool)(v);
    else if (Py_TYPE(v)->tp_as_mapping != NULL &&
             Py_TYPE(v)->tp_as_mapping->mp_length != NULL)
        res = (*Py_TYPE(v)->tp_as_mapping->mp_length)(v);
    else if (Py_TYPE(v)->tp_as_sequence != NULL &&
             Py_TYPE(v)->tp_as_sequence->sq_length != NULL)
        res = (*Py_TYPE(v)->tp_as_sequence->sq_length)(v);
    else
        return 1;
    /* if it is negative, it should be either -1 or -2 */
    return (res > 0) ? 1 : Py_SAFE_DOWNCAST(res, Py_ssize_t, int);
}

/* equivalent of 'not v'
   Return -1 if an error occurred */

int
PyObject_Not(PyObject *v)
{
    int res;
    res = PyObject_IsTrue(v);
    if (res < 0)
        return res;
    return res == 0;
}

/* Test whether an object can be called */

int
PyCallable_Check(PyObject *x)
{
    if (x == NULL)
        return 0;
    return Py_TYPE(x)->tp_call != NULL;
}


/* Helper for PyObject_Dir without arguments: returns the local scope. */
static PyObject *
_dir_locals(void)
{
    PyObject *names;
    PyObject *locals;

    locals = PyEval_GetLocals();
    if (locals == NULL)
        return NULL;

    names = PyMapping_Keys(locals);
    if (!names)
        return NULL;
    if (!PyList_Check(names)) {
        PyErr_Format(PyExc_TypeError,
            "dir(): expected keys() of locals to be a list, "
            "not '%.200s'", Py_TYPE(names)->tp_name);
        Py_DECREF(names);
        return NULL;
    }
    if (PyList_Sort(names)) {
        Py_DECREF(names);
        return NULL;
    }
    /* the locals don't need to be DECREF'd */
    return names;
}

/* Helper for PyObject_Dir: object introspection. */
static PyObject *
_dir_object(PyObject *obj)
{
    PyObject *result, *sorted;
    PyObject *dirfunc = _PyObject_LookupSpecial(obj, &PyId___dir__);

    assert(obj != NULL);
    if (dirfunc == NULL) {
        if (!PyErr_Occurred())
            PyErr_SetString(PyExc_TypeError, "object does not provide __dir__");
        return NULL;
    }
    /* use __dir__ */
    result = _PyObject_CallNoArg(dirfunc);
    Py_DECREF(dirfunc);
    if (result == NULL)
        return NULL;
    /* return sorted(result) */
    sorted = PySequence_List(result);
    Py_DECREF(result);
    if (sorted == NULL)
        return NULL;
    if (PyList_Sort(sorted)) {
        Py_DECREF(sorted);
        return NULL;
    }
    return sorted;
}

/* Implementation of dir() -- if obj is NULL, returns the names in the current
   (local) scope.  Otherwise, performs introspection of the object: returns a
   sorted list of attribute names (supposedly) accessible from the object
*/
PyObject *
PyObject_Dir(PyObject *obj)
{
    return (obj == NULL) ? _dir_locals() : _dir_object(obj);
}

/*
None is a non-NULL undefined value.
There is (and should be!) no way to create other objects of this type,
so there is exactly one (which is indestructible, by the way).
*/

/* ARGSUSED */
static PyObject *
none_repr(PyObject *op)
{
    return PyUnicode_FromString("None");
}

/* ARGUSED */
static void _Py_NO_RETURN
none_dealloc(PyObject* ignore)
{
    /* This should never get called, but we also don't want to SEGV if
     * we accidentally decref None out of existence.
     */
    Py_FatalError("deallocating None");
}

static PyObject *
none_new(PyTypeObject *type, PyObject *args, PyObject *kwargs)
{
    if (PyTuple_GET_SIZE(args) || (kwargs && PyDict_GET_SIZE(kwargs))) {
        PyErr_SetString(PyExc_TypeError, "NoneType takes no arguments");
        return NULL;
    }
    Py_RETURN_NONE;
}

static int
none_bool(PyObject *v)
{
    return 0;
}

static PyNumberMethods none_as_number = {
    0,                          /* nb_add */
    0,                          /* nb_subtract */
    0,                          /* nb_multiply */
    0,                          /* nb_remainder */
    0,                          /* nb_divmod */
    0,                          /* nb_power */
    0,                          /* nb_negative */
    0,                          /* nb_positive */
    0,                          /* nb_absolute */
    (inquiry)none_bool,         /* nb_bool */
    0,                          /* nb_invert */
    0,                          /* nb_lshift */
    0,                          /* nb_rshift */
    0,                          /* nb_and */
    0,                          /* nb_xor */
    0,                          /* nb_or */
    0,                          /* nb_int */
    0,                          /* nb_reserved */
    0,                          /* nb_float */
    0,                          /* nb_inplace_add */
    0,                          /* nb_inplace_subtract */
    0,                          /* nb_inplace_multiply */
    0,                          /* nb_inplace_remainder */
    0,                          /* nb_inplace_power */
    0,                          /* nb_inplace_lshift */
    0,                          /* nb_inplace_rshift */
    0,                          /* nb_inplace_and */
    0,                          /* nb_inplace_xor */
    0,                          /* nb_inplace_or */
    0,                          /* nb_floor_divide */
    0,                          /* nb_true_divide */
    0,                          /* nb_inplace_floor_divide */
    0,                          /* nb_inplace_true_divide */
    0,                          /* nb_index */
};

PyTypeObject _PyNone_Type = {
    PyVarObject_HEAD_INIT(&PyType_Type, 0)
    "NoneType",
    0,
    0,
    none_dealloc,       /*tp_dealloc*/ /*never called*/
    0,                  /*tp_vectorcall_offset*/
    0,                  /*tp_getattr*/
    0,                  /*tp_setattr*/
    0,                  /*tp_as_async*/
    none_repr,          /*tp_repr*/
    &none_as_number,    /*tp_as_number*/
    0,                  /*tp_as_sequence*/
    0,                  /*tp_as_mapping*/
    0,                  /*tp_hash */
    0,                  /*tp_call */
    0,                  /*tp_str */
    0,                  /*tp_getattro */
    0,                  /*tp_setattro */
    0,                  /*tp_as_buffer */
    Py_TPFLAGS_DEFAULT, /*tp_flags */
    0,                  /*tp_doc */
    0,                  /*tp_traverse */
    0,                  /*tp_clear */
    0,                  /*tp_richcompare */
    0,                  /*tp_weaklistoffset */
    0,                  /*tp_iter */
    0,                  /*tp_iternext */
    0,                  /*tp_methods */
    0,                  /*tp_members */
    0,                  /*tp_getset */
    0,                  /*tp_base */
    0,                  /*tp_dict */
    0,                  /*tp_descr_get */
    0,                  /*tp_descr_set */
    0,                  /*tp_dictoffset */
    0,                  /*tp_init */
    0,                  /*tp_alloc */
    none_new,           /*tp_new */
};

PyObject _Py_NoneStruct = {
  _PyObject_EXTRA_INIT
  1, &_PyNone_Type
};

/* NotImplemented is an object that can be used to signal that an
   operation is not implemented for the given type combination. */

static PyObject *
NotImplemented_repr(PyObject *op)
{
    return PyUnicode_FromString("NotImplemented");
}

static PyObject *
NotImplemented_reduce(PyObject *op, PyObject *Py_UNUSED(ignored))
{
    return PyUnicode_FromString("NotImplemented");
}

static PyMethodDef notimplemented_methods[] = {
    {"__reduce__", NotImplemented_reduce, METH_NOARGS, NULL},
    {NULL, NULL}
};

static PyObject *
notimplemented_new(PyTypeObject *type, PyObject *args, PyObject *kwargs)
{
    if (PyTuple_GET_SIZE(args) || (kwargs && PyDict_GET_SIZE(kwargs))) {
        PyErr_SetString(PyExc_TypeError, "NotImplementedType takes no arguments");
        return NULL;
    }
    Py_RETURN_NOTIMPLEMENTED;
}

static void _Py_NO_RETURN
notimplemented_dealloc(PyObject* ignore)
{
    /* This should never get called, but we also don't want to SEGV if
     * we accidentally decref NotImplemented out of existence.
     */
    Py_FatalError("deallocating NotImplemented");
}

static int
notimplemented_bool(PyObject *v)
{
    if (PyErr_WarnEx(PyExc_DeprecationWarning,
                     "NotImplemented should not be used in a boolean context",
                     1) < 0)
    {
        return -1;
    }
    return 1;
}

static PyNumberMethods notimplemented_as_number = {
    .nb_bool = notimplemented_bool,
};

PyTypeObject _PyNotImplemented_Type = {
    PyVarObject_HEAD_INIT(&PyType_Type, 0)
    "NotImplementedType",
    0,
    0,
    notimplemented_dealloc,       /*tp_dealloc*/ /*never called*/
    0,                  /*tp_vectorcall_offset*/
    0,                  /*tp_getattr*/
    0,                  /*tp_setattr*/
    0,                  /*tp_as_async*/
    NotImplemented_repr,        /*tp_repr*/
    &notimplemented_as_number,  /*tp_as_number*/
    0,                  /*tp_as_sequence*/
    0,                  /*tp_as_mapping*/
    0,                  /*tp_hash */
    0,                  /*tp_call */
    0,                  /*tp_str */
    0,                  /*tp_getattro */
    0,                  /*tp_setattro */
    0,                  /*tp_as_buffer */
    Py_TPFLAGS_DEFAULT, /*tp_flags */
    0,                  /*tp_doc */
    0,                  /*tp_traverse */
    0,                  /*tp_clear */
    0,                  /*tp_richcompare */
    0,                  /*tp_weaklistoffset */
    0,                  /*tp_iter */
    0,                  /*tp_iternext */
    notimplemented_methods, /*tp_methods */
    0,                  /*tp_members */
    0,                  /*tp_getset */
    0,                  /*tp_base */
    0,                  /*tp_dict */
    0,                  /*tp_descr_get */
    0,                  /*tp_descr_set */
    0,                  /*tp_dictoffset */
    0,                  /*tp_init */
    0,                  /*tp_alloc */
    notimplemented_new, /*tp_new */
};

PyObject _Py_NotImplementedStruct = {
    _PyObject_EXTRA_INIT
    1, &_PyNotImplemented_Type
};

PyStatus
_PyTypes_Init(void)
{
    PyStatus status = _PyTypes_InitSlotDefs();
    if (_PyStatus_EXCEPTION(status)) {
        return status;
    }

#define INIT_TYPE(TYPE) \
    do { \
        if (PyType_Ready(&(TYPE)) < 0) { \
            return _PyStatus_ERR("Can't initialize " #TYPE " type"); \
        } \
    } while (0)

<<<<<<< HEAD
    INIT_TYPE(&PyBaseObject_Type, "object");
    INIT_TYPE(&PyType_Type, "type");
    INIT_TYPE(&_PyWeakref_RefType, "weakref");
    INIT_TYPE(&_PyWeakref_CallableProxyType, "callable weakref proxy");
    INIT_TYPE(&_PyWeakref_ProxyType, "weakref proxy");
    INIT_TYPE(&PyLong_Type, "int");
    INIT_TYPE(&PyBool_Type, "bool");
    INIT_TYPE(&PyByteArray_Type, "bytearray");
    INIT_TYPE(&PyBytes_Type, "str");
    INIT_TYPE(&PyList_Type, "list");
    INIT_TYPE(&_PyNone_Type, "None");
    INIT_TYPE(&_PyNotImplemented_Type, "NotImplemented");
    INIT_TYPE(&PyTraceBack_Type, "traceback");
    INIT_TYPE(&PySuper_Type, "super");
    INIT_TYPE(&PyRange_Type, "range");
    INIT_TYPE(&PyDict_Type, "dict");
    INIT_TYPE(&PyDictKeys_Type, "dict keys");
    INIT_TYPE(&PyDictValues_Type, "dict values");
    INIT_TYPE(&PyDictItems_Type, "dict items");
    INIT_TYPE(&PyDictRevIterKey_Type, "reversed dict keys");
    INIT_TYPE(&PyDictRevIterValue_Type, "reversed dict values");
    INIT_TYPE(&PyDictRevIterItem_Type, "reversed dict items");
    INIT_TYPE(&PyODict_Type, "OrderedDict");
    INIT_TYPE(&PyODictKeys_Type, "odict_keys");
    INIT_TYPE(&PyODictItems_Type, "odict_items");
    INIT_TYPE(&PyODictValues_Type, "odict_values");
    INIT_TYPE(&PyODictIter_Type, "odict_keyiterator");
    INIT_TYPE(&PySet_Type, "set");
    INIT_TYPE(&PyUnicode_Type, "str");
    INIT_TYPE(&PySlice_Type, "slice");
    INIT_TYPE(&PyStaticMethod_Type, "static method");
    INIT_TYPE(&PyComplex_Type, "complex");
    INIT_TYPE(&PyFloat_Type, "float");
    INIT_TYPE(&PyFrozenSet_Type, "frozenset");
    INIT_TYPE(&PyProperty_Type, "property");
    INIT_TYPE(&_PyManagedBuffer_Type, "managed buffer");
    INIT_TYPE(&PyMemoryView_Type, "memoryview");
    INIT_TYPE(&PyTuple_Type, "tuple");
    INIT_TYPE(&PyEnum_Type, "enumerate");
    INIT_TYPE(&PyReversed_Type, "reversed");
    INIT_TYPE(&PyStdPrinter_Type, "StdPrinter");
    INIT_TYPE(&PyCode_Type, "code");
    INIT_TYPE(&PyFrame_Type, "frame");
    INIT_TYPE(&PyCFunction_Type, "builtin function");
    INIT_TYPE(&PyMethod_Type, "method");
    INIT_TYPE(&PyFunction_Type, "function");
    INIT_TYPE(&PyDictProxy_Type, "dict proxy");
    INIT_TYPE(&_PyFastLocalsProxy_Type, "fast locals proxy");
    INIT_TYPE(&PyGen_Type, "generator");
    INIT_TYPE(&PyGetSetDescr_Type, "get-set descriptor");
    INIT_TYPE(&PyWrapperDescr_Type, "wrapper");
    INIT_TYPE(&_PyMethodWrapper_Type, "method wrapper");
    INIT_TYPE(&PyEllipsis_Type, "ellipsis");
    INIT_TYPE(&PyMemberDescr_Type, "member descriptor");
    INIT_TYPE(&_PyNamespace_Type, "namespace");
    INIT_TYPE(&PyCapsule_Type, "capsule");
    INIT_TYPE(&PyLongRangeIter_Type, "long range iterator");
    INIT_TYPE(&PyCell_Type, "cell");
    INIT_TYPE(&PyInstanceMethod_Type, "instance method");
    INIT_TYPE(&PyClassMethodDescr_Type, "class method descr");
    INIT_TYPE(&PyMethodDescr_Type, "method descr");
    INIT_TYPE(&PyCallIter_Type, "call iter");
    INIT_TYPE(&PySeqIter_Type, "sequence iterator");
    INIT_TYPE(&PyPickleBuffer_Type, "pickle.PickleBuffer");
    INIT_TYPE(&PyCoro_Type, "coroutine");
    INIT_TYPE(&_PyCoroWrapper_Type, "coroutine wrapper");
    INIT_TYPE(&_PyInterpreterID_Type, "interpreter ID");
    return _PyStatus_OK();
=======
    // Base types
    INIT_TYPE(PyBaseObject_Type);
    INIT_TYPE(PyType_Type);
    assert(PyBaseObject_Type.tp_base == NULL);
    assert(PyType_Type.tp_base == &PyBaseObject_Type);

    // All other static types
    INIT_TYPE(PyAsyncGen_Type);
    INIT_TYPE(PyBool_Type);
    INIT_TYPE(PyByteArrayIter_Type);
    INIT_TYPE(PyByteArray_Type);
    INIT_TYPE(PyBytesIter_Type);
    INIT_TYPE(PyBytes_Type);
    INIT_TYPE(PyCFunction_Type);
    INIT_TYPE(PyCMethod_Type);
    INIT_TYPE(PyCallIter_Type);
    INIT_TYPE(PyCapsule_Type);
    INIT_TYPE(PyCell_Type);
    INIT_TYPE(PyClassMethodDescr_Type);
    INIT_TYPE(PyClassMethod_Type);
    INIT_TYPE(PyCode_Type);
    INIT_TYPE(PyComplex_Type);
    INIT_TYPE(PyCoro_Type);
    INIT_TYPE(PyDictItems_Type);
    INIT_TYPE(PyDictIterItem_Type);
    INIT_TYPE(PyDictIterKey_Type);
    INIT_TYPE(PyDictIterValue_Type);
    INIT_TYPE(PyDictKeys_Type);
    INIT_TYPE(PyDictProxy_Type);
    INIT_TYPE(PyDictRevIterItem_Type);
    INIT_TYPE(PyDictRevIterKey_Type);
    INIT_TYPE(PyDictRevIterValue_Type);
    INIT_TYPE(PyDictValues_Type);
    INIT_TYPE(PyDict_Type);
    INIT_TYPE(PyEllipsis_Type);
    INIT_TYPE(PyEnum_Type);
    INIT_TYPE(PyFloat_Type);
    INIT_TYPE(PyFrame_Type);
    INIT_TYPE(PyFrozenSet_Type);
    INIT_TYPE(PyFunction_Type);
    INIT_TYPE(PyGen_Type);
    INIT_TYPE(PyGetSetDescr_Type);
    INIT_TYPE(PyInstanceMethod_Type);
    INIT_TYPE(PyListIter_Type);
    INIT_TYPE(PyListRevIter_Type);
    INIT_TYPE(PyList_Type);
    INIT_TYPE(PyLongRangeIter_Type);
    INIT_TYPE(PyLong_Type);
    INIT_TYPE(PyMemberDescr_Type);
    INIT_TYPE(PyMemoryView_Type);
    INIT_TYPE(PyMethodDescr_Type);
    INIT_TYPE(PyMethod_Type);
    INIT_TYPE(PyModuleDef_Type);
    INIT_TYPE(PyModule_Type);
    INIT_TYPE(PyODictItems_Type);
    INIT_TYPE(PyODictIter_Type);
    INIT_TYPE(PyODictKeys_Type);
    INIT_TYPE(PyODictValues_Type);
    INIT_TYPE(PyODict_Type);
    INIT_TYPE(PyPickleBuffer_Type);
    INIT_TYPE(PyProperty_Type);
    INIT_TYPE(PyRangeIter_Type);
    INIT_TYPE(PyRange_Type);
    INIT_TYPE(PyReversed_Type);
    INIT_TYPE(PySTEntry_Type);
    INIT_TYPE(PySeqIter_Type);
    INIT_TYPE(PySetIter_Type);
    INIT_TYPE(PySet_Type);
    INIT_TYPE(PySlice_Type);
    INIT_TYPE(PyStaticMethod_Type);
    INIT_TYPE(PyStdPrinter_Type);
    INIT_TYPE(PySuper_Type);
    INIT_TYPE(PyTraceBack_Type);
    INIT_TYPE(PyTupleIter_Type);
    INIT_TYPE(PyTuple_Type);
    INIT_TYPE(PyUnicodeIter_Type);
    INIT_TYPE(PyUnicode_Type);
    INIT_TYPE(PyWrapperDescr_Type);
    INIT_TYPE(Py_GenericAliasType);
    INIT_TYPE(_PyAnextAwaitable_Type);
    INIT_TYPE(_PyAsyncGenASend_Type);
    INIT_TYPE(_PyAsyncGenAThrow_Type);
    INIT_TYPE(_PyAsyncGenWrappedValue_Type);
    INIT_TYPE(_PyCoroWrapper_Type);
    INIT_TYPE(_PyInterpreterID_Type);
    INIT_TYPE(_PyManagedBuffer_Type);
    INIT_TYPE(_PyMethodWrapper_Type);
    INIT_TYPE(_PyNamespace_Type);
    INIT_TYPE(_PyNone_Type);
    INIT_TYPE(_PyNotImplemented_Type);
    INIT_TYPE(_PyWeakref_CallableProxyType);
    INIT_TYPE(_PyWeakref_ProxyType);
    INIT_TYPE(_PyWeakref_RefType);
    INIT_TYPE(_Py_UnionType);
>>>>>>> 4bcef2bb

    return _PyStatus_OK();
#undef INIT_TYPE
}


void
_Py_NewReference(PyObject *op)
{
    if (_Py_tracemalloc_config.tracing) {
        _PyTraceMalloc_NewReference(op);
    }
#ifdef Py_REF_DEBUG
    _Py_RefTotal++;
#endif
    Py_SET_REFCNT(op, 1);
#ifdef Py_TRACE_REFS
    _Py_AddToAllObjects(op, 1);
#endif
}


#ifdef Py_TRACE_REFS
void
_Py_ForgetReference(PyObject *op)
{
    if (Py_REFCNT(op) < 0) {
        _PyObject_ASSERT_FAILED_MSG(op, "negative refcnt");
    }

    if (op == &refchain ||
        op->_ob_prev->_ob_next != op || op->_ob_next->_ob_prev != op)
    {
        _PyObject_ASSERT_FAILED_MSG(op, "invalid object chain");
    }

#ifdef SLOW_UNREF_CHECK
    PyObject *p;
    for (p = refchain._ob_next; p != &refchain; p = p->_ob_next) {
        if (p == op) {
            break;
        }
    }
    if (p == &refchain) {
        /* Not found */
        _PyObject_ASSERT_FAILED_MSG(op,
                                    "object not found in the objects list");
    }
#endif

    op->_ob_next->_ob_prev = op->_ob_prev;
    op->_ob_prev->_ob_next = op->_ob_next;
    op->_ob_next = op->_ob_prev = NULL;
}

/* Print all live objects.  Because PyObject_Print is called, the
 * interpreter must be in a healthy state.
 */
void
_Py_PrintReferences(FILE *fp)
{
    PyObject *op;
    fprintf(fp, "Remaining objects:\n");
    for (op = refchain._ob_next; op != &refchain; op = op->_ob_next) {
        fprintf(fp, "%p [%zd] ", (void *)op, Py_REFCNT(op));
        if (PyObject_Print(op, fp, 0) != 0) {
            PyErr_Clear();
        }
        putc('\n', fp);
    }
}

/* Print the addresses of all live objects.  Unlike _Py_PrintReferences, this
 * doesn't make any calls to the Python C API, so is always safe to call.
 */
void
_Py_PrintReferenceAddresses(FILE *fp)
{
    PyObject *op;
    fprintf(fp, "Remaining object addresses:\n");
    for (op = refchain._ob_next; op != &refchain; op = op->_ob_next)
        fprintf(fp, "%p [%zd] %s\n", (void *)op,
            Py_REFCNT(op), Py_TYPE(op)->tp_name);
}

PyObject *
_Py_GetObjects(PyObject *self, PyObject *args)
{
    int i, n;
    PyObject *t = NULL;
    PyObject *res, *op;

    if (!PyArg_ParseTuple(args, "i|O", &n, &t))
        return NULL;
    op = refchain._ob_next;
    res = PyList_New(0);
    if (res == NULL)
        return NULL;
    for (i = 0; (n == 0 || i < n) && op != &refchain; i++) {
        while (op == self || op == args || op == res || op == t ||
               (t != NULL && !Py_IS_TYPE(op, (PyTypeObject *) t))) {
            op = op->_ob_next;
            if (op == &refchain)
                return res;
        }
        if (PyList_Append(res, op) < 0) {
            Py_DECREF(res);
            return NULL;
        }
        op = op->_ob_next;
    }
    return res;
}

#endif


/* Hack to force loading of abstract.o */
Py_ssize_t (*_Py_abstract_hack)(PyObject *) = PyObject_Size;


void
_PyObject_DebugTypeStats(FILE *out)
{
    _PyDict_DebugMallocStats(out);
    _PyFloat_DebugMallocStats(out);
    _PyFrame_DebugMallocStats(out);
    _PyList_DebugMallocStats(out);
    _PyTuple_DebugMallocStats(out);
}

/* These methods are used to control infinite recursion in repr, str, print,
   etc.  Container objects that may recursively contain themselves,
   e.g. builtin dictionaries and lists, should use Py_ReprEnter() and
   Py_ReprLeave() to avoid infinite recursion.

   Py_ReprEnter() returns 0 the first time it is called for a particular
   object and 1 every time thereafter.  It returns -1 if an exception
   occurred.  Py_ReprLeave() has no return value.

   See dictobject.c and listobject.c for examples of use.
*/

int
Py_ReprEnter(PyObject *obj)
{
    PyObject *dict;
    PyObject *list;
    Py_ssize_t i;

    dict = PyThreadState_GetDict();
    /* Ignore a missing thread-state, so that this function can be called
       early on startup. */
    if (dict == NULL)
        return 0;
    list = _PyDict_GetItemIdWithError(dict, &PyId_Py_Repr);
    if (list == NULL) {
        if (PyErr_Occurred()) {
            return -1;
        }
        list = PyList_New(0);
        if (list == NULL)
            return -1;
        if (_PyDict_SetItemId(dict, &PyId_Py_Repr, list) < 0)
            return -1;
        Py_DECREF(list);
    }
    i = PyList_GET_SIZE(list);
    while (--i >= 0) {
        if (PyList_GET_ITEM(list, i) == obj)
            return 1;
    }
    if (PyList_Append(list, obj) < 0)
        return -1;
    return 0;
}

void
Py_ReprLeave(PyObject *obj)
{
    PyObject *dict;
    PyObject *list;
    Py_ssize_t i;
    PyObject *error_type, *error_value, *error_traceback;

    PyErr_Fetch(&error_type, &error_value, &error_traceback);

    dict = PyThreadState_GetDict();
    if (dict == NULL)
        goto finally;

    list = _PyDict_GetItemIdWithError(dict, &PyId_Py_Repr);
    if (list == NULL || !PyList_Check(list))
        goto finally;

    i = PyList_GET_SIZE(list);
    /* Count backwards because we always expect obj to be list[-1] */
    while (--i >= 0) {
        if (PyList_GET_ITEM(list, i) == obj) {
            PyList_SetSlice(list, i, i + 1, NULL);
            break;
        }
    }

finally:
    /* ignore exceptions because there is no way to report them. */
    PyErr_Restore(error_type, error_value, error_traceback);
}

/* Trashcan support. */

#define _PyTrash_UNWIND_LEVEL 50

/* Add op to the gcstate->trash_delete_later list.  Called when the current
 * call-stack depth gets large.  op must be a currently untracked gc'ed
 * object, with refcount 0.  Py_DECREF must already have been called on it.
 */
static void
_PyTrash_thread_deposit_object(PyObject *op)
{
    PyThreadState *tstate = _PyThreadState_GET();
    _PyObject_ASSERT(op, _PyObject_IS_GC(op));
    _PyObject_ASSERT(op, !_PyObject_GC_IS_TRACKED(op));
    _PyObject_ASSERT(op, Py_REFCNT(op) == 0);
    _PyGCHead_SET_PREV(_Py_AS_GC(op), tstate->trash_delete_later);
    tstate->trash_delete_later = op;
}

/* Deallocate all the objects in the gcstate->trash_delete_later list.
 * Called when the call-stack unwinds again. */
static void
_PyTrash_thread_destroy_chain(void)
{
    PyThreadState *tstate = _PyThreadState_GET();
    /* We need to increase trash_delete_nesting here, otherwise,
       _PyTrash_thread_destroy_chain will be called recursively
       and then possibly crash.  An example that may crash without
       increase:
           N = 500000  # need to be large enough
           ob = object()
           tups = [(ob,) for i in range(N)]
           for i in range(49):
               tups = [(tup,) for tup in tups]
           del tups
    */
    assert(tstate->trash_delete_nesting == 0);
    ++tstate->trash_delete_nesting;
    while (tstate->trash_delete_later) {
        PyObject *op = tstate->trash_delete_later;
        destructor dealloc = Py_TYPE(op)->tp_dealloc;

        tstate->trash_delete_later =
            (PyObject*) _PyGCHead_PREV(_Py_AS_GC(op));

        /* Call the deallocator directly.  This used to try to
         * fool Py_DECREF into calling it indirectly, but
         * Py_DECREF was already called on this object, and in
         * assorted non-release builds calling Py_DECREF again ends
         * up distorting allocation statistics.
         */
        _PyObject_ASSERT(op, Py_REFCNT(op) == 0);
        (*dealloc)(op);
        assert(tstate->trash_delete_nesting == 1);
    }
    --tstate->trash_delete_nesting;
}


int
_PyTrash_begin(PyThreadState *tstate, PyObject *op)
{
    if (tstate->trash_delete_nesting >= _PyTrash_UNWIND_LEVEL) {
        /* Store the object (to be deallocated later) and jump past
         * Py_TRASHCAN_END, skipping the body of the deallocator */
        _PyTrash_thread_deposit_object(op);
        return 1;
    }
    ++tstate->trash_delete_nesting;
    return 0;
}


void
_PyTrash_end(PyThreadState *tstate)
{
    --tstate->trash_delete_nesting;
    if (tstate->trash_delete_later && tstate->trash_delete_nesting <= 0) {
        _PyTrash_thread_destroy_chain();
    }
}


/* bpo-40170: It's only be used in Py_TRASHCAN_BEGIN macro to hide
   implementation details. */
int
_PyTrash_cond(PyObject *op, destructor dealloc)
{
    return Py_TYPE(op)->tp_dealloc == dealloc;
}


void _Py_NO_RETURN
_PyObject_AssertFailed(PyObject *obj, const char *expr, const char *msg,
                       const char *file, int line, const char *function)
{
    fprintf(stderr, "%s:%d: ", file, line);
    if (function) {
        fprintf(stderr, "%s: ", function);
    }
    fflush(stderr);

    if (expr) {
        fprintf(stderr, "Assertion \"%s\" failed", expr);
    }
    else {
        fprintf(stderr, "Assertion failed");
    }
    fflush(stderr);

    if (msg) {
        fprintf(stderr, ": %s", msg);
    }
    fprintf(stderr, "\n");
    fflush(stderr);

    if (_PyObject_IsFreed(obj)) {
        /* It seems like the object memory has been freed:
           don't access it to prevent a segmentation fault. */
        fprintf(stderr, "<object at %p is freed>\n", obj);
        fflush(stderr);
    }
    else {
        /* Display the traceback where the object has been allocated.
           Do it before dumping repr(obj), since repr() is more likely
           to crash than dumping the traceback. */
        void *ptr;
        PyTypeObject *type = Py_TYPE(obj);
        if (_PyType_IS_GC(type)) {
            ptr = (void *)((char *)obj - sizeof(PyGC_Head));
        }
        else {
            ptr = (void *)obj;
        }
        _PyMem_DumpTraceback(fileno(stderr), ptr);

        /* This might succeed or fail, but we're about to abort, so at least
           try to provide any extra info we can: */
        _PyObject_Dump(obj);

        fprintf(stderr, "\n");
        fflush(stderr);
    }

    Py_FatalError("_PyObject_AssertFailed");
}


void
_Py_Dealloc(PyObject *op)
{
    destructor dealloc = Py_TYPE(op)->tp_dealloc;
#ifdef Py_TRACE_REFS
    _Py_ForgetReference(op);
#endif
    (*dealloc)(op);
}


PyObject **
PyObject_GET_WEAKREFS_LISTPTR(PyObject *op)
{
    return _PyObject_GET_WEAKREFS_LISTPTR(op);
}


#undef Py_NewRef
#undef Py_XNewRef

// Export Py_NewRef() and Py_XNewRef() as regular functions for the stable ABI.
PyObject*
Py_NewRef(PyObject *obj)
{
    return _Py_NewRef(obj);
}

PyObject*
Py_XNewRef(PyObject *obj)
{
    return _Py_XNewRef(obj);
}

#undef Py_Is
#undef Py_IsNone
#undef Py_IsTrue
#undef Py_IsFalse

// Export Py_Is(), Py_IsNone(), Py_IsTrue(), Py_IsFalse() as regular functions
// for the stable ABI.
int Py_Is(PyObject *x, PyObject *y)
{
    return (x == y);
}

int Py_IsNone(PyObject *x)
{
    return Py_Is(x, Py_None);
}

int Py_IsTrue(PyObject *x)
{
    return Py_Is(x, Py_True);
}

int Py_IsFalse(PyObject *x)
{
    return Py_Is(x, Py_False);
}

#ifdef __cplusplus
}
#endif<|MERGE_RESOLUTION|>--- conflicted
+++ resolved
@@ -1785,76 +1785,6 @@
         } \
     } while (0)
 
-<<<<<<< HEAD
-    INIT_TYPE(&PyBaseObject_Type, "object");
-    INIT_TYPE(&PyType_Type, "type");
-    INIT_TYPE(&_PyWeakref_RefType, "weakref");
-    INIT_TYPE(&_PyWeakref_CallableProxyType, "callable weakref proxy");
-    INIT_TYPE(&_PyWeakref_ProxyType, "weakref proxy");
-    INIT_TYPE(&PyLong_Type, "int");
-    INIT_TYPE(&PyBool_Type, "bool");
-    INIT_TYPE(&PyByteArray_Type, "bytearray");
-    INIT_TYPE(&PyBytes_Type, "str");
-    INIT_TYPE(&PyList_Type, "list");
-    INIT_TYPE(&_PyNone_Type, "None");
-    INIT_TYPE(&_PyNotImplemented_Type, "NotImplemented");
-    INIT_TYPE(&PyTraceBack_Type, "traceback");
-    INIT_TYPE(&PySuper_Type, "super");
-    INIT_TYPE(&PyRange_Type, "range");
-    INIT_TYPE(&PyDict_Type, "dict");
-    INIT_TYPE(&PyDictKeys_Type, "dict keys");
-    INIT_TYPE(&PyDictValues_Type, "dict values");
-    INIT_TYPE(&PyDictItems_Type, "dict items");
-    INIT_TYPE(&PyDictRevIterKey_Type, "reversed dict keys");
-    INIT_TYPE(&PyDictRevIterValue_Type, "reversed dict values");
-    INIT_TYPE(&PyDictRevIterItem_Type, "reversed dict items");
-    INIT_TYPE(&PyODict_Type, "OrderedDict");
-    INIT_TYPE(&PyODictKeys_Type, "odict_keys");
-    INIT_TYPE(&PyODictItems_Type, "odict_items");
-    INIT_TYPE(&PyODictValues_Type, "odict_values");
-    INIT_TYPE(&PyODictIter_Type, "odict_keyiterator");
-    INIT_TYPE(&PySet_Type, "set");
-    INIT_TYPE(&PyUnicode_Type, "str");
-    INIT_TYPE(&PySlice_Type, "slice");
-    INIT_TYPE(&PyStaticMethod_Type, "static method");
-    INIT_TYPE(&PyComplex_Type, "complex");
-    INIT_TYPE(&PyFloat_Type, "float");
-    INIT_TYPE(&PyFrozenSet_Type, "frozenset");
-    INIT_TYPE(&PyProperty_Type, "property");
-    INIT_TYPE(&_PyManagedBuffer_Type, "managed buffer");
-    INIT_TYPE(&PyMemoryView_Type, "memoryview");
-    INIT_TYPE(&PyTuple_Type, "tuple");
-    INIT_TYPE(&PyEnum_Type, "enumerate");
-    INIT_TYPE(&PyReversed_Type, "reversed");
-    INIT_TYPE(&PyStdPrinter_Type, "StdPrinter");
-    INIT_TYPE(&PyCode_Type, "code");
-    INIT_TYPE(&PyFrame_Type, "frame");
-    INIT_TYPE(&PyCFunction_Type, "builtin function");
-    INIT_TYPE(&PyMethod_Type, "method");
-    INIT_TYPE(&PyFunction_Type, "function");
-    INIT_TYPE(&PyDictProxy_Type, "dict proxy");
-    INIT_TYPE(&_PyFastLocalsProxy_Type, "fast locals proxy");
-    INIT_TYPE(&PyGen_Type, "generator");
-    INIT_TYPE(&PyGetSetDescr_Type, "get-set descriptor");
-    INIT_TYPE(&PyWrapperDescr_Type, "wrapper");
-    INIT_TYPE(&_PyMethodWrapper_Type, "method wrapper");
-    INIT_TYPE(&PyEllipsis_Type, "ellipsis");
-    INIT_TYPE(&PyMemberDescr_Type, "member descriptor");
-    INIT_TYPE(&_PyNamespace_Type, "namespace");
-    INIT_TYPE(&PyCapsule_Type, "capsule");
-    INIT_TYPE(&PyLongRangeIter_Type, "long range iterator");
-    INIT_TYPE(&PyCell_Type, "cell");
-    INIT_TYPE(&PyInstanceMethod_Type, "instance method");
-    INIT_TYPE(&PyClassMethodDescr_Type, "class method descr");
-    INIT_TYPE(&PyMethodDescr_Type, "method descr");
-    INIT_TYPE(&PyCallIter_Type, "call iter");
-    INIT_TYPE(&PySeqIter_Type, "sequence iterator");
-    INIT_TYPE(&PyPickleBuffer_Type, "pickle.PickleBuffer");
-    INIT_TYPE(&PyCoro_Type, "coroutine");
-    INIT_TYPE(&_PyCoroWrapper_Type, "coroutine wrapper");
-    INIT_TYPE(&_PyInterpreterID_Type, "interpreter ID");
-    return _PyStatus_OK();
-=======
     // Base types
     INIT_TYPE(PyBaseObject_Type);
     INIT_TYPE(PyType_Type);
@@ -1884,6 +1814,7 @@
     INIT_TYPE(PyDictIterValue_Type);
     INIT_TYPE(PyDictKeys_Type);
     INIT_TYPE(PyDictProxy_Type);
+    INIT_TYPE(_PyFastLocalsProxy_Type);
     INIT_TYPE(PyDictRevIterItem_Type);
     INIT_TYPE(PyDictRevIterKey_Type);
     INIT_TYPE(PyDictRevIterValue_Type);
@@ -1949,7 +1880,6 @@
     INIT_TYPE(_PyWeakref_ProxyType);
     INIT_TYPE(_PyWeakref_RefType);
     INIT_TYPE(_Py_UnionType);
->>>>>>> 4bcef2bb
 
     return _PyStatus_OK();
 #undef INIT_TYPE
