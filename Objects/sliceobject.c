--- conflicted
+++ resolved
@@ -99,13 +99,8 @@
 
 PyObject _Py_EllipsisObject = {
     _PyObject_EXTRA_INIT
-<<<<<<< HEAD
-    .ob_refcnt = _Py_IMMORTAL_REFCNT,
-    .ob_type = &PyEllipsis_Type
-=======
     { _Py_IMMORTAL_REFCNT },
     &PyEllipsis_Type
->>>>>>> f8abfa33
 };
 
 
