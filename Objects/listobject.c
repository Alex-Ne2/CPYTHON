--- conflicted
+++ resolved
@@ -3139,7 +3139,6 @@
 }
 
 PyObject *
-<<<<<<< HEAD
 _PyList_AsTupleTakeItems(PyObject *v)
 {
     assert(PyList_Check(v));
@@ -3164,10 +3163,7 @@
 }
 
 PyObject *
-_PyList_FromArraySteal(PyObject *const *src, Py_ssize_t n)
-=======
 _PyList_FromStackRefSteal(const _PyStackRef *src, Py_ssize_t n)
->>>>>>> a1c57bcf
 {
     if (n == 0) {
         return PyList_New(0);
