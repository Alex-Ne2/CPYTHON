/* Generator object implementation */

#include "Python.h"
#include "pycore_call.h"          // _PyObject_CallNoArgs()
#include "pycore_ceval.h"         // _PyEval_EvalFrame()
#include "pycore_genobject.h"     // struct _Py_async_gen_state
#include "pycore_object.h"        // _PyObject_GC_UNTRACK()
#include "pycore_pyerrors.h"      // _PyErr_ClearExcState()
#include "pycore_pystate.h"       // _PyThreadState_GET()
#include "pycore_frame.h"         // _PyInterpreterFrame
#include "frameobject.h"          // PyFrameObject
#include "structmember.h"         // PyMemberDef
#include "opcode.h"               // SEND

static PyObject *gen_close(PyGenObject *, PyObject *);
static PyObject *async_gen_asend_new(PyAsyncGenObject *, PyObject *);
static PyObject *async_gen_athrow_new(PyAsyncGenObject *, PyObject *);

static const char *NON_INIT_CORO_MSG = "can't send non-None value to a "
                                 "just-started coroutine";

static const char *ASYNC_GEN_IGNORED_EXIT_MSG =
                                 "async generator ignored GeneratorExit";

static inline int
exc_state_traverse(_PyErr_StackItem *exc_state, visitproc visit, void *arg)
{
    Py_VISIT(exc_state->exc_value);
    return 0;
}

static int
gen_traverse(PyGenObject *gen, visitproc visit, void *arg)
{
    Py_VISIT(gen->gi_code);
    Py_VISIT(gen->gi_name);
    Py_VISIT(gen->gi_qualname);
    if (gen->gi_frame_valid) {
        _PyInterpreterFrame *frame = (_PyInterpreterFrame *)(gen->gi_iframe);
        assert(frame->frame_obj == NULL || frame->frame_obj->f_owns_frame == 0);
        int err = _PyFrame_Traverse(frame, visit, arg);
        if (err) {
            return err;
        }
    }
    /* No need to visit cr_origin, because it's just tuples/str/int, so can't
       participate in a reference cycle. */
    return exc_state_traverse(&gen->gi_exc_state, visit, arg);
}

void
_PyGen_Finalize(PyObject *self)
{
    PyGenObject *gen = (PyGenObject *)self;
    PyObject *res = NULL;
    PyObject *error_type, *error_value, *error_traceback;

    if (gen->gi_frame_valid == 0 || _PyFrameHasCompleted((_PyInterpreterFrame *)gen->gi_iframe)) {
        /* Generator isn't paused, so no need to close */
        return;
    }

    if (PyAsyncGen_CheckExact(self)) {
        PyAsyncGenObject *agen = (PyAsyncGenObject*)self;
        PyObject *finalizer = agen->ag_origin_or_finalizer;
        if (finalizer && !agen->ag_closed) {
            /* Save the current exception, if any. */
            PyErr_Fetch(&error_type, &error_value, &error_traceback);

            res = PyObject_CallOneArg(finalizer, self);

            if (res == NULL) {
                PyErr_WriteUnraisable(self);
            } else {
                Py_DECREF(res);
            }
            /* Restore the saved exception. */
            PyErr_Restore(error_type, error_value, error_traceback);
            return;
        }
    }

    /* Save the current exception, if any. */
    PyErr_Fetch(&error_type, &error_value, &error_traceback);

    /* If `gen` is a coroutine, and if it was never awaited on,
       issue a RuntimeWarning. */
    if (gen->gi_code != NULL &&
        ((PyCodeObject *)gen->gi_code)->co_flags & CO_COROUTINE &&
        ((_PyInterpreterFrame *)gen->gi_iframe)->f_state == FRAME_CREATED)
    {
        _PyErr_WarnUnawaitedCoroutine((PyObject *)gen);
    }
    else {
        res = gen_close(gen, NULL);
    }

    if (res == NULL) {
        if (PyErr_Occurred()) {
            PyErr_WriteUnraisable(self);
        }
    }
    else {
        Py_DECREF(res);
    }

    /* Restore the saved exception. */
    PyErr_Restore(error_type, error_value, error_traceback);
}

static void
gen_dealloc(PyGenObject *gen)
{
    PyObject *self = (PyObject *) gen;

    _PyObject_GC_UNTRACK(gen);

    if (gen->gi_weakreflist != NULL)
        PyObject_ClearWeakRefs(self);

    _PyObject_GC_TRACK(self);

    if (PyObject_CallFinalizerFromDealloc(self))
        return;                     /* resurrected.  :( */

    _PyObject_GC_UNTRACK(self);
    if (PyAsyncGen_CheckExact(gen)) {
        /* We have to handle this case for asynchronous generators
           right here, because this code has to be between UNTRACK
           and GC_Del. */
        Py_CLEAR(((PyAsyncGenObject*)gen)->ag_origin_or_finalizer);
    }
    if (gen->gi_frame_valid) {
        _PyInterpreterFrame *frame = (_PyInterpreterFrame *)gen->gi_iframe;
        gen->gi_frame_valid = 0;
        frame->is_generator = false;
        frame->previous = NULL;
        _PyFrame_Clear(frame);
    }
    if (((PyCodeObject *)gen->gi_code)->co_flags & CO_COROUTINE) {
        Py_CLEAR(((PyCoroObject *)gen)->cr_origin_or_finalizer);
    }
    Py_CLEAR(gen->gi_code);
    Py_CLEAR(gen->gi_name);
    Py_CLEAR(gen->gi_qualname);
    _PyErr_ClearExcState(&gen->gi_exc_state);
    PyObject_GC_Del(gen);
}

static PySendResult
gen_send_ex2(PyGenObject *gen, PyObject *arg, PyObject **presult,
             int exc, int closing)
{
    PyThreadState *tstate = _PyThreadState_GET();
    _PyInterpreterFrame *frame = (_PyInterpreterFrame *)gen->gi_iframe;
    PyObject *result;

    *presult = NULL;
    if (frame->f_state == FRAME_CREATED && arg && arg != Py_None) {
        const char *msg = "can't send non-None value to a "
                            "just-started generator";
        if (PyCoro_CheckExact(gen)) {
            msg = NON_INIT_CORO_MSG;
        }
        else if (PyAsyncGen_CheckExact(gen)) {
            msg = "can't send non-None value to a "
                    "just-started async generator";
        }
        PyErr_SetString(PyExc_TypeError, msg);
        return PYGEN_ERROR;
    }
    if (gen->gi_frame_valid && _PyFrame_IsExecuting(frame)) {
        const char *msg = "generator already executing";
        if (PyCoro_CheckExact(gen)) {
            msg = "coroutine already executing";
        }
        else if (PyAsyncGen_CheckExact(gen)) {
            msg = "async generator already executing";
        }
        PyErr_SetString(PyExc_ValueError, msg);
        return PYGEN_ERROR;
    }
    if (gen->gi_frame_valid == 0 || _PyFrameHasCompleted(frame)) {
        if (PyCoro_CheckExact(gen) && !closing) {
            /* `gen` is an exhausted coroutine: raise an error,
               except when called from gen_close(), which should
               always be a silent method. */
            PyErr_SetString(
                PyExc_RuntimeError,
                "cannot reuse already awaited coroutine");
        }
        else if (arg && !exc) {
            /* `gen` is an exhausted generator:
               only return value if called from send(). */
            *presult = Py_None;
            Py_INCREF(*presult);
            return PYGEN_RETURN;
        }
        return PYGEN_ERROR;
    }

    assert(gen->gi_frame_valid);
    assert(_PyFrame_IsRunnable(frame));
    /* Push arg onto the frame's value stack */
    result = arg ? arg : Py_None;
    Py_INCREF(result);
    _PyFrame_StackPush(frame, result);

    frame->previous = tstate->cframe->current_frame;

    gen->gi_exc_state.previous_item = tstate->exc_info;
    tstate->exc_info = &gen->gi_exc_state;

    if (exc) {
        assert(_PyErr_Occurred(tstate));
        _PyErr_ChainStackItem(NULL);
    }

    result = _PyEval_EvalFrame(tstate, frame, exc);
    tstate->exc_info = gen->gi_exc_state.previous_item;
    gen->gi_exc_state.previous_item = NULL;

    assert(tstate->cframe->current_frame == frame->previous);
    /* Don't keep the reference to previous any longer than necessary.  It
     * may keep a chain of frames alive or it could create a reference
     * cycle. */
    frame->previous = NULL;

    /* If the generator just returned (as opposed to yielding), signal
     * that the generator is exhausted. */
    if (result) {
        if (!_PyFrameHasCompleted(frame)) {
            *presult = result;
            return PYGEN_NEXT;
        }
        assert(result == Py_None || !PyAsyncGen_CheckExact(gen));
        if (result == Py_None && !PyAsyncGen_CheckExact(gen) && !arg) {
            /* Return NULL if called by gen_iternext() */
            Py_CLEAR(result);
        }
    }
    else {
        if (PyErr_ExceptionMatches(PyExc_StopIteration)) {
            const char *msg = "generator raised StopIteration";
            if (PyCoro_CheckExact(gen)) {
                msg = "coroutine raised StopIteration";
            }
            else if (PyAsyncGen_CheckExact(gen)) {
                msg = "async generator raised StopIteration";
            }
            _PyErr_FormatFromCause(PyExc_RuntimeError, "%s", msg);
        }
        else if (PyAsyncGen_CheckExact(gen) &&
                PyErr_ExceptionMatches(PyExc_StopAsyncIteration))
        {
            /* code in `gen` raised a StopAsyncIteration error:
               raise a RuntimeError.
            */
            const char *msg = "async generator raised StopAsyncIteration";
            _PyErr_FormatFromCause(PyExc_RuntimeError, "%s", msg);
        }
    }

    /* generator can't be rerun, so release the frame */
    /* first clean reference cycle through stored exception traceback */
    _PyErr_ClearExcState(&gen->gi_exc_state);

    frame->is_generator = false;
    gen->gi_frame_valid = 0;
    _PyFrame_Clear(frame);
    *presult = result;
    return result ? PYGEN_RETURN : PYGEN_ERROR;
}

static PySendResult
PyGen_am_send(PyGenObject *gen, PyObject *arg, PyObject **result)
{
    return gen_send_ex2(gen, arg, result, 0, 0);
}

static PyObject *
gen_send_ex(PyGenObject *gen, PyObject *arg, int exc, int closing)
{
    PyObject *result;
    if (gen_send_ex2(gen, arg, &result, exc, closing) == PYGEN_RETURN) {
        if (PyAsyncGen_CheckExact(gen)) {
            assert(result == Py_None);
            PyErr_SetNone(PyExc_StopAsyncIteration);
        }
        else if (result == Py_None) {
            PyErr_SetNone(PyExc_StopIteration);
        }
        else {
            _PyGen_SetStopIterationValue(result);
        }
        Py_CLEAR(result);
    }
    return result;
}

PyDoc_STRVAR(send_doc,
"send(arg) -> send 'arg' into generator,\n\
return next yielded value or raise StopIteration.");

static PyObject *
gen_send(PyGenObject *gen, PyObject *arg)
{
    return gen_send_ex(gen, arg, 0, 0);
}

PyDoc_STRVAR(close_doc,
"close() -> raise GeneratorExit inside generator.");

/*
 *   This helper function is used by gen_close and gen_throw to
 *   close a subiterator being delegated to by yield-from.
 */

static int
gen_close_iter(PyObject *yf)
{
    PyObject *retval = NULL;

    if (PyGen_CheckExact(yf) || PyCoro_CheckExact(yf)) {
        retval = gen_close((PyGenObject *)yf, NULL);
        if (retval == NULL)
            return -1;
    }
    else {
        PyObject *meth;
        if (_PyObject_LookupAttr(yf, &_Py_ID(close), &meth) < 0) {
            PyErr_WriteUnraisable(yf);
        }
        if (meth) {
            retval = _PyObject_CallNoArgs(meth);
            Py_DECREF(meth);
            if (retval == NULL)
                return -1;
        }
    }
    Py_XDECREF(retval);
    return 0;
}

PyObject *
_PyGen_yf(PyGenObject *gen)
{
    PyObject *yf = NULL;

    if (gen->gi_frame_valid) {
        _PyInterpreterFrame *frame = (_PyInterpreterFrame *)gen->gi_iframe;

        if (frame->f_lasti < 1) {
            /* Return immediately if the frame didn't start yet. SEND
               always come after LOAD_CONST: a code object should not start
               with SEND */
            assert(_Py_OPCODE(_PyCode_CODE(gen->gi_code)[0]) != SEND);
            return NULL;
        }
<<<<<<< HEAD
        // XXX: Bad use of f_lasti?
        if (_Py_OPCODE(_PyCode_CODE(gen->gi_code)[frame->f_lasti - 1]) != SEND || frame->stacktop < 0)
        {
=======
        int opcode = code[(frame->f_lasti+1)*sizeof(_Py_CODEUNIT)];
        int oparg = code[(frame->f_lasti+1)*sizeof(_Py_CODEUNIT)+1];
        if (opcode != RESUME || oparg < 2) {
            /* Not in a yield from */
>>>>>>> 49e1e1e1
            return NULL;
        }
        yf = _PyFrame_StackPeek(frame);
        Py_INCREF(yf);
    }

    return yf;
}

static PyObject *
gen_close(PyGenObject *gen, PyObject *args)
{
    PyObject *retval;
    PyObject *yf = _PyGen_yf(gen);
    int err = 0;

    if (yf) {
        _PyInterpreterFrame *frame = (_PyInterpreterFrame *)gen->gi_iframe;
        PyFrameState state = frame->f_state;
        frame->f_state = FRAME_EXECUTING;
        err = gen_close_iter(yf);
        frame->f_state = state;
        Py_DECREF(yf);
    }
    if (err == 0)
        PyErr_SetNone(PyExc_GeneratorExit);
    retval = gen_send_ex(gen, Py_None, 1, 1);
    if (retval) {
        const char *msg = "generator ignored GeneratorExit";
        if (PyCoro_CheckExact(gen)) {
            msg = "coroutine ignored GeneratorExit";
        } else if (PyAsyncGen_CheckExact(gen)) {
            msg = ASYNC_GEN_IGNORED_EXIT_MSG;
        }
        Py_DECREF(retval);
        PyErr_SetString(PyExc_RuntimeError, msg);
        return NULL;
    }
    if (PyErr_ExceptionMatches(PyExc_StopIteration)
        || PyErr_ExceptionMatches(PyExc_GeneratorExit)) {
        PyErr_Clear();          /* ignore these errors */
        Py_RETURN_NONE;
    }
    return NULL;
}


PyDoc_STRVAR(throw_doc,
"throw(typ[,val[,tb]]) -> raise exception in generator,\n\
return next yielded value or raise StopIteration.");

static PyObject *
_gen_throw(PyGenObject *gen, int close_on_genexit,
           PyObject *typ, PyObject *val, PyObject *tb)
{
    PyObject *yf = _PyGen_yf(gen);

    if (yf) {
        _PyInterpreterFrame *frame = (_PyInterpreterFrame *)gen->gi_iframe;
        PyObject *ret;
        int err;
        if (PyErr_GivenExceptionMatches(typ, PyExc_GeneratorExit) &&
            close_on_genexit
        ) {
            /* Asynchronous generators *should not* be closed right away.
               We have to allow some awaits to work it through, hence the
               `close_on_genexit` parameter here.
            */
            PyFrameState state = frame->f_state;
            frame->f_state = FRAME_EXECUTING;
            err = gen_close_iter(yf);
            frame->f_state = state;
            Py_DECREF(yf);
            if (err < 0)
                return gen_send_ex(gen, Py_None, 1, 0);
            goto throw_here;
        }
        if (PyGen_CheckExact(yf) || PyCoro_CheckExact(yf)) {
            /* `yf` is a generator or a coroutine. */
            PyThreadState *tstate = _PyThreadState_GET();
            /* Since we are fast-tracking things by skipping the eval loop,
               we need to update the current frame so the stack trace
               will be reported correctly to the user. */
            /* XXX We should probably be updating the current frame
               somewhere in ceval.c. */
            _PyInterpreterFrame *prev = tstate->cframe->current_frame;
            frame->previous = prev;
            tstate->cframe->current_frame = frame;
            /* Close the generator that we are currently iterating with
               'yield from' or awaiting on with 'await'. */
            PyFrameState state = frame->f_state;
            frame->f_state = FRAME_EXECUTING;
            ret = _gen_throw((PyGenObject *)yf, close_on_genexit,
                             typ, val, tb);
            frame->f_state = state;
            tstate->cframe->current_frame = prev;
            frame->previous = NULL;
        } else {
            /* `yf` is an iterator or a coroutine-like object. */
            PyObject *meth;
            if (_PyObject_LookupAttr(yf, &_Py_ID(throw), &meth) < 0) {
                Py_DECREF(yf);
                return NULL;
            }
            if (meth == NULL) {
                Py_DECREF(yf);
                goto throw_here;
            }
            PyFrameState state = frame->f_state;
            frame->f_state = FRAME_EXECUTING;
            ret = PyObject_CallFunctionObjArgs(meth, typ, val, tb, NULL);
            frame->f_state = state;
            Py_DECREF(meth);
        }
        Py_DECREF(yf);
        if (!ret) {
            PyObject *val;
            /* Pop subiterator from stack */
            assert(gen->gi_frame_valid);
            ret = _PyFrame_StackPop((_PyInterpreterFrame *)gen->gi_iframe);
            assert(ret == yf);
            Py_DECREF(ret);
            /* Termination repetition of SEND loop */
            assert(frame->f_lasti >= 0);
            /* Backup to SEND */
            // XXX: Bad use of f_lasti?
            frame->f_lasti--;
            _Py_CODEUNIT instruction = _PyCode_CODE(gen->gi_code)[frame->f_lasti];
            assert(_Py_OPCODE(instruction) == SEND);
            // XXX: This doesn't seem to handle EXTENDED_ARGs:
            int jump = _Py_OPARG(instruction);
            frame->f_lasti += jump;
            if (_PyGen_FetchStopIterationValue(&val) == 0) {
                ret = gen_send(gen, val);
                Py_DECREF(val);
            } else {
                ret = gen_send_ex(gen, Py_None, 1, 0);
            }
        }
        return ret;
    }

throw_here:
    /* First, check the traceback argument, replacing None with
       NULL. */
    if (tb == Py_None) {
        tb = NULL;
    }
    else if (tb != NULL && !PyTraceBack_Check(tb)) {
        PyErr_SetString(PyExc_TypeError,
            "throw() third argument must be a traceback object");
        return NULL;
    }

    Py_INCREF(typ);
    Py_XINCREF(val);
    Py_XINCREF(tb);

    if (PyExceptionClass_Check(typ))
        PyErr_NormalizeException(&typ, &val, &tb);

    else if (PyExceptionInstance_Check(typ)) {
        /* Raising an instance.  The value should be a dummy. */
        if (val && val != Py_None) {
            PyErr_SetString(PyExc_TypeError,
              "instance exception may not have a separate value");
            goto failed_throw;
        }
        else {
            /* Normalize to raise <class>, <instance> */
            Py_XDECREF(val);
            val = typ;
            typ = PyExceptionInstance_Class(typ);
            Py_INCREF(typ);

            if (tb == NULL)
                /* Returns NULL if there's no traceback */
                tb = PyException_GetTraceback(val);
        }
    }
    else {
        /* Not something you can raise.  throw() fails. */
        PyErr_Format(PyExc_TypeError,
                     "exceptions must be classes or instances "
                     "deriving from BaseException, not %s",
                     Py_TYPE(typ)->tp_name);
            goto failed_throw;
    }

    PyErr_Restore(typ, val, tb);
    return gen_send_ex(gen, Py_None, 1, 0);

failed_throw:
    /* Didn't use our arguments, so restore their original refcounts */
    Py_DECREF(typ);
    Py_XDECREF(val);
    Py_XDECREF(tb);
    return NULL;
}


static PyObject *
gen_throw(PyGenObject *gen, PyObject *const *args, Py_ssize_t nargs)
{
    PyObject *typ;
    PyObject *tb = NULL;
    PyObject *val = NULL;

    if (!_PyArg_CheckPositional("throw", nargs, 1, 3)) {
        return NULL;
    }
    typ = args[0];
    if (nargs == 3) {
        val = args[1];
        tb = args[2];
    }
    else if (nargs == 2) {
        val = args[1];
    }
    return _gen_throw(gen, 1, typ, val, tb);
}


static PyObject *
gen_iternext(PyGenObject *gen)
{
    PyObject *result;
    assert(PyGen_CheckExact(gen) || PyCoro_CheckExact(gen));
    if (gen_send_ex2(gen, NULL, &result, 0, 0) == PYGEN_RETURN) {
        if (result != Py_None) {
            _PyGen_SetStopIterationValue(result);
        }
        Py_CLEAR(result);
    }
    return result;
}

/*
 * Set StopIteration with specified value.  Value can be arbitrary object
 * or NULL.
 *
 * Returns 0 if StopIteration is set and -1 if any other exception is set.
 */
int
_PyGen_SetStopIterationValue(PyObject *value)
{
    PyObject *e;

    if (value == NULL ||
        (!PyTuple_Check(value) && !PyExceptionInstance_Check(value)))
    {
        /* Delay exception instantiation if we can */
        PyErr_SetObject(PyExc_StopIteration, value);
        return 0;
    }
    /* Construct an exception instance manually with
     * PyObject_CallOneArg and pass it to PyErr_SetObject.
     *
     * We do this to handle a situation when "value" is a tuple, in which
     * case PyErr_SetObject would set the value of StopIteration to
     * the first element of the tuple.
     *
     * (See PyErr_SetObject/_PyErr_CreateException code for details.)
     */
    e = PyObject_CallOneArg(PyExc_StopIteration, value);
    if (e == NULL) {
        return -1;
    }
    PyErr_SetObject(PyExc_StopIteration, e);
    Py_DECREF(e);
    return 0;
}

/*
 *   If StopIteration exception is set, fetches its 'value'
 *   attribute if any, otherwise sets pvalue to None.
 *
 *   Returns 0 if no exception or StopIteration is set.
 *   If any other exception is set, returns -1 and leaves
 *   pvalue unchanged.
 */

int
_PyGen_FetchStopIterationValue(PyObject **pvalue)
{
    PyObject *et, *ev, *tb;
    PyObject *value = NULL;

    if (PyErr_ExceptionMatches(PyExc_StopIteration)) {
        PyErr_Fetch(&et, &ev, &tb);
        if (ev) {
            /* exception will usually be normalised already */
            if (PyObject_TypeCheck(ev, (PyTypeObject *) et)) {
                value = ((PyStopIterationObject *)ev)->value;
                Py_INCREF(value);
                Py_DECREF(ev);
            } else if (et == PyExc_StopIteration && !PyTuple_Check(ev)) {
                /* Avoid normalisation and take ev as value.
                 *
                 * Normalization is required if the value is a tuple, in
                 * that case the value of StopIteration would be set to
                 * the first element of the tuple.
                 *
                 * (See _PyErr_CreateException code for details.)
                 */
                value = ev;
            } else {
                /* normalisation required */
                PyErr_NormalizeException(&et, &ev, &tb);
                if (!PyObject_TypeCheck(ev, (PyTypeObject *)PyExc_StopIteration)) {
                    PyErr_Restore(et, ev, tb);
                    return -1;
                }
                value = ((PyStopIterationObject *)ev)->value;
                Py_INCREF(value);
                Py_DECREF(ev);
            }
        }
        Py_XDECREF(et);
        Py_XDECREF(tb);
    } else if (PyErr_Occurred()) {
        return -1;
    }
    if (value == NULL) {
        value = Py_None;
        Py_INCREF(value);
    }
    *pvalue = value;
    return 0;
}

static PyObject *
gen_repr(PyGenObject *gen)
{
    return PyUnicode_FromFormat("<generator object %S at %p>",
                                gen->gi_qualname, gen);
}

static PyObject *
gen_get_name(PyGenObject *op, void *Py_UNUSED(ignored))
{
    Py_INCREF(op->gi_name);
    return op->gi_name;
}

static int
gen_set_name(PyGenObject *op, PyObject *value, void *Py_UNUSED(ignored))
{
    /* Not legal to del gen.gi_name or to set it to anything
     * other than a string object. */
    if (value == NULL || !PyUnicode_Check(value)) {
        PyErr_SetString(PyExc_TypeError,
                        "__name__ must be set to a string object");
        return -1;
    }
    Py_INCREF(value);
    Py_XSETREF(op->gi_name, value);
    return 0;
}

static PyObject *
gen_get_qualname(PyGenObject *op, void *Py_UNUSED(ignored))
{
    Py_INCREF(op->gi_qualname);
    return op->gi_qualname;
}

static int
gen_set_qualname(PyGenObject *op, PyObject *value, void *Py_UNUSED(ignored))
{
    /* Not legal to del gen.__qualname__ or to set it to anything
     * other than a string object. */
    if (value == NULL || !PyUnicode_Check(value)) {
        PyErr_SetString(PyExc_TypeError,
                        "__qualname__ must be set to a string object");
        return -1;
    }
    Py_INCREF(value);
    Py_XSETREF(op->gi_qualname, value);
    return 0;
}

static PyObject *
gen_getyieldfrom(PyGenObject *gen, void *Py_UNUSED(ignored))
{
    PyObject *yf = _PyGen_yf(gen);
    if (yf == NULL)
        Py_RETURN_NONE;
    return yf;
}


static PyObject *
gen_getrunning(PyGenObject *gen, void *Py_UNUSED(ignored))
{
    if (gen->gi_frame_valid == 0) {
        Py_RETURN_FALSE;
    }
    return PyBool_FromLong(_PyFrame_IsExecuting((_PyInterpreterFrame *)gen->gi_iframe));
}

static PyObject *
gen_getsuspended(PyGenObject *gen, void *Py_UNUSED(ignored))
{
    if (gen->gi_frame_valid == 0) {
        Py_RETURN_FALSE;
    }
    return PyBool_FromLong(((_PyInterpreterFrame *)gen->gi_iframe)->f_state == FRAME_SUSPENDED);
}

static PyObject *
_gen_getframe(PyGenObject *gen, const char *const name)
{
    if (PySys_Audit("object.__getattr__", "Os", gen, name) < 0) {
        return NULL;
    }
    if (gen->gi_frame_valid == 0) {
        Py_RETURN_NONE;
    }
    return _Py_XNewRef((PyObject *)_PyFrame_GetFrameObject((_PyInterpreterFrame *)gen->gi_iframe));
}

static PyObject *
gen_getframe(PyGenObject *gen, void *Py_UNUSED(ignored))
{
    return _gen_getframe(gen, "gi_frame");
}

static PyGetSetDef gen_getsetlist[] = {
    {"__name__", (getter)gen_get_name, (setter)gen_set_name,
     PyDoc_STR("name of the generator")},
    {"__qualname__", (getter)gen_get_qualname, (setter)gen_set_qualname,
     PyDoc_STR("qualified name of the generator")},
    {"gi_yieldfrom", (getter)gen_getyieldfrom, NULL,
     PyDoc_STR("object being iterated by yield from, or None")},
    {"gi_running", (getter)gen_getrunning, NULL, NULL},
    {"gi_frame", (getter)gen_getframe,  NULL, NULL},
    {"gi_suspended", (getter)gen_getsuspended,  NULL, NULL},
    {NULL} /* Sentinel */
};

static PyMemberDef gen_memberlist[] = {
    {"gi_code",      T_OBJECT, offsetof(PyGenObject, gi_code),     READONLY|PY_AUDIT_READ},
    {NULL}      /* Sentinel */
};

static PyObject *
gen_sizeof(PyGenObject *gen, PyObject *Py_UNUSED(ignored))
{
    Py_ssize_t res;
    res = offsetof(PyGenObject, gi_iframe) + offsetof(_PyInterpreterFrame, localsplus);
    PyCodeObject *code = gen->gi_code;
    res += (code->co_nlocalsplus+code->co_stacksize) * sizeof(PyObject *);
    return PyLong_FromSsize_t(res);
}

PyDoc_STRVAR(sizeof__doc__,
"gen.__sizeof__() -> size of gen in memory, in bytes");

static PyMethodDef gen_methods[] = {
    {"send",(PyCFunction)gen_send, METH_O, send_doc},
    {"throw",(PyCFunction)(void(*)(void))gen_throw, METH_FASTCALL, throw_doc},
    {"close",(PyCFunction)gen_close, METH_NOARGS, close_doc},
    {"__sizeof__", (PyCFunction)gen_sizeof, METH_NOARGS, sizeof__doc__},
    {NULL, NULL}        /* Sentinel */
};

static PyAsyncMethods gen_as_async = {
    0,                                          /* am_await */
    0,                                          /* am_aiter */
    0,                                          /* am_anext */
    (sendfunc)PyGen_am_send,                    /* am_send  */
};


PyTypeObject PyGen_Type = {
    PyVarObject_HEAD_INIT(&PyType_Type, 0)
    "generator",                                /* tp_name */
    offsetof(PyGenObject, gi_iframe) +
    offsetof(_PyInterpreterFrame, localsplus),       /* tp_basicsize */
    sizeof(PyObject *),                         /* tp_itemsize */
    /* methods */
    (destructor)gen_dealloc,                    /* tp_dealloc */
    0,                                          /* tp_vectorcall_offset */
    0,                                          /* tp_getattr */
    0,                                          /* tp_setattr */
    &gen_as_async,                              /* tp_as_async */
    (reprfunc)gen_repr,                         /* tp_repr */
    0,                                          /* tp_as_number */
    0,                                          /* tp_as_sequence */
    0,                                          /* tp_as_mapping */
    0,                                          /* tp_hash */
    0,                                          /* tp_call */
    0,                                          /* tp_str */
    PyObject_GenericGetAttr,                    /* tp_getattro */
    0,                                          /* tp_setattro */
    0,                                          /* tp_as_buffer */
    Py_TPFLAGS_DEFAULT | Py_TPFLAGS_HAVE_GC,    /* tp_flags */
    0,                                          /* tp_doc */
    (traverseproc)gen_traverse,                 /* tp_traverse */
    0,                                          /* tp_clear */
    0,                                          /* tp_richcompare */
    offsetof(PyGenObject, gi_weakreflist),      /* tp_weaklistoffset */
    PyObject_SelfIter,                          /* tp_iter */
    (iternextfunc)gen_iternext,                 /* tp_iternext */
    gen_methods,                                /* tp_methods */
    gen_memberlist,                             /* tp_members */
    gen_getsetlist,                             /* tp_getset */
    0,                                          /* tp_base */
    0,                                          /* tp_dict */

    0,                                          /* tp_descr_get */
    0,                                          /* tp_descr_set */
    0,                                          /* tp_dictoffset */
    0,                                          /* tp_init */
    0,                                          /* tp_alloc */
    0,                                          /* tp_new */
    0,                                          /* tp_free */
    0,                                          /* tp_is_gc */
    0,                                          /* tp_bases */
    0,                                          /* tp_mro */
    0,                                          /* tp_cache */
    0,                                          /* tp_subclasses */
    0,                                          /* tp_weaklist */
    0,                                          /* tp_del */
    0,                                          /* tp_version_tag */
    _PyGen_Finalize,                            /* tp_finalize */
};

static PyObject *
make_gen(PyTypeObject *type, PyFunctionObject *func)
{
    PyCodeObject *code = (PyCodeObject *)func->func_code;
    int slots = code->co_nlocalsplus + code->co_stacksize;
    PyGenObject *gen = PyObject_GC_NewVar(PyGenObject, type, slots);
    if (gen == NULL) {
        return NULL;
    }
    gen->gi_frame_valid = 0;
    gen->gi_code = (PyCodeObject *)func->func_code;
    Py_INCREF(gen->gi_code);
    gen->gi_weakreflist = NULL;
    gen->gi_exc_state.exc_value = NULL;
    gen->gi_exc_state.previous_item = NULL;
    assert(func->func_name != NULL);
    gen->gi_name = Py_NewRef(func->func_name);
    assert(func->func_qualname != NULL);
    gen->gi_qualname = Py_NewRef(func->func_qualname);
    _PyObject_GC_TRACK(gen);
    return (PyObject *)gen;
}

static PyObject *
compute_cr_origin(int origin_depth, _PyInterpreterFrame *current_frame);

PyObject *
_Py_MakeCoro(PyFunctionObject *func)
{
    int coro_flags = ((PyCodeObject *)func->func_code)->co_flags &
        (CO_GENERATOR | CO_COROUTINE | CO_ASYNC_GENERATOR);
    assert(coro_flags);
    if (coro_flags == CO_GENERATOR) {
        return make_gen(&PyGen_Type, func);
    }
    if (coro_flags == CO_ASYNC_GENERATOR) {
        PyAsyncGenObject *o;
        o = (PyAsyncGenObject *)make_gen(&PyAsyncGen_Type, func);
        if (o == NULL) {
            return NULL;
        }
        o->ag_origin_or_finalizer = NULL;
        o->ag_closed = 0;
        o->ag_hooks_inited = 0;
        o->ag_running_async = 0;
        return (PyObject*)o;
    }
    assert (coro_flags == CO_COROUTINE);
    PyObject *coro = make_gen(&PyCoro_Type, func);
    if (!coro) {
        return NULL;
    }
    PyThreadState *tstate = _PyThreadState_GET();
    int origin_depth = tstate->coroutine_origin_tracking_depth;

    if (origin_depth == 0) {
        ((PyCoroObject *)coro)->cr_origin_or_finalizer = NULL;
    } else {
        assert(_PyEval_GetFrame());
        PyObject *cr_origin = compute_cr_origin(origin_depth, _PyEval_GetFrame()->previous);
        ((PyCoroObject *)coro)->cr_origin_or_finalizer = cr_origin;
        if (!cr_origin) {
            Py_DECREF(coro);
            return NULL;
        }
    }
    return coro;
}

static PyObject *
gen_new_with_qualname(PyTypeObject *type, PyFrameObject *f,
                      PyObject *name, PyObject *qualname)
{
    PyCodeObject *code = f->f_frame->f_code;
    int size = code->co_nlocalsplus + code->co_stacksize;
    PyGenObject *gen = PyObject_GC_NewVar(PyGenObject, type, size);
    if (gen == NULL) {
        Py_DECREF(f);
        return NULL;
    }
    /* Copy the frame */
    assert(f->f_frame->frame_obj == NULL);
    assert(f->f_owns_frame);
    _PyInterpreterFrame *frame = (_PyInterpreterFrame *)gen->gi_iframe;
    _PyFrame_Copy((_PyInterpreterFrame *)f->_f_frame_data, frame);
    gen->gi_frame_valid = 1;
    assert(frame->frame_obj == f);
    f->f_owns_frame = 0;
    f->f_frame = frame;
    frame->is_generator = true;
    assert(PyObject_GC_IsTracked((PyObject *)f));
    gen->gi_code = PyFrame_GetCode(f);
    Py_INCREF(gen->gi_code);
    Py_DECREF(f);
    gen->gi_weakreflist = NULL;
    gen->gi_exc_state.exc_value = NULL;
    gen->gi_exc_state.previous_item = NULL;
    if (name != NULL)
        gen->gi_name = name;
    else
        gen->gi_name = gen->gi_code->co_name;
    Py_INCREF(gen->gi_name);
    if (qualname != NULL)
        gen->gi_qualname = qualname;
    else
        gen->gi_qualname = gen->gi_code->co_qualname;
    Py_INCREF(gen->gi_qualname);
    _PyObject_GC_TRACK(gen);
    return (PyObject *)gen;
}

PyObject *
PyGen_NewWithQualName(PyFrameObject *f, PyObject *name, PyObject *qualname)
{
    return gen_new_with_qualname(&PyGen_Type, f, name, qualname);
}

PyObject *
PyGen_New(PyFrameObject *f)
{
    return gen_new_with_qualname(&PyGen_Type, f, NULL, NULL);
}

/* Coroutine Object */

typedef struct {
    PyObject_HEAD
    PyCoroObject *cw_coroutine;
} PyCoroWrapper;

static int
gen_is_coroutine(PyObject *o)
{
    if (PyGen_CheckExact(o)) {
        PyCodeObject *code = (PyCodeObject *)((PyGenObject*)o)->gi_code;
        if (code->co_flags & CO_ITERABLE_COROUTINE) {
            return 1;
        }
    }
    return 0;
}

/*
 *   This helper function returns an awaitable for `o`:
 *     - `o` if `o` is a coroutine-object;
 *     - `type(o)->tp_as_async->am_await(o)`
 *
 *   Raises a TypeError if it's not possible to return
 *   an awaitable and returns NULL.
 */
PyObject *
_PyCoro_GetAwaitableIter(PyObject *o)
{
    unaryfunc getter = NULL;
    PyTypeObject *ot;

    if (PyCoro_CheckExact(o) || gen_is_coroutine(o)) {
        /* 'o' is a coroutine. */
        Py_INCREF(o);
        return o;
    }

    ot = Py_TYPE(o);
    if (ot->tp_as_async != NULL) {
        getter = ot->tp_as_async->am_await;
    }
    if (getter != NULL) {
        PyObject *res = (*getter)(o);
        if (res != NULL) {
            if (PyCoro_CheckExact(res) || gen_is_coroutine(res)) {
                /* __await__ must return an *iterator*, not
                   a coroutine or another awaitable (see PEP 492) */
                PyErr_SetString(PyExc_TypeError,
                                "__await__() returned a coroutine");
                Py_CLEAR(res);
            } else if (!PyIter_Check(res)) {
                PyErr_Format(PyExc_TypeError,
                             "__await__() returned non-iterator "
                             "of type '%.100s'",
                             Py_TYPE(res)->tp_name);
                Py_CLEAR(res);
            }
        }
        return res;
    }

    PyErr_Format(PyExc_TypeError,
                 "object %.100s can't be used in 'await' expression",
                 ot->tp_name);
    return NULL;
}

static PyObject *
coro_repr(PyCoroObject *coro)
{
    return PyUnicode_FromFormat("<coroutine object %S at %p>",
                                coro->cr_qualname, coro);
}

static PyObject *
coro_await(PyCoroObject *coro)
{
    PyCoroWrapper *cw = PyObject_GC_New(PyCoroWrapper, &_PyCoroWrapper_Type);
    if (cw == NULL) {
        return NULL;
    }
    Py_INCREF(coro);
    cw->cw_coroutine = coro;
    _PyObject_GC_TRACK(cw);
    return (PyObject *)cw;
}

static PyObject *
coro_get_cr_await(PyCoroObject *coro, void *Py_UNUSED(ignored))
{
    PyObject *yf = _PyGen_yf((PyGenObject *) coro);
    if (yf == NULL)
        Py_RETURN_NONE;
    return yf;
}

static PyObject *
cr_getsuspended(PyCoroObject *coro, void *Py_UNUSED(ignored))
{
    if (coro->cr_frame_valid == 0) {
        Py_RETURN_FALSE;
    }
    return PyBool_FromLong(((_PyInterpreterFrame *)coro->cr_iframe)->f_state == FRAME_SUSPENDED);
}

static PyObject *
cr_getrunning(PyCoroObject *coro, void *Py_UNUSED(ignored))
{
    if (coro->cr_frame_valid == 0) {
        Py_RETURN_FALSE;
    }
    return PyBool_FromLong(_PyFrame_IsExecuting((_PyInterpreterFrame *)coro->cr_iframe));
}

static PyObject *
cr_getframe(PyCoroObject *coro, void *Py_UNUSED(ignored))
{
    return _gen_getframe((PyGenObject *)coro, "cr_frame");
}


static PyGetSetDef coro_getsetlist[] = {
    {"__name__", (getter)gen_get_name, (setter)gen_set_name,
     PyDoc_STR("name of the coroutine")},
    {"__qualname__", (getter)gen_get_qualname, (setter)gen_set_qualname,
     PyDoc_STR("qualified name of the coroutine")},
    {"cr_await", (getter)coro_get_cr_await, NULL,
     PyDoc_STR("object being awaited on, or None")},
    {"cr_running", (getter)cr_getrunning, NULL, NULL},
    {"cr_frame", (getter)cr_getframe, NULL, NULL},
    {"cr_suspended", (getter)cr_getsuspended, NULL, NULL},
    {NULL} /* Sentinel */
};

static PyMemberDef coro_memberlist[] = {
    {"cr_code",      T_OBJECT, offsetof(PyCoroObject, cr_code),     READONLY|PY_AUDIT_READ},
    {"cr_origin",    T_OBJECT, offsetof(PyCoroObject, cr_origin_or_finalizer),   READONLY},
    {NULL}      /* Sentinel */
};

PyDoc_STRVAR(coro_send_doc,
"send(arg) -> send 'arg' into coroutine,\n\
return next iterated value or raise StopIteration.");

PyDoc_STRVAR(coro_throw_doc,
"throw(typ[,val[,tb]]) -> raise exception in coroutine,\n\
return next iterated value or raise StopIteration.");

PyDoc_STRVAR(coro_close_doc,
"close() -> raise GeneratorExit inside coroutine.");

static PyMethodDef coro_methods[] = {
    {"send",(PyCFunction)gen_send, METH_O, coro_send_doc},
    {"throw",(PyCFunction)(void(*)(void))gen_throw, METH_FASTCALL, coro_throw_doc},
    {"close",(PyCFunction)gen_close, METH_NOARGS, coro_close_doc},
    {"__sizeof__", (PyCFunction)gen_sizeof, METH_NOARGS, sizeof__doc__},
    {NULL, NULL}        /* Sentinel */
};

static PyAsyncMethods coro_as_async = {
    (unaryfunc)coro_await,                      /* am_await */
    0,                                          /* am_aiter */
    0,                                          /* am_anext */
    (sendfunc)PyGen_am_send,                    /* am_send  */
};

PyTypeObject PyCoro_Type = {
    PyVarObject_HEAD_INIT(&PyType_Type, 0)
    "coroutine",                                /* tp_name */
    offsetof(PyCoroObject, cr_iframe) +
    offsetof(_PyInterpreterFrame, localsplus),       /* tp_basicsize */
    sizeof(PyObject *),                         /* tp_itemsize */
    /* methods */
    (destructor)gen_dealloc,                    /* tp_dealloc */
    0,                                          /* tp_vectorcall_offset */
    0,                                          /* tp_getattr */
    0,                                          /* tp_setattr */
    &coro_as_async,                             /* tp_as_async */
    (reprfunc)coro_repr,                        /* tp_repr */
    0,                                          /* tp_as_number */
    0,                                          /* tp_as_sequence */
    0,                                          /* tp_as_mapping */
    0,                                          /* tp_hash */
    0,                                          /* tp_call */
    0,                                          /* tp_str */
    PyObject_GenericGetAttr,                    /* tp_getattro */
    0,                                          /* tp_setattro */
    0,                                          /* tp_as_buffer */
    Py_TPFLAGS_DEFAULT | Py_TPFLAGS_HAVE_GC,    /* tp_flags */
    0,                                          /* tp_doc */
    (traverseproc)gen_traverse,                 /* tp_traverse */
    0,                                          /* tp_clear */
    0,                                          /* tp_richcompare */
    offsetof(PyCoroObject, cr_weakreflist),     /* tp_weaklistoffset */
    0,                                          /* tp_iter */
    0,                                          /* tp_iternext */
    coro_methods,                               /* tp_methods */
    coro_memberlist,                            /* tp_members */
    coro_getsetlist,                            /* tp_getset */
    0,                                          /* tp_base */
    0,                                          /* tp_dict */
    0,                                          /* tp_descr_get */
    0,                                          /* tp_descr_set */
    0,                                          /* tp_dictoffset */
    0,                                          /* tp_init */
    0,                                          /* tp_alloc */
    0,                                          /* tp_new */
    0,                                          /* tp_free */
    0,                                          /* tp_is_gc */
    0,                                          /* tp_bases */
    0,                                          /* tp_mro */
    0,                                          /* tp_cache */
    0,                                          /* tp_subclasses */
    0,                                          /* tp_weaklist */
    0,                                          /* tp_del */
    0,                                          /* tp_version_tag */
    _PyGen_Finalize,                            /* tp_finalize */
};

static void
coro_wrapper_dealloc(PyCoroWrapper *cw)
{
    _PyObject_GC_UNTRACK((PyObject *)cw);
    Py_CLEAR(cw->cw_coroutine);
    PyObject_GC_Del(cw);
}

static PyObject *
coro_wrapper_iternext(PyCoroWrapper *cw)
{
    return gen_iternext((PyGenObject *)cw->cw_coroutine);
}

static PyObject *
coro_wrapper_send(PyCoroWrapper *cw, PyObject *arg)
{
    return gen_send((PyGenObject *)cw->cw_coroutine, arg);
}

static PyObject *
coro_wrapper_throw(PyCoroWrapper *cw, PyObject *const *args, Py_ssize_t nargs)
{
    return gen_throw((PyGenObject *)cw->cw_coroutine, args, nargs);
}

static PyObject *
coro_wrapper_close(PyCoroWrapper *cw, PyObject *args)
{
    return gen_close((PyGenObject *)cw->cw_coroutine, args);
}

static int
coro_wrapper_traverse(PyCoroWrapper *cw, visitproc visit, void *arg)
{
    Py_VISIT((PyObject *)cw->cw_coroutine);
    return 0;
}

static PyMethodDef coro_wrapper_methods[] = {
    {"send",(PyCFunction)coro_wrapper_send, METH_O, coro_send_doc},
    {"throw",(PyCFunction)(void(*)(void))coro_wrapper_throw,
    METH_FASTCALL, coro_throw_doc},
    {"close",(PyCFunction)coro_wrapper_close, METH_NOARGS, coro_close_doc},
    {NULL, NULL}        /* Sentinel */
};

PyTypeObject _PyCoroWrapper_Type = {
    PyVarObject_HEAD_INIT(&PyType_Type, 0)
    "coroutine_wrapper",
    sizeof(PyCoroWrapper),                      /* tp_basicsize */
    0,                                          /* tp_itemsize */
    (destructor)coro_wrapper_dealloc,           /* destructor tp_dealloc */
    0,                                          /* tp_vectorcall_offset */
    0,                                          /* tp_getattr */
    0,                                          /* tp_setattr */
    0,                                          /* tp_as_async */
    0,                                          /* tp_repr */
    0,                                          /* tp_as_number */
    0,                                          /* tp_as_sequence */
    0,                                          /* tp_as_mapping */
    0,                                          /* tp_hash */
    0,                                          /* tp_call */
    0,                                          /* tp_str */
    PyObject_GenericGetAttr,                    /* tp_getattro */
    0,                                          /* tp_setattro */
    0,                                          /* tp_as_buffer */
    Py_TPFLAGS_DEFAULT | Py_TPFLAGS_HAVE_GC,    /* tp_flags */
    "A wrapper object implementing __await__ for coroutines.",
    (traverseproc)coro_wrapper_traverse,        /* tp_traverse */
    0,                                          /* tp_clear */
    0,                                          /* tp_richcompare */
    0,                                          /* tp_weaklistoffset */
    PyObject_SelfIter,                          /* tp_iter */
    (iternextfunc)coro_wrapper_iternext,        /* tp_iternext */
    coro_wrapper_methods,                       /* tp_methods */
    0,                                          /* tp_members */
    0,                                          /* tp_getset */
    0,                                          /* tp_base */
    0,                                          /* tp_dict */
    0,                                          /* tp_descr_get */
    0,                                          /* tp_descr_set */
    0,                                          /* tp_dictoffset */
    0,                                          /* tp_init */
    0,                                          /* tp_alloc */
    0,                                          /* tp_new */
    0,                                          /* tp_free */
};

static PyObject *
compute_cr_origin(int origin_depth, _PyInterpreterFrame *current_frame)
{
    _PyInterpreterFrame *frame = current_frame;
    /* First count how many frames we have */
    int frame_count = 0;
    for (; frame && frame_count < origin_depth; ++frame_count) {
        frame = frame->previous;
    }

    /* Now collect them */
    PyObject *cr_origin = PyTuple_New(frame_count);
    if (cr_origin == NULL) {
        return NULL;
    }
    frame = current_frame;
    for (int i = 0; i < frame_count; ++i) {
        PyCodeObject *code = frame->f_code;
        PyObject *frameinfo = Py_BuildValue("OiO",
                                            code->co_filename,
                                            PyCode_Addr2Line(frame->f_code, frame->f_lasti*sizeof(_Py_CODEUNIT)),
                                            code->co_name);
        if (!frameinfo) {
            Py_DECREF(cr_origin);
            return NULL;
        }
        PyTuple_SET_ITEM(cr_origin, i, frameinfo);
        frame = frame->previous;
    }

    return cr_origin;
}

PyObject *
PyCoro_New(PyFrameObject *f, PyObject *name, PyObject *qualname)
{
    PyObject *coro = gen_new_with_qualname(&PyCoro_Type, f, name, qualname);
    if (!coro) {
        return NULL;
    }

    PyThreadState *tstate = _PyThreadState_GET();
    int origin_depth = tstate->coroutine_origin_tracking_depth;

    if (origin_depth == 0) {
        ((PyCoroObject *)coro)->cr_origin_or_finalizer = NULL;
    } else {
        PyObject *cr_origin = compute_cr_origin(origin_depth, _PyEval_GetFrame());
        ((PyCoroObject *)coro)->cr_origin_or_finalizer = cr_origin;
        if (!cr_origin) {
            Py_DECREF(coro);
            return NULL;
        }
    }

    return coro;
}


/* ========= Asynchronous Generators ========= */


typedef enum {
    AWAITABLE_STATE_INIT,   /* new awaitable, has not yet been iterated */
    AWAITABLE_STATE_ITER,   /* being iterated */
    AWAITABLE_STATE_CLOSED, /* closed */
} AwaitableState;


typedef struct PyAsyncGenASend {
    PyObject_HEAD
    PyAsyncGenObject *ags_gen;

    /* Can be NULL, when in the __anext__() mode
       (equivalent of "asend(None)") */
    PyObject *ags_sendval;

    AwaitableState ags_state;
} PyAsyncGenASend;


typedef struct PyAsyncGenAThrow {
    PyObject_HEAD
    PyAsyncGenObject *agt_gen;

    /* Can be NULL, when in the "aclose()" mode
       (equivalent of "athrow(GeneratorExit)") */
    PyObject *agt_args;

    AwaitableState agt_state;
} PyAsyncGenAThrow;


typedef struct _PyAsyncGenWrappedValue {
    PyObject_HEAD
    PyObject *agw_val;
} _PyAsyncGenWrappedValue;


#define _PyAsyncGenWrappedValue_CheckExact(o) \
                    Py_IS_TYPE(o, &_PyAsyncGenWrappedValue_Type)

#define PyAsyncGenASend_CheckExact(o) \
                    Py_IS_TYPE(o, &_PyAsyncGenASend_Type)


static int
async_gen_traverse(PyAsyncGenObject *gen, visitproc visit, void *arg)
{
    Py_VISIT(gen->ag_origin_or_finalizer);
    return gen_traverse((PyGenObject*)gen, visit, arg);
}


static PyObject *
async_gen_repr(PyAsyncGenObject *o)
{
    return PyUnicode_FromFormat("<async_generator object %S at %p>",
                                o->ag_qualname, o);
}


static int
async_gen_init_hooks(PyAsyncGenObject *o)
{
    PyThreadState *tstate;
    PyObject *finalizer;
    PyObject *firstiter;

    if (o->ag_hooks_inited) {
        return 0;
    }

    o->ag_hooks_inited = 1;

    tstate = _PyThreadState_GET();

    finalizer = tstate->async_gen_finalizer;
    if (finalizer) {
        Py_INCREF(finalizer);
        o->ag_origin_or_finalizer = finalizer;
    }

    firstiter = tstate->async_gen_firstiter;
    if (firstiter) {
        PyObject *res;

        Py_INCREF(firstiter);
        res = PyObject_CallOneArg(firstiter, (PyObject *)o);
        Py_DECREF(firstiter);
        if (res == NULL) {
            return 1;
        }
        Py_DECREF(res);
    }

    return 0;
}


static PyObject *
async_gen_anext(PyAsyncGenObject *o)
{
    if (async_gen_init_hooks(o)) {
        return NULL;
    }
    return async_gen_asend_new(o, NULL);
}


static PyObject *
async_gen_asend(PyAsyncGenObject *o, PyObject *arg)
{
    if (async_gen_init_hooks(o)) {
        return NULL;
    }
    return async_gen_asend_new(o, arg);
}


static PyObject *
async_gen_aclose(PyAsyncGenObject *o, PyObject *arg)
{
    if (async_gen_init_hooks(o)) {
        return NULL;
    }
    return async_gen_athrow_new(o, NULL);
}

static PyObject *
async_gen_athrow(PyAsyncGenObject *o, PyObject *args)
{
    if (async_gen_init_hooks(o)) {
        return NULL;
    }
    return async_gen_athrow_new(o, args);
}

static PyObject *
ag_getframe(PyAsyncGenObject *ag, void *Py_UNUSED(ignored))
{
    return _gen_getframe((PyGenObject *)ag, "ag_frame");
}

static PyGetSetDef async_gen_getsetlist[] = {
    {"__name__", (getter)gen_get_name, (setter)gen_set_name,
     PyDoc_STR("name of the async generator")},
    {"__qualname__", (getter)gen_get_qualname, (setter)gen_set_qualname,
     PyDoc_STR("qualified name of the async generator")},
    {"ag_await", (getter)coro_get_cr_await, NULL,
     PyDoc_STR("object being awaited on, or None")},
     {"ag_frame",  (getter)ag_getframe, NULL, NULL},
    {NULL} /* Sentinel */
};

static PyMemberDef async_gen_memberlist[] = {
    {"ag_running", T_BOOL,   offsetof(PyAsyncGenObject, ag_running_async),
        READONLY},
    {"ag_code",    T_OBJECT, offsetof(PyAsyncGenObject, ag_code),    READONLY|PY_AUDIT_READ},
    {NULL}      /* Sentinel */
};

PyDoc_STRVAR(async_aclose_doc,
"aclose() -> raise GeneratorExit inside generator.");

PyDoc_STRVAR(async_asend_doc,
"asend(v) -> send 'v' in generator.");

PyDoc_STRVAR(async_athrow_doc,
"athrow(typ[,val[,tb]]) -> raise exception in generator.");

static PyMethodDef async_gen_methods[] = {
    {"asend", (PyCFunction)async_gen_asend, METH_O, async_asend_doc},
    {"athrow",(PyCFunction)async_gen_athrow, METH_VARARGS, async_athrow_doc},
    {"aclose", (PyCFunction)async_gen_aclose, METH_NOARGS, async_aclose_doc},
    {"__sizeof__", (PyCFunction)gen_sizeof, METH_NOARGS, sizeof__doc__},
    {"__class_getitem__",    Py_GenericAlias,
    METH_O|METH_CLASS,       PyDoc_STR("See PEP 585")},
    {NULL, NULL}        /* Sentinel */
};


static PyAsyncMethods async_gen_as_async = {
    0,                                          /* am_await */
    PyObject_SelfIter,                          /* am_aiter */
    (unaryfunc)async_gen_anext,                 /* am_anext */
    (sendfunc)PyGen_am_send,                    /* am_send  */
};


PyTypeObject PyAsyncGen_Type = {
    PyVarObject_HEAD_INIT(&PyType_Type, 0)
    "async_generator",                          /* tp_name */
    offsetof(PyAsyncGenObject, ag_iframe) +
    offsetof(_PyInterpreterFrame, localsplus),       /* tp_basicsize */
    sizeof(PyObject *),                         /* tp_itemsize */
    /* methods */
    (destructor)gen_dealloc,                    /* tp_dealloc */
    0,                                          /* tp_vectorcall_offset */
    0,                                          /* tp_getattr */
    0,                                          /* tp_setattr */
    &async_gen_as_async,                        /* tp_as_async */
    (reprfunc)async_gen_repr,                   /* tp_repr */
    0,                                          /* tp_as_number */
    0,                                          /* tp_as_sequence */
    0,                                          /* tp_as_mapping */
    0,                                          /* tp_hash */
    0,                                          /* tp_call */
    0,                                          /* tp_str */
    PyObject_GenericGetAttr,                    /* tp_getattro */
    0,                                          /* tp_setattro */
    0,                                          /* tp_as_buffer */
    Py_TPFLAGS_DEFAULT | Py_TPFLAGS_HAVE_GC,    /* tp_flags */
    0,                                          /* tp_doc */
    (traverseproc)async_gen_traverse,           /* tp_traverse */
    0,                                          /* tp_clear */
    0,                                          /* tp_richcompare */
    offsetof(PyAsyncGenObject, ag_weakreflist), /* tp_weaklistoffset */
    0,                                          /* tp_iter */
    0,                                          /* tp_iternext */
    async_gen_methods,                          /* tp_methods */
    async_gen_memberlist,                       /* tp_members */
    async_gen_getsetlist,                       /* tp_getset */
    0,                                          /* tp_base */
    0,                                          /* tp_dict */
    0,                                          /* tp_descr_get */
    0,                                          /* tp_descr_set */
    0,                                          /* tp_dictoffset */
    0,                                          /* tp_init */
    0,                                          /* tp_alloc */
    0,                                          /* tp_new */
    0,                                          /* tp_free */
    0,                                          /* tp_is_gc */
    0,                                          /* tp_bases */
    0,                                          /* tp_mro */
    0,                                          /* tp_cache */
    0,                                          /* tp_subclasses */
    0,                                          /* tp_weaklist */
    0,                                          /* tp_del */
    0,                                          /* tp_version_tag */
    _PyGen_Finalize,                            /* tp_finalize */
};


#if _PyAsyncGen_MAXFREELIST > 0
static struct _Py_async_gen_state *
get_async_gen_state(void)
{
    PyInterpreterState *interp = _PyInterpreterState_GET();
    return &interp->async_gen;
}
#endif


PyObject *
PyAsyncGen_New(PyFrameObject *f, PyObject *name, PyObject *qualname)
{
    PyAsyncGenObject *o;
    o = (PyAsyncGenObject *)gen_new_with_qualname(
        &PyAsyncGen_Type, f, name, qualname);
    if (o == NULL) {
        return NULL;
    }
    o->ag_origin_or_finalizer = NULL;
    o->ag_closed = 0;
    o->ag_hooks_inited = 0;
    o->ag_running_async = 0;
    return (PyObject*)o;
}


void
_PyAsyncGen_ClearFreeLists(PyInterpreterState *interp)
{
#if _PyAsyncGen_MAXFREELIST > 0
    struct _Py_async_gen_state *state = &interp->async_gen;

    while (state->value_numfree) {
        _PyAsyncGenWrappedValue *o;
        o = state->value_freelist[--state->value_numfree];
        assert(_PyAsyncGenWrappedValue_CheckExact(o));
        PyObject_GC_Del(o);
    }

    while (state->asend_numfree) {
        PyAsyncGenASend *o;
        o = state->asend_freelist[--state->asend_numfree];
        assert(Py_IS_TYPE(o, &_PyAsyncGenASend_Type));
        PyObject_GC_Del(o);
    }
#endif
}

void
_PyAsyncGen_Fini(PyInterpreterState *interp)
{
    _PyAsyncGen_ClearFreeLists(interp);
#if defined(Py_DEBUG) && _PyAsyncGen_MAXFREELIST > 0
    struct _Py_async_gen_state *state = &interp->async_gen;
    state->value_numfree = -1;
    state->asend_numfree = -1;
#endif
}


static PyObject *
async_gen_unwrap_value(PyAsyncGenObject *gen, PyObject *result)
{
    if (result == NULL) {
        if (!PyErr_Occurred()) {
            PyErr_SetNone(PyExc_StopAsyncIteration);
        }

        if (PyErr_ExceptionMatches(PyExc_StopAsyncIteration)
            || PyErr_ExceptionMatches(PyExc_GeneratorExit)
        ) {
            gen->ag_closed = 1;
        }

        gen->ag_running_async = 0;
        return NULL;
    }

    if (_PyAsyncGenWrappedValue_CheckExact(result)) {
        /* async yield */
        _PyGen_SetStopIterationValue(((_PyAsyncGenWrappedValue*)result)->agw_val);
        Py_DECREF(result);
        gen->ag_running_async = 0;
        return NULL;
    }

    return result;
}


/* ---------- Async Generator ASend Awaitable ------------ */


static void
async_gen_asend_dealloc(PyAsyncGenASend *o)
{
    _PyObject_GC_UNTRACK((PyObject *)o);
    Py_CLEAR(o->ags_gen);
    Py_CLEAR(o->ags_sendval);
#if _PyAsyncGen_MAXFREELIST > 0
    struct _Py_async_gen_state *state = get_async_gen_state();
#ifdef Py_DEBUG
    // async_gen_asend_dealloc() must not be called after _PyAsyncGen_Fini()
    assert(state->asend_numfree != -1);
#endif
    if (state->asend_numfree < _PyAsyncGen_MAXFREELIST) {
        assert(PyAsyncGenASend_CheckExact(o));
        state->asend_freelist[state->asend_numfree++] = o;
    }
    else
#endif
    {
        PyObject_GC_Del(o);
    }
}

static int
async_gen_asend_traverse(PyAsyncGenASend *o, visitproc visit, void *arg)
{
    Py_VISIT(o->ags_gen);
    Py_VISIT(o->ags_sendval);
    return 0;
}


static PyObject *
async_gen_asend_send(PyAsyncGenASend *o, PyObject *arg)
{
    PyObject *result;

    if (o->ags_state == AWAITABLE_STATE_CLOSED) {
        PyErr_SetString(
            PyExc_RuntimeError,
            "cannot reuse already awaited __anext__()/asend()");
        return NULL;
    }

    if (o->ags_state == AWAITABLE_STATE_INIT) {
        if (o->ags_gen->ag_running_async) {
            PyErr_SetString(
                PyExc_RuntimeError,
                "anext(): asynchronous generator is already running");
            return NULL;
        }

        if (arg == NULL || arg == Py_None) {
            arg = o->ags_sendval;
        }
        o->ags_state = AWAITABLE_STATE_ITER;
    }

    o->ags_gen->ag_running_async = 1;
    result = gen_send((PyGenObject*)o->ags_gen, arg);
    result = async_gen_unwrap_value(o->ags_gen, result);

    if (result == NULL) {
        o->ags_state = AWAITABLE_STATE_CLOSED;
    }

    return result;
}


static PyObject *
async_gen_asend_iternext(PyAsyncGenASend *o)
{
    return async_gen_asend_send(o, NULL);
}


static PyObject *
async_gen_asend_throw(PyAsyncGenASend *o, PyObject *const *args, Py_ssize_t nargs)
{
    PyObject *result;

    if (o->ags_state == AWAITABLE_STATE_CLOSED) {
        PyErr_SetString(
            PyExc_RuntimeError,
            "cannot reuse already awaited __anext__()/asend()");
        return NULL;
    }

    result = gen_throw((PyGenObject*)o->ags_gen, args, nargs);
    result = async_gen_unwrap_value(o->ags_gen, result);

    if (result == NULL) {
        o->ags_state = AWAITABLE_STATE_CLOSED;
    }

    return result;
}


static PyObject *
async_gen_asend_close(PyAsyncGenASend *o, PyObject *args)
{
    o->ags_state = AWAITABLE_STATE_CLOSED;
    Py_RETURN_NONE;
}


static PyMethodDef async_gen_asend_methods[] = {
    {"send", (PyCFunction)async_gen_asend_send, METH_O, send_doc},
    {"throw", (PyCFunction)(void(*)(void))async_gen_asend_throw, METH_FASTCALL, throw_doc},
    {"close", (PyCFunction)async_gen_asend_close, METH_NOARGS, close_doc},
    {NULL, NULL}        /* Sentinel */
};


static PyAsyncMethods async_gen_asend_as_async = {
    PyObject_SelfIter,                          /* am_await */
    0,                                          /* am_aiter */
    0,                                          /* am_anext */
    0,                                          /* am_send  */
};


PyTypeObject _PyAsyncGenASend_Type = {
    PyVarObject_HEAD_INIT(&PyType_Type, 0)
    "async_generator_asend",                    /* tp_name */
    sizeof(PyAsyncGenASend),                    /* tp_basicsize */
    0,                                          /* tp_itemsize */
    /* methods */
    (destructor)async_gen_asend_dealloc,        /* tp_dealloc */
    0,                                          /* tp_vectorcall_offset */
    0,                                          /* tp_getattr */
    0,                                          /* tp_setattr */
    &async_gen_asend_as_async,                  /* tp_as_async */
    0,                                          /* tp_repr */
    0,                                          /* tp_as_number */
    0,                                          /* tp_as_sequence */
    0,                                          /* tp_as_mapping */
    0,                                          /* tp_hash */
    0,                                          /* tp_call */
    0,                                          /* tp_str */
    PyObject_GenericGetAttr,                    /* tp_getattro */
    0,                                          /* tp_setattro */
    0,                                          /* tp_as_buffer */
    Py_TPFLAGS_DEFAULT | Py_TPFLAGS_HAVE_GC,    /* tp_flags */
    0,                                          /* tp_doc */
    (traverseproc)async_gen_asend_traverse,     /* tp_traverse */
    0,                                          /* tp_clear */
    0,                                          /* tp_richcompare */
    0,                                          /* tp_weaklistoffset */
    PyObject_SelfIter,                          /* tp_iter */
    (iternextfunc)async_gen_asend_iternext,     /* tp_iternext */
    async_gen_asend_methods,                    /* tp_methods */
    0,                                          /* tp_members */
    0,                                          /* tp_getset */
    0,                                          /* tp_base */
    0,                                          /* tp_dict */
    0,                                          /* tp_descr_get */
    0,                                          /* tp_descr_set */
    0,                                          /* tp_dictoffset */
    0,                                          /* tp_init */
    0,                                          /* tp_alloc */
    0,                                          /* tp_new */
};


static PyObject *
async_gen_asend_new(PyAsyncGenObject *gen, PyObject *sendval)
{
    PyAsyncGenASend *o;
#if _PyAsyncGen_MAXFREELIST > 0
    struct _Py_async_gen_state *state = get_async_gen_state();
#ifdef Py_DEBUG
    // async_gen_asend_new() must not be called after _PyAsyncGen_Fini()
    assert(state->asend_numfree != -1);
#endif
    if (state->asend_numfree) {
        state->asend_numfree--;
        o = state->asend_freelist[state->asend_numfree];
        _Py_NewReference((PyObject *)o);
    }
    else
#endif
    {
        o = PyObject_GC_New(PyAsyncGenASend, &_PyAsyncGenASend_Type);
        if (o == NULL) {
            return NULL;
        }
    }

    Py_INCREF(gen);
    o->ags_gen = gen;

    Py_XINCREF(sendval);
    o->ags_sendval = sendval;

    o->ags_state = AWAITABLE_STATE_INIT;

    _PyObject_GC_TRACK((PyObject*)o);
    return (PyObject*)o;
}


/* ---------- Async Generator Value Wrapper ------------ */


static void
async_gen_wrapped_val_dealloc(_PyAsyncGenWrappedValue *o)
{
    _PyObject_GC_UNTRACK((PyObject *)o);
    Py_CLEAR(o->agw_val);
#if _PyAsyncGen_MAXFREELIST > 0
    struct _Py_async_gen_state *state = get_async_gen_state();
#ifdef Py_DEBUG
    // async_gen_wrapped_val_dealloc() must not be called after _PyAsyncGen_Fini()
    assert(state->value_numfree != -1);
#endif
    if (state->value_numfree < _PyAsyncGen_MAXFREELIST) {
        assert(_PyAsyncGenWrappedValue_CheckExact(o));
        state->value_freelist[state->value_numfree++] = o;
    }
    else
#endif
    {
        PyObject_GC_Del(o);
    }
}


static int
async_gen_wrapped_val_traverse(_PyAsyncGenWrappedValue *o,
                               visitproc visit, void *arg)
{
    Py_VISIT(o->agw_val);
    return 0;
}


PyTypeObject _PyAsyncGenWrappedValue_Type = {
    PyVarObject_HEAD_INIT(&PyType_Type, 0)
    "async_generator_wrapped_value",            /* tp_name */
    sizeof(_PyAsyncGenWrappedValue),            /* tp_basicsize */
    0,                                          /* tp_itemsize */
    /* methods */
    (destructor)async_gen_wrapped_val_dealloc,  /* tp_dealloc */
    0,                                          /* tp_vectorcall_offset */
    0,                                          /* tp_getattr */
    0,                                          /* tp_setattr */
    0,                                          /* tp_as_async */
    0,                                          /* tp_repr */
    0,                                          /* tp_as_number */
    0,                                          /* tp_as_sequence */
    0,                                          /* tp_as_mapping */
    0,                                          /* tp_hash */
    0,                                          /* tp_call */
    0,                                          /* tp_str */
    PyObject_GenericGetAttr,                    /* tp_getattro */
    0,                                          /* tp_setattro */
    0,                                          /* tp_as_buffer */
    Py_TPFLAGS_DEFAULT | Py_TPFLAGS_HAVE_GC,    /* tp_flags */
    0,                                          /* tp_doc */
    (traverseproc)async_gen_wrapped_val_traverse, /* tp_traverse */
    0,                                          /* tp_clear */
    0,                                          /* tp_richcompare */
    0,                                          /* tp_weaklistoffset */
    0,                                          /* tp_iter */
    0,                                          /* tp_iternext */
    0,                                          /* tp_methods */
    0,                                          /* tp_members */
    0,                                          /* tp_getset */
    0,                                          /* tp_base */
    0,                                          /* tp_dict */
    0,                                          /* tp_descr_get */
    0,                                          /* tp_descr_set */
    0,                                          /* tp_dictoffset */
    0,                                          /* tp_init */
    0,                                          /* tp_alloc */
    0,                                          /* tp_new */
};


PyObject *
_PyAsyncGenValueWrapperNew(PyObject *val)
{
    _PyAsyncGenWrappedValue *o;
    assert(val);

#if _PyAsyncGen_MAXFREELIST > 0
    struct _Py_async_gen_state *state = get_async_gen_state();
#ifdef Py_DEBUG
    // _PyAsyncGenValueWrapperNew() must not be called after _PyAsyncGen_Fini()
    assert(state->value_numfree != -1);
#endif
    if (state->value_numfree) {
        state->value_numfree--;
        o = state->value_freelist[state->value_numfree];
        assert(_PyAsyncGenWrappedValue_CheckExact(o));
        _Py_NewReference((PyObject*)o);
    }
    else
#endif
    {
        o = PyObject_GC_New(_PyAsyncGenWrappedValue,
                            &_PyAsyncGenWrappedValue_Type);
        if (o == NULL) {
            return NULL;
        }
    }
    o->agw_val = val;
    Py_INCREF(val);
    _PyObject_GC_TRACK((PyObject*)o);
    return (PyObject*)o;
}


/* ---------- Async Generator AThrow awaitable ------------ */


static void
async_gen_athrow_dealloc(PyAsyncGenAThrow *o)
{
    _PyObject_GC_UNTRACK((PyObject *)o);
    Py_CLEAR(o->agt_gen);
    Py_CLEAR(o->agt_args);
    PyObject_GC_Del(o);
}


static int
async_gen_athrow_traverse(PyAsyncGenAThrow *o, visitproc visit, void *arg)
{
    Py_VISIT(o->agt_gen);
    Py_VISIT(o->agt_args);
    return 0;
}


static PyObject *
async_gen_athrow_send(PyAsyncGenAThrow *o, PyObject *arg)
{
    PyGenObject *gen = (PyGenObject*)o->agt_gen;
    _PyInterpreterFrame *frame = (_PyInterpreterFrame *)gen->gi_iframe;
    PyObject *retval;

    if (o->agt_state == AWAITABLE_STATE_CLOSED) {
        PyErr_SetString(
            PyExc_RuntimeError,
            "cannot reuse already awaited aclose()/athrow()");
        return NULL;
    }

    if (gen->gi_frame_valid == 0 || _PyFrameHasCompleted(frame)) {
        o->agt_state = AWAITABLE_STATE_CLOSED;
        PyErr_SetNone(PyExc_StopIteration);
        return NULL;
    }

    if (o->agt_state == AWAITABLE_STATE_INIT) {
        if (o->agt_gen->ag_running_async) {
            o->agt_state = AWAITABLE_STATE_CLOSED;
            if (o->agt_args == NULL) {
                PyErr_SetString(
                    PyExc_RuntimeError,
                    "aclose(): asynchronous generator is already running");
            }
            else {
                PyErr_SetString(
                    PyExc_RuntimeError,
                    "athrow(): asynchronous generator is already running");
            }
            return NULL;
        }

        if (o->agt_gen->ag_closed) {
            o->agt_state = AWAITABLE_STATE_CLOSED;
            PyErr_SetNone(PyExc_StopAsyncIteration);
            return NULL;
        }

        if (arg != Py_None) {
            PyErr_SetString(PyExc_RuntimeError, NON_INIT_CORO_MSG);
            return NULL;
        }

        o->agt_state = AWAITABLE_STATE_ITER;
        o->agt_gen->ag_running_async = 1;

        if (o->agt_args == NULL) {
            /* aclose() mode */
            o->agt_gen->ag_closed = 1;

            retval = _gen_throw((PyGenObject *)gen,
                                0,  /* Do not close generator when
                                       PyExc_GeneratorExit is passed */
                                PyExc_GeneratorExit, NULL, NULL);

            if (retval && _PyAsyncGenWrappedValue_CheckExact(retval)) {
                Py_DECREF(retval);
                goto yield_close;
            }
        } else {
            PyObject *typ;
            PyObject *tb = NULL;
            PyObject *val = NULL;

            if (!PyArg_UnpackTuple(o->agt_args, "athrow", 1, 3,
                                   &typ, &val, &tb)) {
                return NULL;
            }

            retval = _gen_throw((PyGenObject *)gen,
                                0,  /* Do not close generator when
                                       PyExc_GeneratorExit is passed */
                                typ, val, tb);
            retval = async_gen_unwrap_value(o->agt_gen, retval);
        }
        if (retval == NULL) {
            goto check_error;
        }
        return retval;
    }

    assert(o->agt_state == AWAITABLE_STATE_ITER);

    retval = gen_send((PyGenObject *)gen, arg);
    if (o->agt_args) {
        return async_gen_unwrap_value(o->agt_gen, retval);
    } else {
        /* aclose() mode */
        if (retval) {
            if (_PyAsyncGenWrappedValue_CheckExact(retval)) {
                Py_DECREF(retval);
                goto yield_close;
            }
            else {
                return retval;
            }
        }
        else {
            goto check_error;
        }
    }

yield_close:
    o->agt_gen->ag_running_async = 0;
    o->agt_state = AWAITABLE_STATE_CLOSED;
    PyErr_SetString(
        PyExc_RuntimeError, ASYNC_GEN_IGNORED_EXIT_MSG);
    return NULL;

check_error:
    o->agt_gen->ag_running_async = 0;
    o->agt_state = AWAITABLE_STATE_CLOSED;
    if (PyErr_ExceptionMatches(PyExc_StopAsyncIteration) ||
            PyErr_ExceptionMatches(PyExc_GeneratorExit))
    {
        if (o->agt_args == NULL) {
            /* when aclose() is called we don't want to propagate
               StopAsyncIteration or GeneratorExit; just raise
               StopIteration, signalling that this 'aclose()' await
               is done.
            */
            PyErr_Clear();
            PyErr_SetNone(PyExc_StopIteration);
        }
    }
    return NULL;
}


static PyObject *
async_gen_athrow_throw(PyAsyncGenAThrow *o, PyObject *const *args, Py_ssize_t nargs)
{
    PyObject *retval;

    if (o->agt_state == AWAITABLE_STATE_CLOSED) {
        PyErr_SetString(
            PyExc_RuntimeError,
            "cannot reuse already awaited aclose()/athrow()");
        return NULL;
    }

    retval = gen_throw((PyGenObject*)o->agt_gen, args, nargs);
    if (o->agt_args) {
        return async_gen_unwrap_value(o->agt_gen, retval);
    } else {
        /* aclose() mode */
        if (retval && _PyAsyncGenWrappedValue_CheckExact(retval)) {
            o->agt_gen->ag_running_async = 0;
            o->agt_state = AWAITABLE_STATE_CLOSED;
            Py_DECREF(retval);
            PyErr_SetString(PyExc_RuntimeError, ASYNC_GEN_IGNORED_EXIT_MSG);
            return NULL;
        }
        if (PyErr_ExceptionMatches(PyExc_StopAsyncIteration) ||
            PyErr_ExceptionMatches(PyExc_GeneratorExit))
        {
            /* when aclose() is called we don't want to propagate
               StopAsyncIteration or GeneratorExit; just raise
               StopIteration, signalling that this 'aclose()' await
               is done.
            */
            PyErr_Clear();
            PyErr_SetNone(PyExc_StopIteration);
        }
        return retval;
    }
}


static PyObject *
async_gen_athrow_iternext(PyAsyncGenAThrow *o)
{
    return async_gen_athrow_send(o, Py_None);
}


static PyObject *
async_gen_athrow_close(PyAsyncGenAThrow *o, PyObject *args)
{
    o->agt_state = AWAITABLE_STATE_CLOSED;
    Py_RETURN_NONE;
}


static PyMethodDef async_gen_athrow_methods[] = {
    {"send", (PyCFunction)async_gen_athrow_send, METH_O, send_doc},
    {"throw", (PyCFunction)(void(*)(void))async_gen_athrow_throw,
    METH_FASTCALL, throw_doc},
    {"close", (PyCFunction)async_gen_athrow_close, METH_NOARGS, close_doc},
    {NULL, NULL}        /* Sentinel */
};


static PyAsyncMethods async_gen_athrow_as_async = {
    PyObject_SelfIter,                          /* am_await */
    0,                                          /* am_aiter */
    0,                                          /* am_anext */
    0,                                          /* am_send  */
};


PyTypeObject _PyAsyncGenAThrow_Type = {
    PyVarObject_HEAD_INIT(&PyType_Type, 0)
    "async_generator_athrow",                   /* tp_name */
    sizeof(PyAsyncGenAThrow),                   /* tp_basicsize */
    0,                                          /* tp_itemsize */
    /* methods */
    (destructor)async_gen_athrow_dealloc,       /* tp_dealloc */
    0,                                          /* tp_vectorcall_offset */
    0,                                          /* tp_getattr */
    0,                                          /* tp_setattr */
    &async_gen_athrow_as_async,                 /* tp_as_async */
    0,                                          /* tp_repr */
    0,                                          /* tp_as_number */
    0,                                          /* tp_as_sequence */
    0,                                          /* tp_as_mapping */
    0,                                          /* tp_hash */
    0,                                          /* tp_call */
    0,                                          /* tp_str */
    PyObject_GenericGetAttr,                    /* tp_getattro */
    0,                                          /* tp_setattro */
    0,                                          /* tp_as_buffer */
    Py_TPFLAGS_DEFAULT | Py_TPFLAGS_HAVE_GC,    /* tp_flags */
    0,                                          /* tp_doc */
    (traverseproc)async_gen_athrow_traverse,    /* tp_traverse */
    0,                                          /* tp_clear */
    0,                                          /* tp_richcompare */
    0,                                          /* tp_weaklistoffset */
    PyObject_SelfIter,                          /* tp_iter */
    (iternextfunc)async_gen_athrow_iternext,    /* tp_iternext */
    async_gen_athrow_methods,                   /* tp_methods */
    0,                                          /* tp_members */
    0,                                          /* tp_getset */
    0,                                          /* tp_base */
    0,                                          /* tp_dict */
    0,                                          /* tp_descr_get */
    0,                                          /* tp_descr_set */
    0,                                          /* tp_dictoffset */
    0,                                          /* tp_init */
    0,                                          /* tp_alloc */
    0,                                          /* tp_new */
};


static PyObject *
async_gen_athrow_new(PyAsyncGenObject *gen, PyObject *args)
{
    PyAsyncGenAThrow *o;
    o = PyObject_GC_New(PyAsyncGenAThrow, &_PyAsyncGenAThrow_Type);
    if (o == NULL) {
        return NULL;
    }
    o->agt_gen = gen;
    o->agt_args = args;
    o->agt_state = AWAITABLE_STATE_INIT;
    Py_INCREF(gen);
    Py_XINCREF(args);
    _PyObject_GC_TRACK((PyObject*)o);
    return (PyObject*)o;
}<|MERGE_RESOLUTION|>--- conflicted
+++ resolved
@@ -357,16 +357,10 @@
             assert(_Py_OPCODE(_PyCode_CODE(gen->gi_code)[0]) != SEND);
             return NULL;
         }
-<<<<<<< HEAD
-        // XXX: Bad use of f_lasti?
-        if (_Py_OPCODE(_PyCode_CODE(gen->gi_code)[frame->f_lasti - 1]) != SEND || frame->stacktop < 0)
+        _Py_CODEUNIT next = _PyCode_CODE(gen->gi_code)[frame->f_lasti + 1];
+        if (_PyOpcode_Deopt[_Py_OPCODE(next)] != RESUME || _Py_OPARG(next) < 2)
         {
-=======
-        int opcode = code[(frame->f_lasti+1)*sizeof(_Py_CODEUNIT)];
-        int oparg = code[(frame->f_lasti+1)*sizeof(_Py_CODEUNIT)+1];
-        if (opcode != RESUME || oparg < 2) {
             /* Not in a yield from */
->>>>>>> 49e1e1e1
             return NULL;
         }
         yf = _PyFrame_StackPeek(frame);
