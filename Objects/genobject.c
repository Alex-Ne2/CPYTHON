/* Generator object implementation */

#include "Python.h"
#include "internal/pystate.h"
#include "frameobject.h"
#include "structmember.h"
#include "opcode.h"

static PyObject *gen_close(PyGenObject *, PyObject *);
static PyObject *async_gen_asend_new(PyAsyncGenObject *, PyObject *);
static PyObject *async_gen_athrow_new(PyAsyncGenObject *, PyObject *);

static char *NON_INIT_CORO_MSG = "can't send non-None value to a "
                                 "just-started coroutine";

static char *ASYNC_GEN_IGNORED_EXIT_MSG =
                                 "async generator ignored GeneratorExit";

static inline int
exc_state_traverse(_PyErr_StackItem *exc_state, visitproc visit, void *arg)
{
    Py_VISIT(exc_state->exc_type);
    Py_VISIT(exc_state->exc_value);
    Py_VISIT(exc_state->exc_traceback);
    return 0;
}

static int
gen_traverse(PyGenObject *gen, visitproc visit, void *arg)
{
    Py_VISIT((PyObject *)gen->gi_frame);
    Py_VISIT(gen->gi_code);
    Py_VISIT(gen->gi_name);
    Py_VISIT(gen->gi_qualname);
    /* No need to visit cr_origin, because it's just tuples/str/int, so can't
       participate in a reference cycle. */
    return exc_state_traverse(&gen->gi_exc_state, visit, arg);
}

void
_PyGen_Finalize(PyObject *self)
{
    PyGenObject *gen = (PyGenObject *)self;
    PyObject *res = NULL;
    PyObject *error_type, *error_value, *error_traceback;

    if (gen->gi_frame == NULL || gen->gi_frame->f_stacktop == NULL) {
        /* Generator isn't paused, so no need to close */
        return;
    }

    if (PyAsyncGen_CheckExact(self)) {
        PyAsyncGenObject *agen = (PyAsyncGenObject*)self;
        PyObject *finalizer = agen->ag_finalizer;
        if (finalizer && !agen->ag_closed) {
            /* Save the current exception, if any. */
            PyErr_Fetch(&error_type, &error_value, &error_traceback);

            res = PyObject_CallFunctionObjArgs(finalizer, self, NULL);

            if (res == NULL) {
                PyErr_WriteUnraisable(self);
            } else {
                Py_DECREF(res);
            }
            /* Restore the saved exception. */
            PyErr_Restore(error_type, error_value, error_traceback);
            return;
        }
    }

    /* Save the current exception, if any. */
    PyErr_Fetch(&error_type, &error_value, &error_traceback);

    /* If `gen` is a coroutine, and if it was never awaited on,
       issue a RuntimeWarning. */
    if (gen->gi_code != NULL &&
        ((PyCodeObject *)gen->gi_code)->co_flags & CO_COROUTINE &&
        gen->gi_frame->f_lasti == -1)
    {
        _PyErr_WarnUnawaitedCoroutine((PyObject *)gen);
    }
    else {
        res = gen_close(gen, NULL);
    }

    if (res == NULL) {
        if (PyErr_Occurred()) {
            PyErr_WriteUnraisable(self);
        }
    }
    else {
        Py_DECREF(res);
    }

    /* Restore the saved exception. */
    PyErr_Restore(error_type, error_value, error_traceback);
}

static inline void
exc_state_clear(_PyErr_StackItem *exc_state)
{
    PyObject *t, *v, *tb;
    t = exc_state->exc_type;
    v = exc_state->exc_value;
    tb = exc_state->exc_traceback;
    exc_state->exc_type = NULL;
    exc_state->exc_value = NULL;
    exc_state->exc_traceback = NULL;
    Py_XDECREF(t);
    Py_XDECREF(v);
    Py_XDECREF(tb);
}

static void
gen_dealloc(PyGenObject *gen)
{
    PyObject *self = (PyObject *) gen;

    _PyObject_GC_UNTRACK(gen);

    if (gen->gi_weakreflist != NULL)
        PyObject_ClearWeakRefs(self);

    _PyObject_GC_TRACK(self);

    if (PyObject_CallFinalizerFromDealloc(self))
        return;                     /* resurrected.  :( */

    _PyObject_GC_UNTRACK(self);
    if (PyAsyncGen_CheckExact(gen)) {
        /* We have to handle this case for asynchronous generators
           right here, because this code has to be between UNTRACK
           and GC_Del. */
        Py_CLEAR(((PyAsyncGenObject*)gen)->ag_finalizer);
    }
    if (gen->gi_frame != NULL) {
        gen->gi_frame->f_gen = NULL;
        Py_CLEAR(gen->gi_frame);
    }
    if (((PyCodeObject *)gen->gi_code)->co_flags & CO_COROUTINE) {
        Py_CLEAR(((PyCoroObject *)gen)->cr_origin);
    }
    Py_CLEAR(gen->gi_code);
    Py_CLEAR(gen->gi_name);
    Py_CLEAR(gen->gi_qualname);
    exc_state_clear(&gen->gi_exc_state);
    PyObject_GC_Del(gen);
}

static PyObject *
gen_send_ex(PyGenObject *gen, PyObject *arg, int exc, int closing)
{
    PyThreadState *tstate = PyThreadState_GET();
    PyFrameObject *f = gen->gi_frame;
    PyObject *result;

    if (gen->gi_running) {
        const char *msg = "generator already executing";
        if (PyCoro_CheckExact(gen)) {
            msg = "coroutine already executing";
        }
        else if (PyAsyncGen_CheckExact(gen)) {
            msg = "async generator already executing";
        }
        PyErr_SetString(PyExc_ValueError, msg);
        return NULL;
    }
    if (f == NULL || f->f_stacktop == NULL) {
        if (PyCoro_CheckExact(gen) && !closing) {
            /* `gen` is an exhausted coroutine: raise an error,
               except when called from gen_close(), which should
               always be a silent method. */
            PyErr_SetString(
                PyExc_RuntimeError,
                "cannot reuse already awaited coroutine");
        }
        else if (arg && !exc) {
            /* `gen` is an exhausted generator:
               only set exception if called from send(). */
            if (PyAsyncGen_CheckExact(gen)) {
                PyErr_SetNone(PyExc_StopAsyncIteration);
            }
            else {
                PyErr_SetNone(PyExc_StopIteration);
            }
        }
        return NULL;
    }

    if (f->f_lasti == -1) {
        if (arg && arg != Py_None) {
            const char *msg = "can't send non-None value to a "
                              "just-started generator";
            if (PyCoro_CheckExact(gen)) {
                msg = NON_INIT_CORO_MSG;
            }
            else if (PyAsyncGen_CheckExact(gen)) {
                msg = "can't send non-None value to a "
                      "just-started async generator";
            }
            PyErr_SetString(PyExc_TypeError, msg);
            return NULL;
        }
    } else {
        /* Push arg onto the frame's value stack */
        result = arg ? arg : Py_None;
        Py_INCREF(result);
        *(f->f_stacktop++) = result;
    }

    /* Generators always return to their most recent caller, not
     * necessarily their creator. */
    Py_XINCREF(tstate->frame);
    assert(f->f_back == NULL);
    f->f_back = tstate->frame;

    gen->gi_running = 1;
    gen->gi_exc_state.previous_item = tstate->exc_info;
    tstate->exc_info = &gen->gi_exc_state;
    result = PyEval_EvalFrameEx(f, exc);
    tstate->exc_info = gen->gi_exc_state.previous_item;
    gen->gi_exc_state.previous_item = NULL;
    gen->gi_running = 0;

    /* Don't keep the reference to f_back any longer than necessary.  It
     * may keep a chain of frames alive or it could create a reference
     * cycle. */
    assert(f->f_back == tstate->frame);
    Py_CLEAR(f->f_back);

    /* If the generator just returned (as opposed to yielding), signal
     * that the generator is exhausted. */
    if (result && f->f_stacktop == NULL) {
        if (result == Py_None) {
            /* Delay exception instantiation if we can */
            if (PyAsyncGen_CheckExact(gen)) {
                PyErr_SetNone(PyExc_StopAsyncIteration);
            }
            else {
                PyErr_SetNone(PyExc_StopIteration);
            }
        }
        else {
            /* Async generators cannot return anything but None */
            assert(!PyAsyncGen_CheckExact(gen));
            _PyGen_SetStopIterationValue(result);
        }
        Py_CLEAR(result);
    }
    else if (!result && PyErr_ExceptionMatches(PyExc_StopIteration)) {
        const char *msg = "generator raised StopIteration";
        if (PyCoro_CheckExact(gen)) {
            msg = "coroutine raised StopIteration";
        }
<<<<<<< HEAD
        else {
            /* `gen` is an ordinary generator without
               CO_FUTURE_GENERATOR_STOP flag.
            */

            PyObject *exc, *val, *tb;

            /* Pop the exception before issuing a warning. */
            PyErr_Fetch(&exc, &val, &tb);

            (void)PyErr_WarnFormat(PyExc_DeprecationWarning, 1,
                                   "generator '%.50S' raised StopIteration",
                                   gen->gi_qualname);
            /* Warning can be converted to an error. */
            _PyErr_ChainExceptions(exc, val, tb);
=======
        else if PyAsyncGen_CheckExact(gen) {
            msg = "async generator raised StopIteration";
>>>>>>> 83ab9958
        }
        _PyErr_FormatFromCause(PyExc_RuntimeError, "%s", msg);

    }
    else if (!result && PyAsyncGen_CheckExact(gen) &&
             PyErr_ExceptionMatches(PyExc_StopAsyncIteration))
    {
        /* code in `gen` raised a StopAsyncIteration error:
           raise a RuntimeError.
        */
        const char *msg = "async generator raised StopAsyncIteration";
        _PyErr_FormatFromCause(PyExc_RuntimeError, "%s", msg);
    }

    if (!result || f->f_stacktop == NULL) {
        /* generator can't be rerun, so release the frame */
        /* first clean reference cycle through stored exception traceback */
        exc_state_clear(&gen->gi_exc_state);
        gen->gi_frame->f_gen = NULL;
        gen->gi_frame = NULL;
        Py_DECREF(f);
    }

    return result;
}

PyDoc_STRVAR(send_doc,
"send(arg) -> send 'arg' into generator,\n\
return next yielded value or raise StopIteration.");

PyObject *
_PyGen_Send(PyGenObject *gen, PyObject *arg)
{
    return gen_send_ex(gen, arg, 0, 0);
}

PyDoc_STRVAR(close_doc,
"close() -> raise GeneratorExit inside generator.");

/*
 *   This helper function is used by gen_close and gen_throw to
 *   close a subiterator being delegated to by yield-from.
 */

static int
gen_close_iter(PyObject *yf)
{
    PyObject *retval = NULL;
    _Py_IDENTIFIER(close);

    if (PyGen_CheckExact(yf) || PyCoro_CheckExact(yf)) {
        retval = gen_close((PyGenObject *)yf, NULL);
        if (retval == NULL)
            return -1;
    }
    else {
        PyObject *meth;
        if (_PyObject_LookupAttrId(yf, &PyId_close, &meth) < 0) {
            PyErr_WriteUnraisable(yf);
        }
        if (meth) {
            retval = _PyObject_CallNoArg(meth);
            Py_DECREF(meth);
            if (retval == NULL)
                return -1;
        }
    }
    Py_XDECREF(retval);
    return 0;
}

PyObject *
_PyGen_yf(PyGenObject *gen)
{
    PyObject *yf = NULL;
    PyFrameObject *f = gen->gi_frame;

    if (f && f->f_stacktop) {
        PyObject *bytecode = f->f_code->co_code;
        unsigned char *code = (unsigned char *)PyBytes_AS_STRING(bytecode);

        if (f->f_lasti < 0) {
            /* Return immediately if the frame didn't start yet. YIELD_FROM
               always come after LOAD_CONST: a code object should not start
               with YIELD_FROM */
            assert(code[0] != YIELD_FROM);
            return NULL;
        }

        if (code[f->f_lasti + sizeof(_Py_CODEUNIT)] != YIELD_FROM)
            return NULL;
        yf = f->f_stacktop[-1];
        Py_INCREF(yf);
    }

    return yf;
}

static PyObject *
gen_close(PyGenObject *gen, PyObject *args)
{
    PyObject *retval;
    PyObject *yf = _PyGen_yf(gen);
    int err = 0;

    if (yf) {
        gen->gi_running = 1;
        err = gen_close_iter(yf);
        gen->gi_running = 0;
        Py_DECREF(yf);
    }
    if (err == 0)
        PyErr_SetNone(PyExc_GeneratorExit);
    retval = gen_send_ex(gen, Py_None, 1, 1);
    if (retval) {
        const char *msg = "generator ignored GeneratorExit";
        if (PyCoro_CheckExact(gen)) {
            msg = "coroutine ignored GeneratorExit";
        } else if (PyAsyncGen_CheckExact(gen)) {
            msg = ASYNC_GEN_IGNORED_EXIT_MSG;
        }
        Py_DECREF(retval);
        PyErr_SetString(PyExc_RuntimeError, msg);
        return NULL;
    }
    if (PyErr_ExceptionMatches(PyExc_StopIteration)
        || PyErr_ExceptionMatches(PyExc_GeneratorExit)) {
        PyErr_Clear();          /* ignore these errors */
        Py_RETURN_NONE;
    }
    return NULL;
}


PyDoc_STRVAR(throw_doc,
"throw(typ[,val[,tb]]) -> raise exception in generator,\n\
return next yielded value or raise StopIteration.");

static PyObject *
_gen_throw(PyGenObject *gen, int close_on_genexit,
           PyObject *typ, PyObject *val, PyObject *tb)
{
    PyObject *yf = _PyGen_yf(gen);
    _Py_IDENTIFIER(throw);

    if (yf) {
        PyObject *ret;
        int err;
        if (PyErr_GivenExceptionMatches(typ, PyExc_GeneratorExit) &&
            close_on_genexit
        ) {
            /* Asynchronous generators *should not* be closed right away.
               We have to allow some awaits to work it through, hence the
               `close_on_genexit` parameter here.
            */
            gen->gi_running = 1;
            err = gen_close_iter(yf);
            gen->gi_running = 0;
            Py_DECREF(yf);
            if (err < 0)
                return gen_send_ex(gen, Py_None, 1, 0);
            goto throw_here;
        }
        if (PyGen_CheckExact(yf) || PyCoro_CheckExact(yf)) {
            /* `yf` is a generator or a coroutine. */
            gen->gi_running = 1;
            /* Close the generator that we are currently iterating with
               'yield from' or awaiting on with 'await'. */
            ret = _gen_throw((PyGenObject *)yf, close_on_genexit,
                             typ, val, tb);
            gen->gi_running = 0;
        } else {
            /* `yf` is an iterator or a coroutine-like object. */
            PyObject *meth;
            if (_PyObject_LookupAttrId(yf, &PyId_throw, &meth) < 0) {
                Py_DECREF(yf);
                return NULL;
            }
            if (meth == NULL) {
                Py_DECREF(yf);
                goto throw_here;
            }
            gen->gi_running = 1;
            ret = PyObject_CallFunctionObjArgs(meth, typ, val, tb, NULL);
            gen->gi_running = 0;
            Py_DECREF(meth);
        }
        Py_DECREF(yf);
        if (!ret) {
            PyObject *val;
            /* Pop subiterator from stack */
            ret = *(--gen->gi_frame->f_stacktop);
            assert(ret == yf);
            Py_DECREF(ret);
            /* Termination repetition of YIELD_FROM */
            assert(gen->gi_frame->f_lasti >= 0);
            gen->gi_frame->f_lasti += sizeof(_Py_CODEUNIT);
            if (_PyGen_FetchStopIterationValue(&val) == 0) {
                ret = gen_send_ex(gen, val, 0, 0);
                Py_DECREF(val);
            } else {
                ret = gen_send_ex(gen, Py_None, 1, 0);
            }
        }
        return ret;
    }

throw_here:
    /* First, check the traceback argument, replacing None with
       NULL. */
    if (tb == Py_None) {
        tb = NULL;
    }
    else if (tb != NULL && !PyTraceBack_Check(tb)) {
        PyErr_SetString(PyExc_TypeError,
            "throw() third argument must be a traceback object");
        return NULL;
    }

    Py_INCREF(typ);
    Py_XINCREF(val);
    Py_XINCREF(tb);

    if (PyExceptionClass_Check(typ))
        PyErr_NormalizeException(&typ, &val, &tb);

    else if (PyExceptionInstance_Check(typ)) {
        /* Raising an instance.  The value should be a dummy. */
        if (val && val != Py_None) {
            PyErr_SetString(PyExc_TypeError,
              "instance exception may not have a separate value");
            goto failed_throw;
        }
        else {
            /* Normalize to raise <class>, <instance> */
            Py_XDECREF(val);
            val = typ;
            typ = PyExceptionInstance_Class(typ);
            Py_INCREF(typ);

            if (tb == NULL)
                /* Returns NULL if there's no traceback */
                tb = PyException_GetTraceback(val);
        }
    }
    else {
        /* Not something you can raise.  throw() fails. */
        PyErr_Format(PyExc_TypeError,
                     "exceptions must be classes or instances "
                     "deriving from BaseException, not %s",
                     Py_TYPE(typ)->tp_name);
            goto failed_throw;
    }

    PyErr_Restore(typ, val, tb);
    return gen_send_ex(gen, Py_None, 1, 0);

failed_throw:
    /* Didn't use our arguments, so restore their original refcounts */
    Py_DECREF(typ);
    Py_XDECREF(val);
    Py_XDECREF(tb);
    return NULL;
}


static PyObject *
gen_throw(PyGenObject *gen, PyObject *args)
{
    PyObject *typ;
    PyObject *tb = NULL;
    PyObject *val = NULL;

    if (!PyArg_UnpackTuple(args, "throw", 1, 3, &typ, &val, &tb)) {
        return NULL;
    }

    return _gen_throw(gen, 1, typ, val, tb);
}


static PyObject *
gen_iternext(PyGenObject *gen)
{
    return gen_send_ex(gen, NULL, 0, 0);
}

/*
 * Set StopIteration with specified value.  Value can be arbitrary object
 * or NULL.
 *
 * Returns 0 if StopIteration is set and -1 if any other exception is set.
 */
int
_PyGen_SetStopIterationValue(PyObject *value)
{
    PyObject *e;

    if (value == NULL ||
        (!PyTuple_Check(value) && !PyExceptionInstance_Check(value)))
    {
        /* Delay exception instantiation if we can */
        PyErr_SetObject(PyExc_StopIteration, value);
        return 0;
    }
    /* Construct an exception instance manually with
     * PyObject_CallFunctionObjArgs and pass it to PyErr_SetObject.
     *
     * We do this to handle a situation when "value" is a tuple, in which
     * case PyErr_SetObject would set the value of StopIteration to
     * the first element of the tuple.
     *
     * (See PyErr_SetObject/_PyErr_CreateException code for details.)
     */
    e = PyObject_CallFunctionObjArgs(PyExc_StopIteration, value, NULL);
    if (e == NULL) {
        return -1;
    }
    PyErr_SetObject(PyExc_StopIteration, e);
    Py_DECREF(e);
    return 0;
}

/*
 *   If StopIteration exception is set, fetches its 'value'
 *   attribute if any, otherwise sets pvalue to None.
 *
 *   Returns 0 if no exception or StopIteration is set.
 *   If any other exception is set, returns -1 and leaves
 *   pvalue unchanged.
 */

int
_PyGen_FetchStopIterationValue(PyObject **pvalue)
{
    PyObject *et, *ev, *tb;
    PyObject *value = NULL;

    if (PyErr_ExceptionMatches(PyExc_StopIteration)) {
        PyErr_Fetch(&et, &ev, &tb);
        if (ev) {
            /* exception will usually be normalised already */
            if (PyObject_TypeCheck(ev, (PyTypeObject *) et)) {
                value = ((PyStopIterationObject *)ev)->value;
                Py_INCREF(value);
                Py_DECREF(ev);
            } else if (et == PyExc_StopIteration && !PyTuple_Check(ev)) {
                /* Avoid normalisation and take ev as value.
                 *
                 * Normalization is required if the value is a tuple, in
                 * that case the value of StopIteration would be set to
                 * the first element of the tuple.
                 *
                 * (See _PyErr_CreateException code for details.)
                 */
                value = ev;
            } else {
                /* normalisation required */
                PyErr_NormalizeException(&et, &ev, &tb);
                if (!PyObject_TypeCheck(ev, (PyTypeObject *)PyExc_StopIteration)) {
                    PyErr_Restore(et, ev, tb);
                    return -1;
                }
                value = ((PyStopIterationObject *)ev)->value;
                Py_INCREF(value);
                Py_DECREF(ev);
            }
        }
        Py_XDECREF(et);
        Py_XDECREF(tb);
    } else if (PyErr_Occurred()) {
        return -1;
    }
    if (value == NULL) {
        value = Py_None;
        Py_INCREF(value);
    }
    *pvalue = value;
    return 0;
}

static PyObject *
gen_repr(PyGenObject *gen)
{
    return PyUnicode_FromFormat("<generator object %S at %p>",
                                gen->gi_qualname, gen);
}

static PyObject *
gen_get_name(PyGenObject *op)
{
    Py_INCREF(op->gi_name);
    return op->gi_name;
}

static int
gen_set_name(PyGenObject *op, PyObject *value)
{
    /* Not legal to del gen.gi_name or to set it to anything
     * other than a string object. */
    if (value == NULL || !PyUnicode_Check(value)) {
        PyErr_SetString(PyExc_TypeError,
                        "__name__ must be set to a string object");
        return -1;
    }
    Py_INCREF(value);
    Py_XSETREF(op->gi_name, value);
    return 0;
}

static PyObject *
gen_get_qualname(PyGenObject *op)
{
    Py_INCREF(op->gi_qualname);
    return op->gi_qualname;
}

static int
gen_set_qualname(PyGenObject *op, PyObject *value)
{
    /* Not legal to del gen.__qualname__ or to set it to anything
     * other than a string object. */
    if (value == NULL || !PyUnicode_Check(value)) {
        PyErr_SetString(PyExc_TypeError,
                        "__qualname__ must be set to a string object");
        return -1;
    }
    Py_INCREF(value);
    Py_XSETREF(op->gi_qualname, value);
    return 0;
}

static PyObject *
gen_getyieldfrom(PyGenObject *gen)
{
    PyObject *yf = _PyGen_yf(gen);
    if (yf == NULL)
        Py_RETURN_NONE;
    return yf;
}

static PyGetSetDef gen_getsetlist[] = {
    {"__name__", (getter)gen_get_name, (setter)gen_set_name,
     PyDoc_STR("name of the generator")},
    {"__qualname__", (getter)gen_get_qualname, (setter)gen_set_qualname,
     PyDoc_STR("qualified name of the generator")},
    {"gi_yieldfrom", (getter)gen_getyieldfrom, NULL,
     PyDoc_STR("object being iterated by yield from, or None")},
    {NULL} /* Sentinel */
};

static PyMemberDef gen_memberlist[] = {
    {"gi_frame",     T_OBJECT, offsetof(PyGenObject, gi_frame),    READONLY},
    {"gi_running",   T_BOOL,   offsetof(PyGenObject, gi_running),  READONLY},
    {"gi_code",      T_OBJECT, offsetof(PyGenObject, gi_code),     READONLY},
    {NULL}      /* Sentinel */
};

static PyMethodDef gen_methods[] = {
    {"send",(PyCFunction)_PyGen_Send, METH_O, send_doc},
    {"throw",(PyCFunction)gen_throw, METH_VARARGS, throw_doc},
    {"close",(PyCFunction)gen_close, METH_NOARGS, close_doc},
    {NULL, NULL}        /* Sentinel */
};

PyTypeObject PyGen_Type = {
    PyVarObject_HEAD_INIT(&PyType_Type, 0)
    "generator",                                /* tp_name */
    sizeof(PyGenObject),                        /* tp_basicsize */
    0,                                          /* tp_itemsize */
    /* methods */
    (destructor)gen_dealloc,                    /* tp_dealloc */
    0,                                          /* tp_print */
    0,                                          /* tp_getattr */
    0,                                          /* tp_setattr */
    0,                                          /* tp_as_async */
    (reprfunc)gen_repr,                         /* tp_repr */
    0,                                          /* tp_as_number */
    0,                                          /* tp_as_sequence */
    0,                                          /* tp_as_mapping */
    0,                                          /* tp_hash */
    0,                                          /* tp_call */
    0,                                          /* tp_str */
    PyObject_GenericGetAttr,                    /* tp_getattro */
    0,                                          /* tp_setattro */
    0,                                          /* tp_as_buffer */
    Py_TPFLAGS_DEFAULT | Py_TPFLAGS_HAVE_GC |
        Py_TPFLAGS_HAVE_FINALIZE,               /* tp_flags */
    0,                                          /* tp_doc */
    (traverseproc)gen_traverse,                 /* tp_traverse */
    0,                                          /* tp_clear */
    0,                                          /* tp_richcompare */
    offsetof(PyGenObject, gi_weakreflist),      /* tp_weaklistoffset */
    PyObject_SelfIter,                          /* tp_iter */
    (iternextfunc)gen_iternext,                 /* tp_iternext */
    gen_methods,                                /* tp_methods */
    gen_memberlist,                             /* tp_members */
    gen_getsetlist,                             /* tp_getset */
    0,                                          /* tp_base */
    0,                                          /* tp_dict */

    0,                                          /* tp_descr_get */
    0,                                          /* tp_descr_set */
    0,                                          /* tp_dictoffset */
    0,                                          /* tp_init */
    0,                                          /* tp_alloc */
    0,                                          /* tp_new */
    0,                                          /* tp_free */
    0,                                          /* tp_is_gc */
    0,                                          /* tp_bases */
    0,                                          /* tp_mro */
    0,                                          /* tp_cache */
    0,                                          /* tp_subclasses */
    0,                                          /* tp_weaklist */
    0,                                          /* tp_del */
    0,                                          /* tp_version_tag */
    _PyGen_Finalize,                            /* tp_finalize */
};

static PyObject *
gen_new_with_qualname(PyTypeObject *type, PyFrameObject *f,
                      PyObject *name, PyObject *qualname)
{
    PyGenObject *gen = PyObject_GC_New(PyGenObject, type);
    if (gen == NULL) {
        Py_DECREF(f);
        return NULL;
    }
    gen->gi_frame = f;
    f->f_gen = (PyObject *) gen;
    Py_INCREF(f->f_code);
    gen->gi_code = (PyObject *)(f->f_code);
    gen->gi_running = 0;
    gen->gi_weakreflist = NULL;
    gen->gi_exc_state.exc_type = NULL;
    gen->gi_exc_state.exc_value = NULL;
    gen->gi_exc_state.exc_traceback = NULL;
    gen->gi_exc_state.previous_item = NULL;
    if (name != NULL)
        gen->gi_name = name;
    else
        gen->gi_name = ((PyCodeObject *)gen->gi_code)->co_name;
    Py_INCREF(gen->gi_name);
    if (qualname != NULL)
        gen->gi_qualname = qualname;
    else
        gen->gi_qualname = gen->gi_name;
    Py_INCREF(gen->gi_qualname);
    _PyObject_GC_TRACK(gen);
    return (PyObject *)gen;
}

PyObject *
PyGen_NewWithQualName(PyFrameObject *f, PyObject *name, PyObject *qualname)
{
    return gen_new_with_qualname(&PyGen_Type, f, name, qualname);
}

PyObject *
PyGen_New(PyFrameObject *f)
{
    return gen_new_with_qualname(&PyGen_Type, f, NULL, NULL);
}

int
PyGen_NeedsFinalizing(PyGenObject *gen)
{
    int i;
    PyFrameObject *f = gen->gi_frame;

    if (f == NULL || f->f_stacktop == NULL)
        return 0; /* no frame or empty blockstack == no finalization */

    /* Any block type besides a loop requires cleanup. */
    for (i = 0; i < f->f_iblock; i++)
        if (f->f_blockstack[i].b_type != SETUP_LOOP)
            return 1;

    /* No blocks except loops, it's safe to skip finalization. */
    return 0;
}

/* Coroutine Object */

typedef struct {
    PyObject_HEAD
    PyCoroObject *cw_coroutine;
} PyCoroWrapper;

static int
gen_is_coroutine(PyObject *o)
{
    if (PyGen_CheckExact(o)) {
        PyCodeObject *code = (PyCodeObject *)((PyGenObject*)o)->gi_code;
        if (code->co_flags & CO_ITERABLE_COROUTINE) {
            return 1;
        }
    }
    return 0;
}

/*
 *   This helper function returns an awaitable for `o`:
 *     - `o` if `o` is a coroutine-object;
 *     - `type(o)->tp_as_async->am_await(o)`
 *
 *   Raises a TypeError if it's not possible to return
 *   an awaitable and returns NULL.
 */
PyObject *
_PyCoro_GetAwaitableIter(PyObject *o)
{
    unaryfunc getter = NULL;
    PyTypeObject *ot;

    if (PyCoro_CheckExact(o) || gen_is_coroutine(o)) {
        /* 'o' is a coroutine. */
        Py_INCREF(o);
        return o;
    }

    ot = Py_TYPE(o);
    if (ot->tp_as_async != NULL) {
        getter = ot->tp_as_async->am_await;
    }
    if (getter != NULL) {
        PyObject *res = (*getter)(o);
        if (res != NULL) {
            if (PyCoro_CheckExact(res) || gen_is_coroutine(res)) {
                /* __await__ must return an *iterator*, not
                   a coroutine or another awaitable (see PEP 492) */
                PyErr_SetString(PyExc_TypeError,
                                "__await__() returned a coroutine");
                Py_CLEAR(res);
            } else if (!PyIter_Check(res)) {
                PyErr_Format(PyExc_TypeError,
                             "__await__() returned non-iterator "
                             "of type '%.100s'",
                             Py_TYPE(res)->tp_name);
                Py_CLEAR(res);
            }
        }
        return res;
    }

    PyErr_Format(PyExc_TypeError,
                 "object %.100s can't be used in 'await' expression",
                 ot->tp_name);
    return NULL;
}

static PyObject *
coro_repr(PyCoroObject *coro)
{
    return PyUnicode_FromFormat("<coroutine object %S at %p>",
                                coro->cr_qualname, coro);
}

static PyObject *
coro_await(PyCoroObject *coro)
{
    PyCoroWrapper *cw = PyObject_GC_New(PyCoroWrapper, &_PyCoroWrapper_Type);
    if (cw == NULL) {
        return NULL;
    }
    Py_INCREF(coro);
    cw->cw_coroutine = coro;
    _PyObject_GC_TRACK(cw);
    return (PyObject *)cw;
}

static PyObject *
coro_get_cr_await(PyCoroObject *coro)
{
    PyObject *yf = _PyGen_yf((PyGenObject *) coro);
    if (yf == NULL)
        Py_RETURN_NONE;
    return yf;
}

static PyGetSetDef coro_getsetlist[] = {
    {"__name__", (getter)gen_get_name, (setter)gen_set_name,
     PyDoc_STR("name of the coroutine")},
    {"__qualname__", (getter)gen_get_qualname, (setter)gen_set_qualname,
     PyDoc_STR("qualified name of the coroutine")},
    {"cr_await", (getter)coro_get_cr_await, NULL,
     PyDoc_STR("object being awaited on, or None")},
    {NULL} /* Sentinel */
};

static PyMemberDef coro_memberlist[] = {
    {"cr_frame",     T_OBJECT, offsetof(PyCoroObject, cr_frame),    READONLY},
    {"cr_running",   T_BOOL,   offsetof(PyCoroObject, cr_running),  READONLY},
    {"cr_code",      T_OBJECT, offsetof(PyCoroObject, cr_code),     READONLY},
    {"cr_origin",    T_OBJECT, offsetof(PyCoroObject, cr_origin),   READONLY},
    {NULL}      /* Sentinel */
};

PyDoc_STRVAR(coro_send_doc,
"send(arg) -> send 'arg' into coroutine,\n\
return next iterated value or raise StopIteration.");

PyDoc_STRVAR(coro_throw_doc,
"throw(typ[,val[,tb]]) -> raise exception in coroutine,\n\
return next iterated value or raise StopIteration.");

PyDoc_STRVAR(coro_close_doc,
"close() -> raise GeneratorExit inside coroutine.");

static PyMethodDef coro_methods[] = {
    {"send",(PyCFunction)_PyGen_Send, METH_O, coro_send_doc},
    {"throw",(PyCFunction)gen_throw, METH_VARARGS, coro_throw_doc},
    {"close",(PyCFunction)gen_close, METH_NOARGS, coro_close_doc},
    {NULL, NULL}        /* Sentinel */
};

static PyAsyncMethods coro_as_async = {
    (unaryfunc)coro_await,                      /* am_await */
    0,                                          /* am_aiter */
    0                                           /* am_anext */
};

PyTypeObject PyCoro_Type = {
    PyVarObject_HEAD_INIT(&PyType_Type, 0)
    "coroutine",                                /* tp_name */
    sizeof(PyCoroObject),                       /* tp_basicsize */
    0,                                          /* tp_itemsize */
    /* methods */
    (destructor)gen_dealloc,                    /* tp_dealloc */
    0,                                          /* tp_print */
    0,                                          /* tp_getattr */
    0,                                          /* tp_setattr */
    &coro_as_async,                             /* tp_as_async */
    (reprfunc)coro_repr,                        /* tp_repr */
    0,                                          /* tp_as_number */
    0,                                          /* tp_as_sequence */
    0,                                          /* tp_as_mapping */
    0,                                          /* tp_hash */
    0,                                          /* tp_call */
    0,                                          /* tp_str */
    PyObject_GenericGetAttr,                    /* tp_getattro */
    0,                                          /* tp_setattro */
    0,                                          /* tp_as_buffer */
    Py_TPFLAGS_DEFAULT | Py_TPFLAGS_HAVE_GC |
        Py_TPFLAGS_HAVE_FINALIZE,               /* tp_flags */
    0,                                          /* tp_doc */
    (traverseproc)gen_traverse,                 /* tp_traverse */
    0,                                          /* tp_clear */
    0,                                          /* tp_richcompare */
    offsetof(PyCoroObject, cr_weakreflist),     /* tp_weaklistoffset */
    0,                                          /* tp_iter */
    0,                                          /* tp_iternext */
    coro_methods,                               /* tp_methods */
    coro_memberlist,                            /* tp_members */
    coro_getsetlist,                            /* tp_getset */
    0,                                          /* tp_base */
    0,                                          /* tp_dict */
    0,                                          /* tp_descr_get */
    0,                                          /* tp_descr_set */
    0,                                          /* tp_dictoffset */
    0,                                          /* tp_init */
    0,                                          /* tp_alloc */
    0,                                          /* tp_new */
    0,                                          /* tp_free */
    0,                                          /* tp_is_gc */
    0,                                          /* tp_bases */
    0,                                          /* tp_mro */
    0,                                          /* tp_cache */
    0,                                          /* tp_subclasses */
    0,                                          /* tp_weaklist */
    0,                                          /* tp_del */
    0,                                          /* tp_version_tag */
    _PyGen_Finalize,                            /* tp_finalize */
};

static void
coro_wrapper_dealloc(PyCoroWrapper *cw)
{
    _PyObject_GC_UNTRACK((PyObject *)cw);
    Py_CLEAR(cw->cw_coroutine);
    PyObject_GC_Del(cw);
}

static PyObject *
coro_wrapper_iternext(PyCoroWrapper *cw)
{
    return gen_send_ex((PyGenObject *)cw->cw_coroutine, NULL, 0, 0);
}

static PyObject *
coro_wrapper_send(PyCoroWrapper *cw, PyObject *arg)
{
    return gen_send_ex((PyGenObject *)cw->cw_coroutine, arg, 0, 0);
}

static PyObject *
coro_wrapper_throw(PyCoroWrapper *cw, PyObject *args)
{
    return gen_throw((PyGenObject *)cw->cw_coroutine, args);
}

static PyObject *
coro_wrapper_close(PyCoroWrapper *cw, PyObject *args)
{
    return gen_close((PyGenObject *)cw->cw_coroutine, args);
}

static int
coro_wrapper_traverse(PyCoroWrapper *cw, visitproc visit, void *arg)
{
    Py_VISIT((PyObject *)cw->cw_coroutine);
    return 0;
}

static PyMethodDef coro_wrapper_methods[] = {
    {"send",(PyCFunction)coro_wrapper_send, METH_O, coro_send_doc},
    {"throw",(PyCFunction)coro_wrapper_throw, METH_VARARGS, coro_throw_doc},
    {"close",(PyCFunction)coro_wrapper_close, METH_NOARGS, coro_close_doc},
    {NULL, NULL}        /* Sentinel */
};

PyTypeObject _PyCoroWrapper_Type = {
    PyVarObject_HEAD_INIT(&PyType_Type, 0)
    "coroutine_wrapper",
    sizeof(PyCoroWrapper),                      /* tp_basicsize */
    0,                                          /* tp_itemsize */
    (destructor)coro_wrapper_dealloc,           /* destructor tp_dealloc */
    0,                                          /* tp_print */
    0,                                          /* tp_getattr */
    0,                                          /* tp_setattr */
    0,                                          /* tp_as_async */
    0,                                          /* tp_repr */
    0,                                          /* tp_as_number */
    0,                                          /* tp_as_sequence */
    0,                                          /* tp_as_mapping */
    0,                                          /* tp_hash */
    0,                                          /* tp_call */
    0,                                          /* tp_str */
    PyObject_GenericGetAttr,                    /* tp_getattro */
    0,                                          /* tp_setattro */
    0,                                          /* tp_as_buffer */
    Py_TPFLAGS_DEFAULT | Py_TPFLAGS_HAVE_GC,    /* tp_flags */
    "A wrapper object implementing __await__ for coroutines.",
    (traverseproc)coro_wrapper_traverse,        /* tp_traverse */
    0,                                          /* tp_clear */
    0,                                          /* tp_richcompare */
    0,                                          /* tp_weaklistoffset */
    PyObject_SelfIter,                          /* tp_iter */
    (iternextfunc)coro_wrapper_iternext,        /* tp_iternext */
    coro_wrapper_methods,                       /* tp_methods */
    0,                                          /* tp_members */
    0,                                          /* tp_getset */
    0,                                          /* tp_base */
    0,                                          /* tp_dict */
    0,                                          /* tp_descr_get */
    0,                                          /* tp_descr_set */
    0,                                          /* tp_dictoffset */
    0,                                          /* tp_init */
    0,                                          /* tp_alloc */
    0,                                          /* tp_new */
    0,                                          /* tp_free */
};

static PyObject *
compute_cr_origin(int origin_depth)
{
    PyFrameObject *frame = PyEval_GetFrame();
    /* First count how many frames we have */
    int frame_count = 0;
    for (; frame && frame_count < origin_depth; ++frame_count) {
        frame = frame->f_back;
    }

    /* Now collect them */
    PyObject *cr_origin = PyTuple_New(frame_count);
    frame = PyEval_GetFrame();
    for (int i = 0; i < frame_count; ++i) {
        PyObject *frameinfo = Py_BuildValue(
            "OiO",
            frame->f_code->co_filename,
            PyFrame_GetLineNumber(frame),
            frame->f_code->co_name);
        if (!frameinfo) {
            Py_DECREF(cr_origin);
            return NULL;
        }
        PyTuple_SET_ITEM(cr_origin, i, frameinfo);
        frame = frame->f_back;
    }

    return cr_origin;
}

PyObject *
PyCoro_New(PyFrameObject *f, PyObject *name, PyObject *qualname)
{
    PyObject *coro = gen_new_with_qualname(&PyCoro_Type, f, name, qualname);
    if (!coro) {
        return NULL;
    }

    PyThreadState *tstate = PyThreadState_GET();
    int origin_depth = tstate->coroutine_origin_tracking_depth;

    if (origin_depth == 0) {
        ((PyCoroObject *)coro)->cr_origin = NULL;
    } else {
        PyObject *cr_origin = compute_cr_origin(origin_depth);
        if (!cr_origin) {
            Py_DECREF(coro);
            return NULL;
        }
        ((PyCoroObject *)coro)->cr_origin = cr_origin;
    }

    return coro;
}


/* ========= Asynchronous Generators ========= */


typedef enum {
    AWAITABLE_STATE_INIT,   /* new awaitable, has not yet been iterated */
    AWAITABLE_STATE_ITER,   /* being iterated */
    AWAITABLE_STATE_CLOSED, /* closed */
} AwaitableState;


typedef struct {
    PyObject_HEAD
    PyAsyncGenObject *ags_gen;

    /* Can be NULL, when in the __anext__() mode
       (equivalent of "asend(None)") */
    PyObject *ags_sendval;

    AwaitableState ags_state;
} PyAsyncGenASend;


typedef struct {
    PyObject_HEAD
    PyAsyncGenObject *agt_gen;

    /* Can be NULL, when in the "aclose()" mode
       (equivalent of "athrow(GeneratorExit)") */
    PyObject *agt_args;

    AwaitableState agt_state;
} PyAsyncGenAThrow;


typedef struct {
    PyObject_HEAD
    PyObject *agw_val;
} _PyAsyncGenWrappedValue;


#ifndef _PyAsyncGen_MAXFREELIST
#define _PyAsyncGen_MAXFREELIST 80
#endif

/* Freelists boost performance 6-10%; they also reduce memory
   fragmentation, as _PyAsyncGenWrappedValue and PyAsyncGenASend
   are short-living objects that are instantiated for every
   __anext__ call.
*/

static _PyAsyncGenWrappedValue *ag_value_freelist[_PyAsyncGen_MAXFREELIST];
static int ag_value_freelist_free = 0;

static PyAsyncGenASend *ag_asend_freelist[_PyAsyncGen_MAXFREELIST];
static int ag_asend_freelist_free = 0;

#define _PyAsyncGenWrappedValue_CheckExact(o) \
                    (Py_TYPE(o) == &_PyAsyncGenWrappedValue_Type)

#define PyAsyncGenASend_CheckExact(o) \
                    (Py_TYPE(o) == &_PyAsyncGenASend_Type)


static int
async_gen_traverse(PyAsyncGenObject *gen, visitproc visit, void *arg)
{
    Py_VISIT(gen->ag_finalizer);
    return gen_traverse((PyGenObject*)gen, visit, arg);
}


static PyObject *
async_gen_repr(PyAsyncGenObject *o)
{
    return PyUnicode_FromFormat("<async_generator object %S at %p>",
                                o->ag_qualname, o);
}


static int
async_gen_init_hooks(PyAsyncGenObject *o)
{
    PyThreadState *tstate;
    PyObject *finalizer;
    PyObject *firstiter;

    if (o->ag_hooks_inited) {
        return 0;
    }

    o->ag_hooks_inited = 1;

    tstate = PyThreadState_GET();

    finalizer = tstate->async_gen_finalizer;
    if (finalizer) {
        Py_INCREF(finalizer);
        o->ag_finalizer = finalizer;
    }

    firstiter = tstate->async_gen_firstiter;
    if (firstiter) {
        PyObject *res;

        Py_INCREF(firstiter);
        res = PyObject_CallFunctionObjArgs(firstiter, o, NULL);
        Py_DECREF(firstiter);
        if (res == NULL) {
            return 1;
        }
        Py_DECREF(res);
    }

    return 0;
}


static PyObject *
async_gen_anext(PyAsyncGenObject *o)
{
    if (async_gen_init_hooks(o)) {
        return NULL;
    }
    return async_gen_asend_new(o, NULL);
}


static PyObject *
async_gen_asend(PyAsyncGenObject *o, PyObject *arg)
{
    if (async_gen_init_hooks(o)) {
        return NULL;
    }
    return async_gen_asend_new(o, arg);
}


static PyObject *
async_gen_aclose(PyAsyncGenObject *o, PyObject *arg)
{
    if (async_gen_init_hooks(o)) {
        return NULL;
    }
    return async_gen_athrow_new(o, NULL);
}

static PyObject *
async_gen_athrow(PyAsyncGenObject *o, PyObject *args)
{
    if (async_gen_init_hooks(o)) {
        return NULL;
    }
    return async_gen_athrow_new(o, args);
}


static PyGetSetDef async_gen_getsetlist[] = {
    {"__name__", (getter)gen_get_name, (setter)gen_set_name,
     PyDoc_STR("name of the async generator")},
    {"__qualname__", (getter)gen_get_qualname, (setter)gen_set_qualname,
     PyDoc_STR("qualified name of the async generator")},
    {"ag_await", (getter)coro_get_cr_await, NULL,
     PyDoc_STR("object being awaited on, or None")},
    {NULL} /* Sentinel */
};

static PyMemberDef async_gen_memberlist[] = {
    {"ag_frame",   T_OBJECT, offsetof(PyAsyncGenObject, ag_frame),   READONLY},
    {"ag_running", T_BOOL,   offsetof(PyAsyncGenObject, ag_running), READONLY},
    {"ag_code",    T_OBJECT, offsetof(PyAsyncGenObject, ag_code),    READONLY},
    {NULL}      /* Sentinel */
};

PyDoc_STRVAR(async_aclose_doc,
"aclose() -> raise GeneratorExit inside generator.");

PyDoc_STRVAR(async_asend_doc,
"asend(v) -> send 'v' in generator.");

PyDoc_STRVAR(async_athrow_doc,
"athrow(typ[,val[,tb]]) -> raise exception in generator.");

static PyMethodDef async_gen_methods[] = {
    {"asend", (PyCFunction)async_gen_asend, METH_O, async_asend_doc},
    {"athrow",(PyCFunction)async_gen_athrow, METH_VARARGS, async_athrow_doc},
    {"aclose", (PyCFunction)async_gen_aclose, METH_NOARGS, async_aclose_doc},
    {NULL, NULL}        /* Sentinel */
};


static PyAsyncMethods async_gen_as_async = {
    0,                                          /* am_await */
    PyObject_SelfIter,                          /* am_aiter */
    (unaryfunc)async_gen_anext                  /* am_anext */
};


PyTypeObject PyAsyncGen_Type = {
    PyVarObject_HEAD_INIT(&PyType_Type, 0)
    "async_generator",                          /* tp_name */
    sizeof(PyAsyncGenObject),                   /* tp_basicsize */
    0,                                          /* tp_itemsize */
    /* methods */
    (destructor)gen_dealloc,                    /* tp_dealloc */
    0,                                          /* tp_print */
    0,                                          /* tp_getattr */
    0,                                          /* tp_setattr */
    &async_gen_as_async,                        /* tp_as_async */
    (reprfunc)async_gen_repr,                   /* tp_repr */
    0,                                          /* tp_as_number */
    0,                                          /* tp_as_sequence */
    0,                                          /* tp_as_mapping */
    0,                                          /* tp_hash */
    0,                                          /* tp_call */
    0,                                          /* tp_str */
    PyObject_GenericGetAttr,                    /* tp_getattro */
    0,                                          /* tp_setattro */
    0,                                          /* tp_as_buffer */
    Py_TPFLAGS_DEFAULT | Py_TPFLAGS_HAVE_GC |
        Py_TPFLAGS_HAVE_FINALIZE,               /* tp_flags */
    0,                                          /* tp_doc */
    (traverseproc)async_gen_traverse,           /* tp_traverse */
    0,                                          /* tp_clear */
    0,                                          /* tp_richcompare */
    offsetof(PyAsyncGenObject, ag_weakreflist), /* tp_weaklistoffset */
    0,                                          /* tp_iter */
    0,                                          /* tp_iternext */
    async_gen_methods,                          /* tp_methods */
    async_gen_memberlist,                       /* tp_members */
    async_gen_getsetlist,                       /* tp_getset */
    0,                                          /* tp_base */
    0,                                          /* tp_dict */
    0,                                          /* tp_descr_get */
    0,                                          /* tp_descr_set */
    0,                                          /* tp_dictoffset */
    0,                                          /* tp_init */
    0,                                          /* tp_alloc */
    0,                                          /* tp_new */
    0,                                          /* tp_free */
    0,                                          /* tp_is_gc */
    0,                                          /* tp_bases */
    0,                                          /* tp_mro */
    0,                                          /* tp_cache */
    0,                                          /* tp_subclasses */
    0,                                          /* tp_weaklist */
    0,                                          /* tp_del */
    0,                                          /* tp_version_tag */
    _PyGen_Finalize,                            /* tp_finalize */
};


PyObject *
PyAsyncGen_New(PyFrameObject *f, PyObject *name, PyObject *qualname)
{
    PyAsyncGenObject *o;
    o = (PyAsyncGenObject *)gen_new_with_qualname(
        &PyAsyncGen_Type, f, name, qualname);
    if (o == NULL) {
        return NULL;
    }
    o->ag_finalizer = NULL;
    o->ag_closed = 0;
    o->ag_hooks_inited = 0;
    return (PyObject*)o;
}


int
PyAsyncGen_ClearFreeLists(void)
{
    int ret = ag_value_freelist_free + ag_asend_freelist_free;

    while (ag_value_freelist_free) {
        _PyAsyncGenWrappedValue *o;
        o = ag_value_freelist[--ag_value_freelist_free];
        assert(_PyAsyncGenWrappedValue_CheckExact(o));
        PyObject_GC_Del(o);
    }

    while (ag_asend_freelist_free) {
        PyAsyncGenASend *o;
        o = ag_asend_freelist[--ag_asend_freelist_free];
        assert(Py_TYPE(o) == &_PyAsyncGenASend_Type);
        PyObject_GC_Del(o);
    }

    return ret;
}

void
PyAsyncGen_Fini(void)
{
    PyAsyncGen_ClearFreeLists();
}


static PyObject *
async_gen_unwrap_value(PyAsyncGenObject *gen, PyObject *result)
{
    if (result == NULL) {
        if (!PyErr_Occurred()) {
            PyErr_SetNone(PyExc_StopAsyncIteration);
        }

        if (PyErr_ExceptionMatches(PyExc_StopAsyncIteration)
            || PyErr_ExceptionMatches(PyExc_GeneratorExit)
        ) {
            gen->ag_closed = 1;
        }

        return NULL;
    }

    if (_PyAsyncGenWrappedValue_CheckExact(result)) {
        /* async yield */
        _PyGen_SetStopIterationValue(((_PyAsyncGenWrappedValue*)result)->agw_val);
        Py_DECREF(result);
        return NULL;
    }

    return result;
}


/* ---------- Async Generator ASend Awaitable ------------ */


static void
async_gen_asend_dealloc(PyAsyncGenASend *o)
{
    _PyObject_GC_UNTRACK((PyObject *)o);
    Py_CLEAR(o->ags_gen);
    Py_CLEAR(o->ags_sendval);
    if (ag_asend_freelist_free < _PyAsyncGen_MAXFREELIST) {
        assert(PyAsyncGenASend_CheckExact(o));
        ag_asend_freelist[ag_asend_freelist_free++] = o;
    } else {
        PyObject_GC_Del(o);
    }
}

static int
async_gen_asend_traverse(PyAsyncGenASend *o, visitproc visit, void *arg)
{
    Py_VISIT(o->ags_gen);
    Py_VISIT(o->ags_sendval);
    return 0;
}


static PyObject *
async_gen_asend_send(PyAsyncGenASend *o, PyObject *arg)
{
    PyObject *result;

    if (o->ags_state == AWAITABLE_STATE_CLOSED) {
        PyErr_SetNone(PyExc_StopIteration);
        return NULL;
    }

    if (o->ags_state == AWAITABLE_STATE_INIT) {
        if (arg == NULL || arg == Py_None) {
            arg = o->ags_sendval;
        }
        o->ags_state = AWAITABLE_STATE_ITER;
    }

    result = gen_send_ex((PyGenObject*)o->ags_gen, arg, 0, 0);
    result = async_gen_unwrap_value(o->ags_gen, result);

    if (result == NULL) {
        o->ags_state = AWAITABLE_STATE_CLOSED;
    }

    return result;
}


static PyObject *
async_gen_asend_iternext(PyAsyncGenASend *o)
{
    return async_gen_asend_send(o, NULL);
}


static PyObject *
async_gen_asend_throw(PyAsyncGenASend *o, PyObject *args)
{
    PyObject *result;

    if (o->ags_state == AWAITABLE_STATE_CLOSED) {
        PyErr_SetNone(PyExc_StopIteration);
        return NULL;
    }

    result = gen_throw((PyGenObject*)o->ags_gen, args);
    result = async_gen_unwrap_value(o->ags_gen, result);

    if (result == NULL) {
        o->ags_state = AWAITABLE_STATE_CLOSED;
    }

    return result;
}


static PyObject *
async_gen_asend_close(PyAsyncGenASend *o, PyObject *args)
{
    o->ags_state = AWAITABLE_STATE_CLOSED;
    Py_RETURN_NONE;
}


static PyMethodDef async_gen_asend_methods[] = {
    {"send", (PyCFunction)async_gen_asend_send, METH_O, send_doc},
    {"throw", (PyCFunction)async_gen_asend_throw, METH_VARARGS, throw_doc},
    {"close", (PyCFunction)async_gen_asend_close, METH_NOARGS, close_doc},
    {NULL, NULL}        /* Sentinel */
};


static PyAsyncMethods async_gen_asend_as_async = {
    PyObject_SelfIter,                          /* am_await */
    0,                                          /* am_aiter */
    0                                           /* am_anext */
};


PyTypeObject _PyAsyncGenASend_Type = {
    PyVarObject_HEAD_INIT(&PyType_Type, 0)
    "async_generator_asend",                    /* tp_name */
    sizeof(PyAsyncGenASend),                    /* tp_basicsize */
    0,                                          /* tp_itemsize */
    /* methods */
    (destructor)async_gen_asend_dealloc,        /* tp_dealloc */
    0,                                          /* tp_print */
    0,                                          /* tp_getattr */
    0,                                          /* tp_setattr */
    &async_gen_asend_as_async,                  /* tp_as_async */
    0,                                          /* tp_repr */
    0,                                          /* tp_as_number */
    0,                                          /* tp_as_sequence */
    0,                                          /* tp_as_mapping */
    0,                                          /* tp_hash */
    0,                                          /* tp_call */
    0,                                          /* tp_str */
    PyObject_GenericGetAttr,                    /* tp_getattro */
    0,                                          /* tp_setattro */
    0,                                          /* tp_as_buffer */
    Py_TPFLAGS_DEFAULT | Py_TPFLAGS_HAVE_GC,    /* tp_flags */
    0,                                          /* tp_doc */
    (traverseproc)async_gen_asend_traverse,     /* tp_traverse */
    0,                                          /* tp_clear */
    0,                                          /* tp_richcompare */
    0,                                          /* tp_weaklistoffset */
    PyObject_SelfIter,                          /* tp_iter */
    (iternextfunc)async_gen_asend_iternext,     /* tp_iternext */
    async_gen_asend_methods,                    /* tp_methods */
    0,                                          /* tp_members */
    0,                                          /* tp_getset */
    0,                                          /* tp_base */
    0,                                          /* tp_dict */
    0,                                          /* tp_descr_get */
    0,                                          /* tp_descr_set */
    0,                                          /* tp_dictoffset */
    0,                                          /* tp_init */
    0,                                          /* tp_alloc */
    0,                                          /* tp_new */
};


static PyObject *
async_gen_asend_new(PyAsyncGenObject *gen, PyObject *sendval)
{
    PyAsyncGenASend *o;
    if (ag_asend_freelist_free) {
        ag_asend_freelist_free--;
        o = ag_asend_freelist[ag_asend_freelist_free];
        _Py_NewReference((PyObject *)o);
    } else {
        o = PyObject_GC_New(PyAsyncGenASend, &_PyAsyncGenASend_Type);
        if (o == NULL) {
            return NULL;
        }
    }

    Py_INCREF(gen);
    o->ags_gen = gen;

    Py_XINCREF(sendval);
    o->ags_sendval = sendval;

    o->ags_state = AWAITABLE_STATE_INIT;

    _PyObject_GC_TRACK((PyObject*)o);
    return (PyObject*)o;
}


/* ---------- Async Generator Value Wrapper ------------ */


static void
async_gen_wrapped_val_dealloc(_PyAsyncGenWrappedValue *o)
{
    _PyObject_GC_UNTRACK((PyObject *)o);
    Py_CLEAR(o->agw_val);
    if (ag_value_freelist_free < _PyAsyncGen_MAXFREELIST) {
        assert(_PyAsyncGenWrappedValue_CheckExact(o));
        ag_value_freelist[ag_value_freelist_free++] = o;
    } else {
        PyObject_GC_Del(o);
    }
}


static int
async_gen_wrapped_val_traverse(_PyAsyncGenWrappedValue *o,
                               visitproc visit, void *arg)
{
    Py_VISIT(o->agw_val);
    return 0;
}


PyTypeObject _PyAsyncGenWrappedValue_Type = {
    PyVarObject_HEAD_INIT(&PyType_Type, 0)
    "async_generator_wrapped_value",            /* tp_name */
    sizeof(_PyAsyncGenWrappedValue),            /* tp_basicsize */
    0,                                          /* tp_itemsize */
    /* methods */
    (destructor)async_gen_wrapped_val_dealloc,  /* tp_dealloc */
    0,                                          /* tp_print */
    0,                                          /* tp_getattr */
    0,                                          /* tp_setattr */
    0,                                          /* tp_as_async */
    0,                                          /* tp_repr */
    0,                                          /* tp_as_number */
    0,                                          /* tp_as_sequence */
    0,                                          /* tp_as_mapping */
    0,                                          /* tp_hash */
    0,                                          /* tp_call */
    0,                                          /* tp_str */
    PyObject_GenericGetAttr,                    /* tp_getattro */
    0,                                          /* tp_setattro */
    0,                                          /* tp_as_buffer */
    Py_TPFLAGS_DEFAULT | Py_TPFLAGS_HAVE_GC,    /* tp_flags */
    0,                                          /* tp_doc */
    (traverseproc)async_gen_wrapped_val_traverse, /* tp_traverse */
    0,                                          /* tp_clear */
    0,                                          /* tp_richcompare */
    0,                                          /* tp_weaklistoffset */
    0,                                          /* tp_iter */
    0,                                          /* tp_iternext */
    0,                                          /* tp_methods */
    0,                                          /* tp_members */
    0,                                          /* tp_getset */
    0,                                          /* tp_base */
    0,                                          /* tp_dict */
    0,                                          /* tp_descr_get */
    0,                                          /* tp_descr_set */
    0,                                          /* tp_dictoffset */
    0,                                          /* tp_init */
    0,                                          /* tp_alloc */
    0,                                          /* tp_new */
};


PyObject *
_PyAsyncGenValueWrapperNew(PyObject *val)
{
    _PyAsyncGenWrappedValue *o;
    assert(val);

    if (ag_value_freelist_free) {
        ag_value_freelist_free--;
        o = ag_value_freelist[ag_value_freelist_free];
        assert(_PyAsyncGenWrappedValue_CheckExact(o));
        _Py_NewReference((PyObject*)o);
    } else {
        o = PyObject_GC_New(_PyAsyncGenWrappedValue,
                            &_PyAsyncGenWrappedValue_Type);
        if (o == NULL) {
            return NULL;
        }
    }
    o->agw_val = val;
    Py_INCREF(val);
    _PyObject_GC_TRACK((PyObject*)o);
    return (PyObject*)o;
}


/* ---------- Async Generator AThrow awaitable ------------ */


static void
async_gen_athrow_dealloc(PyAsyncGenAThrow *o)
{
    _PyObject_GC_UNTRACK((PyObject *)o);
    Py_CLEAR(o->agt_gen);
    Py_CLEAR(o->agt_args);
    PyObject_GC_Del(o);
}


static int
async_gen_athrow_traverse(PyAsyncGenAThrow *o, visitproc visit, void *arg)
{
    Py_VISIT(o->agt_gen);
    Py_VISIT(o->agt_args);
    return 0;
}


static PyObject *
async_gen_athrow_send(PyAsyncGenAThrow *o, PyObject *arg)
{
    PyGenObject *gen = (PyGenObject*)o->agt_gen;
    PyFrameObject *f = gen->gi_frame;
    PyObject *retval;

    if (f == NULL || f->f_stacktop == NULL ||
            o->agt_state == AWAITABLE_STATE_CLOSED) {
        PyErr_SetNone(PyExc_StopIteration);
        return NULL;
    }

    if (o->agt_state == AWAITABLE_STATE_INIT) {
        if (o->agt_gen->ag_closed) {
            PyErr_SetNone(PyExc_StopIteration);
            return NULL;
        }

        if (arg != Py_None) {
            PyErr_SetString(PyExc_RuntimeError, NON_INIT_CORO_MSG);
            return NULL;
        }

        o->agt_state = AWAITABLE_STATE_ITER;

        if (o->agt_args == NULL) {
            /* aclose() mode */
            o->agt_gen->ag_closed = 1;

            retval = _gen_throw((PyGenObject *)gen,
                                0,  /* Do not close generator when
                                       PyExc_GeneratorExit is passed */
                                PyExc_GeneratorExit, NULL, NULL);

            if (retval && _PyAsyncGenWrappedValue_CheckExact(retval)) {
                Py_DECREF(retval);
                goto yield_close;
            }
        } else {
            PyObject *typ;
            PyObject *tb = NULL;
            PyObject *val = NULL;

            if (!PyArg_UnpackTuple(o->agt_args, "athrow", 1, 3,
                                   &typ, &val, &tb)) {
                return NULL;
            }

            retval = _gen_throw((PyGenObject *)gen,
                                0,  /* Do not close generator when
                                       PyExc_GeneratorExit is passed */
                                typ, val, tb);
            retval = async_gen_unwrap_value(o->agt_gen, retval);
        }
        if (retval == NULL) {
            goto check_error;
        }
        return retval;
    }

    assert(o->agt_state == AWAITABLE_STATE_ITER);

    retval = gen_send_ex((PyGenObject *)gen, arg, 0, 0);
    if (o->agt_args) {
        return async_gen_unwrap_value(o->agt_gen, retval);
    } else {
        /* aclose() mode */
        if (retval) {
            if (_PyAsyncGenWrappedValue_CheckExact(retval)) {
                Py_DECREF(retval);
                goto yield_close;
            }
            else {
                return retval;
            }
        }
        else {
            goto check_error;
        }
    }

yield_close:
    PyErr_SetString(
        PyExc_RuntimeError, ASYNC_GEN_IGNORED_EXIT_MSG);
    return NULL;

check_error:
    if (PyErr_ExceptionMatches(PyExc_StopAsyncIteration)) {
        o->agt_state = AWAITABLE_STATE_CLOSED;
        if (o->agt_args == NULL) {
            /* when aclose() is called we don't want to propagate
               StopAsyncIteration; just raise StopIteration, signalling
               that 'aclose()' is done. */
            PyErr_Clear();
            PyErr_SetNone(PyExc_StopIteration);
        }
    }
    else if (PyErr_ExceptionMatches(PyExc_GeneratorExit)) {
        o->agt_state = AWAITABLE_STATE_CLOSED;
        PyErr_Clear();          /* ignore these errors */
        PyErr_SetNone(PyExc_StopIteration);
    }
    return NULL;
}


static PyObject *
async_gen_athrow_throw(PyAsyncGenAThrow *o, PyObject *args)
{
    PyObject *retval;

    if (o->agt_state == AWAITABLE_STATE_INIT) {
        PyErr_SetString(PyExc_RuntimeError, NON_INIT_CORO_MSG);
        return NULL;
    }

    if (o->agt_state == AWAITABLE_STATE_CLOSED) {
        PyErr_SetNone(PyExc_StopIteration);
        return NULL;
    }

    retval = gen_throw((PyGenObject*)o->agt_gen, args);
    if (o->agt_args) {
        return async_gen_unwrap_value(o->agt_gen, retval);
    } else {
        /* aclose() mode */
        if (retval && _PyAsyncGenWrappedValue_CheckExact(retval)) {
            Py_DECREF(retval);
            PyErr_SetString(PyExc_RuntimeError, ASYNC_GEN_IGNORED_EXIT_MSG);
            return NULL;
        }
        return retval;
    }
}


static PyObject *
async_gen_athrow_iternext(PyAsyncGenAThrow *o)
{
    return async_gen_athrow_send(o, Py_None);
}


static PyObject *
async_gen_athrow_close(PyAsyncGenAThrow *o, PyObject *args)
{
    o->agt_state = AWAITABLE_STATE_CLOSED;
    Py_RETURN_NONE;
}


static PyMethodDef async_gen_athrow_methods[] = {
    {"send", (PyCFunction)async_gen_athrow_send, METH_O, send_doc},
    {"throw", (PyCFunction)async_gen_athrow_throw, METH_VARARGS, throw_doc},
    {"close", (PyCFunction)async_gen_athrow_close, METH_NOARGS, close_doc},
    {NULL, NULL}        /* Sentinel */
};


static PyAsyncMethods async_gen_athrow_as_async = {
    PyObject_SelfIter,                          /* am_await */
    0,                                          /* am_aiter */
    0                                           /* am_anext */
};


PyTypeObject _PyAsyncGenAThrow_Type = {
    PyVarObject_HEAD_INIT(&PyType_Type, 0)
    "async_generator_athrow",                   /* tp_name */
    sizeof(PyAsyncGenAThrow),                   /* tp_basicsize */
    0,                                          /* tp_itemsize */
    /* methods */
    (destructor)async_gen_athrow_dealloc,       /* tp_dealloc */
    0,                                          /* tp_print */
    0,                                          /* tp_getattr */
    0,                                          /* tp_setattr */
    &async_gen_athrow_as_async,                 /* tp_as_async */
    0,                                          /* tp_repr */
    0,                                          /* tp_as_number */
    0,                                          /* tp_as_sequence */
    0,                                          /* tp_as_mapping */
    0,                                          /* tp_hash */
    0,                                          /* tp_call */
    0,                                          /* tp_str */
    PyObject_GenericGetAttr,                    /* tp_getattro */
    0,                                          /* tp_setattro */
    0,                                          /* tp_as_buffer */
    Py_TPFLAGS_DEFAULT | Py_TPFLAGS_HAVE_GC,    /* tp_flags */
    0,                                          /* tp_doc */
    (traverseproc)async_gen_athrow_traverse,    /* tp_traverse */
    0,                                          /* tp_clear */
    0,                                          /* tp_richcompare */
    0,                                          /* tp_weaklistoffset */
    PyObject_SelfIter,                          /* tp_iter */
    (iternextfunc)async_gen_athrow_iternext,    /* tp_iternext */
    async_gen_athrow_methods,                   /* tp_methods */
    0,                                          /* tp_members */
    0,                                          /* tp_getset */
    0,                                          /* tp_base */
    0,                                          /* tp_dict */
    0,                                          /* tp_descr_get */
    0,                                          /* tp_descr_set */
    0,                                          /* tp_dictoffset */
    0,                                          /* tp_init */
    0,                                          /* tp_alloc */
    0,                                          /* tp_new */
};


static PyObject *
async_gen_athrow_new(PyAsyncGenObject *gen, PyObject *args)
{
    PyAsyncGenAThrow *o;
    o = PyObject_GC_New(PyAsyncGenAThrow, &_PyAsyncGenAThrow_Type);
    if (o == NULL) {
        return NULL;
    }
    o->agt_gen = gen;
    o->agt_args = args;
    o->agt_state = AWAITABLE_STATE_INIT;
    Py_INCREF(gen);
    Py_XINCREF(args);
    _PyObject_GC_TRACK((PyObject*)o);
    return (PyObject*)o;
}<|MERGE_RESOLUTION|>--- conflicted
+++ resolved
@@ -253,26 +253,8 @@
         if (PyCoro_CheckExact(gen)) {
             msg = "coroutine raised StopIteration";
         }
-<<<<<<< HEAD
-        else {
-            /* `gen` is an ordinary generator without
-               CO_FUTURE_GENERATOR_STOP flag.
-            */
-
-            PyObject *exc, *val, *tb;
-
-            /* Pop the exception before issuing a warning. */
-            PyErr_Fetch(&exc, &val, &tb);
-
-            (void)PyErr_WarnFormat(PyExc_DeprecationWarning, 1,
-                                   "generator '%.50S' raised StopIteration",
-                                   gen->gi_qualname);
-            /* Warning can be converted to an error. */
-            _PyErr_ChainExceptions(exc, val, tb);
-=======
         else if PyAsyncGen_CheckExact(gen) {
             msg = "async generator raised StopIteration";
->>>>>>> 83ab9958
         }
         _PyErr_FormatFromCause(PyExc_RuntimeError, "%s", msg);
 
