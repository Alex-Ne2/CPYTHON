/* Generator object implementation */

#include "Python.h"
#include "pycore_call.h"          // _PyObject_CallNoArgs()
#include "pycore_ceval.h"         // _PyEval_EvalFrame()
#include "pycore_frame.h"         // _PyInterpreterFrame
#include "pycore_genobject.h"     // struct _Py_async_gen_state
#include "pycore_object.h"        // _PyObject_GC_UNTRACK()
#include "pycore_opcode.h"        // _PyOpcode_Deopt
#include "pycore_pyerrors.h"      // _PyErr_ClearExcState()
#include "pycore_pystate.h"       // _PyThreadState_GET()
#include "structmember.h"         // PyMemberDef
#include "opcode.h"               // SEND

static PyObject *gen_close(PyGenObject *, PyObject *);
static PyObject *async_gen_asend_new(PyAsyncGenObject *, PyObject *);
static PyObject *async_gen_athrow_new(PyAsyncGenObject *, PyObject *);

static const char *NON_INIT_CORO_MSG = "can't send non-None value to a "
                                 "just-started coroutine";

static const char *ASYNC_GEN_IGNORED_EXIT_MSG =
                                 "async generator ignored GeneratorExit";

static inline int
exc_state_traverse(_PyErr_StackItem *exc_state, visitproc visit, void *arg)
{
    Py_VISIT(exc_state->exc_value);
    return 0;
}

static int
gen_traverse(PyGenObject *gen, visitproc visit, void *arg)
{
    Py_VISIT(gen->gi_code);
    Py_VISIT(gen->gi_name);
    Py_VISIT(gen->gi_qualname);
    if (gen->gi_frame_state < FRAME_CLEARED) {
        _PyInterpreterFrame *frame = (_PyInterpreterFrame *)(gen->gi_iframe);
        assert(frame->frame_obj == NULL ||
               frame->frame_obj->f_frame->owner == FRAME_OWNED_BY_GENERATOR);
        int err = _PyFrame_Traverse(frame, visit, arg);
        if (err) {
            return err;
        }
    }
    /* No need to visit cr_origin, because it's just tuples/str/int, so can't
       participate in a reference cycle. */
    return exc_state_traverse(&gen->gi_exc_state, visit, arg);
}

void
_PyGen_Finalize(PyObject *self)
{
    PyGenObject *gen = (PyGenObject *)self;
    PyObject *res = NULL;
    PyObject *error_type, *error_value, *error_traceback;

    if (gen->gi_frame_state >= FRAME_COMPLETED) {
        /* Generator isn't paused, so no need to close */
        return;
    }

    if (PyAsyncGen_CheckExact(self)) {
        PyAsyncGenObject *agen = (PyAsyncGenObject*)self;
        PyObject *finalizer = agen->ag_origin_or_finalizer;
        if (finalizer && !agen->ag_closed) {
            /* Save the current exception, if any. */
            PyErr_Fetch(&error_type, &error_value, &error_traceback);

            res = PyObject_CallOneArg(finalizer, self);

            if (res == NULL) {
                PyErr_WriteUnraisable(self);
            } else {
                Py_DECREF(res);
            }
            /* Restore the saved exception. */
            PyErr_Restore(error_type, error_value, error_traceback);
            return;
        }
    }

    /* Save the current exception, if any. */
    PyErr_Fetch(&error_type, &error_value, &error_traceback);

    /* If `gen` is a coroutine, and if it was never awaited on,
       issue a RuntimeWarning. */
    if (gen->gi_code != NULL &&
        ((PyCodeObject *)gen->gi_code)->co_flags & CO_COROUTINE &&
        gen->gi_frame_state == FRAME_CREATED)
    {
        _PyErr_WarnUnawaitedCoroutine((PyObject *)gen);
    }
    else {
        res = gen_close(gen, NULL);
    }

    if (res == NULL) {
        if (PyErr_Occurred()) {
            PyErr_WriteUnraisable(self);
        }
    }
    else {
        Py_DECREF(res);
    }

    /* Restore the saved exception. */
    PyErr_Restore(error_type, error_value, error_traceback);
}

static void
gen_dealloc(PyGenObject *gen)
{
    PyObject *self = (PyObject *) gen;

    _PyObject_GC_UNTRACK(gen);

    if (gen->gi_weakreflist != NULL)
        PyObject_ClearWeakRefs(self);

    _PyObject_GC_TRACK(self);

    if (PyObject_CallFinalizerFromDealloc(self))
        return;                     /* resurrected.  :( */

    _PyObject_GC_UNTRACK(self);
    if (PyAsyncGen_CheckExact(gen)) {
        /* We have to handle this case for asynchronous generators
           right here, because this code has to be between UNTRACK
           and GC_Del. */
        Py_CLEAR(((PyAsyncGenObject*)gen)->ag_origin_or_finalizer);
    }
    if (gen->gi_frame_state < FRAME_CLEARED) {
        _PyInterpreterFrame *frame = (_PyInterpreterFrame *)gen->gi_iframe;
        gen->gi_frame_state = FRAME_CLEARED;
        frame->previous = NULL;
        _PyFrame_Clear(frame);
    }
    if (((PyCodeObject *)gen->gi_code)->co_flags & CO_COROUTINE) {
        Py_CLEAR(((PyCoroObject *)gen)->cr_origin_or_finalizer);
    }
    Py_CLEAR(gen->gi_code);
    Py_CLEAR(gen->gi_name);
    Py_CLEAR(gen->gi_qualname);
    _PyErr_ClearExcState(&gen->gi_exc_state);
    PyObject_GC_Del(gen);
}

static PySendResult
gen_send_ex2(PyGenObject *gen, PyObject *arg, PyObject **presult,
             int exc, int closing)
{
    PyThreadState *tstate = _PyThreadState_GET();
    _PyInterpreterFrame *frame = (_PyInterpreterFrame *)gen->gi_iframe;
    PyObject *result;

    *presult = NULL;
    if (gen->gi_frame_state == FRAME_CREATED && arg && arg != Py_None) {
        const char *msg = "can't send non-None value to a "
                            "just-started generator";
        if (PyCoro_CheckExact(gen)) {
            msg = NON_INIT_CORO_MSG;
        }
        else if (PyAsyncGen_CheckExact(gen)) {
            msg = "can't send non-None value to a "
                    "just-started async generator";
        }
        PyErr_SetString(PyExc_TypeError, msg);
        return PYGEN_ERROR;
    }
    if (gen->gi_frame_state == FRAME_EXECUTING) {
        const char *msg = "generator already executing";
        if (PyCoro_CheckExact(gen)) {
            msg = "coroutine already executing";
        }
        else if (PyAsyncGen_CheckExact(gen)) {
            msg = "async generator already executing";
        }
        PyErr_SetString(PyExc_ValueError, msg);
        return PYGEN_ERROR;
    }
    if (gen->gi_frame_state >= FRAME_COMPLETED) {
        if (PyCoro_CheckExact(gen) && !closing) {
            /* `gen` is an exhausted coroutine: raise an error,
               except when called from gen_close(), which should
               always be a silent method. */
            PyErr_SetString(
                PyExc_RuntimeError,
                "cannot reuse already awaited coroutine");
        }
        else if (arg && !exc) {
            /* `gen` is an exhausted generator:
               only return value if called from send(). */
            *presult = Py_None;
            Py_INCREF(*presult);
            return PYGEN_RETURN;
        }
        return PYGEN_ERROR;
    }

    assert(gen->gi_frame_state < FRAME_EXECUTING);
    /* Push arg onto the frame's value stack */
    result = arg ? arg : Py_None;
    Py_INCREF(result);
    _PyFrame_StackPush(frame, result);

    frame->previous = tstate->cframe->current_frame;

    gen->gi_exc_state.previous_item = tstate->exc_info;
    tstate->exc_info = &gen->gi_exc_state;

    if (exc) {
        assert(_PyErr_Occurred(tstate));
        _PyErr_ChainStackItem(NULL);
    }

    gen->gi_frame_state = FRAME_EXECUTING;
    result = _PyEval_EvalFrame(tstate, frame, exc);
    if (gen->gi_frame_state == FRAME_EXECUTING) {
        gen->gi_frame_state = FRAME_COMPLETED;
    }
    tstate->exc_info = gen->gi_exc_state.previous_item;
    gen->gi_exc_state.previous_item = NULL;

    assert(tstate->cframe->current_frame == frame->previous);
    /* Don't keep the reference to previous any longer than necessary.  It
     * may keep a chain of frames alive or it could create a reference
     * cycle. */
    frame->previous = NULL;

    /* If the generator just returned (as opposed to yielding), signal
     * that the generator is exhausted. */
    if (result) {
        if (gen->gi_frame_state == FRAME_SUSPENDED) {
            *presult = result;
            return PYGEN_NEXT;
        }
        assert(result == Py_None || !PyAsyncGen_CheckExact(gen));
        if (result == Py_None && !PyAsyncGen_CheckExact(gen) && !arg) {
            /* Return NULL if called by gen_iternext() */
            Py_CLEAR(result);
        }
    }
    else {
        if (PyErr_ExceptionMatches(PyExc_StopIteration)) {
            const char *msg = "generator raised StopIteration";
            if (PyCoro_CheckExact(gen)) {
                msg = "coroutine raised StopIteration";
            }
            else if (PyAsyncGen_CheckExact(gen)) {
                msg = "async generator raised StopIteration";
            }
            _PyErr_FormatFromCause(PyExc_RuntimeError, "%s", msg);
        }
        else if (PyAsyncGen_CheckExact(gen) &&
                PyErr_ExceptionMatches(PyExc_StopAsyncIteration))
        {
            /* code in `gen` raised a StopAsyncIteration error:
               raise a RuntimeError.
            */
            const char *msg = "async generator raised StopAsyncIteration";
            _PyErr_FormatFromCause(PyExc_RuntimeError, "%s", msg);
        }
    }

    /* generator can't be rerun, so release the frame */
    /* first clean reference cycle through stored exception traceback */
    _PyErr_ClearExcState(&gen->gi_exc_state);

    gen->gi_frame_state = FRAME_CLEARED;
    _PyFrame_Clear(frame);
    *presult = result;
    return result ? PYGEN_RETURN : PYGEN_ERROR;
}

static PySendResult
PyGen_am_send(PyGenObject *gen, PyObject *arg, PyObject **result)
{
    return gen_send_ex2(gen, arg, result, 0, 0);
}

static PyObject *
gen_send_ex(PyGenObject *gen, PyObject *arg, int exc, int closing)
{
    PyObject *result;
    if (gen_send_ex2(gen, arg, &result, exc, closing) == PYGEN_RETURN) {
        if (PyAsyncGen_CheckExact(gen)) {
            assert(result == Py_None);
            PyErr_SetNone(PyExc_StopAsyncIteration);
        }
        else if (result == Py_None) {
            PyErr_SetNone(PyExc_StopIteration);
        }
        else {
            _PyGen_SetStopIterationValue(result);
        }
        Py_CLEAR(result);
    }
    return result;
}

PyDoc_STRVAR(send_doc,
"send(arg) -> send 'arg' into generator,\n\
return next yielded value or raise StopIteration.");

static PyObject *
gen_send(PyGenObject *gen, PyObject *arg)
{
    return gen_send_ex(gen, arg, 0, 0);
}

PyDoc_STRVAR(close_doc,
"close() -> raise GeneratorExit inside generator.");

/*
 *   This helper function is used by gen_close and gen_throw to
 *   close a subiterator being delegated to by yield-from.
 */

static int
gen_close_iter(PyObject *yf)
{
    PyObject *retval = NULL;

    if (PyGen_CheckExact(yf) || PyCoro_CheckExact(yf)) {
        retval = gen_close((PyGenObject *)yf, NULL);
        if (retval == NULL)
            return -1;
    }
    else {
        PyObject *meth;
        if (_PyObject_LookupAttr(yf, &_Py_ID(close), &meth) < 0) {
            PyErr_WriteUnraisable(yf);
        }
        if (meth) {
            retval = _PyObject_CallNoArgs(meth);
            Py_DECREF(meth);
            if (retval == NULL)
                return -1;
        }
    }
    Py_XDECREF(retval);
    return 0;
}

PyObject *
_PyGen_yf(PyGenObject *gen)
{
    PyObject *yf = NULL;

    if (gen->gi_frame_state < FRAME_CLEARED) {
        _PyInterpreterFrame *frame = (_PyInterpreterFrame *)gen->gi_iframe;

        if (gen->gi_frame_state == FRAME_CREATED) {
            /* Return immediately if the frame didn't start yet. SEND
               always come after LOAD_CONST: a code object should not start
               with SEND */
            assert(_Py_OPCODE(_PyCode_CODE(gen->gi_code)[0]) != SEND);
            return NULL;
        }
        _Py_CODEUNIT next = frame->prev_instr[1];
        if (_PyOpcode_Deopt[_Py_OPCODE(next)] != RESUME || _Py_OPARG(next) < 2)
        {
            /* Not in a yield from */
            return NULL;
        }
        yf = _PyFrame_StackPeek(frame);
        Py_INCREF(yf);
    }

    return yf;
}

static PyObject *
gen_close(PyGenObject *gen, PyObject *args)
{
    PyObject *retval;
    PyObject *yf = _PyGen_yf(gen);
    int err = 0;

    if (yf) {
        PyFrameState state = gen->gi_frame_state;
        gen->gi_frame_state = FRAME_EXECUTING;
        err = gen_close_iter(yf);
        gen->gi_frame_state = state;
        Py_DECREF(yf);
    }
    if (err == 0)
        PyErr_SetNone(PyExc_GeneratorExit);
    retval = gen_send_ex(gen, Py_None, 1, 1);
    if (retval) {
        const char *msg = "generator ignored GeneratorExit";
        if (PyCoro_CheckExact(gen)) {
            msg = "coroutine ignored GeneratorExit";
        } else if (PyAsyncGen_CheckExact(gen)) {
            msg = ASYNC_GEN_IGNORED_EXIT_MSG;
        }
        Py_DECREF(retval);
        PyErr_SetString(PyExc_RuntimeError, msg);
        return NULL;
    }
    if (PyErr_ExceptionMatches(PyExc_StopIteration)
        || PyErr_ExceptionMatches(PyExc_GeneratorExit)) {
        PyErr_Clear();          /* ignore these errors */
        Py_RETURN_NONE;
    }
    return NULL;
}


PyDoc_STRVAR(throw_doc,
"throw(value)\n\
throw(type[,value[,tb]])\n\
\n\
Raise exception in generator, return next yielded value or raise\n\
StopIteration.");

static PyObject *
_gen_throw(PyGenObject *gen, int close_on_genexit,
           PyObject *typ, PyObject *val, PyObject *tb)
{
    PyObject *yf = _PyGen_yf(gen);

    if (yf) {
        _PyInterpreterFrame *frame = (_PyInterpreterFrame *)gen->gi_iframe;
        PyObject *ret;
        int err;
        if (PyErr_GivenExceptionMatches(typ, PyExc_GeneratorExit) &&
            close_on_genexit
        ) {
            /* Asynchronous generators *should not* be closed right away.
               We have to allow some awaits to work it through, hence the
               `close_on_genexit` parameter here.
            */
            PyFrameState state = gen->gi_frame_state;
            gen->gi_frame_state = FRAME_EXECUTING;
            err = gen_close_iter(yf);
            gen->gi_frame_state = state;
            Py_DECREF(yf);
            if (err < 0)
                return gen_send_ex(gen, Py_None, 1, 0);
            goto throw_here;
        }
        if (PyGen_CheckExact(yf) || PyCoro_CheckExact(yf)) {
            /* `yf` is a generator or a coroutine. */
            PyThreadState *tstate = _PyThreadState_GET();
            /* Since we are fast-tracking things by skipping the eval loop,
               we need to update the current frame so the stack trace
               will be reported correctly to the user. */
            /* XXX We should probably be updating the current frame
               somewhere in ceval.c. */
            _PyInterpreterFrame *prev = tstate->cframe->current_frame;
            frame->previous = prev;
            tstate->cframe->current_frame = frame;
            /* Close the generator that we are currently iterating with
               'yield from' or awaiting on with 'await'. */
            PyFrameState state = gen->gi_frame_state;
            gen->gi_frame_state = FRAME_EXECUTING;
            ret = _gen_throw((PyGenObject *)yf, close_on_genexit,
                             typ, val, tb);
            gen->gi_frame_state = state;
            tstate->cframe->current_frame = prev;
            frame->previous = NULL;
        } else {
            /* `yf` is an iterator or a coroutine-like object. */
            PyObject *meth;
            if (_PyObject_LookupAttr(yf, &_Py_ID(throw), &meth) < 0) {
                Py_DECREF(yf);
                return NULL;
            }
            if (meth == NULL) {
                Py_DECREF(yf);
                goto throw_here;
            }
            PyFrameState state = gen->gi_frame_state;
            gen->gi_frame_state = FRAME_EXECUTING;
            ret = PyObject_CallFunctionObjArgs(meth, typ, val, tb, NULL);
            gen->gi_frame_state = state;
            Py_DECREF(meth);
        }
        Py_DECREF(yf);
        if (!ret) {
            PyObject *val;
            /* Pop subiterator from stack */
            assert(gen->gi_frame_state < FRAME_CLEARED);
            ret = _PyFrame_StackPop((_PyInterpreterFrame *)gen->gi_iframe);
            assert(ret == yf);
            Py_DECREF(ret);
<<<<<<< HEAD
            // NULL tells SEND to quit sending:
            _PyFrame_StackPush((_PyInterpreterFrame *)gen->gi_iframe, NULL);
=======
            // XXX: Performing this jump ourselves is awkward and problematic.
            // See https://github.com/python/cpython/pull/31968.
            /* Termination repetition of SEND loop */
            assert(_PyInterpreterFrame_LASTI(frame) >= 0);
            /* Backup to SEND */
            assert(_Py_OPCODE(frame->prev_instr[-1]) == SEND);
            int jump = _Py_OPARG(frame->prev_instr[-1]);
            frame->prev_instr += jump - 1;
>>>>>>> 1303f8c9
            if (_PyGen_FetchStopIterationValue(&val) == 0) {
                ret = gen_send(gen, val);
                Py_DECREF(val);
            } else {
                ret = gen_send_ex(gen, Py_None, 1, 0);
            }
        }
        return ret;
    }

throw_here:
    /* First, check the traceback argument, replacing None with
       NULL. */
    if (tb == Py_None) {
        tb = NULL;
    }
    else if (tb != NULL && !PyTraceBack_Check(tb)) {
        PyErr_SetString(PyExc_TypeError,
            "throw() third argument must be a traceback object");
        return NULL;
    }

    Py_INCREF(typ);
    Py_XINCREF(val);
    Py_XINCREF(tb);

    if (PyExceptionClass_Check(typ))
        PyErr_NormalizeException(&typ, &val, &tb);

    else if (PyExceptionInstance_Check(typ)) {
        /* Raising an instance.  The value should be a dummy. */
        if (val && val != Py_None) {
            PyErr_SetString(PyExc_TypeError,
              "instance exception may not have a separate value");
            goto failed_throw;
        }
        else {
            /* Normalize to raise <class>, <instance> */
            Py_XDECREF(val);
            val = typ;
            typ = PyExceptionInstance_Class(typ);
            Py_INCREF(typ);

            if (tb == NULL)
                /* Returns NULL if there's no traceback */
                tb = PyException_GetTraceback(val);
        }
    }
    else {
        /* Not something you can raise.  throw() fails. */
        PyErr_Format(PyExc_TypeError,
                     "exceptions must be classes or instances "
                     "deriving from BaseException, not %s",
                     Py_TYPE(typ)->tp_name);
            goto failed_throw;
    }

    PyErr_Restore(typ, val, tb);
    return gen_send_ex(gen, Py_None, 1, 0);

failed_throw:
    /* Didn't use our arguments, so restore their original refcounts */
    Py_DECREF(typ);
    Py_XDECREF(val);
    Py_XDECREF(tb);
    return NULL;
}


static PyObject *
gen_throw(PyGenObject *gen, PyObject *const *args, Py_ssize_t nargs)
{
    PyObject *typ;
    PyObject *tb = NULL;
    PyObject *val = NULL;

    if (!_PyArg_CheckPositional("throw", nargs, 1, 3)) {
        return NULL;
    }
    typ = args[0];
    if (nargs == 3) {
        val = args[1];
        tb = args[2];
    }
    else if (nargs == 2) {
        val = args[1];
    }
    return _gen_throw(gen, 1, typ, val, tb);
}


static PyObject *
gen_iternext(PyGenObject *gen)
{
    PyObject *result;
    assert(PyGen_CheckExact(gen) || PyCoro_CheckExact(gen));
    if (gen_send_ex2(gen, NULL, &result, 0, 0) == PYGEN_RETURN) {
        if (result != Py_None) {
            _PyGen_SetStopIterationValue(result);
        }
        Py_CLEAR(result);
    }
    return result;
}

/*
 * Set StopIteration with specified value.  Value can be arbitrary object
 * or NULL.
 *
 * Returns 0 if StopIteration is set and -1 if any other exception is set.
 */
int
_PyGen_SetStopIterationValue(PyObject *value)
{
    PyObject *e;

    if (value == NULL ||
        (!PyTuple_Check(value) && !PyExceptionInstance_Check(value)))
    {
        /* Delay exception instantiation if we can */
        PyErr_SetObject(PyExc_StopIteration, value);
        return 0;
    }
    /* Construct an exception instance manually with
     * PyObject_CallOneArg and pass it to PyErr_SetObject.
     *
     * We do this to handle a situation when "value" is a tuple, in which
     * case PyErr_SetObject would set the value of StopIteration to
     * the first element of the tuple.
     *
     * (See PyErr_SetObject/_PyErr_CreateException code for details.)
     */
    e = PyObject_CallOneArg(PyExc_StopIteration, value);
    if (e == NULL) {
        return -1;
    }
    PyErr_SetObject(PyExc_StopIteration, e);
    Py_DECREF(e);
    return 0;
}

/*
 *   If StopIteration exception is set, fetches its 'value'
 *   attribute if any, otherwise sets pvalue to None.
 *
 *   Returns 0 if no exception or StopIteration is set.
 *   If any other exception is set, returns -1 and leaves
 *   pvalue unchanged.
 */

int
_PyGen_FetchStopIterationValue(PyObject **pvalue)
{
    PyObject *et, *ev, *tb;
    PyObject *value = NULL;

    if (PyErr_ExceptionMatches(PyExc_StopIteration)) {
        PyErr_Fetch(&et, &ev, &tb);
        if (ev) {
            /* exception will usually be normalised already */
            if (PyObject_TypeCheck(ev, (PyTypeObject *) et)) {
                value = ((PyStopIterationObject *)ev)->value;
                Py_INCREF(value);
                Py_DECREF(ev);
            } else if (et == PyExc_StopIteration && !PyTuple_Check(ev)) {
                /* Avoid normalisation and take ev as value.
                 *
                 * Normalization is required if the value is a tuple, in
                 * that case the value of StopIteration would be set to
                 * the first element of the tuple.
                 *
                 * (See _PyErr_CreateException code for details.)
                 */
                value = ev;
            } else {
                /* normalisation required */
                PyErr_NormalizeException(&et, &ev, &tb);
                if (!PyObject_TypeCheck(ev, (PyTypeObject *)PyExc_StopIteration)) {
                    PyErr_Restore(et, ev, tb);
                    return -1;
                }
                value = ((PyStopIterationObject *)ev)->value;
                Py_INCREF(value);
                Py_DECREF(ev);
            }
        }
        Py_XDECREF(et);
        Py_XDECREF(tb);
    } else if (PyErr_Occurred()) {
        return -1;
    }
    if (value == NULL) {
        value = Py_None;
        Py_INCREF(value);
    }
    *pvalue = value;
    return 0;
}

static PyObject *
gen_repr(PyGenObject *gen)
{
    return PyUnicode_FromFormat("<generator object %S at %p>",
                                gen->gi_qualname, gen);
}

static PyObject *
gen_get_name(PyGenObject *op, void *Py_UNUSED(ignored))
{
    Py_INCREF(op->gi_name);
    return op->gi_name;
}

static int
gen_set_name(PyGenObject *op, PyObject *value, void *Py_UNUSED(ignored))
{
    /* Not legal to del gen.gi_name or to set it to anything
     * other than a string object. */
    if (value == NULL || !PyUnicode_Check(value)) {
        PyErr_SetString(PyExc_TypeError,
                        "__name__ must be set to a string object");
        return -1;
    }
    Py_INCREF(value);
    Py_XSETREF(op->gi_name, value);
    return 0;
}

static PyObject *
gen_get_qualname(PyGenObject *op, void *Py_UNUSED(ignored))
{
    Py_INCREF(op->gi_qualname);
    return op->gi_qualname;
}

static int
gen_set_qualname(PyGenObject *op, PyObject *value, void *Py_UNUSED(ignored))
{
    /* Not legal to del gen.__qualname__ or to set it to anything
     * other than a string object. */
    if (value == NULL || !PyUnicode_Check(value)) {
        PyErr_SetString(PyExc_TypeError,
                        "__qualname__ must be set to a string object");
        return -1;
    }
    Py_INCREF(value);
    Py_XSETREF(op->gi_qualname, value);
    return 0;
}

static PyObject *
gen_getyieldfrom(PyGenObject *gen, void *Py_UNUSED(ignored))
{
    PyObject *yf = _PyGen_yf(gen);
    if (yf == NULL)
        Py_RETURN_NONE;
    return yf;
}


static PyObject *
gen_getrunning(PyGenObject *gen, void *Py_UNUSED(ignored))
{
    if (gen->gi_frame_state == FRAME_EXECUTING) {
        Py_RETURN_TRUE;
    }
    Py_RETURN_FALSE;
}

static PyObject *
gen_getsuspended(PyGenObject *gen, void *Py_UNUSED(ignored))
{
    return PyBool_FromLong(gen->gi_frame_state == FRAME_SUSPENDED);
}

static PyObject *
_gen_getframe(PyGenObject *gen, const char *const name)
{
    if (PySys_Audit("object.__getattr__", "Os", gen, name) < 0) {
        return NULL;
    }
    if (gen->gi_frame_state == FRAME_CLEARED) {
        Py_RETURN_NONE;
    }
    return _Py_XNewRef((PyObject *)_PyFrame_GetFrameObject((_PyInterpreterFrame *)gen->gi_iframe));
}

static PyObject *
gen_getframe(PyGenObject *gen, void *Py_UNUSED(ignored))
{
    return _gen_getframe(gen, "gi_frame");
}

static PyGetSetDef gen_getsetlist[] = {
    {"__name__", (getter)gen_get_name, (setter)gen_set_name,
     PyDoc_STR("name of the generator")},
    {"__qualname__", (getter)gen_get_qualname, (setter)gen_set_qualname,
     PyDoc_STR("qualified name of the generator")},
    {"gi_yieldfrom", (getter)gen_getyieldfrom, NULL,
     PyDoc_STR("object being iterated by yield from, or None")},
    {"gi_running", (getter)gen_getrunning, NULL, NULL},
    {"gi_frame", (getter)gen_getframe,  NULL, NULL},
    {"gi_suspended", (getter)gen_getsuspended,  NULL, NULL},
    {NULL} /* Sentinel */
};

static PyMemberDef gen_memberlist[] = {
    {"gi_code",      T_OBJECT, offsetof(PyGenObject, gi_code),     READONLY|PY_AUDIT_READ},
    {NULL}      /* Sentinel */
};

static PyObject *
gen_sizeof(PyGenObject *gen, PyObject *Py_UNUSED(ignored))
{
    Py_ssize_t res;
    res = offsetof(PyGenObject, gi_iframe) + offsetof(_PyInterpreterFrame, localsplus);
    PyCodeObject *code = gen->gi_code;
    res += (code->co_nlocalsplus+code->co_stacksize) * sizeof(PyObject *);
    return PyLong_FromSsize_t(res);
}

PyDoc_STRVAR(sizeof__doc__,
"gen.__sizeof__() -> size of gen in memory, in bytes");

static PyMethodDef gen_methods[] = {
    {"send",(PyCFunction)gen_send, METH_O, send_doc},
    {"throw",_PyCFunction_CAST(gen_throw), METH_FASTCALL, throw_doc},
    {"close",(PyCFunction)gen_close, METH_NOARGS, close_doc},
    {"__sizeof__", (PyCFunction)gen_sizeof, METH_NOARGS, sizeof__doc__},
    {NULL, NULL}        /* Sentinel */
};

static PyAsyncMethods gen_as_async = {
    0,                                          /* am_await */
    0,                                          /* am_aiter */
    0,                                          /* am_anext */
    (sendfunc)PyGen_am_send,                    /* am_send  */
};


PyTypeObject PyGen_Type = {
    PyVarObject_HEAD_INIT(&PyType_Type, 0)
    "generator",                                /* tp_name */
    offsetof(PyGenObject, gi_iframe) +
    offsetof(_PyInterpreterFrame, localsplus),       /* tp_basicsize */
    sizeof(PyObject *),                         /* tp_itemsize */
    /* methods */
    (destructor)gen_dealloc,                    /* tp_dealloc */
    0,                                          /* tp_vectorcall_offset */
    0,                                          /* tp_getattr */
    0,                                          /* tp_setattr */
    &gen_as_async,                              /* tp_as_async */
    (reprfunc)gen_repr,                         /* tp_repr */
    0,                                          /* tp_as_number */
    0,                                          /* tp_as_sequence */
    0,                                          /* tp_as_mapping */
    0,                                          /* tp_hash */
    0,                                          /* tp_call */
    0,                                          /* tp_str */
    PyObject_GenericGetAttr,                    /* tp_getattro */
    0,                                          /* tp_setattro */
    0,                                          /* tp_as_buffer */
    Py_TPFLAGS_DEFAULT | Py_TPFLAGS_HAVE_GC,    /* tp_flags */
    0,                                          /* tp_doc */
    (traverseproc)gen_traverse,                 /* tp_traverse */
    0,                                          /* tp_clear */
    0,                                          /* tp_richcompare */
    offsetof(PyGenObject, gi_weakreflist),      /* tp_weaklistoffset */
    PyObject_SelfIter,                          /* tp_iter */
    (iternextfunc)gen_iternext,                 /* tp_iternext */
    gen_methods,                                /* tp_methods */
    gen_memberlist,                             /* tp_members */
    gen_getsetlist,                             /* tp_getset */
    0,                                          /* tp_base */
    0,                                          /* tp_dict */

    0,                                          /* tp_descr_get */
    0,                                          /* tp_descr_set */
    0,                                          /* tp_dictoffset */
    0,                                          /* tp_init */
    0,                                          /* tp_alloc */
    0,                                          /* tp_new */
    0,                                          /* tp_free */
    0,                                          /* tp_is_gc */
    0,                                          /* tp_bases */
    0,                                          /* tp_mro */
    0,                                          /* tp_cache */
    0,                                          /* tp_subclasses */
    0,                                          /* tp_weaklist */
    0,                                          /* tp_del */
    0,                                          /* tp_version_tag */
    _PyGen_Finalize,                            /* tp_finalize */
};

static PyObject *
make_gen(PyTypeObject *type, PyFunctionObject *func)
{
    PyCodeObject *code = (PyCodeObject *)func->func_code;
    int slots = code->co_nlocalsplus + code->co_stacksize;
    PyGenObject *gen = PyObject_GC_NewVar(PyGenObject, type, slots);
    if (gen == NULL) {
        return NULL;
    }
    gen->gi_frame_state = FRAME_CLEARED;
    gen->gi_code = (PyCodeObject *)func->func_code;
    Py_INCREF(gen->gi_code);
    gen->gi_weakreflist = NULL;
    gen->gi_exc_state.exc_value = NULL;
    gen->gi_exc_state.previous_item = NULL;
    assert(func->func_name != NULL);
    gen->gi_name = Py_NewRef(func->func_name);
    assert(func->func_qualname != NULL);
    gen->gi_qualname = Py_NewRef(func->func_qualname);
    _PyObject_GC_TRACK(gen);
    return (PyObject *)gen;
}

static PyObject *
compute_cr_origin(int origin_depth, _PyInterpreterFrame *current_frame);

PyObject *
_Py_MakeCoro(PyFunctionObject *func)
{
    int coro_flags = ((PyCodeObject *)func->func_code)->co_flags &
        (CO_GENERATOR | CO_COROUTINE | CO_ASYNC_GENERATOR);
    assert(coro_flags);
    if (coro_flags == CO_GENERATOR) {
        return make_gen(&PyGen_Type, func);
    }
    if (coro_flags == CO_ASYNC_GENERATOR) {
        PyAsyncGenObject *o;
        o = (PyAsyncGenObject *)make_gen(&PyAsyncGen_Type, func);
        if (o == NULL) {
            return NULL;
        }
        o->ag_origin_or_finalizer = NULL;
        o->ag_closed = 0;
        o->ag_hooks_inited = 0;
        o->ag_running_async = 0;
        return (PyObject*)o;
    }
    assert (coro_flags == CO_COROUTINE);
    PyObject *coro = make_gen(&PyCoro_Type, func);
    if (!coro) {
        return NULL;
    }
    PyThreadState *tstate = _PyThreadState_GET();
    int origin_depth = tstate->coroutine_origin_tracking_depth;

    if (origin_depth == 0) {
        ((PyCoroObject *)coro)->cr_origin_or_finalizer = NULL;
    } else {
        assert(_PyEval_GetFrame());
        PyObject *cr_origin = compute_cr_origin(origin_depth, _PyEval_GetFrame()->previous);
        ((PyCoroObject *)coro)->cr_origin_or_finalizer = cr_origin;
        if (!cr_origin) {
            Py_DECREF(coro);
            return NULL;
        }
    }
    return coro;
}

static PyObject *
gen_new_with_qualname(PyTypeObject *type, PyFrameObject *f,
                      PyObject *name, PyObject *qualname)
{
    PyCodeObject *code = f->f_frame->f_code;
    int size = code->co_nlocalsplus + code->co_stacksize;
    PyGenObject *gen = PyObject_GC_NewVar(PyGenObject, type, size);
    if (gen == NULL) {
        Py_DECREF(f);
        return NULL;
    }
    /* Copy the frame */
    assert(f->f_frame->frame_obj == NULL);
    assert(f->f_frame->owner == FRAME_OWNED_BY_FRAME_OBJECT);
    _PyInterpreterFrame *frame = (_PyInterpreterFrame *)gen->gi_iframe;
    _PyFrame_Copy((_PyInterpreterFrame *)f->_f_frame_data, frame);
    gen->gi_frame_state = FRAME_CREATED;
    assert(frame->frame_obj == f);
    f->f_frame = frame;
    frame->owner = FRAME_OWNED_BY_GENERATOR;
    assert(PyObject_GC_IsTracked((PyObject *)f));
    gen->gi_code = PyFrame_GetCode(f);
    Py_INCREF(gen->gi_code);
    Py_DECREF(f);
    gen->gi_weakreflist = NULL;
    gen->gi_exc_state.exc_value = NULL;
    gen->gi_exc_state.previous_item = NULL;
    if (name != NULL)
        gen->gi_name = name;
    else
        gen->gi_name = gen->gi_code->co_name;
    Py_INCREF(gen->gi_name);
    if (qualname != NULL)
        gen->gi_qualname = qualname;
    else
        gen->gi_qualname = gen->gi_code->co_qualname;
    Py_INCREF(gen->gi_qualname);
    _PyObject_GC_TRACK(gen);
    return (PyObject *)gen;
}

PyObject *
PyGen_NewWithQualName(PyFrameObject *f, PyObject *name, PyObject *qualname)
{
    return gen_new_with_qualname(&PyGen_Type, f, name, qualname);
}

PyObject *
PyGen_New(PyFrameObject *f)
{
    return gen_new_with_qualname(&PyGen_Type, f, NULL, NULL);
}

/* Coroutine Object */

typedef struct {
    PyObject_HEAD
    PyCoroObject *cw_coroutine;
} PyCoroWrapper;

static int
gen_is_coroutine(PyObject *o)
{
    if (PyGen_CheckExact(o)) {
        PyCodeObject *code = (PyCodeObject *)((PyGenObject*)o)->gi_code;
        if (code->co_flags & CO_ITERABLE_COROUTINE) {
            return 1;
        }
    }
    return 0;
}

/*
 *   This helper function returns an awaitable for `o`:
 *     - `o` if `o` is a coroutine-object;
 *     - `type(o)->tp_as_async->am_await(o)`
 *
 *   Raises a TypeError if it's not possible to return
 *   an awaitable and returns NULL.
 */
PyObject *
_PyCoro_GetAwaitableIter(PyObject *o)
{
    unaryfunc getter = NULL;
    PyTypeObject *ot;

    if (PyCoro_CheckExact(o) || gen_is_coroutine(o)) {
        /* 'o' is a coroutine. */
        Py_INCREF(o);
        return o;
    }

    ot = Py_TYPE(o);
    if (ot->tp_as_async != NULL) {
        getter = ot->tp_as_async->am_await;
    }
    if (getter != NULL) {
        PyObject *res = (*getter)(o);
        if (res != NULL) {
            if (PyCoro_CheckExact(res) || gen_is_coroutine(res)) {
                /* __await__ must return an *iterator*, not
                   a coroutine or another awaitable (see PEP 492) */
                PyErr_SetString(PyExc_TypeError,
                                "__await__() returned a coroutine");
                Py_CLEAR(res);
            } else if (!PyIter_Check(res)) {
                PyErr_Format(PyExc_TypeError,
                             "__await__() returned non-iterator "
                             "of type '%.100s'",
                             Py_TYPE(res)->tp_name);
                Py_CLEAR(res);
            }
        }
        return res;
    }

    PyErr_Format(PyExc_TypeError,
                 "object %.100s can't be used in 'await' expression",
                 ot->tp_name);
    return NULL;
}

static PyObject *
coro_repr(PyCoroObject *coro)
{
    return PyUnicode_FromFormat("<coroutine object %S at %p>",
                                coro->cr_qualname, coro);
}

static PyObject *
coro_await(PyCoroObject *coro)
{
    PyCoroWrapper *cw = PyObject_GC_New(PyCoroWrapper, &_PyCoroWrapper_Type);
    if (cw == NULL) {
        return NULL;
    }
    Py_INCREF(coro);
    cw->cw_coroutine = coro;
    _PyObject_GC_TRACK(cw);
    return (PyObject *)cw;
}

static PyObject *
coro_get_cr_await(PyCoroObject *coro, void *Py_UNUSED(ignored))
{
    PyObject *yf = _PyGen_yf((PyGenObject *) coro);
    if (yf == NULL)
        Py_RETURN_NONE;
    return yf;
}

static PyObject *
cr_getsuspended(PyCoroObject *coro, void *Py_UNUSED(ignored))
{
    if (coro->cr_frame_state == FRAME_SUSPENDED) {
        Py_RETURN_TRUE;
    }
    Py_RETURN_FALSE;
}

static PyObject *
cr_getrunning(PyCoroObject *coro, void *Py_UNUSED(ignored))
{
    if (coro->cr_frame_state == FRAME_EXECUTING) {
        Py_RETURN_TRUE;
    }
    Py_RETURN_FALSE;
}

static PyObject *
cr_getframe(PyCoroObject *coro, void *Py_UNUSED(ignored))
{
    return _gen_getframe((PyGenObject *)coro, "cr_frame");
}


static PyGetSetDef coro_getsetlist[] = {
    {"__name__", (getter)gen_get_name, (setter)gen_set_name,
     PyDoc_STR("name of the coroutine")},
    {"__qualname__", (getter)gen_get_qualname, (setter)gen_set_qualname,
     PyDoc_STR("qualified name of the coroutine")},
    {"cr_await", (getter)coro_get_cr_await, NULL,
     PyDoc_STR("object being awaited on, or None")},
    {"cr_running", (getter)cr_getrunning, NULL, NULL},
    {"cr_frame", (getter)cr_getframe, NULL, NULL},
    {"cr_suspended", (getter)cr_getsuspended, NULL, NULL},
    {NULL} /* Sentinel */
};

static PyMemberDef coro_memberlist[] = {
    {"cr_code",      T_OBJECT, offsetof(PyCoroObject, cr_code),     READONLY|PY_AUDIT_READ},
    {"cr_origin",    T_OBJECT, offsetof(PyCoroObject, cr_origin_or_finalizer),   READONLY},
    {NULL}      /* Sentinel */
};

PyDoc_STRVAR(coro_send_doc,
"send(arg) -> send 'arg' into coroutine,\n\
return next iterated value or raise StopIteration.");

PyDoc_STRVAR(coro_throw_doc,
"throw(value)\n\
throw(type[,value[,traceback]])\n\
\n\
Raise exception in coroutine, return next iterated value or raise\n\
StopIteration.");

PyDoc_STRVAR(coro_close_doc,
"close() -> raise GeneratorExit inside coroutine.");

static PyMethodDef coro_methods[] = {
    {"send",(PyCFunction)gen_send, METH_O, coro_send_doc},
    {"throw",_PyCFunction_CAST(gen_throw), METH_FASTCALL, coro_throw_doc},
    {"close",(PyCFunction)gen_close, METH_NOARGS, coro_close_doc},
    {"__sizeof__", (PyCFunction)gen_sizeof, METH_NOARGS, sizeof__doc__},
    {NULL, NULL}        /* Sentinel */
};

static PyAsyncMethods coro_as_async = {
    (unaryfunc)coro_await,                      /* am_await */
    0,                                          /* am_aiter */
    0,                                          /* am_anext */
    (sendfunc)PyGen_am_send,                    /* am_send  */
};

PyTypeObject PyCoro_Type = {
    PyVarObject_HEAD_INIT(&PyType_Type, 0)
    "coroutine",                                /* tp_name */
    offsetof(PyCoroObject, cr_iframe) +
    offsetof(_PyInterpreterFrame, localsplus),       /* tp_basicsize */
    sizeof(PyObject *),                         /* tp_itemsize */
    /* methods */
    (destructor)gen_dealloc,                    /* tp_dealloc */
    0,                                          /* tp_vectorcall_offset */
    0,                                          /* tp_getattr */
    0,                                          /* tp_setattr */
    &coro_as_async,                             /* tp_as_async */
    (reprfunc)coro_repr,                        /* tp_repr */
    0,                                          /* tp_as_number */
    0,                                          /* tp_as_sequence */
    0,                                          /* tp_as_mapping */
    0,                                          /* tp_hash */
    0,                                          /* tp_call */
    0,                                          /* tp_str */
    PyObject_GenericGetAttr,                    /* tp_getattro */
    0,                                          /* tp_setattro */
    0,                                          /* tp_as_buffer */
    Py_TPFLAGS_DEFAULT | Py_TPFLAGS_HAVE_GC,    /* tp_flags */
    0,                                          /* tp_doc */
    (traverseproc)gen_traverse,                 /* tp_traverse */
    0,                                          /* tp_clear */
    0,                                          /* tp_richcompare */
    offsetof(PyCoroObject, cr_weakreflist),     /* tp_weaklistoffset */
    0,                                          /* tp_iter */
    0,                                          /* tp_iternext */
    coro_methods,                               /* tp_methods */
    coro_memberlist,                            /* tp_members */
    coro_getsetlist,                            /* tp_getset */
    0,                                          /* tp_base */
    0,                                          /* tp_dict */
    0,                                          /* tp_descr_get */
    0,                                          /* tp_descr_set */
    0,                                          /* tp_dictoffset */
    0,                                          /* tp_init */
    0,                                          /* tp_alloc */
    0,                                          /* tp_new */
    0,                                          /* tp_free */
    0,                                          /* tp_is_gc */
    0,                                          /* tp_bases */
    0,                                          /* tp_mro */
    0,                                          /* tp_cache */
    0,                                          /* tp_subclasses */
    0,                                          /* tp_weaklist */
    0,                                          /* tp_del */
    0,                                          /* tp_version_tag */
    _PyGen_Finalize,                            /* tp_finalize */
};

static void
coro_wrapper_dealloc(PyCoroWrapper *cw)
{
    _PyObject_GC_UNTRACK((PyObject *)cw);
    Py_CLEAR(cw->cw_coroutine);
    PyObject_GC_Del(cw);
}

static PyObject *
coro_wrapper_iternext(PyCoroWrapper *cw)
{
    return gen_iternext((PyGenObject *)cw->cw_coroutine);
}

static PyObject *
coro_wrapper_send(PyCoroWrapper *cw, PyObject *arg)
{
    return gen_send((PyGenObject *)cw->cw_coroutine, arg);
}

static PyObject *
coro_wrapper_throw(PyCoroWrapper *cw, PyObject *const *args, Py_ssize_t nargs)
{
    return gen_throw((PyGenObject *)cw->cw_coroutine, args, nargs);
}

static PyObject *
coro_wrapper_close(PyCoroWrapper *cw, PyObject *args)
{
    return gen_close((PyGenObject *)cw->cw_coroutine, args);
}

static int
coro_wrapper_traverse(PyCoroWrapper *cw, visitproc visit, void *arg)
{
    Py_VISIT((PyObject *)cw->cw_coroutine);
    return 0;
}

static PyMethodDef coro_wrapper_methods[] = {
    {"send",(PyCFunction)coro_wrapper_send, METH_O, coro_send_doc},
    {"throw",_PyCFunction_CAST(coro_wrapper_throw),
    METH_FASTCALL, coro_throw_doc},
    {"close",(PyCFunction)coro_wrapper_close, METH_NOARGS, coro_close_doc},
    {NULL, NULL}        /* Sentinel */
};

PyTypeObject _PyCoroWrapper_Type = {
    PyVarObject_HEAD_INIT(&PyType_Type, 0)
    "coroutine_wrapper",
    sizeof(PyCoroWrapper),                      /* tp_basicsize */
    0,                                          /* tp_itemsize */
    (destructor)coro_wrapper_dealloc,           /* destructor tp_dealloc */
    0,                                          /* tp_vectorcall_offset */
    0,                                          /* tp_getattr */
    0,                                          /* tp_setattr */
    0,                                          /* tp_as_async */
    0,                                          /* tp_repr */
    0,                                          /* tp_as_number */
    0,                                          /* tp_as_sequence */
    0,                                          /* tp_as_mapping */
    0,                                          /* tp_hash */
    0,                                          /* tp_call */
    0,                                          /* tp_str */
    PyObject_GenericGetAttr,                    /* tp_getattro */
    0,                                          /* tp_setattro */
    0,                                          /* tp_as_buffer */
    Py_TPFLAGS_DEFAULT | Py_TPFLAGS_HAVE_GC,    /* tp_flags */
    "A wrapper object implementing __await__ for coroutines.",
    (traverseproc)coro_wrapper_traverse,        /* tp_traverse */
    0,                                          /* tp_clear */
    0,                                          /* tp_richcompare */
    0,                                          /* tp_weaklistoffset */
    PyObject_SelfIter,                          /* tp_iter */
    (iternextfunc)coro_wrapper_iternext,        /* tp_iternext */
    coro_wrapper_methods,                       /* tp_methods */
    0,                                          /* tp_members */
    0,                                          /* tp_getset */
    0,                                          /* tp_base */
    0,                                          /* tp_dict */
    0,                                          /* tp_descr_get */
    0,                                          /* tp_descr_set */
    0,                                          /* tp_dictoffset */
    0,                                          /* tp_init */
    0,                                          /* tp_alloc */
    0,                                          /* tp_new */
    0,                                          /* tp_free */
};

static PyObject *
compute_cr_origin(int origin_depth, _PyInterpreterFrame *current_frame)
{
    _PyInterpreterFrame *frame = current_frame;
    /* First count how many frames we have */
    int frame_count = 0;
    for (; frame && frame_count < origin_depth; ++frame_count) {
        frame = frame->previous;
    }

    /* Now collect them */
    PyObject *cr_origin = PyTuple_New(frame_count);
    if (cr_origin == NULL) {
        return NULL;
    }
    frame = current_frame;
    for (int i = 0; i < frame_count; ++i) {
        PyCodeObject *code = frame->f_code;
        int line = _PyInterpreterFrame_GetLine(frame);
        PyObject *frameinfo = Py_BuildValue("OiO", code->co_filename, line,
                                            code->co_name);
        if (!frameinfo) {
            Py_DECREF(cr_origin);
            return NULL;
        }
        PyTuple_SET_ITEM(cr_origin, i, frameinfo);
        frame = frame->previous;
    }

    return cr_origin;
}

PyObject *
PyCoro_New(PyFrameObject *f, PyObject *name, PyObject *qualname)
{
    PyObject *coro = gen_new_with_qualname(&PyCoro_Type, f, name, qualname);
    if (!coro) {
        return NULL;
    }

    PyThreadState *tstate = _PyThreadState_GET();
    int origin_depth = tstate->coroutine_origin_tracking_depth;

    if (origin_depth == 0) {
        ((PyCoroObject *)coro)->cr_origin_or_finalizer = NULL;
    } else {
        PyObject *cr_origin = compute_cr_origin(origin_depth, _PyEval_GetFrame());
        ((PyCoroObject *)coro)->cr_origin_or_finalizer = cr_origin;
        if (!cr_origin) {
            Py_DECREF(coro);
            return NULL;
        }
    }

    return coro;
}


/* ========= Asynchronous Generators ========= */


typedef enum {
    AWAITABLE_STATE_INIT,   /* new awaitable, has not yet been iterated */
    AWAITABLE_STATE_ITER,   /* being iterated */
    AWAITABLE_STATE_CLOSED, /* closed */
} AwaitableState;


typedef struct PyAsyncGenASend {
    PyObject_HEAD
    PyAsyncGenObject *ags_gen;

    /* Can be NULL, when in the __anext__() mode
       (equivalent of "asend(None)") */
    PyObject *ags_sendval;

    AwaitableState ags_state;
} PyAsyncGenASend;


typedef struct PyAsyncGenAThrow {
    PyObject_HEAD
    PyAsyncGenObject *agt_gen;

    /* Can be NULL, when in the "aclose()" mode
       (equivalent of "athrow(GeneratorExit)") */
    PyObject *agt_args;

    AwaitableState agt_state;
} PyAsyncGenAThrow;


typedef struct _PyAsyncGenWrappedValue {
    PyObject_HEAD
    PyObject *agw_val;
} _PyAsyncGenWrappedValue;


#define _PyAsyncGenWrappedValue_CheckExact(o) \
                    Py_IS_TYPE(o, &_PyAsyncGenWrappedValue_Type)

#define PyAsyncGenASend_CheckExact(o) \
                    Py_IS_TYPE(o, &_PyAsyncGenASend_Type)


static int
async_gen_traverse(PyAsyncGenObject *gen, visitproc visit, void *arg)
{
    Py_VISIT(gen->ag_origin_or_finalizer);
    return gen_traverse((PyGenObject*)gen, visit, arg);
}


static PyObject *
async_gen_repr(PyAsyncGenObject *o)
{
    return PyUnicode_FromFormat("<async_generator object %S at %p>",
                                o->ag_qualname, o);
}


static int
async_gen_init_hooks(PyAsyncGenObject *o)
{
    PyThreadState *tstate;
    PyObject *finalizer;
    PyObject *firstiter;

    if (o->ag_hooks_inited) {
        return 0;
    }

    o->ag_hooks_inited = 1;

    tstate = _PyThreadState_GET();

    finalizer = tstate->async_gen_finalizer;
    if (finalizer) {
        Py_INCREF(finalizer);
        o->ag_origin_or_finalizer = finalizer;
    }

    firstiter = tstate->async_gen_firstiter;
    if (firstiter) {
        PyObject *res;

        Py_INCREF(firstiter);
        res = PyObject_CallOneArg(firstiter, (PyObject *)o);
        Py_DECREF(firstiter);
        if (res == NULL) {
            return 1;
        }
        Py_DECREF(res);
    }

    return 0;
}


static PyObject *
async_gen_anext(PyAsyncGenObject *o)
{
    if (async_gen_init_hooks(o)) {
        return NULL;
    }
    return async_gen_asend_new(o, NULL);
}


static PyObject *
async_gen_asend(PyAsyncGenObject *o, PyObject *arg)
{
    if (async_gen_init_hooks(o)) {
        return NULL;
    }
    return async_gen_asend_new(o, arg);
}


static PyObject *
async_gen_aclose(PyAsyncGenObject *o, PyObject *arg)
{
    if (async_gen_init_hooks(o)) {
        return NULL;
    }
    return async_gen_athrow_new(o, NULL);
}

static PyObject *
async_gen_athrow(PyAsyncGenObject *o, PyObject *args)
{
    if (async_gen_init_hooks(o)) {
        return NULL;
    }
    return async_gen_athrow_new(o, args);
}

static PyObject *
ag_getframe(PyAsyncGenObject *ag, void *Py_UNUSED(ignored))
{
    return _gen_getframe((PyGenObject *)ag, "ag_frame");
}

static PyGetSetDef async_gen_getsetlist[] = {
    {"__name__", (getter)gen_get_name, (setter)gen_set_name,
     PyDoc_STR("name of the async generator")},
    {"__qualname__", (getter)gen_get_qualname, (setter)gen_set_qualname,
     PyDoc_STR("qualified name of the async generator")},
    {"ag_await", (getter)coro_get_cr_await, NULL,
     PyDoc_STR("object being awaited on, or None")},
     {"ag_frame",  (getter)ag_getframe, NULL, NULL},
    {NULL} /* Sentinel */
};

static PyMemberDef async_gen_memberlist[] = {
    {"ag_running", T_BOOL,   offsetof(PyAsyncGenObject, ag_running_async),
        READONLY},
    {"ag_code",    T_OBJECT, offsetof(PyAsyncGenObject, ag_code),    READONLY|PY_AUDIT_READ},
    {NULL}      /* Sentinel */
};

PyDoc_STRVAR(async_aclose_doc,
"aclose() -> raise GeneratorExit inside generator.");

PyDoc_STRVAR(async_asend_doc,
"asend(v) -> send 'v' in generator.");

PyDoc_STRVAR(async_athrow_doc,
"athrow(typ[,val[,tb]]) -> raise exception in generator.");

static PyMethodDef async_gen_methods[] = {
    {"asend", (PyCFunction)async_gen_asend, METH_O, async_asend_doc},
    {"athrow",(PyCFunction)async_gen_athrow, METH_VARARGS, async_athrow_doc},
    {"aclose", (PyCFunction)async_gen_aclose, METH_NOARGS, async_aclose_doc},
    {"__sizeof__", (PyCFunction)gen_sizeof, METH_NOARGS, sizeof__doc__},
    {"__class_getitem__",    Py_GenericAlias,
    METH_O|METH_CLASS,       PyDoc_STR("See PEP 585")},
    {NULL, NULL}        /* Sentinel */
};


static PyAsyncMethods async_gen_as_async = {
    0,                                          /* am_await */
    PyObject_SelfIter,                          /* am_aiter */
    (unaryfunc)async_gen_anext,                 /* am_anext */
    (sendfunc)PyGen_am_send,                    /* am_send  */
};


PyTypeObject PyAsyncGen_Type = {
    PyVarObject_HEAD_INIT(&PyType_Type, 0)
    "async_generator",                          /* tp_name */
    offsetof(PyAsyncGenObject, ag_iframe) +
    offsetof(_PyInterpreterFrame, localsplus),       /* tp_basicsize */
    sizeof(PyObject *),                         /* tp_itemsize */
    /* methods */
    (destructor)gen_dealloc,                    /* tp_dealloc */
    0,                                          /* tp_vectorcall_offset */
    0,                                          /* tp_getattr */
    0,                                          /* tp_setattr */
    &async_gen_as_async,                        /* tp_as_async */
    (reprfunc)async_gen_repr,                   /* tp_repr */
    0,                                          /* tp_as_number */
    0,                                          /* tp_as_sequence */
    0,                                          /* tp_as_mapping */
    0,                                          /* tp_hash */
    0,                                          /* tp_call */
    0,                                          /* tp_str */
    PyObject_GenericGetAttr,                    /* tp_getattro */
    0,                                          /* tp_setattro */
    0,                                          /* tp_as_buffer */
    Py_TPFLAGS_DEFAULT | Py_TPFLAGS_HAVE_GC,    /* tp_flags */
    0,                                          /* tp_doc */
    (traverseproc)async_gen_traverse,           /* tp_traverse */
    0,                                          /* tp_clear */
    0,                                          /* tp_richcompare */
    offsetof(PyAsyncGenObject, ag_weakreflist), /* tp_weaklistoffset */
    0,                                          /* tp_iter */
    0,                                          /* tp_iternext */
    async_gen_methods,                          /* tp_methods */
    async_gen_memberlist,                       /* tp_members */
    async_gen_getsetlist,                       /* tp_getset */
    0,                                          /* tp_base */
    0,                                          /* tp_dict */
    0,                                          /* tp_descr_get */
    0,                                          /* tp_descr_set */
    0,                                          /* tp_dictoffset */
    0,                                          /* tp_init */
    0,                                          /* tp_alloc */
    0,                                          /* tp_new */
    0,                                          /* tp_free */
    0,                                          /* tp_is_gc */
    0,                                          /* tp_bases */
    0,                                          /* tp_mro */
    0,                                          /* tp_cache */
    0,                                          /* tp_subclasses */
    0,                                          /* tp_weaklist */
    0,                                          /* tp_del */
    0,                                          /* tp_version_tag */
    _PyGen_Finalize,                            /* tp_finalize */
};


#if _PyAsyncGen_MAXFREELIST > 0
static struct _Py_async_gen_state *
get_async_gen_state(void)
{
    PyInterpreterState *interp = _PyInterpreterState_GET();
    return &interp->async_gen;
}
#endif


PyObject *
PyAsyncGen_New(PyFrameObject *f, PyObject *name, PyObject *qualname)
{
    PyAsyncGenObject *o;
    o = (PyAsyncGenObject *)gen_new_with_qualname(
        &PyAsyncGen_Type, f, name, qualname);
    if (o == NULL) {
        return NULL;
    }
    o->ag_origin_or_finalizer = NULL;
    o->ag_closed = 0;
    o->ag_hooks_inited = 0;
    o->ag_running_async = 0;
    return (PyObject*)o;
}


void
_PyAsyncGen_ClearFreeLists(PyInterpreterState *interp)
{
#if _PyAsyncGen_MAXFREELIST > 0
    struct _Py_async_gen_state *state = &interp->async_gen;

    while (state->value_numfree) {
        _PyAsyncGenWrappedValue *o;
        o = state->value_freelist[--state->value_numfree];
        assert(_PyAsyncGenWrappedValue_CheckExact(o));
        PyObject_GC_Del(o);
    }

    while (state->asend_numfree) {
        PyAsyncGenASend *o;
        o = state->asend_freelist[--state->asend_numfree];
        assert(Py_IS_TYPE(o, &_PyAsyncGenASend_Type));
        PyObject_GC_Del(o);
    }
#endif
}

void
_PyAsyncGen_Fini(PyInterpreterState *interp)
{
    _PyAsyncGen_ClearFreeLists(interp);
#if defined(Py_DEBUG) && _PyAsyncGen_MAXFREELIST > 0
    struct _Py_async_gen_state *state = &interp->async_gen;
    state->value_numfree = -1;
    state->asend_numfree = -1;
#endif
}


static PyObject *
async_gen_unwrap_value(PyAsyncGenObject *gen, PyObject *result)
{
    if (result == NULL) {
        if (!PyErr_Occurred()) {
            PyErr_SetNone(PyExc_StopAsyncIteration);
        }

        if (PyErr_ExceptionMatches(PyExc_StopAsyncIteration)
            || PyErr_ExceptionMatches(PyExc_GeneratorExit)
        ) {
            gen->ag_closed = 1;
        }

        gen->ag_running_async = 0;
        return NULL;
    }

    if (_PyAsyncGenWrappedValue_CheckExact(result)) {
        /* async yield */
        _PyGen_SetStopIterationValue(((_PyAsyncGenWrappedValue*)result)->agw_val);
        Py_DECREF(result);
        gen->ag_running_async = 0;
        return NULL;
    }

    return result;
}


/* ---------- Async Generator ASend Awaitable ------------ */


static void
async_gen_asend_dealloc(PyAsyncGenASend *o)
{
    _PyObject_GC_UNTRACK((PyObject *)o);
    Py_CLEAR(o->ags_gen);
    Py_CLEAR(o->ags_sendval);
#if _PyAsyncGen_MAXFREELIST > 0
    struct _Py_async_gen_state *state = get_async_gen_state();
#ifdef Py_DEBUG
    // async_gen_asend_dealloc() must not be called after _PyAsyncGen_Fini()
    assert(state->asend_numfree != -1);
#endif
    if (state->asend_numfree < _PyAsyncGen_MAXFREELIST) {
        assert(PyAsyncGenASend_CheckExact(o));
        state->asend_freelist[state->asend_numfree++] = o;
    }
    else
#endif
    {
        PyObject_GC_Del(o);
    }
}

static int
async_gen_asend_traverse(PyAsyncGenASend *o, visitproc visit, void *arg)
{
    Py_VISIT(o->ags_gen);
    Py_VISIT(o->ags_sendval);
    return 0;
}


static PyObject *
async_gen_asend_send(PyAsyncGenASend *o, PyObject *arg)
{
    PyObject *result;

    if (o->ags_state == AWAITABLE_STATE_CLOSED) {
        PyErr_SetString(
            PyExc_RuntimeError,
            "cannot reuse already awaited __anext__()/asend()");
        return NULL;
    }

    if (o->ags_state == AWAITABLE_STATE_INIT) {
        if (o->ags_gen->ag_running_async) {
            PyErr_SetString(
                PyExc_RuntimeError,
                "anext(): asynchronous generator is already running");
            return NULL;
        }

        if (arg == NULL || arg == Py_None) {
            arg = o->ags_sendval;
        }
        o->ags_state = AWAITABLE_STATE_ITER;
    }

    o->ags_gen->ag_running_async = 1;
    result = gen_send((PyGenObject*)o->ags_gen, arg);
    result = async_gen_unwrap_value(o->ags_gen, result);

    if (result == NULL) {
        o->ags_state = AWAITABLE_STATE_CLOSED;
    }

    return result;
}


static PyObject *
async_gen_asend_iternext(PyAsyncGenASend *o)
{
    return async_gen_asend_send(o, NULL);
}


static PyObject *
async_gen_asend_throw(PyAsyncGenASend *o, PyObject *const *args, Py_ssize_t nargs)
{
    PyObject *result;

    if (o->ags_state == AWAITABLE_STATE_CLOSED) {
        PyErr_SetString(
            PyExc_RuntimeError,
            "cannot reuse already awaited __anext__()/asend()");
        return NULL;
    }

    result = gen_throw((PyGenObject*)o->ags_gen, args, nargs);
    result = async_gen_unwrap_value(o->ags_gen, result);

    if (result == NULL) {
        o->ags_state = AWAITABLE_STATE_CLOSED;
    }

    return result;
}


static PyObject *
async_gen_asend_close(PyAsyncGenASend *o, PyObject *args)
{
    o->ags_state = AWAITABLE_STATE_CLOSED;
    Py_RETURN_NONE;
}


static PyMethodDef async_gen_asend_methods[] = {
    {"send", (PyCFunction)async_gen_asend_send, METH_O, send_doc},
    {"throw", _PyCFunction_CAST(async_gen_asend_throw), METH_FASTCALL, throw_doc},
    {"close", (PyCFunction)async_gen_asend_close, METH_NOARGS, close_doc},
    {NULL, NULL}        /* Sentinel */
};


static PyAsyncMethods async_gen_asend_as_async = {
    PyObject_SelfIter,                          /* am_await */
    0,                                          /* am_aiter */
    0,                                          /* am_anext */
    0,                                          /* am_send  */
};


PyTypeObject _PyAsyncGenASend_Type = {
    PyVarObject_HEAD_INIT(&PyType_Type, 0)
    "async_generator_asend",                    /* tp_name */
    sizeof(PyAsyncGenASend),                    /* tp_basicsize */
    0,                                          /* tp_itemsize */
    /* methods */
    (destructor)async_gen_asend_dealloc,        /* tp_dealloc */
    0,                                          /* tp_vectorcall_offset */
    0,                                          /* tp_getattr */
    0,                                          /* tp_setattr */
    &async_gen_asend_as_async,                  /* tp_as_async */
    0,                                          /* tp_repr */
    0,                                          /* tp_as_number */
    0,                                          /* tp_as_sequence */
    0,                                          /* tp_as_mapping */
    0,                                          /* tp_hash */
    0,                                          /* tp_call */
    0,                                          /* tp_str */
    PyObject_GenericGetAttr,                    /* tp_getattro */
    0,                                          /* tp_setattro */
    0,                                          /* tp_as_buffer */
    Py_TPFLAGS_DEFAULT | Py_TPFLAGS_HAVE_GC,    /* tp_flags */
    0,                                          /* tp_doc */
    (traverseproc)async_gen_asend_traverse,     /* tp_traverse */
    0,                                          /* tp_clear */
    0,                                          /* tp_richcompare */
    0,                                          /* tp_weaklistoffset */
    PyObject_SelfIter,                          /* tp_iter */
    (iternextfunc)async_gen_asend_iternext,     /* tp_iternext */
    async_gen_asend_methods,                    /* tp_methods */
    0,                                          /* tp_members */
    0,                                          /* tp_getset */
    0,                                          /* tp_base */
    0,                                          /* tp_dict */
    0,                                          /* tp_descr_get */
    0,                                          /* tp_descr_set */
    0,                                          /* tp_dictoffset */
    0,                                          /* tp_init */
    0,                                          /* tp_alloc */
    0,                                          /* tp_new */
};


static PyObject *
async_gen_asend_new(PyAsyncGenObject *gen, PyObject *sendval)
{
    PyAsyncGenASend *o;
#if _PyAsyncGen_MAXFREELIST > 0
    struct _Py_async_gen_state *state = get_async_gen_state();
#ifdef Py_DEBUG
    // async_gen_asend_new() must not be called after _PyAsyncGen_Fini()
    assert(state->asend_numfree != -1);
#endif
    if (state->asend_numfree) {
        state->asend_numfree--;
        o = state->asend_freelist[state->asend_numfree];
        _Py_NewReference((PyObject *)o);
    }
    else
#endif
    {
        o = PyObject_GC_New(PyAsyncGenASend, &_PyAsyncGenASend_Type);
        if (o == NULL) {
            return NULL;
        }
    }

    Py_INCREF(gen);
    o->ags_gen = gen;

    Py_XINCREF(sendval);
    o->ags_sendval = sendval;

    o->ags_state = AWAITABLE_STATE_INIT;

    _PyObject_GC_TRACK((PyObject*)o);
    return (PyObject*)o;
}


/* ---------- Async Generator Value Wrapper ------------ */


static void
async_gen_wrapped_val_dealloc(_PyAsyncGenWrappedValue *o)
{
    _PyObject_GC_UNTRACK((PyObject *)o);
    Py_CLEAR(o->agw_val);
#if _PyAsyncGen_MAXFREELIST > 0
    struct _Py_async_gen_state *state = get_async_gen_state();
#ifdef Py_DEBUG
    // async_gen_wrapped_val_dealloc() must not be called after _PyAsyncGen_Fini()
    assert(state->value_numfree != -1);
#endif
    if (state->value_numfree < _PyAsyncGen_MAXFREELIST) {
        assert(_PyAsyncGenWrappedValue_CheckExact(o));
        state->value_freelist[state->value_numfree++] = o;
        OBJECT_STAT_INC(to_freelist);
    }
    else
#endif
    {
        PyObject_GC_Del(o);
    }
}


static int
async_gen_wrapped_val_traverse(_PyAsyncGenWrappedValue *o,
                               visitproc visit, void *arg)
{
    Py_VISIT(o->agw_val);
    return 0;
}


PyTypeObject _PyAsyncGenWrappedValue_Type = {
    PyVarObject_HEAD_INIT(&PyType_Type, 0)
    "async_generator_wrapped_value",            /* tp_name */
    sizeof(_PyAsyncGenWrappedValue),            /* tp_basicsize */
    0,                                          /* tp_itemsize */
    /* methods */
    (destructor)async_gen_wrapped_val_dealloc,  /* tp_dealloc */
    0,                                          /* tp_vectorcall_offset */
    0,                                          /* tp_getattr */
    0,                                          /* tp_setattr */
    0,                                          /* tp_as_async */
    0,                                          /* tp_repr */
    0,                                          /* tp_as_number */
    0,                                          /* tp_as_sequence */
    0,                                          /* tp_as_mapping */
    0,                                          /* tp_hash */
    0,                                          /* tp_call */
    0,                                          /* tp_str */
    PyObject_GenericGetAttr,                    /* tp_getattro */
    0,                                          /* tp_setattro */
    0,                                          /* tp_as_buffer */
    Py_TPFLAGS_DEFAULT | Py_TPFLAGS_HAVE_GC,    /* tp_flags */
    0,                                          /* tp_doc */
    (traverseproc)async_gen_wrapped_val_traverse, /* tp_traverse */
    0,                                          /* tp_clear */
    0,                                          /* tp_richcompare */
    0,                                          /* tp_weaklistoffset */
    0,                                          /* tp_iter */
    0,                                          /* tp_iternext */
    0,                                          /* tp_methods */
    0,                                          /* tp_members */
    0,                                          /* tp_getset */
    0,                                          /* tp_base */
    0,                                          /* tp_dict */
    0,                                          /* tp_descr_get */
    0,                                          /* tp_descr_set */
    0,                                          /* tp_dictoffset */
    0,                                          /* tp_init */
    0,                                          /* tp_alloc */
    0,                                          /* tp_new */
};


PyObject *
_PyAsyncGenValueWrapperNew(PyObject *val)
{
    _PyAsyncGenWrappedValue *o;
    assert(val);

#if _PyAsyncGen_MAXFREELIST > 0
    struct _Py_async_gen_state *state = get_async_gen_state();
#ifdef Py_DEBUG
    // _PyAsyncGenValueWrapperNew() must not be called after _PyAsyncGen_Fini()
    assert(state->value_numfree != -1);
#endif
    if (state->value_numfree) {
        state->value_numfree--;
        o = state->value_freelist[state->value_numfree];
        OBJECT_STAT_INC(from_freelist);
        assert(_PyAsyncGenWrappedValue_CheckExact(o));
        _Py_NewReference((PyObject*)o);
    }
    else
#endif
    {
        o = PyObject_GC_New(_PyAsyncGenWrappedValue,
                            &_PyAsyncGenWrappedValue_Type);
        if (o == NULL) {
            return NULL;
        }
    }
    o->agw_val = val;
    Py_INCREF(val);
    _PyObject_GC_TRACK((PyObject*)o);
    return (PyObject*)o;
}


/* ---------- Async Generator AThrow awaitable ------------ */


static void
async_gen_athrow_dealloc(PyAsyncGenAThrow *o)
{
    _PyObject_GC_UNTRACK((PyObject *)o);
    Py_CLEAR(o->agt_gen);
    Py_CLEAR(o->agt_args);
    PyObject_GC_Del(o);
}


static int
async_gen_athrow_traverse(PyAsyncGenAThrow *o, visitproc visit, void *arg)
{
    Py_VISIT(o->agt_gen);
    Py_VISIT(o->agt_args);
    return 0;
}


static PyObject *
async_gen_athrow_send(PyAsyncGenAThrow *o, PyObject *arg)
{
    PyGenObject *gen = (PyGenObject*)o->agt_gen;
    PyObject *retval;

    if (o->agt_state == AWAITABLE_STATE_CLOSED) {
        PyErr_SetString(
            PyExc_RuntimeError,
            "cannot reuse already awaited aclose()/athrow()");
        return NULL;
    }

    if (gen->gi_frame_state >= FRAME_COMPLETED) {
        o->agt_state = AWAITABLE_STATE_CLOSED;
        PyErr_SetNone(PyExc_StopIteration);
        return NULL;
    }

    if (o->agt_state == AWAITABLE_STATE_INIT) {
        if (o->agt_gen->ag_running_async) {
            o->agt_state = AWAITABLE_STATE_CLOSED;
            if (o->agt_args == NULL) {
                PyErr_SetString(
                    PyExc_RuntimeError,
                    "aclose(): asynchronous generator is already running");
            }
            else {
                PyErr_SetString(
                    PyExc_RuntimeError,
                    "athrow(): asynchronous generator is already running");
            }
            return NULL;
        }

        if (o->agt_gen->ag_closed) {
            o->agt_state = AWAITABLE_STATE_CLOSED;
            PyErr_SetNone(PyExc_StopAsyncIteration);
            return NULL;
        }

        if (arg != Py_None) {
            PyErr_SetString(PyExc_RuntimeError, NON_INIT_CORO_MSG);
            return NULL;
        }

        o->agt_state = AWAITABLE_STATE_ITER;
        o->agt_gen->ag_running_async = 1;

        if (o->agt_args == NULL) {
            /* aclose() mode */
            o->agt_gen->ag_closed = 1;

            retval = _gen_throw((PyGenObject *)gen,
                                0,  /* Do not close generator when
                                       PyExc_GeneratorExit is passed */
                                PyExc_GeneratorExit, NULL, NULL);

            if (retval && _PyAsyncGenWrappedValue_CheckExact(retval)) {
                Py_DECREF(retval);
                goto yield_close;
            }
        } else {
            PyObject *typ;
            PyObject *tb = NULL;
            PyObject *val = NULL;

            if (!PyArg_UnpackTuple(o->agt_args, "athrow", 1, 3,
                                   &typ, &val, &tb)) {
                return NULL;
            }

            retval = _gen_throw((PyGenObject *)gen,
                                0,  /* Do not close generator when
                                       PyExc_GeneratorExit is passed */
                                typ, val, tb);
            retval = async_gen_unwrap_value(o->agt_gen, retval);
        }
        if (retval == NULL) {
            goto check_error;
        }
        return retval;
    }

    assert(o->agt_state == AWAITABLE_STATE_ITER);

    retval = gen_send((PyGenObject *)gen, arg);
    if (o->agt_args) {
        return async_gen_unwrap_value(o->agt_gen, retval);
    } else {
        /* aclose() mode */
        if (retval) {
            if (_PyAsyncGenWrappedValue_CheckExact(retval)) {
                Py_DECREF(retval);
                goto yield_close;
            }
            else {
                return retval;
            }
        }
        else {
            goto check_error;
        }
    }

yield_close:
    o->agt_gen->ag_running_async = 0;
    o->agt_state = AWAITABLE_STATE_CLOSED;
    PyErr_SetString(
        PyExc_RuntimeError, ASYNC_GEN_IGNORED_EXIT_MSG);
    return NULL;

check_error:
    o->agt_gen->ag_running_async = 0;
    o->agt_state = AWAITABLE_STATE_CLOSED;
    if (PyErr_ExceptionMatches(PyExc_StopAsyncIteration) ||
            PyErr_ExceptionMatches(PyExc_GeneratorExit))
    {
        if (o->agt_args == NULL) {
            /* when aclose() is called we don't want to propagate
               StopAsyncIteration or GeneratorExit; just raise
               StopIteration, signalling that this 'aclose()' await
               is done.
            */
            PyErr_Clear();
            PyErr_SetNone(PyExc_StopIteration);
        }
    }
    return NULL;
}


static PyObject *
async_gen_athrow_throw(PyAsyncGenAThrow *o, PyObject *const *args, Py_ssize_t nargs)
{
    PyObject *retval;

    if (o->agt_state == AWAITABLE_STATE_CLOSED) {
        PyErr_SetString(
            PyExc_RuntimeError,
            "cannot reuse already awaited aclose()/athrow()");
        return NULL;
    }

    retval = gen_throw((PyGenObject*)o->agt_gen, args, nargs);
    if (o->agt_args) {
        return async_gen_unwrap_value(o->agt_gen, retval);
    } else {
        /* aclose() mode */
        if (retval && _PyAsyncGenWrappedValue_CheckExact(retval)) {
            o->agt_gen->ag_running_async = 0;
            o->agt_state = AWAITABLE_STATE_CLOSED;
            Py_DECREF(retval);
            PyErr_SetString(PyExc_RuntimeError, ASYNC_GEN_IGNORED_EXIT_MSG);
            return NULL;
        }
        if (PyErr_ExceptionMatches(PyExc_StopAsyncIteration) ||
            PyErr_ExceptionMatches(PyExc_GeneratorExit))
        {
            /* when aclose() is called we don't want to propagate
               StopAsyncIteration or GeneratorExit; just raise
               StopIteration, signalling that this 'aclose()' await
               is done.
            */
            PyErr_Clear();
            PyErr_SetNone(PyExc_StopIteration);
        }
        return retval;
    }
}


static PyObject *
async_gen_athrow_iternext(PyAsyncGenAThrow *o)
{
    return async_gen_athrow_send(o, Py_None);
}


static PyObject *
async_gen_athrow_close(PyAsyncGenAThrow *o, PyObject *args)
{
    o->agt_state = AWAITABLE_STATE_CLOSED;
    Py_RETURN_NONE;
}


static PyMethodDef async_gen_athrow_methods[] = {
    {"send", (PyCFunction)async_gen_athrow_send, METH_O, send_doc},
    {"throw", _PyCFunction_CAST(async_gen_athrow_throw),
    METH_FASTCALL, throw_doc},
    {"close", (PyCFunction)async_gen_athrow_close, METH_NOARGS, close_doc},
    {NULL, NULL}        /* Sentinel */
};


static PyAsyncMethods async_gen_athrow_as_async = {
    PyObject_SelfIter,                          /* am_await */
    0,                                          /* am_aiter */
    0,                                          /* am_anext */
    0,                                          /* am_send  */
};


PyTypeObject _PyAsyncGenAThrow_Type = {
    PyVarObject_HEAD_INIT(&PyType_Type, 0)
    "async_generator_athrow",                   /* tp_name */
    sizeof(PyAsyncGenAThrow),                   /* tp_basicsize */
    0,                                          /* tp_itemsize */
    /* methods */
    (destructor)async_gen_athrow_dealloc,       /* tp_dealloc */
    0,                                          /* tp_vectorcall_offset */
    0,                                          /* tp_getattr */
    0,                                          /* tp_setattr */
    &async_gen_athrow_as_async,                 /* tp_as_async */
    0,                                          /* tp_repr */
    0,                                          /* tp_as_number */
    0,                                          /* tp_as_sequence */
    0,                                          /* tp_as_mapping */
    0,                                          /* tp_hash */
    0,                                          /* tp_call */
    0,                                          /* tp_str */
    PyObject_GenericGetAttr,                    /* tp_getattro */
    0,                                          /* tp_setattro */
    0,                                          /* tp_as_buffer */
    Py_TPFLAGS_DEFAULT | Py_TPFLAGS_HAVE_GC,    /* tp_flags */
    0,                                          /* tp_doc */
    (traverseproc)async_gen_athrow_traverse,    /* tp_traverse */
    0,                                          /* tp_clear */
    0,                                          /* tp_richcompare */
    0,                                          /* tp_weaklistoffset */
    PyObject_SelfIter,                          /* tp_iter */
    (iternextfunc)async_gen_athrow_iternext,    /* tp_iternext */
    async_gen_athrow_methods,                   /* tp_methods */
    0,                                          /* tp_members */
    0,                                          /* tp_getset */
    0,                                          /* tp_base */
    0,                                          /* tp_dict */
    0,                                          /* tp_descr_get */
    0,                                          /* tp_descr_set */
    0,                                          /* tp_dictoffset */
    0,                                          /* tp_init */
    0,                                          /* tp_alloc */
    0,                                          /* tp_new */
};


static PyObject *
async_gen_athrow_new(PyAsyncGenObject *gen, PyObject *args)
{
    PyAsyncGenAThrow *o;
    o = PyObject_GC_New(PyAsyncGenAThrow, &_PyAsyncGenAThrow_Type);
    if (o == NULL) {
        return NULL;
    }
    o->agt_gen = gen;
    o->agt_args = args;
    o->agt_state = AWAITABLE_STATE_INIT;
    Py_INCREF(gen);
    Py_XINCREF(args);
    _PyObject_GC_TRACK((PyObject*)o);
    return (PyObject*)o;
}<|MERGE_RESOLUTION|>--- conflicted
+++ resolved
@@ -487,19 +487,8 @@
             ret = _PyFrame_StackPop((_PyInterpreterFrame *)gen->gi_iframe);
             assert(ret == yf);
             Py_DECREF(ret);
-<<<<<<< HEAD
             // NULL tells SEND to quit sending:
             _PyFrame_StackPush((_PyInterpreterFrame *)gen->gi_iframe, NULL);
-=======
-            // XXX: Performing this jump ourselves is awkward and problematic.
-            // See https://github.com/python/cpython/pull/31968.
-            /* Termination repetition of SEND loop */
-            assert(_PyInterpreterFrame_LASTI(frame) >= 0);
-            /* Backup to SEND */
-            assert(_Py_OPCODE(frame->prev_instr[-1]) == SEND);
-            int jump = _Py_OPARG(frame->prev_instr[-1]);
-            frame->prev_instr += jump - 1;
->>>>>>> 1303f8c9
             if (_PyGen_FetchStopIterationValue(&val) == 0) {
                 ret = gen_send(gen, val);
                 Py_DECREF(val);
