/* Boolean type, a subtype of int */

#include "Python.h"
<<<<<<< HEAD
#include "pycore_object.h"      // _Py_FatalRefcountError()
=======
#include "pycore_runtime.h"       // _Py_ID()
#include "pycore_pyerrors.h"      // _Py_FatalRefcountError()
>>>>>>> 7fce1063

/* We define bool_repr to return "False" or "True" */

static PyObject *
bool_repr(PyObject *self)
{
    return self == Py_True ? &_Py_ID(True) : &_Py_ID(False);
}

/* Function to return a bool from a C long */

PyObject *PyBool_FromLong(long ok)
{
    PyObject *result;

    if (ok)
        result = Py_True;
    else
        result = Py_False;
    Py_INCREF(result);
    return result;
}

/* We define bool_new to always return either Py_True or Py_False */

static PyObject *
bool_new(PyTypeObject *type, PyObject *args, PyObject *kwds)
{
    PyObject *x = Py_False;
    long ok;

    if (!_PyArg_NoKeywords("bool", kwds))
        return NULL;
    if (!PyArg_UnpackTuple(args, "bool", 0, 1, &x))
        return NULL;
    ok = PyObject_IsTrue(x);
    if (ok < 0)
        return NULL;
    return PyBool_FromLong(ok);
}

static PyObject *
bool_vectorcall(PyObject *type, PyObject * const*args,
                size_t nargsf, PyObject *kwnames)
{
    long ok = 0;
    if (!_PyArg_NoKwnames("bool", kwnames)) {
        return NULL;
    }

    Py_ssize_t nargs = PyVectorcall_NARGS(nargsf);
    if (!_PyArg_CheckPositional("bool", nargs, 0, 1)) {
        return NULL;
    }

    assert(PyType_Check(type));
    if (nargs) {
        ok = PyObject_IsTrue(args[0]);
        if (ok < 0) {
            return NULL;
        }
    }
    return PyBool_FromLong(ok);
}

/* Arithmetic operations redefined to return bool if both args are bool. */

static PyObject *
bool_and(PyObject *a, PyObject *b)
{
    if (!PyBool_Check(a) || !PyBool_Check(b))
        return PyLong_Type.tp_as_number->nb_and(a, b);
    return PyBool_FromLong((a == Py_True) & (b == Py_True));
}

static PyObject *
bool_or(PyObject *a, PyObject *b)
{
    if (!PyBool_Check(a) || !PyBool_Check(b))
        return PyLong_Type.tp_as_number->nb_or(a, b);
    return PyBool_FromLong((a == Py_True) | (b == Py_True));
}

static PyObject *
bool_xor(PyObject *a, PyObject *b)
{
    if (!PyBool_Check(a) || !PyBool_Check(b))
        return PyLong_Type.tp_as_number->nb_xor(a, b);
    return PyBool_FromLong((a == Py_True) ^ (b == Py_True));
}

/* Doc string */

PyDoc_STRVAR(bool_doc,
"bool(x) -> bool\n\
\n\
Returns True when the argument x is true, False otherwise.\n\
The builtins True and False are the only two instances of the class bool.\n\
The class bool is a subclass of the class int, and cannot be subclassed.");

/* Arithmetic methods -- only so we can override &, |, ^. */

static PyNumberMethods bool_as_number = {
    0,                          /* nb_add */
    0,                          /* nb_subtract */
    0,                          /* nb_multiply */
    0,                          /* nb_remainder */
    0,                          /* nb_divmod */
    0,                          /* nb_power */
    0,                          /* nb_negative */
    0,                          /* nb_positive */
    0,                          /* nb_absolute */
    0,                          /* nb_bool */
    0,                          /* nb_invert */
    0,                          /* nb_lshift */
    0,                          /* nb_rshift */
    bool_and,                   /* nb_and */
    bool_xor,                   /* nb_xor */
    bool_or,                    /* nb_or */
    0,                          /* nb_int */
    0,                          /* nb_reserved */
    0,                          /* nb_float */
    0,                          /* nb_inplace_add */
    0,                          /* nb_inplace_subtract */
    0,                          /* nb_inplace_multiply */
    0,                          /* nb_inplace_remainder */
    0,                          /* nb_inplace_power */
    0,                          /* nb_inplace_lshift */
    0,                          /* nb_inplace_rshift */
    0,                          /* nb_inplace_and */
    0,                          /* nb_inplace_xor */
    0,                          /* nb_inplace_or */
    0,                          /* nb_floor_divide */
    0,                          /* nb_true_divide */
    0,                          /* nb_inplace_floor_divide */
    0,                          /* nb_inplace_true_divide */
    0,                          /* nb_index */
};

static void _Py_NO_RETURN
bool_dealloc(PyObject* Py_UNUSED(ignore))
{
    _Py_FatalRefcountError("deallocating True or False");
}

/* The type object for bool.  Note that this cannot be subclassed! */

PyTypeObject PyBool_Type = {
    PyVarObject_HEAD_INIT(&PyType_Type, 0)
    "bool",
    sizeof(struct _longobject),
    0,
    bool_dealloc,                               /* tp_dealloc */
    0,                                          /* tp_vectorcall_offset */
    0,                                          /* tp_getattr */
    0,                                          /* tp_setattr */
    0,                                          /* tp_as_async */
    bool_repr,                                  /* tp_repr */
    &bool_as_number,                            /* tp_as_number */
    0,                                          /* tp_as_sequence */
    0,                                          /* tp_as_mapping */
    0,                                          /* tp_hash */
    0,                                          /* tp_call */
    0,                                          /* tp_str */
    0,                                          /* tp_getattro */
    0,                                          /* tp_setattro */
    0,                                          /* tp_as_buffer */
    Py_TPFLAGS_DEFAULT,                         /* tp_flags */
    bool_doc,                                   /* tp_doc */
    0,                                          /* tp_traverse */
    0,                                          /* tp_clear */
    0,                                          /* tp_richcompare */
    0,                                          /* tp_weaklistoffset */
    0,                                          /* tp_iter */
    0,                                          /* tp_iternext */
    0,                                          /* tp_methods */
    0,                                          /* tp_members */
    0,                                          /* tp_getset */
    &PyLong_Type,                               /* tp_base */
    0,                                          /* tp_dict */
    0,                                          /* tp_descr_get */
    0,                                          /* tp_descr_set */
    0,                                          /* tp_dictoffset */
    0,                                          /* tp_init */
    0,                                          /* tp_alloc */
    bool_new,                                   /* tp_new */
    .tp_vectorcall = bool_vectorcall,
};

/* The objects representing bool values False and True */

struct _longobject _Py_FalseStruct = {
    PyVarObject_HEAD_INIT(&PyBool_Type, 0)
    { 0 }
};

struct _longobject _Py_TrueStruct = {
    PyVarObject_HEAD_INIT(&PyBool_Type, 1)
    { 1 }
};<|MERGE_RESOLUTION|>--- conflicted
+++ resolved
@@ -1,12 +1,8 @@
 /* Boolean type, a subtype of int */
 
 #include "Python.h"
-<<<<<<< HEAD
 #include "pycore_object.h"      // _Py_FatalRefcountError()
-=======
 #include "pycore_runtime.h"       // _Py_ID()
-#include "pycore_pyerrors.h"      // _Py_FatalRefcountError()
->>>>>>> 7fce1063
 
 /* We define bool_repr to return "False" or "True" */
 
