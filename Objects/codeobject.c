#include <stdbool.h>

#include "Python.h"
#include "code.h"
#include "opcode.h"
#include "structmember.h"         // PyMemberDef
#include "pycore_code.h"          // _PyOpcache
#include "pycore_interp.h"        // PyInterpreterState.co_extra_freefuncs
#include "pycore_pystate.h"       // _PyInterpreterState_GET()
#include "pycore_tuple.h"         // _PyTuple_ITEMS()
#include "clinic/codeobject.c.h"


/******************
 * generic helpers
 ******************/

/* all_name_chars(s): true iff s matches [a-zA-Z0-9_]* */
static int
all_name_chars(PyObject *o)
{
    const unsigned char *s, *e;

    if (!PyUnicode_IS_ASCII(o))
        return 0;

    s = PyUnicode_1BYTE_DATA(o);
    e = s + PyUnicode_GET_LENGTH(o);
    for (; s != e; s++) {
        if (!Py_ISALNUM(*s) && *s != '_')
            return 0;
    }
    return 1;
}

static int
intern_strings(PyObject *tuple)
{
    Py_ssize_t i;

    for (i = PyTuple_GET_SIZE(tuple); --i >= 0; ) {
        PyObject *v = PyTuple_GET_ITEM(tuple, i);
        if (v == NULL || !PyUnicode_CheckExact(v)) {
            PyErr_SetString(PyExc_SystemError,
                            "non-string found in code slot");
            return -1;
        }
        PyUnicode_InternInPlace(&_PyTuple_ITEMS(tuple)[i]);
    }
    return 0;
}

/* Intern selected string constants */
static int
intern_string_constants(PyObject *tuple, int *modified)
{
    for (Py_ssize_t i = PyTuple_GET_SIZE(tuple); --i >= 0; ) {
        PyObject *v = PyTuple_GET_ITEM(tuple, i);
        if (PyUnicode_CheckExact(v)) {
            if (PyUnicode_READY(v) == -1) {
                return -1;
            }

            if (all_name_chars(v)) {
                PyObject *w = v;
                PyUnicode_InternInPlace(&v);
                if (w != v) {
                    PyTuple_SET_ITEM(tuple, i, v);
                    if (modified) {
                        *modified = 1;
                    }
                }
            }
        }
        else if (PyTuple_CheckExact(v)) {
            if (intern_string_constants(v, NULL) < 0) {
                return -1;
            }
        }
        else if (PyFrozenSet_CheckExact(v)) {
            PyObject *w = v;
            PyObject *tmp = PySequence_Tuple(v);
            if (tmp == NULL) {
                return -1;
            }
            int tmp_modified = 0;
            if (intern_string_constants(tmp, &tmp_modified) < 0) {
                Py_DECREF(tmp);
                return -1;
            }
            if (tmp_modified) {
                v = PyFrozenSet_New(tmp);
                if (v == NULL) {
                    Py_DECREF(tmp);
                    return -1;
                }

                PyTuple_SET_ITEM(tuple, i, v);
                Py_DECREF(w);
                if (modified) {
                    *modified = 1;
                }
            }
            Py_DECREF(tmp);
        }
    }
    return 0;
}

/* Return a shallow copy of a tuple that is
   guaranteed to contain exact strings, by converting string subclasses
   to exact strings and complaining if a non-string is found. */
static PyObject*
validate_and_copy_tuple(PyObject *tup)
{
    PyObject *newtuple;
    PyObject *item;
    Py_ssize_t i, len;

    len = PyTuple_GET_SIZE(tup);
    newtuple = PyTuple_New(len);
    if (newtuple == NULL)
        return NULL;

    for (i = 0; i < len; i++) {
        item = PyTuple_GET_ITEM(tup, i);
        if (PyUnicode_CheckExact(item)) {
            Py_INCREF(item);
        }
        else if (!PyUnicode_Check(item)) {
            PyErr_Format(
                PyExc_TypeError,
                "name tuples must contain only "
                "strings, not '%.500s'",
                Py_TYPE(item)->tp_name);
            Py_DECREF(newtuple);
            return NULL;
        }
        else {
            item = _PyUnicode_Copy(item);
            if (item == NULL) {
                Py_DECREF(newtuple);
                return NULL;
            }
        }
        PyTuple_SET_ITEM(newtuple, i, item);
    }

    return newtuple;
}


/******************
 * _PyCode_New()
 ******************/

// This is also used in compile.c.
void
_Py_set_localsplus_info(int offset, PyObject *name, _PyLocalsPlusKind kind,
                       PyObject *names, _PyLocalsPlusKinds kinds)
{
    Py_INCREF(name);
    PyTuple_SET_ITEM(names, offset, name);
    kinds[offset] = kind;

    if (kind == CO_FAST_CELL) {
        // Cells can overlap with args, so mark those cases.
        int nlocalsplus = (int)PyTuple_GET_SIZE(names);
        for (int i = 0; i < nlocalsplus; i++) {
            _PyLocalsPlusKind kind = kinds[i];
            if (kind && !(kind & CO_FAST_LOCAL)) {
                // We've moved past the locals.
                break;
            }
            PyObject *varname = PyTuple_GET_ITEM(names, i);
            int cmp = PyUnicode_Compare(name, varname);
            if (cmp == 0) {
                kinds[i] |= CO_FAST_CELL;
                break;
            }
            assert(cmp > 0 || !PyErr_Occurred());
        }
    }
}

static void
get_localsplus_counts(PyObject *names, _PyLocalsPlusKinds kinds,
                      int *pnlocals, int *pncellvars,
                      int *pnfreevars)
{
    int nlocals = 0;
    int ncellvars = 0;
    int nfreevars = 0;
    int nlocalsplus = Py_SAFE_DOWNCAST(PyTuple_GET_SIZE(names),
                                       Py_ssize_t, int);
    for (int i = 0; i < nlocalsplus; i++) {
        if (kinds[i] & CO_FAST_LOCAL) {
            nlocals += 1;
        }
        else if (kinds[i] & CO_FAST_CELL) {
            ncellvars += 1;
        }
        else if (kinds[i] & CO_FAST_FREE) {
            nfreevars += 1;
        }
    }
    if (pnlocals != NULL) {
        *pnlocals = nlocals;
    }
    if (pncellvars != NULL) {
        *pncellvars = ncellvars;
    }
    if (pnfreevars != NULL) {
        *pnfreevars = nfreevars;
    }
}

static PyObject *
get_localsplus_names(PyCodeObject *co, _PyLocalsPlusKind kind, int num)
{
    PyObject *names = PyTuple_New(num);
    if (names == NULL) {
        return NULL;
    }
    int index = 0;
    for (int offset = 0; offset < co->co_nlocalsplus; offset++) {
        if ((co->co_localspluskinds[offset] & kind) == 0) {
            continue;
        }
        // For now there may be duplicates, which we ignore.
        if (kind == CO_FAST_CELL && co->co_localspluskinds[offset] != kind) {
            continue;
        }
        assert(index < num);
        PyObject *name = PyTuple_GET_ITEM(co->co_localsplusnames, offset);
        Py_INCREF(name);
        PyTuple_SET_ITEM(names, index, name);
        index += 1;
    }
    assert(index == num);
    return names;
}

int
_PyCode_Validate(struct _PyCodeConstructor *con)
{
    /* Check argument types */
    if (con->argcount < con->posonlyargcount || con->posonlyargcount < 0 ||
        con->kwonlyargcount < 0 ||
        con->stacksize < 0 || con->flags < 0 ||
        con->code == NULL || !PyBytes_Check(con->code) ||
        con->consts == NULL || !PyTuple_Check(con->consts) ||
        con->names == NULL || !PyTuple_Check(con->names) ||
        con->localsplusnames == NULL || !PyTuple_Check(con->localsplusnames) ||
        (PyTuple_GET_SIZE(con->localsplusnames) && con->localspluskinds == NULL) ||
        (!PyTuple_GET_SIZE(con->localsplusnames) && con->localspluskinds != NULL) ||
        con->name == NULL || !PyUnicode_Check(con->name) ||
        con->filename == NULL || !PyUnicode_Check(con->filename) ||
        con->linetable == NULL || !PyBytes_Check(con->linetable) ||
        con->exceptiontable == NULL || !PyBytes_Check(con->exceptiontable)
        ) {
        PyErr_BadInternalCall();
        return -1;
    }

    /* Make sure that code is indexable with an int, this is
       a long running assumption in ceval.c and many parts of
       the interpreter. */
    if (PyBytes_GET_SIZE(con->code) > INT_MAX) {
        PyErr_SetString(PyExc_OverflowError, "co_code larger than INT_MAX");
        return -1;
    }

    /* Ensure that the co_varnames has enough names to cover the arg counts.
     * Note that totalargs = nlocals - nplainlocals.  We check nplainlocals
     * here to avoid the possibility of overflow (however remote). */
    int nlocals;
    get_localsplus_counts(con->localsplusnames, con->localspluskinds,
                          &nlocals, NULL, NULL);
    int nplainlocals = nlocals -
                       con->argcount -
                       con->kwonlyargcount -
                       ((con->flags & CO_VARARGS) != 0) -
                       ((con->flags & CO_VARKEYWORDS) != 0);
    if (nplainlocals < 0) {
        PyErr_SetString(PyExc_ValueError, "code: varnames is too small");
        return -1;
    }

    return 0;
}

static void
init_code(PyCodeObject *co, struct _PyCodeConstructor *con)
{
    int nlocalsplus = (int)PyTuple_GET_SIZE(con->localsplusnames);
    int nlocals, ncellvars, nfreevars;
    get_localsplus_counts(con->localsplusnames, con->localspluskinds,
                          &nlocals, &ncellvars, &nfreevars);

    Py_INCREF(con->filename);
    co->co_filename = con->filename;
    Py_INCREF(con->name);
    co->co_name = con->name;
    co->co_flags = con->flags;

    Py_INCREF(con->code);
    co->co_code = con->code;
    co->co_firstinstr = (_Py_CODEUNIT *)PyBytes_AS_STRING(con->code);
    co->co_firstlineno = con->firstlineno;
    Py_INCREF(con->linetable);
    co->co_linetable = con->linetable;

    Py_INCREF(con->consts);
    co->co_consts = con->consts;
    Py_INCREF(con->names);
    co->co_names = con->names;

    Py_INCREF(con->localsplusnames);
    co->co_localsplusnames = con->localsplusnames;
    // We take ownership of the kinds array.
    co->co_localspluskinds = con->localspluskinds;

    co->co_argcount = con->argcount;
    co->co_posonlyargcount = con->posonlyargcount;
    co->co_kwonlyargcount = con->kwonlyargcount;

    co->co_stacksize = con->stacksize;

    Py_INCREF(con->exceptiontable);
    co->co_exceptiontable = con->exceptiontable;

    /* derived values */
    co->co_cell2arg = NULL;  // This will be set soon.
    co->co_nlocalsplus = nlocalsplus;
    co->co_nlocals = nlocals;
    co->co_ncellvars = ncellvars;
    co->co_nfreevars = nfreevars;
    co->co_varnames = NULL;
    co->co_cellvars = NULL;
    co->co_freevars = NULL;

    /* not set */
    co->co_weakreflist = NULL;
    co->co_extra = NULL;
    co->co_opcache_map = NULL;
    co->co_opcache = NULL;
    co->co_opcache_flag = 0;
    co->co_opcache_size = 0;
    co->co_warmup = QUICKENING_INITIAL_WARMUP_VALUE;
    co->co_quickened = NULL;
}

/* The caller is responsible for ensuring that the given data is valid. */

PyCodeObject *
_PyCode_New(struct _PyCodeConstructor *con)
{
    /* Ensure that strings are ready Unicode string */
    if (PyUnicode_READY(con->name) < 0) {
        return NULL;
    }
    if (PyUnicode_READY(con->filename) < 0) {
        return NULL;
    }

    if (intern_strings(con->names) < 0) {
        return NULL;
    }
    if (intern_string_constants(con->consts, NULL) < 0) {
        return NULL;
    }
    if (intern_strings(con->localsplusnames) < 0) {
        return NULL;
    }

    PyCodeObject *co = PyObject_New(PyCodeObject, &PyCode_Type);
    if (co == NULL) {
        PyErr_NoMemory();
        return NULL;
    }
    init_code(co, con);

    /* Check for any inner or outer closure references */
    if (!co->co_ncellvars && !co->co_nfreevars) {
        co->co_flags |= CO_NOFREE;
    } else {
        co->co_flags &= ~CO_NOFREE;
    }

    /* Create mapping between cells and arguments if needed. */
    if (co->co_ncellvars) {
        int totalargs = co->co_argcount +
                        co->co_kwonlyargcount +
                        ((co->co_flags & CO_VARARGS) != 0) +
                        ((co->co_flags & CO_VARKEYWORDS) != 0);
        assert(totalargs <= co->co_nlocals);
        /* Find cells which are also arguments. */
        for (int i = 0; i < co->co_ncellvars; i++) {
            PyObject *cellname = PyTuple_GET_ITEM(co->co_localsplusnames,
                                                  i + co->co_nlocals);
            for (int j = 0; j < totalargs; j++) {
                PyObject *argname = PyTuple_GET_ITEM(co->co_localsplusnames, j);
                int cmp = PyUnicode_Compare(cellname, argname);
                if (cmp == -1 && PyErr_Occurred()) {
                    Py_DECREF(co);
                    return NULL;
                }
                if (cmp == 0) {
                    if (co->co_cell2arg == NULL) {
                        co->co_cell2arg = PyMem_NEW(int, co->co_ncellvars);
                        if (co->co_cell2arg == NULL) {
                            Py_DECREF(co);
                            PyErr_NoMemory();
                            return NULL;
                        }
                        for (int k = 0; k < co->co_ncellvars; k++) {
                            co->co_cell2arg[k] = CO_CELL_NOT_AN_ARG;
                        }
                    }
                    co->co_cell2arg[i] = j;
                    // Go to the next cell name.
                    break;
                }
            }
        }
    }

    return co;
}


/******************
 * the legacy "constructors"
 ******************/

PyCodeObject *
PyCode_NewWithPosOnlyArgs(int argcount, int posonlyargcount, int kwonlyargcount,
                          int nlocals, int stacksize, int flags,
                          PyObject *code, PyObject *consts, PyObject *names,
                          PyObject *varnames, PyObject *freevars, PyObject *cellvars,
                          PyObject *filename, PyObject *name, int firstlineno,
                          PyObject *linetable, PyObject *exceptiontable)
{
    PyCodeObject *co = NULL;
    PyObject *localsplusnames = NULL;
    _PyLocalsPlusKinds localspluskinds = NULL;

    if (varnames == NULL || !PyTuple_Check(varnames) ||
        cellvars == NULL || !PyTuple_Check(cellvars) ||
        freevars == NULL || !PyTuple_Check(freevars)
        ) {
        PyErr_BadInternalCall();
        return NULL;
    }

    // Set the "fast locals plus" info.
    int nvarnames = (int)PyTuple_GET_SIZE(varnames);
    int ncellvars = (int)PyTuple_GET_SIZE(cellvars);
    int nfreevars = (int)PyTuple_GET_SIZE(freevars);
    int nlocalsplus = nvarnames + ncellvars + nfreevars;
    localsplusnames = PyTuple_New(nlocalsplus);
    if (localsplusnames == NULL) {
        goto error;
    }
    if (_PyCode_InitLocalsPlusKinds(nlocalsplus, &localspluskinds) < 0) {
        goto error;
    }
    int  offset = 0;
    for (int i = 0; i < nvarnames; i++, offset++) {
        PyObject *name = PyTuple_GET_ITEM(varnames, i);
        _Py_set_localsplus_info(offset, name, CO_FAST_LOCAL,
                               localsplusnames, localspluskinds);
    }
    for (int i = 0; i < ncellvars; i++, offset++) {
        PyObject *name = PyTuple_GET_ITEM(cellvars, i);
        _Py_set_localsplus_info(offset, name, CO_FAST_CELL,
                               localsplusnames, localspluskinds);
    }
    for (int i = 0; i < nfreevars; i++, offset++) {
        PyObject *name = PyTuple_GET_ITEM(freevars, i);
        _Py_set_localsplus_info(offset, name, CO_FAST_FREE,
                               localsplusnames, localspluskinds);
    }

    struct _PyCodeConstructor con = {
        .filename = filename,
        .name = name,
        .flags = flags,

        .code = code,
        .firstlineno = firstlineno,
        .linetable = linetable,

        .consts = consts,
        .names = names,

        .localsplusnames = localsplusnames,
        .localspluskinds = localspluskinds,

        .argcount = argcount,
        .posonlyargcount = posonlyargcount,
        .kwonlyargcount = kwonlyargcount,

        .stacksize = stacksize,

        .exceptiontable = exceptiontable,
    };

    if (_PyCode_Validate(&con) < 0) {
        goto error;
    }
<<<<<<< HEAD
    assert(PyBytes_GET_SIZE(code) % sizeof(_Py_CODEUNIT) == 0);
    assert(_Py_IS_ALIGNED(PyBytes_AS_STRING(code), sizeof(_Py_CODEUNIT)));

=======
>>>>>>> 6ab65c67
    if (nlocals != PyTuple_GET_SIZE(varnames)) {
        PyErr_SetString(PyExc_ValueError,
                        "code: co_nlocals != len(co_varnames)");
        goto error;
    }

    co = _PyCode_New(&con);
    if (co == NULL) {
        goto error;
    }

    localspluskinds = NULL;  // This keeps it from getting freed below.
    Py_INCREF(varnames);
    co->co_varnames = varnames;
    Py_INCREF(cellvars);
    co->co_cellvars = cellvars;
    Py_INCREF(freevars);
    co->co_freevars = freevars;

error:
    Py_XDECREF(localsplusnames);
    _PyCode_ClearLocalsPlusKinds(localspluskinds);
    return co;
}

PyCodeObject *
PyCode_New(int argcount, int kwonlyargcount,
           int nlocals, int stacksize, int flags,
           PyObject *code, PyObject *consts, PyObject *names,
           PyObject *varnames, PyObject *freevars, PyObject *cellvars,
           PyObject *filename, PyObject *name, int firstlineno,
           PyObject *linetable, PyObject *exceptiontable)
{
    return PyCode_NewWithPosOnlyArgs(argcount, 0, kwonlyargcount, nlocals,
                                     stacksize, flags, code, consts, names,
                                     varnames, freevars, cellvars, filename,
                                     name, firstlineno, linetable, exceptiontable);
}

PyCodeObject *
PyCode_NewEmpty(const char *filename, const char *funcname, int firstlineno)
{
    PyObject *emptystring = NULL;
    PyObject *nulltuple = NULL;
    PyObject *filename_ob = NULL;
    PyObject *funcname_ob = NULL;
    PyCodeObject *result = NULL;

    emptystring = PyBytes_FromString("");
    if (emptystring == NULL) {
        goto failed;
    }
    nulltuple = PyTuple_New(0);
    if (nulltuple == NULL) {
        goto failed;
    }
    funcname_ob = PyUnicode_FromString(funcname);
    if (funcname_ob == NULL) {
        goto failed;
    }
    filename_ob = PyUnicode_DecodeFSDefault(filename);
    if (filename_ob == NULL) {
        goto failed;
    }

    struct _PyCodeConstructor con = {
        .filename = filename_ob,
        .name = funcname_ob,
        .code = emptystring,
        .firstlineno = firstlineno,
        .linetable = emptystring,
        .consts = nulltuple,
        .names = nulltuple,
        .localsplusnames = nulltuple,
        .exceptiontable = emptystring,
    };
    result = _PyCode_New(&con);

failed:
    Py_XDECREF(emptystring);
    Py_XDECREF(nulltuple);
    Py_XDECREF(funcname_ob);
    Py_XDECREF(filename_ob);
    return result;
}


/******************
 * the line table (co_linetable)
 ******************/

/* Use co_linetable to compute the line number from a bytecode index, addrq.  See
   lnotab_notes.txt for the details of the lnotab representation.
*/

int
PyCode_Addr2Line(PyCodeObject *co, int addrq)
{
    if (addrq < 0) {
        return co->co_firstlineno;
    }
    assert(addrq >= 0 && addrq < PyBytes_GET_SIZE(co->co_code));
    PyCodeAddressRange bounds;
    _PyCode_InitAddressRange(co, &bounds);
    return _PyCode_CheckLineNumber(addrq, &bounds);
}

void
PyLineTable_InitAddressRange(char *linetable, Py_ssize_t length, int firstlineno, PyCodeAddressRange *range)
{
    range->opaque.lo_next = linetable;
    range->opaque.limit = range->opaque.lo_next + length;
    range->ar_start = -1;
    range->ar_end = 0;
    range->opaque.computed_line = firstlineno;
    range->ar_line = -1;
}

int
_PyCode_InitAddressRange(PyCodeObject* co, PyCodeAddressRange *bounds)
{
    char *linetable = PyBytes_AS_STRING(co->co_linetable);
    Py_ssize_t length = PyBytes_GET_SIZE(co->co_linetable);
    PyLineTable_InitAddressRange(linetable, length, co->co_firstlineno, bounds);
    return bounds->ar_line;
}

/* Update *bounds to describe the first and one-past-the-last instructions in
   the same line as lasti.  Return the number of that line, or -1 if lasti is out of bounds. */
int
_PyCode_CheckLineNumber(int lasti, PyCodeAddressRange *bounds)
{
    while (bounds->ar_end <= lasti) {
        if (!PyLineTable_NextAddressRange(bounds)) {
            return -1;
        }
    }
    while (bounds->ar_start > lasti) {
        if (!PyLineTable_PreviousAddressRange(bounds)) {
            return -1;
        }
    }
    return bounds->ar_line;
}

static void
retreat(PyCodeAddressRange *bounds)
{
    int ldelta = ((signed char *)bounds->opaque.lo_next)[-1];
    if (ldelta == -128) {
        ldelta = 0;
    }
    bounds->opaque.computed_line -= ldelta;
    bounds->opaque.lo_next -= 2;
    bounds->ar_end = bounds->ar_start;
    bounds->ar_start -= ((unsigned char *)bounds->opaque.lo_next)[-2];
    ldelta = ((signed char *)bounds->opaque.lo_next)[-1];
    if (ldelta == -128) {
        bounds->ar_line = -1;
    }
    else {
        bounds->ar_line = bounds->opaque.computed_line;
    }
}

static void
advance(PyCodeAddressRange *bounds)
{
    bounds->ar_start = bounds->ar_end;
    int delta = ((unsigned char *)bounds->opaque.lo_next)[0];
    bounds->ar_end += delta;
    int ldelta = ((signed char *)bounds->opaque.lo_next)[1];
    bounds->opaque.lo_next += 2;
    if (ldelta == -128) {
        bounds->ar_line = -1;
    }
    else {
        bounds->opaque.computed_line += ldelta;
        bounds->ar_line = bounds->opaque.computed_line;
    }
}

static inline int
at_end(PyCodeAddressRange *bounds) {
    return bounds->opaque.lo_next >= bounds->opaque.limit;
}

int
PyLineTable_PreviousAddressRange(PyCodeAddressRange *range)
{
    if (range->ar_start <= 0) {
        return 0;
    }
    retreat(range);
    while (range->ar_start == range->ar_end) {
        assert(range->ar_start > 0);
        retreat(range);
    }
    return 1;
}

int
PyLineTable_NextAddressRange(PyCodeAddressRange *range)
{
    if (at_end(range)) {
        return 0;
    }
    advance(range);
    while (range->ar_start == range->ar_end) {
        assert(!at_end(range));
        advance(range);
    }
    return 1;
}

static int
emit_pair(PyObject **bytes, int *offset, int a, int b)
{
    Py_ssize_t len = PyBytes_GET_SIZE(*bytes);
    if (*offset + 2 >= len) {
        if (_PyBytes_Resize(bytes, len * 2) < 0)
            return 0;
    }
    unsigned char *lnotab = (unsigned char *) PyBytes_AS_STRING(*bytes);
    lnotab += *offset;
    *lnotab++ = a;
    *lnotab++ = b;
    *offset += 2;
    return 1;
}

static int
emit_delta(PyObject **bytes, int bdelta, int ldelta, int *offset)
{
    while (bdelta > 255) {
        if (!emit_pair(bytes, offset, 255, 0)) {
            return 0;
        }
        bdelta -= 255;
    }
    while (ldelta > 127) {
        if (!emit_pair(bytes, offset, bdelta, 127)) {
            return 0;
        }
        bdelta = 0;
        ldelta -= 127;
    }
    while (ldelta < -128) {
        if (!emit_pair(bytes, offset, bdelta, -128)) {
            return 0;
        }
        bdelta = 0;
        ldelta += 128;
    }
    return emit_pair(bytes, offset, bdelta, ldelta);
}

static PyObject *
decode_linetable(PyCodeObject *code)
{
    PyCodeAddressRange bounds;
    PyObject *bytes;
    int table_offset = 0;
    int code_offset = 0;
    int line = code->co_firstlineno;
    bytes = PyBytes_FromStringAndSize(NULL, 64);
    if (bytes == NULL) {
        return NULL;
    }
    _PyCode_InitAddressRange(code, &bounds);
    while (PyLineTable_NextAddressRange(&bounds)) {
        if (bounds.opaque.computed_line != line) {
            int bdelta = bounds.ar_start - code_offset;
            int ldelta = bounds.opaque.computed_line - line;
            if (!emit_delta(&bytes, bdelta, ldelta, &table_offset)) {
                Py_DECREF(bytes);
                return NULL;
            }
            code_offset = bounds.ar_start;
            line = bounds.opaque.computed_line;
        }
    }
    _PyBytes_Resize(&bytes, table_offset);
    return bytes;
}


typedef struct {
    PyObject_HEAD
    PyCodeObject *li_code;
    PyCodeAddressRange li_line;
    char *li_end;
} lineiterator;


static void
lineiter_dealloc(lineiterator *li)
{
    Py_DECREF(li->li_code);
    Py_TYPE(li)->tp_free(li);
}

static PyObject *
lineiter_next(lineiterator *li)
{
    PyCodeAddressRange *bounds = &li->li_line;
    if (!PyLineTable_NextAddressRange(bounds)) {
        return NULL;
    }
    PyObject *start = NULL;
    PyObject *end = NULL;
    PyObject *line = NULL;
    PyObject *result = PyTuple_New(3);
    start = PyLong_FromLong(bounds->ar_start);
    end = PyLong_FromLong(bounds->ar_end);
    if (bounds->ar_line < 0) {
        Py_INCREF(Py_None);
        line = Py_None;
    }
    else {
        line = PyLong_FromLong(bounds->ar_line);
    }
    if (result == NULL || start == NULL || end == NULL || line == NULL) {
        goto error;
    }
    PyTuple_SET_ITEM(result, 0, start);
    PyTuple_SET_ITEM(result, 1, end);
    PyTuple_SET_ITEM(result, 2, line);
    return result;
error:
    Py_XDECREF(start);
    Py_XDECREF(end);
    Py_XDECREF(line);
    Py_XDECREF(result);
    return result;
}

static PyTypeObject LineIterator = {
    PyVarObject_HEAD_INIT(&PyType_Type, 0)
    "line_iterator",                    /* tp_name */
    sizeof(lineiterator),               /* tp_basicsize */
    0,                                  /* tp_itemsize */
    /* methods */
    (destructor)lineiter_dealloc,       /* tp_dealloc */
    0,                                  /* tp_vectorcall_offset */
    0,                                  /* tp_getattr */
    0,                                  /* tp_setattr */
    0,                                  /* tp_as_async */
    0,                                  /* tp_repr */
    0,                                  /* tp_as_number */
    0,                                  /* tp_as_sequence */
    0,                                  /* tp_as_mapping */
    0,                                  /* tp_hash */
    0,                                  /* tp_call */
    0,                                  /* tp_str */
    0,                                  /* tp_getattro */
    0,                                  /* tp_setattro */
    0,                                  /* tp_as_buffer */
    Py_TPFLAGS_DEFAULT | Py_TPFLAGS_BASETYPE,       /* tp_flags */
    0,                                  /* tp_doc */
    0,                                  /* tp_traverse */
    0,                                  /* tp_clear */
    0,                                  /* tp_richcompare */
    0,                                  /* tp_weaklistoffset */
    PyObject_SelfIter,                  /* tp_iter */
    (iternextfunc)lineiter_next,        /* tp_iternext */
    0,                                  /* tp_methods */
    0,                                  /* tp_members */
    0,                                  /* tp_getset */
    0,                                  /* tp_base */
    0,                                  /* tp_dict */
    0,                                  /* tp_descr_get */
    0,                                  /* tp_descr_set */
    0,                                  /* tp_dictoffset */
    0,                                  /* tp_init */
    0,                                  /* tp_alloc */
    0,                                  /* tp_new */
    PyObject_Del,                       /* tp_free */
};

static lineiterator *
new_linesiterator(PyCodeObject *code)
{
    lineiterator *li = (lineiterator *)PyType_GenericAlloc(&LineIterator, 0);
    if (li == NULL) {
        return NULL;
    }
    Py_INCREF(code);
    li->li_code = code;
    _PyCode_InitAddressRange(code, &li->li_line);
    return li;
}


/******************
 * the opcache
 ******************/

int
_PyCode_InitOpcache(PyCodeObject *co)
{
    Py_ssize_t co_size = PyBytes_Size(co->co_code) / sizeof(_Py_CODEUNIT);
    co->co_opcache_map = (unsigned char *)PyMem_Calloc(co_size, 1);
    if (co->co_opcache_map == NULL) {
        return -1;
    }

    _Py_CODEUNIT *opcodes = (_Py_CODEUNIT*)PyBytes_AS_STRING(co->co_code);
    Py_ssize_t opts = 0;

    for (Py_ssize_t i = 0; i < co_size;) {
        unsigned char opcode = _Py_OPCODE(opcodes[i]);
        i++;  // 'i' is now aligned to (next_instr - first_instr)

        // TODO: LOAD_METHOD
        if (opcode == LOAD_GLOBAL || opcode == LOAD_ATTR) {
            opts++;
            co->co_opcache_map[i] = (unsigned char)opts;
            if (opts > 254) {
                break;
            }
        }
    }

    if (opts) {
        co->co_opcache = (_PyOpcache *)PyMem_Calloc(opts, sizeof(_PyOpcache));
        if (co->co_opcache == NULL) {
            PyMem_Free(co->co_opcache_map);
            return -1;
        }
    }
    else {
        PyMem_Free(co->co_opcache_map);
        co->co_opcache_map = NULL;
        co->co_opcache = NULL;
    }

    co->co_opcache_size = (unsigned char)opts;
    return 0;
}


/******************
 * "extra" frame eval info (see PEP 523)
 ******************/

/* Holder for co_extra information */
typedef struct {
    Py_ssize_t ce_size;
    void *ce_extras[1];
} _PyCodeObjectExtra;


int
_PyCode_GetExtra(PyObject *code, Py_ssize_t index, void **extra)
{
    if (!PyCode_Check(code)) {
        PyErr_BadInternalCall();
        return -1;
    }

    PyCodeObject *o = (PyCodeObject*) code;
    _PyCodeObjectExtra *co_extra = (_PyCodeObjectExtra*) o->co_extra;

    if (co_extra == NULL || co_extra->ce_size <= index) {
        *extra = NULL;
        return 0;
    }

    *extra = co_extra->ce_extras[index];
    return 0;
}


int
_PyCode_SetExtra(PyObject *code, Py_ssize_t index, void *extra)
{
    PyInterpreterState *interp = _PyInterpreterState_GET();

    if (!PyCode_Check(code) || index < 0 ||
            index >= interp->co_extra_user_count) {
        PyErr_BadInternalCall();
        return -1;
    }

    PyCodeObject *o = (PyCodeObject*) code;
    _PyCodeObjectExtra *co_extra = (_PyCodeObjectExtra *) o->co_extra;

    if (co_extra == NULL || co_extra->ce_size <= index) {
        Py_ssize_t i = (co_extra == NULL ? 0 : co_extra->ce_size);
        co_extra = PyMem_Realloc(
                co_extra,
                sizeof(_PyCodeObjectExtra) +
                (interp->co_extra_user_count-1) * sizeof(void*));
        if (co_extra == NULL) {
            return -1;
        }
        for (; i < interp->co_extra_user_count; i++) {
            co_extra->ce_extras[i] = NULL;
        }
        co_extra->ce_size = interp->co_extra_user_count;
        o->co_extra = co_extra;
    }

    if (co_extra->ce_extras[index] != NULL) {
        freefunc free = interp->co_extra_freefuncs[index];
        if (free != NULL) {
            free(co_extra->ce_extras[index]);
        }
    }

    co_extra->ce_extras[index] = extra;
    return 0;
}


/******************
 * other PyCodeObject accessor functions
 ******************/

PyObject *
_PyCode_GetVarnames(PyCodeObject *co)
{
    if (co->co_varnames == NULL) {
        co->co_varnames = get_localsplus_names(co, CO_FAST_LOCAL,
                                               co->co_nlocals);
        if (co->co_varnames == NULL) {
            return NULL;
        }
    }
    Py_INCREF(co->co_varnames);
    return co->co_varnames;
}

PyObject *
_PyCode_GetCellvars(PyCodeObject *co)
{
    if (co->co_cellvars == NULL) {
        co->co_cellvars = get_localsplus_names(co, CO_FAST_CELL,
                                               co->co_ncellvars);
        if (co->co_cellvars == NULL) {
            return NULL;
        }
    }
    Py_INCREF(co->co_cellvars);
    return co->co_cellvars;
}

PyObject *
_PyCode_GetFreevars(PyCodeObject *co)
{
    if (co->co_freevars == NULL) {
        co->co_freevars = get_localsplus_names(co, CO_FAST_FREE,
                                               co->co_nfreevars);
        if (co->co_freevars == NULL) {
            return NULL;
        }
    }
    Py_INCREF(co->co_freevars);
    return co->co_freevars;
}


/******************
 * PyCode_Type
 ******************/

/*[clinic input]
class code "PyCodeObject *" "&PyCode_Type"
[clinic start generated code]*/
/*[clinic end generated code: output=da39a3ee5e6b4b0d input=78aa5d576683bb4b]*/

/*[clinic input]
@classmethod
code.__new__ as code_new

    argcount: int
    posonlyargcount: int
    kwonlyargcount: int
    nlocals: int
    stacksize: int
    flags: int
    codestring as code: object(subclass_of="&PyBytes_Type")
    constants as consts: object(subclass_of="&PyTuple_Type")
    names: object(subclass_of="&PyTuple_Type")
    varnames: object(subclass_of="&PyTuple_Type")
    filename: unicode
    name: unicode
    firstlineno: int
    linetable: object(subclass_of="&PyBytes_Type")
    exceptiontable: object(subclass_of="&PyBytes_Type")
    freevars: object(subclass_of="&PyTuple_Type", c_default="NULL") = ()
    cellvars: object(subclass_of="&PyTuple_Type", c_default="NULL") = ()
    /

Create a code object.  Not for the faint of heart.
[clinic start generated code]*/

static PyObject *
code_new_impl(PyTypeObject *type, int argcount, int posonlyargcount,
              int kwonlyargcount, int nlocals, int stacksize, int flags,
              PyObject *code, PyObject *consts, PyObject *names,
              PyObject *varnames, PyObject *filename, PyObject *name,
              int firstlineno, PyObject *linetable, PyObject *exceptiontable,
              PyObject *freevars, PyObject *cellvars)
/*[clinic end generated code: output=a3899259c3b4cace input=f823c686da4b3a03]*/
{
    PyObject *co = NULL;
    PyObject *ournames = NULL;
    PyObject *ourvarnames = NULL;
    PyObject *ourfreevars = NULL;
    PyObject *ourcellvars = NULL;

    if (PySys_Audit("code.__new__", "OOOiiiiii",
                    code, filename, name, argcount, posonlyargcount,
                    kwonlyargcount, nlocals, stacksize, flags) < 0) {
        goto cleanup;
    }

    if (argcount < 0) {
        PyErr_SetString(
            PyExc_ValueError,
            "code: argcount must not be negative");
        goto cleanup;
    }

    if (posonlyargcount < 0) {
        PyErr_SetString(
            PyExc_ValueError,
            "code: posonlyargcount must not be negative");
        goto cleanup;
    }

    if (kwonlyargcount < 0) {
        PyErr_SetString(
            PyExc_ValueError,
            "code: kwonlyargcount must not be negative");
        goto cleanup;
    }
    if (nlocals < 0) {
        PyErr_SetString(
            PyExc_ValueError,
            "code: nlocals must not be negative");
        goto cleanup;
    }

    ournames = validate_and_copy_tuple(names);
    if (ournames == NULL)
        goto cleanup;
    ourvarnames = validate_and_copy_tuple(varnames);
    if (ourvarnames == NULL)
        goto cleanup;
    if (freevars)
        ourfreevars = validate_and_copy_tuple(freevars);
    else
        ourfreevars = PyTuple_New(0);
    if (ourfreevars == NULL)
        goto cleanup;
    if (cellvars)
        ourcellvars = validate_and_copy_tuple(cellvars);
    else
        ourcellvars = PyTuple_New(0);
    if (ourcellvars == NULL)
        goto cleanup;

    co = (PyObject *)PyCode_NewWithPosOnlyArgs(argcount, posonlyargcount,
                                               kwonlyargcount,
                                               nlocals, stacksize, flags,
                                               code, consts, ournames,
                                               ourvarnames, ourfreevars,
                                               ourcellvars, filename,
                                               name, firstlineno, linetable,
                                               exceptiontable
                                              );
  cleanup:
    Py_XDECREF(ournames);
    Py_XDECREF(ourvarnames);
    Py_XDECREF(ourfreevars);
    Py_XDECREF(ourcellvars);
    return co;
}

static void
code_dealloc(PyCodeObject *co)
{
    if (co->co_opcache != NULL) {
        PyMem_Free(co->co_opcache);
    }
    if (co->co_opcache_map != NULL) {
        PyMem_Free(co->co_opcache_map);
    }
    co->co_opcache_flag = 0;
    co->co_opcache_size = 0;

    if (co->co_extra != NULL) {
        PyInterpreterState *interp = _PyInterpreterState_GET();
        _PyCodeObjectExtra *co_extra = co->co_extra;

        for (Py_ssize_t i = 0; i < co_extra->ce_size; i++) {
            freefunc free_extra = interp->co_extra_freefuncs[i];

            if (free_extra != NULL) {
                free_extra(co_extra->ce_extras[i]);
            }
        }

        PyMem_Free(co_extra);
    }

    Py_XDECREF(co->co_code);
    Py_XDECREF(co->co_consts);
    Py_XDECREF(co->co_names);
    Py_XDECREF(co->co_localsplusnames);
    _PyCode_ClearLocalsPlusKinds(co->co_localspluskinds);
    Py_XDECREF(co->co_varnames);
    Py_XDECREF(co->co_freevars);
    Py_XDECREF(co->co_cellvars);
    Py_XDECREF(co->co_filename);
    Py_XDECREF(co->co_name);
    Py_XDECREF(co->co_linetable);
    Py_XDECREF(co->co_exceptiontable);
    if (co->co_cell2arg != NULL)
        PyMem_Free(co->co_cell2arg);
    if (co->co_weakreflist != NULL)
        PyObject_ClearWeakRefs((PyObject*)co);
    if (co->co_quickened) {
        PyMem_Free(co->co_quickened);
    }
    PyObject_Free(co);
}

static PyObject *
code_repr(PyCodeObject *co)
{
    int lineno;
    if (co->co_firstlineno != 0)
        lineno = co->co_firstlineno;
    else
        lineno = -1;
    if (co->co_filename && PyUnicode_Check(co->co_filename)) {
        return PyUnicode_FromFormat(
            "<code object %U at %p, file \"%U\", line %d>",
            co->co_name, co, co->co_filename, lineno);
    } else {
        return PyUnicode_FromFormat(
            "<code object %U at %p, file ???, line %d>",
            co->co_name, co, lineno);
    }
}

static PyObject *
code_richcompare(PyObject *self, PyObject *other, int op)
{
    PyCodeObject *co, *cp;
    int eq;
    PyObject *consts1, *consts2;
    PyObject *res;

    if ((op != Py_EQ && op != Py_NE) ||
        !PyCode_Check(self) ||
        !PyCode_Check(other)) {
        Py_RETURN_NOTIMPLEMENTED;
    }

    co = (PyCodeObject *)self;
    cp = (PyCodeObject *)other;

    eq = PyObject_RichCompareBool(co->co_name, cp->co_name, Py_EQ);
    if (!eq) goto unequal;
    eq = co->co_argcount == cp->co_argcount;
    if (!eq) goto unequal;
    eq = co->co_posonlyargcount == cp->co_posonlyargcount;
    if (!eq) goto unequal;
    eq = co->co_kwonlyargcount == cp->co_kwonlyargcount;
    if (!eq) goto unequal;
    eq = co->co_flags == cp->co_flags;
    if (!eq) goto unequal;
    eq = co->co_firstlineno == cp->co_firstlineno;
    if (!eq) goto unequal;
    eq = PyObject_RichCompareBool(co->co_code, cp->co_code, Py_EQ);
    if (eq <= 0) goto unequal;

    /* compare constants */
    consts1 = _PyCode_ConstantKey(co->co_consts);
    if (!consts1)
        return NULL;
    consts2 = _PyCode_ConstantKey(cp->co_consts);
    if (!consts2) {
        Py_DECREF(consts1);
        return NULL;
    }
    eq = PyObject_RichCompareBool(consts1, consts2, Py_EQ);
    Py_DECREF(consts1);
    Py_DECREF(consts2);
    if (eq <= 0) goto unequal;

    eq = PyObject_RichCompareBool(co->co_names, cp->co_names, Py_EQ);
    if (eq <= 0) goto unequal;
    eq = PyObject_RichCompareBool(co->co_localsplusnames,
                                  cp->co_localsplusnames, Py_EQ);
    if (eq <= 0) goto unequal;

    if (op == Py_EQ)
        res = Py_True;
    else
        res = Py_False;
    goto done;

  unequal:
    if (eq < 0)
        return NULL;
    if (op == Py_NE)
        res = Py_True;
    else
        res = Py_False;

  done:
    Py_INCREF(res);
    return res;
}

static Py_hash_t
code_hash(PyCodeObject *co)
{
    Py_hash_t h, h0, h1, h2, h3, h4;
    h0 = PyObject_Hash(co->co_name);
    if (h0 == -1) return -1;
    h1 = PyObject_Hash(co->co_code);
    if (h1 == -1) return -1;
    h2 = PyObject_Hash(co->co_consts);
    if (h2 == -1) return -1;
    h3 = PyObject_Hash(co->co_names);
    if (h3 == -1) return -1;
    h4 = PyObject_Hash(co->co_localsplusnames);
    if (h4 == -1) return -1;
    h = h0 ^ h1 ^ h2 ^ h3 ^ h4 ^
        co->co_argcount ^ co->co_posonlyargcount ^ co->co_kwonlyargcount ^
        co->co_flags;
    if (h == -1) h = -2;
    return h;
}


#define OFF(x) offsetof(PyCodeObject, x)

static PyMemberDef code_memberlist[] = {
    {"co_argcount",     T_INT,          OFF(co_argcount),        READONLY},
    {"co_posonlyargcount",      T_INT,  OFF(co_posonlyargcount), READONLY},
    {"co_kwonlyargcount",       T_INT,  OFF(co_kwonlyargcount),  READONLY},
    {"co_stacksize",T_INT,              OFF(co_stacksize),       READONLY},
    {"co_flags",        T_INT,          OFF(co_flags),           READONLY},
    {"co_code",         T_OBJECT,       OFF(co_code),            READONLY},
    {"co_consts",       T_OBJECT,       OFF(co_consts),          READONLY},
    {"co_names",        T_OBJECT,       OFF(co_names),           READONLY},
    {"co_filename",     T_OBJECT,       OFF(co_filename),        READONLY},
    {"co_name",         T_OBJECT,       OFF(co_name),            READONLY},
    {"co_firstlineno",  T_INT,          OFF(co_firstlineno),     READONLY},
    {"co_linetable",    T_OBJECT,       OFF(co_linetable),       READONLY},
    {"co_exceptiontable",    T_OBJECT,  OFF(co_exceptiontable),  READONLY},
    {NULL}      /* Sentinel */
};


static PyObject *
code_getlnotab(PyCodeObject *code, void *closure)
{
    return decode_linetable(code);
}

static PyObject *
code_getnlocals(PyCodeObject *code, void *closure)
{
    return PyLong_FromLong(code->co_nlocals);
}

static PyObject *
code_getvarnames(PyCodeObject *code, void *closure)
{
    return _PyCode_GetVarnames(code);
}

static PyObject *
code_getcellvars(PyCodeObject *code, void *closure)
{
    return _PyCode_GetCellvars(code);
}

static PyObject *
code_getfreevars(PyCodeObject *code, void *closure)
{
    return _PyCode_GetFreevars(code);
}

static PyGetSetDef code_getsetlist[] = {
    {"co_lnotab",    (getter)code_getlnotab, NULL, NULL},
    // The following old names are kept for backward compatibility.
    {"co_nlocals",   (getter)code_getnlocals, NULL, NULL},
    {"co_varnames",  (getter)code_getvarnames, NULL, NULL},
    {"co_cellvars",  (getter)code_getcellvars, NULL, NULL},
    {"co_freevars",  (getter)code_getfreevars, NULL, NULL},
    {0}
};


static PyObject *
code_sizeof(PyCodeObject *co, PyObject *Py_UNUSED(args))
{
    Py_ssize_t res = _PyObject_SIZE(Py_TYPE(co));

    _PyCodeObjectExtra *co_extra = (_PyCodeObjectExtra*) co->co_extra;
    if (co_extra != NULL) {
        res += sizeof(_PyCodeObjectExtra) +
               (co_extra->ce_size-1) * sizeof(co_extra->ce_extras[0]);
    }

    if (co->co_cell2arg != NULL && co->co_cellvars != NULL) {
        res += co->co_ncellvars * sizeof(Py_ssize_t);
    }

    if (co->co_opcache != NULL) {
        assert(co->co_opcache_map != NULL);
        // co_opcache_map
        res += PyBytes_GET_SIZE(co->co_code) / sizeof(_Py_CODEUNIT);
        // co_opcache
        res += co->co_opcache_size * sizeof(_PyOpcache);
    }

    return PyLong_FromSsize_t(res);
}

static PyObject *
code_linesiterator(PyCodeObject *code, PyObject *Py_UNUSED(args))
{
    return (PyObject *)new_linesiterator(code);
}

/*[clinic input]
code.replace

    *
    co_argcount: int(c_default="self->co_argcount") = -1
    co_posonlyargcount: int(c_default="self->co_posonlyargcount") = -1
    co_kwonlyargcount: int(c_default="self->co_kwonlyargcount") = -1
    co_nlocals: int(c_default="self->co_nlocals") = -1
    co_stacksize: int(c_default="self->co_stacksize") = -1
    co_flags: int(c_default="self->co_flags") = -1
    co_firstlineno: int(c_default="self->co_firstlineno") = -1
    co_code: PyBytesObject(c_default="(PyBytesObject *)self->co_code") = None
    co_consts: object(subclass_of="&PyTuple_Type", c_default="self->co_consts") = None
    co_names: object(subclass_of="&PyTuple_Type", c_default="self->co_names") = None
    co_varnames: object(subclass_of="&PyTuple_Type", c_default="self->co_varnames") = None
    co_freevars: object(subclass_of="&PyTuple_Type", c_default="self->co_freevars") = None
    co_cellvars: object(subclass_of="&PyTuple_Type", c_default="self->co_cellvars") = None
    co_filename: unicode(c_default="self->co_filename") = None
    co_name: unicode(c_default="self->co_name") = None
    co_linetable: PyBytesObject(c_default="(PyBytesObject *)self->co_linetable") = None
    co_exceptiontable: PyBytesObject(c_default="(PyBytesObject *)self->co_exceptiontable") = None

Return a copy of the code object with new values for the specified fields.
[clinic start generated code]*/

static PyObject *
code_replace_impl(PyCodeObject *self, int co_argcount,
                  int co_posonlyargcount, int co_kwonlyargcount,
                  int co_nlocals, int co_stacksize, int co_flags,
                  int co_firstlineno, PyBytesObject *co_code,
                  PyObject *co_consts, PyObject *co_names,
                  PyObject *co_varnames, PyObject *co_freevars,
                  PyObject *co_cellvars, PyObject *co_filename,
                  PyObject *co_name, PyBytesObject *co_linetable,
                  PyBytesObject *co_exceptiontable)
/*[clinic end generated code: output=80957472b7f78ed6 input=38376b1193efbbae]*/
{
#define CHECK_INT_ARG(ARG) \
        if (ARG < 0) { \
            PyErr_SetString(PyExc_ValueError, \
                            #ARG " must be a positive integer"); \
            return NULL; \
        }

    CHECK_INT_ARG(co_argcount);
    CHECK_INT_ARG(co_posonlyargcount);
    CHECK_INT_ARG(co_kwonlyargcount);
    CHECK_INT_ARG(co_nlocals);
    CHECK_INT_ARG(co_stacksize);
    CHECK_INT_ARG(co_flags);
    CHECK_INT_ARG(co_firstlineno);

#undef CHECK_INT_ARG

    if (PySys_Audit("code.__new__", "OOOiiiiii",
                    co_code, co_filename, co_name, co_argcount,
                    co_posonlyargcount, co_kwonlyargcount, co_nlocals,
                    co_stacksize, co_flags) < 0) {
        return NULL;
    }

    PyObject *varnames = NULL;
    PyObject *cellvars = NULL;
    PyObject *freevars = NULL;
    if (co_varnames == NULL) {
        varnames = get_localsplus_names(self, CO_FAST_LOCAL, self->co_nlocals);
        if (varnames == NULL) {
            goto error;
        }
        co_varnames = varnames;
    }
    if (co_cellvars == NULL) {
        cellvars = get_localsplus_names(self, CO_FAST_CELL, self->co_ncellvars);
        if (cellvars == NULL) {
            goto error;
        }
        co_cellvars = cellvars;
    }
    if (co_freevars == NULL) {
        freevars = get_localsplus_names(self, CO_FAST_FREE, self->co_nfreevars);
        if (freevars == NULL) {
            goto error;
        }
        co_freevars = freevars;
    }

    PyCodeObject *co = PyCode_NewWithPosOnlyArgs(
        co_argcount, co_posonlyargcount, co_kwonlyargcount, co_nlocals,
        co_stacksize, co_flags, (PyObject*)co_code, co_consts, co_names,
        co_varnames, co_freevars, co_cellvars, co_filename, co_name,
        co_firstlineno, (PyObject*)co_linetable, (PyObject*)co_exceptiontable);
    if (co == NULL) {
        goto error;
    }
    return (PyObject *)co;

error:
    Py_XDECREF(varnames);
    Py_XDECREF(cellvars);
    Py_XDECREF(freevars);
    return NULL;
}

/*[clinic input]
code._varname_from_oparg

    oparg: int

(internal-only) Return the local variable name for the given oparg.

WARNING: this method is for internal use only and may change or go away.
[clinic start generated code]*/

static PyObject *
code__varname_from_oparg_impl(PyCodeObject *self, int oparg)
/*[clinic end generated code: output=1fd1130413184206 input=c5fa3ee9bac7d4ca]*/
{
    PyObject *name = PyTuple_GetItem(self->co_localsplusnames, oparg);
    if (name == NULL) {
        return NULL;
    }
    Py_INCREF(name);
    return name;
}

/* XXX code objects need to participate in GC? */

static struct PyMethodDef code_methods[] = {
    {"__sizeof__", (PyCFunction)code_sizeof, METH_NOARGS},
    {"co_lines", (PyCFunction)code_linesiterator, METH_NOARGS},
    CODE_REPLACE_METHODDEF
    CODE__VARNAME_FROM_OPARG_METHODDEF
    {NULL, NULL}                /* sentinel */
};


PyTypeObject PyCode_Type = {
    PyVarObject_HEAD_INIT(&PyType_Type, 0)
    "code",
    sizeof(PyCodeObject),
    0,
    (destructor)code_dealloc,           /* tp_dealloc */
    0,                                  /* tp_vectorcall_offset */
    0,                                  /* tp_getattr */
    0,                                  /* tp_setattr */
    0,                                  /* tp_as_async */
    (reprfunc)code_repr,                /* tp_repr */
    0,                                  /* tp_as_number */
    0,                                  /* tp_as_sequence */
    0,                                  /* tp_as_mapping */
    (hashfunc)code_hash,                /* tp_hash */
    0,                                  /* tp_call */
    0,                                  /* tp_str */
    PyObject_GenericGetAttr,            /* tp_getattro */
    0,                                  /* tp_setattro */
    0,                                  /* tp_as_buffer */
    Py_TPFLAGS_DEFAULT,                 /* tp_flags */
    code_new__doc__,                    /* tp_doc */
    0,                                  /* tp_traverse */
    0,                                  /* tp_clear */
    code_richcompare,                   /* tp_richcompare */
    offsetof(PyCodeObject, co_weakreflist),     /* tp_weaklistoffset */
    0,                                  /* tp_iter */
    0,                                  /* tp_iternext */
    code_methods,                       /* tp_methods */
    code_memberlist,                    /* tp_members */
    code_getsetlist,                    /* tp_getset */
    0,                                  /* tp_base */
    0,                                  /* tp_dict */
    0,                                  /* tp_descr_get */
    0,                                  /* tp_descr_set */
    0,                                  /* tp_dictoffset */
    0,                                  /* tp_init */
    0,                                  /* tp_alloc */
    code_new,                           /* tp_new */
};


/******************
 * other API
 ******************/

PyObject*
_PyCode_ConstantKey(PyObject *op)
{
    PyObject *key;

    /* Py_None and Py_Ellipsis are singletons. */
    if (op == Py_None || op == Py_Ellipsis
       || PyLong_CheckExact(op)
       || PyUnicode_CheckExact(op)
          /* code_richcompare() uses _PyCode_ConstantKey() internally */
       || PyCode_Check(op))
    {
        /* Objects of these types are always different from object of other
         * type and from tuples. */
        Py_INCREF(op);
        key = op;
    }
    else if (PyBool_Check(op) || PyBytes_CheckExact(op)) {
        /* Make booleans different from integers 0 and 1.
         * Avoid BytesWarning from comparing bytes with strings. */
        key = PyTuple_Pack(2, Py_TYPE(op), op);
    }
    else if (PyFloat_CheckExact(op)) {
        double d = PyFloat_AS_DOUBLE(op);
        /* all we need is to make the tuple different in either the 0.0
         * or -0.0 case from all others, just to avoid the "coercion".
         */
        if (d == 0.0 && copysign(1.0, d) < 0.0)
            key = PyTuple_Pack(3, Py_TYPE(op), op, Py_None);
        else
            key = PyTuple_Pack(2, Py_TYPE(op), op);
    }
    else if (PyComplex_CheckExact(op)) {
        Py_complex z;
        int real_negzero, imag_negzero;
        /* For the complex case we must make complex(x, 0.)
           different from complex(x, -0.) and complex(0., y)
           different from complex(-0., y), for any x and y.
           All four complex zeros must be distinguished.*/
        z = PyComplex_AsCComplex(op);
        real_negzero = z.real == 0.0 && copysign(1.0, z.real) < 0.0;
        imag_negzero = z.imag == 0.0 && copysign(1.0, z.imag) < 0.0;
        /* use True, False and None singleton as tags for the real and imag
         * sign, to make tuples different */
        if (real_negzero && imag_negzero) {
            key = PyTuple_Pack(3, Py_TYPE(op), op, Py_True);
        }
        else if (imag_negzero) {
            key = PyTuple_Pack(3, Py_TYPE(op), op, Py_False);
        }
        else if (real_negzero) {
            key = PyTuple_Pack(3, Py_TYPE(op), op, Py_None);
        }
        else {
            key = PyTuple_Pack(2, Py_TYPE(op), op);
        }
    }
    else if (PyTuple_CheckExact(op)) {
        Py_ssize_t i, len;
        PyObject *tuple;

        len = PyTuple_GET_SIZE(op);
        tuple = PyTuple_New(len);
        if (tuple == NULL)
            return NULL;

        for (i=0; i < len; i++) {
            PyObject *item, *item_key;

            item = PyTuple_GET_ITEM(op, i);
            item_key = _PyCode_ConstantKey(item);
            if (item_key == NULL) {
                Py_DECREF(tuple);
                return NULL;
            }

            PyTuple_SET_ITEM(tuple, i, item_key);
        }

        key = PyTuple_Pack(2, tuple, op);
        Py_DECREF(tuple);
    }
    else if (PyFrozenSet_CheckExact(op)) {
        Py_ssize_t pos = 0;
        PyObject *item;
        Py_hash_t hash;
        Py_ssize_t i, len;
        PyObject *tuple, *set;

        len = PySet_GET_SIZE(op);
        tuple = PyTuple_New(len);
        if (tuple == NULL)
            return NULL;

        i = 0;
        while (_PySet_NextEntry(op, &pos, &item, &hash)) {
            PyObject *item_key;

            item_key = _PyCode_ConstantKey(item);
            if (item_key == NULL) {
                Py_DECREF(tuple);
                return NULL;
            }

            assert(i < len);
            PyTuple_SET_ITEM(tuple, i, item_key);
            i++;
        }
        set = PyFrozenSet_New(tuple);
        Py_DECREF(tuple);
        if (set == NULL)
            return NULL;

        key = PyTuple_Pack(2, set, op);
        Py_DECREF(set);
        return key;
    }
    else {
        /* for other types, use the object identifier as a unique identifier
         * to ensure that they are seen as unequal. */
        PyObject *obj_id = PyLong_FromVoidPtr(op);
        if (obj_id == NULL)
            return NULL;

        key = PyTuple_Pack(2, obj_id, op);
        Py_DECREF(obj_id);
    }
    return key;
}<|MERGE_RESOLUTION|>--- conflicted
+++ resolved
@@ -510,12 +510,8 @@
     if (_PyCode_Validate(&con) < 0) {
         goto error;
     }
-<<<<<<< HEAD
     assert(PyBytes_GET_SIZE(code) % sizeof(_Py_CODEUNIT) == 0);
     assert(_Py_IS_ALIGNED(PyBytes_AS_STRING(code), sizeof(_Py_CODEUNIT)));
-
-=======
->>>>>>> 6ab65c67
     if (nlocals != PyTuple_GET_SIZE(varnames)) {
         PyErr_SetString(PyExc_ValueError,
                         "code: co_nlocals != len(co_varnames)");
