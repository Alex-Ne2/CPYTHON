#include <stdbool.h>

#include "Python.h"
#include "opcode.h"
<<<<<<< HEAD
#include "structmember.h"         // PyMemberDef
#include "pycore_abstract.h"      // _Py_is_valid_index()
=======

>>>>>>> d73c12b8
#include "pycore_code.h"          // _PyCodeConstructor
#include "pycore_frame.h"         // FRAME_SPECIALS_SIZE
#include "pycore_interp.h"        // PyInterpreterState.co_extra_freefuncs
#include "pycore_opcode_metadata.h" // _PyOpcode_Deopt, _PyOpcode_Caches
#include "pycore_pystate.h"       // _PyInterpreterState_GET()
#include "pycore_setobject.h"     // _PySet_NextEntry()
#include "pycore_tuple.h"         // _PyTuple_ITEMS()
#include "clinic/codeobject.c.h"

static PyObject* code_repr(PyCodeObject *co);

static const char *
code_event_name(PyCodeEvent event) {
    switch (event) {
        #define CASE(op)                \
        case PY_CODE_EVENT_##op:         \
            return "PY_CODE_EVENT_" #op;
        PY_FOREACH_CODE_EVENT(CASE)
        #undef CASE
    }
    Py_UNREACHABLE();
}

static void
notify_code_watchers(PyCodeEvent event, PyCodeObject *co)
{
    assert(Py_REFCNT(co) > 0);
    PyInterpreterState *interp = _PyInterpreterState_GET();
    assert(interp->_initialized);
    uint8_t bits = interp->active_code_watchers;
    int i = 0;
    while (bits) {
        assert(i < CODE_MAX_WATCHERS);
        if (bits & 1) {
            PyCode_WatchCallback cb = interp->code_watchers[i];
            // callback must be non-null if the watcher bit is set
            assert(cb != NULL);
            if (cb(event, co) < 0) {
                // Don't risk resurrecting the object if an unraisablehook keeps
                // a reference; pass a string as context.
                PyObject *context = NULL;
                PyObject *repr = code_repr(co);
                if (repr) {
                    context = PyUnicode_FromFormat(
                        "%s watcher callback for %U",
                        code_event_name(event), repr);
                    Py_DECREF(repr);
                }
                if (context == NULL) {
                    context = Py_NewRef(Py_None);
                }
                PyErr_WriteUnraisable(context);
                Py_DECREF(context);
            }
        }
        i++;
        bits >>= 1;
    }
}

int
PyCode_AddWatcher(PyCode_WatchCallback callback)
{
    PyInterpreterState *interp = _PyInterpreterState_GET();
    assert(interp->_initialized);

    for (int i = 0; i < CODE_MAX_WATCHERS; i++) {
        if (!interp->code_watchers[i]) {
            interp->code_watchers[i] = callback;
            interp->active_code_watchers |= (1 << i);
            return i;
        }
    }

    PyErr_SetString(PyExc_RuntimeError, "no more code watcher IDs available");
    return -1;
}

static inline int
validate_watcher_id(PyInterpreterState *interp, int watcher_id)
{
    if (watcher_id < 0 || watcher_id >= CODE_MAX_WATCHERS) {
        PyErr_Format(PyExc_ValueError, "Invalid code watcher ID %d", watcher_id);
        return -1;
    }
    if (!interp->code_watchers[watcher_id]) {
        PyErr_Format(PyExc_ValueError, "No code watcher set for ID %d", watcher_id);
        return -1;
    }
    return 0;
}

int
PyCode_ClearWatcher(int watcher_id)
{
    PyInterpreterState *interp = _PyInterpreterState_GET();
    assert(interp->_initialized);
    if (validate_watcher_id(interp, watcher_id) < 0) {
        return -1;
    }
    interp->code_watchers[watcher_id] = NULL;
    interp->active_code_watchers &= ~(1 << watcher_id);
    return 0;
}

/******************
 * generic helpers
 ******************/

/* all_name_chars(s): true iff s matches [a-zA-Z0-9_]* */
static int
all_name_chars(PyObject *o)
{
    const unsigned char *s, *e;

    if (!PyUnicode_IS_ASCII(o))
        return 0;

    s = PyUnicode_1BYTE_DATA(o);
    e = s + PyUnicode_GET_LENGTH(o);
    for (; s != e; s++) {
        if (!Py_ISALNUM(*s) && *s != '_')
            return 0;
    }
    return 1;
}

static int
intern_strings(PyObject *tuple)
{
    Py_ssize_t i;

    for (i = PyTuple_GET_SIZE(tuple); --i >= 0; ) {
        PyObject *v = PyTuple_GET_ITEM(tuple, i);
        if (v == NULL || !PyUnicode_CheckExact(v)) {
            PyErr_SetString(PyExc_SystemError,
                            "non-string found in code slot");
            return -1;
        }
        PyUnicode_InternInPlace(&_PyTuple_ITEMS(tuple)[i]);
    }
    return 0;
}

/* Intern selected string constants */
static int
intern_string_constants(PyObject *tuple, int *modified)
{
    for (Py_ssize_t i = PyTuple_GET_SIZE(tuple); --i >= 0; ) {
        PyObject *v = PyTuple_GET_ITEM(tuple, i);
        if (PyUnicode_CheckExact(v)) {
            if (all_name_chars(v)) {
                PyObject *w = v;
                PyUnicode_InternInPlace(&v);
                if (w != v) {
                    PyTuple_SET_ITEM(tuple, i, v);
                    if (modified) {
                        *modified = 1;
                    }
                }
            }
        }
        else if (PyTuple_CheckExact(v)) {
            if (intern_string_constants(v, NULL) < 0) {
                return -1;
            }
        }
        else if (PyFrozenSet_CheckExact(v)) {
            PyObject *w = v;
            PyObject *tmp = PySequence_Tuple(v);
            if (tmp == NULL) {
                return -1;
            }
            int tmp_modified = 0;
            if (intern_string_constants(tmp, &tmp_modified) < 0) {
                Py_DECREF(tmp);
                return -1;
            }
            if (tmp_modified) {
                v = PyFrozenSet_New(tmp);
                if (v == NULL) {
                    Py_DECREF(tmp);
                    return -1;
                }

                PyTuple_SET_ITEM(tuple, i, v);
                Py_DECREF(w);
                if (modified) {
                    *modified = 1;
                }
            }
            Py_DECREF(tmp);
        }
    }
    return 0;
}

/* Return a shallow copy of a tuple that is
   guaranteed to contain exact strings, by converting string subclasses
   to exact strings and complaining if a non-string is found. */
static PyObject*
validate_and_copy_tuple(PyObject *tup)
{
    PyObject *newtuple;
    PyObject *item;
    Py_ssize_t i, len;

    len = PyTuple_GET_SIZE(tup);
    newtuple = PyTuple_New(len);
    if (newtuple == NULL)
        return NULL;

    for (i = 0; i < len; i++) {
        item = PyTuple_GET_ITEM(tup, i);
        if (PyUnicode_CheckExact(item)) {
            Py_INCREF(item);
        }
        else if (!PyUnicode_Check(item)) {
            PyErr_Format(
                PyExc_TypeError,
                "name tuples must contain only "
                "strings, not '%.500s'",
                Py_TYPE(item)->tp_name);
            Py_DECREF(newtuple);
            return NULL;
        }
        else {
            item = _PyUnicode_Copy(item);
            if (item == NULL) {
                Py_DECREF(newtuple);
                return NULL;
            }
        }
        PyTuple_SET_ITEM(newtuple, i, item);
    }

    return newtuple;
}

static int
init_co_cached(PyCodeObject *self) {
    if (self->_co_cached == NULL) {
        self->_co_cached = PyMem_New(_PyCoCached, 1);
        if (self->_co_cached == NULL) {
            PyErr_NoMemory();
            return -1;
        }
        self->_co_cached->_co_code = NULL;
        self->_co_cached->_co_cellvars = NULL;
        self->_co_cached->_co_freevars = NULL;
        self->_co_cached->_co_varnames = NULL;
    }
    return 0;

}
/******************
 * _PyCode_New()
 ******************/

// This is also used in compile.c.
void
_Py_set_localsplus_info(int offset, PyObject *name, _PyLocals_Kind kind,
                        PyObject *names, PyObject *kinds)
{
    PyTuple_SET_ITEM(names, offset, Py_NewRef(name));
    _PyLocals_SetKind(kinds, offset, kind);
}

static void
get_localsplus_counts(PyObject *names, PyObject *kinds,
                      int *pnlocals, int *pncellvars,
                      int *pnfreevars)
{
    int nlocals = 0;
    int ncellvars = 0;
    int nfreevars = 0;
    Py_ssize_t nlocalsplus = PyTuple_GET_SIZE(names);
    for (int i = 0; i < nlocalsplus; i++) {
        _PyLocals_Kind kind = _PyLocals_GetKind(kinds, i);
        if (kind & CO_FAST_LOCAL) {
            nlocals += 1;
            if (kind & CO_FAST_CELL) {
                ncellvars += 1;
            }
        }
        else if (kind & CO_FAST_CELL) {
            ncellvars += 1;
        }
        else if (kind & CO_FAST_FREE) {
            nfreevars += 1;
        }
    }
    if (pnlocals != NULL) {
        *pnlocals = nlocals;
    }
    if (pncellvars != NULL) {
        *pncellvars = ncellvars;
    }
    if (pnfreevars != NULL) {
        *pnfreevars = nfreevars;
    }
}

static PyObject *
get_localsplus_names(PyCodeObject *co, _PyLocals_Kind kind, int num)
{
    PyObject *names = PyTuple_New(num);
    if (names == NULL) {
        return NULL;
    }
    int index = 0;
    for (int offset = 0; offset < co->co_nlocalsplus; offset++) {
        _PyLocals_Kind k = _PyLocals_GetKind(co->co_localspluskinds, offset);
        if ((k & kind) == 0) {
            continue;
        }
        assert(index < num);
        PyObject *name = PyTuple_GET_ITEM(co->co_localsplusnames, offset);
        PyTuple_SET_ITEM(names, index, Py_NewRef(name));
        index += 1;
    }
    assert(index == num);
    return names;
}

int
_PyCode_Validate(struct _PyCodeConstructor *con)
{
    /* Check argument types */
    if (con->argcount < con->posonlyargcount || con->posonlyargcount < 0 ||
        con->kwonlyargcount < 0 ||
        con->stacksize < 0 || con->flags < 0 ||
        con->code == NULL || !PyBytes_Check(con->code) ||
        con->consts == NULL || !PyTuple_Check(con->consts) ||
        con->names == NULL || !PyTuple_Check(con->names) ||
        con->localsplusnames == NULL || !PyTuple_Check(con->localsplusnames) ||
        con->localspluskinds == NULL || !PyBytes_Check(con->localspluskinds) ||
        PyTuple_GET_SIZE(con->localsplusnames)
            != PyBytes_GET_SIZE(con->localspluskinds) ||
        con->name == NULL || !PyUnicode_Check(con->name) ||
        con->qualname == NULL || !PyUnicode_Check(con->qualname) ||
        con->filename == NULL || !PyUnicode_Check(con->filename) ||
        con->linetable == NULL || !PyBytes_Check(con->linetable) ||
        con->exceptiontable == NULL || !PyBytes_Check(con->exceptiontable)
        ) {
        PyErr_BadInternalCall();
        return -1;
    }

    /* Make sure that code is indexable with an int, this is
       a long running assumption in ceval.c and many parts of
       the interpreter. */
    if (PyBytes_GET_SIZE(con->code) > INT_MAX) {
        PyErr_SetString(PyExc_OverflowError,
                        "code: co_code larger than INT_MAX");
        return -1;
    }
    if (PyBytes_GET_SIZE(con->code) % sizeof(_Py_CODEUNIT) != 0 ||
        !_Py_IS_ALIGNED(PyBytes_AS_STRING(con->code), sizeof(_Py_CODEUNIT))
        ) {
        PyErr_SetString(PyExc_ValueError, "code: co_code is malformed");
        return -1;
    }

    /* Ensure that the co_varnames has enough names to cover the arg counts.
     * Note that totalargs = nlocals - nplainlocals.  We check nplainlocals
     * here to avoid the possibility of overflow (however remote). */
    int nlocals;
    get_localsplus_counts(con->localsplusnames, con->localspluskinds,
                          &nlocals, NULL, NULL);
    int nplainlocals = nlocals -
                       con->argcount -
                       con->kwonlyargcount -
                       ((con->flags & CO_VARARGS) != 0) -
                       ((con->flags & CO_VARKEYWORDS) != 0);
    if (nplainlocals < 0) {
        PyErr_SetString(PyExc_ValueError, "code: co_varnames is too small");
        return -1;
    }

    return 0;
}

extern void _PyCode_Quicken(PyCodeObject *code);

static void
init_code(PyCodeObject *co, struct _PyCodeConstructor *con)
{
    int nlocalsplus = (int)PyTuple_GET_SIZE(con->localsplusnames);
    int nlocals, ncellvars, nfreevars;
    get_localsplus_counts(con->localsplusnames, con->localspluskinds,
                          &nlocals, &ncellvars, &nfreevars);
    if (con->stacksize == 0) {
        con->stacksize = 1;
    }

    co->co_filename = Py_NewRef(con->filename);
    co->co_name = Py_NewRef(con->name);
    co->co_qualname = Py_NewRef(con->qualname);
    co->co_flags = con->flags;

    co->co_firstlineno = con->firstlineno;
    co->co_linetable = Py_NewRef(con->linetable);

    co->co_consts = Py_NewRef(con->consts);
    co->co_names = Py_NewRef(con->names);

    co->co_localsplusnames = Py_NewRef(con->localsplusnames);
    co->co_localspluskinds = Py_NewRef(con->localspluskinds);

    co->co_argcount = con->argcount;
    co->co_posonlyargcount = con->posonlyargcount;
    co->co_kwonlyargcount = con->kwonlyargcount;

    co->co_stacksize = con->stacksize;

    co->co_exceptiontable = Py_NewRef(con->exceptiontable);

    /* derived values */
    co->co_nlocalsplus = nlocalsplus;
    co->co_nlocals = nlocals;
    co->co_framesize = nlocalsplus + con->stacksize + FRAME_SPECIALS_SIZE;
    co->co_ncellvars = ncellvars;
    co->co_nfreevars = nfreevars;
    PyInterpreterState *interp = _PyInterpreterState_GET();
    co->co_version = interp->next_func_version;
    if (interp->next_func_version != 0) {
        interp->next_func_version++;
    }
    co->_co_monitoring = NULL;
    co->_co_instrumentation_version = 0;
    /* not set */
    co->co_weakreflist = NULL;
    co->co_extra = NULL;
    co->_co_cached = NULL;
    co->co_executors = NULL;

    memcpy(_PyCode_CODE(co), PyBytes_AS_STRING(con->code),
           PyBytes_GET_SIZE(con->code));
    int entry_point = 0;
    while (entry_point < Py_SIZE(co) &&
        _PyCode_CODE(co)[entry_point].op.code != RESUME) {
        entry_point++;
    }
    co->_co_firsttraceable = entry_point;
    _PyCode_Quicken(co);
    notify_code_watchers(PY_CODE_EVENT_CREATE, co);
}

static int
scan_varint(const uint8_t *ptr)
{
    unsigned int read = *ptr++;
    unsigned int val = read & 63;
    unsigned int shift = 0;
    while (read & 64) {
        read = *ptr++;
        shift += 6;
        val |= (read & 63) << shift;
    }
    return val;
}

static int
scan_signed_varint(const uint8_t *ptr)
{
    unsigned int uval = scan_varint(ptr);
    if (uval & 1) {
        return -(int)(uval >> 1);
    }
    else {
        return uval >> 1;
    }
}

static int
get_line_delta(const uint8_t *ptr)
{
    int code = ((*ptr) >> 3) & 15;
    switch (code) {
        case PY_CODE_LOCATION_INFO_NONE:
            return 0;
        case PY_CODE_LOCATION_INFO_NO_COLUMNS:
        case PY_CODE_LOCATION_INFO_LONG:
            return scan_signed_varint(ptr+1);
        case PY_CODE_LOCATION_INFO_ONE_LINE0:
            return 0;
        case PY_CODE_LOCATION_INFO_ONE_LINE1:
            return 1;
        case PY_CODE_LOCATION_INFO_ONE_LINE2:
            return 2;
        default:
            /* Same line */
            return 0;
    }
}

static PyObject *
remove_column_info(PyObject *locations)
{
    int offset = 0;
    const uint8_t *data = (const uint8_t *)PyBytes_AS_STRING(locations);
    PyObject *res = PyBytes_FromStringAndSize(NULL, 32);
    if (res == NULL) {
        PyErr_NoMemory();
        return NULL;
    }
    uint8_t *output = (uint8_t *)PyBytes_AS_STRING(res);
    while (offset < PyBytes_GET_SIZE(locations)) {
        Py_ssize_t write_offset = output - (uint8_t *)PyBytes_AS_STRING(res);
        if (write_offset + 16 >= PyBytes_GET_SIZE(res)) {
            if (_PyBytes_Resize(&res, PyBytes_GET_SIZE(res) * 2) < 0) {
                return NULL;
            }
            output = (uint8_t *)PyBytes_AS_STRING(res) + write_offset;
        }
        int code = (data[offset] >> 3) & 15;
        if (code == PY_CODE_LOCATION_INFO_NONE) {
            *output++ = data[offset];
        }
        else {
            int blength = (data[offset] & 7)+1;
            output += write_location_entry_start(
                output, PY_CODE_LOCATION_INFO_NO_COLUMNS, blength);
            int ldelta = get_line_delta(&data[offset]);
            output += write_signed_varint(output, ldelta);
        }
        offset++;
        while (offset < PyBytes_GET_SIZE(locations) &&
            (data[offset] & 128) == 0) {
            offset++;
        }
    }
    Py_ssize_t write_offset = output - (uint8_t *)PyBytes_AS_STRING(res);
    if (_PyBytes_Resize(&res, write_offset)) {
        return NULL;
    }
    return res;
}

/* The caller is responsible for ensuring that the given data is valid. */

PyCodeObject *
_PyCode_New(struct _PyCodeConstructor *con)
{
    if (intern_strings(con->names) < 0) {
        return NULL;
    }
    if (intern_string_constants(con->consts, NULL) < 0) {
        return NULL;
    }
    if (intern_strings(con->localsplusnames) < 0) {
        return NULL;
    }

    PyObject *replacement_locations = NULL;
    // Compact the linetable if we are opted out of debug
    // ranges.
    if (!_Py_GetConfig()->code_debug_ranges) {
        replacement_locations = remove_column_info(con->linetable);
        if (replacement_locations == NULL) {
            return NULL;
        }
        con->linetable = replacement_locations;
    }

    Py_ssize_t size = PyBytes_GET_SIZE(con->code) / sizeof(_Py_CODEUNIT);
    PyCodeObject *co = PyObject_NewVar(PyCodeObject, &PyCode_Type, size);
    if (co == NULL) {
        Py_XDECREF(replacement_locations);
        PyErr_NoMemory();
        return NULL;
    }
    init_code(co, con);
    Py_XDECREF(replacement_locations);
    return co;
}


/******************
 * the legacy "constructors"
 ******************/

PyCodeObject *
PyUnstable_Code_NewWithPosOnlyArgs(
                          int argcount, int posonlyargcount, int kwonlyargcount,
                          int nlocals, int stacksize, int flags,
                          PyObject *code, PyObject *consts, PyObject *names,
                          PyObject *varnames, PyObject *freevars, PyObject *cellvars,
                          PyObject *filename, PyObject *name,
                          PyObject *qualname, int firstlineno,
                          PyObject *linetable,
                          PyObject *exceptiontable)
{
    PyCodeObject *co = NULL;
    PyObject *localsplusnames = NULL;
    PyObject *localspluskinds = NULL;

    if (varnames == NULL || !PyTuple_Check(varnames) ||
        cellvars == NULL || !PyTuple_Check(cellvars) ||
        freevars == NULL || !PyTuple_Check(freevars)
        ) {
        PyErr_BadInternalCall();
        return NULL;
    }

    // Set the "fast locals plus" info.
    int nvarnames = (int)PyTuple_GET_SIZE(varnames);
    int ncellvars = (int)PyTuple_GET_SIZE(cellvars);
    int nfreevars = (int)PyTuple_GET_SIZE(freevars);
    int nlocalsplus = nvarnames + ncellvars + nfreevars;
    localsplusnames = PyTuple_New(nlocalsplus);
    if (localsplusnames == NULL) {
        goto error;
    }
    localspluskinds = PyBytes_FromStringAndSize(NULL, nlocalsplus);
    if (localspluskinds == NULL) {
        goto error;
    }
    int  offset = 0;
    for (int i = 0; i < nvarnames; i++, offset++) {
        PyObject *name = PyTuple_GET_ITEM(varnames, i);
        _Py_set_localsplus_info(offset, name, CO_FAST_LOCAL,
                               localsplusnames, localspluskinds);
    }
    for (int i = 0; i < ncellvars; i++, offset++) {
        PyObject *name = PyTuple_GET_ITEM(cellvars, i);
        int argoffset = -1;
        for (int j = 0; j < nvarnames; j++) {
            int cmp = PyUnicode_Compare(PyTuple_GET_ITEM(varnames, j),
                                        name);
            assert(!PyErr_Occurred());
            if (cmp == 0) {
                argoffset = j;
                break;
            }
        }
        if (argoffset >= 0) {
            // Merge the localsplus indices.
            nlocalsplus -= 1;
            offset -= 1;
            _PyLocals_Kind kind = _PyLocals_GetKind(localspluskinds, argoffset);
            _PyLocals_SetKind(localspluskinds, argoffset, kind | CO_FAST_CELL);
            continue;
        }
        _Py_set_localsplus_info(offset, name, CO_FAST_CELL,
                               localsplusnames, localspluskinds);
    }
    for (int i = 0; i < nfreevars; i++, offset++) {
        PyObject *name = PyTuple_GET_ITEM(freevars, i);
        _Py_set_localsplus_info(offset, name, CO_FAST_FREE,
                               localsplusnames, localspluskinds);
    }
    // If any cells were args then nlocalsplus will have shrunk.
    if (nlocalsplus != PyTuple_GET_SIZE(localsplusnames)) {
        if (_PyTuple_Resize(&localsplusnames, nlocalsplus) < 0
                || _PyBytes_Resize(&localspluskinds, nlocalsplus) < 0) {
            goto error;
        }
    }

    struct _PyCodeConstructor con = {
        .filename = filename,
        .name = name,
        .qualname = qualname,
        .flags = flags,

        .code = code,
        .firstlineno = firstlineno,
        .linetable = linetable,

        .consts = consts,
        .names = names,

        .localsplusnames = localsplusnames,
        .localspluskinds = localspluskinds,

        .argcount = argcount,
        .posonlyargcount = posonlyargcount,
        .kwonlyargcount = kwonlyargcount,

        .stacksize = stacksize,

        .exceptiontable = exceptiontable,
    };

    if (_PyCode_Validate(&con) < 0) {
        goto error;
    }
    assert(PyBytes_GET_SIZE(code) % sizeof(_Py_CODEUNIT) == 0);
    assert(_Py_IS_ALIGNED(PyBytes_AS_STRING(code), sizeof(_Py_CODEUNIT)));
    if (nlocals != PyTuple_GET_SIZE(varnames)) {
        PyErr_SetString(PyExc_ValueError,
                        "code: co_nlocals != len(co_varnames)");
        goto error;
    }

    co = _PyCode_New(&con);
    if (co == NULL) {
        goto error;
    }

error:
    Py_XDECREF(localsplusnames);
    Py_XDECREF(localspluskinds);
    return co;
}

PyCodeObject *
PyUnstable_Code_New(int argcount, int kwonlyargcount,
           int nlocals, int stacksize, int flags,
           PyObject *code, PyObject *consts, PyObject *names,
           PyObject *varnames, PyObject *freevars, PyObject *cellvars,
           PyObject *filename, PyObject *name, PyObject *qualname,
           int firstlineno,
           PyObject *linetable,
           PyObject *exceptiontable)
{
    return PyCode_NewWithPosOnlyArgs(argcount, 0, kwonlyargcount, nlocals,
                                     stacksize, flags, code, consts, names,
                                     varnames, freevars, cellvars, filename,
                                     name, qualname, firstlineno,
                                     linetable,
                                     exceptiontable);
}

// NOTE: When modifying the construction of PyCode_NewEmpty, please also change
// test.test_code.CodeLocationTest.test_code_new_empty to keep it in sync!

static const uint8_t assert0[6] = {
    RESUME, 0,
    LOAD_ASSERTION_ERROR, 0,
    RAISE_VARARGS, 1
};

static const uint8_t linetable[2] = {
    (1 << 7)  // New entry.
    | (PY_CODE_LOCATION_INFO_NO_COLUMNS << 3)
    | (3 - 1),  // Three code units.
    0,  // Offset from co_firstlineno.
};

PyCodeObject *
PyCode_NewEmpty(const char *filename, const char *funcname, int firstlineno)
{
    PyObject *nulltuple = NULL;
    PyObject *filename_ob = NULL;
    PyObject *funcname_ob = NULL;
    PyObject *code_ob = NULL;
    PyObject *linetable_ob = NULL;
    PyCodeObject *result = NULL;

    nulltuple = PyTuple_New(0);
    if (nulltuple == NULL) {
        goto failed;
    }
    funcname_ob = PyUnicode_FromString(funcname);
    if (funcname_ob == NULL) {
        goto failed;
    }
    filename_ob = PyUnicode_DecodeFSDefault(filename);
    if (filename_ob == NULL) {
        goto failed;
    }
    code_ob = PyBytes_FromStringAndSize((const char *)assert0, 6);
    if (code_ob == NULL) {
        goto failed;
    }
    linetable_ob = PyBytes_FromStringAndSize((const char *)linetable, 2);
    if (linetable_ob == NULL) {
        goto failed;
    }

#define emptystring (PyObject *)&_Py_SINGLETON(bytes_empty)
    struct _PyCodeConstructor con = {
        .filename = filename_ob,
        .name = funcname_ob,
        .qualname = funcname_ob,
        .code = code_ob,
        .firstlineno = firstlineno,
        .linetable = linetable_ob,
        .consts = nulltuple,
        .names = nulltuple,
        .localsplusnames = nulltuple,
        .localspluskinds = emptystring,
        .exceptiontable = emptystring,
        .stacksize = 1,
    };
    result = _PyCode_New(&con);

failed:
    Py_XDECREF(nulltuple);
    Py_XDECREF(funcname_ob);
    Py_XDECREF(filename_ob);
    Py_XDECREF(code_ob);
    Py_XDECREF(linetable_ob);
    return result;
}


/******************
 * source location tracking (co_lines/co_positions)
 ******************/

int
PyCode_Addr2Line(PyCodeObject *co, int addrq)
{
    if (addrq < 0) {
        return co->co_firstlineno;
    }
    assert(addrq >= 0 && addrq < _PyCode_NBYTES(co));
    PyCodeAddressRange bounds;
    _PyCode_InitAddressRange(co, &bounds);
    return _PyCode_CheckLineNumber(addrq, &bounds);
}

void
_PyLineTable_InitAddressRange(const char *linetable, Py_ssize_t length, int firstlineno, PyCodeAddressRange *range)
{
    range->opaque.lo_next = (const uint8_t *)linetable;
    range->opaque.limit = range->opaque.lo_next + length;
    range->ar_start = -1;
    range->ar_end = 0;
    range->opaque.computed_line = firstlineno;
    range->ar_line = -1;
}

int
_PyCode_InitAddressRange(PyCodeObject* co, PyCodeAddressRange *bounds)
{
    assert(co->co_linetable != NULL);
    const char *linetable = PyBytes_AS_STRING(co->co_linetable);
    Py_ssize_t length = PyBytes_GET_SIZE(co->co_linetable);
    _PyLineTable_InitAddressRange(linetable, length, co->co_firstlineno, bounds);
    return bounds->ar_line;
}

/* Update *bounds to describe the first and one-past-the-last instructions in
   the same line as lasti.  Return the number of that line, or -1 if lasti is out of bounds. */
int
_PyCode_CheckLineNumber(int lasti, PyCodeAddressRange *bounds)
{
    while (bounds->ar_end <= lasti) {
        if (!_PyLineTable_NextAddressRange(bounds)) {
            return -1;
        }
    }
    while (bounds->ar_start > lasti) {
        if (!_PyLineTable_PreviousAddressRange(bounds)) {
            return -1;
        }
    }
    return bounds->ar_line;
}

static int
is_no_line_marker(uint8_t b)
{
    return (b >> 3) == 0x1f;
}


#define ASSERT_VALID_BOUNDS(bounds) \
    assert(bounds->opaque.lo_next <=  bounds->opaque.limit && \
        (bounds->ar_line == -1 || bounds->ar_line == bounds->opaque.computed_line) && \
        (bounds->opaque.lo_next == bounds->opaque.limit || \
        (*bounds->opaque.lo_next) & 128))

static int
next_code_delta(PyCodeAddressRange *bounds)
{
    assert((*bounds->opaque.lo_next) & 128);
    return (((*bounds->opaque.lo_next) & 7) + 1) * sizeof(_Py_CODEUNIT);
}

static int
previous_code_delta(PyCodeAddressRange *bounds)
{
    if (bounds->ar_start == 0) {
        // If we looking at the first entry, the
        // "previous" entry has an implicit length of 1.
        return 1;
    }
    const uint8_t *ptr = bounds->opaque.lo_next-1;
    while (((*ptr) & 128) == 0) {
        ptr--;
    }
    return (((*ptr) & 7) + 1) * sizeof(_Py_CODEUNIT);
}

static int
read_byte(PyCodeAddressRange *bounds)
{
    return *bounds->opaque.lo_next++;
}

static int
read_varint(PyCodeAddressRange *bounds)
{
    unsigned int read = read_byte(bounds);
    unsigned int val = read & 63;
    unsigned int shift = 0;
    while (read & 64) {
        read = read_byte(bounds);
        shift += 6;
        val |= (read & 63) << shift;
    }
    return val;
}

static int
read_signed_varint(PyCodeAddressRange *bounds)
{
    unsigned int uval = read_varint(bounds);
    if (uval & 1) {
        return -(int)(uval >> 1);
    }
    else {
        return uval >> 1;
    }
}

static void
retreat(PyCodeAddressRange *bounds)
{
    ASSERT_VALID_BOUNDS(bounds);
    assert(bounds->ar_start >= 0);
    do {
        bounds->opaque.lo_next--;
    } while (((*bounds->opaque.lo_next) & 128) == 0);
    bounds->opaque.computed_line -= get_line_delta(bounds->opaque.lo_next);
    bounds->ar_end = bounds->ar_start;
    bounds->ar_start -= previous_code_delta(bounds);
    if (is_no_line_marker(bounds->opaque.lo_next[-1])) {
        bounds->ar_line = -1;
    }
    else {
        bounds->ar_line = bounds->opaque.computed_line;
    }
    ASSERT_VALID_BOUNDS(bounds);
}

static void
advance(PyCodeAddressRange *bounds)
{
    ASSERT_VALID_BOUNDS(bounds);
    bounds->opaque.computed_line += get_line_delta(bounds->opaque.lo_next);
    if (is_no_line_marker(*bounds->opaque.lo_next)) {
        bounds->ar_line = -1;
    }
    else {
        bounds->ar_line = bounds->opaque.computed_line;
    }
    bounds->ar_start = bounds->ar_end;
    bounds->ar_end += next_code_delta(bounds);
    do {
        bounds->opaque.lo_next++;
    } while (bounds->opaque.lo_next < bounds->opaque.limit &&
        ((*bounds->opaque.lo_next) & 128) == 0);
    ASSERT_VALID_BOUNDS(bounds);
}

static void
advance_with_locations(PyCodeAddressRange *bounds, int *endline, int *column, int *endcolumn)
{
    ASSERT_VALID_BOUNDS(bounds);
    int first_byte = read_byte(bounds);
    int code = (first_byte >> 3) & 15;
    bounds->ar_start = bounds->ar_end;
    bounds->ar_end = bounds->ar_start + ((first_byte & 7) + 1) * sizeof(_Py_CODEUNIT);
    switch(code) {
        case PY_CODE_LOCATION_INFO_NONE:
            bounds->ar_line = *endline = -1;
            *column =  *endcolumn = -1;
            break;
        case PY_CODE_LOCATION_INFO_LONG:
        {
            bounds->opaque.computed_line += read_signed_varint(bounds);
            bounds->ar_line = bounds->opaque.computed_line;
            *endline = bounds->ar_line + read_varint(bounds);
            *column = read_varint(bounds)-1;
            *endcolumn = read_varint(bounds)-1;
            break;
        }
        case PY_CODE_LOCATION_INFO_NO_COLUMNS:
        {
            /* No column */
            bounds->opaque.computed_line += read_signed_varint(bounds);
            *endline = bounds->ar_line = bounds->opaque.computed_line;
            *column = *endcolumn = -1;
            break;
        }
        case PY_CODE_LOCATION_INFO_ONE_LINE0:
        case PY_CODE_LOCATION_INFO_ONE_LINE1:
        case PY_CODE_LOCATION_INFO_ONE_LINE2:
        {
            /* one line form */
            int line_delta = code - 10;
            bounds->opaque.computed_line += line_delta;
            *endline = bounds->ar_line = bounds->opaque.computed_line;
            *column = read_byte(bounds);
            *endcolumn = read_byte(bounds);
            break;
        }
        default:
        {
            /* Short forms */
            int second_byte = read_byte(bounds);
            assert((second_byte & 128) == 0);
            *endline = bounds->ar_line = bounds->opaque.computed_line;
            *column = code << 3 | (second_byte >> 4);
            *endcolumn = *column + (second_byte & 15);
        }
    }
    ASSERT_VALID_BOUNDS(bounds);
}
int
PyCode_Addr2Location(PyCodeObject *co, int addrq,
                     int *start_line, int *start_column,
                     int *end_line, int *end_column)
{
    if (addrq < 0) {
        *start_line = *end_line = co->co_firstlineno;
        *start_column = *end_column = 0;
        return 1;
    }
    assert(addrq >= 0 && addrq < _PyCode_NBYTES(co));
    PyCodeAddressRange bounds;
    _PyCode_InitAddressRange(co, &bounds);
    _PyCode_CheckLineNumber(addrq, &bounds);
    retreat(&bounds);
    advance_with_locations(&bounds, end_line, start_column, end_column);
    *start_line = bounds.ar_line;
    return 1;
}


static inline int
at_end(PyCodeAddressRange *bounds) {
    return bounds->opaque.lo_next >= bounds->opaque.limit;
}

int
_PyLineTable_PreviousAddressRange(PyCodeAddressRange *range)
{
    if (range->ar_start <= 0) {
        return 0;
    }
    retreat(range);
    assert(range->ar_end > range->ar_start);
    return 1;
}

int
_PyLineTable_NextAddressRange(PyCodeAddressRange *range)
{
    if (at_end(range)) {
        return 0;
    }
    advance(range);
    assert(range->ar_end > range->ar_start);
    return 1;
}

static int
emit_pair(PyObject **bytes, int *offset, int a, int b)
{
    Py_ssize_t len = PyBytes_GET_SIZE(*bytes);
    if (*offset + 2 >= len) {
        if (_PyBytes_Resize(bytes, len * 2) < 0)
            return 0;
    }
    unsigned char *lnotab = (unsigned char *) PyBytes_AS_STRING(*bytes);
    lnotab += *offset;
    *lnotab++ = a;
    *lnotab++ = b;
    *offset += 2;
    return 1;
}

static int
emit_delta(PyObject **bytes, int bdelta, int ldelta, int *offset)
{
    while (bdelta > 255) {
        if (!emit_pair(bytes, offset, 255, 0)) {
            return 0;
        }
        bdelta -= 255;
    }
    while (ldelta > 127) {
        if (!emit_pair(bytes, offset, bdelta, 127)) {
            return 0;
        }
        bdelta = 0;
        ldelta -= 127;
    }
    while (ldelta < -128) {
        if (!emit_pair(bytes, offset, bdelta, -128)) {
            return 0;
        }
        bdelta = 0;
        ldelta += 128;
    }
    return emit_pair(bytes, offset, bdelta, ldelta);
}

static PyObject *
decode_linetable(PyCodeObject *code)
{
    PyCodeAddressRange bounds;
    PyObject *bytes;
    int table_offset = 0;
    int code_offset = 0;
    int line = code->co_firstlineno;
    bytes = PyBytes_FromStringAndSize(NULL, 64);
    if (bytes == NULL) {
        return NULL;
    }
    _PyCode_InitAddressRange(code, &bounds);
    while (_PyLineTable_NextAddressRange(&bounds)) {
        if (bounds.opaque.computed_line != line) {
            int bdelta = bounds.ar_start - code_offset;
            int ldelta = bounds.opaque.computed_line - line;
            if (!emit_delta(&bytes, bdelta, ldelta, &table_offset)) {
                Py_DECREF(bytes);
                return NULL;
            }
            code_offset = bounds.ar_start;
            line = bounds.opaque.computed_line;
        }
    }
    _PyBytes_Resize(&bytes, table_offset);
    return bytes;
}


typedef struct {
    PyObject_HEAD
    PyCodeObject *li_code;
    PyCodeAddressRange li_line;
} lineiterator;


static void
lineiter_dealloc(lineiterator *li)
{
    Py_DECREF(li->li_code);
    Py_TYPE(li)->tp_free(li);
}

static PyObject *
_source_offset_converter(int *value) {
    if (*value == -1) {
        Py_RETURN_NONE;
    }
    return PyLong_FromLong(*value);
}

static PyObject *
lineiter_next(lineiterator *li)
{
    PyCodeAddressRange *bounds = &li->li_line;
    if (!_PyLineTable_NextAddressRange(bounds)) {
        return NULL;
    }
    int start = bounds->ar_start;
    int line = bounds->ar_line;
    // Merge overlapping entries:
    while (_PyLineTable_NextAddressRange(bounds)) {
        if (bounds->ar_line != line) {
            _PyLineTable_PreviousAddressRange(bounds);
            break;
        }
    }
    return Py_BuildValue("iiO&", start, bounds->ar_end,
                         _source_offset_converter, &line);
}

PyTypeObject _PyLineIterator = {
    PyVarObject_HEAD_INIT(&PyType_Type, 0)
    "line_iterator",                    /* tp_name */
    sizeof(lineiterator),               /* tp_basicsize */
    0,                                  /* tp_itemsize */
    /* methods */
    (destructor)lineiter_dealloc,       /* tp_dealloc */
    0,                                  /* tp_vectorcall_offset */
    0,                                  /* tp_getattr */
    0,                                  /* tp_setattr */
    0,                                  /* tp_as_async */
    0,                                  /* tp_repr */
    0,                                  /* tp_as_number */
    0,                                  /* tp_as_sequence */
    0,                                  /* tp_as_mapping */
    0,                                  /* tp_hash */
    0,                                  /* tp_call */
    0,                                  /* tp_str */
    0,                                  /* tp_getattro */
    0,                                  /* tp_setattro */
    0,                                  /* tp_as_buffer */
    Py_TPFLAGS_DEFAULT | Py_TPFLAGS_BASETYPE,       /* tp_flags */
    0,                                  /* tp_doc */
    0,                                  /* tp_traverse */
    0,                                  /* tp_clear */
    0,                                  /* tp_richcompare */
    0,                                  /* tp_weaklistoffset */
    PyObject_SelfIter,                  /* tp_iter */
    (iternextfunc)lineiter_next,        /* tp_iternext */
    0,                                  /* tp_methods */
    0,                                  /* tp_members */
    0,                                  /* tp_getset */
    0,                                  /* tp_base */
    0,                                  /* tp_dict */
    0,                                  /* tp_descr_get */
    0,                                  /* tp_descr_set */
    0,                                  /* tp_dictoffset */
    0,                                  /* tp_init */
    0,                                  /* tp_alloc */
    0,                                  /* tp_new */
    PyObject_Del,                       /* tp_free */
};

static lineiterator *
new_linesiterator(PyCodeObject *code)
{
    lineiterator *li = (lineiterator *)PyType_GenericAlloc(&_PyLineIterator, 0);
    if (li == NULL) {
        return NULL;
    }
    li->li_code = (PyCodeObject*)Py_NewRef(code);
    _PyCode_InitAddressRange(code, &li->li_line);
    return li;
}

/* co_positions iterator object. */
typedef struct {
    PyObject_HEAD
    PyCodeObject* pi_code;
    PyCodeAddressRange pi_range;
    int pi_offset;
    int pi_endline;
    int pi_column;
    int pi_endcolumn;
} positionsiterator;

static void
positionsiter_dealloc(positionsiterator* pi)
{
    Py_DECREF(pi->pi_code);
    Py_TYPE(pi)->tp_free(pi);
}

static PyObject*
positionsiter_next(positionsiterator* pi)
{
    if (pi->pi_offset >= pi->pi_range.ar_end) {
        assert(pi->pi_offset == pi->pi_range.ar_end);
        if (at_end(&pi->pi_range)) {
            return NULL;
        }
        advance_with_locations(&pi->pi_range, &pi->pi_endline, &pi->pi_column, &pi->pi_endcolumn);
    }
    pi->pi_offset += 2;
    return Py_BuildValue("(O&O&O&O&)",
        _source_offset_converter, &pi->pi_range.ar_line,
        _source_offset_converter, &pi->pi_endline,
        _source_offset_converter, &pi->pi_column,
        _source_offset_converter, &pi->pi_endcolumn);
}

PyTypeObject _PyPositionsIterator = {
    PyVarObject_HEAD_INIT(&PyType_Type, 0)
    "positions_iterator",               /* tp_name */
    sizeof(positionsiterator),          /* tp_basicsize */
    0,                                  /* tp_itemsize */
    /* methods */
    (destructor)positionsiter_dealloc,  /* tp_dealloc */
    0,                                  /* tp_vectorcall_offset */
    0,                                  /* tp_getattr */
    0,                                  /* tp_setattr */
    0,                                  /* tp_as_async */
    0,                                  /* tp_repr */
    0,                                  /* tp_as_number */
    0,                                  /* tp_as_sequence */
    0,                                  /* tp_as_mapping */
    0,                                  /* tp_hash */
    0,                                  /* tp_call */
    0,                                  /* tp_str */
    0,                                  /* tp_getattro */
    0,                                  /* tp_setattro */
    0,                                  /* tp_as_buffer */
    Py_TPFLAGS_DEFAULT | Py_TPFLAGS_BASETYPE,       /* tp_flags */
    0,                                  /* tp_doc */
    0,                                  /* tp_traverse */
    0,                                  /* tp_clear */
    0,                                  /* tp_richcompare */
    0,                                  /* tp_weaklistoffset */
    PyObject_SelfIter,                  /* tp_iter */
    (iternextfunc)positionsiter_next,   /* tp_iternext */
    0,                                  /* tp_methods */
    0,                                  /* tp_members */
    0,                                  /* tp_getset */
    0,                                  /* tp_base */
    0,                                  /* tp_dict */
    0,                                  /* tp_descr_get */
    0,                                  /* tp_descr_set */
    0,                                  /* tp_dictoffset */
    0,                                  /* tp_init */
    0,                                  /* tp_alloc */
    0,                                  /* tp_new */
    PyObject_Del,                       /* tp_free */
};

static PyObject*
code_positionsiterator(PyCodeObject* code, PyObject* Py_UNUSED(args))
{
    positionsiterator* pi = (positionsiterator*)PyType_GenericAlloc(&_PyPositionsIterator, 0);
    if (pi == NULL) {
        return NULL;
    }
    pi->pi_code = (PyCodeObject*)Py_NewRef(code);
    _PyCode_InitAddressRange(code, &pi->pi_range);
    pi->pi_offset = pi->pi_range.ar_end;
    return (PyObject*)pi;
}


/******************
 * "extra" frame eval info (see PEP 523)
 ******************/

/* Holder for co_extra information */
typedef struct {
    Py_ssize_t ce_size;
    void *ce_extras[1];
} _PyCodeObjectExtra;


int
PyUnstable_Code_GetExtra(PyObject *code, Py_ssize_t index, void **extra)
{
    if (!PyCode_Check(code)) {
        PyErr_BadInternalCall();
        return -1;
    }

    PyCodeObject *o = (PyCodeObject*) code;
    _PyCodeObjectExtra *co_extra = (_PyCodeObjectExtra*) o->co_extra;

    if (co_extra == NULL || index < 0 || co_extra->ce_size <= index) {
        *extra = NULL;
        return 0;
    }

    *extra = co_extra->ce_extras[index];
    return 0;
}


int
PyUnstable_Code_SetExtra(PyObject *code, Py_ssize_t index, void *extra)
{
    PyInterpreterState *interp = _PyInterpreterState_GET();

    if (!PyCode_Check(code) || !_Py_is_valid_index(index, interp->co_extra_user_count)) {
        PyErr_BadInternalCall();
        return -1;
    }

    PyCodeObject *o = (PyCodeObject*) code;
    _PyCodeObjectExtra *co_extra = (_PyCodeObjectExtra *) o->co_extra;

    if (co_extra == NULL || co_extra->ce_size <= index) {
        Py_ssize_t i = (co_extra == NULL ? 0 : co_extra->ce_size);
        co_extra = PyMem_Realloc(
                co_extra,
                sizeof(_PyCodeObjectExtra) +
                (interp->co_extra_user_count-1) * sizeof(void*));
        if (co_extra == NULL) {
            return -1;
        }
        for (; i < interp->co_extra_user_count; i++) {
            co_extra->ce_extras[i] = NULL;
        }
        co_extra->ce_size = interp->co_extra_user_count;
        o->co_extra = co_extra;
    }

    if (co_extra->ce_extras[index] != NULL) {
        freefunc free = interp->co_extra_freefuncs[index];
        if (free != NULL) {
            free(co_extra->ce_extras[index]);
        }
    }

    co_extra->ce_extras[index] = extra;
    return 0;
}


/******************
 * other PyCodeObject accessor functions
 ******************/

static PyObject *
get_cached_locals(PyCodeObject *co, PyObject **cached_field,
    _PyLocals_Kind kind, int num)
{
    assert(cached_field != NULL);
    assert(co->_co_cached != NULL);
    if (*cached_field != NULL) {
        return Py_NewRef(*cached_field);
    }
    assert(*cached_field == NULL);
    PyObject *varnames = get_localsplus_names(co, kind, num);
    if (varnames == NULL) {
        return NULL;
    }
    *cached_field = Py_NewRef(varnames);
    return varnames;
}

PyObject *
_PyCode_GetVarnames(PyCodeObject *co)
{
    if (init_co_cached(co)) {
        return NULL;
    }
    return get_cached_locals(co, &co->_co_cached->_co_varnames, CO_FAST_LOCAL, co->co_nlocals);
}

PyObject *
PyCode_GetVarnames(PyCodeObject *code)
{
    return _PyCode_GetVarnames(code);
}

PyObject *
_PyCode_GetCellvars(PyCodeObject *co)
{
    if (init_co_cached(co)) {
        return NULL;
    }
    return get_cached_locals(co, &co->_co_cached->_co_cellvars, CO_FAST_CELL, co->co_ncellvars);
}

PyObject *
PyCode_GetCellvars(PyCodeObject *code)
{
    return _PyCode_GetCellvars(code);
}

PyObject *
_PyCode_GetFreevars(PyCodeObject *co)
{
    if (init_co_cached(co)) {
        return NULL;
    }
    return get_cached_locals(co, &co->_co_cached->_co_freevars, CO_FAST_FREE, co->co_nfreevars);
}

PyObject *
PyCode_GetFreevars(PyCodeObject *code)
{
    return _PyCode_GetFreevars(code);
}

static void
clear_executors(PyCodeObject *co)
{
    for (int i = 0; i < co->co_executors->size; i++) {
        Py_CLEAR(co->co_executors->executors[i]);
    }
    PyMem_Free(co->co_executors);
    co->co_executors = NULL;
}

void
_PyCode_Clear_Executors(PyCodeObject *code) {
    int code_len = (int)Py_SIZE(code);
    for (int i = 0; i < code_len; i += _PyInstruction_GetLength(code, i)) {
        _Py_CODEUNIT *instr = &_PyCode_CODE(code)[i];
        uint8_t opcode = instr->op.code;
        uint8_t oparg = instr->op.arg;
        if (opcode == ENTER_EXECUTOR) {
            _PyExecutorObject *exec = code->co_executors->executors[oparg];
            assert(exec->vm_data.opcode != ENTER_EXECUTOR);
            instr->op.code = exec->vm_data.opcode;
            instr->op.arg = exec->vm_data.oparg;
        }
    }
    clear_executors(code);
}

static void
deopt_code(PyCodeObject *code, _Py_CODEUNIT *instructions)
{
    Py_ssize_t len = Py_SIZE(code);
    for (int i = 0; i < len; i++) {
        int opcode = _Py_GetBaseOpcode(code, i);
        if (opcode == ENTER_EXECUTOR) {
            _PyExecutorObject *exec = code->co_executors->executors[instructions[i].op.arg];
            opcode = _PyOpcode_Deopt[exec->vm_data.opcode];
            instructions[i].op.arg = exec->vm_data.oparg;
        }
        assert(opcode != ENTER_EXECUTOR);
        int caches = _PyOpcode_Caches[opcode];
        instructions[i].op.code = opcode;
        for (int j = 1; j <= caches; j++) {
            instructions[i+j].cache = 0;
        }
        i += caches;
    }
}

PyObject *
_PyCode_GetCode(PyCodeObject *co)
{
    if (init_co_cached(co)) {
        return NULL;
    }
    if (co->_co_cached->_co_code != NULL) {
        return Py_NewRef(co->_co_cached->_co_code);
    }
    PyObject *code = PyBytes_FromStringAndSize((const char *)_PyCode_CODE(co),
                                               _PyCode_NBYTES(co));
    if (code == NULL) {
        return NULL;
    }
    deopt_code(co, (_Py_CODEUNIT *)PyBytes_AS_STRING(code));
    assert(co->_co_cached->_co_code == NULL);
    co->_co_cached->_co_code = Py_NewRef(code);
    return code;
}

PyObject *
PyCode_GetCode(PyCodeObject *co)
{
    return _PyCode_GetCode(co);
}

/******************
 * PyCode_Type
 ******************/

/*[clinic input]
class code "PyCodeObject *" "&PyCode_Type"
[clinic start generated code]*/
/*[clinic end generated code: output=da39a3ee5e6b4b0d input=78aa5d576683bb4b]*/

/*[clinic input]
@classmethod
code.__new__ as code_new

    argcount: int
    posonlyargcount: int
    kwonlyargcount: int
    nlocals: int
    stacksize: int
    flags: int
    codestring as code: object(subclass_of="&PyBytes_Type")
    constants as consts: object(subclass_of="&PyTuple_Type")
    names: object(subclass_of="&PyTuple_Type")
    varnames: object(subclass_of="&PyTuple_Type")
    filename: unicode
    name: unicode
    qualname: unicode
    firstlineno: int
    linetable: object(subclass_of="&PyBytes_Type")
    exceptiontable: object(subclass_of="&PyBytes_Type")
    freevars: object(subclass_of="&PyTuple_Type", c_default="NULL") = ()
    cellvars: object(subclass_of="&PyTuple_Type", c_default="NULL") = ()
    /

Create a code object.  Not for the faint of heart.
[clinic start generated code]*/

static PyObject *
code_new_impl(PyTypeObject *type, int argcount, int posonlyargcount,
              int kwonlyargcount, int nlocals, int stacksize, int flags,
              PyObject *code, PyObject *consts, PyObject *names,
              PyObject *varnames, PyObject *filename, PyObject *name,
              PyObject *qualname, int firstlineno, PyObject *linetable,
              PyObject *exceptiontable, PyObject *freevars,
              PyObject *cellvars)
/*[clinic end generated code: output=069fa20d299f9dda input=e31da3c41ad8064a]*/
{
    PyObject *co = NULL;
    PyObject *ournames = NULL;
    PyObject *ourvarnames = NULL;
    PyObject *ourfreevars = NULL;
    PyObject *ourcellvars = NULL;

    if (PySys_Audit("code.__new__", "OOOiiiiii",
                    code, filename, name, argcount, posonlyargcount,
                    kwonlyargcount, nlocals, stacksize, flags) < 0) {
        goto cleanup;
    }

    if (argcount < 0) {
        PyErr_SetString(
            PyExc_ValueError,
            "code: argcount must not be negative");
        goto cleanup;
    }

    if (posonlyargcount < 0) {
        PyErr_SetString(
            PyExc_ValueError,
            "code: posonlyargcount must not be negative");
        goto cleanup;
    }

    if (kwonlyargcount < 0) {
        PyErr_SetString(
            PyExc_ValueError,
            "code: kwonlyargcount must not be negative");
        goto cleanup;
    }
    if (nlocals < 0) {
        PyErr_SetString(
            PyExc_ValueError,
            "code: nlocals must not be negative");
        goto cleanup;
    }

    ournames = validate_and_copy_tuple(names);
    if (ournames == NULL)
        goto cleanup;
    ourvarnames = validate_and_copy_tuple(varnames);
    if (ourvarnames == NULL)
        goto cleanup;
    if (freevars)
        ourfreevars = validate_and_copy_tuple(freevars);
    else
        ourfreevars = PyTuple_New(0);
    if (ourfreevars == NULL)
        goto cleanup;
    if (cellvars)
        ourcellvars = validate_and_copy_tuple(cellvars);
    else
        ourcellvars = PyTuple_New(0);
    if (ourcellvars == NULL)
        goto cleanup;

    co = (PyObject *)PyCode_NewWithPosOnlyArgs(argcount, posonlyargcount,
                                               kwonlyargcount,
                                               nlocals, stacksize, flags,
                                               code, consts, ournames,
                                               ourvarnames, ourfreevars,
                                               ourcellvars, filename,
                                               name, qualname, firstlineno,
                                               linetable,
                                               exceptiontable
                                              );
  cleanup:
    Py_XDECREF(ournames);
    Py_XDECREF(ourvarnames);
    Py_XDECREF(ourfreevars);
    Py_XDECREF(ourcellvars);
    return co;
}

static void
free_monitoring_data(_PyCoMonitoringData *data)
{
    if (data == NULL) {
        return;
    }
    if (data->tools) {
        PyMem_Free(data->tools);
    }
    if (data->lines) {
        PyMem_Free(data->lines);
    }
    if (data->line_tools) {
        PyMem_Free(data->line_tools);
    }
    if (data->per_instruction_opcodes) {
        PyMem_Free(data->per_instruction_opcodes);
    }
    if (data->per_instruction_tools) {
        PyMem_Free(data->per_instruction_tools);
    }
    PyMem_Free(data);
}

static void
code_dealloc(PyCodeObject *co)
{
    assert(Py_REFCNT(co) == 0);
    Py_SET_REFCNT(co, 1);
    notify_code_watchers(PY_CODE_EVENT_DESTROY, co);
    if (Py_REFCNT(co) > 1) {
        Py_SET_REFCNT(co, Py_REFCNT(co) - 1);
        return;
    }
    Py_SET_REFCNT(co, 0);

    if (co->co_extra != NULL) {
        PyInterpreterState *interp = _PyInterpreterState_GET();
        _PyCodeObjectExtra *co_extra = co->co_extra;

        for (Py_ssize_t i = 0; i < co_extra->ce_size; i++) {
            freefunc free_extra = interp->co_extra_freefuncs[i];

            if (free_extra != NULL) {
                free_extra(co_extra->ce_extras[i]);
            }
        }

        PyMem_Free(co_extra);
    }
    if (co->co_executors != NULL) {
        clear_executors(co);
    }

    Py_XDECREF(co->co_consts);
    Py_XDECREF(co->co_names);
    Py_XDECREF(co->co_localsplusnames);
    Py_XDECREF(co->co_localspluskinds);
    Py_XDECREF(co->co_filename);
    Py_XDECREF(co->co_name);
    Py_XDECREF(co->co_qualname);
    Py_XDECREF(co->co_linetable);
    Py_XDECREF(co->co_exceptiontable);
    if (co->_co_cached != NULL) {
        Py_XDECREF(co->_co_cached->_co_code);
        Py_XDECREF(co->_co_cached->_co_cellvars);
        Py_XDECREF(co->_co_cached->_co_freevars);
        Py_XDECREF(co->_co_cached->_co_varnames);
        PyMem_Free(co->_co_cached);
    }
    if (co->co_weakreflist != NULL) {
        PyObject_ClearWeakRefs((PyObject*)co);
    }
    free_monitoring_data(co->_co_monitoring);
    PyObject_Free(co);
}

static PyObject *
code_repr(PyCodeObject *co)
{
    int lineno;
    if (co->co_firstlineno != 0)
        lineno = co->co_firstlineno;
    else
        lineno = -1;
    if (co->co_filename && PyUnicode_Check(co->co_filename)) {
        return PyUnicode_FromFormat(
            "<code object %U at %p, file \"%U\", line %d>",
            co->co_name, co, co->co_filename, lineno);
    } else {
        return PyUnicode_FromFormat(
            "<code object %U at %p, file ???, line %d>",
            co->co_name, co, lineno);
    }
}

static PyObject *
code_richcompare(PyObject *self, PyObject *other, int op)
{
    PyCodeObject *co, *cp;
    int eq;
    PyObject *consts1, *consts2;
    PyObject *res;

    if ((op != Py_EQ && op != Py_NE) ||
        !PyCode_Check(self) ||
        !PyCode_Check(other)) {
        Py_RETURN_NOTIMPLEMENTED;
    }

    co = (PyCodeObject *)self;
    cp = (PyCodeObject *)other;

    eq = PyObject_RichCompareBool(co->co_name, cp->co_name, Py_EQ);
    if (!eq) goto unequal;
    eq = co->co_argcount == cp->co_argcount;
    if (!eq) goto unequal;
    eq = co->co_posonlyargcount == cp->co_posonlyargcount;
    if (!eq) goto unequal;
    eq = co->co_kwonlyargcount == cp->co_kwonlyargcount;
    if (!eq) goto unequal;
    eq = co->co_flags == cp->co_flags;
    if (!eq) goto unequal;
    eq = co->co_firstlineno == cp->co_firstlineno;
    if (!eq) goto unequal;
    eq = Py_SIZE(co) == Py_SIZE(cp);
    if (!eq) {
        goto unequal;
    }
    for (int i = 0; i < Py_SIZE(co); i++) {
        _Py_CODEUNIT co_instr = _PyCode_CODE(co)[i];
        _Py_CODEUNIT cp_instr = _PyCode_CODE(cp)[i];
        uint8_t co_code = _Py_GetBaseOpcode(co, i);
        uint8_t co_arg = co_instr.op.arg;
        uint8_t cp_code = _Py_GetBaseOpcode(cp, i);
        uint8_t cp_arg = cp_instr.op.arg;

        if (co_code == ENTER_EXECUTOR) {
            const int exec_index = co_arg;
            _PyExecutorObject *exec = co->co_executors->executors[exec_index];
            co_code = _PyOpcode_Deopt[exec->vm_data.opcode];
            co_arg = exec->vm_data.oparg;
        }
        assert(co_code != ENTER_EXECUTOR);

        if (cp_code == ENTER_EXECUTOR) {
            const int exec_index = cp_arg;
            _PyExecutorObject *exec = cp->co_executors->executors[exec_index];
            cp_code = _PyOpcode_Deopt[exec->vm_data.opcode];
            cp_arg = exec->vm_data.oparg;
        }
        assert(cp_code != ENTER_EXECUTOR);

        if (co_code != cp_code || co_arg != cp_arg) {
            goto unequal;
        }
        i += _PyOpcode_Caches[co_code];
    }

    /* compare constants */
    consts1 = _PyCode_ConstantKey(co->co_consts);
    if (!consts1)
        return NULL;
    consts2 = _PyCode_ConstantKey(cp->co_consts);
    if (!consts2) {
        Py_DECREF(consts1);
        return NULL;
    }
    eq = PyObject_RichCompareBool(consts1, consts2, Py_EQ);
    Py_DECREF(consts1);
    Py_DECREF(consts2);
    if (eq <= 0) goto unequal;

    eq = PyObject_RichCompareBool(co->co_names, cp->co_names, Py_EQ);
    if (eq <= 0) goto unequal;
    eq = PyObject_RichCompareBool(co->co_localsplusnames,
                                  cp->co_localsplusnames, Py_EQ);
    if (eq <= 0) goto unequal;
    eq = PyObject_RichCompareBool(co->co_linetable, cp->co_linetable, Py_EQ);
    if (eq <= 0) {
        goto unequal;
    }
    eq = PyObject_RichCompareBool(co->co_exceptiontable,
                                  cp->co_exceptiontable, Py_EQ);
    if (eq <= 0) {
        goto unequal;
    }

    if (op == Py_EQ)
        res = Py_True;
    else
        res = Py_False;
    goto done;

  unequal:
    if (eq < 0)
        return NULL;
    if (op == Py_NE)
        res = Py_True;
    else
        res = Py_False;

  done:
    return Py_NewRef(res);
}

static Py_hash_t
code_hash(PyCodeObject *co)
{
    Py_uhash_t uhash = 20221211;
    #define SCRAMBLE_IN(H) do {       \
        uhash ^= (Py_uhash_t)(H);     \
        uhash *= _PyHASH_MULTIPLIER;  \
    } while (0)
    #define SCRAMBLE_IN_HASH(EXPR) do {     \
        Py_hash_t h = PyObject_Hash(EXPR);  \
        if (h == -1) {                      \
            return -1;                      \
        }                                   \
        SCRAMBLE_IN(h);                     \
    } while (0)

    SCRAMBLE_IN_HASH(co->co_name);
    SCRAMBLE_IN_HASH(co->co_consts);
    SCRAMBLE_IN_HASH(co->co_names);
    SCRAMBLE_IN_HASH(co->co_localsplusnames);
    SCRAMBLE_IN_HASH(co->co_linetable);
    SCRAMBLE_IN_HASH(co->co_exceptiontable);
    SCRAMBLE_IN(co->co_argcount);
    SCRAMBLE_IN(co->co_posonlyargcount);
    SCRAMBLE_IN(co->co_kwonlyargcount);
    SCRAMBLE_IN(co->co_flags);
    SCRAMBLE_IN(co->co_firstlineno);
    SCRAMBLE_IN(Py_SIZE(co));
    for (int i = 0; i < Py_SIZE(co); i++) {
        _Py_CODEUNIT co_instr = _PyCode_CODE(co)[i];
        uint8_t co_code = co_instr.op.code;
        uint8_t co_arg = co_instr.op.arg;
        if (co_code == ENTER_EXECUTOR) {
            _PyExecutorObject *exec = co->co_executors->executors[co_arg];
            assert(exec != NULL);
            assert(exec->vm_data.opcode != ENTER_EXECUTOR);
            co_code = _PyOpcode_Deopt[exec->vm_data.opcode];
            co_arg = exec->vm_data.oparg;
        }
        else {
            co_code = _Py_GetBaseOpcode(co, i);
        }
        SCRAMBLE_IN(co_code);
        SCRAMBLE_IN(co_arg);
        i += _PyOpcode_Caches[co_code];
    }
    if ((Py_hash_t)uhash == -1) {
        return -2;
    }
    return (Py_hash_t)uhash;
}


#define OFF(x) offsetof(PyCodeObject, x)

static PyMemberDef code_memberlist[] = {
    {"co_argcount",        Py_T_INT,     OFF(co_argcount),        Py_READONLY},
    {"co_posonlyargcount", Py_T_INT,     OFF(co_posonlyargcount), Py_READONLY},
    {"co_kwonlyargcount",  Py_T_INT,     OFF(co_kwonlyargcount),  Py_READONLY},
    {"co_stacksize",       Py_T_INT,     OFF(co_stacksize),       Py_READONLY},
    {"co_flags",           Py_T_INT,     OFF(co_flags),           Py_READONLY},
    {"co_nlocals",         Py_T_INT,     OFF(co_nlocals),         Py_READONLY},
    {"co_consts",          _Py_T_OBJECT, OFF(co_consts),          Py_READONLY},
    {"co_names",           _Py_T_OBJECT, OFF(co_names),           Py_READONLY},
    {"co_filename",        _Py_T_OBJECT, OFF(co_filename),        Py_READONLY},
    {"co_name",            _Py_T_OBJECT, OFF(co_name),            Py_READONLY},
    {"co_qualname",        _Py_T_OBJECT, OFF(co_qualname),        Py_READONLY},
    {"co_firstlineno",     Py_T_INT,     OFF(co_firstlineno),     Py_READONLY},
    {"co_linetable",       _Py_T_OBJECT, OFF(co_linetable),       Py_READONLY},
    {"co_exceptiontable",  _Py_T_OBJECT, OFF(co_exceptiontable),  Py_READONLY},
    {NULL}      /* Sentinel */
};


static PyObject *
code_getlnotab(PyCodeObject *code, void *closure)
{
    if (PyErr_WarnEx(PyExc_DeprecationWarning,
                     "co_lnotab is deprecated, use co_lines instead.",
                     1) < 0) {
        return NULL;
    }
    return decode_linetable(code);
}

static PyObject *
code_getvarnames(PyCodeObject *code, void *closure)
{
    return _PyCode_GetVarnames(code);
}

static PyObject *
code_getcellvars(PyCodeObject *code, void *closure)
{
    return _PyCode_GetCellvars(code);
}

static PyObject *
code_getfreevars(PyCodeObject *code, void *closure)
{
    return _PyCode_GetFreevars(code);
}

static PyObject *
code_getcodeadaptive(PyCodeObject *code, void *closure)
{
    return PyBytes_FromStringAndSize(code->co_code_adaptive,
                                     _PyCode_NBYTES(code));
}

static PyObject *
code_getcode(PyCodeObject *code, void *closure)
{
    return _PyCode_GetCode(code);
}

static PyGetSetDef code_getsetlist[] = {
    {"co_lnotab",         (getter)code_getlnotab,       NULL, NULL},
    {"_co_code_adaptive", (getter)code_getcodeadaptive, NULL, NULL},
    // The following old names are kept for backward compatibility.
    {"co_varnames",       (getter)code_getvarnames,     NULL, NULL},
    {"co_cellvars",       (getter)code_getcellvars,     NULL, NULL},
    {"co_freevars",       (getter)code_getfreevars,     NULL, NULL},
    {"co_code",           (getter)code_getcode,         NULL, NULL},
    {0}
};


static PyObject *
code_sizeof(PyCodeObject *co, PyObject *Py_UNUSED(args))
{
    size_t res = _PyObject_VAR_SIZE(Py_TYPE(co), Py_SIZE(co));
    _PyCodeObjectExtra *co_extra = (_PyCodeObjectExtra*) co->co_extra;
    if (co_extra != NULL) {
        res += sizeof(_PyCodeObjectExtra);
        res += ((size_t)co_extra->ce_size - 1) * sizeof(co_extra->ce_extras[0]);
    }
    return PyLong_FromSize_t(res);
}

static PyObject *
code_linesiterator(PyCodeObject *code, PyObject *Py_UNUSED(args))
{
    return (PyObject *)new_linesiterator(code);
}

/*[clinic input]
@text_signature "($self, /, **changes)"
code.replace

    *
    co_argcount: int(c_default="self->co_argcount") = unchanged
    co_posonlyargcount: int(c_default="self->co_posonlyargcount") = unchanged
    co_kwonlyargcount: int(c_default="self->co_kwonlyargcount") = unchanged
    co_nlocals: int(c_default="self->co_nlocals") = unchanged
    co_stacksize: int(c_default="self->co_stacksize") = unchanged
    co_flags: int(c_default="self->co_flags") = unchanged
    co_firstlineno: int(c_default="self->co_firstlineno") = unchanged
    co_code: object(subclass_of="&PyBytes_Type", c_default="NULL") = unchanged
    co_consts: object(subclass_of="&PyTuple_Type", c_default="self->co_consts") = unchanged
    co_names: object(subclass_of="&PyTuple_Type", c_default="self->co_names") = unchanged
    co_varnames: object(subclass_of="&PyTuple_Type", c_default="NULL") = unchanged
    co_freevars: object(subclass_of="&PyTuple_Type", c_default="NULL") = unchanged
    co_cellvars: object(subclass_of="&PyTuple_Type", c_default="NULL") = unchanged
    co_filename: unicode(c_default="self->co_filename") = unchanged
    co_name: unicode(c_default="self->co_name") = unchanged
    co_qualname: unicode(c_default="self->co_qualname") = unchanged
    co_linetable: object(subclass_of="&PyBytes_Type", c_default="self->co_linetable") = unchanged
    co_exceptiontable: object(subclass_of="&PyBytes_Type", c_default="self->co_exceptiontable") = unchanged

Return a copy of the code object with new values for the specified fields.
[clinic start generated code]*/

static PyObject *
code_replace_impl(PyCodeObject *self, int co_argcount,
                  int co_posonlyargcount, int co_kwonlyargcount,
                  int co_nlocals, int co_stacksize, int co_flags,
                  int co_firstlineno, PyObject *co_code, PyObject *co_consts,
                  PyObject *co_names, PyObject *co_varnames,
                  PyObject *co_freevars, PyObject *co_cellvars,
                  PyObject *co_filename, PyObject *co_name,
                  PyObject *co_qualname, PyObject *co_linetable,
                  PyObject *co_exceptiontable)
/*[clinic end generated code: output=e75c48a15def18b9 input=18e280e07846c122]*/
{
#define CHECK_INT_ARG(ARG) \
        if (ARG < 0) { \
            PyErr_SetString(PyExc_ValueError, \
                            #ARG " must be a positive integer"); \
            return NULL; \
        }

    CHECK_INT_ARG(co_argcount);
    CHECK_INT_ARG(co_posonlyargcount);
    CHECK_INT_ARG(co_kwonlyargcount);
    CHECK_INT_ARG(co_nlocals);
    CHECK_INT_ARG(co_stacksize);
    CHECK_INT_ARG(co_flags);
    CHECK_INT_ARG(co_firstlineno);

#undef CHECK_INT_ARG

    PyObject *code = NULL;
    if (co_code == NULL) {
        code = _PyCode_GetCode(self);
        if (code == NULL) {
            return NULL;
        }
        co_code = code;
    }

    if (PySys_Audit("code.__new__", "OOOiiiiii",
                    co_code, co_filename, co_name, co_argcount,
                    co_posonlyargcount, co_kwonlyargcount, co_nlocals,
                    co_stacksize, co_flags) < 0) {
        Py_XDECREF(code);
        return NULL;
    }

    PyCodeObject *co = NULL;
    PyObject *varnames = NULL;
    PyObject *cellvars = NULL;
    PyObject *freevars = NULL;
    if (co_varnames == NULL) {
        varnames = get_localsplus_names(self, CO_FAST_LOCAL, self->co_nlocals);
        if (varnames == NULL) {
            goto error;
        }
        co_varnames = varnames;
    }
    if (co_cellvars == NULL) {
        cellvars = get_localsplus_names(self, CO_FAST_CELL, self->co_ncellvars);
        if (cellvars == NULL) {
            goto error;
        }
        co_cellvars = cellvars;
    }
    if (co_freevars == NULL) {
        freevars = get_localsplus_names(self, CO_FAST_FREE, self->co_nfreevars);
        if (freevars == NULL) {
            goto error;
        }
        co_freevars = freevars;
    }

    co = PyCode_NewWithPosOnlyArgs(
        co_argcount, co_posonlyargcount, co_kwonlyargcount, co_nlocals,
        co_stacksize, co_flags, co_code, co_consts, co_names,
        co_varnames, co_freevars, co_cellvars, co_filename, co_name,
        co_qualname, co_firstlineno,
        co_linetable, co_exceptiontable);

error:
    Py_XDECREF(code);
    Py_XDECREF(varnames);
    Py_XDECREF(cellvars);
    Py_XDECREF(freevars);
    return (PyObject *)co;
}

/*[clinic input]
code._varname_from_oparg

    oparg: int

(internal-only) Return the local variable name for the given oparg.

WARNING: this method is for internal use only and may change or go away.
[clinic start generated code]*/

static PyObject *
code__varname_from_oparg_impl(PyCodeObject *self, int oparg)
/*[clinic end generated code: output=1fd1130413184206 input=c5fa3ee9bac7d4ca]*/
{
    PyObject *name = PyTuple_GetItem(self->co_localsplusnames, oparg);
    if (name == NULL) {
        return NULL;
    }
    return Py_NewRef(name);
}

/* XXX code objects need to participate in GC? */

static struct PyMethodDef code_methods[] = {
    {"__sizeof__", (PyCFunction)code_sizeof, METH_NOARGS},
    {"co_lines", (PyCFunction)code_linesiterator, METH_NOARGS},
    {"co_positions", (PyCFunction)code_positionsiterator, METH_NOARGS},
    CODE_REPLACE_METHODDEF
    CODE__VARNAME_FROM_OPARG_METHODDEF
    {"__replace__", _PyCFunction_CAST(code_replace), METH_FASTCALL|METH_KEYWORDS},
    {NULL, NULL}                /* sentinel */
};


PyTypeObject PyCode_Type = {
    PyVarObject_HEAD_INIT(&PyType_Type, 0)
    "code",
    offsetof(PyCodeObject, co_code_adaptive),
    sizeof(_Py_CODEUNIT),
    (destructor)code_dealloc,           /* tp_dealloc */
    0,                                  /* tp_vectorcall_offset */
    0,                                  /* tp_getattr */
    0,                                  /* tp_setattr */
    0,                                  /* tp_as_async */
    (reprfunc)code_repr,                /* tp_repr */
    0,                                  /* tp_as_number */
    0,                                  /* tp_as_sequence */
    0,                                  /* tp_as_mapping */
    (hashfunc)code_hash,                /* tp_hash */
    0,                                  /* tp_call */
    0,                                  /* tp_str */
    PyObject_GenericGetAttr,            /* tp_getattro */
    0,                                  /* tp_setattro */
    0,                                  /* tp_as_buffer */
    Py_TPFLAGS_DEFAULT,                 /* tp_flags */
    code_new__doc__,                    /* tp_doc */
    0,                                  /* tp_traverse */
    0,                                  /* tp_clear */
    code_richcompare,                   /* tp_richcompare */
    offsetof(PyCodeObject, co_weakreflist),     /* tp_weaklistoffset */
    0,                                  /* tp_iter */
    0,                                  /* tp_iternext */
    code_methods,                       /* tp_methods */
    code_memberlist,                    /* tp_members */
    code_getsetlist,                    /* tp_getset */
    0,                                  /* tp_base */
    0,                                  /* tp_dict */
    0,                                  /* tp_descr_get */
    0,                                  /* tp_descr_set */
    0,                                  /* tp_dictoffset */
    0,                                  /* tp_init */
    0,                                  /* tp_alloc */
    code_new,                           /* tp_new */
};


/******************
 * other API
 ******************/

PyObject*
_PyCode_ConstantKey(PyObject *op)
{
    PyObject *key;

    /* Py_None and Py_Ellipsis are singletons. */
    if (op == Py_None || op == Py_Ellipsis
       || PyLong_CheckExact(op)
       || PyUnicode_CheckExact(op)
          /* code_richcompare() uses _PyCode_ConstantKey() internally */
       || PyCode_Check(op))
    {
        /* Objects of these types are always different from object of other
         * type and from tuples. */
        key = Py_NewRef(op);
    }
    else if (PyBool_Check(op) || PyBytes_CheckExact(op)) {
        /* Make booleans different from integers 0 and 1.
         * Avoid BytesWarning from comparing bytes with strings. */
        key = PyTuple_Pack(2, Py_TYPE(op), op);
    }
    else if (PyFloat_CheckExact(op)) {
        double d = PyFloat_AS_DOUBLE(op);
        /* all we need is to make the tuple different in either the 0.0
         * or -0.0 case from all others, just to avoid the "coercion".
         */
        if (d == 0.0 && copysign(1.0, d) < 0.0)
            key = PyTuple_Pack(3, Py_TYPE(op), op, Py_None);
        else
            key = PyTuple_Pack(2, Py_TYPE(op), op);
    }
    else if (PyComplex_CheckExact(op)) {
        Py_complex z;
        int real_negzero, imag_negzero;
        /* For the complex case we must make complex(x, 0.)
           different from complex(x, -0.) and complex(0., y)
           different from complex(-0., y), for any x and y.
           All four complex zeros must be distinguished.*/
        z = PyComplex_AsCComplex(op);
        real_negzero = z.real == 0.0 && copysign(1.0, z.real) < 0.0;
        imag_negzero = z.imag == 0.0 && copysign(1.0, z.imag) < 0.0;
        /* use True, False and None singleton as tags for the real and imag
         * sign, to make tuples different */
        if (real_negzero && imag_negzero) {
            key = PyTuple_Pack(3, Py_TYPE(op), op, Py_True);
        }
        else if (imag_negzero) {
            key = PyTuple_Pack(3, Py_TYPE(op), op, Py_False);
        }
        else if (real_negzero) {
            key = PyTuple_Pack(3, Py_TYPE(op), op, Py_None);
        }
        else {
            key = PyTuple_Pack(2, Py_TYPE(op), op);
        }
    }
    else if (PyTuple_CheckExact(op)) {
        Py_ssize_t i, len;
        PyObject *tuple;

        len = PyTuple_GET_SIZE(op);
        tuple = PyTuple_New(len);
        if (tuple == NULL)
            return NULL;

        for (i=0; i < len; i++) {
            PyObject *item, *item_key;

            item = PyTuple_GET_ITEM(op, i);
            item_key = _PyCode_ConstantKey(item);
            if (item_key == NULL) {
                Py_DECREF(tuple);
                return NULL;
            }

            PyTuple_SET_ITEM(tuple, i, item_key);
        }

        key = PyTuple_Pack(2, tuple, op);
        Py_DECREF(tuple);
    }
    else if (PyFrozenSet_CheckExact(op)) {
        Py_ssize_t pos = 0;
        PyObject *item;
        Py_hash_t hash;
        Py_ssize_t i, len;
        PyObject *tuple, *set;

        len = PySet_GET_SIZE(op);
        tuple = PyTuple_New(len);
        if (tuple == NULL)
            return NULL;

        i = 0;
        while (_PySet_NextEntry(op, &pos, &item, &hash)) {
            PyObject *item_key;

            item_key = _PyCode_ConstantKey(item);
            if (item_key == NULL) {
                Py_DECREF(tuple);
                return NULL;
            }

            assert(i < len);
            PyTuple_SET_ITEM(tuple, i, item_key);
            i++;
        }
        set = PyFrozenSet_New(tuple);
        Py_DECREF(tuple);
        if (set == NULL)
            return NULL;

        key = PyTuple_Pack(2, set, op);
        Py_DECREF(set);
        return key;
    }
    else {
        /* for other types, use the object identifier as a unique identifier
         * to ensure that they are seen as unequal. */
        PyObject *obj_id = PyLong_FromVoidPtr(op);
        if (obj_id == NULL)
            return NULL;

        key = PyTuple_Pack(2, obj_id, op);
        Py_DECREF(obj_id);
    }
    return key;
}

void
_PyStaticCode_Fini(PyCodeObject *co)
{
    deopt_code(co, _PyCode_CODE(co));
    if (co->co_executors != NULL) {
        clear_executors(co);
    }
    PyMem_Free(co->co_extra);
    if (co->_co_cached != NULL) {
        Py_CLEAR(co->_co_cached->_co_code);
        Py_CLEAR(co->_co_cached->_co_cellvars);
        Py_CLEAR(co->_co_cached->_co_freevars);
        Py_CLEAR(co->_co_cached->_co_varnames);
        PyMem_Free(co->_co_cached);
        co->_co_cached = NULL;
    }
    co->co_extra = NULL;
    if (co->co_weakreflist != NULL) {
        PyObject_ClearWeakRefs((PyObject *)co);
        co->co_weakreflist = NULL;
    }
    free_monitoring_data(co->_co_monitoring);
    co->_co_monitoring = NULL;
}

int
_PyStaticCode_Init(PyCodeObject *co)
{
    int res = intern_strings(co->co_names);
    if (res < 0) {
        return -1;
    }
    res = intern_string_constants(co->co_consts, NULL);
    if (res < 0) {
        return -1;
    }
    res = intern_strings(co->co_localsplusnames);
    if (res < 0) {
        return -1;
    }
    _PyCode_Quicken(co);
    return 0;
}

#define MAX_CODE_UNITS_PER_LOC_ENTRY 8<|MERGE_RESOLUTION|>--- conflicted
+++ resolved
@@ -2,12 +2,8 @@
 
 #include "Python.h"
 #include "opcode.h"
-<<<<<<< HEAD
 #include "structmember.h"         // PyMemberDef
 #include "pycore_abstract.h"      // _Py_is_valid_index()
-=======
-
->>>>>>> d73c12b8
 #include "pycore_code.h"          // _PyCodeConstructor
 #include "pycore_frame.h"         // FRAME_SPECIALS_SIZE
 #include "pycore_interp.h"        // PyInterpreterState.co_extra_freefuncs
