
/* Module object implementation */

#include "Python.h"
#include "pycore_call.h"          // _PyObject_CallNoArgs()
#include "pycore_fileutils.h"     // _Py_wgetcwd
#include "pycore_interp.h"        // PyInterpreterState.importlib
#include "pycore_long.h"          // _PyLong_GetOne()
#include "pycore_modsupport.h"    // _PyModule_CreateInitialized()
#include "pycore_moduleobject.h"  // _PyModule_GetDef()
#include "pycore_object.h"        // _PyType_AllocNoTrack
#include "pycore_pyerrors.h"      // _PyErr_FormatFromCause()
#include "pycore_pystate.h"       // _PyInterpreterState_GET()

#include "osdefs.h"               // MAXPATHLEN


static PyMemberDef module_members[] = {
    {"__dict__", _Py_T_OBJECT, offsetof(PyModuleObject, md_dict), Py_READONLY},
    {0}
};


PyTypeObject PyModuleDef_Type = {
    PyVarObject_HEAD_INIT(&PyType_Type, 0)
    "moduledef",                                /* tp_name */
    sizeof(PyModuleDef),                        /* tp_basicsize */
    0,                                          /* tp_itemsize */
};


int
_PyModule_IsExtension(PyObject *obj)
{
    if (!PyModule_Check(obj)) {
        return 0;
    }
    PyModuleObject *module = (PyModuleObject*)obj;

    PyModuleDef *def = module->md_def;
    return (def != NULL && def->m_methods != NULL);
}


PyObject*
PyModuleDef_Init(PyModuleDef* def)
{
    assert(PyModuleDef_Type.tp_flags & Py_TPFLAGS_READY);
    if (def->m_base.m_index == 0) {
        Py_SET_REFCNT(def, 1);
        Py_SET_TYPE(def, &PyModuleDef_Type);
        def->m_base.m_index = _PyImport_GetNextModuleIndex();
    }
    return (PyObject*)def;
}

static int
module_init_dict(PyModuleObject *mod, PyObject *md_dict,
                 PyObject *name, PyObject *doc)
{
    assert(md_dict != NULL);
    if (doc == NULL)
        doc = Py_None;

    if (PyDict_SetItem(md_dict, &_Py_ID(__name__), name) != 0)
        return -1;
    if (PyDict_SetItem(md_dict, &_Py_ID(__doc__), doc) != 0)
        return -1;
    if (PyDict_SetItem(md_dict, &_Py_ID(__package__), Py_None) != 0)
        return -1;
    if (PyDict_SetItem(md_dict, &_Py_ID(__loader__), Py_None) != 0)
        return -1;
    if (PyDict_SetItem(md_dict, &_Py_ID(__spec__), Py_None) != 0)
        return -1;
    if (PyUnicode_CheckExact(name)) {
        Py_XSETREF(mod->md_name, Py_NewRef(name));
    }

    return 0;
}

static PyModuleObject *
new_module_notrack(PyTypeObject *mt)
{
    PyModuleObject *m;
    m = (PyModuleObject *)_PyType_AllocNoTrack(mt, 0);
    if (m == NULL)
        return NULL;
    m->md_def = NULL;
    m->md_state = NULL;
    m->md_weaklist = NULL;
    m->md_name = NULL;
    m->md_dict = PyDict_New();
    if (m->md_dict == NULL) {
        Py_DECREF(m);
        return NULL;
    }
    return m;
}

static void
track_module(PyModuleObject *m)
{
    _PyObject_SetDeferredRefcount(m->md_dict);
    PyObject_GC_Track(m->md_dict);

    _PyObject_SetDeferredRefcount((PyObject *)m);
    PyObject_GC_Track(m);
}

static PyObject *
new_module(PyTypeObject *mt, PyObject *args, PyObject *kws)
{
    PyModuleObject *m = new_module_notrack(mt);
    if (m != NULL) {
        track_module(m);
    }
    return (PyObject *)m;
}

PyObject *
PyModule_NewObject(PyObject *name)
{
    PyModuleObject *m = new_module_notrack(&PyModule_Type);
    if (m == NULL)
        return NULL;
    if (module_init_dict(m, m->md_dict, name, NULL) != 0)
        goto fail;
    track_module(m);
    return (PyObject *)m;

 fail:
    Py_DECREF(m);
    return NULL;
}

PyObject *
PyModule_New(const char *name)
{
    PyObject *nameobj, *module;
    nameobj = PyUnicode_FromString(name);
    if (nameobj == NULL)
        return NULL;
    module = PyModule_NewObject(nameobj);
    Py_DECREF(nameobj);
    return module;
}

/* Check API/ABI version
 * Issues a warning on mismatch, which is usually not fatal.
 * Returns 0 if an exception is raised.
 */
static int
check_api_version(const char *name, int module_api_version)
{
    if (module_api_version != PYTHON_API_VERSION && module_api_version != PYTHON_ABI_VERSION) {
        int err;
        err = PyErr_WarnFormat(PyExc_RuntimeWarning, 1,
            "Python C API version mismatch for module %.100s: "
            "This Python has API version %d, module %.100s has version %d.",
             name,
             PYTHON_API_VERSION, name, module_api_version);
        if (err)
            return 0;
    }
    return 1;
}

static int
_add_methods_to_object(PyObject *module, PyObject *name, PyMethodDef *functions)
{
    PyObject *func;
    PyMethodDef *fdef;

    for (fdef = functions; fdef->ml_name != NULL; fdef++) {
        if ((fdef->ml_flags & METH_CLASS) ||
            (fdef->ml_flags & METH_STATIC)) {
            PyErr_SetString(PyExc_ValueError,
                            "module functions cannot set"
                            " METH_CLASS or METH_STATIC");
            return -1;
        }
        func = PyCFunction_NewEx(fdef, (PyObject*)module, name);
        if (func == NULL) {
            return -1;
        }
        _PyObject_SetDeferredRefcount(func);
        if (PyObject_SetAttrString(module, fdef->ml_name, func) != 0) {
            Py_DECREF(func);
            return -1;
        }
        Py_DECREF(func);
    }

    return 0;
}

PyObject *
PyModule_Create2(PyModuleDef* module, int module_api_version)
{
    if (!_PyImport_IsInitialized(_PyInterpreterState_GET())) {
        PyErr_SetString(PyExc_SystemError,
                        "Python import machinery not initialized");
        return NULL;
    }
    return _PyModule_CreateInitialized(module, module_api_version);
}

PyObject *
_PyModule_CreateInitialized(PyModuleDef* module, int module_api_version)
{
    const char* name;
    PyModuleObject *m;

    if (!PyModuleDef_Init(module))
        return NULL;
    name = module->m_name;
    if (!check_api_version(name, module_api_version)) {
        return NULL;
    }
    if (module->m_slots) {
        PyErr_Format(
            PyExc_SystemError,
            "module %s: PyModule_Create is incompatible with m_slots", name);
        return NULL;
    }
    name = _PyImport_ResolveNameWithPackageContext(name);
    if ((m = (PyModuleObject*)PyModule_New(name)) == NULL)
        return NULL;

    if (module->m_size > 0) {
        m->md_state = PyMem_Malloc(module->m_size);
        if (!m->md_state) {
            PyErr_NoMemory();
            Py_DECREF(m);
            return NULL;
        }
        memset(m->md_state, 0, module->m_size);
    }

    if (module->m_methods != NULL) {
        if (PyModule_AddFunctions((PyObject *) m, module->m_methods) != 0) {
            Py_DECREF(m);
            return NULL;
        }
    }
    if (module->m_doc != NULL) {
        if (PyModule_SetDocString((PyObject *) m, module->m_doc) != 0) {
            Py_DECREF(m);
            return NULL;
        }
    }
    m->md_def = module;
#ifdef Py_GIL_DISABLE
    m->md_gil = Py_MOD_GIL_USED;
#endif
    return (PyObject*)m;
}

PyObject *
PyModule_FromDefAndSpec2(PyModuleDef* def, PyObject *spec, int module_api_version)
{
    PyModuleDef_Slot* cur_slot;
    PyObject *(*create)(PyObject *, PyModuleDef*) = NULL;
    PyObject *nameobj;
    PyObject *m = NULL;
    int has_multiple_interpreters_slot = 0;
    void *multiple_interpreters = (void *)0;
    int has_gil_slot = 0;
    void *gil_slot = Py_MOD_GIL_USED;
    int has_execution_slots = 0;
    const char *name;
    int ret;
    PyInterpreterState *interp = _PyInterpreterState_GET();

    PyModuleDef_Init(def);

    nameobj = PyObject_GetAttrString(spec, "name");
    if (nameobj == NULL) {
        return NULL;
    }
    name = PyUnicode_AsUTF8(nameobj);
    if (name == NULL) {
        goto error;
    }

    if (!check_api_version(name, module_api_version)) {
        goto error;
    }

    if (def->m_size < 0) {
        PyErr_Format(
            PyExc_SystemError,
            "module %s: m_size may not be negative for multi-phase initialization",
            name);
        goto error;
    }

    for (cur_slot = def->m_slots; cur_slot && cur_slot->slot; cur_slot++) {
        switch (cur_slot->slot) {
            case Py_mod_create:
                if (create) {
                    PyErr_Format(
                        PyExc_SystemError,
                        "module %s has multiple create slots",
                        name);
                    goto error;
                }
                create = cur_slot->value;
                break;
            case Py_mod_exec:
                has_execution_slots = 1;
                break;
            case Py_mod_multiple_interpreters:
                if (has_multiple_interpreters_slot) {
                    PyErr_Format(
                        PyExc_SystemError,
                        "module %s has more than one 'multiple interpreters' slots",
                        name);
                    goto error;
                }
                multiple_interpreters = cur_slot->value;
                has_multiple_interpreters_slot = 1;
                break;
            case Py_mod_gil:
                if (has_gil_slot) {
                    PyErr_Format(
                       PyExc_SystemError,
                       "module %s has more than one 'gil' slot",
                       name);
                    goto error;
                }
                gil_slot = cur_slot->value;
                has_gil_slot = 1;
                break;
            default:
                assert(cur_slot->slot < 0 || cur_slot->slot > _Py_mod_LAST_SLOT);
                PyErr_Format(
                    PyExc_SystemError,
                    "module %s uses unknown slot ID %i",
                    name, cur_slot->slot);
                goto error;
        }
    }

    /* By default, multi-phase init modules are expected
       to work under multiple interpreters. */
    if (!has_multiple_interpreters_slot) {
        multiple_interpreters = Py_MOD_MULTIPLE_INTERPRETERS_SUPPORTED;
    }
    if (multiple_interpreters == Py_MOD_MULTIPLE_INTERPRETERS_NOT_SUPPORTED) {
        if (!_Py_IsMainInterpreter(interp)
            && _PyImport_CheckSubinterpIncompatibleExtensionAllowed(name) < 0)
        {
            goto error;
        }
    }
    else if (multiple_interpreters != Py_MOD_PER_INTERPRETER_GIL_SUPPORTED
             && interp->ceval.own_gil
             && !_Py_IsMainInterpreter(interp)
             && _PyImport_CheckSubinterpIncompatibleExtensionAllowed(name) < 0)
    {
        goto error;
    }

    if (create) {
        m = create(spec, def);
        if (m == NULL) {
            if (!PyErr_Occurred()) {
                PyErr_Format(
                    PyExc_SystemError,
                    "creation of module %s failed without setting an exception",
                    name);
            }
            goto error;
        } else {
            if (PyErr_Occurred()) {
                _PyErr_FormatFromCause(
                    PyExc_SystemError,
                    "creation of module %s raised unreported exception",
                    name);
                goto error;
            }
        }
    } else {
        m = PyModule_NewObject(nameobj);
        if (m == NULL) {
            goto error;
        }
    }

    if (PyModule_Check(m)) {
        ((PyModuleObject*)m)->md_state = NULL;
        ((PyModuleObject*)m)->md_def = def;
#ifdef Py_GIL_DISABLED
        ((PyModuleObject*)m)->md_gil = gil_slot;
#else
        (void)gil_slot;
#endif
    } else {
        if (def->m_size > 0 || def->m_traverse || def->m_clear || def->m_free) {
            PyErr_Format(
                PyExc_SystemError,
                "module %s is not a module object, but requests module state",
                name);
            goto error;
        }
        if (has_execution_slots) {
            PyErr_Format(
                PyExc_SystemError,
                "module %s specifies execution slots, but did not create "
                    "a ModuleType instance",
                name);
            goto error;
        }
    }

    if (def->m_methods != NULL) {
        ret = _add_methods_to_object(m, nameobj, def->m_methods);
        if (ret != 0) {
            goto error;
        }
    }

    if (def->m_doc != NULL) {
        ret = PyModule_SetDocString(m, def->m_doc);
        if (ret != 0) {
            goto error;
        }
    }

    Py_DECREF(nameobj);
    return m;

error:
    Py_DECREF(nameobj);
    Py_XDECREF(m);
    return NULL;
}

#ifdef Py_GIL_DISABLED
int
PyUnstable_Module_SetGIL(PyObject *module, void *gil)
{
    if (!PyModule_Check(module)) {
        PyErr_BadInternalCall();
        return -1;
    }
    ((PyModuleObject *)module)->md_gil = gil;
    return 0;
}
#endif

int
PyModule_ExecDef(PyObject *module, PyModuleDef *def)
{
    PyModuleDef_Slot *cur_slot;
    const char *name;
    int ret;

    name = PyModule_GetName(module);
    if (name == NULL) {
        return -1;
    }

    if (def->m_size >= 0) {
        PyModuleObject *md = (PyModuleObject*)module;
        if (md->md_state == NULL) {
            /* Always set a state pointer; this serves as a marker to skip
             * multiple initialization (importlib.reload() is no-op) */
            md->md_state = PyMem_Malloc(def->m_size);
            if (!md->md_state) {
                PyErr_NoMemory();
                return -1;
            }
            memset(md->md_state, 0, def->m_size);
        }
    }

    if (def->m_slots == NULL) {
        return 0;
    }

    for (cur_slot = def->m_slots; cur_slot && cur_slot->slot; cur_slot++) {
        switch (cur_slot->slot) {
            case Py_mod_create:
                /* handled in PyModule_FromDefAndSpec2 */
                break;
            case Py_mod_exec:
                ret = ((int (*)(PyObject *))cur_slot->value)(module);
                if (ret != 0) {
                    if (!PyErr_Occurred()) {
                        PyErr_Format(
                            PyExc_SystemError,
                            "execution of module %s failed without setting an exception",
                            name);
                    }
                    return -1;
                }
                if (PyErr_Occurred()) {
                    _PyErr_FormatFromCause(
                        PyExc_SystemError,
                        "execution of module %s raised unreported exception",
                        name);
                    return -1;
                }
                break;
            case Py_mod_multiple_interpreters:
            case Py_mod_gil:
                /* handled in PyModule_FromDefAndSpec2 */
                break;
            default:
                PyErr_Format(
                    PyExc_SystemError,
                    "module %s initialized with unknown slot %i",
                    name, cur_slot->slot);
                return -1;
        }
    }
    return 0;
}

int
PyModule_AddFunctions(PyObject *m, PyMethodDef *functions)
{
    int res;
    PyObject *name = PyModule_GetNameObject(m);
    if (name == NULL) {
        return -1;
    }

    res = _add_methods_to_object(m, name, functions);
    Py_DECREF(name);
    return res;
}

int
PyModule_SetDocString(PyObject *m, const char *doc)
{
    PyObject *v;

    v = PyUnicode_FromString(doc);
    if (v == NULL || PyObject_SetAttr(m, &_Py_ID(__doc__), v) != 0) {
        Py_XDECREF(v);
        return -1;
    }
    Py_DECREF(v);
    return 0;
}

PyObject *
PyModule_GetDict(PyObject *m)
{
    if (!PyModule_Check(m)) {
        PyErr_BadInternalCall();
        return NULL;
    }
    return _PyModule_GetDict(m);  // borrowed reference
}

PyObject*
PyModule_GetNameObject(PyObject *mod)
{
    if (!PyModule_Check(mod)) {
        PyErr_BadArgument();
        return NULL;
    }
    PyObject *dict = ((PyModuleObject *)mod)->md_dict;  // borrowed reference
    if (dict == NULL || !PyDict_Check(dict)) {
        goto error;
    }
    PyObject *name;
    if (PyDict_GetItemRef(dict, &_Py_ID(__name__), &name) <= 0) {
        // error or not found
        goto error;
    }
    if (!PyUnicode_Check(name)) {
        Py_DECREF(name);
        goto error;
    }
    return name;

error:
    if (!PyErr_Occurred()) {
        PyErr_SetString(PyExc_SystemError, "nameless module");
    }
    return NULL;
}

const char *
PyModule_GetName(PyObject *m)
{
    PyObject *name = PyModule_GetNameObject(m);
    if (name == NULL) {
        return NULL;
    }
    assert(Py_REFCNT(name) >= 2);
    Py_DECREF(name);   /* module dict has still a reference */
    return PyUnicode_AsUTF8(name);
}

PyObject*
PyModule_GetFilenameObject(PyObject *mod)
{
    if (!PyModule_Check(mod)) {
        PyErr_BadArgument();
        return NULL;
    }
    PyObject *dict = ((PyModuleObject *)mod)->md_dict;  // borrowed reference
    if (dict == NULL) {
        goto error;
    }
    PyObject *fileobj;
    if (PyDict_GetItemRef(dict, &_Py_ID(__file__), &fileobj) <= 0) {
        // error or not found
        goto error;
    }
    if (!PyUnicode_Check(fileobj)) {
        Py_DECREF(fileobj);
        goto error;
    }
    return fileobj;

error:
    if (!PyErr_Occurred()) {
        PyErr_SetString(PyExc_SystemError, "module filename missing");
    }
    return NULL;
}

const char *
PyModule_GetFilename(PyObject *m)
{
    PyObject *fileobj;
    const char *utf8;
    fileobj = PyModule_GetFilenameObject(m);
    if (fileobj == NULL)
        return NULL;
    utf8 = PyUnicode_AsUTF8(fileobj);
    Py_DECREF(fileobj);   /* module dict has still a reference */
    return utf8;
}

PyModuleDef*
PyModule_GetDef(PyObject* m)
{
    if (!PyModule_Check(m)) {
        PyErr_BadArgument();
        return NULL;
    }
    return _PyModule_GetDef(m);
}

void*
PyModule_GetState(PyObject* m)
{
    if (!PyModule_Check(m)) {
        PyErr_BadArgument();
        return NULL;
    }
    return _PyModule_GetState(m);
}

void
_PyModule_Clear(PyObject *m)
{
    PyObject *d = ((PyModuleObject *)m)->md_dict;
    if (d != NULL)
        _PyModule_ClearDict(d);
}

void
_PyModule_ClearDict(PyObject *d)
{
    /* To make the execution order of destructors for global
       objects a bit more predictable, we first zap all objects
       whose name starts with a single underscore, before we clear
       the entire dictionary.  We zap them by replacing them with
       None, rather than deleting them from the dictionary, to
       avoid rehashing the dictionary (to some extent). */

    Py_ssize_t pos;
    PyObject *key, *value;

    int verbose = _Py_GetConfig()->verbose;

    /* First, clear only names starting with a single underscore */
    pos = 0;
    while (PyDict_Next(d, &pos, &key, &value)) {
        if (value != Py_None && PyUnicode_Check(key)) {
            if (PyUnicode_READ_CHAR(key, 0) == '_' &&
                PyUnicode_READ_CHAR(key, 1) != '_') {
                if (verbose > 1) {
                    const char *s = PyUnicode_AsUTF8(key);
                    if (s != NULL)
                        PySys_WriteStderr("#   clear[1] %s\n", s);
                    else
                        PyErr_Clear();
                }
                if (PyDict_SetItem(d, key, Py_None) != 0) {
                    PyErr_FormatUnraisable("Exception ignored on clearing module dict");
                }
            }
        }
    }

    /* Next, clear all names except for __builtins__ */
    pos = 0;
    while (PyDict_Next(d, &pos, &key, &value)) {
        if (value != Py_None && PyUnicode_Check(key)) {
            if (PyUnicode_READ_CHAR(key, 0) != '_' ||
                !_PyUnicode_EqualToASCIIString(key, "__builtins__"))
            {
                if (verbose > 1) {
                    const char *s = PyUnicode_AsUTF8(key);
                    if (s != NULL)
                        PySys_WriteStderr("#   clear[2] %s\n", s);
                    else
                        PyErr_Clear();
                }
                if (PyDict_SetItem(d, key, Py_None) != 0) {
                    PyErr_FormatUnraisable("Exception ignored on clearing module dict");
                }
            }
        }
    }

    /* Note: we leave __builtins__ in place, so that destructors
       of non-global objects defined in this module can still use
       builtins, in particularly 'None'. */

}

/*[clinic input]
class module "PyModuleObject *" "&PyModule_Type"
[clinic start generated code]*/
/*[clinic end generated code: output=da39a3ee5e6b4b0d input=3e35d4f708ecb6af]*/

#include "clinic/moduleobject.c.h"

/* Methods */

/*[clinic input]
module.__init__
    name: unicode
    doc: object = None

Create a module object.

The name must be a string; the optional doc argument can have any type.
[clinic start generated code]*/

static int
module___init___impl(PyModuleObject *self, PyObject *name, PyObject *doc)
/*[clinic end generated code: output=e7e721c26ce7aad7 input=57f9e177401e5e1e]*/
{
    return module_init_dict(self, self->md_dict, name, doc);
}

static void
module_dealloc(PyModuleObject *m)
{
    int verbose = _Py_GetConfig()->verbose;

    PyObject_GC_UnTrack(m);
    if (verbose && m->md_name) {
        PySys_FormatStderr("# destroy %U\n", m->md_name);
    }
    if (m->md_weaklist != NULL)
        PyObject_ClearWeakRefs((PyObject *) m);
    /* bpo-39824: Don't call m_free() if m_size > 0 and md_state=NULL */
    if (m->md_def && m->md_def->m_free
        && (m->md_def->m_size <= 0 || m->md_state != NULL))
    {
        m->md_def->m_free(m);
    }
    Py_XDECREF(m->md_dict);
    Py_XDECREF(m->md_name);
    if (m->md_state != NULL)
        PyMem_Free(m->md_state);
    Py_TYPE(m)->tp_free((PyObject *)m);
}

static PyObject *
module_repr(PyModuleObject *m)
{
    PyInterpreterState *interp = _PyInterpreterState_GET();
    return _PyImport_ImportlibModuleRepr(interp, (PyObject *)m);
}

/* Check if the "_initializing" attribute of the module spec is set to true.
 */
int
_PyModuleSpec_IsInitializing(PyObject *spec)
{
    if (spec == NULL) {
        return 0;
    }
    PyObject *value;
    int rc = PyObject_GetOptionalAttr(spec, &_Py_ID(_initializing), &value);
    if (rc > 0) {
        rc = PyObject_IsTrue(value);
        Py_DECREF(value);
    }
    return rc;
}

/* Check if the submodule name is in the "_uninitialized_submodules" attribute
   of the module spec.
 */
int
_PyModuleSpec_IsUninitializedSubmodule(PyObject *spec, PyObject *name)
{
    if (spec == NULL) {
         return 0;
    }

    PyObject *value;
    int rc = PyObject_GetOptionalAttr(spec, &_Py_ID(_uninitialized_submodules), &value);
    if (rc > 0) {
        rc = PySequence_Contains(value, name);
        Py_DECREF(value);
    }
    return rc;
}

static int
_get_file_origin_from_spec(PyObject *spec, PyObject **p_origin)
{
    PyObject *has_location = NULL;
    int rc = PyObject_GetOptionalAttr(spec, &_Py_ID(has_location), &has_location);
    if (rc <= 0) {
        return rc;
    }
    // If origin is not a location, or doesn't exist, or is not a str), we could consider falling
    // back to module.__file__. But the cases in which module.__file__ is not __spec__.origin
    // are cases in which we probably shouldn't be guessing.
    rc = PyObject_IsTrue(has_location);
    Py_DECREF(has_location);
    if (rc <= 0) {
        return rc;
    }
    // has_location is true, so origin is a location
    PyObject *origin = NULL;
    rc = PyObject_GetOptionalAttr(spec, &_Py_ID(origin), &origin);
    if (rc <= 0) {
        return rc;
    }
    assert(origin != NULL);
    if (!PyUnicode_Check(origin)) {
        Py_DECREF(origin);
        return 0;
    }
    *p_origin = origin;
    return 1;
}

static int
_is_module_possibly_shadowing(PyObject *origin)
{
    // origin must be a unicode subtype
    // Returns 1 if the module at origin could be shadowing a module of the
    // same name later in the module search path. The condition we check is basically:
    // root = os.path.dirname(origin.removesuffix(os.sep + "__init__.py"))
    // return not sys.flags.safe_path and root == (sys.path[0] or os.getcwd())
    // Returns 0 otherwise (or if we aren't sure)
    // Returns -1 if an error occurred that should be propagated
    if (origin == NULL) {
        return 0;
    }

    // not sys.flags.safe_path
    const PyConfig *config = _Py_GetConfig();
    if (config->safe_path) {
        return 0;
    }

    // root = os.path.dirname(origin.removesuffix(os.sep + "__init__.py"))
    wchar_t root[MAXPATHLEN + 1];
    Py_ssize_t size = PyUnicode_AsWideChar(origin, root, MAXPATHLEN);
    if (size < 0) {
        return -1;
    }
    assert(size <= MAXPATHLEN);
    root[size] = L'\0';

    wchar_t *sep = wcsrchr(root, SEP);
    if (sep == NULL) {
        return 0;
    }
    // If it's a package then we need to look one directory further up
    if (wcscmp(sep + 1, L"__init__.py") == 0) {
        *sep = L'\0';
        sep = wcsrchr(root, SEP);
        if (sep == NULL) {
            return 0;
        }
    }
    *sep = L'\0';

    // sys.path[0] or os.getcwd()
    wchar_t *sys_path_0 = config->sys_path_0;
    if (!sys_path_0) {
        return 0;
    }

    wchar_t sys_path_0_buf[MAXPATHLEN];
    if (sys_path_0[0] == L'\0') {
        // if sys.path[0] == "", treat it as if it were the current directory
        if (!_Py_wgetcwd(sys_path_0_buf, MAXPATHLEN)) {
            return -1;
        }
        sys_path_0 = sys_path_0_buf;
    }

    int result = wcscmp(sys_path_0, root) == 0;
    return result;
}

PyObject*
_Py_module_getattro_impl(PyModuleObject *m, PyObject *name, int suppress)
{
    // When suppress=1, this function suppresses AttributeError.
    PyObject *attr, *mod_name, *getattr;
    attr = _PyObject_GenericGetAttrWithDict((PyObject *)m, name, NULL, suppress);
    if (attr) {
        return attr;
    }
    if (suppress == 1) {
        if (PyErr_Occurred()) {
            // pass up non-AttributeError exception
            return NULL;
        }
    }
    else {
        if (!PyErr_ExceptionMatches(PyExc_AttributeError)) {
            // pass up non-AttributeError exception
            return NULL;
        }
        PyErr_Clear();
    }
    assert(m->md_dict != NULL);
    if (PyDict_GetItemRef(m->md_dict, &_Py_ID(__getattr__), &getattr) < 0) {
        return NULL;
    }
    if (getattr) {
        PyObject *result = PyObject_CallOneArg(getattr, name);
        if (result == NULL && suppress == 1 && PyErr_ExceptionMatches(PyExc_AttributeError)) {
            // suppress AttributeError
            PyErr_Clear();
        }
        Py_DECREF(getattr);
        return result;
    }

    // The attribute was not found.  We make a best effort attempt at a useful error message,
    // but only if we're not suppressing AttributeError.
    if (suppress == 1) {
        return NULL;
    }
    if (PyDict_GetItemRef(m->md_dict, &_Py_ID(__name__), &mod_name) < 0) {
        return NULL;
    }
    if (!mod_name || !PyUnicode_Check(mod_name)) {
        Py_XDECREF(mod_name);
        PyErr_Format(PyExc_AttributeError,
                    "module has no attribute '%U'", name);
        return NULL;
    }
    PyObject *spec;
    if (PyDict_GetItemRef(m->md_dict, &_Py_ID(__spec__), &spec) < 0) {
        Py_DECREF(mod_name);
        return NULL;
    }
    if (spec == NULL) {
        PyErr_Format(PyExc_AttributeError,
                     "module '%U' has no attribute '%U'",
                     mod_name, name);
        Py_DECREF(mod_name);
        return NULL;
    }

    PyObject *origin = NULL;
    if (_get_file_origin_from_spec(spec, &origin) < 0) {
        goto done;
    }

    int is_possibly_shadowing = _is_module_possibly_shadowing(origin);
    if (is_possibly_shadowing < 0) {
        goto done;
    }
    int is_possibly_shadowing_stdlib = 0;
    if (is_possibly_shadowing) {
        PyObject *stdlib_modules = PySys_GetObject("stdlib_module_names");
        if (stdlib_modules && PyAnySet_Check(stdlib_modules)) {
            is_possibly_shadowing_stdlib = PySet_Contains(stdlib_modules, mod_name);
            if (is_possibly_shadowing_stdlib < 0) {
                goto done;
            }
        }
    }

    if (is_possibly_shadowing_stdlib) {
        assert(origin);
        PyErr_Format(PyExc_AttributeError,
                    "module '%U' has no attribute '%U' "
                    "(consider renaming '%U' since it has the same "
                    "name as the standard library module named '%U' "
                    "and the import system gives it precedence)",
                    mod_name, name, origin, mod_name);
    }
    else {
        int rc = _PyModuleSpec_IsInitializing(spec);
        if (rc > 0) {
            if (is_possibly_shadowing) {
                assert(origin);
                // For third-party modules, only mention the possibility of
                // shadowing if the module is being initialized.
                PyErr_Format(PyExc_AttributeError,
                            "module '%U' has no attribute '%U' "
                            "(consider renaming '%U' if it has the same name "
                            "as a third-party module you intended to import)",
                            mod_name, name, origin);
            }
            else if (origin) {
                PyErr_Format(PyExc_AttributeError,
                            "partially initialized "
                            "module '%U' from '%U' has no attribute '%U' "
                            "(most likely due to a circular import)",
                            mod_name, origin, name);
            }
            else {
                PyErr_Format(PyExc_AttributeError,
                            "partially initialized "
                            "module '%U' has no attribute '%U' "
                            "(most likely due to a circular import)",
                            mod_name, name);
            }
        }
        else if (rc == 0) {
            rc = _PyModuleSpec_IsUninitializedSubmodule(spec, name);
            if (rc > 0) {
                PyErr_Format(PyExc_AttributeError,
                            "cannot access submodule '%U' of module '%U' "
                            "(most likely due to a circular import)",
                            name, mod_name);
            }
            else if (rc == 0) {
                PyErr_Format(PyExc_AttributeError,
                            "module '%U' has no attribute '%U'",
                            mod_name, name);
            }
        }
    }

done:
    Py_XDECREF(origin);
    Py_DECREF(spec);
    Py_DECREF(mod_name);
    return NULL;
}


PyObject*
_Py_module_getattro(PyModuleObject *m, PyObject *name)
{
    return _Py_module_getattro_impl(m, name, 0);
}

static int
module_traverse(PyModuleObject *m, visitproc visit, void *arg)
{
    /* bpo-39824: Don't call m_traverse() if m_size > 0 and md_state=NULL */
    if (m->md_def && m->md_def->m_traverse
        && (m->md_def->m_size <= 0 || m->md_state != NULL))
    {
        int res = m->md_def->m_traverse((PyObject*)m, visit, arg);
        if (res)
            return res;
    }
    Py_VISIT(m->md_dict);
    return 0;
}

static int
module_clear(PyModuleObject *m)
{
    /* bpo-39824: Don't call m_clear() if m_size > 0 and md_state=NULL */
    if (m->md_def && m->md_def->m_clear
        && (m->md_def->m_size <= 0 || m->md_state != NULL))
    {
        int res = m->md_def->m_clear((PyObject*)m);
        if (PyErr_Occurred()) {
            PyErr_FormatUnraisable("Exception ignored in m_clear of module%s%V",
                                   m->md_name ? " " : "",
                                   m->md_name, "");
        }
        if (res)
            return res;
    }
    Py_CLEAR(m->md_dict);
    return 0;
}

static PyObject *
module_dir(PyObject *self, PyObject *args)
{
    PyObject *result = NULL;
    PyObject *dict = PyObject_GetAttr(self, &_Py_ID(__dict__));

    if (dict != NULL) {
        if (PyDict_Check(dict)) {
            PyObject *dirfunc = PyDict_GetItemWithError(dict, &_Py_ID(__dir__));
            if (dirfunc) {
                result = _PyObject_CallNoArgs(dirfunc);
            }
            else if (!PyErr_Occurred()) {
                result = PyDict_Keys(dict);
            }
        }
        else {
            PyErr_Format(PyExc_TypeError, "<module>.__dict__ is not a dictionary");
        }
    }

    Py_XDECREF(dict);
    return result;
}

static PyMethodDef module_methods[] = {
    {"__dir__", module_dir, METH_NOARGS,
     PyDoc_STR("__dir__() -> list\nspecialized dir() implementation")},
    {0}
};

static PyObject *
module_get_dict(PyModuleObject *m)
{
    PyObject *dict = PyObject_GetAttr((PyObject *)m, &_Py_ID(__dict__));
    if (dict == NULL) {
        return NULL;
    }
    if (!PyDict_Check(dict)) {
        PyErr_Format(PyExc_TypeError, "<module>.__dict__ is not a dictionary");
        Py_DECREF(dict);
        return NULL;
    }
    return dict;
}

static PyObject *
module_get_annotate(PyModuleObject *m, void *Py_UNUSED(ignored))
{
    PyObject *dict = module_get_dict(m);
    if (dict == NULL) {
        return NULL;
    }

    PyObject *annotate;
    if (PyDict_GetItemRef(dict, &_Py_ID(__annotate__), &annotate) == 0) {
        annotate = Py_None;
<<<<<<< HEAD
        int result = PyDict_SetItem(dict, &_Py_ID(__annotate__), annotate);
        if (result == -1) {
=======
        if (PyDict_SetItem(dict, &_Py_ID(__annotate__), annotate) == -1) {
>>>>>>> 31d61a75
            Py_CLEAR(annotate);
        }
    }
    Py_DECREF(dict);
    return annotate;
}

static int
module_set_annotate(PyModuleObject *m, PyObject *value, void *Py_UNUSED(ignored))
{
    if (value == NULL) {
        PyErr_SetString(PyExc_TypeError, "cannot delete __annotate__ attribute");
        return -1;
    }
    PyObject *dict = module_get_dict(m);
    if (dict == NULL) {
        return -1;
    }

    if (!Py_IsNone(value) && !PyCallable_Check(value)) {
        PyErr_SetString(PyExc_TypeError, "__annotate__ must be callable or None");
        Py_DECREF(dict);
        return -1;
    }

    if (PyDict_SetItem(dict, &_Py_ID(__annotate__), value) == -1) {
        Py_DECREF(dict);
        return -1;
    }
    if (!Py_IsNone(value)) {
        if (PyDict_Pop(dict, &_Py_ID(__annotations__), NULL) == -1) {
            Py_DECREF(dict);
            return -1;
        }
    }
    Py_DECREF(dict);
    return 0;
}

static PyObject *
module_get_annotations(PyModuleObject *m, void *Py_UNUSED(ignored))
{
    PyObject *dict = module_get_dict(m);
    if (dict == NULL) {
        return NULL;
    }

    PyObject *annotations;
    if (PyDict_GetItemRef(dict, &_Py_ID(__annotations__), &annotations) == 0) {
        PyObject *annotate;
        int annotate_result = PyDict_GetItemRef(dict, &_Py_ID(__annotate__), &annotate);
        if (annotate_result < 0) {
            Py_DECREF(dict);
            return NULL;
        }
        if (annotate_result == 1 && PyCallable_Check(annotate)) {
            PyObject *one = _PyLong_GetOne();
            annotations = _PyObject_CallOneArg(annotate, one);
            if (annotations == NULL) {
                Py_DECREF(annotate);
                Py_DECREF(dict);
                return NULL;
            }
            if (!PyDict_Check(annotations)) {
<<<<<<< HEAD
                PyErr_SetString(PyExc_TypeError, "__annotate__ returned a non-dict");
=======
                PyErr_Format(PyExc_TypeError, "__annotate__ returned non-dict of type '%.100s'",
                             Py_TYPE(annotations)->tp_name);
>>>>>>> 31d61a75
                Py_DECREF(annotate);
                Py_DECREF(annotations);
                Py_DECREF(dict);
                return NULL;
            }
        }
        else {
            annotations = PyDict_New();
        }
        Py_XDECREF(annotate);
        if (annotations) {
            int result = PyDict_SetItem(
                    dict, &_Py_ID(__annotations__), annotations);
            if (result) {
                Py_CLEAR(annotations);
            }
        }
    }
    Py_DECREF(dict);
    return annotations;
}

static int
module_set_annotations(PyModuleObject *m, PyObject *value, void *Py_UNUSED(ignored))
{
    int ret = -1;
    PyObject *dict = module_get_dict(m);
    if (dict == NULL) {
        return -1;
    }

    if (value != NULL) {
        /* set */
        ret = PyDict_SetItem(dict, &_Py_ID(__annotations__), value);
    }
    else {
        /* delete */
        ret = PyDict_Pop(dict, &_Py_ID(__annotations__), NULL);
        if (ret == 0) {
            PyErr_SetObject(PyExc_AttributeError, &_Py_ID(__annotations__));
            ret = -1;
        }
        else if (ret > 0) {
            ret = 0;
        }
    }
<<<<<<< HEAD
    if (ret == 0) {
        if (PyDict_Pop(dict, &_Py_ID(__annotate__), NULL) < 0) {
            ret = -1;
        }
=======
    if (ret == 0 && PyDict_Pop(dict, &_Py_ID(__annotate__), NULL) < 0) {
        ret = -1;
>>>>>>> 31d61a75
    }

    Py_DECREF(dict);
    return ret;
}


static PyGetSetDef module_getsets[] = {
    {"__annotations__", (getter)module_get_annotations, (setter)module_set_annotations},
    {"__annotate__", (getter)module_get_annotate, (setter)module_set_annotate},
    {NULL}
};

PyTypeObject PyModule_Type = {
    PyVarObject_HEAD_INIT(&PyType_Type, 0)
    "module",                                   /* tp_name */
    sizeof(PyModuleObject),                     /* tp_basicsize */
    0,                                          /* tp_itemsize */
    (destructor)module_dealloc,                 /* tp_dealloc */
    0,                                          /* tp_vectorcall_offset */
    0,                                          /* tp_getattr */
    0,                                          /* tp_setattr */
    0,                                          /* tp_as_async */
    (reprfunc)module_repr,                      /* tp_repr */
    0,                                          /* tp_as_number */
    0,                                          /* tp_as_sequence */
    0,                                          /* tp_as_mapping */
    0,                                          /* tp_hash */
    0,                                          /* tp_call */
    0,                                          /* tp_str */
    (getattrofunc)_Py_module_getattro,          /* tp_getattro */
    PyObject_GenericSetAttr,                    /* tp_setattro */
    0,                                          /* tp_as_buffer */
    Py_TPFLAGS_DEFAULT | Py_TPFLAGS_HAVE_GC |
        Py_TPFLAGS_BASETYPE,                    /* tp_flags */
    module___init____doc__,                     /* tp_doc */
    (traverseproc)module_traverse,              /* tp_traverse */
    (inquiry)module_clear,                      /* tp_clear */
    0,                                          /* tp_richcompare */
    offsetof(PyModuleObject, md_weaklist),      /* tp_weaklistoffset */
    0,                                          /* tp_iter */
    0,                                          /* tp_iternext */
    module_methods,                             /* tp_methods */
    module_members,                             /* tp_members */
    module_getsets,                             /* tp_getset */
    0,                                          /* tp_base */
    0,                                          /* tp_dict */
    0,                                          /* tp_descr_get */
    0,                                          /* tp_descr_set */
    offsetof(PyModuleObject, md_dict),          /* tp_dictoffset */
    module___init__,                            /* tp_init */
    0,                                          /* tp_alloc */
    new_module,                                 /* tp_new */
    PyObject_GC_Del,                            /* tp_free */
};<|MERGE_RESOLUTION|>--- conflicted
+++ resolved
@@ -1159,12 +1159,7 @@
     PyObject *annotate;
     if (PyDict_GetItemRef(dict, &_Py_ID(__annotate__), &annotate) == 0) {
         annotate = Py_None;
-<<<<<<< HEAD
-        int result = PyDict_SetItem(dict, &_Py_ID(__annotate__), annotate);
-        if (result == -1) {
-=======
         if (PyDict_SetItem(dict, &_Py_ID(__annotate__), annotate) == -1) {
->>>>>>> 31d61a75
             Py_CLEAR(annotate);
         }
     }
@@ -1229,12 +1224,8 @@
                 return NULL;
             }
             if (!PyDict_Check(annotations)) {
-<<<<<<< HEAD
-                PyErr_SetString(PyExc_TypeError, "__annotate__ returned a non-dict");
-=======
                 PyErr_Format(PyExc_TypeError, "__annotate__ returned non-dict of type '%.100s'",
                              Py_TYPE(annotations)->tp_name);
->>>>>>> 31d61a75
                 Py_DECREF(annotate);
                 Py_DECREF(annotations);
                 Py_DECREF(dict);
@@ -1281,15 +1272,8 @@
             ret = 0;
         }
     }
-<<<<<<< HEAD
-    if (ret == 0) {
-        if (PyDict_Pop(dict, &_Py_ID(__annotate__), NULL) < 0) {
-            ret = -1;
-        }
-=======
     if (ret == 0 && PyDict_Pop(dict, &_Py_ID(__annotate__), NULL) < 0) {
         ret = -1;
->>>>>>> 31d61a75
     }
 
     Py_DECREF(dict);
