/* Abstract Object Interface (many thanks to Jim Fulton) */

#include "Python.h"
#include "pycore_abstract.h"      // _PyIndex_Check()
#include "pycore_ceval.h"         // _Py_EnterRecursiveCall()
#include "pycore_object.h"        // _Py_CheckSlotResult()
#include "pycore_pyerrors.h"      // _PyErr_Occurred()
#include "pycore_pystate.h"       // _PyThreadState_GET()
#include "pycore_unionobject.h"   // _Py_UnionType && _Py_Union()
#include <ctype.h>
#include <stddef.h>               // offsetof()
#include "longintrepr.h"



/* Shorthands to return certain errors */

static PyObject *
type_error(const char *msg, PyObject *obj)
{
    PyErr_Format(PyExc_TypeError, msg, Py_TYPE(obj)->tp_name);
    return NULL;
}

static PyObject *
null_error(void)
{
    PyThreadState *tstate = _PyThreadState_GET();
    if (!_PyErr_Occurred(tstate)) {
        _PyErr_SetString(tstate, PyExc_SystemError,
                         "null argument to internal routine");
    }
    return NULL;
}

/* Operations on any object */

PyObject *
PyObject_Type(PyObject *o)
{
    PyObject *v;

    if (o == NULL) {
        return null_error();
    }

    v = (PyObject *)Py_TYPE(o);
    Py_INCREF(v);
    return v;
}

Py_ssize_t
PyObject_Size(PyObject *o)
{
    if (o == NULL) {
        null_error();
        return -1;
    }

    PySequenceMethods *m = Py_TYPE(o)->tp_as_sequence;
    if (m && m->sq_length) {
        Py_ssize_t len = m->sq_length(o);
        assert(_Py_CheckSlotResult(o, "__len__", len >= 0));
        return len;
    }

    return PyMapping_Size(o);
}

#undef PyObject_Length
Py_ssize_t
PyObject_Length(PyObject *o)
{
    return PyObject_Size(o);
}
#define PyObject_Length PyObject_Size

int
_PyObject_HasLen(PyObject *o) {
    return (Py_TYPE(o)->tp_as_sequence && Py_TYPE(o)->tp_as_sequence->sq_length) ||
        (Py_TYPE(o)->tp_as_mapping && Py_TYPE(o)->tp_as_mapping->mp_length);
}

/* The length hint function returns a non-negative value from o.__len__()
   or o.__length_hint__(). If those methods aren't found the defaultvalue is
   returned.  If one of the calls fails with an exception other than TypeError
   this function returns -1.
*/

Py_ssize_t
PyObject_LengthHint(PyObject *o, Py_ssize_t defaultvalue)
{
    PyObject *hint, *result;
    Py_ssize_t res;
    _Py_IDENTIFIER(__length_hint__);
    if (_PyObject_HasLen(o)) {
        res = PyObject_Length(o);
        if (res < 0) {
            PyThreadState *tstate = _PyThreadState_GET();
            assert(_PyErr_Occurred(tstate));
            if (!_PyErr_ExceptionMatches(tstate, PyExc_TypeError)) {
                return -1;
            }
            _PyErr_Clear(tstate);
        }
        else {
            return res;
        }
    }
    hint = _PyObject_LookupSpecial(o, &PyId___length_hint__);
    if (hint == NULL) {
        if (PyErr_Occurred()) {
            return -1;
        }
        return defaultvalue;
    }
    result = _PyObject_CallNoArg(hint);
    Py_DECREF(hint);
    if (result == NULL) {
        PyThreadState *tstate = _PyThreadState_GET();
        if (_PyErr_ExceptionMatches(tstate, PyExc_TypeError)) {
            _PyErr_Clear(tstate);
            return defaultvalue;
        }
        return -1;
    }
    else if (result == Py_NotImplemented) {
        Py_DECREF(result);
        return defaultvalue;
    }
    if (!PyLong_Check(result)) {
        PyErr_Format(PyExc_TypeError, "__length_hint__ must be an integer, not %.100s",
            Py_TYPE(result)->tp_name);
        Py_DECREF(result);
        return -1;
    }
    res = PyLong_AsSsize_t(result);
    Py_DECREF(result);
    if (res < 0 && PyErr_Occurred()) {
        return -1;
    }
    if (res < 0) {
        PyErr_Format(PyExc_ValueError, "__length_hint__() should return >= 0");
        return -1;
    }
    return res;
}

PyObject *
PyObject_GetItem(PyObject *o, PyObject *key)
{
    if (o == NULL || key == NULL) {
        return null_error();
    }

    PyMappingMethods *m = Py_TYPE(o)->tp_as_mapping;
    if (m && m->mp_subscript) {
        PyObject *item = m->mp_subscript(o, key);
        assert(_Py_CheckSlotResult(o, "__getitem__", item != NULL));
        return item;
    }

    PySequenceMethods *ms = Py_TYPE(o)->tp_as_sequence;
    if (ms && ms->sq_item) {
        if (_PyIndex_Check(key)) {
            Py_ssize_t key_value;
            key_value = PyNumber_AsSsize_t(key, PyExc_IndexError);
            if (key_value == -1 && PyErr_Occurred())
                return NULL;
            return PySequence_GetItem(o, key_value);
        }
        else {
            return type_error("sequence index must "
                              "be integer, not '%.200s'", key);
        }
    }

    if (PyType_Check(o)) {
        PyObject *meth, *result;
        _Py_IDENTIFIER(__class_getitem__);

        // Special case type[int], but disallow other types so str[int] fails
        if ((PyTypeObject*)o == &PyType_Type) {
            return Py_GenericAlias(o, key);
        }

        if (_PyObject_LookupAttrId(o, &PyId___class_getitem__, &meth) < 0) {
            return NULL;
        }
        if (meth) {
            result = PyObject_CallOneArg(meth, key);
            Py_DECREF(meth);
            return result;
        }
    }

    return type_error("'%.200s' object is not subscriptable", o);
}

int
PyObject_SetItem(PyObject *o, PyObject *key, PyObject *value)
{
    if (o == NULL || key == NULL || value == NULL) {
        null_error();
        return -1;
    }

    PyMappingMethods *m = Py_TYPE(o)->tp_as_mapping;
    if (m && m->mp_ass_subscript) {
        int res = m->mp_ass_subscript(o, key, value);
        assert(_Py_CheckSlotResult(o, "__setitem__", res >= 0));
        return res;
    }

    if (Py_TYPE(o)->tp_as_sequence) {
        if (_PyIndex_Check(key)) {
            Py_ssize_t key_value;
            key_value = PyNumber_AsSsize_t(key, PyExc_IndexError);
            if (key_value == -1 && PyErr_Occurred())
                return -1;
            return PySequence_SetItem(o, key_value, value);
        }
        else if (Py_TYPE(o)->tp_as_sequence->sq_ass_item) {
            type_error("sequence index must be "
                       "integer, not '%.200s'", key);
            return -1;
        }
    }

    type_error("'%.200s' object does not support item assignment", o);
    return -1;
}

int
PyObject_DelItem(PyObject *o, PyObject *key)
{
    if (o == NULL || key == NULL) {
        null_error();
        return -1;
    }

    PyMappingMethods *m = Py_TYPE(o)->tp_as_mapping;
    if (m && m->mp_ass_subscript) {
        int res = m->mp_ass_subscript(o, key, (PyObject*)NULL);
        assert(_Py_CheckSlotResult(o, "__delitem__", res >= 0));
        return res;
    }

    if (Py_TYPE(o)->tp_as_sequence) {
        if (_PyIndex_Check(key)) {
            Py_ssize_t key_value;
            key_value = PyNumber_AsSsize_t(key, PyExc_IndexError);
            if (key_value == -1 && PyErr_Occurred())
                return -1;
            return PySequence_DelItem(o, key_value);
        }
        else if (Py_TYPE(o)->tp_as_sequence->sq_ass_item) {
            type_error("sequence index must be "
                       "integer, not '%.200s'", key);
            return -1;
        }
    }

    type_error("'%.200s' object does not support item deletion", o);
    return -1;
}

int
PyObject_DelItemString(PyObject *o, const char *key)
{
    PyObject *okey;
    int ret;

    if (o == NULL || key == NULL) {
        null_error();
        return -1;
    }
    okey = PyUnicode_FromString(key);
    if (okey == NULL)
        return -1;
    ret = PyObject_DelItem(o, okey);
    Py_DECREF(okey);
    return ret;
}


/* Return 1 if the getbuffer function is available, otherwise return 0. */
int
PyObject_CheckBuffer(PyObject *obj)
{
    PyBufferProcs *tp_as_buffer = Py_TYPE(obj)->tp_as_buffer;
    return (tp_as_buffer != NULL && tp_as_buffer->bf_getbuffer != NULL);
}


/* Buffer C-API for Python 3.0 */

int
PyObject_GetBuffer(PyObject *obj, Py_buffer *view, int flags)
{
    PyBufferProcs *pb = Py_TYPE(obj)->tp_as_buffer;

    if (pb == NULL || pb->bf_getbuffer == NULL) {
        PyErr_Format(PyExc_TypeError,
                     "a bytes-like object is required, not '%.100s'",
                     Py_TYPE(obj)->tp_name);
        return -1;
    }
    int res = (*pb->bf_getbuffer)(obj, view, flags);
    assert(_Py_CheckSlotResult(obj, "getbuffer", res >= 0));
    return res;
}

static int
_IsFortranContiguous(const Py_buffer *view)
{
    Py_ssize_t sd, dim;
    int i;

    /* 1) len = product(shape) * itemsize
       2) itemsize > 0
       3) len = 0 <==> exists i: shape[i] = 0 */
    if (view->len == 0) return 1;
    if (view->strides == NULL) {  /* C-contiguous by definition */
        /* Trivially F-contiguous */
        if (view->ndim <= 1) return 1;

        /* ndim > 1 implies shape != NULL */
        assert(view->shape != NULL);

        /* Effectively 1-d */
        sd = 0;
        for (i=0; i<view->ndim; i++) {
            if (view->shape[i] > 1) sd += 1;
        }
        return sd <= 1;
    }

    /* strides != NULL implies both of these */
    assert(view->ndim > 0);
    assert(view->shape != NULL);

    sd = view->itemsize;
    for (i=0; i<view->ndim; i++) {
        dim = view->shape[i];
        if (dim > 1 && view->strides[i] != sd) {
            return 0;
        }
        sd *= dim;
    }
    return 1;
}

static int
_IsCContiguous(const Py_buffer *view)
{
    Py_ssize_t sd, dim;
    int i;

    /* 1) len = product(shape) * itemsize
       2) itemsize > 0
       3) len = 0 <==> exists i: shape[i] = 0 */
    if (view->len == 0) return 1;
    if (view->strides == NULL) return 1; /* C-contiguous by definition */

    /* strides != NULL implies both of these */
    assert(view->ndim > 0);
    assert(view->shape != NULL);

    sd = view->itemsize;
    for (i=view->ndim-1; i>=0; i--) {
        dim = view->shape[i];
        if (dim > 1 && view->strides[i] != sd) {
            return 0;
        }
        sd *= dim;
    }
    return 1;
}

int
PyBuffer_IsContiguous(const Py_buffer *view, char order)
{

    if (view->suboffsets != NULL) return 0;

    if (order == 'C')
        return _IsCContiguous(view);
    else if (order == 'F')
        return _IsFortranContiguous(view);
    else if (order == 'A')
        return (_IsCContiguous(view) || _IsFortranContiguous(view));
    return 0;
}


void*
PyBuffer_GetPointer(Py_buffer *view, Py_ssize_t *indices)
{
    char* pointer;
    int i;
    pointer = (char *)view->buf;
    for (i = 0; i < view->ndim; i++) {
        pointer += view->strides[i]*indices[i];
        if ((view->suboffsets != NULL) && (view->suboffsets[i] >= 0)) {
            pointer = *((char**)pointer) + view->suboffsets[i];
        }
    }
    return (void*)pointer;
}


void
_Py_add_one_to_index_F(int nd, Py_ssize_t *index, const Py_ssize_t *shape)
{
    int k;

    for (k=0; k<nd; k++) {
        if (index[k] < shape[k]-1) {
            index[k]++;
            break;
        }
        else {
            index[k] = 0;
        }
    }
}

void
_Py_add_one_to_index_C(int nd, Py_ssize_t *index, const Py_ssize_t *shape)
{
    int k;

    for (k=nd-1; k>=0; k--) {
        if (index[k] < shape[k]-1) {
            index[k]++;
            break;
        }
        else {
            index[k] = 0;
        }
    }
}

Py_ssize_t
PyBuffer_SizeFromFormat(const char *format)
{
    PyObject *structmodule = NULL;
    PyObject *calcsize = NULL;
    PyObject *res = NULL;
    PyObject *fmt = NULL;
    Py_ssize_t itemsize = -1;

    structmodule = PyImport_ImportModule("struct");
    if (structmodule == NULL) {
        return itemsize;
    }

    calcsize = PyObject_GetAttrString(structmodule, "calcsize");
    if (calcsize == NULL) {
        goto done;
    }

    fmt = PyUnicode_FromString(format);
    if (fmt == NULL) {
        goto done;
    }

    res = PyObject_CallFunctionObjArgs(calcsize, fmt, NULL);
    if (res == NULL) {
        goto done;
    }

    itemsize = PyLong_AsSsize_t(res);
    if (itemsize < 0) {
        goto done;
    }

done:
    Py_DECREF(structmodule);
    Py_XDECREF(calcsize);
    Py_XDECREF(fmt);
    Py_XDECREF(res);
    return itemsize;
}

int
PyBuffer_FromContiguous(Py_buffer *view, void *buf, Py_ssize_t len, char fort)
{
    int k;
    void (*addone)(int, Py_ssize_t *, const Py_ssize_t *);
    Py_ssize_t *indices, elements;
    char *src, *ptr;

    if (len > view->len) {
        len = view->len;
    }

    if (PyBuffer_IsContiguous(view, fort)) {
        /* simplest copy is all that is needed */
        memcpy(view->buf, buf, len);
        return 0;
    }

    /* Otherwise a more elaborate scheme is needed */

    /* view->ndim <= 64 */
    indices = (Py_ssize_t *)PyMem_Malloc(sizeof(Py_ssize_t)*(view->ndim));
    if (indices == NULL) {
        PyErr_NoMemory();
        return -1;
    }
    for (k=0; k<view->ndim;k++) {
        indices[k] = 0;
    }

    if (fort == 'F') {
        addone = _Py_add_one_to_index_F;
    }
    else {
        addone = _Py_add_one_to_index_C;
    }
    src = buf;
    /* XXX : This is not going to be the fastest code in the world
             several optimizations are possible.
     */
    elements = len / view->itemsize;
    while (elements--) {
        ptr = PyBuffer_GetPointer(view, indices);
        memcpy(ptr, src, view->itemsize);
        src += view->itemsize;
        addone(view->ndim, indices, view->shape);
    }

    PyMem_Free(indices);
    return 0;
}

int PyObject_CopyData(PyObject *dest, PyObject *src)
{
    Py_buffer view_dest, view_src;
    int k;
    Py_ssize_t *indices, elements;
    char *dptr, *sptr;

    if (!PyObject_CheckBuffer(dest) ||
        !PyObject_CheckBuffer(src)) {
        PyErr_SetString(PyExc_TypeError,
                        "both destination and source must be "\
                        "bytes-like objects");
        return -1;
    }

    if (PyObject_GetBuffer(dest, &view_dest, PyBUF_FULL) != 0) return -1;
    if (PyObject_GetBuffer(src, &view_src, PyBUF_FULL_RO) != 0) {
        PyBuffer_Release(&view_dest);
        return -1;
    }

    if (view_dest.len < view_src.len) {
        PyErr_SetString(PyExc_BufferError,
                        "destination is too small to receive data from source");
        PyBuffer_Release(&view_dest);
        PyBuffer_Release(&view_src);
        return -1;
    }

    if ((PyBuffer_IsContiguous(&view_dest, 'C') &&
         PyBuffer_IsContiguous(&view_src, 'C')) ||
        (PyBuffer_IsContiguous(&view_dest, 'F') &&
         PyBuffer_IsContiguous(&view_src, 'F'))) {
        /* simplest copy is all that is needed */
        memcpy(view_dest.buf, view_src.buf, view_src.len);
        PyBuffer_Release(&view_dest);
        PyBuffer_Release(&view_src);
        return 0;
    }

    /* Otherwise a more elaborate copy scheme is needed */

    /* XXX(nnorwitz): need to check for overflow! */
    indices = (Py_ssize_t *)PyMem_Malloc(sizeof(Py_ssize_t)*view_src.ndim);
    if (indices == NULL) {
        PyErr_NoMemory();
        PyBuffer_Release(&view_dest);
        PyBuffer_Release(&view_src);
        return -1;
    }
    for (k=0; k<view_src.ndim;k++) {
        indices[k] = 0;
    }
    elements = 1;
    for (k=0; k<view_src.ndim; k++) {
        /* XXX(nnorwitz): can this overflow? */
        elements *= view_src.shape[k];
    }
    while (elements--) {
        _Py_add_one_to_index_C(view_src.ndim, indices, view_src.shape);
        dptr = PyBuffer_GetPointer(&view_dest, indices);
        sptr = PyBuffer_GetPointer(&view_src, indices);
        memcpy(dptr, sptr, view_src.itemsize);
    }
    PyMem_Free(indices);
    PyBuffer_Release(&view_dest);
    PyBuffer_Release(&view_src);
    return 0;
}

void
PyBuffer_FillContiguousStrides(int nd, Py_ssize_t *shape,
                               Py_ssize_t *strides, int itemsize,
                               char fort)
{
    int k;
    Py_ssize_t sd;

    sd = itemsize;
    if (fort == 'F') {
        for (k=0; k<nd; k++) {
            strides[k] = sd;
            sd *= shape[k];
        }
    }
    else {
        for (k=nd-1; k>=0; k--) {
            strides[k] = sd;
            sd *= shape[k];
        }
    }
    return;
}

int
PyBuffer_FillInfo(Py_buffer *view, PyObject *obj, void *buf, Py_ssize_t len,
                  int readonly, int flags)
{
    if (view == NULL) {
        PyErr_SetString(PyExc_BufferError,
                        "PyBuffer_FillInfo: view==NULL argument is obsolete");
        return -1;
    }

    if (((flags & PyBUF_WRITABLE) == PyBUF_WRITABLE) &&
        (readonly == 1)) {
        PyErr_SetString(PyExc_BufferError,
                        "Object is not writable.");
        return -1;
    }

    view->obj = obj;
    if (obj)
        Py_INCREF(obj);
    view->buf = buf;
    view->len = len;
    view->readonly = readonly;
    view->itemsize = 1;
    view->format = NULL;
    if ((flags & PyBUF_FORMAT) == PyBUF_FORMAT)
        view->format = "B";
    view->ndim = 1;
    view->shape = NULL;
    if ((flags & PyBUF_ND) == PyBUF_ND)
        view->shape = &(view->len);
    view->strides = NULL;
    if ((flags & PyBUF_STRIDES) == PyBUF_STRIDES)
        view->strides = &(view->itemsize);
    view->suboffsets = NULL;
    view->internal = NULL;
    return 0;
}

void
PyBuffer_Release(Py_buffer *view)
{
    PyObject *obj = view->obj;
    PyBufferProcs *pb;
    if (obj == NULL)
        return;
    pb = Py_TYPE(obj)->tp_as_buffer;
    if (pb && pb->bf_releasebuffer) {
        pb->bf_releasebuffer(obj, view);
    }
    view->obj = NULL;
    Py_DECREF(obj);
}

PyObject *
PyObject_Format(PyObject *obj, PyObject *format_spec)
{
    PyObject *meth;
    PyObject *empty = NULL;
    PyObject *result = NULL;
    _Py_IDENTIFIER(__format__);

    if (format_spec != NULL && !PyUnicode_Check(format_spec)) {
        PyErr_Format(PyExc_SystemError,
                     "Format specifier must be a string, not %.200s",
                     Py_TYPE(format_spec)->tp_name);
        return NULL;
    }

    /* Fast path for common types. */
    if (format_spec == NULL || PyUnicode_GET_LENGTH(format_spec) == 0) {
        if (PyUnicode_CheckExact(obj)) {
            Py_INCREF(obj);
            return obj;
        }
        if (PyLong_CheckExact(obj)) {
            return PyObject_Str(obj);
        }
    }

    /* If no format_spec is provided, use an empty string */
    if (format_spec == NULL) {
        empty = PyUnicode_New(0, 0);
        format_spec = empty;
    }

    /* Find the (unbound!) __format__ method */
    meth = _PyObject_LookupSpecial(obj, &PyId___format__);
    if (meth == NULL) {
        PyThreadState *tstate = _PyThreadState_GET();
        if (!_PyErr_Occurred(tstate)) {
            _PyErr_Format(tstate, PyExc_TypeError,
                          "Type %.100s doesn't define __format__",
                          Py_TYPE(obj)->tp_name);
        }
        goto done;
    }

    /* And call it. */
    result = PyObject_CallOneArg(meth, format_spec);
    Py_DECREF(meth);

    if (result && !PyUnicode_Check(result)) {
        PyErr_Format(PyExc_TypeError,
                     "__format__ must return a str, not %.200s",
                     Py_TYPE(result)->tp_name);
        Py_DECREF(result);
        result = NULL;
        goto done;
    }

done:
    Py_XDECREF(empty);
    return result;
}
/* Operations on numbers */

int
PyNumber_Check(PyObject *o)
{
    if (o == NULL)
        return 0;
    PyNumberMethods *nb = Py_TYPE(o)->tp_as_number;
    return nb && (nb->nb_index || nb->nb_int || nb->nb_float || PyComplex_Check(o));
}

/* Binary operators */

#define NB_SLOT(x) offsetof(PyNumberMethods, x)
#define NB_BINOP(nb_methods, slot) \
        (*(binaryfunc*)(& ((char*)nb_methods)[slot]))
#define NB_TERNOP(nb_methods, slot) \
        (*(ternaryfunc*)(& ((char*)nb_methods)[slot]))

/*
  Calling scheme used for binary operations:

  Order operations are tried until either a valid result or error:
    w.op(v,w)[*], v.op(v,w), w.op(v,w)

  [*] only when Py_TYPE(v) != Py_TYPE(w) && Py_TYPE(w) is a subclass of
      Py_TYPE(v)
 */

static PyObject *
binary_op1(PyObject *v, PyObject *w, const int op_slot
#ifndef NDEBUG
           , const char *op_name
#endif
           )
{
    binaryfunc slotv;
    if (Py_TYPE(v)->tp_as_number != NULL) {
        slotv = NB_BINOP(Py_TYPE(v)->tp_as_number, op_slot);
    }
    else {
        slotv = NULL;
    }

    binaryfunc slotw;
    if (!Py_IS_TYPE(w, Py_TYPE(v)) && Py_TYPE(w)->tp_as_number != NULL) {
        slotw = NB_BINOP(Py_TYPE(w)->tp_as_number, op_slot);
        if (slotw == slotv) {
            slotw = NULL;
        }
    }
    else {
        slotw = NULL;
    }

    if (slotv) {
        PyObject *x;
        if (slotw && PyType_IsSubtype(Py_TYPE(w), Py_TYPE(v))) {
            x = slotw(v, w);
            if (x != Py_NotImplemented)
                return x;
            Py_DECREF(x); /* can't do it */
            slotw = NULL;
        }
        x = slotv(v, w);
        assert(_Py_CheckSlotResult(v, op_name, x != NULL));
        if (x != Py_NotImplemented) {
            return x;
        }
        Py_DECREF(x); /* can't do it */
    }
    if (slotw) {
        PyObject *x = slotw(v, w);
        assert(_Py_CheckSlotResult(w, op_name, x != NULL));
        if (x != Py_NotImplemented) {
            return x;
        }
        Py_DECREF(x); /* can't do it */
    }
    Py_RETURN_NOTIMPLEMENTED;
}

#ifdef NDEBUG
#  define BINARY_OP1(v, w, op_slot, op_name) binary_op1(v, w, op_slot)
#else
#  define BINARY_OP1(v, w, op_slot, op_name) binary_op1(v, w, op_slot, op_name)
#endif

static PyObject *
binop_type_error(PyObject *v, PyObject *w, const char *op_name)
{
    PyErr_Format(PyExc_TypeError,
                 "unsupported operand type(s) for %.100s: "
                 "'%.100s' and '%.100s'",
                 op_name,
                 Py_TYPE(v)->tp_name,
                 Py_TYPE(w)->tp_name);
    return NULL;
}

static PyObject *
binary_op(PyObject *v, PyObject *w, const int op_slot, const char *op_name)
{
    PyObject *result = BINARY_OP1(v, w, op_slot, op_name);
    if (result == Py_NotImplemented) {
        Py_DECREF(result);

        if (op_slot == NB_SLOT(nb_rshift) &&
            PyCFunction_CheckExact(v) &&
            strcmp(((PyCFunctionObject *)v)->m_ml->ml_name, "print") == 0)
        {
            PyErr_Format(PyExc_TypeError,
                "unsupported operand type(s) for %.100s: "
                "'%.100s' and '%.100s'. Did you mean \"print(<message>, "
                "file=<output_stream>)\"?",
                op_name,
                Py_TYPE(v)->tp_name,
                Py_TYPE(w)->tp_name);
            return NULL;
        }
        return binop_type_error(v, w, op_name);
    }
    return result;
}


/*
  Calling scheme used for ternary operations:

  Order operations are tried until either a valid result or error:
    v.op(v,w,z), w.op(v,w,z), z.op(v,w,z)
 */

static PyObject *
ternary_op(PyObject *v,
           PyObject *w,
           PyObject *z,
           const int op_slot
#ifndef NDEBUG
           , const char *op_name
#endif
           )
{
    PyNumberMethods *mv = Py_TYPE(v)->tp_as_number;
    PyNumberMethods *mw = Py_TYPE(w)->tp_as_number;

    ternaryfunc slotv;
    if (mv != NULL) {
        slotv = NB_TERNOP(mv, op_slot);
    }
    else {
        slotv = NULL;
    }

    ternaryfunc slotw;
    if (!Py_IS_TYPE(w, Py_TYPE(v)) && mw != NULL) {
        slotw = NB_TERNOP(mw, op_slot);
        if (slotw == slotv) {
            slotw = NULL;
        }
    }
    else {
        slotw = NULL;
    }

    if (slotv) {
        PyObject *x;
        if (slotw && PyType_IsSubtype(Py_TYPE(w), Py_TYPE(v))) {
            x = slotw(v, w, z);
            if (x != Py_NotImplemented) {
                return x;
            }
            Py_DECREF(x); /* can't do it */
            slotw = NULL;
        }
        x = slotv(v, w, z);
        assert(_Py_CheckSlotResult(v, op_name, x != NULL));
        if (x != Py_NotImplemented) {
            return x;
        }
        Py_DECREF(x); /* can't do it */
    }
    if (slotw) {
        PyObject *x = slotw(v, w, z);
        assert(_Py_CheckSlotResult(w, op_name, x != NULL));
        if (x != Py_NotImplemented) {
            return x;
        }
        Py_DECREF(x); /* can't do it */
    }

    PyNumberMethods *mz = Py_TYPE(z)->tp_as_number;
    if (mz != NULL) {
        ternaryfunc slotz = NB_TERNOP(mz, op_slot);
        if (slotz == slotv || slotz == slotw) {
            slotz = NULL;
        }
        if (slotz) {
            PyObject *x = slotz(v, w, z);
            assert(_Py_CheckSlotResult(z, op_name, x != NULL));
            if (x != Py_NotImplemented) {
                return x;
            }
            Py_DECREF(x); /* can't do it */
        }
    }

    if (z == Py_None) {
        PyErr_Format(
            PyExc_TypeError,
            "unsupported operand type(s) for %.100s: "
            "'%.100s' and '%.100s'",
            op_name,
            Py_TYPE(v)->tp_name,
            Py_TYPE(w)->tp_name);
    }
    else {
        PyErr_Format(
            PyExc_TypeError,
            "unsupported operand type(s) for pow(): "
            "'%.100s', '%.100s', '%.100s'",
            Py_TYPE(v)->tp_name,
            Py_TYPE(w)->tp_name,
            Py_TYPE(z)->tp_name);
    }
    return NULL;
}

#ifdef NDEBUG
#  define TERNARY_OP(v, w, z, op_slot, op_name) ternary_op(v, w, z, op_slot)
#else
#  define TERNARY_OP(v, w, z, op_slot, op_name) ternary_op(v, w, z, op_slot, op_name)
#endif


#define BINARY_FUNC(func, op, op_name) \
    PyObject * \
    func(PyObject *v, PyObject *w) { \
        return binary_op(v, w, NB_SLOT(op), op_name); \
    }

BINARY_FUNC(PyNumber_Or, nb_or, "|")
BINARY_FUNC(PyNumber_Xor, nb_xor, "^")
BINARY_FUNC(PyNumber_And, nb_and, "&")
BINARY_FUNC(PyNumber_Lshift, nb_lshift, "<<")
BINARY_FUNC(PyNumber_Rshift, nb_rshift, ">>")
BINARY_FUNC(PyNumber_Subtract, nb_subtract, "-")
BINARY_FUNC(PyNumber_Divmod, nb_divmod, "divmod()")

PyObject *
PyNumber_Add(PyObject *v, PyObject *w)
{
    PyObject *result = BINARY_OP1(v, w, NB_SLOT(nb_add), "+");
    if (result != Py_NotImplemented) {
        return result;
    }
    Py_DECREF(result);

    PySequenceMethods *m = Py_TYPE(v)->tp_as_sequence;
    if (m && m->sq_concat) {
        result = (*m->sq_concat)(v, w);
        assert(_Py_CheckSlotResult(v, "+", result != NULL));
        return result;
    }

    return binop_type_error(v, w, "+");
}

static PyObject *
sequence_repeat(ssizeargfunc repeatfunc, PyObject *seq, PyObject *n)
{
    Py_ssize_t count;
    if (_PyIndex_Check(n)) {
        count = PyNumber_AsSsize_t(n, PyExc_OverflowError);
        if (count == -1 && PyErr_Occurred()) {
            return NULL;
        }
    }
    else {
        return type_error("can't multiply sequence by "
                          "non-int of type '%.200s'", n);
    }
    PyObject *res = (*repeatfunc)(seq, count);
    assert(_Py_CheckSlotResult(seq, "*", res != NULL));
    return res;
}

PyObject *
PyNumber_Multiply(PyObject *v, PyObject *w)
{
    PyObject *result = BINARY_OP1(v, w, NB_SLOT(nb_multiply), "*");
    if (result == Py_NotImplemented) {
        PySequenceMethods *mv = Py_TYPE(v)->tp_as_sequence;
        PySequenceMethods *mw = Py_TYPE(w)->tp_as_sequence;
        Py_DECREF(result);
        if  (mv && mv->sq_repeat) {
            return sequence_repeat(mv->sq_repeat, v, w);
        }
        else if (mw && mw->sq_repeat) {
            return sequence_repeat(mw->sq_repeat, w, v);
        }
        result = binop_type_error(v, w, "*");
    }
    return result;
}

PyObject *
PyNumber_MatrixMultiply(PyObject *v, PyObject *w)
{
    return binary_op(v, w, NB_SLOT(nb_matrix_multiply), "@");
}

PyObject *
PyNumber_FloorDivide(PyObject *v, PyObject *w)
{
    return binary_op(v, w, NB_SLOT(nb_floor_divide), "//");
}

PyObject *
PyNumber_TrueDivide(PyObject *v, PyObject *w)
{
    return binary_op(v, w, NB_SLOT(nb_true_divide), "/");
}

PyObject *
PyNumber_Remainder(PyObject *v, PyObject *w)
{
    return binary_op(v, w, NB_SLOT(nb_remainder), "%");
}

PyObject *
PyNumber_Power(PyObject *v, PyObject *w, PyObject *z)
{
    return TERNARY_OP(v, w, z, NB_SLOT(nb_power), "** or pow()");
}

/* Binary in-place operators */

/* The in-place operators are defined to fall back to the 'normal',
   non in-place operations, if the in-place methods are not in place.

   - If the left hand object has the appropriate struct members, and
     they are filled, call the appropriate function and return the
     result.  No coercion is done on the arguments; the left-hand object
     is the one the operation is performed on, and it's up to the
     function to deal with the right-hand object.

   - Otherwise, in-place modification is not supported. Handle it exactly as
     a non in-place operation of the same kind.

   */

static PyObject *
binary_iop1(PyObject *v, PyObject *w, const int iop_slot, const int op_slot
#ifndef NDEBUG
            , const char *op_name
#endif
            )
{
    PyNumberMethods *mv = Py_TYPE(v)->tp_as_number;
    if (mv != NULL) {
        binaryfunc slot = NB_BINOP(mv, iop_slot);
        if (slot) {
            PyObject *x = (slot)(v, w);
            assert(_Py_CheckSlotResult(v, op_name, x != NULL));
            if (x != Py_NotImplemented) {
                return x;
            }
            Py_DECREF(x);
        }
    }
#ifdef NDEBUG
    return binary_op1(v, w, op_slot);
#else
    return binary_op1(v, w, op_slot, op_name);
#endif
}

#ifdef NDEBUG
#  define BINARY_IOP1(v, w, iop_slot, op_slot, op_name) binary_iop1(v, w, iop_slot, op_slot)
#else
#  define BINARY_IOP1(v, w, iop_slot, op_slot, op_name) binary_iop1(v, w, iop_slot, op_slot, op_name)
#endif

static PyObject *
binary_iop(PyObject *v, PyObject *w, const int iop_slot, const int op_slot,
                const char *op_name)
{
    PyObject *result = BINARY_IOP1(v, w, iop_slot, op_slot, op_name);
    if (result == Py_NotImplemented) {
        Py_DECREF(result);
        return binop_type_error(v, w, op_name);
    }
    return result;
}

static PyObject *
ternary_iop(PyObject *v, PyObject *w, PyObject *z, const int iop_slot, const int op_slot,
                const char *op_name)
{
    PyNumberMethods *mv = v->ob_type->tp_as_number;
    if (mv != NULL) {
        ternaryfunc slot = NB_TERNOP(mv, iop_slot);
        if (slot) {
            PyObject *x = (slot)(v, w, z);
            if (x != Py_NotImplemented) {
                return x;
            }
            Py_DECREF(x);
        }
    }
    return ternary_op(v, w, z, op_slot, op_name);
}

#define INPLACE_BINOP(func, iop, op, op_name) \
    PyObject * \
    func(PyObject *v, PyObject *w) { \
        return binary_iop(v, w, NB_SLOT(iop), NB_SLOT(op), op_name); \
    }

INPLACE_BINOP(PyNumber_InPlaceOr, nb_inplace_or, nb_or, "|=")
INPLACE_BINOP(PyNumber_InPlaceXor, nb_inplace_xor, nb_xor, "^=")
INPLACE_BINOP(PyNumber_InPlaceAnd, nb_inplace_and, nb_and, "&=")
INPLACE_BINOP(PyNumber_InPlaceLshift, nb_inplace_lshift, nb_lshift, "<<=")
INPLACE_BINOP(PyNumber_InPlaceRshift, nb_inplace_rshift, nb_rshift, ">>=")
INPLACE_BINOP(PyNumber_InPlaceSubtract, nb_inplace_subtract, nb_subtract, "-=")
INPLACE_BINOP(PyNumber_InMatrixMultiply, nb_inplace_matrix_multiply, nb_matrix_multiply, "@=")

PyObject *
PyNumber_InPlaceFloorDivide(PyObject *v, PyObject *w)
{
    return binary_iop(v, w, NB_SLOT(nb_inplace_floor_divide),
                      NB_SLOT(nb_floor_divide), "//=");
}

PyObject *
PyNumber_InPlaceTrueDivide(PyObject *v, PyObject *w)
{
    return binary_iop(v, w, NB_SLOT(nb_inplace_true_divide),
                      NB_SLOT(nb_true_divide), "/=");
}

PyObject *
PyNumber_InPlaceAdd(PyObject *v, PyObject *w)
{
    PyObject *result = BINARY_IOP1(v, w, NB_SLOT(nb_inplace_add),
                                   NB_SLOT(nb_add), "+=");
    if (result == Py_NotImplemented) {
        PySequenceMethods *m = Py_TYPE(v)->tp_as_sequence;
        Py_DECREF(result);
        if (m != NULL) {
            binaryfunc func = m->sq_inplace_concat;
            if (func == NULL)
                func = m->sq_concat;
            if (func != NULL) {
                result = func(v, w);
                assert(_Py_CheckSlotResult(v, "+=", result != NULL));
                return result;
            }
        }
        result = binop_type_error(v, w, "+=");
    }
    return result;
}

PyObject *
PyNumber_InPlaceMultiply(PyObject *v, PyObject *w)
{
    PyObject *result = BINARY_IOP1(v, w, NB_SLOT(nb_inplace_multiply),
                                   NB_SLOT(nb_multiply), "*=");
    if (result == Py_NotImplemented) {
        ssizeargfunc f = NULL;
        PySequenceMethods *mv = Py_TYPE(v)->tp_as_sequence;
        PySequenceMethods *mw = Py_TYPE(w)->tp_as_sequence;
        Py_DECREF(result);
        if (mv != NULL) {
            f = mv->sq_inplace_repeat;
            if (f == NULL)
                f = mv->sq_repeat;
            if (f != NULL)
                return sequence_repeat(f, v, w);
        }
        else if (mw != NULL) {
            /* Note that the right hand operand should not be
             * mutated in this case so sq_inplace_repeat is not
             * used. */
            if (mw->sq_repeat)
                return sequence_repeat(mw->sq_repeat, w, v);
        }
        result = binop_type_error(v, w, "*=");
    }
    return result;
}

PyObject *
PyNumber_InPlaceMatrixMultiply(PyObject *v, PyObject *w)
{
    return binary_iop(v, w, NB_SLOT(nb_inplace_matrix_multiply),
                      NB_SLOT(nb_matrix_multiply), "@=");
}

PyObject *
PyNumber_InPlaceRemainder(PyObject *v, PyObject *w)
{
    return binary_iop(v, w, NB_SLOT(nb_inplace_remainder),
                            NB_SLOT(nb_remainder), "%=");
}

PyObject *
PyNumber_InPlacePower(PyObject *v, PyObject *w, PyObject *z)
{
<<<<<<< HEAD
    return ternary_iop(v, w, z, NB_SLOT(nb_inplace_power),
                                NB_SLOT(nb_power), "**=");
=======
    if (Py_TYPE(v)->tp_as_number &&
        Py_TYPE(v)->tp_as_number->nb_inplace_power != NULL) {
        return TERNARY_OP(v, w, z, NB_SLOT(nb_inplace_power), "**=");
    }
    else {
        return TERNARY_OP(v, w, z, NB_SLOT(nb_power), "**=");
    }
>>>>>>> 5a4aa4c0
}


/* Unary operators and functions */

PyObject *
PyNumber_Negative(PyObject *o)
{
    if (o == NULL) {
        return null_error();
    }

    PyNumberMethods *m = Py_TYPE(o)->tp_as_number;
    if (m && m->nb_negative) {
        PyObject *res = (*m->nb_negative)(o);
        assert(_Py_CheckSlotResult(o, "__neg__", res != NULL));
        return res;
    }

    return type_error("bad operand type for unary -: '%.200s'", o);
}

PyObject *
PyNumber_Positive(PyObject *o)
{
    if (o == NULL) {
        return null_error();
    }

    PyNumberMethods *m = Py_TYPE(o)->tp_as_number;
    if (m && m->nb_positive) {
        PyObject *res = (*m->nb_positive)(o);
        assert(_Py_CheckSlotResult(o, "__pos__", res != NULL));
        return res;
    }

    return type_error("bad operand type for unary +: '%.200s'", o);
}

PyObject *
PyNumber_Invert(PyObject *o)
{
    if (o == NULL) {
        return null_error();
    }

    PyNumberMethods *m = Py_TYPE(o)->tp_as_number;
    if (m && m->nb_invert) {
        PyObject *res = (*m->nb_invert)(o);
        assert(_Py_CheckSlotResult(o, "__invert__", res != NULL));
        return res;
    }

    return type_error("bad operand type for unary ~: '%.200s'", o);
}

PyObject *
PyNumber_Absolute(PyObject *o)
{
    if (o == NULL) {
        return null_error();
    }

    PyNumberMethods *m = Py_TYPE(o)->tp_as_number;
    if (m && m->nb_absolute) {
        PyObject *res = m->nb_absolute(o);
        assert(_Py_CheckSlotResult(o, "__abs__", res != NULL));
        return res;
    }

    return type_error("bad operand type for abs(): '%.200s'", o);
}


int
PyIndex_Check(PyObject *obj)
{
    return _PyIndex_Check(obj);
}


/* Return a Python int from the object item.
   Can return an instance of int subclass.
   Raise TypeError if the result is not an int
   or if the object cannot be interpreted as an index.
*/
PyObject *
_PyNumber_Index(PyObject *item)
{
    if (item == NULL) {
        return null_error();
    }

    if (PyLong_Check(item)) {
        Py_INCREF(item);
        return item;
    }
    if (!_PyIndex_Check(item)) {
        PyErr_Format(PyExc_TypeError,
                     "'%.200s' object cannot be interpreted "
                     "as an integer", Py_TYPE(item)->tp_name);
        return NULL;
    }

    PyObject *result = Py_TYPE(item)->tp_as_number->nb_index(item);
    assert(_Py_CheckSlotResult(item, "__index__", result != NULL));
    if (!result || PyLong_CheckExact(result)) {
        return result;
    }

    if (!PyLong_Check(result)) {
        PyErr_Format(PyExc_TypeError,
                     "__index__ returned non-int (type %.200s)",
                     Py_TYPE(result)->tp_name);
        Py_DECREF(result);
        return NULL;
    }
    /* Issue #17576: warn if 'result' not of exact type int. */
    if (PyErr_WarnFormat(PyExc_DeprecationWarning, 1,
            "__index__ returned non-int (type %.200s).  "
            "The ability to return an instance of a strict subclass of int "
            "is deprecated, and may be removed in a future version of Python.",
            Py_TYPE(result)->tp_name)) {
        Py_DECREF(result);
        return NULL;
    }
    return result;
}

/* Return an exact Python int from the object item.
   Raise TypeError if the result is not an int
   or if the object cannot be interpreted as an index.
*/
PyObject *
PyNumber_Index(PyObject *item)
{
    PyObject *result = _PyNumber_Index(item);
    if (result != NULL && !PyLong_CheckExact(result)) {
        Py_SETREF(result, _PyLong_Copy((PyLongObject *)result));
    }
    return result;
}

/* Return an error on Overflow only if err is not NULL*/

Py_ssize_t
PyNumber_AsSsize_t(PyObject *item, PyObject *err)
{
    Py_ssize_t result;
    PyObject *runerr;
    PyObject *value = _PyNumber_Index(item);
    if (value == NULL)
        return -1;

    /* We're done if PyLong_AsSsize_t() returns without error. */
    result = PyLong_AsSsize_t(value);
    if (result != -1)
        goto finish;

    PyThreadState *tstate = _PyThreadState_GET();
    runerr = _PyErr_Occurred(tstate);
    if (!runerr) {
        goto finish;
    }

    /* Error handling code -- only manage OverflowError differently */
    if (!PyErr_GivenExceptionMatches(runerr, PyExc_OverflowError)) {
        goto finish;
    }
    _PyErr_Clear(tstate);

    /* If no error-handling desired then the default clipping
       is sufficient. */
    if (!err) {
        assert(PyLong_Check(value));
        /* Whether or not it is less than or equal to
           zero is determined by the sign of ob_size
        */
        if (_PyLong_Sign(value) < 0)
            result = PY_SSIZE_T_MIN;
        else
            result = PY_SSIZE_T_MAX;
    }
    else {
        /* Otherwise replace the error with caller's error object. */
        _PyErr_Format(tstate, err,
                      "cannot fit '%.200s' into an index-sized integer",
                      Py_TYPE(item)->tp_name);
    }

 finish:
    Py_DECREF(value);
    return result;
}


PyObject *
PyNumber_Long(PyObject *o)
{
    PyObject *result;
    PyNumberMethods *m;
    PyObject *trunc_func;
    Py_buffer view;
    _Py_IDENTIFIER(__trunc__);

    if (o == NULL) {
        return null_error();
    }

    if (PyLong_CheckExact(o)) {
        Py_INCREF(o);
        return o;
    }
    m = Py_TYPE(o)->tp_as_number;
    if (m && m->nb_int) { /* This should include subclasses of int */
        /* Convert using the nb_int slot, which should return something
           of exact type int. */
        result = m->nb_int(o);
        assert(_Py_CheckSlotResult(o, "__int__", result != NULL));
        if (!result || PyLong_CheckExact(result)) {
            return result;
        }

        if (!PyLong_Check(result)) {
            PyErr_Format(PyExc_TypeError,
                         "__int__ returned non-int (type %.200s)",
                         Py_TYPE(result)->tp_name);
            Py_DECREF(result);
            return NULL;
        }
        /* Issue #17576: warn if 'result' not of exact type int. */
        if (PyErr_WarnFormat(PyExc_DeprecationWarning, 1,
                "__int__ returned non-int (type %.200s).  "
                "The ability to return an instance of a strict subclass of int "
                "is deprecated, and may be removed in a future version of Python.",
                Py_TYPE(result)->tp_name)) {
            Py_DECREF(result);
            return NULL;
        }
        Py_SETREF(result, _PyLong_Copy((PyLongObject *)result));
        return result;
    }
    if (m && m->nb_index) {
        return PyNumber_Index(o);
    }
    trunc_func = _PyObject_LookupSpecial(o, &PyId___trunc__);
    if (trunc_func) {
        result = _PyObject_CallNoArg(trunc_func);
        Py_DECREF(trunc_func);
        if (result == NULL || PyLong_CheckExact(result)) {
            return result;
        }
        if (PyLong_Check(result)) {
            Py_SETREF(result, _PyLong_Copy((PyLongObject *)result));
            return result;
        }
        /* __trunc__ is specified to return an Integral type,
           but int() needs to return an int. */
        if (!PyIndex_Check(result)) {
            PyErr_Format(
                PyExc_TypeError,
                "__trunc__ returned non-Integral (type %.200s)",
                Py_TYPE(result)->tp_name);
            Py_DECREF(result);
            return NULL;
        }
        Py_SETREF(result, PyNumber_Index(result));
        return result;
    }
    if (PyErr_Occurred())
        return NULL;

    if (PyUnicode_Check(o))
        /* The below check is done in PyLong_FromUnicodeObject(). */
        return PyLong_FromUnicodeObject(o, 10);

    if (PyBytes_Check(o))
        /* need to do extra error checking that PyLong_FromString()
         * doesn't do.  In particular int('9\x005') must raise an
         * exception, not truncate at the null.
         */
        return _PyLong_FromBytes(PyBytes_AS_STRING(o),
                                 PyBytes_GET_SIZE(o), 10);

    if (PyByteArray_Check(o))
        return _PyLong_FromBytes(PyByteArray_AS_STRING(o),
                                 PyByteArray_GET_SIZE(o), 10);

    if (PyObject_GetBuffer(o, &view, PyBUF_SIMPLE) == 0) {
        PyObject *bytes;

        /* Copy to NUL-terminated buffer. */
        bytes = PyBytes_FromStringAndSize((const char *)view.buf, view.len);
        if (bytes == NULL) {
            PyBuffer_Release(&view);
            return NULL;
        }
        result = _PyLong_FromBytes(PyBytes_AS_STRING(bytes),
                                   PyBytes_GET_SIZE(bytes), 10);
        Py_DECREF(bytes);
        PyBuffer_Release(&view);
        return result;
    }

    return type_error("int() argument must be a string, a bytes-like object "
                      "or a real number, not '%.200s'", o);
}

PyObject *
PyNumber_Float(PyObject *o)
{
    if (o == NULL) {
        return null_error();
    }

    if (PyFloat_CheckExact(o)) {
        return Py_NewRef(o);
    }

    PyNumberMethods *m = Py_TYPE(o)->tp_as_number;
    if (m && m->nb_float) { /* This should include subclasses of float */
        PyObject *res = m->nb_float(o);
        assert(_Py_CheckSlotResult(o, "__float__", res != NULL));
        if (!res || PyFloat_CheckExact(res)) {
            return res;
        }

        if (!PyFloat_Check(res)) {
            PyErr_Format(PyExc_TypeError,
                         "%.50s.__float__ returned non-float (type %.50s)",
                         Py_TYPE(o)->tp_name, Py_TYPE(res)->tp_name);
            Py_DECREF(res);
            return NULL;
        }
        /* Issue #26983: warn if 'res' not of exact type float. */
        if (PyErr_WarnFormat(PyExc_DeprecationWarning, 1,
                "%.50s.__float__ returned non-float (type %.50s).  "
                "The ability to return an instance of a strict subclass of float "
                "is deprecated, and may be removed in a future version of Python.",
                Py_TYPE(o)->tp_name, Py_TYPE(res)->tp_name)) {
            Py_DECREF(res);
            return NULL;
        }
        double val = PyFloat_AS_DOUBLE(res);
        Py_DECREF(res);
        return PyFloat_FromDouble(val);
    }

    if (m && m->nb_index) {
        PyObject *res = _PyNumber_Index(o);
        if (!res) {
            return NULL;
        }
        double val = PyLong_AsDouble(res);
        Py_DECREF(res);
        if (val == -1.0 && PyErr_Occurred()) {
            return NULL;
        }
        return PyFloat_FromDouble(val);
    }

    /* A float subclass with nb_float == NULL */
    if (PyFloat_Check(o)) {
        return PyFloat_FromDouble(PyFloat_AS_DOUBLE(o));
    }
    return PyFloat_FromString(o);
}


PyObject *
PyNumber_ToBase(PyObject *n, int base)
{
    if (!(base == 2 || base == 8 || base == 10 || base == 16)) {
        PyErr_SetString(PyExc_SystemError,
                        "PyNumber_ToBase: base must be 2, 8, 10 or 16");
        return NULL;
    }
    PyObject *index = _PyNumber_Index(n);
    if (!index)
        return NULL;
    PyObject *res = _PyLong_Format(index, base);
    Py_DECREF(index);
    return res;
}


/* Operations on sequences */

int
PySequence_Check(PyObject *s)
{
    if (PyDict_Check(s))
        return 0;
    return Py_TYPE(s)->tp_as_sequence &&
        Py_TYPE(s)->tp_as_sequence->sq_item != NULL;
}

Py_ssize_t
PySequence_Size(PyObject *s)
{
    if (s == NULL) {
        null_error();
        return -1;
    }

    PySequenceMethods *m = Py_TYPE(s)->tp_as_sequence;
    if (m && m->sq_length) {
        Py_ssize_t len = m->sq_length(s);
        assert(_Py_CheckSlotResult(s, "__len__", len >= 0));
        return len;
    }

    if (Py_TYPE(s)->tp_as_mapping && Py_TYPE(s)->tp_as_mapping->mp_length) {
        type_error("%.200s is not a sequence", s);
        return -1;
    }
    type_error("object of type '%.200s' has no len()", s);
    return -1;
}

#undef PySequence_Length
Py_ssize_t
PySequence_Length(PyObject *s)
{
    return PySequence_Size(s);
}
#define PySequence_Length PySequence_Size

PyObject *
PySequence_Concat(PyObject *s, PyObject *o)
{
    if (s == NULL || o == NULL) {
        return null_error();
    }

    PySequenceMethods *m = Py_TYPE(s)->tp_as_sequence;
    if (m && m->sq_concat) {
        PyObject *res = m->sq_concat(s, o);
        assert(_Py_CheckSlotResult(s, "+", res != NULL));
        return res;
    }

    /* Instances of user classes defining an __add__() method only
       have an nb_add slot, not an sq_concat slot.      So we fall back
       to nb_add if both arguments appear to be sequences. */
    if (PySequence_Check(s) && PySequence_Check(o)) {
        PyObject *result = BINARY_OP1(s, o, NB_SLOT(nb_add), "+");
        if (result != Py_NotImplemented)
            return result;
        Py_DECREF(result);
    }
    return type_error("'%.200s' object can't be concatenated", s);
}

PyObject *
PySequence_Repeat(PyObject *o, Py_ssize_t count)
{
    if (o == NULL) {
        return null_error();
    }

    PySequenceMethods *m = Py_TYPE(o)->tp_as_sequence;
    if (m && m->sq_repeat) {
        PyObject *res = m->sq_repeat(o, count);
        assert(_Py_CheckSlotResult(o, "*", res != NULL));
        return res;
    }

    /* Instances of user classes defining a __mul__() method only
       have an nb_multiply slot, not an sq_repeat slot. so we fall back
       to nb_multiply if o appears to be a sequence. */
    if (PySequence_Check(o)) {
        PyObject *n, *result;
        n = PyLong_FromSsize_t(count);
        if (n == NULL)
            return NULL;
        result = BINARY_OP1(o, n, NB_SLOT(nb_multiply), "*");
        Py_DECREF(n);
        if (result != Py_NotImplemented)
            return result;
        Py_DECREF(result);
    }
    return type_error("'%.200s' object can't be repeated", o);
}

PyObject *
PySequence_InPlaceConcat(PyObject *s, PyObject *o)
{
    if (s == NULL || o == NULL) {
        return null_error();
    }

    PySequenceMethods *m = Py_TYPE(s)->tp_as_sequence;
    if (m && m->sq_inplace_concat) {
        PyObject *res = m->sq_inplace_concat(s, o);
        assert(_Py_CheckSlotResult(s, "+=", res != NULL));
        return res;
    }
    if (m && m->sq_concat) {
        PyObject *res = m->sq_concat(s, o);
        assert(_Py_CheckSlotResult(s, "+", res != NULL));
        return res;
    }

    if (PySequence_Check(s) && PySequence_Check(o)) {
        PyObject *result = BINARY_IOP1(s, o, NB_SLOT(nb_inplace_add),
                                       NB_SLOT(nb_add), "+=");
        if (result != Py_NotImplemented)
            return result;
        Py_DECREF(result);
    }
    return type_error("'%.200s' object can't be concatenated", s);
}

PyObject *
PySequence_InPlaceRepeat(PyObject *o, Py_ssize_t count)
{
    if (o == NULL) {
        return null_error();
    }

    PySequenceMethods *m = Py_TYPE(o)->tp_as_sequence;
    if (m && m->sq_inplace_repeat) {
        PyObject *res = m->sq_inplace_repeat(o, count);
        assert(_Py_CheckSlotResult(o, "*=", res != NULL));
        return res;
    }
    if (m && m->sq_repeat) {
        PyObject *res = m->sq_repeat(o, count);
        assert(_Py_CheckSlotResult(o, "*", res != NULL));
        return res;
    }

    if (PySequence_Check(o)) {
        PyObject *n, *result;
        n = PyLong_FromSsize_t(count);
        if (n == NULL)
            return NULL;
        result = BINARY_IOP1(o, n, NB_SLOT(nb_inplace_multiply),
                             NB_SLOT(nb_multiply), "*=");
        Py_DECREF(n);
        if (result != Py_NotImplemented)
            return result;
        Py_DECREF(result);
    }
    return type_error("'%.200s' object can't be repeated", o);
}

PyObject *
PySequence_GetItem(PyObject *s, Py_ssize_t i)
{
    if (s == NULL) {
        return null_error();
    }

    PySequenceMethods *m = Py_TYPE(s)->tp_as_sequence;
    if (m && m->sq_item) {
        if (i < 0) {
            if (m->sq_length) {
                Py_ssize_t l = (*m->sq_length)(s);
                assert(_Py_CheckSlotResult(s, "__len__", l >= 0));
                if (l < 0) {
                    return NULL;
                }
                i += l;
            }
        }
        PyObject *res = m->sq_item(s, i);
        assert(_Py_CheckSlotResult(s, "__getitem__", res != NULL));
        return res;
    }

    if (Py_TYPE(s)->tp_as_mapping && Py_TYPE(s)->tp_as_mapping->mp_subscript) {
        return type_error("%.200s is not a sequence", s);
    }
    return type_error("'%.200s' object does not support indexing", s);
}

PyObject *
PySequence_GetSlice(PyObject *s, Py_ssize_t i1, Py_ssize_t i2)
{
    if (!s) {
        return null_error();
    }

    PyMappingMethods *mp = Py_TYPE(s)->tp_as_mapping;
    if (mp && mp->mp_subscript) {
        PyObject *slice = _PySlice_FromIndices(i1, i2);
        if (!slice) {
            return NULL;
        }
        PyObject *res = mp->mp_subscript(s, slice);
        assert(_Py_CheckSlotResult(s, "__getitem__", res != NULL));
        Py_DECREF(slice);
        return res;
    }

    return type_error("'%.200s' object is unsliceable", s);
}

int
PySequence_SetItem(PyObject *s, Py_ssize_t i, PyObject *o)
{
    if (s == NULL) {
        null_error();
        return -1;
    }

    PySequenceMethods *m = Py_TYPE(s)->tp_as_sequence;
    if (m && m->sq_ass_item) {
        if (i < 0) {
            if (m->sq_length) {
                Py_ssize_t l = (*m->sq_length)(s);
                assert(_Py_CheckSlotResult(s, "__len__", l >= 0));
                if (l < 0) {
                    return -1;
                }
                i += l;
            }
        }
        int res = m->sq_ass_item(s, i, o);
        assert(_Py_CheckSlotResult(s, "__setitem__", res >= 0));
        return res;
    }

    if (Py_TYPE(s)->tp_as_mapping && Py_TYPE(s)->tp_as_mapping->mp_ass_subscript) {
        type_error("%.200s is not a sequence", s);
        return -1;
    }
    type_error("'%.200s' object does not support item assignment", s);
    return -1;
}

int
PySequence_DelItem(PyObject *s, Py_ssize_t i)
{
    if (s == NULL) {
        null_error();
        return -1;
    }

    PySequenceMethods *m = Py_TYPE(s)->tp_as_sequence;
    if (m && m->sq_ass_item) {
        if (i < 0) {
            if (m->sq_length) {
                Py_ssize_t l = (*m->sq_length)(s);
                assert(_Py_CheckSlotResult(s, "__len__", l >= 0));
                if (l < 0) {
                    return -1;
                }
                i += l;
            }
        }
        int res = m->sq_ass_item(s, i, (PyObject *)NULL);
        assert(_Py_CheckSlotResult(s, "__delitem__", res >= 0));
        return res;
    }

    if (Py_TYPE(s)->tp_as_mapping && Py_TYPE(s)->tp_as_mapping->mp_ass_subscript) {
        type_error("%.200s is not a sequence", s);
        return -1;
    }
    type_error("'%.200s' object doesn't support item deletion", s);
    return -1;
}

int
PySequence_SetSlice(PyObject *s, Py_ssize_t i1, Py_ssize_t i2, PyObject *o)
{
    if (s == NULL) {
        null_error();
        return -1;
    }

    PyMappingMethods *mp = Py_TYPE(s)->tp_as_mapping;
    if (mp && mp->mp_ass_subscript) {
        PyObject *slice = _PySlice_FromIndices(i1, i2);
        if (!slice)
            return -1;
        int res = mp->mp_ass_subscript(s, slice, o);
        assert(_Py_CheckSlotResult(s, "__setitem__", res >= 0));
        Py_DECREF(slice);
        return res;
    }

    type_error("'%.200s' object doesn't support slice assignment", s);
    return -1;
}

int
PySequence_DelSlice(PyObject *s, Py_ssize_t i1, Py_ssize_t i2)
{
    if (s == NULL) {
        null_error();
        return -1;
    }

    PyMappingMethods *mp = Py_TYPE(s)->tp_as_mapping;
    if (mp && mp->mp_ass_subscript) {
        PyObject *slice = _PySlice_FromIndices(i1, i2);
        if (!slice) {
            return -1;
        }
        int res = mp->mp_ass_subscript(s, slice, NULL);
        assert(_Py_CheckSlotResult(s, "__delitem__", res >= 0));
        Py_DECREF(slice);
        return res;
    }
    type_error("'%.200s' object doesn't support slice deletion", s);
    return -1;
}

PyObject *
PySequence_Tuple(PyObject *v)
{
    PyObject *it;  /* iter(v) */
    Py_ssize_t n;             /* guess for result tuple size */
    PyObject *result = NULL;
    Py_ssize_t j;

    if (v == NULL) {
        return null_error();
    }

    /* Special-case the common tuple and list cases, for efficiency. */
    if (PyTuple_CheckExact(v)) {
        /* Note that we can't know whether it's safe to return
           a tuple *subclass* instance as-is, hence the restriction
           to exact tuples here.  In contrast, lists always make
           a copy, so there's no need for exactness below. */
        Py_INCREF(v);
        return v;
    }
    if (PyList_CheckExact(v))
        return PyList_AsTuple(v);

    /* Get iterator. */
    it = PyObject_GetIter(v);
    if (it == NULL)
        return NULL;

    /* Guess result size and allocate space. */
    n = PyObject_LengthHint(v, 10);
    if (n == -1)
        goto Fail;
    result = PyTuple_New(n);
    if (result == NULL)
        goto Fail;

    /* Fill the tuple. */
    for (j = 0; ; ++j) {
        PyObject *item = PyIter_Next(it);
        if (item == NULL) {
            if (PyErr_Occurred())
                goto Fail;
            break;
        }
        if (j >= n) {
            size_t newn = (size_t)n;
            /* The over-allocation strategy can grow a bit faster
               than for lists because unlike lists the
               over-allocation isn't permanent -- we reclaim
               the excess before the end of this routine.
               So, grow by ten and then add 25%.
            */
            newn += 10u;
            newn += newn >> 2;
            if (newn > PY_SSIZE_T_MAX) {
                /* Check for overflow */
                PyErr_NoMemory();
                Py_DECREF(item);
                goto Fail;
            }
            n = (Py_ssize_t)newn;
            if (_PyTuple_Resize(&result, n) != 0) {
                Py_DECREF(item);
                goto Fail;
            }
        }
        PyTuple_SET_ITEM(result, j, item);
    }

    /* Cut tuple back if guess was too large. */
    if (j < n &&
        _PyTuple_Resize(&result, j) != 0)
        goto Fail;

    Py_DECREF(it);
    return result;

Fail:
    Py_XDECREF(result);
    Py_DECREF(it);
    return NULL;
}

PyObject *
PySequence_List(PyObject *v)
{
    PyObject *result;  /* result list */
    PyObject *rv;          /* return value from PyList_Extend */

    if (v == NULL) {
        return null_error();
    }

    result = PyList_New(0);
    if (result == NULL)
        return NULL;

    rv = _PyList_Extend((PyListObject *)result, v);
    if (rv == NULL) {
        Py_DECREF(result);
        return NULL;
    }
    Py_DECREF(rv);
    return result;
}

PyObject *
PySequence_Fast(PyObject *v, const char *m)
{
    PyObject *it;

    if (v == NULL) {
        return null_error();
    }

    if (PyList_CheckExact(v) || PyTuple_CheckExact(v)) {
        Py_INCREF(v);
        return v;
    }

    it = PyObject_GetIter(v);
    if (it == NULL) {
        PyThreadState *tstate = _PyThreadState_GET();
        if (_PyErr_ExceptionMatches(tstate, PyExc_TypeError)) {
            _PyErr_SetString(tstate, PyExc_TypeError, m);
        }
        return NULL;
    }

    v = PySequence_List(it);
    Py_DECREF(it);

    return v;
}

/* Iterate over seq.  Result depends on the operation:
   PY_ITERSEARCH_COUNT:  -1 if error, else # of times obj appears in seq.
   PY_ITERSEARCH_INDEX:  0-based index of first occurrence of obj in seq;
    set ValueError and return -1 if none found; also return -1 on error.
   Py_ITERSEARCH_CONTAINS:  return 1 if obj in seq, else 0; -1 on error.
*/
Py_ssize_t
_PySequence_IterSearch(PyObject *seq, PyObject *obj, int operation)
{
    Py_ssize_t n;
    int wrapped;  /* for PY_ITERSEARCH_INDEX, true iff n wrapped around */
    PyObject *it;  /* iter(seq) */

    if (seq == NULL || obj == NULL) {
        null_error();
        return -1;
    }

    it = PyObject_GetIter(seq);
    if (it == NULL) {
        if (PyErr_ExceptionMatches(PyExc_TypeError)) {
            type_error("argument of type '%.200s' is not iterable", seq);
        }
        return -1;
    }

    n = wrapped = 0;
    for (;;) {
        int cmp;
        PyObject *item = PyIter_Next(it);
        if (item == NULL) {
            if (PyErr_Occurred())
                goto Fail;
            break;
        }

        cmp = PyObject_RichCompareBool(item, obj, Py_EQ);
        Py_DECREF(item);
        if (cmp < 0)
            goto Fail;
        if (cmp > 0) {
            switch (operation) {
            case PY_ITERSEARCH_COUNT:
                if (n == PY_SSIZE_T_MAX) {
                    PyErr_SetString(PyExc_OverflowError,
                           "count exceeds C integer size");
                    goto Fail;
                }
                ++n;
                break;

            case PY_ITERSEARCH_INDEX:
                if (wrapped) {
                    PyErr_SetString(PyExc_OverflowError,
                           "index exceeds C integer size");
                    goto Fail;
                }
                goto Done;

            case PY_ITERSEARCH_CONTAINS:
                n = 1;
                goto Done;

            default:
                Py_UNREACHABLE();
            }
        }

        if (operation == PY_ITERSEARCH_INDEX) {
            if (n == PY_SSIZE_T_MAX)
                wrapped = 1;
            ++n;
        }
    }

    if (operation != PY_ITERSEARCH_INDEX)
        goto Done;

    PyErr_SetString(PyExc_ValueError,
                    "sequence.index(x): x not in sequence");
    /* fall into failure code */
Fail:
    n = -1;
    /* fall through */
Done:
    Py_DECREF(it);
    return n;

}

/* Return # of times o appears in s. */
Py_ssize_t
PySequence_Count(PyObject *s, PyObject *o)
{
    return _PySequence_IterSearch(s, o, PY_ITERSEARCH_COUNT);
}

/* Return -1 if error; 1 if ob in seq; 0 if ob not in seq.
 * Use sq_contains if possible, else defer to _PySequence_IterSearch().
 */
int
PySequence_Contains(PyObject *seq, PyObject *ob)
{
    PySequenceMethods *sqm = Py_TYPE(seq)->tp_as_sequence;
    if (sqm != NULL && sqm->sq_contains != NULL) {
        int res = (*sqm->sq_contains)(seq, ob);
        assert(_Py_CheckSlotResult(seq, "__contains__", res >= 0));
        return res;
    }
    Py_ssize_t result = _PySequence_IterSearch(seq, ob, PY_ITERSEARCH_CONTAINS);
    return Py_SAFE_DOWNCAST(result, Py_ssize_t, int);
}

/* Backwards compatibility */
#undef PySequence_In
int
PySequence_In(PyObject *w, PyObject *v)
{
    return PySequence_Contains(w, v);
}

Py_ssize_t
PySequence_Index(PyObject *s, PyObject *o)
{
    return _PySequence_IterSearch(s, o, PY_ITERSEARCH_INDEX);
}

/* Operations on mappings */

int
PyMapping_Check(PyObject *o)
{
    return o && Py_TYPE(o)->tp_as_mapping &&
        Py_TYPE(o)->tp_as_mapping->mp_subscript;
}

Py_ssize_t
PyMapping_Size(PyObject *o)
{
    if (o == NULL) {
        null_error();
        return -1;
    }

    PyMappingMethods *m = Py_TYPE(o)->tp_as_mapping;
    if (m && m->mp_length) {
        Py_ssize_t len = m->mp_length(o);
        assert(_Py_CheckSlotResult(o, "__len__", len >= 0));
        return len;
    }

    if (Py_TYPE(o)->tp_as_sequence && Py_TYPE(o)->tp_as_sequence->sq_length) {
        type_error("%.200s is not a mapping", o);
        return -1;
    }
    /* PyMapping_Size() can be called from PyObject_Size(). */
    type_error("object of type '%.200s' has no len()", o);
    return -1;
}

#undef PyMapping_Length
Py_ssize_t
PyMapping_Length(PyObject *o)
{
    return PyMapping_Size(o);
}
#define PyMapping_Length PyMapping_Size

PyObject *
PyMapping_GetItemString(PyObject *o, const char *key)
{
    PyObject *okey, *r;

    if (key == NULL) {
        return null_error();
    }

    okey = PyUnicode_FromString(key);
    if (okey == NULL)
        return NULL;
    r = PyObject_GetItem(o, okey);
    Py_DECREF(okey);
    return r;
}

int
PyMapping_SetItemString(PyObject *o, const char *key, PyObject *value)
{
    PyObject *okey;
    int r;

    if (key == NULL) {
        null_error();
        return -1;
    }

    okey = PyUnicode_FromString(key);
    if (okey == NULL)
        return -1;
    r = PyObject_SetItem(o, okey, value);
    Py_DECREF(okey);
    return r;
}

int
PyMapping_HasKeyString(PyObject *o, const char *key)
{
    PyObject *v;

    v = PyMapping_GetItemString(o, key);
    if (v) {
        Py_DECREF(v);
        return 1;
    }
    PyErr_Clear();
    return 0;
}

int
PyMapping_HasKey(PyObject *o, PyObject *key)
{
    PyObject *v;

    v = PyObject_GetItem(o, key);
    if (v) {
        Py_DECREF(v);
        return 1;
    }
    PyErr_Clear();
    return 0;
}

/* This function is quite similar to PySequence_Fast(), but specialized to be
   a helper for PyMapping_Keys(), PyMapping_Items() and PyMapping_Values().
 */
static PyObject *
method_output_as_list(PyObject *o, _Py_Identifier *meth_id)
{
    PyObject *it, *result, *meth_output;

    assert(o != NULL);
    meth_output = _PyObject_CallMethodIdNoArgs(o, meth_id);
    if (meth_output == NULL || PyList_CheckExact(meth_output)) {
        return meth_output;
    }
    it = PyObject_GetIter(meth_output);
    if (it == NULL) {
        PyThreadState *tstate = _PyThreadState_GET();
        if (_PyErr_ExceptionMatches(tstate, PyExc_TypeError)) {
            _PyErr_Format(tstate, PyExc_TypeError,
                          "%.200s.%U() returned a non-iterable (type %.200s)",
                          Py_TYPE(o)->tp_name,
                          _PyUnicode_FromId(meth_id),
                          Py_TYPE(meth_output)->tp_name);
        }
        Py_DECREF(meth_output);
        return NULL;
    }
    Py_DECREF(meth_output);
    result = PySequence_List(it);
    Py_DECREF(it);
    return result;
}

PyObject *
PyMapping_Keys(PyObject *o)
{
    _Py_IDENTIFIER(keys);

    if (o == NULL) {
        return null_error();
    }
    if (PyDict_CheckExact(o)) {
        return PyDict_Keys(o);
    }
    return method_output_as_list(o, &PyId_keys);
}

PyObject *
PyMapping_Items(PyObject *o)
{
    _Py_IDENTIFIER(items);

    if (o == NULL) {
        return null_error();
    }
    if (PyDict_CheckExact(o)) {
        return PyDict_Items(o);
    }
    return method_output_as_list(o, &PyId_items);
}

PyObject *
PyMapping_Values(PyObject *o)
{
    _Py_IDENTIFIER(values);

    if (o == NULL) {
        return null_error();
    }
    if (PyDict_CheckExact(o)) {
        return PyDict_Values(o);
    }
    return method_output_as_list(o, &PyId_values);
}

/* isinstance(), issubclass() */

/* abstract_get_bases() has logically 4 return states:
 *
 * 1. getattr(cls, '__bases__') could raise an AttributeError
 * 2. getattr(cls, '__bases__') could raise some other exception
 * 3. getattr(cls, '__bases__') could return a tuple
 * 4. getattr(cls, '__bases__') could return something other than a tuple
 *
 * Only state #3 is a non-error state and only it returns a non-NULL object
 * (it returns the retrieved tuple).
 *
 * Any raised AttributeErrors are masked by clearing the exception and
 * returning NULL.  If an object other than a tuple comes out of __bases__,
 * then again, the return value is NULL.  So yes, these two situations
 * produce exactly the same results: NULL is returned and no error is set.
 *
 * If some exception other than AttributeError is raised, then NULL is also
 * returned, but the exception is not cleared.  That's because we want the
 * exception to be propagated along.
 *
 * Callers are expected to test for PyErr_Occurred() when the return value
 * is NULL to decide whether a valid exception should be propagated or not.
 * When there's no exception to propagate, it's customary for the caller to
 * set a TypeError.
 */
static PyObject *
abstract_get_bases(PyObject *cls)
{
    _Py_IDENTIFIER(__bases__);
    PyObject *bases;

    (void)_PyObject_LookupAttrId(cls, &PyId___bases__, &bases);
    if (bases != NULL && !PyTuple_Check(bases)) {
        Py_DECREF(bases);
        return NULL;
    }
    return bases;
}


static int
abstract_issubclass(PyObject *derived, PyObject *cls)
{
    PyObject *bases = NULL;
    Py_ssize_t i, n;
    int r = 0;

    while (1) {
        if (derived == cls) {
            Py_XDECREF(bases); /* See below comment */
            return 1;
        }
        /* Use XSETREF to drop bases reference *after* finishing with
           derived; bases might be the only reference to it.
           XSETREF is used instead of SETREF, because bases is NULL on the
           first iteration of the loop.
        */
        Py_XSETREF(bases, abstract_get_bases(derived));
        if (bases == NULL) {
            if (PyErr_Occurred())
                return -1;
            return 0;
        }
        n = PyTuple_GET_SIZE(bases);
        if (n == 0) {
            Py_DECREF(bases);
            return 0;
        }
        /* Avoid recursivity in the single inheritance case */
        if (n == 1) {
            derived = PyTuple_GET_ITEM(bases, 0);
            continue;
        }
        for (i = 0; i < n; i++) {
            r = abstract_issubclass(PyTuple_GET_ITEM(bases, i), cls);
            if (r != 0)
                break;
        }
        Py_DECREF(bases);
        return r;
    }
}

static int
check_class(PyObject *cls, const char *error)
{
    PyObject *bases = abstract_get_bases(cls);
    if (bases == NULL) {
        /* Do not mask errors. */
        PyThreadState *tstate = _PyThreadState_GET();
        if (!_PyErr_Occurred(tstate)) {
            _PyErr_SetString(tstate, PyExc_TypeError, error);
        }
        return 0;
    }
    Py_DECREF(bases);
    return -1;
}

static int
object_isinstance(PyObject *inst, PyObject *cls)
{
    PyObject *icls;
    int retval;
    _Py_IDENTIFIER(__class__);
    if (PyType_Check(cls)) {
        retval = PyObject_TypeCheck(inst, (PyTypeObject *)cls);
        if (retval == 0) {
            retval = _PyObject_LookupAttrId(inst, &PyId___class__, &icls);
            if (icls != NULL) {
                if (icls != (PyObject *)(Py_TYPE(inst)) && PyType_Check(icls)) {
                    retval = PyType_IsSubtype(
                        (PyTypeObject *)icls,
                        (PyTypeObject *)cls);
                }
                else {
                    retval = 0;
                }
                Py_DECREF(icls);
            }
        }
    }
    else {
        if (!check_class(cls,
            "isinstance() arg 2 must be a type, a tuple of types or a union"))
            return -1;
        retval = _PyObject_LookupAttrId(inst, &PyId___class__, &icls);
        if (icls != NULL) {
            retval = abstract_issubclass(icls, cls);
            Py_DECREF(icls);
        }
    }

    return retval;
}

static int
object_recursive_isinstance(PyThreadState *tstate, PyObject *inst, PyObject *cls)
{
    _Py_IDENTIFIER(__instancecheck__);

    /* Quick test for an exact match */
    if (Py_IS_TYPE(inst, (PyTypeObject *)cls)) {
        return 1;
    }

    /* We know what type's __instancecheck__ does. */
    if (PyType_CheckExact(cls)) {
        return object_isinstance(inst, cls);
    }

    if (PyTuple_Check(cls)) {
        /* Not a general sequence -- that opens up the road to
           recursion and stack overflow. */
        if (_Py_EnterRecursiveCall(tstate, " in __instancecheck__")) {
            return -1;
        }
        Py_ssize_t n = PyTuple_GET_SIZE(cls);
        int r = 0;
        for (Py_ssize_t i = 0; i < n; ++i) {
            PyObject *item = PyTuple_GET_ITEM(cls, i);
            r = object_recursive_isinstance(tstate, inst, item);
            if (r != 0) {
                /* either found it, or got an error */
                break;
            }
        }
        _Py_LeaveRecursiveCall(tstate);
        return r;
    }

    PyObject *checker = _PyObject_LookupSpecial(cls, &PyId___instancecheck__);
    if (checker != NULL) {
        if (_Py_EnterRecursiveCall(tstate, " in __instancecheck__")) {
            Py_DECREF(checker);
            return -1;
        }

        PyObject *res = PyObject_CallOneArg(checker, inst);
        _Py_LeaveRecursiveCall(tstate);
        Py_DECREF(checker);

        if (res == NULL) {
            return -1;
        }
        int ok = PyObject_IsTrue(res);
        Py_DECREF(res);

        return ok;
    }
    else if (_PyErr_Occurred(tstate)) {
        return -1;
    }

    /* cls has no __instancecheck__() method */
    return object_isinstance(inst, cls);
}


int
PyObject_IsInstance(PyObject *inst, PyObject *cls)
{
    PyThreadState *tstate = _PyThreadState_GET();
    return object_recursive_isinstance(tstate, inst, cls);
}


static  int
recursive_issubclass(PyObject *derived, PyObject *cls)
{
    if (PyType_Check(cls) && PyType_Check(derived)) {
        /* Fast path (non-recursive) */
        return PyType_IsSubtype((PyTypeObject *)derived, (PyTypeObject *)cls);
    }
    if (!check_class(derived,
                     "issubclass() arg 1 must be a class"))
        return -1;

    PyTypeObject *type = Py_TYPE(cls);
    int is_union = (PyType_Check(type) && type == &_Py_UnionType);
    if (!is_union && !check_class(cls,
                            "issubclass() arg 2 must be a class,"
                            " a tuple of classes, or a union.")) {
        return -1;
    }

    return abstract_issubclass(derived, cls);
}

static int
object_issubclass(PyThreadState *tstate, PyObject *derived, PyObject *cls)
{
    _Py_IDENTIFIER(__subclasscheck__);
    PyObject *checker;

    /* We know what type's __subclasscheck__ does. */
    if (PyType_CheckExact(cls)) {
        /* Quick test for an exact match */
        if (derived == cls)
            return 1;
        return recursive_issubclass(derived, cls);
    }

    if (PyTuple_Check(cls)) {

        if (_Py_EnterRecursiveCall(tstate, " in __subclasscheck__")) {
            return -1;
        }
        Py_ssize_t n = PyTuple_GET_SIZE(cls);
        int r = 0;
        for (Py_ssize_t i = 0; i < n; ++i) {
            PyObject *item = PyTuple_GET_ITEM(cls, i);
            r = object_issubclass(tstate, derived, item);
            if (r != 0)
                /* either found it, or got an error */
                break;
        }
        _Py_LeaveRecursiveCall(tstate);
        return r;
    }

    checker = _PyObject_LookupSpecial(cls, &PyId___subclasscheck__);
    if (checker != NULL) {
        int ok = -1;
        if (_Py_EnterRecursiveCall(tstate, " in __subclasscheck__")) {
            Py_DECREF(checker);
            return ok;
        }
        PyObject *res = PyObject_CallOneArg(checker, derived);
        _Py_LeaveRecursiveCall(tstate);
        Py_DECREF(checker);
        if (res != NULL) {
            ok = PyObject_IsTrue(res);
            Py_DECREF(res);
        }
        return ok;
    }
    else if (_PyErr_Occurred(tstate)) {
        return -1;
    }

    /* Probably never reached anymore. */
    return recursive_issubclass(derived, cls);
}


int
PyObject_IsSubclass(PyObject *derived, PyObject *cls)
{
    PyThreadState *tstate = _PyThreadState_GET();
    return object_issubclass(tstate, derived, cls);
}


int
_PyObject_RealIsInstance(PyObject *inst, PyObject *cls)
{
    return object_isinstance(inst, cls);
}

int
_PyObject_RealIsSubclass(PyObject *derived, PyObject *cls)
{
    return recursive_issubclass(derived, cls);
}


PyObject *
PyObject_GetIter(PyObject *o)
{
    PyTypeObject *t = Py_TYPE(o);
    getiterfunc f;

    f = t->tp_iter;
    if (f == NULL) {
        if (PySequence_Check(o))
            return PySeqIter_New(o);
        return type_error("'%.200s' object is not iterable", o);
    }
    else {
        PyObject *res = (*f)(o);
        if (res != NULL && !PyIter_Check(res)) {
            PyErr_Format(PyExc_TypeError,
                         "iter() returned non-iterator "
                         "of type '%.100s'",
                         Py_TYPE(res)->tp_name);
            Py_DECREF(res);
            res = NULL;
        }
        return res;
    }
}

int
PyIter_Check(PyObject *obj)
{
    PyTypeObject *tp = Py_TYPE(obj);
    return (tp->tp_iternext != NULL &&
            tp->tp_iternext != &_PyObject_NextNotImplemented);
}

/* Return next item.
 * If an error occurs, return NULL.  PyErr_Occurred() will be true.
 * If the iteration terminates normally, return NULL and clear the
 * PyExc_StopIteration exception (if it was set).  PyErr_Occurred()
 * will be false.
 * Else return the next object.  PyErr_Occurred() will be false.
 */
PyObject *
PyIter_Next(PyObject *iter)
{
    PyObject *result;
    result = (*Py_TYPE(iter)->tp_iternext)(iter);
    if (result == NULL) {
        PyThreadState *tstate = _PyThreadState_GET();
        if (_PyErr_Occurred(tstate)
            && _PyErr_ExceptionMatches(tstate, PyExc_StopIteration))
        {
            _PyErr_Clear(tstate);
        }
    }
    return result;
}

PySendResult
PyIter_Send(PyObject *iter, PyObject *arg, PyObject **result)
{
    _Py_IDENTIFIER(send);
    assert(arg != NULL);
    assert(result != NULL);
    if (PyType_HasFeature(Py_TYPE(iter), Py_TPFLAGS_HAVE_AM_SEND)) {
        assert (Py_TYPE(iter)->tp_as_async != NULL);
        assert (Py_TYPE(iter)->tp_as_async->am_send != NULL);
        PySendResult res = Py_TYPE(iter)->tp_as_async->am_send(iter, arg, result);
        assert(_Py_CheckSlotResult(iter, "am_send", res != PYGEN_ERROR));
        return res;
    }
    if (arg == Py_None && PyIter_Check(iter)) {
        *result = Py_TYPE(iter)->tp_iternext(iter);
    }
    else {
        *result = _PyObject_CallMethodIdOneArg(iter, &PyId_send, arg);
    }
    if (*result != NULL) {
        return PYGEN_NEXT;
    }
    if (_PyGen_FetchStopIterationValue(result) == 0) {
        return PYGEN_RETURN;
    }
    return PYGEN_ERROR;
}

/*
 * Flatten a sequence of bytes() objects into a C array of
 * NULL terminated string pointers with a NULL char* terminating the array.
 * (ie: an argv or env list)
 *
 * Memory allocated for the returned list is allocated using PyMem_Malloc()
 * and MUST be freed by _Py_FreeCharPArray().
 */
char *const *
_PySequence_BytesToCharpArray(PyObject* self)
{
    char **array;
    Py_ssize_t i, argc;
    PyObject *item = NULL;
    Py_ssize_t size;

    argc = PySequence_Size(self);
    if (argc == -1)
        return NULL;

    assert(argc >= 0);

    if ((size_t)argc > (PY_SSIZE_T_MAX-sizeof(char *)) / sizeof(char *)) {
        PyErr_NoMemory();
        return NULL;
    }

    array = PyMem_Malloc((argc + 1) * sizeof(char *));
    if (array == NULL) {
        PyErr_NoMemory();
        return NULL;
    }
    for (i = 0; i < argc; ++i) {
        char *data;
        item = PySequence_GetItem(self, i);
        if (item == NULL) {
            /* NULL terminate before freeing. */
            array[i] = NULL;
            goto fail;
        }
        /* check for embedded null bytes */
        if (PyBytes_AsStringAndSize(item, &data, NULL) < 0) {
            /* NULL terminate before freeing. */
            array[i] = NULL;
            goto fail;
        }
        size = PyBytes_GET_SIZE(item) + 1;
        array[i] = PyMem_Malloc(size);
        if (!array[i]) {
            PyErr_NoMemory();
            goto fail;
        }
        memcpy(array[i], data, size);
        Py_DECREF(item);
    }
    array[argc] = NULL;

    return array;

fail:
    Py_XDECREF(item);
    _Py_FreeCharPArray(array);
    return NULL;
}


/* Free's a NULL terminated char** array of C strings. */
void
_Py_FreeCharPArray(char *const array[])
{
    Py_ssize_t i;
    for (i = 0; array[i] != NULL; ++i) {
        PyMem_Free(array[i]);
    }
    PyMem_Free((void*)array);
}<|MERGE_RESOLUTION|>--- conflicted
+++ resolved
@@ -1145,7 +1145,7 @@
 ternary_iop(PyObject *v, PyObject *w, PyObject *z, const int iop_slot, const int op_slot,
                 const char *op_name)
 {
-    PyNumberMethods *mv = v->ob_type->tp_as_number;
+    PyNumberMethods *mv = Py_TYPE(v)->tp_as_number;
     if (mv != NULL) {
         ternaryfunc slot = NB_TERNOP(mv, iop_slot);
         if (slot) {
@@ -1256,18 +1256,8 @@
 PyObject *
 PyNumber_InPlacePower(PyObject *v, PyObject *w, PyObject *z)
 {
-<<<<<<< HEAD
     return ternary_iop(v, w, z, NB_SLOT(nb_inplace_power),
                                 NB_SLOT(nb_power), "**=");
-=======
-    if (Py_TYPE(v)->tp_as_number &&
-        Py_TYPE(v)->tp_as_number->nb_inplace_power != NULL) {
-        return TERNARY_OP(v, w, z, NB_SLOT(nb_inplace_power), "**=");
-    }
-    else {
-        return TERNARY_OP(v, w, z, NB_SLOT(nb_power), "**=");
-    }
->>>>>>> 5a4aa4c0
 }
 
 
