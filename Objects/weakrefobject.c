--- conflicted
+++ resolved
@@ -96,7 +96,7 @@
         self->wr_prev = NULL;
         self->wr_next = NULL;
     }
-    if (callback != NULL) {
+    if (callback != NULL && self->wr_callback != NULL) {
         *callback = self->wr_callback;
         self->wr_callback = NULL;
     }
@@ -999,7 +999,7 @@
     for (int done = 0; !done;) {
         LOCK_WEAKREFS(object);
         if (*list != NULL && is_basic_ref_or_proxy(*list)) {
-            PyObject *callback;
+            PyObject *callback = NULL;
             clear_weakref_lock_held(*list, &callback);
             assert(callback == NULL);
         }
@@ -1007,30 +1007,6 @@
         UNLOCK_WEAKREFS(object);
     }
 
-<<<<<<< HEAD
-            for (i = 0; i < count; ++i) {
-                PyWeakReference *next = current->wr_next;
-
-                if (Py_REFCNT((PyObject *)current) > 0) {
-                    PyTuple_SET_ITEM(tuple, i * 2, Py_NewRef(current));
-                    PyTuple_SET_ITEM(tuple, i * 2 + 1, current->wr_callback);
-                }
-                else {
-                    Py_DECREF(current->wr_callback);
-                }
-                current->wr_callback = NULL;
-                clear_weakref(current);
-                current = next;
-            }
-            for (i = 0; i < count; ++i) {
-                PyObject *callback = PyTuple_GET_ITEM(tuple, i * 2 + 1);
-
-                /* The tuple may have slots left to NULL */
-                if (callback != Py_None) {
-                    PyObject *item = PyTuple_GET_ITEM(tuple, i * 2);
-                    handle_callback((PyWeakReference *)item, callback);
-                }
-=======
     /* Deal with non-canonical (subtypes or refs with callbacks) references. */
     Py_ssize_t num_weakrefs = _PyWeakref_GetWeakrefCount(object);
     if (num_weakrefs == 0) {
@@ -1046,7 +1022,7 @@
 
     Py_ssize_t num_items = 0;
     for (int done = 0; !done;) {
-        PyObject *callback = NULL;
+        PyObject *callback = Py_None;
         LOCK_WEAKREFS(object);
         PyWeakReference *cur = *list;
         if (cur != NULL) {
@@ -1056,19 +1032,18 @@
                 PyTuple_SET_ITEM(tuple, num_items, (PyObject *) cur);
                 PyTuple_SET_ITEM(tuple, num_items + 1, callback);
                 num_items += 2;
-                callback = NULL;
->>>>>>> 02f1385f
+                callback = Py_None;
             }
         }
         done = (*list == NULL);
         UNLOCK_WEAKREFS(object);
 
-        Py_XDECREF(callback);
+        Py_DECREF(callback);
     }
 
     for (Py_ssize_t i = 0; i < num_items; i += 2) {
         PyObject *callback = PyTuple_GET_ITEM(tuple, i + 1);
-        if (callback != NULL) {
+        if (callback != Py_None) {
             PyObject *weakref = PyTuple_GET_ITEM(tuple, i);
             handle_callback((PyWeakReference *)weakref, callback);
         }
