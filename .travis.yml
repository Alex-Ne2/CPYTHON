language: c
dist: trusty
sudo: false
group: beta

# To cache doc-building dependencies and C compiler output.
cache:
  - pip
  - ccache
  - directories:
    - $HOME/multissl

env:
  global:
    - OPENSSL=1.1.0g
    - OPENSSL_DIR="$HOME/multissl/openssl/${OPENSSL}"
    - PATH="${OPENSSL_DIR}/bin:$PATH"
    # Use -O3 because we don't use debugger on Travis-CI
    - CFLAGS="-I${OPENSSL_DIR}/include -O3"
    - LDFLAGS="-L${OPENSSL_DIR}/lib"
    # Set rpath with env var instead of -Wl,-rpath linker flag
    # OpenSSL ignores LDFLAGS when linking bin/openssl
    - LD_RUN_PATH="${OPENSSL_DIR}/lib"

branches:
  only:
    - master
    - /^\d\.\d$/
    - buildbot-custom

matrix:
  fast_finish: true
  allow_failures:
    - env: OPTIONAL=true
  include:
    - os: linux
      language: c
      compiler: clang
      # gcc also works, but to keep the # of concurrent builds down, we use one C
      # compiler here and the other to run the coverage build. Clang is preferred
      # in this instance for its better error messages.
      env: TESTING=cpython
    - os: linux
      language: python
      # Build the docs against a stable version of Python so code bugs don't hold up doc-related PRs.
      python: 3.6
      env: TESTING=docs
      before_script:
        - cd Doc
        # Sphinx is pinned so that new versions that introduce new warnings won't suddenly cause build failures.
        # (Updating the version is fine as long as no warnings are raised by doing so.)
        # The theme used by the docs is stored seperately, so we need to install that as well.
        - python -m pip install sphinx~=1.6.1 blurb python-docs-theme
      script:
        - make check suspicious html SPHINXOPTS="-q -W -j4"
    - os: osx
      language: c
      compiler: clang
      # Testing under macOS is optional until testing stability has been demonstrated.
      env: OPTIONAL=true
      before_install:
        # Python 3 is needed for Argument Clinic and multissl
        - brew install xz python3
        - export PATH=$(brew --prefix)/bin:$(brew --prefix)/sbin:$PATH
    - os: linux
      language: c
      compiler: gcc
      env: OPTIONAL=true
      before_script:
        - ./configure
        - make -s -j4
        # Need a venv that can parse covered code.
        - ./python -m venv venv
        - ./venv/bin/python -m pip install -U coverage
        - ./venv/bin/python -m test.pythoninfo
      script:
        # Skip tests that re-run the entire test suite.
        - ./venv/bin/python -m coverage run --pylib -m test --fail-env-changed -uall,-cpu -x test_multiprocessing_fork -x test_multiprocessing_forkserver -x test_multiprocessing_spawn -x test_concurrent_futures
      after_script:  # Probably should be after_success once test suite updated to run under coverage.py.
        # Make the `coverage` command available to Codecov w/ a version of Python that can parse all source files.
        - source ./venv/bin/activate
        - bash <(curl -s https://codecov.io/bash)


before_install:
  - set -e
  - |
      # Check short-circuit conditions
<<<<<<< HEAD
      if [ "${TESTING}" != "docs" ]
      then
        if [ "$TRAVIS_PULL_REQUEST" = "false" ]
=======
      if [[ "${TESTING}" != "docs" ]]
      then
        if [[ "$TRAVIS_PULL_REQUEST" == "false" ]]
>>>>>>> c89b2217
        then
          echo "Not a PR, doing full build."
        else
          # Pull requests are slightly complicated because $TRAVIS_COMMIT_RANGE
          # may include more changes than desired if the history is convoluted.
          # Instead, explicitly fetch the base branch and compare against the
          # merge-base commit.
          git fetch -q origin +refs/heads/$TRAVIS_BRANCH
          changes=$(git diff --name-only HEAD $(git merge-base HEAD FETCH_HEAD))
          echo "Files changed:"
          echo "$changes"
          if ! echo "$changes" | grep -qvE '(\.rst$)|(^Doc)|(^Misc)'
          then
            echo "Only docs were updated, stopping build process."
            exit
          fi
        fi
      fi

install:
  - |
      # Install OpenSSL as necessary
<<<<<<< HEAD
      if [ "${TESTING}" != "docs" ]
=======
      if [[ "${TESTING}" != "docs" ]]
>>>>>>> c89b2217
      then
        # clang complains about unused-parameter a lot, redirect stderr
        python3 Tools/ssl/multissltests.py --steps=library \
            --base-directory ${HOME}/multissl \
            --openssl ${OPENSSL} >/dev/null 2>&1
      fi
  - openssl version

# Travis provides only 2 cores, so don't overdo the parallelism and waste memory.
before_script:
  - ./configure --with-pydebug
  - make -j4 regen-all
  - changes=`git status --porcelain`
  - |
      # Check for changes in regenerated files
      if ! test -z "$changes"
      then
        echo "Generated files not up to date"
        echo "$changes"
        exit 1
      fi
  - make -j4
  - make pythoninfo

script:
  # Using the built Python as patchcheck.py is built around the idea of using
  # a checkout-build of CPython to know things like what base branch the changes
  # should be compared against.
  # Only run on Linux as the check only needs to be run once.
  - if [[ "$TRAVIS_OS_NAME" == "linux" ]]; then ./python Tools/scripts/patchcheck.py --travis $TRAVIS_PULL_REQUEST; fi
  # Check that all symbols exported by libpython start with "Py" or "_Py"
  - make smelly
  # `-r -w` implicitly provided through `make buildbottest`.
  - make buildbottest TESTOPTS="-j4 -uall,-cpu"

notifications:
  email: false
  webhooks:
    urls:
      - https://python.zulipchat.com/api/v1/external/travis?api_key=QTP4LAknlFml0NuPQmAetvH4KQaokiQE&stream=core%2Ftest+runs
    on_success: change
    on_failure: always
  irc:
    channels:
      # This is set to a secure variable to prevent forks from notifying the
      # IRC channel whenever they fail a build. This can be removed when travis
      # implements https://github.com/travis-ci/travis-ci/issues/1094.
      # The actual value here is: irc.freenode.net#python-dev
      - secure: "s7kAkpcom2yUJ8XqyjFI0obJmhAGrn1xmoivdaPdgBIA++X47TBp1x4pgDsbEsoalef7bEwa4l07KdT4qa+DOd/c4QxaWom7fbN3BuLVsZuVfODnl79+gYq/TAbGfyH+yDs18DXrUfPgwD7C5aW32ugsqAOd4iWzfGJQ5OrOZzqzGjYdYQUEkJFXgxDEIb4aHvxNDWGO3Po9uKISrhb5saQ0l776yLo1Ur7M4oxl8RTbCdgX0vf5TzPg52BgvZpOgt3DHOUYPeiJLKNjAE6ibg0U95sEvMfHX77nz4aFY4/3UI6FFaRla34rZ+mYKrn0TdxOhera1QOgPmM6HzdO4K44FpfK1DS0Xxk9U9/uApq+cG0bU3W+cVUHDBe5+90lpRBAXHeHCgT7TI8gec614aiT8lEr3+yH8OBRYGzkjNK8E2LJZ/SxnVxDe7aLF6AWcoWLfS6/ziAIBFQ5Nc4U72CT8fGVSkl8ywPiRlvixKdvTODMSZo0jMqlfZSNaAPTsNRx4wu5Uis4qekwe32Fz4aB6KGpsuuVjBi+H6v0RKxNJNGY3JKDiEH2TK0UE2auJ5GvLW48aUVFcQMB7euCWYXlSWVRHh3WLU8QXF29Dw4JduRZqUpOdRgMHU79UHRq+mkE0jAS/nBcS6CvsmxCpTSrfVYuMOu32yt18QQoTyU="
    on_success: change
    on_failure: always
    skip_join: true<|MERGE_RESOLUTION|>--- conflicted
+++ resolved
@@ -86,15 +86,9 @@
   - set -e
   - |
       # Check short-circuit conditions
-<<<<<<< HEAD
-      if [ "${TESTING}" != "docs" ]
-      then
-        if [ "$TRAVIS_PULL_REQUEST" = "false" ]
-=======
       if [[ "${TESTING}" != "docs" ]]
       then
         if [[ "$TRAVIS_PULL_REQUEST" == "false" ]]
->>>>>>> c89b2217
         then
           echo "Not a PR, doing full build."
         else
@@ -117,11 +111,7 @@
 install:
   - |
       # Install OpenSSL as necessary
-<<<<<<< HEAD
-      if [ "${TESTING}" != "docs" ]
-=======
       if [[ "${TESTING}" != "docs" ]]
->>>>>>> c89b2217
       then
         # clang complains about unused-parameter a lot, redirect stderr
         python3 Tools/ssl/multissltests.py --steps=library \
