--- conflicted
+++ resolved
@@ -188,12 +188,8 @@
             msgctxt = b''
         elif l.startswith('msgid') and not l.startswith('msgid_plural'):
             if section == STR:
-<<<<<<< HEAD
                 add(msgctxt, msgid, msgstr, fuzzy, messages)
-=======
-                add(msgctxt, msgid, msgstr, fuzzy)
                 msgctxt = None
->>>>>>> e82c2ca2
                 if not msgid:
                     # See whether there is an encoding declaration
                     p = HeaderParser()
