--- conflicted
+++ resolved
@@ -30,14 +30,12 @@
 
 
 @dataclass
-<<<<<<< HEAD
 class PointerOffset:
     """The offset of a pointer from the reference pointer
         The 'reference pointer' is the address of the physical stack pointer
         at the start of the code section, as if each code section started with
         `const PyStackRef *reference = stack_pointer`
     """
-
     numeric: int
     positive: tuple[str, ...]
     negative: tuple[str, ...]
@@ -57,7 +55,8 @@
         if not item.size:
             return PointerOffset(1, (), ())
         txt = item.size.strip()
-        n = p = ()
+        n: tuple[str, ...] = ()
+        p: tuple[str, ...] = ()
         try:
             i = int(txt)
         except ValueError:
@@ -121,81 +120,6 @@
             res = symbol_offset
         else:
             res = f"{self.numeric}{symbol_offset}"
-=======
-class StackOffset:
-    "The stack offset of the virtual base of the stack from the physical stack pointer"
-
-    popped: list[str]
-    pushed: list[str]
-
-    @staticmethod
-    def empty() -> "StackOffset":
-        return StackOffset([], [])
-
-    def copy(self) -> "StackOffset":
-        return StackOffset(self.popped[:], self.pushed[:])
-
-    def pop(self, item: StackItem) -> None:
-        self.popped.append(var_size(item))
-
-    def push(self, item: StackItem) -> None:
-        self.pushed.append(var_size(item))
-
-    def __sub__(self, other: "StackOffset") -> "StackOffset":
-        return StackOffset(self.popped + other.pushed, self.pushed + other.popped)
-
-    def __neg__(self) -> "StackOffset":
-        return StackOffset(self.pushed, self.popped)
-
-    def simplify(self) -> None:
-        "Remove matching values from both the popped and pushed list"
-        if not self.popped:
-            self.pushed.sort()
-            return
-        if not self.pushed:
-            self.popped.sort()
-            return
-        # Sort the list so the lexically largest element is last.
-        popped = sorted(self.popped)
-        pushed = sorted(self.pushed)
-        self.popped = []
-        self.pushed = []
-        while popped and pushed:
-            pop = popped.pop()
-            push = pushed.pop()
-            if pop == push:
-                pass
-            elif pop > push:
-                # if pop > push, there can be no element in pushed matching pop.
-                self.popped.append(pop)
-                pushed.append(push)
-            else:
-                self.pushed.append(push)
-                popped.append(pop)
-        self.popped.extend(popped)
-        self.pushed.extend(pushed)
-        self.pushed.sort()
-        self.popped.sort()
-
-    def to_c(self) -> str:
-        self.simplify()
-        int_offset = 0
-        symbol_offset = ""
-        for item in self.popped:
-            try:
-                int_offset -= int(item)
-            except ValueError:
-                symbol_offset += f" - {maybe_parenthesize(item)}"
-        for item in self.pushed:
-            try:
-                int_offset += int(item)
-            except ValueError:
-                symbol_offset += f" + {maybe_parenthesize(item)}"
-        if symbol_offset and not int_offset:
-            res = symbol_offset
-        else:
-            res = f"{int_offset}{symbol_offset}"
->>>>>>> d836d287
         if res.startswith(" + "):
             res = res[3:]
         if res.startswith(" - "):
@@ -203,7 +127,6 @@
         return res
 
     def as_int(self) -> int | None:
-<<<<<<< HEAD
         if self.positive or self.negative:
             return None
         return self.numeric
@@ -211,77 +134,29 @@
     def __bool__(self) -> bool:
         return self.numeric != 0 or bool(self.positive) or bool(self.negative)
 
-    def __eq__(self, other: object) -> bool:
-        if not isinstance(other, PointerOffset):
-            return NotImplemented
-        return (
-            self.numeric == other.numeric and
-            self.positive == other.positive and
-            self.negative == other.negative
-        )
-
     def __str__(self) -> str:
         return self.to_c()
 
     def __repr__(self) -> str:
         return f"PointerOffset({self.to_c()})"
-=======
-        self.simplify()
-        int_offset = 0
-        for item in self.popped:
-            try:
-                int_offset -= int(item)
-            except ValueError:
-                return None
-        for item in self.pushed:
-            try:
-                int_offset += int(item)
-            except ValueError:
-                return None
-        return int_offset
-
-    def clear(self) -> None:
-        self.popped = []
-        self.pushed = []
-
-    def __bool__(self) -> bool:
-        self.simplify()
-        return bool(self.popped) or bool(self.pushed)
-
-    def __eq__(self, other: object) -> bool:
-        if not isinstance(other, StackOffset):
-            return NotImplemented
-        return self.to_c() == other.to_c()
->>>>>>> d836d287
-
 
 @dataclass
 class Local:
     item: StackItem
-<<<<<<< HEAD
     memory_offset: PointerOffset | None
-=======
-    memory_offset: StackOffset | None
->>>>>>> d836d287
     in_local: bool
 
     def __repr__(self) -> str:
         return f"Local('{self.item.name}', mem={self.memory_offset}, local={self.in_local}, array={self.is_array()})"
 
-    #def compact_str(self) -> str:
-        #mtag = "M" if self.memory_offset else ""
-        #dtag = "D" if self.in_local else ""
-        #atag = "A" if self.is_array() else ""
-        #return f"'{self.item.name}'{mtag}{dtag}{atag}"
-
-    compact_str = __repr__
-
-    @staticmethod
-<<<<<<< HEAD
-    def unused(defn: StackItem, offset: PointerOffset) -> "Local":
-=======
-    def unused(defn: StackItem, offset: StackOffset) -> "Local":
->>>>>>> d836d287
+    def compact_str(self) -> str:
+        mtag = "M" if self.memory_offset else ""
+        dtag = "D" if self.in_local else ""
+        atag = "A" if self.is_array() else ""
+        return f"'{self.item.name}'{mtag}{dtag}{atag}"
+
+    @staticmethod
+    def unused(defn: StackItem, offset: PointerOffset | None) -> "Local":
         return Local(defn, offset, False)
 
     @staticmethod
@@ -289,11 +164,7 @@
         return Local(defn, None, False)
 
     @staticmethod
-<<<<<<< HEAD
     def from_memory(defn: StackItem, offset: PointerOffset) -> "Local":
-=======
-    def from_memory(defn: StackItem, offset: StackOffset) -> "Local":
->>>>>>> d836d287
         return Local(defn, offset, True)
 
     def kill(self) -> None:
@@ -350,11 +221,7 @@
         self.cast_type = cast_type
 
     def drop(self, var: StackItem, check_liveness: bool) -> None:
-<<<<<<< HEAD
         self.logical_sp = self.logical_sp.pop(var)
-=======
-        self.top_offset.pop(var)
->>>>>>> d836d287
         if self.variables:
             popped = self.variables.pop()
             if popped.is_dead() or not var.used:
@@ -380,32 +247,20 @@
                 return "", popped
             if not var.used:
                 return "", popped
-<<<<<<< HEAD
-=======
-            self.defined.add(var.name)
->>>>>>> d836d287
             if popped.name != var.name:
                 rename = f"{var.name} = {popped.name};\n"
                 popped.item = var
             else:
                 rename = ""
             if not popped.in_local:
-<<<<<<< HEAD
                 if popped.memory_offset is None:
                     popped.memory_offset = self.logical_sp
                 assert popped.memory_offset == self.logical_sp, (popped, self.as_comment())
                 offset = popped.memory_offset.to_c()
-=======
-                assert popped.memory_offset is not None
->>>>>>> d836d287
                 if var.is_array():
                     defn = f"{var.name} = &stack_pointer[{offset}];\n"
                 else:
-<<<<<<< HEAD
                     defn = f"{var.name} = stack_pointer[{offset}];\n"
-=======
-                    defn = f"{var.name} = stack_pointer[{self.top_offset.to_c()}];\n"
->>>>>>> d836d287
                     popped.in_local = True
             else:
                 defn = rename
@@ -414,20 +269,12 @@
         self.base_offset = self.logical_sp
         if var.name in UNUSED or not var.used:
             return "", Local.unused(var, self.base_offset)
-<<<<<<< HEAD
-=======
-        self.defined.add(var.name)
->>>>>>> d836d287
         cast = f"({var.type})" if (not indirect and var.type) else ""
         bits = ".bits" if cast and self.extract_bits else ""
         offset = (self.base_offset - self.physical_sp).to_c()
         assign = f"{var.name} = {cast}{indirect}stack_pointer[{offset}]{bits};"
         assign = f"{assign}\n"
-<<<<<<< HEAD
         return assign, Local.from_memory(var, self.base_offset)
-=======
-        return assign, Local.from_memory(var, self.base_offset.copy())
->>>>>>> d836d287
 
     def push(self, var: Local) -> None:
         assert(var not in self.variables)
@@ -463,21 +310,11 @@
                 not var.memory_offset and
                 not var.is_array()
             ):
-<<<<<<< HEAD
                 var.memory_offset = var_offset
                 stack_offset = var_offset - self.physical_sp
                 Stack._do_emit(out, var.item, stack_offset, self.cast_type, self.extract_bits)
             var_offset = var_offset.push(var.item)
         self._save_physical_sp(out)
-=======
-                Stack._do_emit(out, var.item, var_offset, self.cast_type, self.extract_bits)
-                var.memory_offset = var_offset.copy()
-            var_offset.push(var.item)
-        number = self.top_offset.to_c()
-        self._adjust_stack_pointer(out, number)
-        self.base_offset -= self.top_offset
-        self.top_offset.clear()
->>>>>>> d836d287
         out.start_line()
 
     def is_flushed(self) -> bool:
@@ -562,11 +399,7 @@
         if var.name in locals:
             local = locals[var.name]
         else:
-<<<<<<< HEAD
             local = Local.unused(var, None)
-=======
-            local = Local.unused(var, stack.base_offset)
->>>>>>> d836d287
         stack.push(local)
 
 
@@ -874,11 +707,7 @@
         self.stack.drop(self.inputs[0].item, False)
         output_in_place = self.outputs and output is self.outputs[0] and lowest.memory_offset is not None
         if output_in_place:
-<<<<<<< HEAD
             output.memory_offset = lowest.memory_offset  # type: ignore[union-attr]
-=======
-            output.memory_offset = lowest.memory_offset.copy()  # type: ignore[union-attr]
->>>>>>> d836d287
         else:
             self.stack.flush(out)
         if output is not None:
