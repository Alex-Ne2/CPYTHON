import re
from analyzer import StackItem, StackEffect, Instruction, Uop, PseudoInstruction
from collections import defaultdict
from dataclasses import dataclass
from cwriter import CWriter
from typing import Iterator, Tuple

UNUSED = {"unused"}


def maybe_parenthesize(sym: str) -> str:
    """Add parentheses around a string if it contains an operator
       and is not already parenthesized.

    An exception is made for '*' which is common and harmless
    in the context where the symbolic size is used.
    """
    if sym.startswith("(") and sym.endswith(")"):
        return sym
    if re.match(r"^[\s\w*]+$", sym):
        return sym
    else:
        return f"({sym})"


def var_size(var: StackItem) -> str:
    if var.size:
        return var.size
    else:
        return "1"


@dataclass
class Local:
    item: StackItem
    cached: bool
    in_memory: bool
    defined: bool

    def __repr__(self) -> str:
        return f"Local('{self.item.name}', mem={self.in_memory}, defined={self.defined}, array={self.is_array()})"

    def compact_str(self) -> str:
        mtag = "M" if self.in_memory else ""
        dtag = "D" if self.defined else ""
        atag = "A" if self.is_array() else ""
        return f"'{self.item.name}'{mtag}{dtag}{atag}"

    @staticmethod
    def unused(defn: StackItem) -> "Local":
        return Local(defn, False, defn.is_array(), False)

    @staticmethod
    def undefined(defn: StackItem) -> "Local":
        array = defn.is_array()
        return Local(defn, not array, array, False)

    @staticmethod
    def redefinition(var: StackItem, prev: "Local") -> "Local":
        assert var.is_array() == prev.is_array()
        return Local(var, prev.cached, prev.in_memory, True)

    @staticmethod
    def from_memory(defn: StackItem) -> "Local":
        return Local(defn, True, True, True)

    def copy(self) -> "Local":
        return Local(
            self.item,
            self.cached,
            self.in_memory,
            self.defined
        )

    @property
    def size(self) -> str:
        return self.item.size

    @property
    def name(self) -> str:
        return self.item.name

    def is_array(self) -> bool:
        return self.item.is_array()

    def __eq__(self, other: object) -> bool:
        if not isinstance(other, Local):
            return NotImplemented
        return (
            self.item is other.item
            and self.cached is other.cached
            and self.in_memory is other.in_memory
            and self.defined is other.defined
        )


@dataclass
class StackOffset:
    "The stack offset of the virtual base of the stack from the physical stack pointer"

    popped: list[str]
    pushed: list[str]

    @staticmethod
    def empty() -> "StackOffset":
        return StackOffset([], [])

    def copy(self) -> "StackOffset":
        return StackOffset(self.popped[:], self.pushed[:])

    def pop(self, item: StackItem) -> None:
        self.popped.append(var_size(item))

    def push(self, item: StackItem) -> None:
        self.pushed.append(var_size(item))

    def __sub__(self, other: "StackOffset") -> "StackOffset":
        return StackOffset(self.popped + other.pushed, self.pushed + other.popped)

    def __neg__(self) -> "StackOffset":
        return StackOffset(self.pushed, self.popped)

    def simplify(self) -> None:
        "Remove matching values from both the popped and pushed list"
        if not self.popped:
            self.pushed.sort()
            return
        if not self.pushed:
            self.popped.sort()
            return
        # Sort the list so the lexically largest element is last.
        popped = sorted(self.popped)
        pushed = sorted(self.pushed)
        self.popped = []
        self.pushed = []
        while popped and pushed:
            pop = popped.pop()
            push = pushed.pop()
            if pop == push:
                pass
            elif pop > push:
                # if pop > push, there can be no element in pushed matching pop.
                self.popped.append(pop)
                pushed.append(push)
            else:
                self.pushed.append(push)
                popped.append(pop)
        self.popped.extend(popped)
        self.pushed.extend(pushed)
        self.pushed.sort()
        self.popped.sort()

    def to_c(self) -> str:
        self.simplify()
        int_offset = 0
        symbol_offset = ""
        for item in self.popped:
            try:
                int_offset -= int(item)
            except ValueError:
                symbol_offset += f" - {maybe_parenthesize(item)}"
        for item in self.pushed:
            try:
                int_offset += int(item)
            except ValueError:
                symbol_offset += f" + {maybe_parenthesize(item)}"
        if symbol_offset and not int_offset:
            res = symbol_offset
        else:
            res = f"{int_offset}{symbol_offset}"
        if res.startswith(" + "):
            res = res[3:]
        if res.startswith(" - "):
            res = "-" + res[3:]
        return res

    def as_int(self) -> int | None:
        self.simplify()
        int_offset = 0
        for item in self.popped:
            try:
                int_offset -= int(item)
            except ValueError:
                return None
        for item in self.pushed:
            try:
                int_offset += int(item)
            except ValueError:
                return None
        return int_offset

    def clear(self) -> None:
        self.popped = []
        self.pushed = []

    def __bool__(self) -> bool:
        self.simplify()
        return bool(self.popped) or bool(self.pushed)

    def __eq__(self, other: object) -> bool:
        if not isinstance(other, StackOffset):
            return NotImplemented
        return self.to_c() == other.to_c()


class StackError(Exception):
    pass

def array_or_scalar(var: StackItem | Local) -> str:
    return "array" if var.is_array() else "scalar"

class Stack:
    def __init__(self, extract_bits: bool=True) -> None:
        self.top_offset = StackOffset.empty()
        self.base_offset = StackOffset.empty()
        self.variables: list[Local] = []
        self.defined: set[str] = set()
        self.extract_bits = extract_bits

    def pop(self, var: StackItem) -> tuple[str, Local]:
        self.top_offset.pop(var)
        indirect = "&" if var.is_array() else ""
        if self.variables:
            popped = self.variables.pop()
            if var.is_array() ^ popped.is_array():
                raise StackError(
                    f"Array mismatch when popping '{popped.name}' from stack to assign to '{var.name}'. "
                    f"Expected {array_or_scalar(var)} got {array_or_scalar(popped)}"
                )
            if popped.size != var.size:
                raise StackError(
                    f"Size mismatch when popping '{popped.name}' from stack to assign to '{var.name}'. "
                    f"Expected {var_size(var)} got {var_size(popped.item)}"
                )
            if var.name in UNUSED:
                if popped.name not in UNUSED and popped.name in self.defined:
                    raise StackError(
                        f"Value is declared unused, but is already cached by prior operation as '{popped.name}'"
                    )
                return "", popped
            if not var.used:
                return "", popped
            self.defined.add(var.name)
            if popped.defined:
                if popped.name == var.name:
                    return "", popped
                else:
                    defn = f"{var.name} = {popped.name};\n"
            else:
                if var.is_array():
                    defn = f"{var.name} = &stack_pointer[{self.top_offset.to_c()}];\n"
                else:
                    defn = f"{var.name} = stack_pointer[{self.top_offset.to_c()}];\n"
                    popped.in_memory = True
            return defn, Local.redefinition(var, popped)

        self.base_offset.pop(var)
        if var.name in UNUSED or not var.used:
            return "", Local.unused(var)
        self.defined.add(var.name)
        cast = f"({var.type})" if (not indirect and var.type) else ""
<<<<<<< HEAD
        bits = ".bits" if cast and extract_bits else ""
        assign = f"{var.name} = {cast}{indirect}stack_pointer[{self.base_offset.to_c()}]{bits};\n"
=======
        bits = ".bits" if cast and self.extract_bits else ""
        assign = f"{var.name} = {cast}{indirect}stack_pointer[{self.base_offset.to_c()}]{bits};"
        if var.condition:
            if var.condition == "1":
                assign = f"{assign}\n"
            elif var.condition == "0":
                return "", Local.unused(var)
            else:
                assign = f"if ({var.condition}) {{ {assign} }}\n"
        else:
            assign = f"{assign}\n"
>>>>>>> c463270c
        return assign, Local.from_memory(var)

    def push(self, var: Local) -> None:
        assert(var not in self.variables)
        self.variables.append(var)
        self.top_offset.push(var.item)
        if var.item.used:
            self.defined.add(var.name)

    @staticmethod
    def _do_emit(
        out: CWriter,
        var: StackItem,
        base_offset: StackOffset,
        cast_type: str = "uintptr_t",
        extract_bits: bool = True,
    ) -> None:
        cast = f"({cast_type})" if var.type else ""
        bits = ".bits" if cast and extract_bits else ""
        out.emit(f"stack_pointer[{base_offset.to_c()}]{bits} = {cast}{var.name};\n")

    def _adjust_stack_pointer(self, out: CWriter, number: str) -> None:
        if number != "0":
            out.start_line()
            out.emit(f"stack_pointer += {number};\n")
            out.emit("assert(WITHIN_STACK_BOUNDS());\n")

    def flush(
        self, out: CWriter, cast_type: str = "uintptr_t"
    ) -> None:
        out.start_line()
        var_offset = self.base_offset.copy()
        for var in self.variables:
            if (
                var.defined and
                not var.in_memory
            ):
                Stack._do_emit(out, var.item, var_offset, cast_type, self.extract_bits)
                var.in_memory = True
            var_offset.push(var.item)
        number = self.top_offset.to_c()
        self._adjust_stack_pointer(out, number)
        self.base_offset -= self.top_offset
        self.top_offset.clear()
        out.start_line()

    def is_flushed(self) -> bool:
        return not self.variables and not self.base_offset and not self.top_offset

    def peek_offset(self) -> str:
        return self.top_offset.to_c()

    def as_comment(self) -> str:
        variables = ", ".join([v.compact_str() for v in self.variables])
        return (
            f"/* Variables: {variables}. base: {self.base_offset.to_c()}. top: {self.top_offset.to_c()} */"
        )

    def copy(self) -> "Stack":
        other = Stack(self.extract_bits)
        other.top_offset = self.top_offset.copy()
        other.base_offset = self.base_offset.copy()
        other.variables = [var.copy() for var in self.variables]
        other.defined = set(self.defined)
        return other

    def __eq__(self, other: object) -> bool:
        if not isinstance(other, Stack):
            return NotImplemented
        return (
            self.top_offset == other.top_offset
            and self.base_offset == other.base_offset
            and self.variables == other.variables
        )

    def align(self, other: "Stack", out: CWriter) -> None:
        if len(self.variables) != len(other.variables):
            raise StackError("Cannot align stacks: differing variables")
        if self.top_offset == other.top_offset:
            return
        diff = self.top_offset - other.top_offset
        try:
            self.top_offset -= diff
            self.base_offset -= diff
            self._adjust_stack_pointer(out, diff.to_c())
        except ValueError:
            raise StackError("Cannot align stacks: cannot adjust stack pointer")

    def merge(self, other: "Stack", out: CWriter) -> None:
        if len(self.variables) != len(other.variables):
            raise StackError("Cannot merge stacks: differing variables")
        for self_var, other_var in zip(self.variables, other.variables):
            if self_var.name != other_var.name:
                raise StackError(f"Mismatched variables on stack: {self_var.name} and {other_var.name}")
            self_var.defined = self_var.defined and other_var.defined
            self_var.in_memory = self_var.in_memory and other_var.in_memory
        self.align(other, out)


def stacks(inst: Instruction | PseudoInstruction) -> Iterator[StackEffect]:
    if isinstance(inst, Instruction):
        for uop in inst.parts:
            if isinstance(uop, Uop):
                yield uop.stack
    else:
        assert isinstance(inst, PseudoInstruction)
        yield inst.stack


def apply_stack_effect(stack: Stack, effect: StackEffect) -> None:
    locals: dict[str, Local] = {}
    for var in reversed(effect.inputs):
        _, local = stack.pop(var)
        if var.name != "unused":
            locals[local.name] = local
    for var in effect.outputs:
        if var.name in locals:
            local = locals[var.name]
        else:
            local = Local.unused(var)
        stack.push(local)


def get_stack_effect(inst: Instruction | PseudoInstruction) -> Stack:
    stack = Stack()
    for s in stacks(inst):
        apply_stack_effect(stack, s)
    return stack


def get_stack_effects(inst: Instruction | PseudoInstruction) -> list[Stack]:
    """Returns a list of stack effects after each uop"""
    result = []
    stack = Stack()
    for s in stacks(inst):
        apply_stack_effect(stack, s)
        result.append(stack.copy())
    return result


@dataclass
class Storage:

    stack: Stack
    inputs: list[Local]
    outputs: list[Local]
    peeks: list[Local]
    spilled: int = 0

    @staticmethod
    def needs_defining(var: Local) -> bool:
        return (
            not var.defined and
            not var.is_array() and
            var.name != "unused"
        )

    @staticmethod
    def is_live(var: Local) -> bool:
        return (
            var.defined and
            var.name != "unused"
        )

    def first_input_not_cleared(self) -> str:
        for input in self.inputs:
            if input.defined:
                return input.name
        return ""

    def clear_inputs(self, reason:str) -> None:
        while self.inputs:
            tos = self.inputs.pop()
            if self.is_live(tos) and not tos.is_array():
                raise StackError(
                    f"Input '{tos.name}' is still live {reason}"
                )
            self.stack.pop(tos.item)

    def clear_dead_inputs(self) -> None:
        live = ""
        while self.inputs:
            tos = self.inputs[-1]
            if self.is_live(tos):
                live = tos.name
                break
            self.inputs.pop()
            self.stack.pop(tos.item)
        for var in self.inputs:
            if not var.defined and not var.is_array() and var.name != "unused":
                raise StackError(
                    f"Input '{var.name}' is not live, but '{live}' is"
                )

    def _push_defined_outputs(self) -> None:
        defined_output = ""
        for output in self.outputs:
            if output.defined and not output.in_memory:
                defined_output = output.name
        if not defined_output:
            return
        self.clear_inputs(f"when output '{defined_output}' is defined")
        undefined = ""
        for out in self.outputs:
            if out.defined:
                if undefined:
                    f"Locals not defined in stack order. "
                    f"Expected '{undefined}' to be defined before '{out.name}'"
            else:
                undefined = out.name
        while self.outputs and not self.needs_defining(self.outputs[0]):
            out = self.outputs.pop(0)
            self.stack.push(out)

    def locals_cached(self) -> bool:
        for out in self.outputs:
            if out.defined:
                return True
        return False

    def flush(self, out: CWriter, cast_type: str = "uintptr_t") -> None:
        self.clear_dead_inputs()
        self._push_defined_outputs()
        self.stack.flush(out, cast_type)

    def save(self, out: CWriter) -> None:
        assert self.spilled >= 0
        if self.spilled == 0:
            self.flush(out)
            out.start_line()
            out.emit("_PyFrame_SetStackPointer(frame, stack_pointer);\n")
        self.spilled += 1

    def reload(self, out: CWriter) -> None:
        if self.spilled == 0:
            raise StackError("Cannot reload stack as it hasn't been saved")
        assert self.spilled > 0
        self.spilled -= 1
        if self.spilled == 0:
            out.start_line()
            out.emit("stack_pointer = _PyFrame_GetStackPointer(frame);\n")

    @staticmethod
    def for_uop(stack: Stack, uop: Uop) -> tuple[list[str], "Storage"]:
        code_list: list[str] = []
        inputs: list[Local] = []
        peeks: list[Local] = []
        for input in reversed(uop.stack.inputs):
            code, local = stack.pop(input)
            code_list.append(code)
            if input.peek:
                peeks.append(local)
            else:
                inputs.append(local)
        inputs.reverse()
        peeks.reverse()
        for peek in peeks:
            stack.push(peek)
        top_offset = stack.top_offset.copy()
        for ouput in uop.stack.outputs:
            if ouput.is_array() and ouput.used and not ouput.peek:
                c_offset = top_offset.to_c()
                top_offset.push(ouput)
                code_list.append(f"{ouput.name} = &stack_pointer[{c_offset}];\n")
            else:
                top_offset.push(ouput)
        for var in inputs:
            stack.push(var)
        outputs = [ Local.undefined(var) for var in uop.stack.outputs if not var.peek ]
        return code_list, Storage(stack, inputs, outputs, peeks)

    @staticmethod
    def copy_list(arg: list[Local]) -> list[Local]:
        return [ l.copy() for l in arg ]

    def copy(self) -> "Storage":
        new_stack = self.stack.copy()
        variables = { var.name: var for var in new_stack.variables }
        inputs = [ variables[var.name] for var in self.inputs]
        assert [v.name for v in inputs] == [v.name for v in self.inputs], (inputs, self.inputs)
        return Storage(
            new_stack, inputs,
            self.copy_list(self.outputs), self.copy_list(self.peeks)
        )

    def sanity_check(self) -> None:
        names: set[str] = set()
        for var in self.inputs:
            if var.name in names:
                raise StackError(f"Duplicate name {var.name}")
            names.add(var.name)
        names = set()
        for var in self.outputs:
            if var.name in names:
                raise StackError(f"Duplicate name {var.name}")
            names.add(var.name)
        names = set()
        for var in self.stack.variables:
            if var.name in names:
                raise StackError(f"Duplicate name {var.name}")
            names.add(var.name)

    def is_flushed(self) -> bool:
        for var in self.outputs:
            if var.defined and not var.in_memory:
                return False
        return self.stack.is_flushed()

    def merge(self, other: "Storage", out: CWriter) -> None:
        self.sanity_check()
        if len(self.inputs) != len(other.inputs):
            self.clear_dead_inputs()
            other.clear_dead_inputs()
        if len(self.inputs) != len(other.inputs):
            diff = self.inputs[-1] if len(self.inputs) > len(other.inputs) else other.inputs[-1]
            raise StackError(f"Unmergeable inputs. Differing state of '{diff.name}'")
        for var, other_var in zip(self.inputs, other.inputs):
            if var.defined != other_var.defined:
                raise StackError(f"'{var.name}' is cleared on some paths, but not all")
        if len(self.outputs) != len(other.outputs):
            self._push_defined_outputs()
            other._push_defined_outputs()
        if len(self.outputs) != len(other.outputs):
            var = self.outputs[0] if len(self.outputs) > len(other.outputs) else other.outputs[0]
            raise StackError(f"'{var.name}' is set on some paths, but not all")
        self.stack.merge(other.stack, out)
        self.sanity_check()

    def push_outputs(self) -> None:
        if self.spilled:
            raise StackError(f"Unbalanced stack spills")
        self.clear_inputs("at the end of the micro-op")
        if self.inputs:
            raise StackError(f"Input variable '{self.inputs[-1].name}' is still live")
        self._push_defined_outputs()
        if self.outputs:
            for out in self.outputs:
                if self.needs_defining(out):
                    raise StackError(f"Output variable '{self.outputs[0].name}' is not defined")
                self.stack.push(out)
            self.outputs = []

    def as_comment(self) -> str:
        stack_comment = self.stack.as_comment()
        next_line = "\n               "
        inputs = ", ".join([var.compact_str() for var in self.inputs])
        outputs = ", ".join([var.compact_str() for var in self.outputs])
        peeks = ", ".join([var.name for var in self.peeks])
        return f"{stack_comment[:-2]}{next_line}inputs: {inputs}{next_line}outputs: {outputs}{next_line}peeks: {peeks} */"<|MERGE_RESOLUTION|>--- conflicted
+++ resolved
@@ -259,22 +259,8 @@
             return "", Local.unused(var)
         self.defined.add(var.name)
         cast = f"({var.type})" if (not indirect and var.type) else ""
-<<<<<<< HEAD
-        bits = ".bits" if cast and extract_bits else ""
+        bits = ".bits" if cast and self.extract_bits else ""
         assign = f"{var.name} = {cast}{indirect}stack_pointer[{self.base_offset.to_c()}]{bits};\n"
-=======
-        bits = ".bits" if cast and self.extract_bits else ""
-        assign = f"{var.name} = {cast}{indirect}stack_pointer[{self.base_offset.to_c()}]{bits};"
-        if var.condition:
-            if var.condition == "1":
-                assign = f"{assign}\n"
-            elif var.condition == "0":
-                return "", Local.unused(var)
-            else:
-                assign = f"if ({var.condition}) {{ {assign} }}\n"
-        else:
-            assign = f"{assign}\n"
->>>>>>> c463270c
         return assign, Local.from_memory(var)
 
     def push(self, var: Local) -> None:
