--- conflicted
+++ resolved
@@ -75,8 +75,7 @@
     def is_array(self) -> bool:
         return self.item.is_array()
 
-<<<<<<< HEAD
-    def copy(self) -> Local:
+
         return Local(self.item, self.cached, self.in_memory, self.defined)
 
     def __eq__(self, other: object) -> bool:
@@ -88,8 +87,7 @@
             self.in_memory is other.in_memory and
             self.defined is other.defined
         )
-=======
->>>>>>> 81c739e2
+
 
 @dataclass
 class StackOffset:
