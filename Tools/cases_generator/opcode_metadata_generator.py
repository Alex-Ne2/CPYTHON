--- conflicted
+++ resolved
@@ -25,7 +25,7 @@
 from stack import Stack, get_stack_effect, get_stack_effects
 
 class _OpArgDictKind(TypedDict):
-    OPARG_FULL: int
+    OPARG_SIMPLE: int
     OPARG_CACHE_1: int
     OPARG_CACHE_2: int
     OPARG_CACHE_4: int
@@ -36,13 +36,8 @@
 
 # Constants used instead of size for macro expansions.
 # Note: 1, 2, 4 must match actual cache entry sizes.
-<<<<<<< HEAD
 OPARG_KINDS: _OpArgDictKind = {
-    "OPARG_FULL": 0,
-=======
-OPARG_KINDS = {
     "OPARG_SIMPLE": 0,
->>>>>>> 0b6e98c8
     "OPARG_CACHE_1": 1,
     "OPARG_CACHE_2": 2,
     "OPARG_CACHE_4": 4,
@@ -362,18 +357,13 @@
                     # Skip specializations
                     if ANN_SPECIALIZING in part.annotations:
                         continue
-<<<<<<< HEAD
-                    if ANN_REPLACED in part.annotations:
-                        size = OPARG_KINDS["OPARG_REPLACED"]
-                    expansions.append((part.name, size, offset if size else 0))
-=======
                     # Add the primary expansion.
                     fmt = "OPARG_SIMPLE"
                     if part.name == "_SAVE_RETURN_OFFSET":
                         fmt = "OPARG_SAVE_RETURN_OFFSET"
                     elif part.caches:
                         fmt = str(part.caches[0].size)
-                    if "replaced" in part.annotations:
+                    if ANN_REPLACED in part.annotations:
                         fmt = "OPARG_REPLACED"
                     expansions.append((part.name, fmt, offset))
                     if len(part.caches) > 1:
@@ -382,7 +372,6 @@
                         for cache in part.caches[:-1]:
                             internal_offset += cache.size
                         expansions.append((part.name, f"OPERAND1_{part.caches[-1].size}", offset+internal_offset))
->>>>>>> 0b6e98c8
                 offset += part.size
         expansions_table[inst.name] = expansions
     max_uops = max(len(ex) for ex in expansions_table.values())
