--- conflicted
+++ resolved
@@ -787,53 +787,6 @@
             # Write end of array
             self.out.emit("};")
 
-<<<<<<< HEAD
-    def get_format(
-        self, thing: Instruction | SuperInstruction | MacroInstruction
-    ) -> str:
-        """Get the format string for a single instruction."""
-
-        def instr_format(instr: Instruction) -> str:
-            if instr.register:
-                fmt = "IBBB"
-            else:
-                fmt = "IB"
-            cache = "C"
-            for ce in instr.cache_effects:
-                for _ in range(ce.size):
-                    fmt += cache
-                    cache = "0"
-            return fmt
-
-        match thing:
-            case Instruction():
-                format = instr_format(thing)
-            case SuperInstruction():
-                format = ""
-                for part in thing.parts:
-                    format += instr_format(part.instr)
-            case MacroInstruction():
-                # Macros don't support register instructions yet
-                format = "IB"
-                cache = "C"
-                for part in thing.parts:
-                    if isinstance(part, parser.CacheEffect):
-                        for _ in range(part.size):
-                            format += cache
-                            cache = "0"
-                    else:
-                        assert isinstance(part, Component)
-                        for ce in part.instr.cache_effects:
-                            for _ in range(ce.size):
-                                format += cache
-                                cache = "0"
-            case _:
-                typing.assert_never(thing)
-        assert len(format) < 10  # Else update the size of instr_format above
-        return format
-
-=======
->>>>>>> 57a5259a
     def write_metadata_for_inst(self, instr: Instruction) -> None:
         """Write metadata for a single instruction."""
         dir_op1 = dir_op2 = dir_op3 = "DIR_NONE"
