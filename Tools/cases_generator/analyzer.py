from dataclasses import dataclass
import itertools
import lexer
import parser
import re
from typing import Optional, Callable

from parser import Stmt, SimpleStmt, BlockStmt, IfStmt, WhileStmt

@dataclass
class EscapingCall:
    stmt: SimpleStmt
    call: lexer.Token
    kills: lexer.Token | None

@dataclass
class Properties:
    escaping_calls: dict[SimpleStmt, EscapingCall]
    escapes: bool
    error_with_pop: bool
    error_without_pop: bool
    deopts: bool
    oparg: bool
    jumps: bool
    eval_breaker: bool
    needs_this: bool
    always_exits: bool
    stores_sp: bool
    uses_co_consts: bool
    uses_co_names: bool
    uses_locals: bool
    has_free: bool
    side_exit: bool
    pure: bool
    uses_opcode: bool
    tier: int | None = None
    const_oparg: int = -1
    needs_prev: bool = False
    no_save_ip: bool = False

    def dump(self, indent: str) -> None:
        simple_properties = self.__dict__.copy()
        del simple_properties["escaping_calls"]
        text = "escaping_calls:\n"
        for tkns in self.escaping_calls.values():
            text += f"{indent}    {tkns}\n"
        text += ", ".join([f"{key}: {value}" for (key, value) in simple_properties.items()])
        print(indent, text, sep="")

    @staticmethod
    def from_list(properties: list["Properties"]) -> "Properties":
        escaping_calls: dict[SimpleStmt, EscapingCall] = {}
        for p in properties:
            escaping_calls.update(p.escaping_calls)
        return Properties(
            escaping_calls=escaping_calls,
            escapes = any(p.escapes for p in properties),
            error_with_pop=any(p.error_with_pop for p in properties),
            error_without_pop=any(p.error_without_pop for p in properties),
            deopts=any(p.deopts for p in properties),
            oparg=any(p.oparg for p in properties),
            jumps=any(p.jumps for p in properties),
            eval_breaker=any(p.eval_breaker for p in properties),
            needs_this=any(p.needs_this for p in properties),
            always_exits=any(p.always_exits for p in properties),
            stores_sp=any(p.stores_sp for p in properties),
            uses_co_consts=any(p.uses_co_consts for p in properties),
            uses_co_names=any(p.uses_co_names for p in properties),
            uses_locals=any(p.uses_locals for p in properties),
            uses_opcode=any(p.uses_opcode for p in properties),
            has_free=any(p.has_free for p in properties),
            side_exit=any(p.side_exit for p in properties),
            pure=all(p.pure for p in properties),
            needs_prev=any(p.needs_prev for p in properties),
            no_save_ip=all(p.no_save_ip for p in properties),
        )

    @property
    def infallible(self) -> bool:
        return not self.error_with_pop and not self.error_without_pop

SKIP_PROPERTIES = Properties(
    escaping_calls={},
    escapes=False,
    error_with_pop=False,
    error_without_pop=False,
    deopts=False,
    oparg=False,
    jumps=False,
    eval_breaker=False,
    needs_this=False,
    always_exits=False,
    stores_sp=False,
    uses_co_consts=False,
    uses_co_names=False,
    uses_locals=False,
    uses_opcode=False,
    has_free=False,
    side_exit=False,
    pure=True,
    no_save_ip=False,
)


@dataclass
class Skip:
    "Unused cache entry"
    size: int

    @property
    def name(self) -> str:
        return f"unused/{self.size}"

    @property
    def properties(self) -> Properties:
        return SKIP_PROPERTIES


class Flush:
    @property
    def properties(self) -> Properties:
        return SKIP_PROPERTIES

    @property
    def name(self) -> str:
        return "flush"

    @property
    def size(self) -> int:
        return 0




@dataclass
class StackItem:
    name: str
    size: str
    peek: bool = False
    used: bool = False

    def __str__(self) -> str:
        size = f"[{self.size}]" if self.size else ""
        return f"{self.name}{size} {self.peek}"

    def is_array(self) -> bool:
        return self.size != ""

    def get_size(self) -> str:
        return self.size if self.size else "1"


@dataclass
class StackEffect:
    inputs: list[StackItem]
    outputs: list[StackItem]

    def __str__(self) -> str:
        return f"({', '.join([str(i) for i in self.inputs])} -- {', '.join([str(i) for i in self.outputs])})"


@dataclass
class CacheEntry:
    name: str
    size: int

    def __str__(self) -> str:
        return f"{self.name}/{self.size}"


@dataclass
class Uop:
    name: str
    context: parser.Context | None
    annotations: list[str]
    stack: StackEffect
    caches: list[CacheEntry]
    local_stores: list[lexer.Token]
    body: BlockStmt
    properties: Properties
    _size: int = -1
    implicitly_created: bool = False
    replicated = 0
    replicates: "Uop | None" = None
    # Size of the instruction(s), only set for uops containing the INSTRUCTION_SIZE macro
    instruction_size: int | None = None

    def dump(self, indent: str) -> None:
        print(
            indent, self.name, ", ".join(self.annotations) if self.annotations else ""
        )
        print(indent, self.stack, ", ".join([str(c) for c in self.caches]))
        self.properties.dump("    " + indent)

    @property
    def size(self) -> int:
        if self._size < 0:
            self._size = sum(c.size for c in self.caches)
        return self._size

    def why_not_viable(self) -> str | None:
        if self.name == "_SAVE_RETURN_OFFSET":
            return None  # Adjusts next_instr, but only in tier 1 code
        if "INSTRUMENTED" in self.name:
            return "is instrumented"
        if "replaced" in self.annotations:
            return "is replaced"
        if self.name in ("INTERPRETER_EXIT", "JUMP_BACKWARD"):
            return "has tier 1 control flow"
        if self.properties.needs_this:
            return "uses the 'this_instr' variable"
        if len([c for c in self.caches if c.name != "unused"]) > 2:
            return "has too many cache entries"
        if self.properties.error_with_pop and self.properties.error_without_pop:
            return "has both popping and not-popping errors"
        return None

    def is_viable(self) -> bool:
        return self.why_not_viable() is None

    def is_super(self) -> bool:
        for tkn in self.body.tokens():
            if tkn.kind == "IDENTIFIER" and tkn.text == "oparg1":
                return True
        return False


class Label:

    def __init__(self, name: str, spilled: bool, body: BlockStmt, properties: Properties):
        self.name = name
        self.spilled = spilled
        self.body = body
        self.properties = properties

    size:int = 0
    local_stores: list[lexer.Token] = []
    instruction_size = None

    def __str__(self) -> str:
        return f"label({self.name})"


Part = Uop | Skip | Flush
CodeSection = Uop | Label


@dataclass
class Instruction:
    where: lexer.Token
    name: str
    parts: list[Part]
    _properties: Properties | None
    is_target: bool = False
    family: Optional["Family"] = None
    opcode: int = -1

    @property
    def properties(self) -> Properties:
        if self._properties is None:
            self._properties = self._compute_properties()
        return self._properties

    def _compute_properties(self) -> Properties:
        return Properties.from_list([part.properties for part in self.parts])

    def dump(self, indent: str) -> None:
        print(indent, self.name, "=", ", ".join([part.name for part in self.parts]))
        self.properties.dump("    " + indent)

    @property
    def size(self) -> int:
        return 1 + sum(part.size for part in self.parts)

    def is_super(self) -> bool:
        if len(self.parts) != 1:
            return False
        uop = self.parts[0]
        if isinstance(uop, Uop):
            return uop.is_super()
        else:
            return False


@dataclass
class PseudoInstruction:
    name: str
    stack: StackEffect
    targets: list[Instruction]
    as_sequence: bool
    flags: list[str]
    opcode: int = -1

    def dump(self, indent: str) -> None:
        print(indent, self.name, "->", " or ".join([t.name for t in self.targets]))

    @property
    def properties(self) -> Properties:
        return Properties.from_list([i.properties for i in self.targets])


@dataclass
class Family:
    name: str
    size: str
    members: list[Instruction]

    def dump(self, indent: str) -> None:
        print(indent, self.name, "= ", ", ".join([m.name for m in self.members]))


@dataclass
class Analysis:
    instructions: dict[str, Instruction]
    uops: dict[str, Uop]
    families: dict[str, Family]
    pseudos: dict[str, PseudoInstruction]
    labels: dict[str, Label]
    opmap: dict[str, int]
    have_arg: int
    min_instrumented: int


def analysis_error(message: str, tkn: lexer.Token) -> SyntaxError:
    # To do -- support file and line output
    # Construct a SyntaxError instance from message and token
    return lexer.make_syntax_error(message, tkn.filename, tkn.line, tkn.column, "")


def override_error(
    name: str,
    context: parser.Context | None,
    prev_context: parser.Context | None,
    token: lexer.Token,
) -> SyntaxError:
    return analysis_error(
        f"Duplicate definition of '{name}' @ {context} "
        f"previous definition @ {prev_context}",
        token,
    )


def convert_stack_item(
    item: parser.StackEffect, replace_op_arg_1: str | None
) -> StackItem:
    return StackItem(item.name, item.size)

def check_unused(stack: list[StackItem], input_names: dict[str, lexer.Token]) -> None:
    "Unused items cannot be on the stack above used, non-peek items"
    seen_unused = False
    for item in reversed(stack):
        if item.name == "unused":
            seen_unused = True
        elif item.peek:
            break
        elif seen_unused:
            raise analysis_error(f"Cannot have used input '{item.name}' below an unused value on the stack", input_names[item.name])


def analyze_stack(
    op: parser.InstDef | parser.Pseudo, replace_op_arg_1: str | None = None
) -> StackEffect:
    inputs: list[StackItem] = [
        convert_stack_item(i, replace_op_arg_1)
        for i in op.inputs
        if isinstance(i, parser.StackEffect)
    ]
    outputs: list[StackItem] = [
        convert_stack_item(i, replace_op_arg_1) for i in op.outputs
    ]
    # Mark variables with matching names at the base of the stack as "peek"
    modified = False
    input_names: dict[str, lexer.Token] = { i.name : i.first_token for i in op.inputs if i.name != "unused" }
    for input, output in itertools.zip_longest(inputs, outputs):
        if output is None:
            pass
        elif input is None:
            if output.name in input_names:
                raise analysis_error(
                    f"Reuse of variable '{output.name}' at different stack location",
                    input_names[output.name])
        elif input.name == output.name:
            if not modified:
                input.peek = output.peek = True
        else:
            modified = True
            if output.name in input_names:
                raise analysis_error(
                    f"Reuse of variable '{output.name}' at different stack location",
                    input_names[output.name])
    if isinstance(op, parser.InstDef):
        output_names = [out.name for out in outputs]
        for input in inputs:
            if (
                variable_used(op, input.name)
                or variable_used(op, "DECREF_INPUTS")
                or (not input.peek and input.name in output_names)
            ):
                input.used = True
        for output in outputs:
            if variable_used(op, output.name):
                output.used = True
    check_unused(inputs, input_names)
    return StackEffect(inputs, outputs)


def analyze_caches(inputs: list[parser.InputEffect]) -> list[CacheEntry]:
    caches: list[parser.CacheEffect] = [
        i for i in inputs if isinstance(i, parser.CacheEffect)
    ]
    if caches:
        # Middle entries are allowed to be unused. Check first and last caches.
        for index in (0, -1):
            cache = caches[index]
            if cache.name == "unused":
                position = "First" if index == 0 else "Last"
                msg = f"{position} cache entry in op is unused. Move to enclosing macro."
                raise analysis_error(msg, cache.tokens[0])
    return [CacheEntry(i.name, int(i.size)) for i in caches]


def find_variable_stores(node: parser.InstDef) -> list[lexer.Token]:
    res: list[lexer.Token] = []
    outnames = { out.name for out in node.outputs }
    innames = { out.name for out in node.inputs }

    def find_stores_in_tokens(tokens: list[lexer.Token], callback: Callable[[lexer.Token], None]) -> None:
        while tokens and tokens[0].kind == "COMMENT":
            tokens = tokens[1:]
        if len(tokens) < 4:
            return
        if tokens[1].kind == "EQUALS":
            if tokens[0].kind == "IDENTIFIER":
                name = tokens[0].text
                if name in outnames or name in innames:
                    callback(tokens[0])
        #Passing the address of a local is also a definition
        for idx, tkn in enumerate(tokens):
            if tkn.kind == "AND":
                name_tkn = tokens[idx+1]
                if name_tkn.text in outnames:
                    callback(name_tkn)

    def visit(stmt: Stmt) -> None:
        if isinstance(stmt, IfStmt):
            def error(tkn: lexer.Token) -> None:
                raise analysis_error("Cannot define variable in 'if' condition", tkn)
            find_stores_in_tokens(stmt.condition, error)
        elif isinstance(stmt, SimpleStmt):
            find_stores_in_tokens(stmt.contents, res.append)

    node.block.accept(visit)
    return res


#def analyze_deferred_refs(node: parser.InstDef) -> dict[lexer.Token, str | None]:
    #"""Look for PyStackRef_FromPyObjectNew() calls"""

    #def in_frame_push(idx: int) -> bool:
        #for tkn in reversed(node.block.tokens[: idx - 1]):
            #if tkn.kind in {"SEMI", "LBRACE", "RBRACE"}:
                #return False
            #if tkn.kind == "IDENTIFIER" and tkn.text == "_PyFrame_PushUnchecked":
                #return True
        #return False

    #refs: dict[lexer.Token, str | None] = {}
    #for idx, tkn in enumerate(node.block.tokens):
        #if tkn.kind != "IDENTIFIER" or tkn.text != "PyStackRef_FromPyObjectNew":
            #continue

        #if idx == 0 or node.block.tokens[idx - 1].kind != "EQUALS":
            #if in_frame_push(idx):
                ## PyStackRef_FromPyObjectNew() is called in _PyFrame_PushUnchecked()
                #refs[tkn] = None
                #continue
            #raise analysis_error("Expected '=' before PyStackRef_FromPyObjectNew", tkn)

        #lhs = find_assignment_target(node, idx - 1)
        #if len(lhs) == 0:
            #raise analysis_error(
                #"PyStackRef_FromPyObjectNew() must be assigned to an output", tkn
            #)

        #if lhs[0].kind == "TIMES" or any(
            #t.kind == "ARROW" or t.kind == "LBRACKET" for t in lhs[1:]
        #):
            ## Don't handle: *ptr = ..., ptr->field = ..., or ptr[field] = ...
            ## Assume that they are visible to the GC.
            #refs[tkn] = None
            #continue

        #if len(lhs) != 1 or lhs[0].kind != "IDENTIFIER":
            #raise analysis_error(
                #"PyStackRef_FromPyObjectNew() must be assigned to an output", tkn
            #)

        #name = lhs[0].text
        #match = (
            #any(var.name == name for var in node.inputs)
            #or any(var.name == name for var in node.outputs)
        #)
        #if not match:
            #raise analysis_error(
                #f"PyStackRef_FromPyObjectNew() must be assigned to an input or output, not '{name}'",
                #tkn,
            #)

        #refs[tkn] = name

    #return refs


def variable_used(node: parser.CodeDef, name: str) -> bool:
    """Determine whether a variable with a given name is used in a node."""
    return any(
        token.kind == "IDENTIFIER" and token.text == name for token in node.block.tokens()
    )


def oparg_used(node: parser.CodeDef) -> bool:
    """Determine whether `oparg` is used in a node."""
    return any(
        token.kind == "IDENTIFIER" and token.text == "oparg" for token in node.tokens
    )


def tier_variable(node: parser.CodeDef) -> int | None:
    """Determine whether a tier variable is used in a node."""
    if isinstance(node, parser.LabelDef):
        return None
    for token in node.tokens:
        if token.kind == "ANNOTATION":
            if token.text == "specializing":
                return 1
            if re.fullmatch(r"tier\d", token.text):
                return int(token.text[-1])
    return None


def has_error_with_pop(op: parser.CodeDef) -> bool:
    return (
        variable_used(op, "ERROR_IF")
        or variable_used(op, "exception_unwind")
    )


def has_error_without_pop(op: parser.CodeDef) -> bool:
    return (
        variable_used(op, "ERROR_NO_POP")
        or variable_used(op, "exception_unwind")
    )


NON_ESCAPING_FUNCTIONS = (
    "PyCFunction_GET_FLAGS",
    "PyCFunction_GET_FUNCTION",
    "PyCFunction_GET_SELF",
    "PyCell_GetRef",
    "PyCell_New",
    "PyCell_SwapTakeRef",
    "PyExceptionInstance_Class",
    "PyException_GetCause",
    "PyException_GetContext",
    "PyException_GetTraceback",
    "PyFloat_AS_DOUBLE",
    "PyFloat_FromDouble",
    "PyFunction_GET_CODE",
    "PyFunction_GET_GLOBALS",
    "PyList_GET_ITEM",
    "PyList_GET_SIZE",
    "PyList_SET_ITEM",
    "PyLong_AsLong",
    "PyLong_FromLong",
    "PyLong_FromSsize_t",
    "PySlice_New",
    "PyStackRef_AsPyObjectBorrow",
    "PyStackRef_AsPyObjectNew",
    "PyStackRef_FromPyObjectNewMortal",
    "PyStackRef_AsPyObjectSteal",
    "PyStackRef_Borrow",
    "PyStackRef_CLEAR",
    "PyStackRef_CLOSE_SPECIALIZED",
    "PyStackRef_DUP",
    "PyStackRef_False",
    "PyStackRef_FromPyObjectBorrow",
    "PyStackRef_FromPyObjectNew",
    "PyStackRef_FromPyObjectSteal",
    "PyStackRef_IsExactly",
    "PyStackRef_FromPyObjectStealMortal",
    "PyStackRef_IsNone",
    "PyStackRef_Is",
    "PyStackRef_IsHeapSafe",
    "PyStackRef_IsTrue",
    "PyStackRef_IsFalse",
    "PyStackRef_IsNull",
    "PyStackRef_MakeHeapSafe",
    "PyStackRef_None",
    "PyStackRef_TYPE",
    "PyStackRef_True",
    "PyTuple_GET_ITEM",
    "PyTuple_GET_SIZE",
    "PyType_HasFeature",
    "PyUnicode_Concat",
    "PyUnicode_GET_LENGTH",
    "PyUnicode_READ_CHAR",
    "Py_ARRAY_LENGTH",
    "Py_FatalError",
    "Py_INCREF",
    "Py_IS_TYPE",
    "Py_NewRef",
    "Py_REFCNT",
    "Py_SIZE",
    "Py_TYPE",
    "Py_UNREACHABLE",
    "Py_Unicode_GET_LENGTH",
    "_PyCode_CODE",
    "_PyDictValues_AddToInsertionOrder",
    "_PyErr_Occurred",
    "_PyFloat_FromDouble_ConsumeInputs",
    "_PyFrame_GetBytecode",
    "_PyFrame_GetCode",
    "_PyFrame_IsIncomplete",
    "_PyFrame_PushUnchecked",
    "_PyFrame_SetStackPointer",
    "_PyFrame_StackPush",
    "_PyFunction_SetVersion",
    "_PyGen_GetGeneratorFromFrame",
    "_PyInterpreterState_GET",
    "_PyList_AppendTakeRef",
    "_PyList_ITEMS",
    "_PyLong_CompactValue",
    "_PyLong_DigitCount",
    "_PyLong_IsCompact",
    "_PyLong_IsNegative",
    "_PyLong_IsNonNegativeCompact",
    "_PyLong_IsZero",
    "_PyManagedDictPointer_IsValues",
    "_PyObject_GC_IS_SHARED",
    "_PyObject_GC_IS_TRACKED",
    "_PyObject_GC_MAY_BE_TRACKED",
    "_PyObject_GC_TRACK",
    "_PyObject_GetManagedDict",
    "_PyObject_InlineValues",
    "_PyObject_IsUniquelyReferenced",
    "_PyObject_ManagedDictPointer",
    "_PyThreadState_HasStackSpace",
    "_PyTuple_FromStackRefStealOnSuccess",
    "_PyTuple_ITEMS",
    "_PyType_HasFeature",
    "_PyType_NewManagedObject",
    "_PyUnicode_Equal",
    "_PyUnicode_JoinArray",
    "_Py_CHECK_EMSCRIPTEN_SIGNALS_PERIODICALLY",
    "_Py_DECREF_NO_DEALLOC",
    "_Py_ID",
    "_Py_IsImmortal",
    "_Py_IsOwnedByCurrentThread",
    "_Py_LeaveRecursiveCallPy",
    "_Py_LeaveRecursiveCallTstate",
    "_Py_NewRef",
    "_Py_SINGLETON",
    "_Py_STR",
    "_Py_TryIncrefCompare",
    "_Py_TryIncrefCompareStackRef",
    "_Py_atomic_compare_exchange_uint8",
    "_Py_atomic_load_ptr_acquire",
    "_Py_atomic_load_uintptr_relaxed",
    "_Py_set_eval_breaker_bit",
    "advance_backoff_counter",
    "assert",
    "backoff_counter_triggers",
    "initial_temperature_backoff_counter",
    "JUMP_TO_LABEL",
    "restart_backoff_counter",
    "_Py_ReachedRecursionLimit",
    "PyStackRef_IsTaggedInt",
    "PyStackRef_TagInt",
    "PyStackRef_UntagInt",
    "PyStackRef_IncrementTaggedIntNoOverflow",
    "PyStackRef_IsNullOrInt",
    "PyStackRef_IsError",
    "PyStackRef_IsValid",
<<<<<<< HEAD
    "_PyRange_IsSimpleCompact",
    "_PyRange_GetStopIfCompact",
    "PyStackRef_BoxInt",
    "PyStackRef_TYPE",
    "PyStackRef_TaggedIntLessThan",
=======
    "PyStackRef_Wrap",
    "PyStackRef_Unwrap",
>>>>>>> 6eb6c5db
)


def check_escaping_calls(instr: parser.CodeDef, escapes: dict[SimpleStmt, EscapingCall]) -> None:
    error: lexer.Token | None = None
    calls = {e.call for e in escapes.values()}

    def visit(stmt: Stmt) -> None:
        nonlocal error
        if isinstance(stmt, IfStmt) or isinstance(stmt, WhileStmt):
            for tkn in stmt.condition:
                if tkn in calls:
                    error = tkn
        elif isinstance(stmt, SimpleStmt):
            in_if = 0
            tkn_iter = iter(stmt.contents)
            for tkn in tkn_iter:
                if tkn.kind == "IDENTIFIER" and tkn.text in ("DEOPT_IF", "ERROR_IF", "EXIT_IF"):
                    in_if = 1
                    next(tkn_iter)
                elif tkn.kind == "LPAREN":
                    if in_if:
                        in_if += 1
                elif tkn.kind == "RPAREN":
                    if in_if:
                        in_if -= 1
                elif tkn in calls and in_if:
                    error = tkn


    instr.block.accept(visit)
    if error is not None:
        raise analysis_error(f"Escaping call '{error.text} in condition", error)

def find_escaping_api_calls(instr: parser.CodeDef) -> dict[SimpleStmt, EscapingCall]:
    result: dict[SimpleStmt, EscapingCall] = {}

    def visit(stmt: Stmt) -> None:
        if not isinstance(stmt, SimpleStmt):
            return
        tokens = stmt.contents
        for idx, tkn in enumerate(tokens):
            try:
                next_tkn = tokens[idx+1]
            except IndexError:
                break
            if next_tkn.kind != lexer.LPAREN:
                continue
            if tkn.kind == lexer.IDENTIFIER:
                if tkn.text.upper() == tkn.text:
                    # simple macro
                    continue
                #if not tkn.text.startswith(("Py", "_Py", "monitor")):
                #    continue
                if tkn.text.startswith(("sym_", "optimize_")):
                    # Optimize functions
                    continue
                if tkn.text.endswith("Check"):
                    continue
                if tkn.text.startswith("Py_Is"):
                    continue
                if tkn.text.endswith("CheckExact"):
                    continue
                if tkn.text in NON_ESCAPING_FUNCTIONS:
                    continue
            elif tkn.kind == "RPAREN":
                prev = tokens[idx-1]
                if prev.text.endswith("_t") or prev.text == "*" or prev.text == "int":
                    #cast
                    continue
            elif tkn.kind != "RBRACKET":
                continue
            if tkn.text in ("PyStackRef_CLOSE", "PyStackRef_XCLOSE"):
                if len(tokens) <= idx+2:
                    raise analysis_error("Unexpected end of file", next_tkn)
                kills = tokens[idx+2]
                if kills.kind != "IDENTIFIER":
                    raise analysis_error(f"Expected identifier, got '{kills.text}'", kills)
            else:
                kills = None
            result[stmt] = EscapingCall(stmt, tkn, kills)

    instr.block.accept(visit)
    check_escaping_calls(instr, result)
    return result


EXITS = {
    "DISPATCH",
    "Py_UNREACHABLE",
    "DISPATCH_INLINED",
    "DISPATCH_GOTO",
}


def always_exits(op: parser.CodeDef) -> bool:
    depth = 0
    tkn_iter = iter(op.tokens)
    for tkn in tkn_iter:
        if tkn.kind == "LBRACE":
            depth += 1
        elif tkn.kind == "RBRACE":
            depth -= 1
        elif depth > 1:
            continue
        elif tkn.kind == "GOTO" or tkn.kind == "RETURN":
            return True
        elif tkn.kind == "KEYWORD":
            if tkn.text in EXITS:
                return True
        elif tkn.kind == "IDENTIFIER":
            if tkn.text in EXITS:
                return True
            if tkn.text == "DEOPT_IF" or tkn.text == "ERROR_IF":
                next(tkn_iter)  # '('
                t = next(tkn_iter)
                if t.text in ("true", "1"):
                    return True
    return False


def stack_effect_only_peeks(instr: parser.InstDef) -> bool:
    stack_inputs = [s for s in instr.inputs if not isinstance(s, parser.CacheEffect)]
    if len(stack_inputs) != len(instr.outputs):
        return False
    if len(stack_inputs) == 0:
        return False
    return all(
        (s.name == other.name and s.size == other.size)
        for s, other in zip(stack_inputs, instr.outputs)
    )


def compute_properties(op: parser.CodeDef) -> Properties:
    escaping_calls = find_escaping_api_calls(op)
    has_free = (
        variable_used(op, "PyCell_New")
        or variable_used(op, "PyCell_GetRef")
        or variable_used(op, "PyCell_SetTakeRef")
        or variable_used(op, "PyCell_SwapTakeRef")
    )
    deopts_if = variable_used(op, "DEOPT_IF")
    exits_if = variable_used(op, "EXIT_IF")
    if deopts_if and exits_if:
        tkn = op.tokens[0]
        raise lexer.make_syntax_error(
            "Op cannot contain both EXIT_IF and DEOPT_IF",
            tkn.filename,
            tkn.line,
            tkn.column,
            op.name,
        )
    error_with_pop = has_error_with_pop(op)
    error_without_pop = has_error_without_pop(op)
    escapes = bool(escaping_calls) or variable_used(op, "DECREF_INPUTS")
    pure = False if isinstance(op, parser.LabelDef) else "pure" in op.annotations
    no_save_ip = False if isinstance(op, parser.LabelDef) else "no_save_ip" in op.annotations
    return Properties(
        escaping_calls=escaping_calls,
        escapes=escapes,
        error_with_pop=error_with_pop,
        error_without_pop=error_without_pop,
        deopts=deopts_if,
        side_exit=exits_if,
        oparg=oparg_used(op),
        jumps=variable_used(op, "JUMPBY"),
        eval_breaker="CHECK_PERIODIC" in op.name,
        needs_this=variable_used(op, "this_instr"),
        always_exits=always_exits(op),
        stores_sp=variable_used(op, "SYNC_SP"),
        uses_co_consts=variable_used(op, "FRAME_CO_CONSTS"),
        uses_co_names=variable_used(op, "FRAME_CO_NAMES"),
        uses_locals=variable_used(op, "GETLOCAL") and not has_free,
        uses_opcode=variable_used(op, "opcode"),
        has_free=has_free,
        pure=pure,
        no_save_ip=no_save_ip,
        tier=tier_variable(op),
        needs_prev=variable_used(op, "prev_instr"),
    )


def make_uop(
    name: str,
    op: parser.InstDef,
    inputs: list[parser.InputEffect],
    uops: dict[str, Uop],
) -> Uop:
    result = Uop(
        name=name,
        context=op.context,
        annotations=op.annotations,
        stack=analyze_stack(op),
        caches=analyze_caches(inputs),
        local_stores=find_variable_stores(op),
        body=op.block,
        properties=compute_properties(op),
    )
    for anno in op.annotations:
        if anno.startswith("replicate"):
            result.replicated = int(anno[10:-1])
            break
    else:
        return result
    for oparg in range(result.replicated):
        name_x = name + "_" + str(oparg)
        properties = compute_properties(op)
        properties.oparg = False
        properties.const_oparg = oparg
        rep = Uop(
            name=name_x,
            context=op.context,
            annotations=op.annotations,
            stack=analyze_stack(op),
            caches=analyze_caches(inputs),
            local_stores=find_variable_stores(op),
            body=op.block,
            properties=properties,
        )
        rep.replicates = result
        uops[name_x] = rep

    return result


def add_op(op: parser.InstDef, uops: dict[str, Uop]) -> None:
    assert op.kind == "op"
    if op.name in uops:
        if "override" not in op.annotations:
            raise override_error(
                op.name, op.context, uops[op.name].context, op.tokens[0]
            )
    uops[op.name] = make_uop(op.name, op, op.inputs, uops)


def add_instruction(
    where: lexer.Token,
    name: str,
    parts: list[Part],
    instructions: dict[str, Instruction],
) -> None:
    instructions[name] = Instruction(where, name, parts, None)


def desugar_inst(
    inst: parser.InstDef, instructions: dict[str, Instruction], uops: dict[str, Uop]
) -> None:
    assert inst.kind == "inst"
    name = inst.name
    op_inputs: list[parser.InputEffect] = []
    parts: list[Part] = []
    uop_index = -1
    # Move unused cache entries to the Instruction, removing them from the Uop.
    for input in inst.inputs:
        if isinstance(input, parser.CacheEffect) and input.name == "unused":
            parts.append(Skip(input.size))
        else:
            op_inputs.append(input)
            if uop_index < 0:
                uop_index = len(parts)
                # Place holder for the uop.
                parts.append(Skip(0))
    uop = make_uop("_" + inst.name, inst, op_inputs, uops)
    uop.implicitly_created = True
    uops[inst.name] = uop
    if uop_index < 0:
        parts.append(uop)
    else:
        parts[uop_index] = uop
    add_instruction(inst.first_token, name, parts, instructions)


def add_macro(
    macro: parser.Macro, instructions: dict[str, Instruction], uops: dict[str, Uop]
) -> None:
    parts: list[Part] = []
    for part in macro.uops:
        match part:
            case parser.OpName():
                if part.name == "flush":
                    parts.append(Flush())
                else:
                    if part.name not in uops:
                        raise analysis_error(
                            f"No Uop named {part.name}", macro.tokens[0]
                        )
                    parts.append(uops[part.name])
            case parser.CacheEffect():
                parts.append(Skip(part.size))
            case _:
                assert False
    assert parts
    add_instruction(macro.first_token, macro.name, parts, instructions)


def add_family(
    pfamily: parser.Family,
    instructions: dict[str, Instruction],
    families: dict[str, Family],
) -> None:
    family = Family(
        pfamily.name,
        pfamily.size,
        [instructions[member_name] for member_name in pfamily.members],
    )
    for member in family.members:
        member.family = family
    # The head of the family is an implicit jump target for DEOPTs
    instructions[family.name].is_target = True
    families[family.name] = family


def add_pseudo(
    pseudo: parser.Pseudo,
    instructions: dict[str, Instruction],
    pseudos: dict[str, PseudoInstruction],
) -> None:
    pseudos[pseudo.name] = PseudoInstruction(
        pseudo.name,
        analyze_stack(pseudo),
        [instructions[target] for target in pseudo.targets],
        pseudo.as_sequence,
        pseudo.flags,
    )


def add_label(
    label: parser.LabelDef,
    labels: dict[str, Label],
) -> None:
    properties = compute_properties(label)
    labels[label.name] = Label(label.name, label.spilled, label.block, properties)


def assign_opcodes(
    instructions: dict[str, Instruction],
    families: dict[str, Family],
    pseudos: dict[str, PseudoInstruction],
) -> tuple[dict[str, int], int, int]:
    """Assigns opcodes, then returns the opmap,
    have_arg and min_instrumented values"""
    instmap: dict[str, int] = {}

    # 0 is reserved for cache entries. This helps debugging.
    instmap["CACHE"] = 0

    # 17 is reserved as it is the initial value for the specializing counter.
    # This helps catch cases where we attempt to execute a cache.
    instmap["RESERVED"] = 17

    # 128 is RESUME - it is hard coded as such in Tools/build/deepfreeze.py
    instmap["RESUME"] = 128

    # This is an historical oddity.
    instmap["BINARY_OP_INPLACE_ADD_UNICODE"] = 3

    instmap["INSTRUMENTED_LINE"] = 254
    instmap["ENTER_EXECUTOR"] = 255

    instrumented = [name for name in instructions if name.startswith("INSTRUMENTED")]

    specialized: set[str] = set()
    no_arg: list[str] = []
    has_arg: list[str] = []

    for family in families.values():
        specialized.update(inst.name for inst in family.members)

    for inst in instructions.values():
        name = inst.name
        if name in specialized:
            continue
        if name in instrumented:
            continue
        if inst.properties.oparg:
            has_arg.append(name)
        else:
            no_arg.append(name)

    # Specialized ops appear in their own section
    # Instrumented opcodes are at the end of the valid range
    min_internal = instmap["RESUME"] + 1
    min_instrumented = 254 - (len(instrumented) - 1)
    assert min_internal + len(specialized) < min_instrumented

    next_opcode = 1

    def add_instruction(name: str) -> None:
        nonlocal next_opcode
        if name in instmap:
            return  # Pre-defined name
        while next_opcode in instmap.values():
            next_opcode += 1
        instmap[name] = next_opcode
        next_opcode += 1

    for name in sorted(no_arg):
        add_instruction(name)
    for name in sorted(has_arg):
        add_instruction(name)
    # For compatibility
    next_opcode = min_internal
    for name in sorted(specialized):
        add_instruction(name)
    next_opcode = min_instrumented
    for name in instrumented:
        add_instruction(name)

    for name in instructions:
        instructions[name].opcode = instmap[name]

    for op, name in enumerate(sorted(pseudos), 256):
        instmap[name] = op
        pseudos[name].opcode = op

    return instmap, len(no_arg), min_instrumented


def get_instruction_size_for_uop(instructions: dict[str, Instruction], uop: Uop) -> int | None:
    """Return the size of the instruction that contains the given uop or
    `None` if the uop does not contains the `INSTRUCTION_SIZE` macro.

    If there is more than one instruction that contains the uop,
    ensure that they all have the same size.
    """
    for tkn in uop.body.tokens():
        if tkn.text == "INSTRUCTION_SIZE":
            break
    else:
        return None

    size = None
    for inst in instructions.values():
        if uop in inst.parts:
            if size is None:
                size = inst.size
            if size != inst.size:
                raise analysis_error(
                    "All instructions containing a uop with the `INSTRUCTION_SIZE` macro "
                    f"must have the same size: {size} != {inst.size}",
                    tkn
                )
    if size is None:
        raise analysis_error(f"No instruction containing the uop '{uop.name}' was found", tkn)
    return size


def analyze_forest(forest: list[parser.AstNode]) -> Analysis:
    instructions: dict[str, Instruction] = {}
    uops: dict[str, Uop] = {}
    families: dict[str, Family] = {}
    pseudos: dict[str, PseudoInstruction] = {}
    labels: dict[str, Label] = {}
    for node in forest:
        match node:
            case parser.InstDef(name):
                if node.kind == "inst":
                    desugar_inst(node, instructions, uops)
                else:
                    assert node.kind == "op"
                    add_op(node, uops)
            case parser.Macro():
                pass
            case parser.Family():
                pass
            case parser.Pseudo():
                pass
            case parser.LabelDef():
                pass
            case _:
                assert False
    for node in forest:
        if isinstance(node, parser.Macro):
            add_macro(node, instructions, uops)
    for node in forest:
        match node:
            case parser.Family():
                add_family(node, instructions, families)
            case parser.Pseudo():
                add_pseudo(node, instructions, pseudos)
            case parser.LabelDef():
                add_label(node, labels)
            case _:
                pass
    for uop in uops.values():
        uop.instruction_size = get_instruction_size_for_uop(instructions, uop)
    # Special case BINARY_OP_INPLACE_ADD_UNICODE
    # BINARY_OP_INPLACE_ADD_UNICODE is not a normal family member,
    # as it is the wrong size, but we need it to maintain an
    # historical optimization.
    if "BINARY_OP_INPLACE_ADD_UNICODE" in instructions:
        inst = instructions["BINARY_OP_INPLACE_ADD_UNICODE"]
        inst.family = families["BINARY_OP"]
        families["BINARY_OP"].members.append(inst)
    opmap, first_arg, min_instrumented = assign_opcodes(instructions, families, pseudos)
    return Analysis(
        instructions, uops, families, pseudos, labels, opmap, first_arg, min_instrumented
    )


def analyze_files(filenames: list[str]) -> Analysis:
    return analyze_forest(parser.parse_files(filenames))


def dump_analysis(analysis: Analysis) -> None:
    print("Uops:")
    for u in analysis.uops.values():
        u.dump("    ")
    print("Instructions:")
    for i in analysis.instructions.values():
        i.dump("    ")
    print("Families:")
    for f in analysis.families.values():
        f.dump("    ")
    print("Pseudos:")
    for p in analysis.pseudos.values():
        p.dump("    ")


if __name__ == "__main__":
    import sys

    if len(sys.argv) < 2:
        print("No input")
    else:
        filenames = sys.argv[1:]
        dump_analysis(analyze_files(filenames))<|MERGE_RESOLUTION|>--- conflicted
+++ resolved
@@ -681,16 +681,13 @@
     "PyStackRef_IsNullOrInt",
     "PyStackRef_IsError",
     "PyStackRef_IsValid",
-<<<<<<< HEAD
+    "PyStackRef_Wrap",
+    "PyStackRef_Unwrap",
     "_PyRange_IsSimpleCompact",
     "_PyRange_GetStopIfCompact",
     "PyStackRef_BoxInt",
     "PyStackRef_TYPE",
     "PyStackRef_TaggedIntLessThan",
-=======
-    "PyStackRef_Wrap",
-    "PyStackRef_Unwrap",
->>>>>>> 6eb6c5db
 )
 
 
