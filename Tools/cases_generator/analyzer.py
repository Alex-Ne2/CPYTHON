--- conflicted
+++ resolved
@@ -411,17 +411,6 @@
 def analyze_deferred_refs(node: parser.InstDef) -> dict[lexer.Token, str | None]:
     """Look for PyStackRef_FromPyObjectNew() calls"""
 
-<<<<<<< HEAD
-=======
-    def find_assignment_target(idx: int) -> list[lexer.Token]:
-        """Find the tokens that make up the left-hand side of an assignment"""
-        offset = 1
-        for tkn in reversed(node.block.tokens[: idx - 1]):
-            if tkn.kind == "SEMI" or tkn.kind == "LBRACE" or tkn.kind == "RBRACE":
-                return node.block.tokens[idx - offset : idx - 1]
-            offset += 1
-        return []
-
     def in_frame_push(idx: int) -> bool:
         for tkn in reversed(node.block.tokens[: idx - 1]):
             if tkn.kind == "SEMI" or tkn.kind == "LBRACE" or tkn.kind == "RBRACE":
@@ -430,7 +419,6 @@
                 return True
         return False
 
->>>>>>> 950fab46
     refs: dict[lexer.Token, str | None] = {}
     for idx, tkn in enumerate(node.block.tokens):
         if tkn.kind != "IDENTIFIER" or tkn.text != "PyStackRef_FromPyObjectNew":
