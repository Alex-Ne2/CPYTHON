--- conflicted
+++ resolved
@@ -352,6 +352,14 @@
 
 
 NON_ESCAPING_FUNCTIONS = (
+    "Py_STACKREF_TAG",
+    "Py_STACKREF_UNTAG_BORROWED",
+    "Py_STACKREF_UNTAG_OWNED",
+    "Py_DECREF_STACKREF",
+    "Py_XDECREF_STACKREF",
+    "Py_INCREF_STACKREF",
+    "Py_XINCREF_TAGGED",
+    "Py_NewRef_StackRef",    
     "Py_INCREF",
     "_PyManagedDictPointer_IsValues",
     "_PyObject_GetManagedDict",
@@ -407,23 +415,11 @@
     "STAT_INC",
     "maybe_lltrace_resume_frame",
     "_PyUnicode_JoinArray",
-<<<<<<< HEAD
-    "_PyUnicode_JoinStack",
-    "Py_STACKREF_TAG",
-    "Py_STACKREF_UNTAG_BORROWED",
-    "Py_STACKREF_UNTAG_OWNED",
-    "Py_DECREF_STACKREF",
-    "Py_XDECREF_STACKREF",
-    "Py_INCREF_STACKREF",
-    "Py_XINCREF_TAGGED",
-    "Py_NewRef_StackRef",
-=======
     "_PyEval_FrameClearAndPop",
     "_PyFrame_StackPush",
     "PyCell_New",
     "PyFloat_AS_DOUBLE",
     "_PyFrame_PushUnchecked",
->>>>>>> 85ec1c2d
 )
 
 ESCAPING_FUNCTIONS = (
