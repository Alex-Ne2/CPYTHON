from dataclasses import dataclass, field
import itertools
import lexer
import parser
import re
from typing import Optional

@dataclass
class EscapingCall:
    start: lexer.Token
    call: lexer.Token
    end: lexer.Token
    kills: lexer.Token | None

@dataclass
class Properties:
    escaping_calls: dict[lexer.Token, EscapingCall]
    escapes: bool
    error_with_pop: bool
    error_without_pop: bool
    deopts: bool
    oparg: bool
    jumps: bool
    eval_breaker: bool
    needs_this: bool
    always_exits: bool
    stores_sp: bool
    uses_co_consts: bool
    uses_co_names: bool
    uses_locals: bool
    has_free: bool
    side_exit: bool
    pure: bool
    uses_opcode: bool
    tier: int | None = None
    oparg_and_1: bool = False
    const_oparg: int = -1
    needs_prev: bool = False
    no_save_ip: bool = False

    def dump(self, indent: str) -> None:
        simple_properties = self.__dict__.copy()
        del simple_properties["escaping_calls"]
        text = "escaping_calls:\n"
        for tkns in self.escaping_calls.values():
            text += f"{indent}    {tkns}\n"
        text += ", ".join([f"{key}: {value}" for (key, value) in simple_properties.items()])
        print(indent, text, sep="")

    @staticmethod
    def from_list(properties: list["Properties"]) -> "Properties":
        escaping_calls: dict[lexer.Token, EscapingCall] = {}
        for p in properties:
            escaping_calls.update(p.escaping_calls)
        return Properties(
            escaping_calls=escaping_calls,
            escapes = any(p.escapes for p in properties),
            error_with_pop=any(p.error_with_pop for p in properties),
            error_without_pop=any(p.error_without_pop for p in properties),
            deopts=any(p.deopts for p in properties),
            oparg=any(p.oparg for p in properties),
            jumps=any(p.jumps for p in properties),
            eval_breaker=any(p.eval_breaker for p in properties),
            needs_this=any(p.needs_this for p in properties),
            always_exits=any(p.always_exits for p in properties),
            stores_sp=any(p.stores_sp for p in properties),
            uses_co_consts=any(p.uses_co_consts for p in properties),
            uses_co_names=any(p.uses_co_names for p in properties),
            uses_locals=any(p.uses_locals for p in properties),
            uses_opcode=any(p.uses_opcode for p in properties),
            has_free=any(p.has_free for p in properties),
            side_exit=any(p.side_exit for p in properties),
            pure=all(p.pure for p in properties),
            needs_prev=any(p.needs_prev for p in properties),
            no_save_ip=all(p.no_save_ip for p in properties),
        )

    @property
    def infallible(self) -> bool:
        return not self.error_with_pop and not self.error_without_pop

SKIP_PROPERTIES = Properties(
    escaping_calls={},
    escapes=False,
    error_with_pop=False,
    error_without_pop=False,
    deopts=False,
    oparg=False,
    jumps=False,
    eval_breaker=False,
    needs_this=False,
    always_exits=False,
    stores_sp=False,
    uses_co_consts=False,
    uses_co_names=False,
    uses_locals=False,
    uses_opcode=False,
    has_free=False,
    side_exit=False,
    pure=True,
    no_save_ip=False,
)


@dataclass
class Skip:
    "Unused cache entry"
    size: int

    @property
    def name(self) -> str:
        return f"unused/{self.size}"

    @property
    def properties(self) -> Properties:
        return SKIP_PROPERTIES


class Flush:
    @property
    def properties(self) -> Properties:
        return SKIP_PROPERTIES

    @property
    def name(self) -> str:
        return "flush"

    @property
    def size(self) -> int:
        return 0




@dataclass
class StackItem:
    name: str
    type: str | None
    condition: str | None
    size: str
    peek: bool = False
    used: bool = False

    def __str__(self) -> str:
        cond = f" if ({self.condition})" if self.condition else ""
        size = f"[{self.size}]" if self.size else ""
        type = "" if self.type is None else f"{self.type} "
        return f"{type}{self.name}{size}{cond} {self.peek}"

    def is_array(self) -> bool:
        return self.size != ""

    def get_size(self) -> str:
        return self.size if self.size else "1"


@dataclass
class StackEffect:
    inputs: list[StackItem]
    outputs: list[StackItem]

    def __str__(self) -> str:
        return f"({', '.join([str(i) for i in self.inputs])} -- {', '.join([str(i) for i in self.outputs])})"


@dataclass
class CacheEntry:
    name: str
    size: int

    def __str__(self) -> str:
        return f"{self.name}/{self.size}"


@dataclass
class Uop:
    name: str
    context: parser.Context | None
    annotations: list[str]
    stack: StackEffect
    caches: list[CacheEntry]
    deferred_refs: dict[lexer.Token, str | None]
    output_stores: list[lexer.Token]
    body: list[lexer.Token]
    properties: Properties
    _size: int = -1
    implicitly_created: bool = False
    replicated = 0
    replicates: "Uop | None" = None
    # Size of the instruction(s), only set for uops containing the INSTRUCTION_SIZE macro
    instruction_size: int | None = None

    def dump(self, indent: str) -> None:
        print(
            indent, self.name, ", ".join(self.annotations) if self.annotations else ""
        )
        print(indent, self.stack, ", ".join([str(c) for c in self.caches]))
        self.properties.dump("    " + indent)

    @property
    def size(self) -> int:
        if self._size < 0:
            self._size = sum(c.size for c in self.caches)
        return self._size

    def why_not_viable(self) -> str | None:
        if self.name == "_SAVE_RETURN_OFFSET":
            return None  # Adjusts next_instr, but only in tier 1 code
        if "INSTRUMENTED" in self.name:
            return "is instrumented"
        if "replaced" in self.annotations:
            return "is replaced"
        if self.name in ("INTERPRETER_EXIT", "JUMP_BACKWARD"):
            return "has tier 1 control flow"
        if self.properties.needs_this:
            return "uses the 'this_instr' variable"
        if len([c for c in self.caches if c.name != "unused"]) > 2:
            return "has unused cache entries"
        if self.properties.error_with_pop and self.properties.error_without_pop:
            return "has both popping and not-popping errors"
        return None

    def is_viable(self) -> bool:
        return self.why_not_viable() is None

    def is_super(self) -> bool:
        for tkn in self.body:
            if tkn.kind == "IDENTIFIER" and tkn.text == "oparg1":
                return True
        return False


class Label:

    def __init__(self, name: str, spilled: bool, body: list[lexer.Token], properties: Properties):
        self.name = name
        self.spilled = spilled
        self.body = body
        self.properties = properties

    size:int = 0
    output_stores: list[lexer.Token] = []
    instruction_size = None

    def __str__(self) -> str:
        return f"label({self.name})"


Part = Uop | Skip | Flush
CodeSection = Uop | Label


@dataclass
class Instruction:
    where: lexer.Token
    name: str
    parts: list[Part]
    _properties: Properties | None
    is_target: bool = False
    family: Optional["Family"] = None
    opcode: int = -1

    @property
    def properties(self) -> Properties:
        if self._properties is None:
            self._properties = self._compute_properties()
        return self._properties

    def _compute_properties(self) -> Properties:
        return Properties.from_list([part.properties for part in self.parts])

    def dump(self, indent: str) -> None:
        print(indent, self.name, "=", ", ".join([part.name for part in self.parts]))
        self.properties.dump("    " + indent)

    @property
    def size(self) -> int:
        return 1 + sum(part.size for part in self.parts)

    def is_super(self) -> bool:
        if len(self.parts) != 1:
            return False
        uop = self.parts[0]
        if isinstance(uop, Uop):
            return uop.is_super()
        else:
            return False


@dataclass
<<<<<<< HEAD
class Label:
    name: str
    body: list[lexer.Token]
    instruction_size: int | None = None


@dataclass
=======
>>>>>>> f61afca2
class PseudoInstruction:
    name: str
    stack: StackEffect
    targets: list[Instruction]
    as_sequence: bool
    flags: list[str]
    opcode: int = -1

    def dump(self, indent: str) -> None:
        print(indent, self.name, "->", " or ".join([t.name for t in self.targets]))

    @property
    def properties(self) -> Properties:
        return Properties.from_list([i.properties for i in self.targets])


@dataclass
class Family:
    name: str
    size: str
    members: list[Instruction]

    def dump(self, indent: str) -> None:
        print(indent, self.name, "= ", ", ".join([m.name for m in self.members]))


@dataclass
class Analysis:
    instructions: dict[str, Instruction]
    uops: dict[str, Uop]
    families: dict[str, Family]
    pseudos: dict[str, PseudoInstruction]
    labels: dict[str, Label]
    opmap: dict[str, int]
    have_arg: int
    min_instrumented: int


def analysis_error(message: str, tkn: lexer.Token) -> SyntaxError:
    # To do -- support file and line output
    # Construct a SyntaxError instance from message and token
    return lexer.make_syntax_error(message, tkn.filename, tkn.line, tkn.column, "")


def override_error(
    name: str,
    context: parser.Context | None,
    prev_context: parser.Context | None,
    token: lexer.Token,
) -> SyntaxError:
    return analysis_error(
        f"Duplicate definition of '{name}' @ {context} "
        f"previous definition @ {prev_context}",
        token,
    )


def convert_stack_item(
    item: parser.StackEffect, replace_op_arg_1: str | None
) -> StackItem:
    cond = item.cond
    if replace_op_arg_1 and OPARG_AND_1.match(item.cond):
        cond = replace_op_arg_1
    return StackItem(item.name, item.type, cond, item.size)

def check_unused(stack: list[StackItem], input_names: dict[str, lexer.Token]) -> None:
    "Unused items cannot be on the stack above used, non-peek items"
    seen_unused = False
    for item in reversed(stack):
        if item.name == "unused":
            seen_unused = True
        elif item.peek:
            break
        elif seen_unused:
            raise analysis_error(f"Cannot have used input '{item.name}' below an unused value on the stack", input_names[item.name])


def analyze_stack(
    op: parser.InstDef | parser.Pseudo, replace_op_arg_1: str | None = None
) -> StackEffect:
    inputs: list[StackItem] = [
        convert_stack_item(i, replace_op_arg_1)
        for i in op.inputs
        if isinstance(i, parser.StackEffect)
    ]
    outputs: list[StackItem] = [
        convert_stack_item(i, replace_op_arg_1) for i in op.outputs
    ]
    # Mark variables with matching names at the base of the stack as "peek"
    modified = False
    input_names: dict[str, lexer.Token] = { i.name : i.first_token for i in op.inputs if i.name != "unused" }
    for input, output in itertools.zip_longest(inputs, outputs):
        if output is None:
            pass
        elif input is None:
            if output.name in input_names:
                raise analysis_error(
                    f"Reuse of variable '{output.name}' at different stack location",
                    input_names[output.name])
        elif input.name == output.name:
            if not modified:
                input.peek = output.peek = True
        else:
            modified = True
            if output.name in input_names:
                raise analysis_error(
                    f"Reuse of variable '{output.name}' at different stack location",
                    input_names[output.name])
    if isinstance(op, parser.InstDef):
        output_names = [out.name for out in outputs]
        for input in inputs:
            if (
                variable_used(op, input.name)
                or variable_used(op, "DECREF_INPUTS")
                or (not input.peek and input.name in output_names)
            ):
                input.used = True
        for output in outputs:
            if variable_used(op, output.name):
                output.used = True
    check_unused(inputs, input_names)
    return StackEffect(inputs, outputs)


def analyze_caches(inputs: list[parser.InputEffect]) -> list[CacheEntry]:
    caches: list[parser.CacheEffect] = [
        i for i in inputs if isinstance(i, parser.CacheEffect)
    ]
    for cache in caches:
        if cache.name == "unused":
            raise analysis_error(
                "Unused cache entry in op. Move to enclosing macro.", cache.tokens[0]
            )
    return [CacheEntry(i.name, int(i.size)) for i in caches]


def find_assignment_target(node: parser.InstDef, idx: int) -> list[lexer.Token]:
    """Find the tokens that make up the left-hand side of an assignment"""
    offset = 0
    for tkn in reversed(node.block.tokens[: idx]):
        if tkn.kind in {"SEMI", "LBRACE", "RBRACE", "CMACRO"}:
            return node.block.tokens[idx - offset : idx]
        offset += 1
    return []


def find_stores_outputs(node: parser.InstDef) -> list[lexer.Token]:
    res: list[lexer.Token] = []
    outnames = { out.name for out in node.outputs }
    innames = { out.name for out in node.inputs }
    for idx, tkn in enumerate(node.block.tokens):
        if tkn.kind == "AND":
            name = node.block.tokens[idx+1]
            if name.text in outnames:
                res.append(name)
        if tkn.kind != "EQUALS":
            continue
        lhs = find_assignment_target(node, idx)
        assert lhs
        while lhs and lhs[0].kind == "COMMENT":
            lhs = lhs[1:]
        if len(lhs) != 1 or lhs[0].kind != "IDENTIFIER":
            continue
        name = lhs[0]
        if name.text in innames:
            raise analysis_error(f"Cannot assign to input variable '{name.text}'", name)
        if name.text in outnames:
            res.append(name)
    return res

def analyze_deferred_refs(node: parser.InstDef) -> dict[lexer.Token, str | None]:
    """Look for PyStackRef_FromPyObjectNew() calls"""

    def in_frame_push(idx: int) -> bool:
        for tkn in reversed(node.block.tokens[: idx - 1]):
            if tkn.kind in {"SEMI", "LBRACE", "RBRACE"}:
                return False
            if tkn.kind == "IDENTIFIER" and tkn.text == "_PyFrame_PushUnchecked":
                return True
        return False

    refs: dict[lexer.Token, str | None] = {}
    for idx, tkn in enumerate(node.block.tokens):
        if tkn.kind != "IDENTIFIER" or tkn.text != "PyStackRef_FromPyObjectNew":
            continue

        if idx == 0 or node.block.tokens[idx - 1].kind != "EQUALS":
            if in_frame_push(idx):
                # PyStackRef_FromPyObjectNew() is called in _PyFrame_PushUnchecked()
                refs[tkn] = None
                continue
            raise analysis_error("Expected '=' before PyStackRef_FromPyObjectNew", tkn)

        lhs = find_assignment_target(node, idx - 1)
        if len(lhs) == 0:
            raise analysis_error(
                "PyStackRef_FromPyObjectNew() must be assigned to an output", tkn
            )

        if lhs[0].kind == "TIMES" or any(
            t.kind == "ARROW" or t.kind == "LBRACKET" for t in lhs[1:]
        ):
            # Don't handle: *ptr = ..., ptr->field = ..., or ptr[field] = ...
            # Assume that they are visible to the GC.
            refs[tkn] = None
            continue

        if len(lhs) != 1 or lhs[0].kind != "IDENTIFIER":
            raise analysis_error(
                "PyStackRef_FromPyObjectNew() must be assigned to an output", tkn
            )

        name = lhs[0].text
        match = (
            any(var.name == name for var in node.inputs)
            or any(var.name == name for var in node.outputs)
        )
        if not match:
            raise analysis_error(
                f"PyStackRef_FromPyObjectNew() must be assigned to an input or output, not '{name}'",
                tkn,
            )

        refs[tkn] = name

    return refs


def variable_used(node: parser.CodeDef, name: str) -> bool:
    """Determine whether a variable with a given name is used in a node."""
    return any(
        token.kind == "IDENTIFIER" and token.text == name for token in node.block.tokens
    )


def oparg_used(node: parser.CodeDef) -> bool:
    """Determine whether `oparg` is used in a node."""
    return any(
        token.kind == "IDENTIFIER" and token.text == "oparg" for token in node.tokens
    )


def tier_variable(node: parser.CodeDef) -> int | None:
    """Determine whether a tier variable is used in a node."""
    if isinstance(node, parser.LabelDef):
        return None
    for token in node.tokens:
        if token.kind == "ANNOTATION":
            if token.text == "specializing":
                return 1
            if re.fullmatch(r"tier\d", token.text):
                return int(token.text[-1])
    return None


def has_error_with_pop(op: parser.CodeDef) -> bool:
    return (
        variable_used(op, "ERROR_IF")
        or variable_used(op, "pop_1_error")
        or variable_used(op, "exception_unwind")
    )


def has_error_without_pop(op: parser.CodeDef) -> bool:
    return (
        variable_used(op, "ERROR_NO_POP")
        or variable_used(op, "pop_1_error")
        or variable_used(op, "exception_unwind")
    )


NON_ESCAPING_FUNCTIONS = (
    "PyCFunction_GET_FLAGS",
    "PyCFunction_GET_FUNCTION",
    "PyCFunction_GET_SELF",
    "PyCell_GetRef",
    "PyCell_New",
    "PyCell_SwapTakeRef",
    "PyExceptionInstance_Class",
    "PyException_GetCause",
    "PyException_GetContext",
    "PyException_GetTraceback",
    "PyFloat_AS_DOUBLE",
    "PyFloat_FromDouble",
    "PyFunction_GET_CODE",
    "PyFunction_GET_GLOBALS",
    "PyList_GET_ITEM",
    "PyList_GET_SIZE",
    "PyList_SET_ITEM",
    "PyLong_AsLong",
    "PyLong_FromLong",
    "PyLong_FromSsize_t",
    "PySlice_New",
    "PyStackRef_AsPyObjectBorrow",
    "PyStackRef_AsPyObjectNew",
    "PyStackRef_AsPyObjectSteal",
    "PyStackRef_CLEAR",
    "PyStackRef_CLOSE_SPECIALIZED",
    "PyStackRef_DUP",
    "PyStackRef_False",
    "PyStackRef_FromPyObjectImmortal",
    "PyStackRef_FromPyObjectNew",
    "PyStackRef_FromPyObjectSteal",
    "PyStackRef_IsExactly",
    "PyStackRef_IsNone",
    "PyStackRef_IsTrue",
    "PyStackRef_IsFalse",
    "PyStackRef_IsNull",
    "PyStackRef_None",
    "PyStackRef_TYPE",
    "PyStackRef_True",
    "PyTuple_GET_ITEM",
    "PyTuple_GET_SIZE",
    "PyType_HasFeature",
    "PyUnicode_Append",
    "PyUnicode_Concat",
    "PyUnicode_GET_LENGTH",
    "PyUnicode_READ_CHAR",
    "Py_ARRAY_LENGTH",
    "Py_FatalError",
    "Py_INCREF",
    "Py_IS_TYPE",
    "Py_NewRef",
    "Py_REFCNT",
    "Py_SIZE",
    "Py_TYPE",
    "Py_UNREACHABLE",
    "Py_Unicode_GET_LENGTH",
    "_PyCode_CODE",
    "_PyDictValues_AddToInsertionOrder",
    "_PyErr_Occurred",
    "_PyEval_FrameClearAndPop",
    "_PyFloat_FromDouble_ConsumeInputs",
    "_PyFrame_GetCode",
    "_PyFrame_IsIncomplete",
    "_PyFrame_PushUnchecked",
    "_PyFrame_SetStackPointer",
    "_PyFrame_StackPush",
    "_PyFunction_SetVersion",
    "_PyGen_GetGeneratorFromFrame",
    "_PyInterpreterState_GET",
    "_PyList_AppendTakeRef",
    "_PyList_FromStackRefStealOnSuccess",
    "_PyList_ITEMS",
    "_PyLong_Add",
    "_PyLong_CompactValue",
    "_PyLong_DigitCount",
    "_PyLong_IsCompact",
    "_PyLong_IsNegative",
    "_PyLong_IsNonNegativeCompact",
    "_PyLong_IsZero",
    "_PyLong_Multiply",
    "_PyLong_Subtract",
    "_PyManagedDictPointer_IsValues",
    "_PyObject_GC_IS_TRACKED",
    "_PyObject_GC_MAY_BE_TRACKED",
    "_PyObject_GC_TRACK",
    "_PyObject_GetManagedDict",
    "_PyObject_InlineValues",
    "_PyObject_ManagedDictPointer",
    "_PyThreadState_HasStackSpace",
    "_PyTuple_FromStackRefStealOnSuccess",
    "_PyTuple_ITEMS",
    "_PyType_HasFeature",
    "_PyType_NewManagedObject",
    "_PyUnicode_Equal",
    "_PyUnicode_JoinArray",
    "_Py_CHECK_EMSCRIPTEN_SIGNALS_PERIODICALLY",
    "_Py_DECREF_NO_DEALLOC",
    "_Py_EnterRecursiveCallTstateUnchecked",
    "_Py_ID",
    "_Py_IsImmortal",
    "_Py_LeaveRecursiveCallPy",
    "_Py_LeaveRecursiveCallTstate",
    "_Py_NewRef",
    "_Py_SINGLETON",
    "_Py_STR",
    "_Py_TryIncrefCompare",
    "_Py_TryIncrefCompareStackRef",
    "_Py_atomic_compare_exchange_uint8",
    "_Py_atomic_load_ptr_acquire",
    "_Py_atomic_load_uintptr_relaxed",
    "_Py_set_eval_breaker_bit",
    "advance_backoff_counter",
    "assert",
    "backoff_counter_triggers",
    "initial_temperature_backoff_counter",
    "JUMP_TO_LABEL",
    "maybe_lltrace_resume_frame",
    "restart_backoff_counter",
)

def find_stmt_start(node: parser.CodeDef, idx: int) -> lexer.Token:
    assert idx < len(node.block.tokens)
    while True:
        tkn = node.block.tokens[idx-1]
        if tkn.kind in {"SEMI", "LBRACE", "RBRACE", "CMACRO"}:
            break
        idx -= 1
        assert idx > 0
    while node.block.tokens[idx].kind == "COMMENT":
        idx += 1
    return node.block.tokens[idx]


def find_stmt_end(node: parser.CodeDef, idx: int) -> lexer.Token:
    assert idx < len(node.block.tokens)
    while True:
        idx += 1
        tkn = node.block.tokens[idx]
        if tkn.kind == "SEMI":
            return node.block.tokens[idx+1]

def check_escaping_calls(instr: parser.CodeDef, escapes: dict[lexer.Token, EscapingCall]) -> None:
    calls = {e.call for e in escapes.values()}
    in_if = 0
    tkn_iter = iter(instr.block.tokens)
    for tkn in tkn_iter:
        if tkn.kind == "IF":
            next(tkn_iter)
            in_if = 1
        if tkn.kind == "IDENTIFIER" and tkn.text in ("DEOPT_IF", "ERROR_IF", "EXIT_IF"):
            next(tkn_iter)
            in_if = 1
        elif tkn.kind == "LPAREN" and in_if:
            in_if += 1
        elif tkn.kind == "RPAREN":
            if in_if:
                in_if -= 1
        elif tkn in calls and in_if:
            raise analysis_error(f"Escaping call '{tkn.text} in condition", tkn)

def find_escaping_api_calls(instr: parser.CodeDef) -> dict[lexer.Token, EscapingCall]:
    result: dict[lexer.Token, EscapingCall] = {}
    tokens = instr.block.tokens
    for idx, tkn in enumerate(tokens):
        try:
            next_tkn = tokens[idx+1]
        except IndexError:
            break
        if tkn.kind == "SWITCH":
            raise analysis_error(f"switch statements are not supported due to their complex flow control. Sorry.", tkn)
        if next_tkn.kind != lexer.LPAREN:
            continue
        if tkn.kind == lexer.IDENTIFIER:
            if tkn.text.upper() == tkn.text:
                # simple macro
                continue
            #if not tkn.text.startswith(("Py", "_Py", "monitor")):
            #    continue
            if tkn.text.startswith(("sym_", "optimize_")):
                # Optimize functions
                continue
            if tkn.text.endswith("Check"):
                continue
            if tkn.text.startswith("Py_Is"):
                continue
            if tkn.text.endswith("CheckExact"):
                continue
            if tkn.text in NON_ESCAPING_FUNCTIONS:
                continue
        elif tkn.kind == "RPAREN":
            prev = tokens[idx-1]
            if prev.text.endswith("_t") or prev.text == "*" or prev.text == "int":
                #cast
                continue
        elif tkn.kind != "RBRACKET":
            continue
        if tkn.text in ("PyStackRef_CLOSE", "PyStackRef_XCLOSE"):
            if len(tokens) <= idx+2:
                raise analysis_error("Unexpected end of file", next_tkn)
            kills = tokens[idx+2]
            if kills.kind != "IDENTIFIER":
                raise analysis_error(f"Expected identifier, got '{kills.text}'", kills)
        else:
            kills = None
        start = find_stmt_start(instr, idx)
        end = find_stmt_end(instr, idx)
        result[start] = EscapingCall(start, tkn, end, kills)
    check_escaping_calls(instr, result)
    return result


EXITS = {
    "DISPATCH",
    "Py_UNREACHABLE",
    "DISPATCH_INLINED",
    "DISPATCH_GOTO",
}


def always_exits(op: parser.CodeDef) -> bool:
    depth = 0
    tkn_iter = iter(op.tokens)
    for tkn in tkn_iter:
        if tkn.kind == "LBRACE":
            depth += 1
        elif tkn.kind == "RBRACE":
            depth -= 1
        elif depth > 1:
            continue
        elif tkn.kind == "GOTO" or tkn.kind == "RETURN":
            return True
        elif tkn.kind == "KEYWORD":
            if tkn.text in EXITS:
                return True
        elif tkn.kind == "IDENTIFIER":
            if tkn.text in EXITS:
                return True
            if tkn.text == "DEOPT_IF" or tkn.text == "ERROR_IF":
                next(tkn_iter)  # '('
                t = next(tkn_iter)
                if t.text in ("true", "1"):
                    return True
    return False


def stack_effect_only_peeks(instr: parser.InstDef) -> bool:
    stack_inputs = [s for s in instr.inputs if not isinstance(s, parser.CacheEffect)]
    if len(stack_inputs) != len(instr.outputs):
        return False
    if len(stack_inputs) == 0:
        return False
    if any(s.cond for s in stack_inputs) or any(s.cond for s in instr.outputs):
        return False
    return all(
        (s.name == other.name and s.type == other.type and s.size == other.size)
        for s, other in zip(stack_inputs, instr.outputs)
    )


OPARG_AND_1 = re.compile("\\(*oparg *& *1")


def effect_depends_on_oparg_1(op: parser.InstDef) -> bool:
    for effect in op.inputs:
        if isinstance(effect, parser.CacheEffect):
            continue
        if not effect.cond:
            continue
        if OPARG_AND_1.match(effect.cond):
            return True
    for effect in op.outputs:
        if not effect.cond:
            continue
        if OPARG_AND_1.match(effect.cond):
            return True
    return False


def compute_properties(op: parser.CodeDef) -> Properties:
    escaping_calls = find_escaping_api_calls(op)
    has_free = (
        variable_used(op, "PyCell_New")
        or variable_used(op, "PyCell_GetRef")
        or variable_used(op, "PyCell_SetTakeRef")
        or variable_used(op, "PyCell_SwapTakeRef")
    )
    deopts_if = variable_used(op, "DEOPT_IF")
    exits_if = variable_used(op, "EXIT_IF")
    if deopts_if and exits_if:
        tkn = op.tokens[0]
        raise lexer.make_syntax_error(
            "Op cannot contain both EXIT_IF and DEOPT_IF",
            tkn.filename,
            tkn.line,
            tkn.column,
            op.name,
        )
    error_with_pop = has_error_with_pop(op)
    error_without_pop = has_error_without_pop(op)
    escapes = bool(escaping_calls)
    pure = False if isinstance(op, parser.LabelDef) else "pure" in op.annotations
    no_save_ip = False if isinstance(op, parser.LabelDef) else "no_save_ip" in op.annotations
    return Properties(
        escaping_calls=escaping_calls,
        escapes=escapes,
        error_with_pop=error_with_pop,
        error_without_pop=error_without_pop,
        deopts=deopts_if,
        side_exit=exits_if,
        oparg=oparg_used(op),
        jumps=variable_used(op, "JUMPBY"),
        eval_breaker="CHECK_PERIODIC" in op.name,
        needs_this=variable_used(op, "this_instr"),
        always_exits=always_exits(op),
        stores_sp=variable_used(op, "SYNC_SP"),
        uses_co_consts=variable_used(op, "FRAME_CO_CONSTS"),
        uses_co_names=variable_used(op, "FRAME_CO_NAMES"),
        uses_locals=variable_used(op, "GETLOCAL") and not has_free,
        uses_opcode=variable_used(op, "opcode"),
        has_free=has_free,
        pure=pure,
        no_save_ip=no_save_ip,
        tier=tier_variable(op),
        needs_prev=variable_used(op, "prev_instr"),
    )


def make_uop(
    name: str,
    op: parser.InstDef,
    inputs: list[parser.InputEffect],
    uops: dict[str, Uop],
) -> Uop:
    result = Uop(
        name=name,
        context=op.context,
        annotations=op.annotations,
        stack=analyze_stack(op),
        caches=analyze_caches(inputs),
        deferred_refs=analyze_deferred_refs(op),
        output_stores=find_stores_outputs(op),
        body=op.block.tokens,
        properties=compute_properties(op),
    )
    if effect_depends_on_oparg_1(op) and "split" in op.annotations:
        result.properties.oparg_and_1 = True
        for bit in ("0", "1"):
            name_x = name + "_" + bit
            properties = compute_properties(op)
            if properties.oparg:
                # May not need oparg anymore
                properties.oparg = any(
                    token.text == "oparg" for token in op.block.tokens
                )
            rep = Uop(
                name=name_x,
                context=op.context,
                annotations=op.annotations,
                stack=analyze_stack(op, bit),
                caches=analyze_caches(inputs),
                deferred_refs=analyze_deferred_refs(op),
                output_stores=find_stores_outputs(op),
                body=op.block.tokens,
                properties=properties,
            )
            rep.replicates = result
            uops[name_x] = rep
    for anno in op.annotations:
        if anno.startswith("replicate"):
            result.replicated = int(anno[10:-1])
            break
    else:
        return result
    for oparg in range(result.replicated):
        name_x = name + "_" + str(oparg)
        properties = compute_properties(op)
        properties.oparg = False
        properties.const_oparg = oparg
        rep = Uop(
            name=name_x,
            context=op.context,
            annotations=op.annotations,
            stack=analyze_stack(op),
            caches=analyze_caches(inputs),
            deferred_refs=analyze_deferred_refs(op),
            output_stores=find_stores_outputs(op),
            body=op.block.tokens,
            properties=properties,
        )
        rep.replicates = result
        uops[name_x] = rep

    return result


def add_op(op: parser.InstDef, uops: dict[str, Uop]) -> None:
    assert op.kind == "op"
    if op.name in uops:
        if "override" not in op.annotations:
            raise override_error(
                op.name, op.context, uops[op.name].context, op.tokens[0]
            )
    uops[op.name] = make_uop(op.name, op, op.inputs, uops)


def add_instruction(
    where: lexer.Token,
    name: str,
    parts: list[Part],
    instructions: dict[str, Instruction],
) -> None:
    instructions[name] = Instruction(where, name, parts, None)


def desugar_inst(
    inst: parser.InstDef, instructions: dict[str, Instruction], uops: dict[str, Uop]
) -> None:
    assert inst.kind == "inst"
    name = inst.name
    op_inputs: list[parser.InputEffect] = []
    parts: list[Part] = []
    uop_index = -1
    # Move unused cache entries to the Instruction, removing them from the Uop.
    for input in inst.inputs:
        if isinstance(input, parser.CacheEffect) and input.name == "unused":
            parts.append(Skip(input.size))
        else:
            op_inputs.append(input)
            if uop_index < 0:
                uop_index = len(parts)
                # Place holder for the uop.
                parts.append(Skip(0))
    uop = make_uop("_" + inst.name, inst, op_inputs, uops)
    uop.implicitly_created = True
    uops[inst.name] = uop
    if uop_index < 0:
        parts.append(uop)
    else:
        parts[uop_index] = uop
    add_instruction(inst.first_token, name, parts, instructions)


def add_macro(
    macro: parser.Macro, instructions: dict[str, Instruction], uops: dict[str, Uop]
) -> None:
    parts: list[Part] = []
    for part in macro.uops:
        match part:
            case parser.OpName():
                if part.name == "flush":
                    parts.append(Flush())
                else:
                    if part.name not in uops:
                        raise analysis_error(
                            f"No Uop named {part.name}", macro.tokens[0]
                        )
                    parts.append(uops[part.name])
            case parser.CacheEffect():
                parts.append(Skip(part.size))
            case _:
                assert False
    assert parts
    add_instruction(macro.first_token, macro.name, parts, instructions)


def add_family(
    pfamily: parser.Family,
    instructions: dict[str, Instruction],
    families: dict[str, Family],
) -> None:
    family = Family(
        pfamily.name,
        pfamily.size,
        [instructions[member_name] for member_name in pfamily.members],
    )
    for member in family.members:
        member.family = family
    # The head of the family is an implicit jump target for DEOPTs
    instructions[family.name].is_target = True
    families[family.name] = family


def add_pseudo(
    pseudo: parser.Pseudo,
    instructions: dict[str, Instruction],
    pseudos: dict[str, PseudoInstruction],
) -> None:
    pseudos[pseudo.name] = PseudoInstruction(
        pseudo.name,
        analyze_stack(pseudo),
        [instructions[target] for target in pseudo.targets],
        pseudo.as_sequence,
        pseudo.flags,
    )


def add_label(
    label: parser.LabelDef,
    labels: dict[str, Label],
) -> None:
    properties = compute_properties(label)
    labels[label.name] = Label(label.name, label.spilled, label.block.tokens, properties)


def assign_opcodes(
    instructions: dict[str, Instruction],
    families: dict[str, Family],
    pseudos: dict[str, PseudoInstruction],
) -> tuple[dict[str, int], int, int]:
    """Assigns opcodes, then returns the opmap,
    have_arg and min_instrumented values"""
    instmap: dict[str, int] = {}

    # 0 is reserved for cache entries. This helps debugging.
    instmap["CACHE"] = 0

    # 17 is reserved as it is the initial value for the specializing counter.
    # This helps catch cases where we attempt to execute a cache.
    instmap["RESERVED"] = 17

    # 149 is RESUME - it is hard coded as such in Tools/build/deepfreeze.py
    instmap["RESUME"] = 149

    # This is an historical oddity.
    instmap["BINARY_OP_INPLACE_ADD_UNICODE"] = 3

    instmap["INSTRUMENTED_LINE"] = 254
    instmap["ENTER_EXECUTOR"] = 255

    instrumented = [name for name in instructions if name.startswith("INSTRUMENTED")]

    specialized: set[str] = set()
    no_arg: list[str] = []
    has_arg: list[str] = []

    for family in families.values():
        specialized.update(inst.name for inst in family.members)

    for inst in instructions.values():
        name = inst.name
        if name in specialized:
            continue
        if name in instrumented:
            continue
        if inst.properties.oparg:
            has_arg.append(name)
        else:
            no_arg.append(name)

    # Specialized ops appear in their own section
    # Instrumented opcodes are at the end of the valid range
    min_internal = 150
    min_instrumented = 254 - (len(instrumented) - 1)
    assert min_internal + len(specialized) < min_instrumented

    next_opcode = 1

    def add_instruction(name: str) -> None:
        nonlocal next_opcode
        if name in instmap:
            return  # Pre-defined name
        while next_opcode in instmap.values():
            next_opcode += 1
        instmap[name] = next_opcode
        next_opcode += 1

    for name in sorted(no_arg):
        add_instruction(name)
    for name in sorted(has_arg):
        add_instruction(name)
    # For compatibility
    next_opcode = min_internal
    for name in sorted(specialized):
        add_instruction(name)
    next_opcode = min_instrumented
    for name in instrumented:
        add_instruction(name)

    for name in instructions:
        instructions[name].opcode = instmap[name]

    for op, name in enumerate(sorted(pseudos), 256):
        instmap[name] = op
        pseudos[name].opcode = op

    return instmap, len(no_arg), min_instrumented


def get_instruction_size_for_uop(instructions: dict[str, Instruction], uop: Uop) -> int | None:
    """Return the size of the instruction that contains the given uop or
    `None` if the uop does not contains the `INSTRUCTION_SIZE` macro.

    If there is more than one instruction that contains the uop,
    ensure that they all have the same size.
    """
    for tkn in uop.body:
          if tkn.text == "INSTRUCTION_SIZE":
               break
    else:
        return None

    size = None
    for inst in instructions.values():
        if uop in inst.parts:
            if size is None:
                size = inst.size
            if size != inst.size:
                raise analysis_error(
                    "All instructions containing a uop with the `INSTRUCTION_SIZE` macro "
                    f"must have the same size: {size} != {inst.size}",
                    tkn
                )
    if size is None:
        raise analysis_error(f"No instruction containing the uop '{uop.name}' was found", tkn)
    return size


def analyze_forest(forest: list[parser.AstNode]) -> Analysis:
    instructions: dict[str, Instruction] = {}
    uops: dict[str, Uop] = {}
    families: dict[str, Family] = {}
    pseudos: dict[str, PseudoInstruction] = {}
    labels: dict[str, Label] = {}
    for node in forest:
        match node:
            case parser.InstDef(name):
                if node.kind == "inst":
                    desugar_inst(node, instructions, uops)
                else:
                    assert node.kind == "op"
                    add_op(node, uops)
            case parser.Macro():
                pass
            case parser.Family():
                pass
            case parser.Pseudo():
                pass
            case parser.LabelDef():
                pass
            case _:
                assert False
    for node in forest:
        if isinstance(node, parser.Macro):
            add_macro(node, instructions, uops)
    for node in forest:
        match node:
            case parser.Family():
                add_family(node, instructions, families)
            case parser.Pseudo():
                add_pseudo(node, instructions, pseudos)
            case parser.LabelDef():
                add_label(node, labels)
            case _:
                pass
    for uop in uops.values():
        uop.instruction_size = get_instruction_size_for_uop(instructions, uop)
    # Special case BINARY_OP_INPLACE_ADD_UNICODE
    # BINARY_OP_INPLACE_ADD_UNICODE is not a normal family member,
    # as it is the wrong size, but we need it to maintain an
    # historical optimization.
    if "BINARY_OP_INPLACE_ADD_UNICODE" in instructions:
        inst = instructions["BINARY_OP_INPLACE_ADD_UNICODE"]
        inst.family = families["BINARY_OP"]
        families["BINARY_OP"].members.append(inst)
    opmap, first_arg, min_instrumented = assign_opcodes(instructions, families, pseudos)
    return Analysis(
        instructions, uops, families, pseudos, labels, opmap, first_arg, min_instrumented
    )


def analyze_files(filenames: list[str]) -> Analysis:
    return analyze_forest(parser.parse_files(filenames))


def dump_analysis(analysis: Analysis) -> None:
    print("Uops:")
    for u in analysis.uops.values():
        u.dump("    ")
    print("Instructions:")
    for i in analysis.instructions.values():
        i.dump("    ")
    print("Families:")
    for f in analysis.families.values():
        f.dump("    ")
    print("Pseudos:")
    for p in analysis.pseudos.values():
        p.dump("    ")


if __name__ == "__main__":
    import sys

    if len(sys.argv) < 2:
        print("No input")
    else:
        filenames = sys.argv[1:]
        dump_analysis(analyze_files(filenames))<|MERGE_RESOLUTION|>--- conflicted
+++ resolved
@@ -288,16 +288,6 @@
 
 
 @dataclass
-<<<<<<< HEAD
-class Label:
-    name: str
-    body: list[lexer.Token]
-    instruction_size: int | None = None
-
-
-@dataclass
-=======
->>>>>>> f61afca2
 class PseudoInstruction:
     name: str
     stack: StackEffect
