--- conflicted
+++ resolved
@@ -698,13 +698,8 @@
         if tkn.kind == "SEMI":
             return node.block.tokens[idx+1]
 
-<<<<<<< HEAD
-def check_escaping_calls(instr: parser.CodeDef, escapes: dict[lexer.Token, tuple[lexer.Token, lexer.Token]]) -> None:
-    calls = {escapes[t][0] for t in escapes}
-=======
-def check_escaping_calls(instr: parser.InstDef, escapes: dict[lexer.Token, EscapingCall]) -> None:
+def check_escaping_calls(instr: parser.CodeDef, escapes: dict[lexer.Token, EscapingCall]) -> None:
     calls = {e.call for e in escapes.values()}
->>>>>>> 808071b9
     in_if = 0
     tkn_iter = iter(instr.block.tokens)
     for tkn in tkn_iter:
@@ -722,13 +717,8 @@
         elif tkn in calls and in_if:
             raise analysis_error(f"Escaping call '{tkn.text} in condition", tkn)
 
-<<<<<<< HEAD
-def find_escaping_api_calls(instr: parser.CodeDef) -> dict[lexer.Token, tuple[lexer.Token, lexer.Token]]:
-    result: dict[lexer.Token, tuple[lexer.Token, lexer.Token]] = {}
-=======
 def find_escaping_api_calls(instr: parser.InstDef) -> dict[lexer.Token, EscapingCall]:
     result: dict[lexer.Token, EscapingCall] = {}
->>>>>>> 808071b9
     tokens = instr.block.tokens
     for idx, tkn in enumerate(tokens):
         try:
