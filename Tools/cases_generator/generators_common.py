--- conflicted
+++ resolved
@@ -265,24 +265,6 @@
         storage.stack.flush(self.out)
         return True
 
-<<<<<<< HEAD
-    def check_eval_breaker(
-        self,
-        tkn: Token,
-        tkn_iter: TokenIterator,
-        uop: Uop,
-        storage: Storage,
-        inst: Instruction | None,
-    ) -> bool:
-        next(tkn_iter)
-        next(tkn_iter)
-        next(tkn_iter)
-        storage.flush(self.out)
-        self.out.emit_at("CHECK_EVAL_BREAKER();", tkn)
-        return True
-
-=======
->>>>>>> fe85a829
     def py_stack_ref_from_py_object_new(
         self,
         tkn: Token,
