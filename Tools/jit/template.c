#include "Python.h"

#include "pycore_call.h"
#include "pycore_ceval.h"
#include "pycore_dict.h"
#include "pycore_emscripten_signal.h"
#include "pycore_intrinsics.h"
#include "pycore_long.h"
#include "pycore_object.h"
#include "pycore_opcode_metadata.h"
#include "pycore_opcode_utils.h"
#include "pycore_pyerrors.h"
#include "pycore_range.h"
#include "pycore_setobject.h"
#include "pycore_sliceobject.h"
#include "pycore_uops.h"

#define TIER_TWO 2
#include "ceval_macros.h"

#include "opcode.h"

extern _PyUOpExecutorObject _JIT_CURRENT_EXECUTOR;
extern void _JIT_OPARG;
extern void _JIT_OPERAND;
extern void _JIT_TARGET;

#undef CURRENT_OPARG
#define CURRENT_OPARG() (_oparg)
#undef CURRENT_OPERAND
#define CURRENT_OPERAND() (_operand)
#undef DEOPT_IF
#define DEOPT_IF(COND, INSTNAME) \
    do {                         \
        if ((COND)) {            \
            goto exit_trace;     \
        }                        \
    } while (0)
#undef ENABLE_SPECIALIZATION
#define ENABLE_SPECIALIZATION (0)
#undef GOTO_ERROR
#define GOTO_ERROR(LABEL)        \
    do {                         \
        goto LABEL ## _tier_two; \
    } while (0)
#undef LOAD_IP
#define LOAD_IP(UNUSED) \
    do {                \
    } while (0)
#undef JUMP_TO_TOP
#define JUMP_TO_TOP() \
    do {              \
    } while (0)

#define TAIL_CALL(WHERE)                                         \
    do {                                                         \
        _PyInterpreterFrame *(WHERE)(_PyInterpreterFrame *frame, \
                                     PyObject **stack_pointer,   \
                                     PyThreadState *tstate);     \
        __attribute__((musttail))                                \
        return (WHERE)(frame, stack_pointer, tstate);            \
    } while (0)

_PyInterpreterFrame *
_JIT_ENTRY(_PyInterpreterFrame *frame, PyObject **stack_pointer,
           PyThreadState *tstate)
{
    // Locals that the instruction implementations expect to exist:
    _PyUOpExecutorObject *current_executor = &_JIT_CURRENT_EXECUTOR;
    uint32_t opcode = _JIT_OPCODE;
    int32_t oparg;
    int32_t _oparg = (uintptr_t)&_JIT_OPARG;
    uint64_t _operand = (uintptr_t)&_JIT_OPERAND;
    uint32_t _target = (uintptr_t)&_JIT_TARGET;
    // Pretend to modify the burned-in values to keep clang from being clever
    // and optimizing them based on valid extern addresses, which must be in
    // range(1, 2**31 - 2**24):
    asm("" : "+r" (current_executor));
    asm("" : "+r" (_oparg));
    asm("" : "+r" (_operand));
    asm("" : "+r" (_target));
    // Now, the actual instruction definitions (only one will be used):
    if (opcode == _JUMP_TO_TOP) {
        CHECK_EVAL_BREAKER();
        TAIL_CALL(_JIT_TOP);
    }
    switch (opcode) {
#include "executor_cases.c.h"
        default:
            Py_UNREACHABLE();
    }
    TAIL_CALL(_JIT_CONTINUE);
    // Labels that the instruction implementations expect to exist:
unbound_local_error_tier_two:
    _PyEval_FormatExcCheckArg(tstate, PyExc_UnboundLocalError, UNBOUNDLOCAL_ERROR_MSG, PyTuple_GetItem(_PyFrame_GetCode(frame)->co_localsplusnames, oparg));
    goto error_tier_two;
pop_4_error_tier_two:
    STACK_SHRINK(1);
pop_3_error_tier_two:
    STACK_SHRINK(1);
pop_2_error_tier_two:
    STACK_SHRINK(1);
pop_1_error_tier_two:
    STACK_SHRINK(1);
error_tier_two:
<<<<<<< HEAD
    TAIL_CALL(_JIT_ERROR);
exit_trace:
    frame->instr_ptr = _PyCode_CODE(_PyFrame_GetCode(frame)) + _target;
    TAIL_CALL(_JIT_DEOPTIMIZE);
=======
    _PyFrame_SetStackPointer(frame, stack_pointer);
    frame->return_offset = 0;
    return NULL;
deoptimize:
exit_trace:
    frame->instr_ptr = _PyCode_CODE(_PyFrame_GetCode(frame)) + target;
    _PyFrame_SetStackPointer(frame, stack_pointer);
    frame->return_offset = 0;
    return frame;
>>>>>>> 925f1402
}<|MERGE_RESOLUTION|>--- conflicted
+++ resolved
@@ -67,9 +67,9 @@
 {
     // Locals that the instruction implementations expect to exist:
     _PyUOpExecutorObject *current_executor = &_JIT_CURRENT_EXECUTOR;
-    uint32_t opcode = _JIT_OPCODE;
-    int32_t oparg;
-    int32_t _oparg = (uintptr_t)&_JIT_OPARG;
+    int opcode = _JIT_OPCODE;
+    int oparg;
+    uint16_t _oparg = (uintptr_t)&_JIT_OPARG;
     uint64_t _operand = (uintptr_t)&_JIT_OPERAND;
     uint32_t _target = (uintptr_t)&_JIT_TARGET;
     // Pretend to modify the burned-in values to keep clang from being clever
@@ -103,20 +103,12 @@
 pop_1_error_tier_two:
     STACK_SHRINK(1);
 error_tier_two:
-<<<<<<< HEAD
-    TAIL_CALL(_JIT_ERROR);
-exit_trace:
-    frame->instr_ptr = _PyCode_CODE(_PyFrame_GetCode(frame)) + _target;
-    TAIL_CALL(_JIT_DEOPTIMIZE);
-=======
     _PyFrame_SetStackPointer(frame, stack_pointer);
     frame->return_offset = 0;
     return NULL;
-deoptimize:
 exit_trace:
-    frame->instr_ptr = _PyCode_CODE(_PyFrame_GetCode(frame)) + target;
+    frame->instr_ptr = _PyCode_CODE(_PyFrame_GetCode(frame)) + _target;
     _PyFrame_SetStackPointer(frame, stack_pointer);
     frame->return_offset = 0;
     return frame;
->>>>>>> 925f1402
 }