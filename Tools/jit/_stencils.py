--- conflicted
+++ resolved
@@ -166,13 +166,9 @@
                     hole.kind in {"IMAGE_REL_AMD64_REL32"}
                     and hole.value is HoleValue.ZERO
                 ):
-<<<<<<< HEAD
-                    raise ValueError(f"Add PyAPI_FUNC(...) or PyAPI_DATA(...) to declaration of {hole.symbol}!")
-=======
                     raise ValueError(
                         f"Add PyAPI_FUNC(...) or PyAPI_DATA(...) to declaration of {hole.symbol}!"
                     )
->>>>>>> f0df35ee
                 holes.append(hole)
             stencil.holes[:] = holes
         self.code.pad(alignment)
