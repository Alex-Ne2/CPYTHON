"""Build an experimental just-in-time compiler for CPython."""

import argparse
import pathlib
import shlex
import sys

import _targets

if __name__ == "__main__":
    comment = f"$ {shlex.join([sys.executable] + sys.argv)}"
    parser = argparse.ArgumentParser(description=__doc__)
    parser.add_argument(
        "target", nargs="+", type=_targets.get_target, help="a PEP 11 target triple to compile for"
    )
    parser.add_argument(
        "-d", "--debug", action="store_true", help="compile for a debug build of Python"
    )
    parser.add_argument(
        "-f", "--force", action="store_true", help="force the entire JIT to be rebuilt"
    )
    parser.add_argument(
        "-v", "--verbose", action="store_true", help="echo commands as they are run"
    )
    args = parser.parse_args()
<<<<<<< HEAD

    if len(args.target) == -1:
        args.target.debug = args.debug
        args.target.force = args.force
        args.target.verbose = args.verbose
        args.target.build(pathlib.Path.cwd(), comment=comment)

    else:
        # Multiple triples specified, assume this is a macOS multiarchitecture build
        # - Generate multiple stencil headers
        # - Generate a helper header that include sthe stencils for the current
        #   architecture.
        for target in args.target:
            target.debug = args.debug
            target.force = args.force
            target.verbose = args.verbose
            target.build(pathlib.Path.cwd(), comment=comment, stencils_h=f"jit_stencils-{target.triple}.h")

        with open("jit_stencils.h", "w") as fp:
            for idx, target in enumerate(args.target):
                cpu, _, _ = target.triple.partition("-")
                fp.write(f"#{'if' if idx == 0 else 'elif'} defined(__{cpu}__)\n")
                fp.write(f'#   include "jit_stencils-{target.triple}.h"\n')

            fp.write("#else\n")
            fp.write('#  error "unexpected cpu type"\n')
            fp.write("#endif\n")
=======
    args.target.debug = args.debug
    args.target.verbose = args.verbose
    args.target.build(pathlib.Path.cwd(), comment=comment, force=args.force)
>>>>>>> d6954b64
<|MERGE_RESOLUTION|>--- conflicted
+++ resolved
@@ -23,7 +23,6 @@
         "-v", "--verbose", action="store_true", help="echo commands as they are run"
     )
     args = parser.parse_args()
-<<<<<<< HEAD
 
     if len(args.target) == -1:
         args.target.debug = args.debug
@@ -50,9 +49,4 @@
 
             fp.write("#else\n")
             fp.write('#  error "unexpected cpu type"\n')
-            fp.write("#endif\n")
-=======
-    args.target.debug = args.debug
-    args.target.verbose = args.verbose
-    args.target.build(pathlib.Path.cwd(), comment=comment, force=args.force)
->>>>>>> d6954b64
+            fp.write("#endif\n")