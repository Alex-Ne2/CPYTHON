"""Schema for the JSON produced by llvm-readobj --elf-output-style=JSON."""
import typing

HoleKind: typing.TypeAlias = typing.Literal[
    "ARM64_RELOC_GOT_LOAD_PAGE21",
    "ARM64_RELOC_GOT_LOAD_PAGEOFF12",
    "ARM64_RELOC_PAGE21",
    "ARM64_RELOC_PAGEOFF12",
    "ARM64_RELOC_UNSIGNED",
    "IMAGE_REL_AMD64_REL32",
<<<<<<< HEAD
    "IMAGE_REL_ARM64_BRANCH26",
    "IMAGE_REL_ARM64_PAGEBASE_REL21",
    "IMAGE_REL_ARM64_PAGEOFFSET_12A",
    "IMAGE_REL_ARM64_PAGEOFFSET_12L",
=======
>>>>>>> f0df35ee
    "IMAGE_REL_I386_DIR32",
    "IMAGE_REL_I386_REL32",
    "R_AARCH64_ABS64",
    "R_AARCH64_ADR_GOT_PAGE",
    "R_AARCH64_CALL26",
    "R_AARCH64_JUMP26",
    "R_AARCH64_LD64_GOT_LO12_NC",
    "R_AARCH64_MOVW_UABS_G0_NC",
    "R_AARCH64_MOVW_UABS_G1_NC",
    "R_AARCH64_MOVW_UABS_G2_NC",
    "R_AARCH64_MOVW_UABS_G3",
    "R_X86_64_64",
    "R_X86_64_GOTPCREL",
    "R_X86_64_GOTPCRELX",
    "R_X86_64_PC32",
    "R_X86_64_REX_GOTPCRELX",
    "X86_64_RELOC_BRANCH",
    "X86_64_RELOC_GOT",
    "X86_64_RELOC_GOT_LOAD",
    "X86_64_RELOC_SIGNED",
    "X86_64_RELOC_UNSIGNED",
]


class COFFRelocation(typing.TypedDict):
    """A COFF object file relocation record."""

    Type: dict[typing.Literal["Value"], HoleKind]
    Symbol: str
    Offset: int


class ELFRelocation(typing.TypedDict):
    """An ELF object file relocation record."""

    Addend: int
    Offset: int
    Symbol: dict[typing.Literal["Value"], str]
    Type: dict[typing.Literal["Value"], HoleKind]


class MachORelocation(typing.TypedDict):
    """A Mach-O object file relocation record."""

    Offset: int
    Section: typing.NotRequired[dict[typing.Literal["Value"], str]]
    Symbol: typing.NotRequired[dict[typing.Literal["Value"], str]]
    Type: dict[typing.Literal["Value"], HoleKind]


class _COFFSymbol(typing.TypedDict):
    Name: str
    Value: int


class _ELFSymbol(typing.TypedDict):
    Name: dict[typing.Literal["Value"], str]
    Value: int


class _MachOSymbol(typing.TypedDict):
    Name: dict[typing.Literal["Value"], str]
    Value: int


class COFFSection(typing.TypedDict):
    """A COFF object file section."""

    Characteristics: dict[
        typing.Literal["Flags"], list[dict[typing.Literal["Name"], str]]
    ]
    Number: int
    RawDataSize: int
    Relocations: list[dict[typing.Literal["Relocation"], COFFRelocation]]
    SectionData: typing.NotRequired[dict[typing.Literal["Bytes"], list[int]]]
    Symbols: list[dict[typing.Literal["Symbol"], _COFFSymbol]]


class ELFSection(typing.TypedDict):
    """An ELF object file section."""

    Flags: dict[typing.Literal["Flags"], list[dict[typing.Literal["Name"], str]]]
    Index: int
    Info: int
    Relocations: list[dict[typing.Literal["Relocation"], ELFRelocation]]
    SectionData: dict[typing.Literal["Bytes"], list[int]]
    Symbols: list[dict[typing.Literal["Symbol"], _ELFSymbol]]
    Type: dict[typing.Literal["Value"], str]


class MachOSection(typing.TypedDict):
    """A Mach-O object file section."""

    Address: int
    Attributes: dict[typing.Literal["Flags"], list[dict[typing.Literal["Name"], str]]]
    Index: int
    Name: dict[typing.Literal["Value"], str]
    Relocations: typing.NotRequired[
        list[dict[typing.Literal["Relocation"], MachORelocation]]
    ]
    SectionData: typing.NotRequired[dict[typing.Literal["Bytes"], list[int]]]
    Symbols: typing.NotRequired[list[dict[typing.Literal["Symbol"], _MachOSymbol]]]<|MERGE_RESOLUTION|>--- conflicted
+++ resolved
@@ -8,13 +8,10 @@
     "ARM64_RELOC_PAGEOFF12",
     "ARM64_RELOC_UNSIGNED",
     "IMAGE_REL_AMD64_REL32",
-<<<<<<< HEAD
     "IMAGE_REL_ARM64_BRANCH26",
     "IMAGE_REL_ARM64_PAGEBASE_REL21",
     "IMAGE_REL_ARM64_PAGEOFFSET_12A",
     "IMAGE_REL_ARM64_PAGEOFFSET_12L",
-=======
->>>>>>> f0df35ee
     "IMAGE_REL_I386_DIR32",
     "IMAGE_REL_I386_REL32",
     "R_AARCH64_ABS64",
