--- conflicted
+++ resolved
@@ -249,6 +249,7 @@
         for i, p in enumerate(self.parameters):
             if p.is_vararg():
                 self.varpos = p
+                #print('varpos', id(p), p)
                 del self.parameters[i]
                 break
 
@@ -453,6 +454,21 @@
     def _parse_vararg(self) -> str:
         assert self.varpos is not None
         paramname = self.varpos.converter.parser_name
+        if self.varpos.converter.length:
+            start = 'args' if self.fastcall else '_PyTuple_ITEMS(args)'
+            size = 'nargs'
+            if self.max_pos:
+                if min(self.pos_only, self.min_pos) < self.max_pos:
+                    start = f'{start} + Py_MIN(nargs, {self.max_pos})'
+                    size = f'Py_MAX(0, nargs - {self.max_pos})'
+                else:
+                    start = f'{start} + {self.max_pos}'
+                    size = f'nargs - {self.max_pos}'
+            return f"""
+                {paramname} = {start};
+                {self.varpos.converter.length_name} = {size};
+                """
+
         if self.fastcall:
             if self.limited_capi:
                 if min(self.pos_only, self.min_pos) < self.max_pos:
@@ -522,17 +538,8 @@
                 nargs = 'PyTuple_GET_SIZE(args)'
                 argname_fmt = 'PyTuple_GET_ITEM(args, %d)'
 
-<<<<<<< HEAD
         parser_code = []
         max_args = NO_VARARG if self.varpos else self.max_pos
-=======
-        if self.vararg != NO_VARARG:
-            self.declarations = f"Py_ssize_t nvararg = {nargs} - {self.max_pos};"
-        else:
-            self.declarations = ""
-
-        max_args = NO_VARARG if (self.vararg != NO_VARARG) else self.max_pos
->>>>>>> 75872605
         if self.limited_capi:
             if nargs != 'nargs':
                 nargs_def = f'Py_ssize_t nargs = {nargs};'
@@ -578,19 +585,6 @@
         has_optional = False
         use_parser_code = True
         for i, p in enumerate(self.parameters):
-<<<<<<< HEAD
-=======
-            if p.is_vararg():
-                var = p.converter.parser_name
-                if self.fastcall:
-                    code = f"{var} = args + {self.vararg};"
-                else:
-                    code = f"{var} = _PyTuple_CAST(args)->ob_item;"
-                formatted_code = libclinic.normalize_snippet(code, indent=4)
-                parser_code.append(formatted_code)
-                continue
-
->>>>>>> 75872605
             displayname = p.get_displayname(i+1)
             argname = argname_fmt % i
             parsearg: str | None
@@ -641,7 +635,7 @@
                         goto exit;
                     }}
                     """, indent=4)]
-        self.parser_body(*parser_code, declarations=self.declarations)
+        self.parser_body(*parser_code)
 
     def parse_general(self, clang: CLanguage) -> None:
         parsearg: str | None
