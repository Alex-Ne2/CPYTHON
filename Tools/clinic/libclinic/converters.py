--- conflicted
+++ resolved
@@ -416,6 +416,7 @@
                 {{{{
                     Py_ssize_t _bytes = PyLong_AsNativeBytes({argname}, &{paramname}, sizeof(unsigned long),
                             Py_ASNATIVEBYTES_NATIVE_ENDIAN |
+                            Py_ASNATIVEBYTES_ALLOW_INDEX |
                             Py_ASNATIVEBYTES_UNSIGNED_BUFFER);
                     if (_bytes < 0) {{{{
                         goto exit;
@@ -434,18 +435,7 @@
             )
         if not limited_capi:
             return super().parse_arg(argname, displayname, limited_capi=limited_capi)
-<<<<<<< HEAD
-        # NOTE: Raises OverflowError for negative integer.
-        return self.format_code("""
--            {paramname} = PyLong_AsUnsignedLong({argname});
--            if ({paramname} == (unsigned long)-1 && PyErr_Occurred()) {{{{
--                goto exit;
--            }}}}
-            """,
-            argname=argname)
-=======
         return format_inline_unsigned_int_converter(self, argname)
->>>>>>> ccf1b0b1
 
 
 class long_long_converter(CConverter):
@@ -492,6 +482,7 @@
                 {{{{
                     Py_ssize_t _bytes = PyLong_AsNativeBytes({argname}, &{paramname}, sizeof(unsigned long long),
                             Py_ASNATIVEBYTES_NATIVE_ENDIAN |
+                            Py_ASNATIVEBYTES_ALLOW_INDEX |
                             Py_ASNATIVEBYTES_UNSIGNED_BUFFER);
                     if (_bytes < 0) {{{{
                         goto exit;
