#!/usr/bin/env python3
#
# Argument Clinic
# Copyright 2012-2013 by Larry Hastings.
# Licensed to the PSF under a contributor agreement.
#

import abc
import ast
import collections
import contextlib
import copy
import cpp
import functools
import hashlib
import inspect
import io
import itertools
import os
import pprint
import re
import shlex
import string
import sys
import textwrap
import traceback
import types

from types import *
NoneType = type(None)

# TODO:
#
# soon:
#
# * allow mixing any two of {positional-only, positional-or-keyword,
#   keyword-only}
#       * dict constructor uses positional-only and keyword-only
#       * max and min use positional only with an optional group
#         and keyword-only
#

version = '1'

NoneType = type(None)
NO_VARARG = "PY_SSIZE_T_MAX"
CLINIC_PREFIX = "__clinic_"
CLINIC_PREFIXED_ARGS = {"args"}

class Unspecified:
    def __repr__(self):
        return '<Unspecified>'

unspecified = Unspecified()


class Null:
    def __repr__(self):
        return '<Null>'

NULL = Null()


class Unknown:
    def __repr__(self):
        return '<Unknown>'

unknown = Unknown()

sig_end_marker = '--'


_text_accumulator_nt = collections.namedtuple("_text_accumulator", "text append output")

def _text_accumulator():
    text = []
    def output():
        s = ''.join(text)
        text.clear()
        return s
    return _text_accumulator_nt(text, text.append, output)


text_accumulator_nt = collections.namedtuple("text_accumulator", "text append")

def text_accumulator():
    """
    Creates a simple text accumulator / joiner.

    Returns a pair of callables:
        append, output
    "append" appends a string to the accumulator.
    "output" returns the contents of the accumulator
       joined together (''.join(accumulator)) and
       empties the accumulator.
    """
    text, append, output = _text_accumulator()
    return text_accumulator_nt(append, output)


def warn_or_fail(fail=False, *args, filename=None, line_number=None):
    joined = " ".join([str(a) for a in args])
    add, output = text_accumulator()
    if fail:
        add("Error")
    else:
        add("Warning")
    if clinic:
        if filename is None:
            filename = clinic.filename
        if getattr(clinic, 'block_parser', None) and (line_number is None):
            line_number = clinic.block_parser.line_number
    if filename is not None:
        add(' in file "' + filename + '"')
    if line_number is not None:
        add(" on line " + str(line_number))
    add(':\n')
    add(joined)
    print(output())
    if fail:
        sys.exit(-1)


def warn(*args, filename=None, line_number=None):
    return warn_or_fail(False, *args, filename=filename, line_number=line_number)

def fail(*args, filename=None, line_number=None):
    return warn_or_fail(True, *args, filename=filename, line_number=line_number)


def quoted_for_c_string(s):
    for old, new in (
        ('\\', '\\\\'), # must be first!
        ('"', '\\"'),
        ("'", "\\'"),
        ):
        s = s.replace(old, new)
    return s

def c_repr(s):
    return '"' + s + '"'


is_legal_c_identifier = re.compile('^[A-Za-z_][A-Za-z0-9_]*$').match

def is_legal_py_identifier(s):
    return all(is_legal_c_identifier(field) for field in s.split('.'))

# identifiers that are okay in Python but aren't a good idea in C.
# so if they're used Argument Clinic will add "_value" to the end
# of the name in C.
c_keywords = set("""
asm auto break case char const continue default do double
else enum extern float for goto if inline int long
register return short signed sizeof static struct switch
typedef typeof union unsigned void volatile while
""".strip().split())

def ensure_legal_c_identifier(s):
    # for now, just complain if what we're given isn't legal
    if not is_legal_c_identifier(s):
        fail("Illegal C identifier: {}".format(s))
    # but if we picked a C keyword, pick something else
    if s in c_keywords:
        return s + "_value"
    return s

def rstrip_lines(s):
    text, add, output = _text_accumulator()
    for line in s.split('\n'):
        add(line.rstrip())
        add('\n')
    text.pop()
    return output()

def format_escape(s):
    # double up curly-braces, this string will be used
    # as part of a format_map() template later
    s = s.replace('{', '{{')
    s = s.replace('}', '}}')
    return s

def linear_format(s, **kwargs):
    """
    Perform str.format-like substitution, except:
      * The strings substituted must be on lines by
        themselves.  (This line is the "source line".)
      * If the substitution text is empty, the source line
        is removed in the output.
      * If the field is not recognized, the original line
        is passed unmodified through to the output.
      * If the substitution text is not empty:
          * Each line of the substituted text is indented
            by the indent of the source line.
          * A newline will be added to the end.
    """

    add, output = text_accumulator()
    for line in s.split('\n'):
        indent, curly, trailing = line.partition('{')
        if not curly:
            add(line)
            add('\n')
            continue

        name, curly, trailing = trailing.partition('}')
        if not curly or name not in kwargs:
            add(line)
            add('\n')
            continue

        if trailing:
            fail("Text found after {" + name + "} block marker!  It must be on a line by itself.")
        if indent.strip():
            fail("Non-whitespace characters found before {" + name + "} block marker!  It must be on a line by itself.")

        value = kwargs[name]
        if not value:
            continue

        value = textwrap.indent(rstrip_lines(value), indent)
        add(value)
        add('\n')

    return output()[:-1]

def indent_all_lines(s, prefix):
    """
    Returns 's', with 'prefix' prepended to all lines.

    If the last line is empty, prefix is not prepended
    to it.  (If s is blank, returns s unchanged.)

    (textwrap.indent only adds to non-blank lines.)
    """
    split = s.split('\n')
    last = split.pop()
    final = []
    for line in split:
        final.append(prefix)
        final.append(line)
        final.append('\n')
    if last:
        final.append(prefix)
        final.append(last)
    return ''.join(final)

def suffix_all_lines(s, suffix):
    """
    Returns 's', with 'suffix' appended to all lines.

    If the last line is empty, suffix is not appended
    to it.  (If s is blank, returns s unchanged.)
    """
    split = s.split('\n')
    last = split.pop()
    final = []
    for line in split:
        final.append(line)
        final.append(suffix)
        final.append('\n')
    if last:
        final.append(last)
        final.append(suffix)
    return ''.join(final)


def version_splitter(s):
    """Splits a version string into a tuple of integers.

    The following ASCII characters are allowed, and employ
    the following conversions:
        a -> -3
        b -> -2
        c -> -1
    (This permits Python-style version strings such as "1.4b3".)
    """
    version = []
    accumulator = []
    def flush():
        if not accumulator:
            raise ValueError('Unsupported version string: ' + repr(s))
        version.append(int(''.join(accumulator)))
        accumulator.clear()

    for c in s:
        if c.isdigit():
            accumulator.append(c)
        elif c == '.':
            flush()
        elif c in 'abc':
            flush()
            version.append('abc'.index(c) - 3)
        else:
            raise ValueError('Illegal character ' + repr(c) + ' in version string ' + repr(s))
    flush()
    return tuple(version)

def version_comparitor(version1, version2):
    iterator = itertools.zip_longest(version_splitter(version1), version_splitter(version2), fillvalue=0)
    for i, (a, b) in enumerate(iterator):
        if a < b:
            return -1
        if a > b:
            return 1
    return 0


class CRenderData:
    def __init__(self):

        # The C statements to declare variables.
        # Should be full lines with \n eol characters.
        self.declarations = []

        # The C statements required to initialize the variables before the parse call.
        # Should be full lines with \n eol characters.
        self.initializers = []

        # The C statements needed to dynamically modify the values
        # parsed by the parse call, before calling the impl.
        self.modifications = []

        # The entries for the "keywords" array for PyArg_ParseTuple.
        # Should be individual strings representing the names.
        self.keywords = []

        # The "format units" for PyArg_ParseTuple.
        # Should be individual strings that will get
        self.format_units = []

        # The varargs arguments for PyArg_ParseTuple.
        self.parse_arguments = []

        # The parameter declarations for the impl function.
        self.impl_parameters = []

        # The arguments to the impl function at the time it's called.
        self.impl_arguments = []

        # For return converters: the name of the variable that
        # should receive the value returned by the impl.
        self.return_value = "return_value"

        # For return converters: the code to convert the return
        # value from the parse function.  This is also where
        # you should check the _return_value for errors, and
        # "goto exit" if there are any.
        self.return_conversion = []

        # The C statements required to clean up after the impl call.
        self.cleanup = []


class FormatCounterFormatter(string.Formatter):
    """
    This counts how many instances of each formatter
    "replacement string" appear in the format string.

    e.g. after evaluating "string {a}, {b}, {c}, {a}"
         the counts dict would now look like
         {'a': 2, 'b': 1, 'c': 1}
    """
    def __init__(self):
        self.counts = collections.Counter()

    def get_value(self, key, args, kwargs):
        self.counts[key] += 1
        return ''

class Language(metaclass=abc.ABCMeta):

    start_line = ""
    body_prefix = ""
    stop_line = ""
    checksum_line = ""

    def __init__(self, filename):
        pass

    @abc.abstractmethod
    def render(self, clinic, signatures):
        pass

    def parse_line(self, line):
        pass

    def validate(self):
        def assert_only_one(attr, *additional_fields):
            """
            Ensures that the string found at getattr(self, attr)
            contains exactly one formatter replacement string for
            each valid field.  The list of valid fields is
            ['dsl_name'] extended by additional_fields.

            e.g.
                self.fmt = "{dsl_name} {a} {b}"

                # this passes
                self.assert_only_one('fmt', 'a', 'b')

                # this fails, the format string has a {b} in it
                self.assert_only_one('fmt', 'a')

                # this fails, the format string doesn't have a {c} in it
                self.assert_only_one('fmt', 'a', 'b', 'c')

                # this fails, the format string has two {a}s in it,
                # it must contain exactly one
                self.fmt2 = '{dsl_name} {a} {a}'
                self.assert_only_one('fmt2', 'a')

            """
            fields = ['dsl_name']
            fields.extend(additional_fields)
            line = getattr(self, attr)
            fcf = FormatCounterFormatter()
            fcf.format(line)
            def local_fail(should_be_there_but_isnt):
                if should_be_there_but_isnt:
                    fail("{} {} must contain {{{}}} exactly once!".format(
                        self.__class__.__name__, attr, name))
                else:
                    fail("{} {} must not contain {{{}}}!".format(
                        self.__class__.__name__, attr, name))

            for name, count in fcf.counts.items():
                if name in fields:
                    if count > 1:
                        local_fail(True)
                else:
                    local_fail(False)
            for name in fields:
                if fcf.counts.get(name) != 1:
                    local_fail(True)

        assert_only_one('start_line')
        assert_only_one('stop_line')

        field = "arguments" if "{arguments}" in self.checksum_line else "checksum"
        assert_only_one('checksum_line', field)



class PythonLanguage(Language):

    language      = 'Python'
    start_line    = "#/*[{dsl_name} input]"
    body_prefix   = "#"
    stop_line     = "#[{dsl_name} start generated code]*/"
    checksum_line = "#/*[{dsl_name} end generated code: {arguments}]*/"


def permute_left_option_groups(l):
    """
    Given [1, 2, 3], should yield:
       ()
       (3,)
       (2, 3)
       (1, 2, 3)
    """
    yield tuple()
    accumulator = []
    for group in reversed(l):
        accumulator = list(group) + accumulator
        yield tuple(accumulator)


def permute_right_option_groups(l):
    """
    Given [1, 2, 3], should yield:
      ()
      (1,)
      (1, 2)
      (1, 2, 3)
    """
    yield tuple()
    accumulator = []
    for group in l:
        accumulator.extend(group)
        yield tuple(accumulator)


def permute_optional_groups(left, required, right):
    """
    Generator function that computes the set of acceptable
    argument lists for the provided iterables of
    argument groups.  (Actually it generates a tuple of tuples.)

    Algorithm: prefer left options over right options.

    If required is empty, left must also be empty.
    """
    required = tuple(required)
    result = []

    if not required:
        if left:
            raise ValueError("required is empty but left is not")

    accumulator = []
    counts = set()
    for r in permute_right_option_groups(right):
        for l in permute_left_option_groups(left):
            t = l + required + r
            if len(t) in counts:
                continue
            counts.add(len(t))
            accumulator.append(t)

    accumulator.sort(key=len)
    return tuple(accumulator)


def strip_leading_and_trailing_blank_lines(s):
    lines = s.rstrip().split('\n')
    while lines:
        line = lines[0]
        if line.strip():
            break
        del lines[0]
    return '\n'.join(lines)

@functools.lru_cache()
def normalize_snippet(s, *, indent=0):
    """
    Reformats s:
        * removes leading and trailing blank lines
        * ensures that it does not end with a newline
        * dedents so the first nonwhite character on any line is at column "indent"
    """
    s = strip_leading_and_trailing_blank_lines(s)
    s = textwrap.dedent(s)
    if indent:
        s = textwrap.indent(s, ' ' * indent)
    return s


def declare_parser(f, *, hasformat=False):
    """
    Generates the code template for a static local PyArg_Parser variable,
    with an initializer.  For core code (incl. builtin modules) the
    kwtuple field is also statically initialized.  Otherwise
    it is initialized at runtime.
    """
    if hasformat:
        fname = ''
        format_ = '.format = "{format_units}:{name}",'
    else:
        fname = '.fname = "{name}",'
        format_ = ''

    num_keywords = len([
        p for p in f.parameters.values()
        if not p.is_positional_only() and not p.is_vararg()
    ])
    if num_keywords == 0:
        declarations = """
            #if defined(Py_BUILD_CORE) && !defined(Py_BUILD_CORE_MODULE)
            #  define KWTUPLE (PyObject *)&_Py_SINGLETON(tuple_empty)
            #else
            #  define KWTUPLE NULL
            #endif
        """
    else:
        declarations = """
            #if defined(Py_BUILD_CORE) && !defined(Py_BUILD_CORE_MODULE)

            #define NUM_KEYWORDS %d
            static struct {{
                PyGC_Head _this_is_not_used;
                PyObject_VAR_HEAD
                PyObject *ob_item[NUM_KEYWORDS];
            }} _kwtuple = {{
                .ob_base = PyVarObject_HEAD_INIT(&PyTuple_Type, NUM_KEYWORDS)
                .ob_item = {{ {keywords_py} }},
            }};
            #undef NUM_KEYWORDS
            #define KWTUPLE (&_kwtuple.ob_base.ob_base)

            #else  // !Py_BUILD_CORE
            #  define KWTUPLE NULL
            #endif  // !Py_BUILD_CORE
        """ % num_keywords

    declarations += """
            static const char * const _keywords[] = {{{keywords_c} NULL}};
            static _PyArg_Parser _parser = {{
                .keywords = _keywords,
                %s
                .kwtuple = KWTUPLE,
            }};
            #undef KWTUPLE
    """ % (format_ or fname)
    return normalize_snippet(declarations)


def wrap_declarations(text, length=78):
    """
    A simple-minded text wrapper for C function declarations.

    It views a declaration line as looking like this:
        xxxxxxxx(xxxxxxxxx,xxxxxxxxx)
    If called with length=30, it would wrap that line into
        xxxxxxxx(xxxxxxxxx,
                 xxxxxxxxx)
    (If the declaration has zero or one parameters, this
    function won't wrap it.)

    If this doesn't work properly, it's probably better to
    start from scratch with a more sophisticated algorithm,
    rather than try and improve/debug this dumb little function.
    """
    lines = []
    for line in text.split('\n'):
        prefix, _, after_l_paren = line.partition('(')
        if not after_l_paren:
            lines.append(line)
            continue
        parameters, _, after_r_paren = after_l_paren.partition(')')
        if not _:
            lines.append(line)
            continue
        if ',' not in parameters:
            lines.append(line)
            continue
        parameters = [x.strip() + ", " for x in parameters.split(',')]
        prefix += "("
        if len(prefix) < length:
            spaces = " " * len(prefix)
        else:
            spaces = " " * 4

        while parameters:
            line = prefix
            first = True
            while parameters:
                if (not first and
                    (len(line) + len(parameters[0]) > length)):
                    break
                line += parameters.pop(0)
                first = False
            if not parameters:
                line = line.rstrip(", ") + ")" + after_r_paren
            lines.append(line.rstrip())
            prefix = spaces
    return "\n".join(lines)


class CLanguage(Language):

    body_prefix   = "#"
    language      = 'C'
    start_line    = "/*[{dsl_name} input]"
    body_prefix   = ""
    stop_line     = "[{dsl_name} start generated code]*/"
    checksum_line = "/*[{dsl_name} end generated code: {arguments}]*/"

    def __init__(self, filename):
        super().__init__(filename)
        self.cpp = cpp.Monitor(filename)
        self.cpp.fail = fail

    def parse_line(self, line):
        self.cpp.writeline(line)

    def render(self, clinic, signatures):
        function = None
        for o in signatures:
            if isinstance(o, Function):
                if function:
                    fail("You may specify at most one function per block.\nFound a block containing at least two:\n\t" + repr(function) + " and " + repr(o))
                function = o
        return self.render_function(clinic, function)

    def docstring_for_c_string(self, f):
        if re.search(r'[^\x00-\x7F]', f.docstring):
            warn("Non-ascii character appear in docstring.")

        text, add, output = _text_accumulator()
        # turn docstring into a properly quoted C string
        for line in f.docstring.split('\n'):
            add('"')
            add(quoted_for_c_string(line))
            add('\\n"\n')

        if text[-2] == sig_end_marker:
            # If we only have a signature, add the blank line that the
            # __text_signature__ getter expects to be there.
            add('"\\n"')
        else:
            text.pop()
            add('"')
        return ''.join(text)

    def output_templates(self, f):
        parameters = list(f.parameters.values())
        assert parameters
        assert isinstance(parameters[0].converter, self_converter)
        del parameters[0]
        requires_defining_class = False
        if parameters and isinstance(parameters[0].converter, defining_class_converter):
            requires_defining_class = True
            del parameters[0]
        converters = [p.converter for p in parameters]

        has_option_groups = parameters and (parameters[0].group or parameters[-1].group)
        default_return_converter = (not f.return_converter or
            f.return_converter.type == 'PyObject *')

        new_or_init = f.kind in (METHOD_NEW, METHOD_INIT)

        vararg = NO_VARARG
        pos_only = min_pos = max_pos = min_kw_only = pseudo_args = 0
        for i, p in enumerate(parameters, 1):
            if p.is_keyword_only() or vararg != NO_VARARG:
                assert not p.is_positional_only()
                if not p.is_optional():
                    min_kw_only = i - max_pos
            elif p.is_vararg():
                if vararg != NO_VARARG:
                    fail("Too many var args")
                pseudo_args += 1
                vararg = i - 1
            else:
                if vararg == NO_VARARG:
                    max_pos = i
                if p.is_positional_only():
                    pos_only = i
                if not p.is_optional():
                    min_pos = i

        meth_o = (len(parameters) == 1 and
              parameters[0].is_positional_only() and
              not converters[0].is_optional() and
              not requires_defining_class and
              not new_or_init)

        # we have to set these things before we're done:
        #
        # docstring_prototype
        # docstring_definition
        # impl_prototype
        # methoddef_define
        # parser_prototype
        # parser_definition
        # impl_definition
        # cpp_if
        # cpp_endif
        # methoddef_ifndef

        return_value_declaration = "PyObject *return_value = NULL;"

        methoddef_define = normalize_snippet("""
            #define {methoddef_name}    \\
                {{"{name}", {methoddef_cast}{c_basename}{methoddef_cast_end}, {methoddef_flags}, {c_basename}__doc__}},
            """)
        if new_or_init and not f.docstring:
            docstring_prototype = docstring_definition = ''
        else:
            docstring_prototype = normalize_snippet("""
                PyDoc_VAR({c_basename}__doc__);
                """)
            docstring_definition = normalize_snippet("""
                PyDoc_STRVAR({c_basename}__doc__,
                {docstring});
                """)
        impl_definition = normalize_snippet("""
            static {impl_return_type}
            {c_basename}_impl({impl_parameters})
            """)
        impl_prototype = parser_prototype = parser_definition = None

        parser_prototype_keyword = normalize_snippet("""
            static PyObject *
            {c_basename}({self_type}{self_name}, PyObject *args, PyObject *kwargs)
            """)

        parser_prototype_varargs = normalize_snippet("""
            static PyObject *
            {c_basename}({self_type}{self_name}, PyObject *args)
            """)

        parser_prototype_fastcall = normalize_snippet("""
            static PyObject *
            {c_basename}({self_type}{self_name}, PyObject *const *args, Py_ssize_t nargs)
            """)

        parser_prototype_fastcall_keywords = normalize_snippet("""
            static PyObject *
            {c_basename}({self_type}{self_name}, PyObject *const *args, Py_ssize_t nargs, PyObject *kwnames)
            """)

        parser_prototype_def_class = normalize_snippet("""
            static PyObject *
            {c_basename}({self_type}{self_name}, PyTypeObject *{defining_class_name}, PyObject *const *args, Py_ssize_t nargs, PyObject *kwnames)
        """)

        # parser_body_fields remembers the fields passed in to the
        # previous call to parser_body. this is used for an awful hack.
        parser_body_fields = ()
        parser_body_declarations = ''
        def parser_body(prototype, *fields, declarations=''):
            nonlocal parser_body_fields, parser_body_declarations
            add, output = text_accumulator()
            add(prototype)
            parser_body_fields = fields
            parser_body_declarations = declarations

            fields = list(fields)
            fields.insert(0, normalize_snippet("""
                {{
                    {return_value_declaration}
                    {parser_declarations}
                    {declarations}
                    {initializers}
                """) + "\n")
            # just imagine--your code is here in the middle
            fields.append(normalize_snippet("""
                    {modifications}
                    {return_value} = {c_basename}_impl({impl_arguments});
                    {return_conversion}

                {exit_label}
                    {cleanup}
                    return return_value;
                }}
                """))
            for field in fields:
                add('\n')
                add(field)
            return linear_format(output(), parser_declarations=declarations)

        if not parameters:
            if not requires_defining_class:
                # no parameters, METH_NOARGS
                flags = "METH_NOARGS"

                parser_prototype = normalize_snippet("""
                    static PyObject *
                    {c_basename}({self_type}{self_name}, PyObject *Py_UNUSED(ignored))
                    """)
                parser_code = []

            else:
                assert not new_or_init

                flags = "METH_METHOD|METH_FASTCALL|METH_KEYWORDS"

                parser_prototype = parser_prototype_def_class
                return_error = ('return NULL;' if default_return_converter
                                else 'goto exit;')
                parser_code = [normalize_snippet("""
                    if (nargs) {{
                        PyErr_SetString(PyExc_TypeError, "{name}() takes no arguments");
                        %s
                    }}
                    """ % return_error, indent=4)]

            if default_return_converter:
                parser_definition = '\n'.join([
                    parser_prototype,
                    '{{',
                    *parser_code,
                    '    return {c_basename}_impl({impl_arguments});',
                    '}}'])
            else:
                parser_definition = parser_body(parser_prototype, *parser_code)

        elif meth_o:
            flags = "METH_O"

            if (isinstance(converters[0], object_converter) and
                converters[0].format_unit == 'O'):
                meth_o_prototype = normalize_snippet("""
                    static PyObject *
                    {c_basename}({impl_parameters})
                    """)

                if default_return_converter:
                    # maps perfectly to METH_O, doesn't need a return converter.
                    # so we skip making a parse function
                    # and call directly into the impl function.
                    impl_prototype = parser_prototype = parser_definition = ''
                    impl_definition = meth_o_prototype
                else:
                    # SLIGHT HACK
                    # use impl_parameters for the parser here!
                    parser_prototype = meth_o_prototype
                    parser_definition = parser_body(parser_prototype)

            else:
                argname = 'arg'
                if parameters[0].name == argname:
                    argname += '_'
                parser_prototype = normalize_snippet("""
                    static PyObject *
                    {c_basename}({self_type}{self_name}, PyObject *%s)
                    """ % argname)

                displayname = parameters[0].get_displayname(0)
                parsearg = converters[0].parse_arg(argname, displayname)
                if parsearg is None:
                    parsearg = """
                        if (!PyArg_Parse(%s, "{format_units}:{name}", {parse_arguments})) {{
                            goto exit;
                        }}
                        """ % argname
                parser_definition = parser_body(parser_prototype,
                                                normalize_snippet(parsearg, indent=4))

        elif has_option_groups:
            # positional parameters with option groups
            # (we have to generate lots of PyArg_ParseTuple calls
            #  in a big switch statement)

            flags = "METH_VARARGS"
            parser_prototype = parser_prototype_varargs

            parser_definition = parser_body(parser_prototype, '    {option_group_parsing}')

        elif not requires_defining_class and pos_only == len(parameters) - pseudo_args:
            if not new_or_init:
                # positional-only, but no option groups
                # we only need one call to _PyArg_ParseStack

                flags = "METH_FASTCALL"
                parser_prototype = parser_prototype_fastcall
                nargs = 'nargs'
                argname_fmt = 'args[%d]'
            else:
                # positional-only, but no option groups
                # we only need one call to PyArg_ParseTuple

                flags = "METH_VARARGS"
                parser_prototype = parser_prototype_varargs
                nargs = 'PyTuple_GET_SIZE(args)'
                argname_fmt = 'PyTuple_GET_ITEM(args, %d)'


            left_args = "{} - {}".format(nargs, max_pos)
            max_args = NO_VARARG if (vararg != NO_VARARG) else max_pos
            parser_code = [normalize_snippet("""
                if (!_PyArg_CheckPositional("{name}", %s, %d, %s)) {{
                    goto exit;
                }}
                """ % (nargs, min_pos, max_args), indent=4)]

            has_optional = False
            for i, p in enumerate(parameters):
                displayname = p.get_displayname(i+1)
                argname = argname_fmt % i

                if p.is_vararg():
                    if not new_or_init:
                        parser_code.append(normalize_snippet("""
                            %s = PyTuple_New(%s);
                            for (Py_ssize_t i = 0; i < %s; ++i) {{
<<<<<<< HEAD
                                PyTuple_SET_ITEM(%s, i, args[%d + i]);
=======
                                PyTuple_SET_ITEM(%s, i, Py_NewRef(args[%d + i]));
>>>>>>> 69f6cc77
                            }}
                            """ % (
                                p.converter.parser_name,
                                left_args,
                                left_args,
                                p.converter.parser_name,
                                max_pos
                            ), indent=4))
                    else:
                        parser_code.append(normalize_snippet("""
                            %s = PyTuple_GetSlice(%d, -1);
                            """ % (
                                p.converter.parser_name,
                                max_pos
                            ), indent=4))
                    continue

                parsearg = p.converter.parse_arg(argname, displayname)
                if parsearg is None:
                    #print('Cannot convert %s %r for %s' % (p.converter.__class__.__name__, p.converter.format_unit, p.converter.name), file=sys.stderr)
                    parser_code = None
                    break
                if has_optional or p.is_optional():
                    has_optional = True
                    parser_code.append(normalize_snippet("""
                        if (%s < %d) {{
                            goto skip_optional;
                        }}
                        """, indent=4) % (nargs, i + 1))
                parser_code.append(normalize_snippet(parsearg, indent=4))

            if parser_code is not None:
                if has_optional:
                    parser_code.append("skip_optional:")
            else:
                if not new_or_init:
                    parser_code = [normalize_snippet("""
                        if (!_PyArg_ParseStack(args, nargs, "{format_units}:{name}",
                            {parse_arguments})) {{
                            goto exit;
                        }}
                        """, indent=4)]
                else:
                    parser_code = [normalize_snippet("""
                        if (!PyArg_ParseTuple(args, "{format_units}:{name}",
                            {parse_arguments})) {{
                            goto exit;
                        }}
                        """, indent=4)]
            parser_definition = parser_body(parser_prototype, *parser_code)

        else:
            has_optional_kw = (max(pos_only, min_pos) + min_kw_only < len(converters))
            if vararg == NO_VARARG:
                args_declaration = "_PyArg_UnpackKeywords", "%s, %s, %s" % (
                    min_pos,
                    max_pos,
                    min_kw_only
                )
            else:
                args_declaration = "_PyArg_UnpackKeywordsWithVararg", "%s, %s, %s, %s" % (
                    min_pos,
                    max_pos,
                    min_kw_only,
                    vararg
                )
            if not new_or_init:
                flags = "METH_FASTCALL|METH_KEYWORDS"
                parser_prototype = parser_prototype_fastcall_keywords
                argname_fmt = 'args[%d]'
                declarations = declare_parser(f)
                declarations += "\nPyObject *argsbuf[%s];" % len(converters)
                if has_optional_kw:
                    pre_buffer = "0" if vararg != NO_VARARG else "nargs"
                    declarations += "\nPy_ssize_t noptargs = %s + (kwnames ? PyTuple_GET_SIZE(kwnames) : 0) - %d;" % (pre_buffer, min_pos + min_kw_only)
                parser_code = [normalize_snippet("""
                    args = %s(args, nargs, NULL, kwnames, &_parser, %s, argsbuf);
                    if (!args) {{
                        goto exit;
                    }}
                    """ % args_declaration, indent=4)]
            else:
                # positional-or-keyword arguments
                flags = "METH_VARARGS|METH_KEYWORDS"
                parser_prototype = parser_prototype_keyword
                argname_fmt = 'fastargs[%d]'
                declarations = declare_parser(f)
                declarations += "\nPyObject *argsbuf[%s];" % len(converters)
                declarations += "\nPyObject * const *fastargs;"
                declarations += "\nPy_ssize_t nargs = PyTuple_GET_SIZE(args);"
                if has_optional_kw:
                    declarations += "\nPy_ssize_t noptargs = nargs + (kwargs ? PyDict_GET_SIZE(kwargs) : 0) - %d;" % (min_pos + min_kw_only)
                parser_code = [normalize_snippet("""
                    fastargs = %s(_PyTuple_CAST(args)->ob_item, nargs, kwargs, NULL, &_parser, %s, argsbuf);
                    if (!fastargs) {{
                        goto exit;
                    }}
                    """ % args_declaration, indent=4)]

            if requires_defining_class:
                flags = 'METH_METHOD|' + flags
                parser_prototype = parser_prototype_def_class

            add_label = None
            for i, p in enumerate(parameters):
                if isinstance(p.converter, defining_class_converter):
                    raise ValueError("defining_class should be the first "
                                     "parameter (after self)")
                displayname = p.get_displayname(i+1)
                parsearg = p.converter.parse_arg(argname_fmt % i, displayname)
                if parsearg is None:
                    #print('Cannot convert %s %r for %s' % (p.converter.__class__.__name__, p.converter.format_unit, p.converter.name), file=sys.stderr)
                    parser_code = None
                    break
                if add_label and (i == pos_only or i == max_pos):
                    parser_code.append("%s:" % add_label)
                    add_label = None
                if not p.is_optional():
                    parser_code.append(normalize_snippet(parsearg, indent=4))
                elif i < pos_only:
                    add_label = 'skip_optional_posonly'
                    parser_code.append(normalize_snippet("""
                        if (nargs < %d) {{
                            goto %s;
                        }}
                        """ % (i + 1, add_label), indent=4))
                    if has_optional_kw:
                        parser_code.append(normalize_snippet("""
                            noptargs--;
                            """, indent=4))
                    parser_code.append(normalize_snippet(parsearg, indent=4))
                else:
                    if i < max_pos:
                        label = 'skip_optional_pos'
                        first_opt = max(min_pos, pos_only)
                    else:
                        label = 'skip_optional_kwonly'
                        first_opt = max_pos + min_kw_only
                        if vararg != NO_VARARG:
                            first_opt += 1
                    if i == first_opt:
                        add_label = label
                        parser_code.append(normalize_snippet("""
                            if (!noptargs) {{
                                goto %s;
                            }}
                            """ % add_label, indent=4))
                    if i + 1 == len(parameters):
                        parser_code.append(normalize_snippet(parsearg, indent=4))
                    else:
                        add_label = label
                        parser_code.append(normalize_snippet("""
                            if (%s) {{
                            """ % (argname_fmt % i), indent=4))
                        parser_code.append(normalize_snippet(parsearg, indent=8))
                        parser_code.append(normalize_snippet("""
                                if (!--noptargs) {{
                                    goto %s;
                                }}
                            }}
                            """ % add_label, indent=4))

            if parser_code is not None:
                if add_label:
                    parser_code.append("%s:" % add_label)
            else:
                declarations = declare_parser(f, hasformat=True)
                if not new_or_init:
                    parser_code = [normalize_snippet("""
                        if (!_PyArg_ParseStackAndKeywords(args, nargs, kwnames, &_parser{parse_arguments_comma}
                            {parse_arguments})) {{
                            goto exit;
                        }}
                        """, indent=4)]
                else:
                    parser_code = [normalize_snippet("""
                        if (!_PyArg_ParseTupleAndKeywordsFast(args, kwargs, &_parser,
                            {parse_arguments})) {{
                            goto exit;
                        }}
                        """, indent=4)]
            parser_definition = parser_body(parser_prototype, *parser_code,
                                            declarations=declarations)


        if new_or_init:
            methoddef_define = ''

            if f.kind == METHOD_NEW:
                parser_prototype = parser_prototype_keyword
            else:
                return_value_declaration = "int return_value = -1;"
                parser_prototype = normalize_snippet("""
                    static int
                    {c_basename}({self_type}{self_name}, PyObject *args, PyObject *kwargs)
                    """)

            fields = list(parser_body_fields)
            parses_positional = 'METH_NOARGS' not in flags
            parses_keywords = 'METH_KEYWORDS' in flags
            if parses_keywords:
                assert parses_positional

            if requires_defining_class:
                raise ValueError("Slot methods cannot access their defining class.")

            if not parses_keywords:
                fields.insert(0, normalize_snippet("""
                    if ({self_type_check}!_PyArg_NoKeywords("{name}", kwargs)) {{
                        goto exit;
                    }}
                    """, indent=4))
                if not parses_positional:
                    fields.insert(0, normalize_snippet("""
                        if ({self_type_check}!_PyArg_NoPositional("{name}", args)) {{
                            goto exit;
                        }}
                        """, indent=4))

            parser_definition = parser_body(parser_prototype, *fields,
                                            declarations=parser_body_declarations)


        if flags in ('METH_NOARGS', 'METH_O', 'METH_VARARGS'):
            methoddef_cast = "(PyCFunction)"
            methoddef_cast_end = ""
        else:
            methoddef_cast = "_PyCFunction_CAST("
            methoddef_cast_end = ")"

        if f.methoddef_flags:
            flags += '|' + f.methoddef_flags

        methoddef_define = methoddef_define.replace('{methoddef_flags}', flags)
        methoddef_define = methoddef_define.replace('{methoddef_cast}', methoddef_cast)
        methoddef_define = methoddef_define.replace('{methoddef_cast_end}', methoddef_cast_end)

        methoddef_ifndef = ''
        conditional = self.cpp.condition()
        if not conditional:
            cpp_if = cpp_endif = ''
        else:
            cpp_if = "#if " + conditional
            cpp_endif = "#endif /* " + conditional + " */"

            if methoddef_define and f.full_name not in clinic.ifndef_symbols:
                clinic.ifndef_symbols.add(f.full_name)
                methoddef_ifndef = normalize_snippet("""
                    #ifndef {methoddef_name}
                        #define {methoddef_name}
                    #endif /* !defined({methoddef_name}) */
                    """)


        # add ';' to the end of parser_prototype and impl_prototype
        # (they mustn't be None, but they could be an empty string.)
        assert parser_prototype is not None
        if parser_prototype:
            assert not parser_prototype.endswith(';')
            parser_prototype += ';'

        if impl_prototype is None:
            impl_prototype = impl_definition
        if impl_prototype:
            impl_prototype += ";"

        parser_definition = parser_definition.replace("{return_value_declaration}", return_value_declaration)

        d = {
            "docstring_prototype" : docstring_prototype,
            "docstring_definition" : docstring_definition,
            "impl_prototype" : impl_prototype,
            "methoddef_define" : methoddef_define,
            "parser_prototype" : parser_prototype,
            "parser_definition" : parser_definition,
            "impl_definition" : impl_definition,
            "cpp_if" : cpp_if,
            "cpp_endif" : cpp_endif,
            "methoddef_ifndef" : methoddef_ifndef,
        }

        # make sure we didn't forget to assign something,
        # and wrap each non-empty value in \n's
        d2 = {}
        for name, value in d.items():
            assert value is not None, "got a None value for template " + repr(name)
            if value:
                value = '\n' + value + '\n'
            d2[name] = value
        return d2

    @staticmethod
    def group_to_variable_name(group):
        adjective = "left_" if group < 0 else "right_"
        return "group_" + adjective + str(abs(group))

    def render_option_group_parsing(self, f, template_dict):
        # positional only, grouped, optional arguments!
        # can be optional on the left or right.
        # here's an example:
        #
        # [ [ [ A1 A2 ] B1 B2 B3 ] C1 C2 ] D1 D2 D3 [ E1 E2 E3 [ F1 F2 F3 ] ]
        #
        # Here group D are required, and all other groups are optional.
        # (Group D's "group" is actually None.)
        # We can figure out which sets of arguments we have based on
        # how many arguments are in the tuple.
        #
        # Note that you need to count up on both sides.  For example,
        # you could have groups C+D, or C+D+E, or C+D+E+F.
        #
        # What if the number of arguments leads us to an ambiguous result?
        # Clinic prefers groups on the left.  So in the above example,
        # five arguments would map to B+C, not C+D.

        add, output = text_accumulator()
        parameters = list(f.parameters.values())
        if isinstance(parameters[0].converter, self_converter):
            del parameters[0]

        groups = []
        group = None
        left = []
        right = []
        required = []
        last = unspecified

        for p in parameters:
            group_id = p.group
            if group_id != last:
                last = group_id
                group = []
                if group_id < 0:
                    left.append(group)
                elif group_id == 0:
                    group = required
                else:
                    right.append(group)
            group.append(p)

        count_min = sys.maxsize
        count_max = -1

        add("switch (PyTuple_GET_SIZE(args)) {\n")
        for subset in permute_optional_groups(left, required, right):
            count = len(subset)
            count_min = min(count_min, count)
            count_max = max(count_max, count)

            if count == 0:
                add("""    case 0:
        break;
""")
                continue

            group_ids = {p.group for p in subset}  # eliminate duplicates
            d = {}
            d['count'] = count
            d['name'] = f.name
            d['format_units'] = "".join(p.converter.format_unit for p in subset)

            parse_arguments = []
            for p in subset:
                p.converter.parse_argument(parse_arguments)
            d['parse_arguments'] = ", ".join(parse_arguments)

            group_ids.discard(0)
            lines = [self.group_to_variable_name(g) + " = 1;" for g in group_ids]
            lines = "\n".join(lines)

            s = """\
    case {count}:
        if (!PyArg_ParseTuple(args, "{format_units}:{name}", {parse_arguments})) {{
            goto exit;
        }}
        {group_booleans}
        break;
"""
            s = linear_format(s, group_booleans=lines)
            s = s.format_map(d)
            add(s)

        add("    default:\n")
        s = '        PyErr_SetString(PyExc_TypeError, "{} requires {} to {} arguments");\n'
        add(s.format(f.full_name, count_min, count_max))
        add('        goto exit;\n')
        add("}")
        template_dict['option_group_parsing'] = format_escape(output())

    def render_function(self, clinic, f):
        if not f:
            return ""

        add, output = text_accumulator()
        data = CRenderData()

        assert f.parameters, "We should always have a 'self' at this point!"
        parameters = f.render_parameters
        converters = [p.converter for p in parameters]

        templates = self.output_templates(f)

        f_self = parameters[0]
        selfless = parameters[1:]
        assert isinstance(f_self.converter, self_converter), "No self parameter in " + repr(f.full_name) + "!"

        last_group = 0
        first_optional = len(selfless)
        positional = selfless and selfless[-1].is_positional_only()
        new_or_init = f.kind in (METHOD_NEW, METHOD_INIT)
        default_return_converter = (not f.return_converter or
            f.return_converter.type == 'PyObject *')
        has_option_groups = False

        # offset i by -1 because first_optional needs to ignore self
        for i, p in enumerate(parameters, -1):
            c = p.converter

            if (i != -1) and (p.default is not unspecified):
                first_optional = min(first_optional, i)

            if p.is_vararg():
                data.cleanup.append("Py_XDECREF({});".format(c.parser_name))

            # insert group variable
            group = p.group
            if last_group != group:
                last_group = group
                if group:
                    group_name = self.group_to_variable_name(group)
                    data.impl_arguments.append(group_name)
                    data.declarations.append("int " + group_name + " = 0;")
                    data.impl_parameters.append("int " + group_name)
                    has_option_groups = True

            c.render(p, data)

        if has_option_groups and (not positional):
            fail("You cannot use optional groups ('[' and ']')\nunless all parameters are positional-only ('/').")

        # HACK
        # when we're METH_O, but have a custom return converter,
        # we use "impl_parameters" for the parsing function
        # because that works better.  but that means we must
        # suppress actually declaring the impl's parameters
        # as variables in the parsing function.  but since it's
        # METH_O, we have exactly one anyway, so we know exactly
        # where it is.
        if ("METH_O" in templates['methoddef_define'] and
            '{impl_parameters}' in templates['parser_prototype']):
            data.declarations.pop(0)

        template_dict = {}

        full_name = f.full_name
        template_dict['full_name'] = full_name

        if new_or_init:
            name = f.cls.name
        else:
            name = f.name

        template_dict['name'] = name

        if f.c_basename:
            c_basename = f.c_basename
        else:
            fields = full_name.split(".")
            if fields[-1] == '__new__':
                fields.pop()
            c_basename = "_".join(fields)

        template_dict['c_basename'] = c_basename

        methoddef_name = "{}_METHODDEF".format(c_basename.upper())
        template_dict['methoddef_name'] = methoddef_name

        template_dict['docstring'] = self.docstring_for_c_string(f)

        template_dict['self_name'] = template_dict['self_type'] = template_dict['self_type_check'] = ''
        for converter in converters:
            converter.set_template_dict(template_dict)

        f.return_converter.render(f, data)
        template_dict['impl_return_type'] = f.return_converter.type

        template_dict['declarations'] = format_escape("\n".join(data.declarations))
        template_dict['initializers'] = "\n\n".join(data.initializers)
        template_dict['modifications'] = '\n\n'.join(data.modifications)
        template_dict['keywords_c'] = ' '.join('"' + k + '",'
                                               for k in data.keywords)
        keywords = [k for k in data.keywords if k]
        template_dict['keywords_py'] = ' '.join('&_Py_ID(' + k + '),'
                                                for k in keywords)
        template_dict['format_units'] = ''.join(data.format_units)
        template_dict['parse_arguments'] = ', '.join(data.parse_arguments)
        if data.parse_arguments:
            template_dict['parse_arguments_comma'] = ',';
        else:
            template_dict['parse_arguments_comma'] = '';
        template_dict['impl_parameters'] = ", ".join(data.impl_parameters)
        template_dict['impl_arguments'] = ", ".join(data.impl_arguments)
        template_dict['return_conversion'] = format_escape("".join(data.return_conversion).rstrip())
        template_dict['cleanup'] = format_escape("".join(data.cleanup))
        template_dict['return_value'] = data.return_value

        # used by unpack tuple code generator
        ignore_self = -1 if isinstance(converters[0], self_converter) else 0
        unpack_min = first_optional
        unpack_max = len(selfless)
        template_dict['unpack_min'] = str(unpack_min)
        template_dict['unpack_max'] = str(unpack_max)

        if has_option_groups:
            self.render_option_group_parsing(f, template_dict)

        # buffers, not destination
        for name, destination in clinic.destination_buffers.items():
            template = templates[name]
            if has_option_groups:
                template = linear_format(template,
                        option_group_parsing=template_dict['option_group_parsing'])
            template = linear_format(template,
                declarations=template_dict['declarations'],
                return_conversion=template_dict['return_conversion'],
                initializers=template_dict['initializers'],
                modifications=template_dict['modifications'],
                cleanup=template_dict['cleanup'],
                )

            # Only generate the "exit:" label
            # if we have any gotos
            need_exit_label = "goto exit;" in template
            template = linear_format(template,
                exit_label="exit:" if need_exit_label else ''
                )

            s = template.format_map(template_dict)

            # mild hack:
            # reflow long impl declarations
            if name in {"impl_prototype", "impl_definition"}:
                s = wrap_declarations(s)

            if clinic.line_prefix:
                s = indent_all_lines(s, clinic.line_prefix)
            if clinic.line_suffix:
                s = suffix_all_lines(s, clinic.line_suffix)

            destination.append(s)

        return clinic.get_destination('block').dump()




@contextlib.contextmanager
def OverrideStdioWith(stdout):
    saved_stdout = sys.stdout
    sys.stdout = stdout
    try:
        yield
    finally:
        assert sys.stdout is stdout
        sys.stdout = saved_stdout


def create_regex(before, after, word=True, whole_line=True):
    """Create an re object for matching marker lines."""
    group_re = r"\w+" if word else ".+"
    pattern = r'{}({}){}'
    if whole_line:
        pattern = '^' + pattern + '$'
    pattern = pattern.format(re.escape(before), group_re, re.escape(after))
    return re.compile(pattern)


class Block:
    r"""
    Represents a single block of text embedded in
    another file.  If dsl_name is None, the block represents
    verbatim text, raw original text from the file, in
    which case "input" will be the only non-false member.
    If dsl_name is not None, the block represents a Clinic
    block.

    input is always str, with embedded \n characters.
    input represents the original text from the file;
    if it's a Clinic block, it is the original text with
    the body_prefix and redundant leading whitespace removed.

    dsl_name is either str or None.  If str, it's the text
    found on the start line of the block between the square
    brackets.

    signatures is either list or None.  If it's a list,
    it may only contain clinic.Module, clinic.Class, and
    clinic.Function objects.  At the moment it should
    contain at most one of each.

    output is either str or None.  If str, it's the output
    from this block, with embedded '\n' characters.

    indent is either str or None.  It's the leading whitespace
    that was found on every line of input.  (If body_prefix is
    not empty, this is the indent *after* removing the
    body_prefix.)

    preindent is either str or None.  It's the whitespace that
    was found in front of every line of input *before* the
    "body_prefix" (see the Language object).  If body_prefix
    is empty, preindent must always be empty too.

    To illustrate indent and preindent: Assume that '_'
    represents whitespace.  If the block processed was in a
    Python file, and looked like this:
      ____#/*[python]
      ____#__for a in range(20):
      ____#____print(a)
      ____#[python]*/
    "preindent" would be "____" and "indent" would be "__".

    """
    def __init__(self, input, dsl_name=None, signatures=None, output=None, indent='', preindent=''):
        assert isinstance(input, str)
        self.input = input
        self.dsl_name = dsl_name
        self.signatures = signatures or []
        self.output = output
        self.indent = indent
        self.preindent = preindent

    def __repr__(self):
        dsl_name = self.dsl_name or "text"
        def summarize(s):
            s = repr(s)
            if len(s) > 30:
                return s[:26] + "..." + s[0]
            return s
        return "".join((
            "<Block ", dsl_name, " input=", summarize(self.input), " output=", summarize(self.output), ">"))


class BlockParser:
    """
    Block-oriented parser for Argument Clinic.
    Iterator, yields Block objects.
    """

    def __init__(self, input, language, *, verify=True):
        """
        "input" should be a str object
        with embedded \n characters.

        "language" should be a Language object.
        """
        language.validate()

        self.input = collections.deque(reversed(input.splitlines(keepends=True)))
        self.block_start_line_number = self.line_number = 0

        self.language = language
        before, _, after = language.start_line.partition('{dsl_name}')
        assert _ == '{dsl_name}'
        self.find_start_re = create_regex(before, after, whole_line=False)
        self.start_re = create_regex(before, after)
        self.verify = verify
        self.last_checksum_re = None
        self.last_dsl_name = None
        self.dsl_name = None
        self.first_block = True

    def __iter__(self):
        return self

    def __next__(self):
        while True:
            if not self.input:
                raise StopIteration

            if self.dsl_name:
                return_value = self.parse_clinic_block(self.dsl_name)
                self.dsl_name = None
                self.first_block = False
                return return_value
            block = self.parse_verbatim_block()
            if self.first_block and not block.input:
                continue
            self.first_block = False
            return block


    def is_start_line(self, line):
        match = self.start_re.match(line.lstrip())
        return match.group(1) if match else None

    def _line(self, lookahead=False):
        self.line_number += 1
        line = self.input.pop()
        if not lookahead:
            self.language.parse_line(line)
        return line

    def parse_verbatim_block(self):
        add, output = text_accumulator()
        self.block_start_line_number = self.line_number

        while self.input:
            line = self._line()
            dsl_name = self.is_start_line(line)
            if dsl_name:
                self.dsl_name = dsl_name
                break
            add(line)

        return Block(output())

    def parse_clinic_block(self, dsl_name):
        input_add, input_output = text_accumulator()
        self.block_start_line_number = self.line_number + 1
        stop_line = self.language.stop_line.format(dsl_name=dsl_name)
        body_prefix = self.language.body_prefix.format(dsl_name=dsl_name)

        def is_stop_line(line):
            # make sure to recognize stop line even if it
            # doesn't end with EOL (it could be the very end of the file)
            if line.startswith(stop_line):
                remainder = line[len(stop_line):]
                if remainder and not remainder.isspace():
                    fail(f"Garbage after stop line: {remainder!r}")
                return True
            else:
                # gh-92256: don't allow incorrectly formatted stop lines
                if line.lstrip().startswith(stop_line):
                    fail(f"Whitespace is not allowed before the stop line: {line!r}")
                return False

        # consume body of program
        while self.input:
            line = self._line()
            if is_stop_line(line) or self.is_start_line(line):
                break
            if body_prefix:
                line = line.lstrip()
                assert line.startswith(body_prefix)
                line = line[len(body_prefix):]
            input_add(line)

        # consume output and checksum line, if present.
        if self.last_dsl_name == dsl_name:
            checksum_re = self.last_checksum_re
        else:
            before, _, after = self.language.checksum_line.format(dsl_name=dsl_name, arguments='{arguments}').partition('{arguments}')
            assert _ == '{arguments}'
            checksum_re = create_regex(before, after, word=False)
            self.last_dsl_name = dsl_name
            self.last_checksum_re = checksum_re

        # scan forward for checksum line
        output_add, output_output = text_accumulator()
        arguments = None
        while self.input:
            line = self._line(lookahead=True)
            match = checksum_re.match(line.lstrip())
            arguments = match.group(1) if match else None
            if arguments:
                break
            output_add(line)
            if self.is_start_line(line):
                break

        output = output_output()
        if arguments:
            d = {}
            for field in shlex.split(arguments):
                name, equals, value = field.partition('=')
                if not equals:
                    fail("Mangled Argument Clinic marker line: {!r}".format(line))
                d[name.strip()] = value.strip()

            if self.verify:
                if 'input' in d:
                    checksum = d['output']
                    input_checksum = d['input']
                else:
                    checksum = d['checksum']
                    input_checksum = None

                computed = compute_checksum(output, len(checksum))
                if checksum != computed:
                    fail("Checksum mismatch!\nExpected: {}\nComputed: {}\n"
                         "Suggested fix: remove all generated code including "
                         "the end marker,\n"
                         "or use the '-f' option."
                        .format(checksum, computed))
        else:
            # put back output
            output_lines = output.splitlines(keepends=True)
            self.line_number -= len(output_lines)
            self.input.extend(reversed(output_lines))
            output = None

        return Block(input_output(), dsl_name, output=output)


class BlockPrinter:

    def __init__(self, language, f=None):
        self.language = language
        self.f = f or io.StringIO()

    def print_block(self, block, *, core_includes=False):
        input = block.input
        output = block.output
        dsl_name = block.dsl_name
        write = self.f.write

        assert not ((dsl_name is None) ^ (output is None)), "you must specify dsl_name and output together, dsl_name " + repr(dsl_name)

        if not dsl_name:
            write(input)
            return

        write(self.language.start_line.format(dsl_name=dsl_name))
        write("\n")

        body_prefix = self.language.body_prefix.format(dsl_name=dsl_name)
        if not body_prefix:
            write(input)
        else:
            for line in input.split('\n'):
                write(body_prefix)
                write(line)
                write("\n")

        write(self.language.stop_line.format(dsl_name=dsl_name))
        write("\n")

        output = ''
        if core_includes:
            output += textwrap.dedent("""
                #if defined(Py_BUILD_CORE) && !defined(Py_BUILD_CORE_MODULE)
                #  include "pycore_gc.h"            // PyGC_Head
                #  include "pycore_runtime.h"       // _Py_ID()
                #endif

            """)

        input = ''.join(block.input)
        output += ''.join(block.output)
        if output:
            if not output.endswith('\n'):
                output += '\n'
            write(output)

        arguments="output={} input={}".format(compute_checksum(output, 16), compute_checksum(input, 16))
        write(self.language.checksum_line.format(dsl_name=dsl_name, arguments=arguments))
        write("\n")

    def write(self, text):
        self.f.write(text)


class BufferSeries:
    """
    Behaves like a "defaultlist".
    When you ask for an index that doesn't exist yet,
    the object grows the list until that item exists.
    So o[n] will always work.

    Supports negative indices for actual items.
    e.g. o[-1] is an element immediately preceding o[0].
    """

    def __init__(self):
        self._start = 0
        self._array = []
        self._constructor = _text_accumulator

    def __getitem__(self, i):
        i -= self._start
        if i < 0:
            self._start += i
            prefix = [self._constructor() for x in range(-i)]
            self._array = prefix + self._array
            i = 0
        while i >= len(self._array):
            self._array.append(self._constructor())
        return self._array[i]

    def clear(self):
        for ta in self._array:
            ta._text.clear()

    def dump(self):
        texts = [ta.output() for ta in self._array]
        return "".join(texts)


class Destination:
    def __init__(self, name, type, clinic, *args):
        self.name = name
        self.type = type
        self.clinic = clinic
        valid_types = ('buffer', 'file', 'suppress')
        if type not in valid_types:
            fail("Invalid destination type " + repr(type) + " for " + name + " , must be " + ', '.join(valid_types))
        extra_arguments = 1 if type == "file" else 0
        if len(args) < extra_arguments:
            fail("Not enough arguments for destination " + name + " new " + type)
        if len(args) > extra_arguments:
            fail("Too many arguments for destination " + name + " new " + type)
        if type =='file':
            d = {}
            filename = clinic.filename
            d['path'] = filename
            dirname, basename = os.path.split(filename)
            if not dirname:
                dirname = '.'
            d['dirname'] = dirname
            d['basename'] = basename
            d['basename_root'], d['basename_extension'] = os.path.splitext(filename)
            self.filename = args[0].format_map(d)

        self.buffers = BufferSeries()

    def __repr__(self):
        if self.type == 'file':
            file_repr = " " + repr(self.filename)
        else:
            file_repr = ''
        return "".join(("<Destination ", self.name, " ", self.type, file_repr, ">"))

    def clear(self):
        if self.type != 'buffer':
            fail("Can't clear destination" + self.name + " , it's not of type buffer")
        self.buffers.clear()

    def dump(self):
        return self.buffers.dump()


# maps strings to Language objects.
# "languages" maps the name of the language ("C", "Python").
# "extensions" maps the file extension ("c", "py").
languages = { 'C': CLanguage, 'Python': PythonLanguage }
extensions = { name: CLanguage for name in "c cc cpp cxx h hh hpp hxx".split() }
extensions['py'] = PythonLanguage


# maps strings to callables.
# these callables must be of the form:
#   def foo(name, default, *, ...)
# The callable may have any number of keyword-only parameters.
# The callable must return a CConverter object.
# The callable should not call builtins.print.
converters = {}

# maps strings to callables.
# these callables follow the same rules as those for "converters" above.
# note however that they will never be called with keyword-only parameters.
legacy_converters = {}


# maps strings to callables.
# these callables must be of the form:
#   def foo(*, ...)
# The callable may have any number of keyword-only parameters.
# The callable must return a CConverter object.
# The callable should not call builtins.print.
return_converters = {}


def write_file(filename, new_contents):
    try:
        with open(filename, 'r', encoding="utf-8") as fp:
            old_contents = fp.read()

        if old_contents == new_contents:
            # no change: avoid modifying the file modification time
            return
    except FileNotFoundError:
        pass

    # Atomic write using a temporary file and os.replace()
    filename_new = f"{filename}.new"
    with open(filename_new, "w", encoding="utf-8") as fp:
        fp.write(new_contents)

    try:
        os.replace(filename_new, filename)
    except:
        os.unlink(filename_new)
        raise


clinic = None
class Clinic:

    presets_text = """
preset block
everything block
methoddef_ifndef buffer 1
docstring_prototype suppress
parser_prototype suppress
cpp_if suppress
cpp_endif suppress

preset original
everything block
methoddef_ifndef buffer 1
docstring_prototype suppress
parser_prototype suppress
cpp_if suppress
cpp_endif suppress

preset file
everything file
methoddef_ifndef file 1
docstring_prototype suppress
parser_prototype suppress
impl_definition block

preset buffer
everything buffer
methoddef_ifndef buffer 1
impl_definition block
docstring_prototype suppress
impl_prototype suppress
parser_prototype suppress

preset partial-buffer
everything buffer
methoddef_ifndef buffer 1
docstring_prototype block
impl_prototype suppress
methoddef_define block
parser_prototype block
impl_definition block

"""

    def __init__(self, language, printer=None, *, verify=True, filename=None):
        # maps strings to Parser objects.
        # (instantiated from the "parsers" global.)
        self.parsers = {}
        self.language = language
        if printer:
            fail("Custom printers are broken right now")
        self.printer = printer or BlockPrinter(language)
        self.verify = verify
        self.filename = filename
        self.modules = collections.OrderedDict()
        self.classes = collections.OrderedDict()
        self.functions = []

        self.line_prefix = self.line_suffix = ''

        self.destinations = {}
        self.add_destination("block", "buffer")
        self.add_destination("suppress", "suppress")
        self.add_destination("buffer", "buffer")
        if filename:
            self.add_destination("file", "file", "{dirname}/clinic/{basename}.h")

        d = self.get_destination_buffer
        self.destination_buffers = collections.OrderedDict((
            ('cpp_if', d('file')),
            ('docstring_prototype', d('suppress')),
            ('docstring_definition', d('file')),
            ('methoddef_define', d('file')),
            ('impl_prototype', d('file')),
            ('parser_prototype', d('suppress')),
            ('parser_definition', d('file')),
            ('cpp_endif', d('file')),
            ('methoddef_ifndef', d('file', 1)),
            ('impl_definition', d('block')),
        ))

        self.destination_buffers_stack = []
        self.ifndef_symbols = set()

        self.presets = {}
        preset = None
        for line in self.presets_text.strip().split('\n'):
            line = line.strip()
            if not line:
                continue
            name, value, *options = line.split()
            if name == 'preset':
                self.presets[value] = preset = collections.OrderedDict()
                continue

            if len(options):
                index = int(options[0])
            else:
                index = 0
            buffer = self.get_destination_buffer(value, index)

            if name == 'everything':
                for name in self.destination_buffers:
                    preset[name] = buffer
                continue

            assert name in self.destination_buffers
            preset[name] = buffer

        global clinic
        clinic = self

    def add_destination(self, name, type, *args):
        if name in self.destinations:
            fail("Destination already exists: " + repr(name))
        self.destinations[name] = Destination(name, type, self, *args)

    def get_destination(self, name):
        d = self.destinations.get(name)
        if not d:
            fail("Destination does not exist: " + repr(name))
        return d

    def get_destination_buffer(self, name, item=0):
        d = self.get_destination(name)
        return d.buffers[item]

    def parse(self, input):
        printer = self.printer
        self.block_parser = BlockParser(input, self.language, verify=self.verify)
        for block in self.block_parser:
            dsl_name = block.dsl_name
            if dsl_name:
                if dsl_name not in self.parsers:
                    assert dsl_name in parsers, "No parser to handle {!r} block.".format(dsl_name)
                    self.parsers[dsl_name] = parsers[dsl_name](self)
                parser = self.parsers[dsl_name]
                try:
                    parser.parse(block)
                except Exception:
                    fail('Exception raised during parsing:\n' +
                         traceback.format_exc().rstrip())
            printer.print_block(block)

        second_pass_replacements = {}

        # these are destinations not buffers
        for name, destination in self.destinations.items():
            if destination.type == 'suppress':
                continue
            output = destination.dump()

            if output:

                block = Block("", dsl_name="clinic", output=output)

                if destination.type == 'buffer':
                    block.input = "dump " + name + "\n"
                    warn("Destination buffer " + repr(name) + " not empty at end of file, emptying.")
                    printer.write("\n")
                    printer.print_block(block)
                    continue

                if destination.type == 'file':
                    try:
                        dirname = os.path.dirname(destination.filename)
                        try:
                            os.makedirs(dirname)
                        except FileExistsError:
                            if not os.path.isdir(dirname):
                                fail("Can't write to destination {}, "
                                     "can't make directory {}!".format(
                                        destination.filename, dirname))
                        if self.verify:
                            with open(destination.filename, "rt") as f:
                                parser_2 = BlockParser(f.read(), language=self.language)
                                blocks = list(parser_2)
                                if (len(blocks) != 1) or (blocks[0].input != 'preserve\n'):
                                    fail("Modified destination file " + repr(destination.filename) + ", not overwriting!")
                    except FileNotFoundError:
                        pass

                    block.input = 'preserve\n'
                    printer_2 = BlockPrinter(self.language)
                    printer_2.print_block(block, core_includes=True)
                    write_file(destination.filename, printer_2.f.getvalue())
                    continue
        text = printer.f.getvalue()

        if second_pass_replacements:
            printer_2 = BlockPrinter(self.language)
            parser_2 = BlockParser(text, self.language)
            changed = False
            for block in parser_2:
                if block.dsl_name:
                    for id, replacement in second_pass_replacements.items():
                        if id in block.output:
                            changed = True
                            block.output = block.output.replace(id, replacement)
                printer_2.print_block(block)
            if changed:
                text = printer_2.f.getvalue()

        return text


    def _module_and_class(self, fields):
        """
        fields should be an iterable of field names.
        returns a tuple of (module, class).
        the module object could actually be self (a clinic object).
        this function is only ever used to find the parent of where
        a new class/module should go.
        """
        in_classes = False
        parent = module = self
        cls = None
        so_far = []

        for field in fields:
            so_far.append(field)
            if not in_classes:
                child = parent.modules.get(field)
                if child:
                    parent = module = child
                    continue
                in_classes = True
            if not hasattr(parent, 'classes'):
                return module, cls
            child = parent.classes.get(field)
            if not child:
                fail('Parent class or module ' + '.'.join(so_far) + " does not exist.")
            cls = parent = child

        return module, cls


def parse_file(filename, *, verify=True, output=None):
    if not output:
        output = filename

    extension = os.path.splitext(filename)[1][1:]
    if not extension:
        fail("Can't extract file type for file " + repr(filename))

    try:
        language = extensions[extension](filename)
    except KeyError:
        fail("Can't identify file type for file " + repr(filename))

    with open(filename, 'r', encoding="utf-8") as f:
        raw = f.read()

    # exit quickly if there are no clinic markers in the file
    find_start_re = BlockParser("", language).find_start_re
    if not find_start_re.search(raw):
        return

    clinic = Clinic(language, verify=verify, filename=filename)
    cooked = clinic.parse(raw)

    write_file(output, cooked)


def compute_checksum(input, length=None):
    input = input or ''
    s = hashlib.sha1(input.encode('utf-8')).hexdigest()
    if length:
        s = s[:length]
    return s




class PythonParser:
    def __init__(self, clinic):
        pass

    def parse(self, block):
        s = io.StringIO()
        with OverrideStdioWith(s):
            exec(block.input)
        block.output = s.getvalue()


class Module:
    def __init__(self, name, module=None):
        self.name = name
        self.module = self.parent = module

        self.modules = collections.OrderedDict()
        self.classes = collections.OrderedDict()
        self.functions = []

    def __repr__(self):
        return "<clinic.Module " + repr(self.name) + " at " + str(id(self)) + ">"

class Class:
    def __init__(self, name, module=None, cls=None, typedef=None, type_object=None):
        self.name = name
        self.module = module
        self.cls = cls
        self.typedef = typedef
        self.type_object = type_object
        self.parent = cls or module

        self.classes = collections.OrderedDict()
        self.functions = []

    def __repr__(self):
        return "<clinic.Class " + repr(self.name) + " at " + str(id(self)) + ">"

unsupported_special_methods = set("""

__abs__
__add__
__and__
__call__
__delitem__
__divmod__
__eq__
__float__
__floordiv__
__ge__
__getattr__
__getattribute__
__getitem__
__gt__
__hash__
__iadd__
__iand__
__ifloordiv__
__ilshift__
__imatmul__
__imod__
__imul__
__index__
__int__
__invert__
__ior__
__ipow__
__irshift__
__isub__
__iter__
__itruediv__
__ixor__
__le__
__len__
__lshift__
__lt__
__matmul__
__mod__
__mul__
__neg__
__next__
__or__
__pos__
__pow__
__radd__
__rand__
__rdivmod__
__repr__
__rfloordiv__
__rlshift__
__rmatmul__
__rmod__
__rmul__
__ror__
__rpow__
__rrshift__
__rshift__
__rsub__
__rtruediv__
__rxor__
__setattr__
__setitem__
__str__
__sub__
__truediv__
__xor__

""".strip().split())


INVALID, CALLABLE, STATIC_METHOD, CLASS_METHOD, METHOD_INIT, METHOD_NEW = """
INVALID, CALLABLE, STATIC_METHOD, CLASS_METHOD, METHOD_INIT, METHOD_NEW
""".replace(",", "").strip().split()

class Function:
    """
    Mutable duck type for inspect.Function.

    docstring - a str containing
        * embedded line breaks
        * text outdented to the left margin
        * no trailing whitespace.
        It will always be true that
            (not docstring) or ((not docstring[0].isspace()) and (docstring.rstrip() == docstring))
    """

    def __init__(self, parameters=None, *, name,
                 module, cls=None, c_basename=None,
                 full_name=None,
                 return_converter, return_annotation=inspect.Signature.empty,
                 docstring=None, kind=CALLABLE, coexist=False,
                 docstring_only=False):
        self.parameters = parameters or collections.OrderedDict()
        self.return_annotation = return_annotation
        self.name = name
        self.full_name = full_name
        self.module = module
        self.cls = cls
        self.parent = cls or module
        self.c_basename = c_basename
        self.return_converter = return_converter
        self.docstring = docstring or ''
        self.kind = kind
        self.coexist = coexist
        self.self_converter = None
        # docstring_only means "don't generate a machine-readable
        # signature, just a normal docstring".  it's True for
        # functions with optional groups because we can't represent
        # those accurately with inspect.Signature in 3.4.
        self.docstring_only = docstring_only

        self.rendered_parameters = None

    __render_parameters__ = None
    @property
    def render_parameters(self):
        if not self.__render_parameters__:
            self.__render_parameters__ = l = []
            for p in self.parameters.values():
                p = p.copy()
                p.converter.pre_render()
                l.append(p)
        return self.__render_parameters__

    @property
    def methoddef_flags(self):
        if self.kind in (METHOD_INIT, METHOD_NEW):
            return None
        flags = []
        if self.kind == CLASS_METHOD:
            flags.append('METH_CLASS')
        elif self.kind == STATIC_METHOD:
            flags.append('METH_STATIC')
        else:
            assert self.kind == CALLABLE, "unknown kind: " + repr(self.kind)
        if self.coexist:
            flags.append('METH_COEXIST')
        return '|'.join(flags)

    def __repr__(self):
        return '<clinic.Function ' + self.name + '>'

    def copy(self, **overrides):
        kwargs = {
            'name': self.name, 'module': self.module, 'parameters': self.parameters,
            'cls': self.cls, 'c_basename': self.c_basename,
            'full_name': self.full_name,
            'return_converter': self.return_converter, 'return_annotation': self.return_annotation,
            'docstring': self.docstring, 'kind': self.kind, 'coexist': self.coexist,
            'docstring_only': self.docstring_only,
            }
        kwargs.update(overrides)
        f = Function(**kwargs)

        parameters = collections.OrderedDict()
        for name, value in f.parameters.items():
            value = value.copy(function=f)
            parameters[name] = value
        f.parameters = parameters
        return f


class Parameter:
    """
    Mutable duck type of inspect.Parameter.
    """

    def __init__(self, name, kind, *, default=inspect.Parameter.empty,
                 function, converter, annotation=inspect.Parameter.empty,
                 docstring=None, group=0):
        self.name = name
        self.kind = kind
        self.default = default
        self.function = function
        self.converter = converter
        self.annotation = annotation
        self.docstring = docstring or ''
        self.group = group

    def __repr__(self):
        return '<clinic.Parameter ' + self.name + '>'

    def is_keyword_only(self):
        return self.kind == inspect.Parameter.KEYWORD_ONLY

    def is_positional_only(self):
        return self.kind == inspect.Parameter.POSITIONAL_ONLY

    def is_vararg(self):
        return self.kind == inspect.Parameter.VAR_POSITIONAL

    def is_optional(self):
        return not self.is_vararg() and (self.default is not unspecified)

    def copy(self, **overrides):
        kwargs = {
            'name': self.name, 'kind': self.kind, 'default':self.default,
                 'function': self.function, 'converter': self.converter, 'annotation': self.annotation,
                 'docstring': self.docstring, 'group': self.group,
            }
        kwargs.update(overrides)
        if 'converter' not in overrides:
            converter = copy.copy(self.converter)
            converter.function = kwargs['function']
            kwargs['converter'] = converter
        return Parameter(**kwargs)

    def get_displayname(self, i):
        if i == 0:
            return '"argument"'
        if not self.is_positional_only():
            return '''"argument '{}'"'''.format(self.name)
        else:
            return '"argument {}"'.format(i)


class LandMine:
    # try to access any
    def __init__(self, message):
        self.__message__ = message

    def __repr__(self):
        return '<LandMine ' + repr(self.__message__) + ">"

    def __getattribute__(self, name):
        if name in ('__repr__', '__message__'):
            return super().__getattribute__(name)
        # raise RuntimeError(repr(name))
        fail("Stepped on a land mine, trying to access attribute " + repr(name) + ":\n" + self.__message__)


def add_c_converter(f, name=None):
    if not name:
        name = f.__name__
        if not name.endswith('_converter'):
            return f
        name = name[:-len('_converter')]
    converters[name] = f
    return f

def add_default_legacy_c_converter(cls):
    # automatically add converter for default format unit
    # (but without stomping on the existing one if it's already
    # set, in case you subclass)
    if ((cls.format_unit not in ('O&', '')) and
        (cls.format_unit not in legacy_converters)):
        legacy_converters[cls.format_unit] = cls
    return cls

def add_legacy_c_converter(format_unit, **kwargs):
    """
    Adds a legacy converter.
    """
    def closure(f):
        if not kwargs:
            added_f = f
        else:
            added_f = functools.partial(f, **kwargs)
        if format_unit:
            legacy_converters[format_unit] = added_f
        return f
    return closure

class CConverterAutoRegister(type):
    def __init__(cls, name, bases, classdict):
        add_c_converter(cls)
        add_default_legacy_c_converter(cls)

class CConverter(metaclass=CConverterAutoRegister):
    """
    For the init function, self, name, function, and default
    must be keyword-or-positional parameters.  All other
    parameters must be keyword-only.
    """

    # The C name to use for this variable.
    name = None

    # The Python name to use for this variable.
    py_name = None

    # The C type to use for this variable.
    # 'type' should be a Python string specifying the type, e.g. "int".
    # If this is a pointer type, the type string should end with ' *'.
    type = None

    # The Python default value for this parameter, as a Python value.
    # Or the magic value "unspecified" if there is no default.
    # Or the magic value "unknown" if this value is a cannot be evaluated
    # at Argument-Clinic-preprocessing time (but is presumed to be valid
    # at runtime).
    default = unspecified

    # If not None, default must be isinstance() of this type.
    # (You can also specify a tuple of types.)
    default_type = None

    # "default" converted into a C value, as a string.
    # Or None if there is no default.
    c_default = None

    # "default" converted into a Python value, as a string.
    # Or None if there is no default.
    py_default = None

    # The default value used to initialize the C variable when
    # there is no default, but not specifying a default may
    # result in an "uninitialized variable" warning.  This can
    # easily happen when using option groups--although
    # properly-written code won't actually use the variable,
    # the variable does get passed in to the _impl.  (Ah, if
    # only dataflow analysis could inline the static function!)
    #
    # This value is specified as a string.
    # Every non-abstract subclass should supply a valid value.
    c_ignored_default = 'NULL'

    # The C converter *function* to be used, if any.
    # (If this is not None, format_unit must be 'O&'.)
    converter = None

    # Should Argument Clinic add a '&' before the name of
    # the variable when passing it into the _impl function?
    impl_by_reference = False

    # Should Argument Clinic add a '&' before the name of
    # the variable when passing it into PyArg_ParseTuple (AndKeywords)?
    parse_by_reference = True

    #############################################################
    #############################################################
    ## You shouldn't need to read anything below this point to ##
    ## write your own converter functions.                     ##
    #############################################################
    #############################################################

    # The "format unit" to specify for this variable when
    # parsing arguments using PyArg_ParseTuple (AndKeywords).
    # Custom converters should always use the default value of 'O&'.
    format_unit = 'O&'

    # What encoding do we want for this variable?  Only used
    # by format units starting with 'e'.
    encoding = None

    # Should this object be required to be a subclass of a specific type?
    # If not None, should be a string representing a pointer to a
    # PyTypeObject (e.g. "&PyUnicode_Type").
    # Only used by the 'O!' format unit (and the "object" converter).
    subclass_of = None

    # Do we want an adjacent '_length' variable for this variable?
    # Only used by format units ending with '#'.
    length = False

    # Should we show this parameter in the generated
    # __text_signature__? This is *almost* always True.
    # (It's only False for __new__, __init__, and METH_STATIC functions.)
    show_in_signature = True

    # Overrides the name used in a text signature.
    # The name used for a "self" parameter must be one of
    # self, type, or module; however users can set their own.
    # This lets the self_converter overrule the user-settable
    # name, *just* for the text signature.
    # Only set by self_converter.
    signature_name = None

    # keep in sync with self_converter.__init__!
    def __init__(self, name, py_name, function, default=unspecified, *, c_default=None, py_default=None, annotation=unspecified, **kwargs):
        self.name = ensure_legal_c_identifier(name)
        self.py_name = py_name

        if default is not unspecified:
            if self.default_type and not isinstance(default, (self.default_type, Unknown)):
                if isinstance(self.default_type, type):
                    types_str = self.default_type.__name__
                else:
                    types_str = ', '.join((cls.__name__ for cls in self.default_type))
                fail("{}: default value {!r} for field {} is not of type {}".format(
                    self.__class__.__name__, default, name, types_str))
            self.default = default

        if c_default:
            self.c_default = c_default
        if py_default:
            self.py_default = py_default

        if annotation != unspecified:
            fail("The 'annotation' parameter is not currently permitted.")

        # this is deliberate, to prevent you from caching information
        # about the function in the init.
        # (that breaks if we get cloned.)
        # so after this change we will noisily fail.
        self.function = LandMine("Don't access members of self.function inside converter_init!")
        self.converter_init(**kwargs)
        self.function = function

    def converter_init(self):
        pass

    def is_optional(self):
        return (self.default is not unspecified)

    def _render_self(self, parameter, data):
        self.parameter = parameter
        name = self.parser_name

        # impl_arguments
        s = ("&" if self.impl_by_reference else "") + name
        data.impl_arguments.append(s)
        if self.length:
            data.impl_arguments.append(self.length_name())

        # impl_parameters
        data.impl_parameters.append(self.simple_declaration(by_reference=self.impl_by_reference))
        if self.length:
            data.impl_parameters.append("Py_ssize_t " + self.length_name())

    def _render_non_self(self, parameter, data):
        self.parameter = parameter
        name = self.name

        # declarations
        d = self.declaration(in_parser=True)
        data.declarations.append(d)

        # initializers
        initializers = self.initialize()
        if initializers:
            data.initializers.append('/* initializers for ' + name + ' */\n' + initializers.rstrip())

        # modifications
        modifications = self.modify()
        if modifications:
            data.modifications.append('/* modifications for ' + name + ' */\n' + modifications.rstrip())

        # keywords
        if parameter.is_vararg():
            pass
        elif parameter.is_positional_only():
            data.keywords.append('')
        else:
            data.keywords.append(parameter.name)

        # format_units
        if self.is_optional() and '|' not in data.format_units:
            data.format_units.append('|')
        if parameter.is_keyword_only() and '$' not in data.format_units:
            data.format_units.append('$')
        data.format_units.append(self.format_unit)

        # parse_arguments
        self.parse_argument(data.parse_arguments)

        # cleanup
        cleanup = self.cleanup()
        if cleanup:
            data.cleanup.append('/* Cleanup for ' + name + ' */\n' + cleanup.rstrip() + "\n")

    def render(self, parameter, data):
        """
        parameter is a clinic.Parameter instance.
        data is a CRenderData instance.
        """
        self._render_self(parameter, data)
        self._render_non_self(parameter, data)

    def length_name(self):
        """Computes the name of the associated "length" variable."""
        if not self.length:
            return None
        return self.parser_name + "_length"

    # Why is this one broken out separately?
    # For "positional-only" function parsing,
    # which generates a bunch of PyArg_ParseTuple calls.
    def parse_argument(self, list):
        assert not (self.converter and self.encoding)
        if self.format_unit == 'O&':
            assert self.converter
            list.append(self.converter)

        if self.encoding:
            list.append(c_repr(self.encoding))
        elif self.subclass_of:
            list.append(self.subclass_of)

        s = ("&" if self.parse_by_reference else "") + self.name
        list.append(s)

        if self.length:
            list.append("&" + self.length_name())

    #
    # All the functions after here are intended as extension points.
    #

    def simple_declaration(self, by_reference=False, *, in_parser=False):
        """
        Computes the basic declaration of the variable.
        Used in computing the prototype declaration and the
        variable declaration.
        """
        prototype = [self.type]
        if by_reference or not self.type.endswith('*'):
            prototype.append(" ")
        if by_reference:
            prototype.append('*')
        if in_parser:
            name = self.parser_name
        else:
            name = self.name
        prototype.append(name)
        return "".join(prototype)

    def declaration(self, *, in_parser=False):
        """
        The C statement to declare this variable.
        """
        declaration = [self.simple_declaration(in_parser=True)]
        default = self.c_default
        if not default and self.parameter.group:
            default = self.c_ignored_default
        if default:
            declaration.append(" = ")
            declaration.append(default)
        declaration.append(";")
        if self.length:
            declaration.append('\nPy_ssize_t ')
            declaration.append(self.length_name())
            declaration.append(';')
        return "".join(declaration)

    def initialize(self):
        """
        The C statements required to set up this variable before parsing.
        Returns a string containing this code indented at column 0.
        If no initialization is necessary, returns an empty string.
        """
        return ""

    def modify(self):
        """
        The C statements required to modify this variable after parsing.
        Returns a string containing this code indented at column 0.
        If no initialization is necessary, returns an empty string.
        """
        return ""

    def cleanup(self):
        """
        The C statements required to clean up after this variable.
        Returns a string containing this code indented at column 0.
        If no cleanup is necessary, returns an empty string.
        """
        return ""

    def pre_render(self):
        """
        A second initialization function, like converter_init,
        called just before rendering.
        You are permitted to examine self.function here.
        """
        pass

    def parse_arg(self, argname, displayname):
        if self.format_unit == 'O&':
            return """
                if (!{converter}({argname}, &{paramname})) {{{{
                    goto exit;
                }}}}
                """.format(argname=argname, paramname=self.parser_name,
                           converter=self.converter)
        if self.format_unit == 'O!':
            cast = '(%s)' % self.type if self.type != 'PyObject *' else ''
            if self.subclass_of in type_checks:
                typecheck, typename = type_checks[self.subclass_of]
                return """
                    if (!{typecheck}({argname})) {{{{
                        _PyArg_BadArgument("{{name}}", {displayname}, "{typename}", {argname});
                        goto exit;
                    }}}}
                    {paramname} = {cast}{argname};
                    """.format(argname=argname, paramname=self.parser_name,
                               displayname=displayname, typecheck=typecheck,
                               typename=typename, cast=cast)
            return """
                if (!PyObject_TypeCheck({argname}, {subclass_of})) {{{{
                    _PyArg_BadArgument("{{name}}", {displayname}, ({subclass_of})->tp_name, {argname});
                    goto exit;
                }}}}
                {paramname} = {cast}{argname};
                """.format(argname=argname, paramname=self.parser_name,
                           subclass_of=self.subclass_of, cast=cast,
                           displayname=displayname)
        if self.format_unit == 'O':
            cast = '(%s)' % self.type if self.type != 'PyObject *' else ''
            return """
                {paramname} = {cast}{argname};
                """.format(argname=argname, paramname=self.parser_name, cast=cast)
        return None

    def set_template_dict(self, template_dict):
        pass

    @property
    def parser_name(self):
        if self.name in CLINIC_PREFIXED_ARGS: # bpo-39741
            return CLINIC_PREFIX + self.name
        else:
            return self.name

type_checks = {
    '&PyLong_Type': ('PyLong_Check', 'int'),
    '&PyTuple_Type': ('PyTuple_Check', 'tuple'),
    '&PyList_Type': ('PyList_Check', 'list'),
    '&PySet_Type': ('PySet_Check', 'set'),
    '&PyFrozenSet_Type': ('PyFrozenSet_Check', 'frozenset'),
    '&PyDict_Type': ('PyDict_Check', 'dict'),
    '&PyUnicode_Type': ('PyUnicode_Check', 'str'),
    '&PyBytes_Type': ('PyBytes_Check', 'bytes'),
    '&PyByteArray_Type': ('PyByteArray_Check', 'bytearray'),
}


class bool_converter(CConverter):
    type = 'int'
    default_type = bool
    format_unit = 'p'
    c_ignored_default = '0'

    def converter_init(self, *, accept={object}):
        if accept == {int}:
            self.format_unit = 'i'
        elif accept != {object}:
            fail("bool_converter: illegal 'accept' argument " + repr(accept))
        if self.default is not unspecified:
            self.default = bool(self.default)
            self.c_default = str(int(self.default))

    def parse_arg(self, argname, displayname):
        if self.format_unit == 'i':
            return """
                {paramname} = _PyLong_AsInt({argname});
                if ({paramname} == -1 && PyErr_Occurred()) {{{{
                    goto exit;
                }}}}
                """.format(argname=argname, paramname=self.parser_name)
        elif self.format_unit == 'p':
            return """
                {paramname} = PyObject_IsTrue({argname});
                if ({paramname} < 0) {{{{
                    goto exit;
                }}}}
                """.format(argname=argname, paramname=self.parser_name)
        return super().parse_arg(argname, displayname)

class defining_class_converter(CConverter):
    """
    A special-case converter:
    this is the default converter used for the defining class.
    """
    type = 'PyTypeObject *'
    format_unit = ''
    show_in_signature = False

    def converter_init(self, *, type=None):
        self.specified_type = type

    def render(self, parameter, data):
        self._render_self(parameter, data)

    def set_template_dict(self, template_dict):
        template_dict['defining_class_name'] = self.name


class char_converter(CConverter):
    type = 'char'
    default_type = (bytes, bytearray)
    format_unit = 'c'
    c_ignored_default = "'\0'"

    def converter_init(self):
        if isinstance(self.default, self.default_type):
            if len(self.default) != 1:
                fail("char_converter: illegal default value " + repr(self.default))

            self.c_default = repr(bytes(self.default))[1:]
            if self.c_default == '"\'"':
                self.c_default = r"'\''"

    def parse_arg(self, argname, displayname):
        if self.format_unit == 'c':
            return """
                if (PyBytes_Check({argname}) && PyBytes_GET_SIZE({argname}) == 1) {{{{
                    {paramname} = PyBytes_AS_STRING({argname})[0];
                }}}}
                else if (PyByteArray_Check({argname}) && PyByteArray_GET_SIZE({argname}) == 1) {{{{
                    {paramname} = PyByteArray_AS_STRING({argname})[0];
                }}}}
                else {{{{
                    _PyArg_BadArgument("{{name}}", {displayname}, "a byte string of length 1", {argname});
                    goto exit;
                }}}}
                """.format(argname=argname, paramname=self.parser_name,
                           displayname=displayname)
        return super().parse_arg(argname, displayname)


@add_legacy_c_converter('B', bitwise=True)
class unsigned_char_converter(CConverter):
    type = 'unsigned char'
    default_type = int
    format_unit = 'b'
    c_ignored_default = "'\0'"

    def converter_init(self, *, bitwise=False):
        if bitwise:
            self.format_unit = 'B'

    def parse_arg(self, argname, displayname):
        if self.format_unit == 'b':
            return """
                {{{{
                    long ival = PyLong_AsLong({argname});
                    if (ival == -1 && PyErr_Occurred()) {{{{
                        goto exit;
                    }}}}
                    else if (ival < 0) {{{{
                        PyErr_SetString(PyExc_OverflowError,
                                        "unsigned byte integer is less than minimum");
                        goto exit;
                    }}}}
                    else if (ival > UCHAR_MAX) {{{{
                        PyErr_SetString(PyExc_OverflowError,
                                        "unsigned byte integer is greater than maximum");
                        goto exit;
                    }}}}
                    else {{{{
                        {paramname} = (unsigned char) ival;
                    }}}}
                }}}}
                """.format(argname=argname, paramname=self.parser_name)
        elif self.format_unit == 'B':
            return """
                {{{{
                    unsigned long ival = PyLong_AsUnsignedLongMask({argname});
                    if (ival == (unsigned long)-1 && PyErr_Occurred()) {{{{
                        goto exit;
                    }}}}
                    else {{{{
                        {paramname} = (unsigned char) ival;
                    }}}}
                }}}}
                """.format(argname=argname, paramname=self.parser_name)
        return super().parse_arg(argname, displayname)

class byte_converter(unsigned_char_converter): pass

class short_converter(CConverter):
    type = 'short'
    default_type = int
    format_unit = 'h'
    c_ignored_default = "0"

    def parse_arg(self, argname, displayname):
        if self.format_unit == 'h':
            return """
                {{{{
                    long ival = PyLong_AsLong({argname});
                    if (ival == -1 && PyErr_Occurred()) {{{{
                        goto exit;
                    }}}}
                    else if (ival < SHRT_MIN) {{{{
                        PyErr_SetString(PyExc_OverflowError,
                                        "signed short integer is less than minimum");
                        goto exit;
                    }}}}
                    else if (ival > SHRT_MAX) {{{{
                        PyErr_SetString(PyExc_OverflowError,
                                        "signed short integer is greater than maximum");
                        goto exit;
                    }}}}
                    else {{{{
                        {paramname} = (short) ival;
                    }}}}
                }}}}
                """.format(argname=argname, paramname=self.parser_name)
        return super().parse_arg(argname, displayname)

class unsigned_short_converter(CConverter):
    type = 'unsigned short'
    default_type = int
    c_ignored_default = "0"

    def converter_init(self, *, bitwise=False):
        if bitwise:
            self.format_unit = 'H'
        else:
            self.converter = '_PyLong_UnsignedShort_Converter'

    def parse_arg(self, argname, displayname):
        if self.format_unit == 'H':
            return """
                {paramname} = (unsigned short)PyLong_AsUnsignedLongMask({argname});
                if ({paramname} == (unsigned short)-1 && PyErr_Occurred()) {{{{
                    goto exit;
                }}}}
                """.format(argname=argname, paramname=self.parser_name)
        return super().parse_arg(argname, displayname)

@add_legacy_c_converter('C', accept={str})
class int_converter(CConverter):
    type = 'int'
    default_type = int
    format_unit = 'i'
    c_ignored_default = "0"

    def converter_init(self, *, accept={int}, type=None):
        if accept == {str}:
            self.format_unit = 'C'
        elif accept != {int}:
            fail("int_converter: illegal 'accept' argument " + repr(accept))
        if type is not None:
            self.type = type

    def parse_arg(self, argname, displayname):
        if self.format_unit == 'i':
            return """
                {paramname} = _PyLong_AsInt({argname});
                if ({paramname} == -1 && PyErr_Occurred()) {{{{
                    goto exit;
                }}}}
                """.format(argname=argname, paramname=self.parser_name)
        elif self.format_unit == 'C':
            return """
                if (!PyUnicode_Check({argname})) {{{{
                    _PyArg_BadArgument("{{name}}", {displayname}, "a unicode character", {argname});
                    goto exit;
                }}}}
                if (PyUnicode_READY({argname})) {{{{
                    goto exit;
                }}}}
                if (PyUnicode_GET_LENGTH({argname}) != 1) {{{{
                    _PyArg_BadArgument("{{name}}", {displayname}, "a unicode character", {argname});
                    goto exit;
                }}}}
                {paramname} = PyUnicode_READ_CHAR({argname}, 0);
                """.format(argname=argname, paramname=self.parser_name,
                           displayname=displayname)
        return super().parse_arg(argname, displayname)

class unsigned_int_converter(CConverter):
    type = 'unsigned int'
    default_type = int
    c_ignored_default = "0"

    def converter_init(self, *, bitwise=False):
        if bitwise:
            self.format_unit = 'I'
        else:
            self.converter = '_PyLong_UnsignedInt_Converter'

    def parse_arg(self, argname, displayname):
        if self.format_unit == 'I':
            return """
                {paramname} = (unsigned int)PyLong_AsUnsignedLongMask({argname});
                if ({paramname} == (unsigned int)-1 && PyErr_Occurred()) {{{{
                    goto exit;
                }}}}
                """.format(argname=argname, paramname=self.parser_name)
        return super().parse_arg(argname, displayname)

class long_converter(CConverter):
    type = 'long'
    default_type = int
    format_unit = 'l'
    c_ignored_default = "0"

    def parse_arg(self, argname, displayname):
        if self.format_unit == 'l':
            return """
                {paramname} = PyLong_AsLong({argname});
                if ({paramname} == -1 && PyErr_Occurred()) {{{{
                    goto exit;
                }}}}
                """.format(argname=argname, paramname=self.parser_name)
        return super().parse_arg(argname, displayname)

class unsigned_long_converter(CConverter):
    type = 'unsigned long'
    default_type = int
    c_ignored_default = "0"

    def converter_init(self, *, bitwise=False):
        if bitwise:
            self.format_unit = 'k'
        else:
            self.converter = '_PyLong_UnsignedLong_Converter'

    def parse_arg(self, argname, displayname):
        if self.format_unit == 'k':
            return """
                if (!PyLong_Check({argname})) {{{{
                    _PyArg_BadArgument("{{name}}", {displayname}, "int", {argname});
                    goto exit;
                }}}}
                {paramname} = PyLong_AsUnsignedLongMask({argname});
                """.format(argname=argname, paramname=self.parser_name,
                           displayname=displayname)
        return super().parse_arg(argname, displayname)

class long_long_converter(CConverter):
    type = 'long long'
    default_type = int
    format_unit = 'L'
    c_ignored_default = "0"

    def parse_arg(self, argname, displayname):
        if self.format_unit == 'L':
            return """
                {paramname} = PyLong_AsLongLong({argname});
                if ({paramname} == -1 && PyErr_Occurred()) {{{{
                    goto exit;
                }}}}
                """.format(argname=argname, paramname=self.parser_name)
        return super().parse_arg(argname, displayname)

class unsigned_long_long_converter(CConverter):
    type = 'unsigned long long'
    default_type = int
    c_ignored_default = "0"

    def converter_init(self, *, bitwise=False):
        if bitwise:
            self.format_unit = 'K'
        else:
            self.converter = '_PyLong_UnsignedLongLong_Converter'

    def parse_arg(self, argname, displayname):
        if self.format_unit == 'K':
            return """
                if (!PyLong_Check({argname})) {{{{
                    _PyArg_BadArgument("{{name}}", {displayname}, "int", {argname});
                    goto exit;
                }}}}
                {paramname} = PyLong_AsUnsignedLongLongMask({argname});
                """.format(argname=argname, paramname=self.parser_name,
                           displayname=displayname)
        return super().parse_arg(argname, displayname)

class Py_ssize_t_converter(CConverter):
    type = 'Py_ssize_t'
    c_ignored_default = "0"

    def converter_init(self, *, accept={int}):
        if accept == {int}:
            self.format_unit = 'n'
            self.default_type = int
        elif accept == {int, NoneType}:
            self.converter = '_Py_convert_optional_to_ssize_t'
        else:
            fail("Py_ssize_t_converter: illegal 'accept' argument " + repr(accept))

    def parse_arg(self, argname, displayname):
        if self.format_unit == 'n':
            return """
                {{{{
                    Py_ssize_t ival = -1;
                    PyObject *iobj = _PyNumber_Index({argname});
                    if (iobj != NULL) {{{{
                        ival = PyLong_AsSsize_t(iobj);
                        Py_DECREF(iobj);
                    }}}}
                    if (ival == -1 && PyErr_Occurred()) {{{{
                        goto exit;
                    }}}}
                    {paramname} = ival;
                }}}}
                """.format(argname=argname, paramname=self.parser_name)
        return super().parse_arg(argname, displayname)


class slice_index_converter(CConverter):
    type = 'Py_ssize_t'

    def converter_init(self, *, accept={int, NoneType}):
        if accept == {int}:
            self.converter = '_PyEval_SliceIndexNotNone'
        elif accept == {int, NoneType}:
            self.converter = '_PyEval_SliceIndex'
        else:
            fail("slice_index_converter: illegal 'accept' argument " + repr(accept))

class size_t_converter(CConverter):
    type = 'size_t'
    converter = '_PyLong_Size_t_Converter'
    c_ignored_default = "0"

    def parse_arg(self, argname, displayname):
        if self.format_unit == 'n':
            return """
                {paramname} = PyNumber_AsSsize_t({argname}, PyExc_OverflowError);
                if ({paramname} == -1 && PyErr_Occurred()) {{{{
                    goto exit;
                }}}}
                """.format(argname=argname, paramname=self.parser_name)
        return super().parse_arg(argname, displayname)


class fildes_converter(CConverter):
    type = 'int'
    converter = '_PyLong_FileDescriptor_Converter'

    def _parse_arg(self, argname, displayname):
        return """
            {paramname} = PyObject_AsFileDescriptor({argname});
            if ({paramname} == -1) {{{{
                goto exit;
            }}}}
            """.format(argname=argname, paramname=self.name)


class float_converter(CConverter):
    type = 'float'
    default_type = float
    format_unit = 'f'
    c_ignored_default = "0.0"

    def parse_arg(self, argname, displayname):
        if self.format_unit == 'f':
            return """
                if (PyFloat_CheckExact({argname})) {{{{
                    {paramname} = (float) (PyFloat_AS_DOUBLE({argname}));
                }}}}
                else
                {{{{
                    {paramname} = (float) PyFloat_AsDouble({argname});
                    if ({paramname} == -1.0 && PyErr_Occurred()) {{{{
                        goto exit;
                    }}}}
                }}}}
                """.format(argname=argname, paramname=self.parser_name)
        return super().parse_arg(argname, displayname)

class double_converter(CConverter):
    type = 'double'
    default_type = float
    format_unit = 'd'
    c_ignored_default = "0.0"

    def parse_arg(self, argname, displayname):
        if self.format_unit == 'd':
            return """
                if (PyFloat_CheckExact({argname})) {{{{
                    {paramname} = PyFloat_AS_DOUBLE({argname});
                }}}}
                else
                {{{{
                    {paramname} = PyFloat_AsDouble({argname});
                    if ({paramname} == -1.0 && PyErr_Occurred()) {{{{
                        goto exit;
                    }}}}
                }}}}
                """.format(argname=argname, paramname=self.parser_name)
        return super().parse_arg(argname, displayname)


class Py_complex_converter(CConverter):
    type = 'Py_complex'
    default_type = complex
    format_unit = 'D'
    c_ignored_default = "{0.0, 0.0}"

    def parse_arg(self, argname, displayname):
        if self.format_unit == 'D':
            return """
                {paramname} = PyComplex_AsCComplex({argname});
                if (PyErr_Occurred()) {{{{
                    goto exit;
                }}}}
                """.format(argname=argname, paramname=self.parser_name)
        return super().parse_arg(argname, displayname)


class object_converter(CConverter):
    type = 'PyObject *'
    format_unit = 'O'

    def converter_init(self, *, converter=None, type=None, subclass_of=None):
        if converter:
            if subclass_of:
                fail("object: Cannot pass in both 'converter' and 'subclass_of'")
            self.format_unit = 'O&'
            self.converter = converter
        elif subclass_of:
            self.format_unit = 'O!'
            self.subclass_of = subclass_of

        if type is not None:
            self.type = type


#
# We define three conventions for buffer types in the 'accept' argument:
#
#  buffer  : any object supporting the buffer interface
#  rwbuffer: any object supporting the buffer interface, but must be writeable
#  robuffer: any object supporting the buffer interface, but must not be writeable
#

class buffer: pass
class rwbuffer: pass
class robuffer: pass

def str_converter_key(types, encoding, zeroes):
    return (frozenset(types), bool(encoding), bool(zeroes))

str_converter_argument_map = {}

class str_converter(CConverter):
    type = 'const char *'
    default_type = (str, Null, NoneType)
    format_unit = 's'

    def converter_init(self, *, accept={str}, encoding=None, zeroes=False):

        key = str_converter_key(accept, encoding, zeroes)
        format_unit = str_converter_argument_map.get(key)
        if not format_unit:
            fail("str_converter: illegal combination of arguments", key)

        self.format_unit = format_unit
        self.length = bool(zeroes)
        if encoding:
            if self.default not in (Null, None, unspecified):
                fail("str_converter: Argument Clinic doesn't support default values for encoded strings")
            self.encoding = encoding
            self.type = 'char *'
            # sorry, clinic can't support preallocated buffers
            # for es# and et#
            self.c_default = "NULL"
        if NoneType in accept and self.c_default == "Py_None":
            self.c_default = "NULL"

    def cleanup(self):
        if self.encoding:
            name = self.name
            return "".join(["if (", name, ") {\n   PyMem_FREE(", name, ");\n}\n"])

    def parse_arg(self, argname, displayname):
        if self.format_unit == 's':
            return """
                if (!PyUnicode_Check({argname})) {{{{
                    _PyArg_BadArgument("{{name}}", {displayname}, "str", {argname});
                    goto exit;
                }}}}
                Py_ssize_t {paramname}_length;
                {paramname} = PyUnicode_AsUTF8AndSize({argname}, &{paramname}_length);
                if ({paramname} == NULL) {{{{
                    goto exit;
                }}}}
                if (strlen({paramname}) != (size_t){paramname}_length) {{{{
                    PyErr_SetString(PyExc_ValueError, "embedded null character");
                    goto exit;
                }}}}
                """.format(argname=argname, paramname=self.parser_name,
                           displayname=displayname)
        if self.format_unit == 'z':
            return """
                if ({argname} == Py_None) {{{{
                    {paramname} = NULL;
                }}}}
                else if (PyUnicode_Check({argname})) {{{{
                    Py_ssize_t {paramname}_length;
                    {paramname} = PyUnicode_AsUTF8AndSize({argname}, &{paramname}_length);
                    if ({paramname} == NULL) {{{{
                        goto exit;
                    }}}}
                    if (strlen({paramname}) != (size_t){paramname}_length) {{{{
                        PyErr_SetString(PyExc_ValueError, "embedded null character");
                        goto exit;
                    }}}}
                }}}}
                else {{{{
                    _PyArg_BadArgument("{{name}}", {displayname}, "str or None", {argname});
                    goto exit;
                }}}}
                """.format(argname=argname, paramname=self.parser_name,
                           displayname=displayname)
        return super().parse_arg(argname, displayname)

#
# This is the fourth or fifth rewrite of registering all the
# string converter format units.  Previous approaches hid
# bugs--generally mismatches between the semantics of the format
# unit and the arguments necessary to represent those semantics
# properly.  Hopefully with this approach we'll get it 100% right.
#
# The r() function (short for "register") both registers the
# mapping from arguments to format unit *and* registers the
# legacy C converter for that format unit.
#
def r(format_unit, *, accept, encoding=False, zeroes=False):
    if not encoding and format_unit != 's':
        # add the legacy c converters here too.
        #
        # note: add_legacy_c_converter can't work for
        #   es, es#, et, or et#
        #   because of their extra encoding argument
        #
        # also don't add the converter for 's' because
        # the metaclass for CConverter adds it for us.
        kwargs = {}
        if accept != {str}:
            kwargs['accept'] = accept
        if zeroes:
            kwargs['zeroes'] = True
        added_f = functools.partial(str_converter, **kwargs)
        legacy_converters[format_unit] = added_f

    d = str_converter_argument_map
    key = str_converter_key(accept, encoding, zeroes)
    if key in d:
        sys.exit("Duplicate keys specified for str_converter_argument_map!")
    d[key] = format_unit

r('es',  encoding=True,              accept={str})
r('es#', encoding=True, zeroes=True, accept={str})
r('et',  encoding=True,              accept={bytes, bytearray, str})
r('et#', encoding=True, zeroes=True, accept={bytes, bytearray, str})
r('s',                               accept={str})
r('s#',                 zeroes=True, accept={robuffer, str})
r('y',                               accept={robuffer})
r('y#',                 zeroes=True, accept={robuffer})
r('z',                               accept={str, NoneType})
r('z#',                 zeroes=True, accept={robuffer, str, NoneType})
del r


class PyBytesObject_converter(CConverter):
    type = 'PyBytesObject *'
    format_unit = 'S'
    # accept = {bytes}

    def parse_arg(self, argname, displayname):
        if self.format_unit == 'S':
            return """
                if (!PyBytes_Check({argname})) {{{{
                    _PyArg_BadArgument("{{name}}", {displayname}, "bytes", {argname});
                    goto exit;
                }}}}
                {paramname} = ({type}){argname};
                """.format(argname=argname, paramname=self.parser_name,
                           type=self.type, displayname=displayname)
        return super().parse_arg(argname, displayname)

class PyByteArrayObject_converter(CConverter):
    type = 'PyByteArrayObject *'
    format_unit = 'Y'
    # accept = {bytearray}

    def parse_arg(self, argname, displayname):
        if self.format_unit == 'Y':
            return """
                if (!PyByteArray_Check({argname})) {{{{
                    _PyArg_BadArgument("{{name}}", {displayname}, "bytearray", {argname});
                    goto exit;
                }}}}
                {paramname} = ({type}){argname};
                """.format(argname=argname, paramname=self.parser_name,
                           type=self.type, displayname=displayname)
        return super().parse_arg(argname, displayname)

class unicode_converter(CConverter):
    type = 'PyObject *'
    default_type = (str, Null, NoneType)
    format_unit = 'U'

    def parse_arg(self, argname, displayname):
        if self.format_unit == 'U':
            return """
                if (!PyUnicode_Check({argname})) {{{{
                    _PyArg_BadArgument("{{name}}", {displayname}, "str", {argname});
                    goto exit;
                }}}}
                if (PyUnicode_READY({argname}) == -1) {{{{
                    goto exit;
                }}}}
                {paramname} = {argname};
                """.format(argname=argname, paramname=self.parser_name,
                           displayname=displayname)
        return super().parse_arg(argname, displayname)

@add_legacy_c_converter('u')
@add_legacy_c_converter('u#', zeroes=True)
@add_legacy_c_converter('Z', accept={str, NoneType})
@add_legacy_c_converter('Z#', accept={str, NoneType}, zeroes=True)
class Py_UNICODE_converter(CConverter):
    type = 'const Py_UNICODE *'
    default_type = (str, Null, NoneType)

    def converter_init(self, *, accept={str}, zeroes=False):
        format_unit = 'Z' if accept=={str, NoneType} else 'u'
        if zeroes:
            format_unit += '#'
            self.length = True
            self.format_unit = format_unit
        else:
            self.accept = accept
            if accept == {str}:
                self.converter = '_PyUnicode_WideCharString_Converter'
            elif accept == {str, NoneType}:
                self.converter = '_PyUnicode_WideCharString_Opt_Converter'
            else:
                fail("Py_UNICODE_converter: illegal 'accept' argument " + repr(accept))
        self.c_default = "NULL"

    def cleanup(self):
        if not self.length:
            return """\
PyMem_Free((void *){name});
""".format(name=self.name)

    def parse_arg(self, argname, argnum):
        if not self.length:
            if self.accept == {str}:
                return """
                    if (!PyUnicode_Check({argname})) {{{{
                        _PyArg_BadArgument("{{name}}", {argnum}, "str", {argname});
                        goto exit;
                    }}}}
                    {paramname} = PyUnicode_AsWideCharString({argname}, NULL);
                    if ({paramname} == NULL) {{{{
                        goto exit;
                    }}}}
                    """.format(argname=argname, paramname=self.name, argnum=argnum)
            elif self.accept == {str, NoneType}:
                return """
                    if ({argname} == Py_None) {{{{
                        {paramname} = NULL;
                    }}}}
                    else if (PyUnicode_Check({argname})) {{{{
                        {paramname} = PyUnicode_AsWideCharString({argname}, NULL);
                        if ({paramname} == NULL) {{{{
                            goto exit;
                        }}}}
                    }}}}
                    else {{{{
                        _PyArg_BadArgument("{{name}}", {argnum}, "str or None", {argname});
                        goto exit;
                    }}}}
                    """.format(argname=argname, paramname=self.name, argnum=argnum)
        return super().parse_arg(argname, argnum)

@add_legacy_c_converter('s*', accept={str, buffer})
@add_legacy_c_converter('z*', accept={str, buffer, NoneType})
@add_legacy_c_converter('w*', accept={rwbuffer})
class Py_buffer_converter(CConverter):
    type = 'Py_buffer'
    format_unit = 'y*'
    impl_by_reference = True
    c_ignored_default = "{NULL, NULL}"

    def converter_init(self, *, accept={buffer}):
        if self.default not in (unspecified, None):
            fail("The only legal default value for Py_buffer is None.")

        self.c_default = self.c_ignored_default

        if accept == {str, buffer, NoneType}:
            format_unit = 'z*'
        elif accept == {str, buffer}:
            format_unit = 's*'
        elif accept == {buffer}:
            format_unit = 'y*'
        elif accept == {rwbuffer}:
            format_unit = 'w*'
        else:
            fail("Py_buffer_converter: illegal combination of arguments")

        self.format_unit = format_unit

    def cleanup(self):
        name = self.name
        return "".join(["if (", name, ".obj) {\n   PyBuffer_Release(&", name, ");\n}\n"])

    def parse_arg(self, argname, displayname):
        if self.format_unit == 'y*':
            return """
                if (PyObject_GetBuffer({argname}, &{paramname}, PyBUF_SIMPLE) != 0) {{{{
                    goto exit;
                }}}}
                if (!PyBuffer_IsContiguous(&{paramname}, 'C')) {{{{
                    _PyArg_BadArgument("{{name}}", {displayname}, "contiguous buffer", {argname});
                    goto exit;
                }}}}
                """.format(argname=argname, paramname=self.parser_name,
                           displayname=displayname)
        elif self.format_unit == 's*':
            return """
                if (PyUnicode_Check({argname})) {{{{
                    Py_ssize_t len;
                    const char *ptr = PyUnicode_AsUTF8AndSize({argname}, &len);
                    if (ptr == NULL) {{{{
                        goto exit;
                    }}}}
                    PyBuffer_FillInfo(&{paramname}, {argname}, (void *)ptr, len, 1, 0);
                }}}}
                else {{{{ /* any bytes-like object */
                    if (PyObject_GetBuffer({argname}, &{paramname}, PyBUF_SIMPLE) != 0) {{{{
                        goto exit;
                    }}}}
                    if (!PyBuffer_IsContiguous(&{paramname}, 'C')) {{{{
                        _PyArg_BadArgument("{{name}}", {displayname}, "contiguous buffer", {argname});
                        goto exit;
                    }}}}
                }}}}
                """.format(argname=argname, paramname=self.parser_name,
                           displayname=displayname)
        elif self.format_unit == 'w*':
            return """
                if (PyObject_GetBuffer({argname}, &{paramname}, PyBUF_WRITABLE) < 0) {{{{
                    PyErr_Clear();
                    _PyArg_BadArgument("{{name}}", {displayname}, "read-write bytes-like object", {argname});
                    goto exit;
                }}}}
                if (!PyBuffer_IsContiguous(&{paramname}, 'C')) {{{{
                    _PyArg_BadArgument("{{name}}", {displayname}, "contiguous buffer", {argname});
                    goto exit;
                }}}}
                """.format(argname=argname, paramname=self.parser_name,
                           displayname=displayname)
        return super().parse_arg(argname, displayname)


def correct_name_for_self(f):
    if f.kind in (CALLABLE, METHOD_INIT):
        if f.cls:
            return "PyObject *", "self"
        return "PyObject *", "module"
    if f.kind == STATIC_METHOD:
        return "void *", "null"
    if f.kind in (CLASS_METHOD, METHOD_NEW):
        return "PyTypeObject *", "type"
    raise RuntimeError("Unhandled type of function f: " + repr(f.kind))

def required_type_for_self_for_parser(f):
    type, _ = correct_name_for_self(f)
    if f.kind in (METHOD_INIT, METHOD_NEW, STATIC_METHOD, CLASS_METHOD):
        return type
    return None


class self_converter(CConverter):
    """
    A special-case converter:
    this is the default converter used for "self".
    """
    type = None
    format_unit = ''

    def converter_init(self, *, type=None):
        self.specified_type = type

    def pre_render(self):
        f = self.function
        default_type, default_name = correct_name_for_self(f)
        self.signature_name = default_name
        self.type = self.specified_type or self.type or default_type

        kind = self.function.kind
        new_or_init = kind in (METHOD_NEW, METHOD_INIT)

        if (kind == STATIC_METHOD) or new_or_init:
            self.show_in_signature = False

    # tp_new (METHOD_NEW) functions are of type newfunc:
    #     typedef PyObject *(*newfunc)(PyTypeObject *, PyObject *, PyObject *);
    #
    # tp_init (METHOD_INIT) functions are of type initproc:
    #     typedef int (*initproc)(PyObject *, PyObject *, PyObject *);
    #
    # All other functions generated by Argument Clinic are stored in
    # PyMethodDef structures, in the ml_meth slot, which is of type PyCFunction:
    #     typedef PyObject *(*PyCFunction)(PyObject *, PyObject *);
    # However!  We habitually cast these functions to PyCFunction,
    # since functions that accept keyword arguments don't fit this signature
    # but are stored there anyway.  So strict type equality isn't important
    # for these functions.
    #
    # So:
    #
    # * The name of the first parameter to the impl and the parsing function will always
    #   be self.name.
    #
    # * The type of the first parameter to the impl will always be of self.type.
    #
    # * If the function is neither tp_new (METHOD_NEW) nor tp_init (METHOD_INIT):
    #   * The type of the first parameter to the parsing function is also self.type.
    #     This means that if you step into the parsing function, your "self" parameter
    #     is of the correct type, which may make debugging more pleasant.
    #
    # * Else if the function is tp_new (METHOD_NEW):
    #   * The type of the first parameter to the parsing function is "PyTypeObject *",
    #     so the type signature of the function call is an exact match.
    #   * If self.type != "PyTypeObject *", we cast the first parameter to self.type
    #     in the impl call.
    #
    # * Else if the function is tp_init (METHOD_INIT):
    #   * The type of the first parameter to the parsing function is "PyObject *",
    #     so the type signature of the function call is an exact match.
    #   * If self.type != "PyObject *", we cast the first parameter to self.type
    #     in the impl call.

    @property
    def parser_type(self):
        return required_type_for_self_for_parser(self.function) or self.type

    def render(self, parameter, data):
        """
        parameter is a clinic.Parameter instance.
        data is a CRenderData instance.
        """
        if self.function.kind == STATIC_METHOD:
            return

        self._render_self(parameter, data)

        if self.type != self.parser_type:
            # insert cast to impl_argument[0], aka self.
            # we know we're in the first slot in all the CRenderData lists,
            # because we render parameters in order, and self is always first.
            assert len(data.impl_arguments) == 1
            assert data.impl_arguments[0] == self.name
            data.impl_arguments[0] = '(' + self.type + ")" + data.impl_arguments[0]

    def set_template_dict(self, template_dict):
        template_dict['self_name'] = self.name
        template_dict['self_type'] = self.parser_type
        kind = self.function.kind
        cls = self.function.cls

        if ((kind in (METHOD_NEW, METHOD_INIT)) and cls and cls.typedef):
            type_object = self.function.cls.type_object
            prefix = (type_object[1:] + '.' if type_object[0] == '&' else
                      type_object + '->')
            if kind == METHOD_NEW:
                type_check = ('({0} == {1} ||\n        '
                              ' {0}->tp_init == {2}tp_init)'
                             ).format(self.name, type_object, prefix)
            else:
                type_check = ('(Py_IS_TYPE({0}, {1}) ||\n        '
                              ' Py_TYPE({0})->tp_new == {2}tp_new)'
                             ).format(self.name, type_object, prefix)

            line = '{} &&\n        '.format(type_check)
            template_dict['self_type_check'] = line



def add_c_return_converter(f, name=None):
    if not name:
        name = f.__name__
        if not name.endswith('_return_converter'):
            return f
        name = name[:-len('_return_converter')]
    return_converters[name] = f
    return f


class CReturnConverterAutoRegister(type):
    def __init__(cls, name, bases, classdict):
        add_c_return_converter(cls)

class CReturnConverter(metaclass=CReturnConverterAutoRegister):

    # The C type to use for this variable.
    # 'type' should be a Python string specifying the type, e.g. "int".
    # If this is a pointer type, the type string should end with ' *'.
    type = 'PyObject *'

    # The Python default value for this parameter, as a Python value.
    # Or the magic value "unspecified" if there is no default.
    default = None

    def __init__(self, *, py_default=None, **kwargs):
        self.py_default = py_default
        try:
            self.return_converter_init(**kwargs)
        except TypeError as e:
            s = ', '.join(name + '=' + repr(value) for name, value in kwargs.items())
            sys.exit(self.__class__.__name__ + '(' + s + ')\n' + str(e))

    def return_converter_init(self):
        pass

    def declare(self, data, name="_return_value"):
        line = []
        add = line.append
        add(self.type)
        if not self.type.endswith('*'):
            add(' ')
        add(name + ';')
        data.declarations.append(''.join(line))
        data.return_value = name

    def err_occurred_if(self, expr, data):
        data.return_conversion.append('if (({}) && PyErr_Occurred()) {{\n    goto exit;\n}}\n'.format(expr))

    def err_occurred_if_null_pointer(self, variable, data):
        data.return_conversion.append('if ({} == NULL) {{\n    goto exit;\n}}\n'.format(variable))

    def render(self, function, data):
        """
        function is a clinic.Function instance.
        data is a CRenderData instance.
        """
        pass

add_c_return_converter(CReturnConverter, 'object')

class bool_return_converter(CReturnConverter):
    type = 'int'

    def render(self, function, data):
        self.declare(data)
        self.err_occurred_if("_return_value == -1", data)
        data.return_conversion.append('return_value = PyBool_FromLong((long)_return_value);\n')

class long_return_converter(CReturnConverter):
    type = 'long'
    conversion_fn = 'PyLong_FromLong'
    cast = ''
    unsigned_cast = ''

    def render(self, function, data):
        self.declare(data)
        self.err_occurred_if("_return_value == {}-1".format(self.unsigned_cast), data)
        data.return_conversion.append(
            ''.join(('return_value = ', self.conversion_fn, '(', self.cast, '_return_value);\n')))

class int_return_converter(long_return_converter):
    type = 'int'
    cast = '(long)'

class init_return_converter(long_return_converter):
    """
    Special return converter for __init__ functions.
    """
    type = 'int'
    cast = '(long)'

    def render(self, function, data):
        pass

class unsigned_long_return_converter(long_return_converter):
    type = 'unsigned long'
    conversion_fn = 'PyLong_FromUnsignedLong'
    unsigned_cast = '(unsigned long)'

class unsigned_int_return_converter(unsigned_long_return_converter):
    type = 'unsigned int'
    cast = '(unsigned long)'
    unsigned_cast = '(unsigned int)'

class Py_ssize_t_return_converter(long_return_converter):
    type = 'Py_ssize_t'
    conversion_fn = 'PyLong_FromSsize_t'

class size_t_return_converter(long_return_converter):
    type = 'size_t'
    conversion_fn = 'PyLong_FromSize_t'
    unsigned_cast = '(size_t)'


class double_return_converter(CReturnConverter):
    type = 'double'
    cast = ''

    def render(self, function, data):
        self.declare(data)
        self.err_occurred_if("_return_value == -1.0", data)
        data.return_conversion.append(
            'return_value = PyFloat_FromDouble(' + self.cast + '_return_value);\n')

class float_return_converter(double_return_converter):
    type = 'float'
    cast = '(double)'


def eval_ast_expr(node, globals, *, filename='-'):
    """
    Takes an ast.Expr node.  Compiles and evaluates it.
    Returns the result of the expression.

    globals represents the globals dict the expression
    should see.  (There's no equivalent for "locals" here.)
    """

    if isinstance(node, ast.Expr):
        node = node.value

    node = ast.Expression(node)
    co = compile(node, filename, 'eval')
    fn = types.FunctionType(co, globals)
    return fn()


class IndentStack:
    def __init__(self):
        self.indents = []
        self.margin = None

    def _ensure(self):
        if not self.indents:
            fail('IndentStack expected indents, but none are defined.')

    def measure(self, line):
        """
        Returns the length of the line's margin.
        """
        if '\t' in line:
            fail('Tab characters are illegal in the Argument Clinic DSL.')
        stripped = line.lstrip()
        if not len(stripped):
            # we can't tell anything from an empty line
            # so just pretend it's indented like our current indent
            self._ensure()
            return self.indents[-1]
        return len(line) - len(stripped)

    def infer(self, line):
        """
        Infer what is now the current margin based on this line.
        Returns:
            1 if we have indented (or this is the first margin)
            0 if the margin has not changed
           -N if we have dedented N times
        """
        indent = self.measure(line)
        margin = ' ' * indent
        if not self.indents:
            self.indents.append(indent)
            self.margin = margin
            return 1
        current = self.indents[-1]
        if indent == current:
            return 0
        if indent > current:
            self.indents.append(indent)
            self.margin = margin
            return 1
        # indent < current
        if indent not in self.indents:
            fail("Illegal outdent.")
        outdent_count = 0
        while indent != current:
            self.indents.pop()
            current = self.indents[-1]
            outdent_count -= 1
        self.margin = margin
        return outdent_count

    @property
    def depth(self):
        """
        Returns how many margins are currently defined.
        """
        return len(self.indents)

    def indent(self, line):
        """
        Indents a line by the currently defined margin.
        """
        return self.margin + line

    def dedent(self, line):
        """
        Dedents a line by the currently defined margin.
        (The inverse of 'indent'.)
        """
        margin = self.margin
        indent = self.indents[-1]
        if not line.startswith(margin):
            fail('Cannot dedent, line does not start with the previous margin:')
        return line[indent:]


class DSLParser:
    def __init__(self, clinic):
        self.clinic = clinic

        self.directives = {}
        for name in dir(self):
            # functions that start with directive_ are added to directives
            _, s, key = name.partition("directive_")
            if s:
                self.directives[key] = getattr(self, name)

            # functions that start with at_ are too, with an @ in front
            _, s, key = name.partition("at_")
            if s:
                self.directives['@' + key] = getattr(self, name)

        self.reset()

    def reset(self):
        self.function = None
        self.state = self.state_dsl_start
        self.parameter_indent = None
        self.keyword_only = False
        self.positional_only = False
        self.group = 0
        self.parameter_state = self.ps_start
        self.seen_positional_with_default = False
        self.indent = IndentStack()
        self.kind = CALLABLE
        self.coexist = False
        self.parameter_continuation = ''
        self.preserve_output = False

    def directive_version(self, required):
        global version
        if version_comparitor(version, required) < 0:
            fail("Insufficient Clinic version!\n  Version: " + version + "\n  Required: " + required)

    def directive_module(self, name):
        fields = name.split('.')
        new = fields.pop()
        module, cls = self.clinic._module_and_class(fields)
        if cls:
            fail("Can't nest a module inside a class!")

        if name in module.classes:
            fail("Already defined module " + repr(name) + "!")

        m = Module(name, module)
        module.modules[name] = m
        self.block.signatures.append(m)

    def directive_class(self, name, typedef, type_object):
        fields = name.split('.')
        in_classes = False
        parent = self
        name = fields.pop()
        so_far = []
        module, cls = self.clinic._module_and_class(fields)

        parent = cls or module
        if name in parent.classes:
            fail("Already defined class " + repr(name) + "!")

        c = Class(name, module, cls, typedef, type_object)
        parent.classes[name] = c
        self.block.signatures.append(c)

    def directive_set(self, name, value):
        if name not in ("line_prefix", "line_suffix"):
            fail("unknown variable", repr(name))

        value = value.format_map({
            'block comment start': '/*',
            'block comment end': '*/',
            })

        self.clinic.__dict__[name] = value

    def directive_destination(self, name, command, *args):
        if command == 'new':
            self.clinic.add_destination(name, *args)
            return

        if command == 'clear':
            self.clinic.get_destination(name).clear()
        fail("unknown destination command", repr(command))


    def directive_output(self, command_or_name, destination=''):
        fd = self.clinic.destination_buffers

        if command_or_name == "preset":
            preset = self.clinic.presets.get(destination)
            if not preset:
                fail("Unknown preset " + repr(destination) + "!")
            fd.update(preset)
            return

        if command_or_name == "push":
            self.clinic.destination_buffers_stack.append(fd.copy())
            return

        if command_or_name == "pop":
            if not self.clinic.destination_buffers_stack:
                fail("Can't 'output pop', stack is empty!")
            previous_fd = self.clinic.destination_buffers_stack.pop()
            fd.update(previous_fd)
            return

        # secret command for debugging!
        if command_or_name == "print":
            self.block.output.append(pprint.pformat(fd))
            self.block.output.append('\n')
            return

        d = self.clinic.get_destination_buffer(destination)

        if command_or_name == "everything":
            for name in list(fd):
                fd[name] = d
            return

        if command_or_name not in fd:
            fail("Invalid command / destination name " + repr(command_or_name) + ", must be one of:\n  preset push pop print everything " + " ".join(fd))
        fd[command_or_name] = d

    def directive_dump(self, name):
        self.block.output.append(self.clinic.get_destination(name).dump())

    def directive_printout(self, *args):
        self.block.output.append(' '.join(args))
        self.block.output.append('\n')

    def directive_preserve(self):
        if self.preserve_output:
            fail("Can't have preserve twice in one block!")
        self.preserve_output = True

    def at_classmethod(self):
        if self.kind is not CALLABLE:
            fail("Can't set @classmethod, function is not a normal callable")
        self.kind = CLASS_METHOD

    def at_staticmethod(self):
        if self.kind is not CALLABLE:
            fail("Can't set @staticmethod, function is not a normal callable")
        self.kind = STATIC_METHOD

    def at_coexist(self):
        if self.coexist:
            fail("Called @coexist twice!")
        self.coexist = True

    def parse(self, block):
        self.reset()
        self.block = block
        self.saved_output = self.block.output
        block.output = []
        block_start = self.clinic.block_parser.line_number
        lines = block.input.split('\n')
        for line_number, line in enumerate(lines, self.clinic.block_parser.block_start_line_number):
            if '\t' in line:
                fail('Tab characters are illegal in the Clinic DSL.\n\t' + repr(line), line_number=block_start)
            self.state(line)

        self.next(self.state_terminal)
        self.state(None)

        block.output.extend(self.clinic.language.render(clinic, block.signatures))

        if self.preserve_output:
            if block.output:
                fail("'preserve' only works for blocks that don't produce any output!")
            block.output = self.saved_output

    @staticmethod
    def ignore_line(line):
        # ignore comment-only lines
        if line.lstrip().startswith('#'):
            return True

        # Ignore empty lines too
        # (but not in docstring sections!)
        if not line.strip():
            return True

        return False

    @staticmethod
    def calculate_indent(line):
        return len(line) - len(line.strip())

    def next(self, state, line=None):
        # real_print(self.state.__name__, "->", state.__name__, ", line=", line)
        self.state = state
        if line is not None:
            self.state(line)

    def state_dsl_start(self, line):
        # self.block = self.ClinicOutputBlock(self)
        if self.ignore_line(line):
            return

        # is it a directive?
        fields = shlex.split(line)
        directive_name = fields[0]
        directive = self.directives.get(directive_name, None)
        if directive:
            try:
                directive(*fields[1:])
            except TypeError as e:
                fail(str(e))
            return

        self.next(self.state_modulename_name, line)

    def state_modulename_name(self, line):
        # looking for declaration, which establishes the leftmost column
        # line should be
        #     modulename.fnname [as c_basename] [-> return annotation]
        # square brackets denote optional syntax.
        #
        # alternatively:
        #     modulename.fnname [as c_basename] = modulename.existing_fn_name
        # clones the parameters and return converter from that
        # function.  you can't modify them.  you must enter a
        # new docstring.
        #
        # (but we might find a directive first!)
        #
        # this line is permitted to start with whitespace.
        # we'll call this number of spaces F (for "function").

        if not line.strip():
            return

        self.indent.infer(line)

        # are we cloning?
        before, equals, existing = line.rpartition('=')
        if equals:
            full_name, _, c_basename = before.partition(' as ')
            full_name = full_name.strip()
            c_basename = c_basename.strip()
            existing = existing.strip()
            if (is_legal_py_identifier(full_name) and
                (not c_basename or is_legal_c_identifier(c_basename)) and
                is_legal_py_identifier(existing)):
                # we're cloning!
                fields = [x.strip() for x in existing.split('.')]
                function_name = fields.pop()
                module, cls = self.clinic._module_and_class(fields)

                for existing_function in (cls or module).functions:
                    if existing_function.name == function_name:
                        break
                else:
                    existing_function = None
                if not existing_function:
                    print("class", cls, "module", module, "existing", existing)
                    print("cls. functions", cls.functions)
                    fail("Couldn't find existing function " + repr(existing) + "!")

                fields = [x.strip() for x in full_name.split('.')]
                function_name = fields.pop()
                module, cls = self.clinic._module_and_class(fields)

                if not (existing_function.kind == self.kind and existing_function.coexist == self.coexist):
                    fail("'kind' of function and cloned function don't match!  (@classmethod/@staticmethod/@coexist)")
                self.function = existing_function.copy(name=function_name, full_name=full_name, module=module, cls=cls, c_basename=c_basename, docstring='')

                self.block.signatures.append(self.function)
                (cls or module).functions.append(self.function)
                self.next(self.state_function_docstring)
                return

        line, _, returns = line.partition('->')

        full_name, _, c_basename = line.partition(' as ')
        full_name = full_name.strip()
        c_basename = c_basename.strip() or None

        if not is_legal_py_identifier(full_name):
            fail("Illegal function name: {}".format(full_name))
        if c_basename and not is_legal_c_identifier(c_basename):
            fail("Illegal C basename: {}".format(c_basename))

        return_converter = None
        if returns:
            ast_input = "def x() -> {}: pass".format(returns)
            module = None
            try:
                module = ast.parse(ast_input)
            except SyntaxError:
                pass
            if not module:
                fail("Badly-formed annotation for " + full_name + ": " + returns)
            try:
                name, legacy, kwargs = self.parse_converter(module.body[0].returns)
                if legacy:
                    fail("Legacy converter {!r} not allowed as a return converter"
                         .format(name))
                if name not in return_converters:
                    fail("No available return converter called " + repr(name))
                return_converter = return_converters[name](**kwargs)
            except ValueError:
                fail("Badly-formed annotation for " + full_name + ": " + returns)

        fields = [x.strip() for x in full_name.split('.')]
        function_name = fields.pop()
        module, cls = self.clinic._module_and_class(fields)

        fields = full_name.split('.')
        if fields[-1] in unsupported_special_methods:
            fail(f"{fields[-1]} is a special method and cannot be converted to Argument Clinic!  (Yet.)")

        if fields[-1] == '__new__':
            if (self.kind != CLASS_METHOD) or (not cls):
                fail("__new__ must be a class method!")
            self.kind = METHOD_NEW
        elif fields[-1] == '__init__':
            if (self.kind != CALLABLE) or (not cls):
                fail("__init__ must be a normal method, not a class or static method!")
            self.kind = METHOD_INIT
            if not return_converter:
                return_converter = init_return_converter()

        if not return_converter:
            return_converter = CReturnConverter()

        if not module:
            fail("Undefined module used in declaration of " + repr(full_name.strip()) + ".")
        self.function = Function(name=function_name, full_name=full_name, module=module, cls=cls, c_basename=c_basename,
                                 return_converter=return_converter, kind=self.kind, coexist=self.coexist)
        self.block.signatures.append(self.function)

        # insert a self converter automatically
        type, name = correct_name_for_self(self.function)
        kwargs = {}
        if cls and type == "PyObject *":
            kwargs['type'] = cls.typedef
        sc = self.function.self_converter = self_converter(name, name, self.function, **kwargs)
        p_self = Parameter(sc.name, inspect.Parameter.POSITIONAL_ONLY, function=self.function, converter=sc)
        self.function.parameters[sc.name] = p_self

        (cls or module).functions.append(self.function)
        self.next(self.state_parameters_start)

    # Now entering the parameters section.  The rules, formally stated:
    #
    #   * All lines must be indented with spaces only.
    #   * The first line must be a parameter declaration.
    #   * The first line must be indented.
    #       * This first line establishes the indent for parameters.
    #       * We'll call this number of spaces P (for "parameter").
    #   * Thenceforth:
    #       * Lines indented with P spaces specify a parameter.
    #       * Lines indented with > P spaces are docstrings for the previous
    #         parameter.
    #           * We'll call this number of spaces D (for "docstring").
    #           * All subsequent lines indented with >= D spaces are stored as
    #             part of the per-parameter docstring.
    #           * All lines will have the first D spaces of the indent stripped
    #             before they are stored.
    #           * It's illegal to have a line starting with a number of spaces X
    #             such that P < X < D.
    #       * A line with < P spaces is the first line of the function
    #         docstring, which ends processing for parameters and per-parameter
    #         docstrings.
    #           * The first line of the function docstring must be at the same
    #             indent as the function declaration.
    #       * It's illegal to have any line in the parameters section starting
    #         with X spaces such that F < X < P.  (As before, F is the indent
    #         of the function declaration.)
    #
    # Also, currently Argument Clinic places the following restrictions on groups:
    #   * Each group must contain at least one parameter.
    #   * Each group may contain at most one group, which must be the furthest
    #     thing in the group from the required parameters.  (The nested group
    #     must be the first in the group when it's before the required
    #     parameters, and the last thing in the group when after the required
    #     parameters.)
    #   * There may be at most one (top-level) group to the left or right of
    #     the required parameters.
    #   * You must specify a slash, and it must be after all parameters.
    #     (In other words: either all parameters are positional-only,
    #      or none are.)
    #
    #  Said another way:
    #   * Each group must contain at least one parameter.
    #   * All left square brackets before the required parameters must be
    #     consecutive.  (You can't have a left square bracket followed
    #     by a parameter, then another left square bracket.  You can't
    #     have a left square bracket, a parameter, a right square bracket,
    #     and then a left square bracket.)
    #   * All right square brackets after the required parameters must be
    #     consecutive.
    #
    # These rules are enforced with a single state variable:
    # "parameter_state".  (Previously the code was a miasma of ifs and
    # separate boolean state variables.)  The states are:
    #
    #  [ [ a, b, ] c, ] d, e, f=3, [ g, h, [ i ] ]   <- line
    # 01   2          3       4    5           6     <- state transitions
    #
    # 0: ps_start.  before we've seen anything.  legal transitions are to 1 or 3.
    # 1: ps_left_square_before.  left square brackets before required parameters.
    # 2: ps_group_before.  in a group, before required parameters.
    # 3: ps_required.  required parameters, positional-or-keyword or positional-only
    #     (we don't know yet).  (renumber left groups!)
    # 4: ps_optional.  positional-or-keyword or positional-only parameters that
    #    now must have default values.
    # 5: ps_group_after.  in a group, after required parameters.
    # 6: ps_right_square_after.  right square brackets after required parameters.
    ps_start, ps_left_square_before, ps_group_before, ps_required, \
    ps_optional, ps_group_after, ps_right_square_after = range(7)

    def state_parameters_start(self, line):
        if self.ignore_line(line):
            return

        # if this line is not indented, we have no parameters
        if not self.indent.infer(line):
            return self.next(self.state_function_docstring, line)

        self.parameter_continuation = ''
        return self.next(self.state_parameter, line)


    def to_required(self):
        """
        Transition to the "required" parameter state.
        """
        if self.parameter_state != self.ps_required:
            self.parameter_state = self.ps_required
            for p in self.function.parameters.values():
                p.group = -p.group

    def state_parameter(self, line):
        if self.parameter_continuation:
            line = self.parameter_continuation + ' ' + line.lstrip()
            self.parameter_continuation = ''

        if self.ignore_line(line):
            return

        assert self.indent.depth == 2
        indent = self.indent.infer(line)
        if indent == -1:
            # we outdented, must be to definition column
            return self.next(self.state_function_docstring, line)

        if indent == 1:
            # we indented, must be to new parameter docstring column
            return self.next(self.state_parameter_docstring_start, line)

        line = line.rstrip()
        if line.endswith('\\'):
            self.parameter_continuation = line[:-1]
            return

        line = line.lstrip()

        if line in ('*', '/', '[', ']'):
            self.parse_special_symbol(line)
            return

        if self.parameter_state in (self.ps_start, self.ps_required):
            self.to_required()
        elif self.parameter_state == self.ps_left_square_before:
            self.parameter_state = self.ps_group_before
        elif self.parameter_state == self.ps_group_before:
            if not self.group:
                self.to_required()
        elif self.parameter_state in (self.ps_group_after, self.ps_optional):
            pass
        else:
            fail("Function " + self.function.name + " has an unsupported group configuration. (Unexpected state " + str(self.parameter_state) + ".a)")

        # handle "as" for  parameters too
        c_name = None
        name, have_as_token, trailing = line.partition(' as ')
        if have_as_token:
            name = name.strip()
            if ' ' not in name:
                fields = trailing.strip().split(' ')
                if not fields:
                    fail("Invalid 'as' clause!")
                c_name = fields[0]
                if c_name.endswith(':'):
                    name += ':'
                    c_name = c_name[:-1]
                fields[0] = name
                line = ' '.join(fields)

        base, equals, default = line.rpartition('=')
        if not equals:
            base = default
            default = None

        module = None
        try:
            ast_input = "def x({}): pass".format(base)
            module = ast.parse(ast_input)
        except SyntaxError:
            try:
                # the last = was probably inside a function call, like
                #   c: int(accept={str})
                # so assume there was no actual default value.
                default = None
                ast_input = "def x({}): pass".format(line)
                module = ast.parse(ast_input)
            except SyntaxError:
                pass
        if not module:
            fail("Function " + self.function.name + " has an invalid parameter declaration:\n\t" + line)

        function_args = module.body[0].args

        if len(function_args.args) > 1:
            fail("Function " + self.function.name + " has an invalid parameter declaration (comma?):\n\t" + line)
        if function_args.defaults or function_args.kw_defaults:
            fail("Function " + self.function.name + " has an invalid parameter declaration (default value?):\n\t" + line)
        if function_args.kwarg:
            fail("Function " + self.function.name + " has an invalid parameter declaration (**kwargs?):\n\t" + line)

        if function_args.vararg:
            is_vararg = True
            parameter = function_args.vararg
        else:
            is_vararg = False
            parameter = function_args.args[0]

        parameter_name = parameter.arg
        name, legacy, kwargs = self.parse_converter(parameter.annotation)

        if not default:
            if self.parameter_state == self.ps_optional:
                fail("Can't have a parameter without a default (" + repr(parameter_name) + ")\nafter a parameter with a default!")
            if is_vararg:
                value = NULL
                kwargs.setdefault('c_default', "NULL")
            else:
                value = unspecified
            if 'py_default' in kwargs:
                fail("You can't specify py_default without specifying a default value!")
        else:
            if is_vararg:
                fail("Vararg can't take a default value!")

            if self.parameter_state == self.ps_required:
                self.parameter_state = self.ps_optional
            default = default.strip()
            bad = False
            ast_input = "x = {}".format(default)
            bad = False
            try:
                module = ast.parse(ast_input)

                if 'c_default' not in kwargs:
                    # we can only represent very simple data values in C.
                    # detect whether default is okay, via a denylist
                    # of disallowed ast nodes.
                    class DetectBadNodes(ast.NodeVisitor):
                        bad = False
                        def bad_node(self, node):
                            self.bad = True

                        # inline function call
                        visit_Call = bad_node
                        # inline if statement ("x = 3 if y else z")
                        visit_IfExp = bad_node

                        # comprehensions and generator expressions
                        visit_ListComp = visit_SetComp = bad_node
                        visit_DictComp = visit_GeneratorExp = bad_node

                        # literals for advanced types
                        visit_Dict = visit_Set = bad_node
                        visit_List = visit_Tuple = bad_node

                        # "starred": "a = [1, 2, 3]; *a"
                        visit_Starred = bad_node

                    denylist = DetectBadNodes()
                    denylist.visit(module)
                    bad = denylist.bad
                else:
                    # if they specify a c_default, we can be more lenient about the default value.
                    # but at least make an attempt at ensuring it's a valid expression.
                    try:
                        value = eval(default)
                        if value == unspecified:
                            fail("'unspecified' is not a legal default value!")
                    except NameError:
                        pass # probably a named constant
                    except Exception as e:
                        fail("Malformed expression given as default value\n"
                             "{!r} caused {!r}".format(default, e))
                if bad:
                    fail("Unsupported expression as default value: " + repr(default))

                expr = module.body[0].value
                # mild hack: explicitly support NULL as a default value
                if isinstance(expr, ast.Name) and expr.id == 'NULL':
                    value = NULL
                    py_default = '<unrepresentable>'
                    c_default = "NULL"
                elif (isinstance(expr, ast.BinOp) or
                    (isinstance(expr, ast.UnaryOp) and
                     not (isinstance(expr.operand, ast.Num) or
                          (hasattr(ast, 'Constant') and
                           isinstance(expr.operand, ast.Constant) and
                           type(expr.operand.value) in (int, float, complex)))
                    )):
                    c_default = kwargs.get("c_default")
                    if not (isinstance(c_default, str) and c_default):
                        fail("When you specify an expression (" + repr(default) + ") as your default value,\nyou MUST specify a valid c_default." + ast.dump(expr))
                    py_default = default
                    value = unknown
                elif isinstance(expr, ast.Attribute):
                    a = []
                    n = expr
                    while isinstance(n, ast.Attribute):
                        a.append(n.attr)
                        n = n.value
                    if not isinstance(n, ast.Name):
                        fail("Unsupported default value " + repr(default) + " (looked like a Python constant)")
                    a.append(n.id)
                    py_default = ".".join(reversed(a))

                    c_default = kwargs.get("c_default")
                    if not (isinstance(c_default, str) and c_default):
                        fail("When you specify a named constant (" + repr(py_default) + ") as your default value,\nyou MUST specify a valid c_default.")

                    try:
                        value = eval(py_default)
                    except NameError:
                        value = unknown
                else:
                    value = ast.literal_eval(expr)
                    py_default = repr(value)
                    if isinstance(value, (bool, None.__class__)):
                        c_default = "Py_" + py_default
                    elif isinstance(value, str):
                        c_default = c_repr(value)
                    else:
                        c_default = py_default

            except SyntaxError as e:
                fail("Syntax error: " + repr(e.text))
            except (ValueError, AttributeError):
                value = unknown
                c_default = kwargs.get("c_default")
                py_default = default
                if not (isinstance(c_default, str) and c_default):
                    fail("When you specify a named constant (" + repr(py_default) + ") as your default value,\nyou MUST specify a valid c_default.")

            kwargs.setdefault('c_default', c_default)
            kwargs.setdefault('py_default', py_default)

        dict = legacy_converters if legacy else converters
        legacy_str = "legacy " if legacy else ""
        if name not in dict:
            fail('{} is not a valid {}converter'.format(name, legacy_str))
        # if you use a c_name for the parameter, we just give that name to the converter
        # but the parameter object gets the python name
        converter = dict[name](c_name or parameter_name, parameter_name, self.function, value, **kwargs)

        if is_vararg:
            kind = inspect.Parameter.VAR_POSITIONAL
        elif self.keyword_only:
            kind = inspect.Parameter.KEYWORD_ONLY
        else:
            kind = inspect.Parameter.POSITIONAL_OR_KEYWORD

        if isinstance(converter, self_converter):
            if len(self.function.parameters) == 1:
                if (self.parameter_state != self.ps_required):
                    fail("A 'self' parameter cannot be marked optional.")
                if value is not unspecified:
                    fail("A 'self' parameter cannot have a default value.")
                if self.group:
                    fail("A 'self' parameter cannot be in an optional group.")
                kind = inspect.Parameter.POSITIONAL_ONLY
                self.parameter_state = self.ps_start
                self.function.parameters.clear()
            else:
                fail("A 'self' parameter, if specified, must be the very first thing in the parameter block.")

        if isinstance(converter, defining_class_converter):
            _lp = len(self.function.parameters)
            if _lp == 1:
                if (self.parameter_state != self.ps_required):
                    fail("A 'defining_class' parameter cannot be marked optional.")
                if value is not unspecified:
                    fail("A 'defining_class' parameter cannot have a default value.")
                if self.group:
                    fail("A 'defining_class' parameter cannot be in an optional group.")
            else:
                fail("A 'defining_class' parameter, if specified, must either be the first thing in the parameter block, or come just after 'self'.")


        p = Parameter(parameter_name, kind, function=self.function, converter=converter, default=value, group=self.group)

        names = [k.name for k in self.function.parameters.values()]
        if parameter_name in names[1:]:
            fail("You can't have two parameters named " + repr(parameter_name) + "!")
        elif names and parameter_name == names[0] and c_name is None:
            fail(f"Parameter '{parameter_name}' requires a custom C name")

        key = f"{parameter_name}_as_{c_name}" if c_name else parameter_name
        self.function.parameters[key] = p

    def parse_converter(self, annotation):
        if (hasattr(ast, 'Constant') and
            isinstance(annotation, ast.Constant) and
            type(annotation.value) is str):
            return annotation.value, True, {}

        if isinstance(annotation, ast.Str):
            return annotation.s, True, {}

        if isinstance(annotation, ast.Name):
            return annotation.id, False, {}

        if not isinstance(annotation, ast.Call):
            fail("Annotations must be either a name, a function call, or a string.")

        name = annotation.func.id
        symbols = globals()

        kwargs = {node.arg: eval_ast_expr(node.value, symbols) for node in annotation.keywords}
        return name, False, kwargs

    def parse_special_symbol(self, symbol):
        if symbol == '*':
            if self.keyword_only:
                fail("Function " + self.function.name + " uses '*' more than once.")
            self.keyword_only = True
        elif symbol == '[':
            if self.parameter_state in (self.ps_start, self.ps_left_square_before):
                self.parameter_state = self.ps_left_square_before
            elif self.parameter_state in (self.ps_required, self.ps_group_after):
                self.parameter_state = self.ps_group_after
            else:
                fail("Function " + self.function.name + " has an unsupported group configuration. (Unexpected state " + str(self.parameter_state) + ".b)")
            self.group += 1
            self.function.docstring_only = True
        elif symbol == ']':
            if not self.group:
                fail("Function " + self.function.name + " has a ] without a matching [.")
            if not any(p.group == self.group for p in self.function.parameters.values()):
                fail("Function " + self.function.name + " has an empty group.\nAll groups must contain at least one parameter.")
            self.group -= 1
            if self.parameter_state in (self.ps_left_square_before, self.ps_group_before):
                self.parameter_state = self.ps_group_before
            elif self.parameter_state in (self.ps_group_after, self.ps_right_square_after):
                self.parameter_state = self.ps_right_square_after
            else:
                fail("Function " + self.function.name + " has an unsupported group configuration. (Unexpected state " + str(self.parameter_state) + ".c)")
        elif symbol == '/':
            if self.positional_only:
                fail("Function " + self.function.name + " uses '/' more than once.")
            self.positional_only = True
            # ps_required and ps_optional are allowed here, that allows positional-only without option groups
            # to work (and have default values!)
            if (self.parameter_state not in (self.ps_required, self.ps_optional, self.ps_right_square_after, self.ps_group_before)) or self.group:
                fail("Function " + self.function.name + " has an unsupported group configuration. (Unexpected state " + str(self.parameter_state) + ".d)")
            if self.keyword_only:
                fail("Function " + self.function.name + " mixes keyword-only and positional-only parameters, which is unsupported.")
            # fixup preceding parameters
            for p in self.function.parameters.values():
                if p.is_vararg():
                    continue
                if (p.kind != inspect.Parameter.POSITIONAL_OR_KEYWORD and not isinstance(p.converter, self_converter)):
                    fail("Function " + self.function.name + " mixes keyword-only and positional-only parameters, which is unsupported.")
                p.kind = inspect.Parameter.POSITIONAL_ONLY

    def state_parameter_docstring_start(self, line):
        self.parameter_docstring_indent = len(self.indent.margin)
        assert self.indent.depth == 3
        return self.next(self.state_parameter_docstring, line)

    # every line of the docstring must start with at least F spaces,
    # where F > P.
    # these F spaces will be stripped.
    def state_parameter_docstring(self, line):
        stripped = line.strip()
        if stripped.startswith('#'):
            return

        indent = self.indent.measure(line)
        if indent < self.parameter_docstring_indent:
            self.indent.infer(line)
            assert self.indent.depth < 3
            if self.indent.depth == 2:
                # back to a parameter
                return self.next(self.state_parameter, line)
            assert self.indent.depth == 1
            return self.next(self.state_function_docstring, line)

        assert self.function.parameters
        last_parameter = next(reversed(list(self.function.parameters.values())))

        new_docstring = last_parameter.docstring

        if new_docstring:
            new_docstring += '\n'
        if stripped:
            new_docstring += self.indent.dedent(line)

        last_parameter.docstring = new_docstring

    # the final stanza of the DSL is the docstring.
    def state_function_docstring(self, line):
        if self.group:
            fail("Function " + self.function.name + " has a ] without a matching [.")

        stripped = line.strip()
        if stripped.startswith('#'):
            return

        new_docstring = self.function.docstring
        if new_docstring:
            new_docstring += "\n"
        if stripped:
            line = self.indent.dedent(line).rstrip()
        else:
            line = ''
        new_docstring += line
        self.function.docstring = new_docstring

    def format_docstring(self):
        f = self.function

        new_or_init = f.kind in (METHOD_NEW, METHOD_INIT)
        if new_or_init and not f.docstring:
            # don't render a docstring at all, no signature, nothing.
            return f.docstring

        text, add, output = _text_accumulator()
        parameters = f.render_parameters

        ##
        ## docstring first line
        ##

        if new_or_init:
            # classes get *just* the name of the class
            # not __new__, not __init__, and not module.classname
            assert f.cls
            add(f.cls.name)
        else:
            add(f.name)
        add('(')

        # populate "right_bracket_count" field for every parameter
        assert parameters, "We should always have a self parameter. " + repr(f)
        assert isinstance(parameters[0].converter, self_converter)
        # self is always positional-only.
        assert parameters[0].is_positional_only()
        parameters[0].right_bracket_count = 0
        positional_only = True
        for p in parameters[1:]:
            if not p.is_positional_only():
                positional_only = False
            else:
                assert positional_only
            if positional_only:
                p.right_bracket_count = abs(p.group)
            else:
                # don't put any right brackets around non-positional-only parameters, ever.
                p.right_bracket_count = 0

        right_bracket_count = 0

        def fix_right_bracket_count(desired):
            nonlocal right_bracket_count
            s = ''
            while right_bracket_count < desired:
                s += '['
                right_bracket_count += 1
            while right_bracket_count > desired:
                s += ']'
                right_bracket_count -= 1
            return s

        need_slash = False
        added_slash = False
        need_a_trailing_slash = False

        # we only need a trailing slash:
        #   * if this is not a "docstring_only" signature
        #   * and if the last *shown* parameter is
        #     positional only
        if not f.docstring_only:
            for p in reversed(parameters):
                if not p.converter.show_in_signature:
                    continue
                if p.is_positional_only():
                    need_a_trailing_slash = True
                break


        added_star = False

        first_parameter = True
        last_p = parameters[-1]
        line_length = len(''.join(text))
        indent = " " * line_length
        def add_parameter(text):
            nonlocal line_length
            nonlocal first_parameter
            if first_parameter:
                s = text
                first_parameter = False
            else:
                s = ' ' + text
                if line_length + len(s) >= 72:
                    add('\n')
                    add(indent)
                    line_length = len(indent)
                    s = text
            line_length += len(s)
            add(s)

        for p in parameters:
            if not p.converter.show_in_signature:
                continue
            assert p.name

            is_self = isinstance(p.converter, self_converter)
            if is_self and f.docstring_only:
                # this isn't a real machine-parsable signature,
                # so let's not print the "self" parameter
                continue

            if p.is_positional_only():
                need_slash = not f.docstring_only
            elif need_slash and not (added_slash or p.is_positional_only()):
                added_slash = True
                add_parameter('/,')

            if p.is_keyword_only() and not added_star:
                added_star = True
                add_parameter('*,')

            p_add, p_output = text_accumulator()
            p_add(fix_right_bracket_count(p.right_bracket_count))

            if isinstance(p.converter, self_converter):
                # annotate first parameter as being a "self".
                #
                # if inspect.Signature gets this function,
                # and it's already bound, the self parameter
                # will be stripped off.
                #
                # if it's not bound, it should be marked
                # as positional-only.
                #
                # note: we don't print "self" for __init__,
                # because this isn't actually the signature
                # for __init__.  (it can't be, __init__ doesn't
                # have a docstring.)  if this is an __init__
                # (or __new__), then this signature is for
                # calling the class to construct a new instance.
                p_add('$')

            if p.is_vararg():
                p_add("*")

            name = p.converter.signature_name or p.name
            p_add(name)

            if not p.is_vararg() and p.converter.is_optional():
                p_add('=')
                value = p.converter.py_default
                if not value:
                    value = repr(p.converter.default)
                p_add(value)

            if (p != last_p) or need_a_trailing_slash:
                p_add(',')

            add_parameter(p_output())

        add(fix_right_bracket_count(0))
        if need_a_trailing_slash:
            add_parameter('/')
        add(')')

        # PEP 8 says:
        #
        #     The Python standard library will not use function annotations
        #     as that would result in a premature commitment to a particular
        #     annotation style. Instead, the annotations are left for users
        #     to discover and experiment with useful annotation styles.
        #
        # therefore this is commented out:
        #
        # if f.return_converter.py_default:
        #     add(' -> ')
        #     add(f.return_converter.py_default)

        if not f.docstring_only:
            add("\n" + sig_end_marker + "\n")

        docstring_first_line = output()

        # now fix up the places where the brackets look wrong
        docstring_first_line = docstring_first_line.replace(', ]', ',] ')

        # okay.  now we're officially building the "parameters" section.
        # create substitution text for {parameters}
        spacer_line = False
        for p in parameters:
            if not p.docstring.strip():
                continue
            if spacer_line:
                add('\n')
            else:
                spacer_line = True
            add("  ")
            add(p.name)
            add('\n')
            add(textwrap.indent(rstrip_lines(p.docstring.rstrip()), "    "))
        parameters = output()
        if parameters:
            parameters += '\n'

        ##
        ## docstring body
        ##

        docstring = f.docstring.rstrip()
        lines = [line.rstrip() for line in docstring.split('\n')]

        # Enforce the summary line!
        # The first line of a docstring should be a summary of the function.
        # It should fit on one line (80 columns? 79 maybe?) and be a paragraph
        # by itself.
        #
        # Argument Clinic enforces the following rule:
        #  * either the docstring is empty,
        #  * or it must have a summary line.
        #
        # Guido said Clinic should enforce this:
        # http://mail.python.org/pipermail/python-dev/2013-June/127110.html

        if len(lines) >= 2:
            if lines[1]:
                fail("Docstring for " + f.full_name + " does not have a summary line!\n" +
                    "Every non-blank function docstring must start with\n" +
                    "a single line summary followed by an empty line.")
        elif len(lines) == 1:
            # the docstring is only one line right now--the summary line.
            # add an empty line after the summary line so we have space
            # between it and the {parameters} we're about to add.
            lines.append('')

        parameters_marker_count = len(docstring.split('{parameters}')) - 1
        if parameters_marker_count > 1:
            fail('You may not specify {parameters} more than once in a docstring!')

        if not parameters_marker_count:
            # insert after summary line
            lines.insert(2, '{parameters}')

        # insert at front of docstring
        lines.insert(0, docstring_first_line)

        docstring = "\n".join(lines)

        add(docstring)
        docstring = output()

        docstring = linear_format(docstring, parameters=parameters)
        docstring = docstring.rstrip()

        return docstring

    def state_terminal(self, line):
        """
        Called when processing the block is done.
        """
        assert not line

        if not self.function:
            return

        if self.keyword_only:
            values = self.function.parameters.values()
            if not values:
                no_parameter_after_star = True
            else:
                last_parameter = next(reversed(list(values)))
                no_parameter_after_star = last_parameter.kind != inspect.Parameter.KEYWORD_ONLY
            if no_parameter_after_star:
                fail("Function " + self.function.name + " specifies '*' without any parameters afterwards.")

        # remove trailing whitespace from all parameter docstrings
        for name, value in self.function.parameters.items():
            if not value:
                continue
            value.docstring = value.docstring.rstrip()

        self.function.docstring = self.format_docstring()




# maps strings to callables.
# the callable should return an object
# that implements the clinic parser
# interface (__init__ and parse).
#
# example parsers:
#   "clinic", handles the Clinic DSL
#   "python", handles running Python code
#
parsers = {'clinic' : DSLParser, 'python': PythonParser}


clinic = None


def main(argv):
    import sys

    if sys.version_info.major < 3 or sys.version_info.minor < 3:
        sys.exit("Error: clinic.py requires Python 3.3 or greater.")

    import argparse
    cmdline = argparse.ArgumentParser(
        description="""Preprocessor for CPython C files.

The purpose of the Argument Clinic is automating all the boilerplate involved
with writing argument parsing code for builtins and providing introspection
signatures ("docstrings") for CPython builtins.

For more information see https://docs.python.org/3/howto/clinic.html""")
    cmdline.add_argument("-f", "--force", action='store_true')
    cmdline.add_argument("-o", "--output", type=str)
    cmdline.add_argument("-v", "--verbose", action='store_true')
    cmdline.add_argument("--converters", action='store_true')
    cmdline.add_argument("--make", action='store_true',
                         help="Walk --srcdir to run over all relevant files.")
    cmdline.add_argument("--srcdir", type=str, default=os.curdir,
                         help="The directory tree to walk in --make mode.")
    cmdline.add_argument("filename", type=str, nargs="*")
    ns = cmdline.parse_args(argv)

    if ns.converters:
        if ns.filename:
            print("Usage error: can't specify --converters and a filename at the same time.")
            print()
            cmdline.print_usage()
            sys.exit(-1)
        converters = []
        return_converters = []
        ignored = set("""
            add_c_converter
            add_c_return_converter
            add_default_legacy_c_converter
            add_legacy_c_converter
            """.strip().split())
        module = globals()
        for name in module:
            for suffix, ids in (
                ("_return_converter", return_converters),
                ("_converter", converters),
            ):
                if name in ignored:
                    continue
                if name.endswith(suffix):
                    ids.append((name, name[:-len(suffix)]))
                    break
        print()

        print("Legacy converters:")
        legacy = sorted(legacy_converters)
        print('    ' + ' '.join(c for c in legacy if c[0].isupper()))
        print('    ' + ' '.join(c for c in legacy if c[0].islower()))
        print()

        for title, attribute, ids in (
            ("Converters", 'converter_init', converters),
            ("Return converters", 'return_converter_init', return_converters),
        ):
            print(title + ":")
            longest = -1
            for name, short_name in ids:
                longest = max(longest, len(short_name))
            for name, short_name in sorted(ids, key=lambda x: x[1].lower()):
                cls = module[name]
                callable = getattr(cls, attribute, None)
                if not callable:
                    continue
                signature = inspect.signature(callable)
                parameters = []
                for parameter_name, parameter in signature.parameters.items():
                    if parameter.kind == inspect.Parameter.KEYWORD_ONLY:
                        if parameter.default != inspect.Parameter.empty:
                            s = '{}={!r}'.format(parameter_name, parameter.default)
                        else:
                            s = parameter_name
                        parameters.append(s)
                print('    {}({})'.format(short_name, ', '.join(parameters)))
            print()
        print("All converters also accept (c_default=None, py_default=None, annotation=None).")
        print("All return converters also accept (py_default=None).")
        sys.exit(0)

    if ns.make:
        if ns.output or ns.filename:
            print("Usage error: can't use -o or filenames with --make.")
            print()
            cmdline.print_usage()
            sys.exit(-1)
        if not ns.srcdir:
            print("Usage error: --srcdir must not be empty with --make.")
            print()
            cmdline.print_usage()
            sys.exit(-1)
        for root, dirs, files in os.walk(ns.srcdir):
            for rcs_dir in ('.svn', '.git', '.hg', 'build', 'externals'):
                if rcs_dir in dirs:
                    dirs.remove(rcs_dir)
            for filename in files:
                if not (filename.endswith('.c') or filename.endswith('.h')):
                    continue
                path = os.path.join(root, filename)
                if ns.verbose:
                    print(path)
                parse_file(path, verify=not ns.force)
        return

    if not ns.filename:
        cmdline.print_usage()
        sys.exit(-1)

    if ns.output and len(ns.filename) > 1:
        print("Usage error: can't use -o with multiple filenames.")
        print()
        cmdline.print_usage()
        sys.exit(-1)

    for filename in ns.filename:
        if ns.verbose:
            print(filename)
        parse_file(filename, output=ns.output, verify=not ns.force)


if __name__ == "__main__":
    sys.exit(main(sys.argv[1:]))<|MERGE_RESOLUTION|>--- conflicted
+++ resolved
@@ -956,11 +956,7 @@
                         parser_code.append(normalize_snippet("""
                             %s = PyTuple_New(%s);
                             for (Py_ssize_t i = 0; i < %s; ++i) {{
-<<<<<<< HEAD
-                                PyTuple_SET_ITEM(%s, i, args[%d + i]);
-=======
                                 PyTuple_SET_ITEM(%s, i, Py_NewRef(args[%d + i]));
->>>>>>> 69f6cc77
                             }}
                             """ % (
                                 p.converter.parser_name,
