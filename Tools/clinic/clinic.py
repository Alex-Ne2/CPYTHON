#!/usr/bin/env python3
#
# Argument Clinic
# Copyright 2012-2013 by Larry Hastings.
# Licensed to the PSF under a contributor agreement.
#

import abc
import ast
import builtins as bltns
import collections
import contextlib
import copy
import cpp
import functools
import hashlib
import inspect
import io
import itertools
import os
import pprint
import re
import shlex
import string
import sys
import textwrap
import traceback

from collections.abc import Callable
from types import FunctionType, NoneType
from typing import Any, NamedTuple, NoReturn, Literal, overload

# TODO:
#
# soon:
#
# * allow mixing any two of {positional-only, positional-or-keyword,
#   keyword-only}
#       * dict constructor uses positional-only and keyword-only
#       * max and min use positional only with an optional group
#         and keyword-only
#

version = '1'

NO_VARARG = "PY_SSIZE_T_MAX"
CLINIC_PREFIX = "__clinic_"
CLINIC_PREFIXED_ARGS = {
    "_keywords",
    "_parser",
    "args",
    "argsbuf",
    "fastargs",
    "kwargs",
    "kwnames",
    "nargs",
    "noptargs",
    "return_value",
}

class Unspecified:
    def __repr__(self) -> str:
        return '<Unspecified>'

unspecified = Unspecified()


class Null:
    def __repr__(self) -> str:
        return '<Null>'

NULL = Null()


class Unknown:
    def __repr__(self) -> str:
        return '<Unknown>'

unknown = Unknown()

sig_end_marker = '--'

Appender = Callable[[str], None]
<<<<<<< HEAD
Outputter = Callable[[None], str]
TemplateDict = dict[str, str]
=======
Outputter = Callable[[], str]
>>>>>>> a454a665

class _TextAccumulator(NamedTuple):
    text: list[str]
    append: Appender
    output: Outputter

def _text_accumulator() -> _TextAccumulator:
    text: list[str] = []
    def output():
        s = ''.join(text)
        text.clear()
        return s
    return _TextAccumulator(text, text.append, output)


class TextAccumulator(NamedTuple):
    append: Appender
    output: Outputter

def text_accumulator() -> TextAccumulator:
    """
    Creates a simple text accumulator / joiner.

    Returns a pair of callables:
        append, output
    "append" appends a string to the accumulator.
    "output" returns the contents of the accumulator
       joined together (''.join(accumulator)) and
       empties the accumulator.
    """
    text, append, output = _text_accumulator()
    return TextAccumulator(append, output)

@overload
def warn_or_fail(
    *args: object,
    fail: Literal[True],
    filename: str | None = None,
    line_number: int | None = None,
) -> NoReturn: ...

@overload
def warn_or_fail(
    *args: object,
    fail: Literal[False] = False,
    filename: str | None = None,
    line_number: int | None = None,
) -> None: ...

def warn_or_fail(
    *args: object,
    fail: bool = False,
    filename: str | None = None,
    line_number: int | None = None,
) -> None:
    joined = " ".join([str(a) for a in args])
    add, output = text_accumulator()
    if fail:
        add("Error")
    else:
        add("Warning")
    if clinic:
        if filename is None:
            filename = clinic.filename
        if getattr(clinic, 'block_parser', None) and (line_number is None):
            line_number = clinic.block_parser.line_number
    if filename is not None:
        add(' in file "' + filename + '"')
    if line_number is not None:
        add(" on line " + str(line_number))
    add(':\n')
    add(joined)
    print(output())
    if fail:
        sys.exit(-1)


def warn(
    *args: object,
    filename: str | None = None,
    line_number: int | None = None,
) -> None:
    return warn_or_fail(*args, filename=filename, line_number=line_number, fail=False)

def fail(
    *args: object,
    filename: str | None = None,
    line_number: int | None = None,
) -> NoReturn:
    warn_or_fail(*args, filename=filename, line_number=line_number, fail=True)


def quoted_for_c_string(s: str) -> str:
    for old, new in (
        ('\\', '\\\\'), # must be first!
        ('"', '\\"'),
        ("'", "\\'"),
        ):
        s = s.replace(old, new)
    return s

def c_repr(s: str) -> str:
    return '"' + s + '"'


is_legal_c_identifier = re.compile('^[A-Za-z_][A-Za-z0-9_]*$').match

def is_legal_py_identifier(s: str) -> bool:
    return all(is_legal_c_identifier(field) for field in s.split('.'))

# identifiers that are okay in Python but aren't a good idea in C.
# so if they're used Argument Clinic will add "_value" to the end
# of the name in C.
c_keywords = set("""
asm auto break case char const continue default do double
else enum extern float for goto if inline int long
register return short signed sizeof static struct switch
typedef typeof union unsigned void volatile while
""".strip().split())

def ensure_legal_c_identifier(s: str) -> str:
    # for now, just complain if what we're given isn't legal
    if not is_legal_c_identifier(s):
        fail("Illegal C identifier: {}".format(s))
    # but if we picked a C keyword, pick something else
    if s in c_keywords:
        return s + "_value"
    return s

def rstrip_lines(s: str) -> str:
    text, add, output = _text_accumulator()
    for line in s.split('\n'):
        add(line.rstrip())
        add('\n')
    text.pop()
    return output()

def format_escape(s: str) -> str:
    # double up curly-braces, this string will be used
    # as part of a format_map() template later
    s = s.replace('{', '{{')
    s = s.replace('}', '}}')
    return s

def linear_format(s: str, **kwargs: str) -> str:
    """
    Perform str.format-like substitution, except:
      * The strings substituted must be on lines by
        themselves.  (This line is the "source line".)
      * If the substitution text is empty, the source line
        is removed in the output.
      * If the field is not recognized, the original line
        is passed unmodified through to the output.
      * If the substitution text is not empty:
          * Each line of the substituted text is indented
            by the indent of the source line.
          * A newline will be added to the end.
    """

    add, output = text_accumulator()
    for line in s.split('\n'):
        indent, curly, trailing = line.partition('{')
        if not curly:
            add(line)
            add('\n')
            continue

        name, curly, trailing = trailing.partition('}')
        if not curly or name not in kwargs:
            add(line)
            add('\n')
            continue

        if trailing:
            fail("Text found after {" + name + "} block marker!  It must be on a line by itself.")
        if indent.strip():
            fail("Non-whitespace characters found before {" + name + "} block marker!  It must be on a line by itself.")

        value = kwargs[name]
        if not value:
            continue

        value = textwrap.indent(rstrip_lines(value), indent)
        add(value)
        add('\n')

    return output()[:-1]

def indent_all_lines(s: str, prefix: str) -> str:
    """
    Returns 's', with 'prefix' prepended to all lines.

    If the last line is empty, prefix is not prepended
    to it.  (If s is blank, returns s unchanged.)

    (textwrap.indent only adds to non-blank lines.)
    """
    split = s.split('\n')
    last = split.pop()
    final = []
    for line in split:
        final.append(prefix)
        final.append(line)
        final.append('\n')
    if last:
        final.append(prefix)
        final.append(last)
    return ''.join(final)

def suffix_all_lines(s: str, suffix: str) -> str:
    """
    Returns 's', with 'suffix' appended to all lines.

    If the last line is empty, suffix is not appended
    to it.  (If s is blank, returns s unchanged.)
    """
    split = s.split('\n')
    last = split.pop()
    final = []
    for line in split:
        final.append(line)
        final.append(suffix)
        final.append('\n')
    if last:
        final.append(last)
        final.append(suffix)
    return ''.join(final)


def version_splitter(s: str) -> tuple[int, ...]:
    """Splits a version string into a tuple of integers.

    The following ASCII characters are allowed, and employ
    the following conversions:
        a -> -3
        b -> -2
        c -> -1
    (This permits Python-style version strings such as "1.4b3".)
    """
    version = []
    accumulator: list[str] = []
    def flush():
        if not accumulator:
            raise ValueError('Unsupported version string: ' + repr(s))
        version.append(int(''.join(accumulator)))
        accumulator.clear()

    for c in s:
        if c.isdigit():
            accumulator.append(c)
        elif c == '.':
            flush()
        elif c in 'abc':
            flush()
            version.append('abc'.index(c) - 3)
        else:
            raise ValueError('Illegal character ' + repr(c) + ' in version string ' + repr(s))
    flush()
    return tuple(version)

def version_comparitor(version1: str, version2: str) -> Literal[-1, 0, 1]:
    iterator = itertools.zip_longest(version_splitter(version1), version_splitter(version2), fillvalue=0)
    for i, (a, b) in enumerate(iterator):
        if a < b:
            return -1
        if a > b:
            return 1
    return 0


class CRenderData:
    def __init__(self):

        # The C statements to declare variables.
        # Should be full lines with \n eol characters.
        self.declarations = []

        # The C statements required to initialize the variables before the parse call.
        # Should be full lines with \n eol characters.
        self.initializers = []

        # The C statements needed to dynamically modify the values
        # parsed by the parse call, before calling the impl.
        self.modifications = []

        # The entries for the "keywords" array for PyArg_ParseTuple.
        # Should be individual strings representing the names.
        self.keywords = []

        # The "format units" for PyArg_ParseTuple.
        # Should be individual strings that will get
        self.format_units = []

        # The varargs arguments for PyArg_ParseTuple.
        self.parse_arguments = []

        # The parameter declarations for the impl function.
        self.impl_parameters = []

        # The arguments to the impl function at the time it's called.
        self.impl_arguments = []

        # For return converters: the name of the variable that
        # should receive the value returned by the impl.
        self.return_value = "return_value"

        # For return converters: the code to convert the return
        # value from the parse function.  This is also where
        # you should check the _return_value for errors, and
        # "goto exit" if there are any.
        self.return_conversion = []
        self.converter_retval = "_return_value"

        # The C statements required to do some operations
        # after the end of parsing but before cleaning up.
        # These operations may be, for example, memory deallocations which
        # can only be done without any error happening during argument parsing.
        self.post_parsing = []

        # The C statements required to clean up after the impl call.
        self.cleanup = []


class FormatCounterFormatter(string.Formatter):
    """
    This counts how many instances of each formatter
    "replacement string" appear in the format string.

    e.g. after evaluating "string {a}, {b}, {c}, {a}"
         the counts dict would now look like
         {'a': 2, 'b': 1, 'c': 1}
    """
    def __init__(self):
        self.counts = collections.Counter()

    def get_value(self, key, args, kwargs):
        self.counts[key] += 1
        return ''

class Language(metaclass=abc.ABCMeta):

    start_line = ""
    body_prefix = ""
    stop_line = ""
    checksum_line = ""

    def __init__(self, filename):
        pass

    @abc.abstractmethod
    def render(self, clinic, signatures):
        pass

    def parse_line(self, line):
        pass

    def validate(self):
        def assert_only_one(attr, *additional_fields):
            """
            Ensures that the string found at getattr(self, attr)
            contains exactly one formatter replacement string for
            each valid field.  The list of valid fields is
            ['dsl_name'] extended by additional_fields.

            e.g.
                self.fmt = "{dsl_name} {a} {b}"

                # this passes
                self.assert_only_one('fmt', 'a', 'b')

                # this fails, the format string has a {b} in it
                self.assert_only_one('fmt', 'a')

                # this fails, the format string doesn't have a {c} in it
                self.assert_only_one('fmt', 'a', 'b', 'c')

                # this fails, the format string has two {a}s in it,
                # it must contain exactly one
                self.fmt2 = '{dsl_name} {a} {a}'
                self.assert_only_one('fmt2', 'a')

            """
            fields = ['dsl_name']
            fields.extend(additional_fields)
            line = getattr(self, attr)
            fcf = FormatCounterFormatter()
            fcf.format(line)
            def local_fail(should_be_there_but_isnt):
                if should_be_there_but_isnt:
                    fail("{} {} must contain {{{}}} exactly once!".format(
                        self.__class__.__name__, attr, name))
                else:
                    fail("{} {} must not contain {{{}}}!".format(
                        self.__class__.__name__, attr, name))

            for name, count in fcf.counts.items():
                if name in fields:
                    if count > 1:
                        local_fail(True)
                else:
                    local_fail(False)
            for name in fields:
                if fcf.counts.get(name) != 1:
                    local_fail(True)

        assert_only_one('start_line')
        assert_only_one('stop_line')

        field = "arguments" if "{arguments}" in self.checksum_line else "checksum"
        assert_only_one('checksum_line', field)



class PythonLanguage(Language):

    language      = 'Python'
    start_line    = "#/*[{dsl_name} input]"
    body_prefix   = "#"
    stop_line     = "#[{dsl_name} start generated code]*/"
    checksum_line = "#/*[{dsl_name} end generated code: {arguments}]*/"


def permute_left_option_groups(l):
    """
    Given [1, 2, 3], should yield:
       ()
       (3,)
       (2, 3)
       (1, 2, 3)
    """
    yield tuple()
    accumulator = []
    for group in reversed(l):
        accumulator = list(group) + accumulator
        yield tuple(accumulator)


def permute_right_option_groups(l):
    """
    Given [1, 2, 3], should yield:
      ()
      (1,)
      (1, 2)
      (1, 2, 3)
    """
    yield tuple()
    accumulator = []
    for group in l:
        accumulator.extend(group)
        yield tuple(accumulator)


def permute_optional_groups(left, required, right):
    """
    Generator function that computes the set of acceptable
    argument lists for the provided iterables of
    argument groups.  (Actually it generates a tuple of tuples.)

    Algorithm: prefer left options over right options.

    If required is empty, left must also be empty.
    """
    required = tuple(required)
    result = []

    if not required:
        if left:
            raise ValueError("required is empty but left is not")

    accumulator = []
    counts = set()
    for r in permute_right_option_groups(right):
        for l in permute_left_option_groups(left):
            t = l + required + r
            if len(t) in counts:
                continue
            counts.add(len(t))
            accumulator.append(t)

    accumulator.sort(key=len)
    return tuple(accumulator)


def strip_leading_and_trailing_blank_lines(s):
    lines = s.rstrip().split('\n')
    while lines:
        line = lines[0]
        if line.strip():
            break
        del lines[0]
    return '\n'.join(lines)

@functools.lru_cache()
def normalize_snippet(s, *, indent=0):
    """
    Reformats s:
        * removes leading and trailing blank lines
        * ensures that it does not end with a newline
        * dedents so the first nonwhite character on any line is at column "indent"
    """
    s = strip_leading_and_trailing_blank_lines(s)
    s = textwrap.dedent(s)
    if indent:
        s = textwrap.indent(s, ' ' * indent)
    return s


def declare_parser(f, *, hasformat=False):
    """
    Generates the code template for a static local PyArg_Parser variable,
    with an initializer.  For core code (incl. builtin modules) the
    kwtuple field is also statically initialized.  Otherwise
    it is initialized at runtime.
    """
    if hasformat:
        fname = ''
        format_ = '.format = "{format_units}:{name}",'
    else:
        fname = '.fname = "{name}",'
        format_ = ''

    num_keywords = len([
        p for p in f.parameters.values()
        if not p.is_positional_only() and not p.is_vararg()
    ])
    if num_keywords == 0:
        declarations = """
            #if defined(Py_BUILD_CORE) && !defined(Py_BUILD_CORE_MODULE)
            #  define KWTUPLE (PyObject *)&_Py_SINGLETON(tuple_empty)
            #else
            #  define KWTUPLE NULL
            #endif
        """
    else:
        declarations = """
            #if defined(Py_BUILD_CORE) && !defined(Py_BUILD_CORE_MODULE)

            #define NUM_KEYWORDS %d
            static struct {{
                PyGC_Head _this_is_not_used;
                PyObject_VAR_HEAD
                PyObject *ob_item[NUM_KEYWORDS];
            }} _kwtuple = {{
                .ob_base = PyVarObject_HEAD_INIT(&PyTuple_Type, NUM_KEYWORDS)
                .ob_item = {{ {keywords_py} }},
            }};
            #undef NUM_KEYWORDS
            #define KWTUPLE (&_kwtuple.ob_base.ob_base)

            #else  // !Py_BUILD_CORE
            #  define KWTUPLE NULL
            #endif  // !Py_BUILD_CORE
        """ % num_keywords

    declarations += """
            static const char * const _keywords[] = {{{keywords_c} NULL}};
            static _PyArg_Parser _parser = {{
                .keywords = _keywords,
                %s
                .kwtuple = KWTUPLE,
            }};
            #undef KWTUPLE
    """ % (format_ or fname)
    return normalize_snippet(declarations)


def wrap_declarations(text, length=78):
    """
    A simple-minded text wrapper for C function declarations.

    It views a declaration line as looking like this:
        xxxxxxxx(xxxxxxxxx,xxxxxxxxx)
    If called with length=30, it would wrap that line into
        xxxxxxxx(xxxxxxxxx,
                 xxxxxxxxx)
    (If the declaration has zero or one parameters, this
    function won't wrap it.)

    If this doesn't work properly, it's probably better to
    start from scratch with a more sophisticated algorithm,
    rather than try and improve/debug this dumb little function.
    """
    lines = []
    for line in text.split('\n'):
        prefix, _, after_l_paren = line.partition('(')
        if not after_l_paren:
            lines.append(line)
            continue
        parameters, _, after_r_paren = after_l_paren.partition(')')
        if not _:
            lines.append(line)
            continue
        if ',' not in parameters:
            lines.append(line)
            continue
        parameters = [x.strip() + ", " for x in parameters.split(',')]
        prefix += "("
        if len(prefix) < length:
            spaces = " " * len(prefix)
        else:
            spaces = " " * 4

        while parameters:
            line = prefix
            first = True
            while parameters:
                if (not first and
                    (len(line) + len(parameters[0]) > length)):
                    break
                line += parameters.pop(0)
                first = False
            if not parameters:
                line = line.rstrip(", ") + ")" + after_r_paren
            lines.append(line.rstrip())
            prefix = spaces
    return "\n".join(lines)


class CLanguage(Language):

    body_prefix   = "#"
    language      = 'C'
    start_line    = "/*[{dsl_name} input]"
    body_prefix   = ""
    stop_line     = "[{dsl_name} start generated code]*/"
    checksum_line = "/*[{dsl_name} end generated code: {arguments}]*/"

    def __init__(self, filename):
        super().__init__(filename)
        self.cpp = cpp.Monitor(filename)
        self.cpp.fail = fail

    def parse_line(self, line):
        self.cpp.writeline(line)

    def render(self, clinic, signatures):
        function = None
        for o in signatures:
            if isinstance(o, Function):
                if function:
                    fail("You may specify at most one function per block.\nFound a block containing at least two:\n\t" + repr(function) + " and " + repr(o))
                function = o
        return self.render_function(clinic, function)

    def docstring_for_c_string(self, f):
        if re.search(r'[^\x00-\x7F]', f.docstring):
            warn("Non-ascii character appear in docstring.")

        text, add, output = _text_accumulator()
        # turn docstring into a properly quoted C string
        for line in f.docstring.split('\n'):
            add('"')
            add(quoted_for_c_string(line))
            add('\\n"\n')

        if text[-2] == sig_end_marker:
            # If we only have a signature, add the blank line that the
            # __text_signature__ getter expects to be there.
            add('"\\n"')
        else:
            text.pop()
            add('"')
        return ''.join(text)

    def output_templates(self, f):
        parameters = list(f.parameters.values())
        assert parameters
        assert isinstance(parameters[0].converter, self_converter)
        del parameters[0]
        requires_defining_class = False
        if parameters and isinstance(parameters[0].converter, defining_class_converter):
            requires_defining_class = True
            del parameters[0]
        converters = [p.converter for p in parameters]

        has_option_groups = parameters and (parameters[0].group or parameters[-1].group)
        default_return_converter = (not f.return_converter or
            f.return_converter.type == 'PyObject *')

        new_or_init = f.kind in (METHOD_NEW, METHOD_INIT)

        vararg = NO_VARARG
        pos_only = min_pos = max_pos = min_kw_only = pseudo_args = 0
        for i, p in enumerate(parameters, 1):
            if p.is_keyword_only():
                assert not p.is_positional_only()
                if not p.is_optional():
                    min_kw_only = i - max_pos
            elif p.is_vararg():
                if vararg != NO_VARARG:
                    fail("Too many var args")
                pseudo_args += 1
                vararg = i - 1
            else:
                if vararg == NO_VARARG:
                    max_pos = i
                if p.is_positional_only():
                    pos_only = i
                if not p.is_optional():
                    min_pos = i

        meth_o = (len(parameters) == 1 and
              parameters[0].is_positional_only() and
              not converters[0].is_optional() and
              not requires_defining_class and
              not new_or_init)

        # we have to set these things before we're done:
        #
        # docstring_prototype
        # docstring_definition
        # impl_prototype
        # methoddef_define
        # parser_prototype
        # parser_definition
        # impl_definition
        # cpp_if
        # cpp_endif
        # methoddef_ifndef

        return_value_declaration = "PyObject *return_value = NULL;"

        methoddef_define = normalize_snippet("""
            #define {methoddef_name}    \\
                {{"{name}", {methoddef_cast}{c_basename}{methoddef_cast_end}, {methoddef_flags}, {c_basename}__doc__}},
            """)
        if new_or_init and not f.docstring:
            docstring_prototype = docstring_definition = ''
        else:
            docstring_prototype = normalize_snippet("""
                PyDoc_VAR({c_basename}__doc__);
                """)
            docstring_definition = normalize_snippet("""
                PyDoc_STRVAR({c_basename}__doc__,
                {docstring});
                """)
        impl_definition = normalize_snippet("""
            static {impl_return_type}
            {c_basename}_impl({impl_parameters})
            """)
        impl_prototype = parser_prototype = parser_definition = None

        parser_prototype_keyword = normalize_snippet("""
            static PyObject *
            {c_basename}({self_type}{self_name}, PyObject *args, PyObject *kwargs)
            """)

        parser_prototype_varargs = normalize_snippet("""
            static PyObject *
            {c_basename}({self_type}{self_name}, PyObject *args)
            """)

        parser_prototype_fastcall = normalize_snippet("""
            static PyObject *
            {c_basename}({self_type}{self_name}, PyObject *const *args, Py_ssize_t nargs)
            """)

        parser_prototype_fastcall_keywords = normalize_snippet("""
            static PyObject *
            {c_basename}({self_type}{self_name}, PyObject *const *args, Py_ssize_t nargs, PyObject *kwnames)
            """)

        parser_prototype_def_class = normalize_snippet("""
            static PyObject *
            {c_basename}({self_type}{self_name}, PyTypeObject *{defining_class_name}, PyObject *const *args, Py_ssize_t nargs, PyObject *kwnames)
        """)

        # parser_body_fields remembers the fields passed in to the
        # previous call to parser_body. this is used for an awful hack.
        parser_body_fields = ()
        def parser_body(prototype, *fields, declarations=''):
            nonlocal parser_body_fields
            add, output = text_accumulator()
            add(prototype)
            parser_body_fields = fields

            fields = list(fields)
            fields.insert(0, normalize_snippet("""
                {{
                    {return_value_declaration}
                    {parser_declarations}
                    {declarations}
                    {initializers}
                """) + "\n")
            # just imagine--your code is here in the middle
            fields.append(normalize_snippet("""
                    {modifications}
                    {return_value} = {c_basename}_impl({impl_arguments});
                    {return_conversion}
                    {post_parsing}

                {exit_label}
                    {cleanup}
                    return return_value;
                }}
                """))
            for field in fields:
                add('\n')
                add(field)
            return linear_format(output(), parser_declarations=declarations)

        if not parameters:
            if not requires_defining_class:
                # no parameters, METH_NOARGS
                flags = "METH_NOARGS"

                parser_prototype = normalize_snippet("""
                    static PyObject *
                    {c_basename}({self_type}{self_name}, PyObject *Py_UNUSED(ignored))
                    """)
                parser_code = []

            else:
                assert not new_or_init

                flags = "METH_METHOD|METH_FASTCALL|METH_KEYWORDS"

                parser_prototype = parser_prototype_def_class
                return_error = ('return NULL;' if default_return_converter
                                else 'goto exit;')
                parser_code = [normalize_snippet("""
                    if (nargs) {{
                        PyErr_SetString(PyExc_TypeError, "{name}() takes no arguments");
                        %s
                    }}
                    """ % return_error, indent=4)]

            if default_return_converter:
                parser_definition = '\n'.join([
                    parser_prototype,
                    '{{',
                    *parser_code,
                    '    return {c_basename}_impl({impl_arguments});',
                    '}}'])
            else:
                parser_definition = parser_body(parser_prototype, *parser_code)

        elif meth_o:
            flags = "METH_O"

            if (isinstance(converters[0], object_converter) and
                converters[0].format_unit == 'O'):
                meth_o_prototype = normalize_snippet("""
                    static PyObject *
                    {c_basename}({impl_parameters})
                    """)

                if default_return_converter:
                    # maps perfectly to METH_O, doesn't need a return converter.
                    # so we skip making a parse function
                    # and call directly into the impl function.
                    impl_prototype = parser_prototype = parser_definition = ''
                    impl_definition = meth_o_prototype
                else:
                    # SLIGHT HACK
                    # use impl_parameters for the parser here!
                    parser_prototype = meth_o_prototype
                    parser_definition = parser_body(parser_prototype)

            else:
                argname = 'arg'
                if parameters[0].name == argname:
                    argname += '_'
                parser_prototype = normalize_snippet("""
                    static PyObject *
                    {c_basename}({self_type}{self_name}, PyObject *%s)
                    """ % argname)

                displayname = parameters[0].get_displayname(0)
                parsearg = converters[0].parse_arg(argname, displayname)
                if parsearg is None:
                    parsearg = """
                        if (!PyArg_Parse(%s, "{format_units}:{name}", {parse_arguments})) {{
                            goto exit;
                        }}
                        """ % argname
                parser_definition = parser_body(parser_prototype,
                                                normalize_snippet(parsearg, indent=4))

        elif has_option_groups:
            # positional parameters with option groups
            # (we have to generate lots of PyArg_ParseTuple calls
            #  in a big switch statement)

            flags = "METH_VARARGS"
            parser_prototype = parser_prototype_varargs

            parser_definition = parser_body(parser_prototype, '    {option_group_parsing}')

        elif not requires_defining_class and pos_only == len(parameters) - pseudo_args:
            if not new_or_init:
                # positional-only, but no option groups
                # we only need one call to _PyArg_ParseStack

                flags = "METH_FASTCALL"
                parser_prototype = parser_prototype_fastcall
                nargs = 'nargs'
                argname_fmt = 'args[%d]'
            else:
                # positional-only, but no option groups
                # we only need one call to PyArg_ParseTuple

                flags = "METH_VARARGS"
                parser_prototype = parser_prototype_varargs
                nargs = 'PyTuple_GET_SIZE(args)'
                argname_fmt = 'PyTuple_GET_ITEM(args, %d)'


            left_args = "{} - {}".format(nargs, max_pos)
            max_args = NO_VARARG if (vararg != NO_VARARG) else max_pos
            parser_code = [normalize_snippet("""
                if (!_PyArg_CheckPositional("{name}", %s, %d, %s)) {{
                    goto exit;
                }}
                """ % (nargs, min_pos, max_args), indent=4)]

            has_optional = False
            for i, p in enumerate(parameters):
                displayname = p.get_displayname(i+1)
                argname = argname_fmt % i

                if p.is_vararg():
                    if not new_or_init:
                        parser_code.append(normalize_snippet("""
                            %s = PyTuple_New(%s);
                            if (!%s) {{
                                goto exit;
                            }}
                            for (Py_ssize_t i = 0; i < %s; ++i) {{
                                PyTuple_SET_ITEM(%s, i, Py_NewRef(args[%d + i]));
                            }}
                            """ % (
                                p.converter.parser_name,
                                left_args,
                                p.converter.parser_name,
                                left_args,
                                p.converter.parser_name,
                                max_pos
                            ), indent=4))
                    else:
                        parser_code.append(normalize_snippet("""
                            %s = PyTuple_GetSlice(%d, -1);
                            """ % (
                                p.converter.parser_name,
                                max_pos
                            ), indent=4))
                    continue

                parsearg = p.converter.parse_arg(argname, displayname)
                if parsearg is None:
                    #print('Cannot convert %s %r for %s' % (p.converter.__class__.__name__, p.converter.format_unit, p.converter.name), file=sys.stderr)
                    parser_code = None
                    break
                if has_optional or p.is_optional():
                    has_optional = True
                    parser_code.append(normalize_snippet("""
                        if (%s < %d) {{
                            goto skip_optional;
                        }}
                        """, indent=4) % (nargs, i + 1))
                parser_code.append(normalize_snippet(parsearg, indent=4))

            if parser_code is not None:
                if has_optional:
                    parser_code.append("skip_optional:")
            else:
                if not new_or_init:
                    parser_code = [normalize_snippet("""
                        if (!_PyArg_ParseStack(args, nargs, "{format_units}:{name}",
                            {parse_arguments})) {{
                            goto exit;
                        }}
                        """, indent=4)]
                else:
                    parser_code = [normalize_snippet("""
                        if (!PyArg_ParseTuple(args, "{format_units}:{name}",
                            {parse_arguments})) {{
                            goto exit;
                        }}
                        """, indent=4)]
            parser_definition = parser_body(parser_prototype, *parser_code)

        else:
            has_optional_kw = (max(pos_only, min_pos) + min_kw_only < len(converters) - int(vararg != NO_VARARG))
            if vararg == NO_VARARG:
                args_declaration = "_PyArg_UnpackKeywords", "%s, %s, %s" % (
                    min_pos,
                    max_pos,
                    min_kw_only
                )
                nargs = "nargs"
            else:
                args_declaration = "_PyArg_UnpackKeywordsWithVararg", "%s, %s, %s, %s" % (
                    min_pos,
                    max_pos,
                    min_kw_only,
                    vararg
                )
                nargs = f"Py_MIN(nargs, {max_pos})" if max_pos else "0"
            if not new_or_init:
                flags = "METH_FASTCALL|METH_KEYWORDS"
                parser_prototype = parser_prototype_fastcall_keywords
                argname_fmt = 'args[%d]'
                declarations = declare_parser(f)
                declarations += "\nPyObject *argsbuf[%s];" % len(converters)
                if has_optional_kw:
                    declarations += "\nPy_ssize_t noptargs = %s + (kwnames ? PyTuple_GET_SIZE(kwnames) : 0) - %d;" % (nargs, min_pos + min_kw_only)
                parser_code = [normalize_snippet("""
                    args = %s(args, nargs, NULL, kwnames, &_parser, %s, argsbuf);
                    if (!args) {{
                        goto exit;
                    }}
                    """ % args_declaration, indent=4)]
            else:
                # positional-or-keyword arguments
                flags = "METH_VARARGS|METH_KEYWORDS"
                parser_prototype = parser_prototype_keyword
                argname_fmt = 'fastargs[%d]'
                declarations = declare_parser(f)
                declarations += "\nPyObject *argsbuf[%s];" % len(converters)
                declarations += "\nPyObject * const *fastargs;"
                declarations += "\nPy_ssize_t nargs = PyTuple_GET_SIZE(args);"
                if has_optional_kw:
                    declarations += "\nPy_ssize_t noptargs = %s + (kwargs ? PyDict_GET_SIZE(kwargs) : 0) - %d;" % (nargs, min_pos + min_kw_only)
                parser_code = [normalize_snippet("""
                    fastargs = %s(_PyTuple_CAST(args)->ob_item, nargs, kwargs, NULL, &_parser, %s, argsbuf);
                    if (!fastargs) {{
                        goto exit;
                    }}
                    """ % args_declaration, indent=4)]

            if requires_defining_class:
                flags = 'METH_METHOD|' + flags
                parser_prototype = parser_prototype_def_class

            add_label = None
            for i, p in enumerate(parameters):
                if isinstance(p.converter, defining_class_converter):
                    raise ValueError("defining_class should be the first "
                                     "parameter (after self)")
                displayname = p.get_displayname(i+1)
                parsearg = p.converter.parse_arg(argname_fmt % i, displayname)
                if parsearg is None:
                    #print('Cannot convert %s %r for %s' % (p.converter.__class__.__name__, p.converter.format_unit, p.converter.name), file=sys.stderr)
                    parser_code = None
                    break
                if add_label and (i == pos_only or i == max_pos):
                    parser_code.append("%s:" % add_label)
                    add_label = None
                if not p.is_optional():
                    parser_code.append(normalize_snippet(parsearg, indent=4))
                elif i < pos_only:
                    add_label = 'skip_optional_posonly'
                    parser_code.append(normalize_snippet("""
                        if (nargs < %d) {{
                            goto %s;
                        }}
                        """ % (i + 1, add_label), indent=4))
                    if has_optional_kw:
                        parser_code.append(normalize_snippet("""
                            noptargs--;
                            """, indent=4))
                    parser_code.append(normalize_snippet(parsearg, indent=4))
                else:
                    if i < max_pos:
                        label = 'skip_optional_pos'
                        first_opt = max(min_pos, pos_only)
                    else:
                        label = 'skip_optional_kwonly'
                        first_opt = max_pos + min_kw_only
                        if vararg != NO_VARARG:
                            first_opt += 1
                    if i == first_opt:
                        add_label = label
                        parser_code.append(normalize_snippet("""
                            if (!noptargs) {{
                                goto %s;
                            }}
                            """ % add_label, indent=4))
                    if i + 1 == len(parameters):
                        parser_code.append(normalize_snippet(parsearg, indent=4))
                    else:
                        add_label = label
                        parser_code.append(normalize_snippet("""
                            if (%s) {{
                            """ % (argname_fmt % i), indent=4))
                        parser_code.append(normalize_snippet(parsearg, indent=8))
                        parser_code.append(normalize_snippet("""
                                if (!--noptargs) {{
                                    goto %s;
                                }}
                            }}
                            """ % add_label, indent=4))

            if parser_code is not None:
                if add_label:
                    parser_code.append("%s:" % add_label)
            else:
                declarations = declare_parser(f, hasformat=True)
                if not new_or_init:
                    parser_code = [normalize_snippet("""
                        if (!_PyArg_ParseStackAndKeywords(args, nargs, kwnames, &_parser{parse_arguments_comma}
                            {parse_arguments})) {{
                            goto exit;
                        }}
                        """, indent=4)]
                else:
                    parser_code = [normalize_snippet("""
                        if (!_PyArg_ParseTupleAndKeywordsFast(args, kwargs, &_parser,
                            {parse_arguments})) {{
                            goto exit;
                        }}
                        """, indent=4)]
            parser_definition = parser_body(parser_prototype, *parser_code,
                                            declarations=declarations)


        if new_or_init:
            methoddef_define = ''

            if f.kind == METHOD_NEW:
                parser_prototype = parser_prototype_keyword
            else:
                return_value_declaration = "int return_value = -1;"
                parser_prototype = normalize_snippet("""
                    static int
                    {c_basename}({self_type}{self_name}, PyObject *args, PyObject *kwargs)
                    """)

            fields = list(parser_body_fields)
            parses_positional = 'METH_NOARGS' not in flags
            parses_keywords = 'METH_KEYWORDS' in flags
            if parses_keywords:
                assert parses_positional

            if requires_defining_class:
                raise ValueError("Slot methods cannot access their defining class.")

            if not parses_keywords:
                declarations = '{base_type_ptr}'
                fields.insert(0, normalize_snippet("""
                    if ({self_type_check}!_PyArg_NoKeywords("{name}", kwargs)) {{
                        goto exit;
                    }}
                    """, indent=4))
                if not parses_positional:
                    fields.insert(0, normalize_snippet("""
                        if ({self_type_check}!_PyArg_NoPositional("{name}", args)) {{
                            goto exit;
                        }}
                        """, indent=4))

            parser_definition = parser_body(parser_prototype, *fields,
                                            declarations=declarations)


        if flags in ('METH_NOARGS', 'METH_O', 'METH_VARARGS'):
            methoddef_cast = "(PyCFunction)"
            methoddef_cast_end = ""
        else:
            methoddef_cast = "_PyCFunction_CAST("
            methoddef_cast_end = ")"

        if f.methoddef_flags:
            flags += '|' + f.methoddef_flags

        methoddef_define = methoddef_define.replace('{methoddef_flags}', flags)
        methoddef_define = methoddef_define.replace('{methoddef_cast}', methoddef_cast)
        methoddef_define = methoddef_define.replace('{methoddef_cast_end}', methoddef_cast_end)

        methoddef_ifndef = ''
        conditional = self.cpp.condition()
        if not conditional:
            cpp_if = cpp_endif = ''
        else:
            cpp_if = "#if " + conditional
            cpp_endif = "#endif /* " + conditional + " */"

            if methoddef_define and f.full_name not in clinic.ifndef_symbols:
                clinic.ifndef_symbols.add(f.full_name)
                methoddef_ifndef = normalize_snippet("""
                    #ifndef {methoddef_name}
                        #define {methoddef_name}
                    #endif /* !defined({methoddef_name}) */
                    """)


        # add ';' to the end of parser_prototype and impl_prototype
        # (they mustn't be None, but they could be an empty string.)
        assert parser_prototype is not None
        if parser_prototype:
            assert not parser_prototype.endswith(';')
            parser_prototype += ';'

        if impl_prototype is None:
            impl_prototype = impl_definition
        if impl_prototype:
            impl_prototype += ";"

        parser_definition = parser_definition.replace("{return_value_declaration}", return_value_declaration)

        d = {
            "docstring_prototype" : docstring_prototype,
            "docstring_definition" : docstring_definition,
            "impl_prototype" : impl_prototype,
            "methoddef_define" : methoddef_define,
            "parser_prototype" : parser_prototype,
            "parser_definition" : parser_definition,
            "impl_definition" : impl_definition,
            "cpp_if" : cpp_if,
            "cpp_endif" : cpp_endif,
            "methoddef_ifndef" : methoddef_ifndef,
        }

        # make sure we didn't forget to assign something,
        # and wrap each non-empty value in \n's
        d2 = {}
        for name, value in d.items():
            assert value is not None, "got a None value for template " + repr(name)
            if value:
                value = '\n' + value + '\n'
            d2[name] = value
        return d2

    @staticmethod
    def group_to_variable_name(group):
        adjective = "left_" if group < 0 else "right_"
        return "group_" + adjective + str(abs(group))

    def render_option_group_parsing(self, f, template_dict):
        # positional only, grouped, optional arguments!
        # can be optional on the left or right.
        # here's an example:
        #
        # [ [ [ A1 A2 ] B1 B2 B3 ] C1 C2 ] D1 D2 D3 [ E1 E2 E3 [ F1 F2 F3 ] ]
        #
        # Here group D are required, and all other groups are optional.
        # (Group D's "group" is actually None.)
        # We can figure out which sets of arguments we have based on
        # how many arguments are in the tuple.
        #
        # Note that you need to count up on both sides.  For example,
        # you could have groups C+D, or C+D+E, or C+D+E+F.
        #
        # What if the number of arguments leads us to an ambiguous result?
        # Clinic prefers groups on the left.  So in the above example,
        # five arguments would map to B+C, not C+D.

        add, output = text_accumulator()
        parameters = list(f.parameters.values())
        if isinstance(parameters[0].converter, self_converter):
            del parameters[0]

        groups = []
        group = None
        left = []
        right = []
        required = []
        last = unspecified

        for p in parameters:
            group_id = p.group
            if group_id != last:
                last = group_id
                group = []
                if group_id < 0:
                    left.append(group)
                elif group_id == 0:
                    group = required
                else:
                    right.append(group)
            group.append(p)

        count_min = sys.maxsize
        count_max = -1

        add("switch (PyTuple_GET_SIZE(args)) {\n")
        for subset in permute_optional_groups(left, required, right):
            count = len(subset)
            count_min = min(count_min, count)
            count_max = max(count_max, count)

            if count == 0:
                add("""    case 0:
        break;
""")
                continue

            group_ids = {p.group for p in subset}  # eliminate duplicates
            d = {}
            d['count'] = count
            d['name'] = f.name
            d['format_units'] = "".join(p.converter.format_unit for p in subset)

            parse_arguments = []
            for p in subset:
                p.converter.parse_argument(parse_arguments)
            d['parse_arguments'] = ", ".join(parse_arguments)

            group_ids.discard(0)
            lines = [self.group_to_variable_name(g) + " = 1;" for g in group_ids]
            lines = "\n".join(lines)

            s = """\
    case {count}:
        if (!PyArg_ParseTuple(args, "{format_units}:{name}", {parse_arguments})) {{
            goto exit;
        }}
        {group_booleans}
        break;
"""
            s = linear_format(s, group_booleans=lines)
            s = s.format_map(d)
            add(s)

        add("    default:\n")
        s = '        PyErr_SetString(PyExc_TypeError, "{} requires {} to {} arguments");\n'
        add(s.format(f.full_name, count_min, count_max))
        add('        goto exit;\n')
        add("}")
        template_dict['option_group_parsing'] = format_escape(output())

    def render_function(self, clinic, f):
        if not f:
            return ""

        add, output = text_accumulator()
        data = CRenderData()

        assert f.parameters, "We should always have a 'self' at this point!"
        parameters = f.render_parameters
        converters = [p.converter for p in parameters]

        templates = self.output_templates(f)

        f_self = parameters[0]
        selfless = parameters[1:]
        assert isinstance(f_self.converter, self_converter), "No self parameter in " + repr(f.full_name) + "!"

        last_group = 0
        first_optional = len(selfless)
        positional = selfless and selfless[-1].is_positional_only()
        new_or_init = f.kind in (METHOD_NEW, METHOD_INIT)
        default_return_converter = (not f.return_converter or
            f.return_converter.type == 'PyObject *')
        has_option_groups = False

        # offset i by -1 because first_optional needs to ignore self
        for i, p in enumerate(parameters, -1):
            c = p.converter

            if (i != -1) and (p.default is not unspecified):
                first_optional = min(first_optional, i)

            if p.is_vararg():
                data.cleanup.append("Py_XDECREF({});".format(c.parser_name))

            # insert group variable
            group = p.group
            if last_group != group:
                last_group = group
                if group:
                    group_name = self.group_to_variable_name(group)
                    data.impl_arguments.append(group_name)
                    data.declarations.append("int " + group_name + " = 0;")
                    data.impl_parameters.append("int " + group_name)
                    has_option_groups = True

            c.render(p, data)

        if has_option_groups and (not positional):
            fail("You cannot use optional groups ('[' and ']')\nunless all parameters are positional-only ('/').")

        # HACK
        # when we're METH_O, but have a custom return converter,
        # we use "impl_parameters" for the parsing function
        # because that works better.  but that means we must
        # suppress actually declaring the impl's parameters
        # as variables in the parsing function.  but since it's
        # METH_O, we have exactly one anyway, so we know exactly
        # where it is.
        if ("METH_O" in templates['methoddef_define'] and
            '{impl_parameters}' in templates['parser_prototype']):
            data.declarations.pop(0)

        template_dict = {}

        full_name = f.full_name
        template_dict['full_name'] = full_name

        if new_or_init:
            name = f.cls.name
        else:
            name = f.name

        template_dict['name'] = name

        if f.c_basename:
            c_basename = f.c_basename
        else:
            fields = full_name.split(".")
            if fields[-1] == '__new__':
                fields.pop()
            c_basename = "_".join(fields)

        template_dict['c_basename'] = c_basename

        methoddef_name = "{}_METHODDEF".format(c_basename.upper())
        template_dict['methoddef_name'] = methoddef_name

        template_dict['docstring'] = self.docstring_for_c_string(f)

        template_dict['self_name'] = template_dict['self_type'] = template_dict['self_type_check'] = ''
        for converter in converters:
            converter.set_template_dict(template_dict)

        f.return_converter.render(f, data)
        template_dict['impl_return_type'] = f.return_converter.type

        template_dict['declarations'] = format_escape("\n".join(data.declarations))
        template_dict['initializers'] = "\n\n".join(data.initializers)
        template_dict['modifications'] = '\n\n'.join(data.modifications)
        template_dict['keywords_c'] = ' '.join('"' + k + '",'
                                               for k in data.keywords)
        keywords = [k for k in data.keywords if k]
        template_dict['keywords_py'] = ' '.join('&_Py_ID(' + k + '),'
                                                for k in keywords)
        template_dict['format_units'] = ''.join(data.format_units)
        template_dict['parse_arguments'] = ', '.join(data.parse_arguments)
        if data.parse_arguments:
            template_dict['parse_arguments_comma'] = ',';
        else:
            template_dict['parse_arguments_comma'] = '';
        template_dict['impl_parameters'] = ", ".join(data.impl_parameters)
        template_dict['impl_arguments'] = ", ".join(data.impl_arguments)
        template_dict['return_conversion'] = format_escape("".join(data.return_conversion).rstrip())
        template_dict['post_parsing'] = format_escape("".join(data.post_parsing).rstrip())
        template_dict['cleanup'] = format_escape("".join(data.cleanup))
        template_dict['return_value'] = data.return_value

        # used by unpack tuple code generator
        ignore_self = -1 if isinstance(converters[0], self_converter) else 0
        unpack_min = first_optional
        unpack_max = len(selfless)
        template_dict['unpack_min'] = str(unpack_min)
        template_dict['unpack_max'] = str(unpack_max)

        if has_option_groups:
            self.render_option_group_parsing(f, template_dict)

        # buffers, not destination
        for name, destination in clinic.destination_buffers.items():
            template = templates[name]
            if has_option_groups:
                template = linear_format(template,
                        option_group_parsing=template_dict['option_group_parsing'])
            template = linear_format(template,
                declarations=template_dict['declarations'],
                return_conversion=template_dict['return_conversion'],
                initializers=template_dict['initializers'],
                modifications=template_dict['modifications'],
                post_parsing=template_dict['post_parsing'],
                cleanup=template_dict['cleanup'],
                )

            # Only generate the "exit:" label
            # if we have any gotos
            need_exit_label = "goto exit;" in template
            template = linear_format(template,
                exit_label="exit:" if need_exit_label else ''
                )

            s = template.format_map(template_dict)

            # mild hack:
            # reflow long impl declarations
            if name in {"impl_prototype", "impl_definition"}:
                s = wrap_declarations(s)

            if clinic.line_prefix:
                s = indent_all_lines(s, clinic.line_prefix)
            if clinic.line_suffix:
                s = suffix_all_lines(s, clinic.line_suffix)

            destination.append(s)

        return clinic.get_destination('block').dump()




@contextlib.contextmanager
def OverrideStdioWith(stdout):
    saved_stdout = sys.stdout
    sys.stdout = stdout
    try:
        yield
    finally:
        assert sys.stdout is stdout
        sys.stdout = saved_stdout


def create_regex(before, after, word=True, whole_line=True):
    """Create an re object for matching marker lines."""
    group_re = r"\w+" if word else ".+"
    pattern = r'{}({}){}'
    if whole_line:
        pattern = '^' + pattern + '$'
    pattern = pattern.format(re.escape(before), group_re, re.escape(after))
    return re.compile(pattern)


class Block:
    r"""
    Represents a single block of text embedded in
    another file.  If dsl_name is None, the block represents
    verbatim text, raw original text from the file, in
    which case "input" will be the only non-false member.
    If dsl_name is not None, the block represents a Clinic
    block.

    input is always str, with embedded \n characters.
    input represents the original text from the file;
    if it's a Clinic block, it is the original text with
    the body_prefix and redundant leading whitespace removed.

    dsl_name is either str or None.  If str, it's the text
    found on the start line of the block between the square
    brackets.

    signatures is either list or None.  If it's a list,
    it may only contain clinic.Module, clinic.Class, and
    clinic.Function objects.  At the moment it should
    contain at most one of each.

    output is either str or None.  If str, it's the output
    from this block, with embedded '\n' characters.

    indent is either str or None.  It's the leading whitespace
    that was found on every line of input.  (If body_prefix is
    not empty, this is the indent *after* removing the
    body_prefix.)

    preindent is either str or None.  It's the whitespace that
    was found in front of every line of input *before* the
    "body_prefix" (see the Language object).  If body_prefix
    is empty, preindent must always be empty too.

    To illustrate indent and preindent: Assume that '_'
    represents whitespace.  If the block processed was in a
    Python file, and looked like this:
      ____#/*[python]
      ____#__for a in range(20):
      ____#____print(a)
      ____#[python]*/
    "preindent" would be "____" and "indent" would be "__".

    """
    def __init__(self, input, dsl_name=None, signatures=None, output=None, indent='', preindent=''):
        assert isinstance(input, str)
        self.input = input
        self.dsl_name = dsl_name
        self.signatures = signatures or []
        self.output = output
        self.indent = indent
        self.preindent = preindent

    def __repr__(self):
        dsl_name = self.dsl_name or "text"
        def summarize(s):
            s = repr(s)
            if len(s) > 30:
                return s[:26] + "..." + s[0]
            return s
        return "".join((
            "<Block ", dsl_name, " input=", summarize(self.input), " output=", summarize(self.output), ">"))


class BlockParser:
    """
    Block-oriented parser for Argument Clinic.
    Iterator, yields Block objects.
    """

    def __init__(self, input, language, *, verify=True):
        """
        "input" should be a str object
        with embedded \n characters.

        "language" should be a Language object.
        """
        language.validate()

        self.input = collections.deque(reversed(input.splitlines(keepends=True)))
        self.block_start_line_number = self.line_number = 0

        self.language = language
        before, _, after = language.start_line.partition('{dsl_name}')
        assert _ == '{dsl_name}'
        self.find_start_re = create_regex(before, after, whole_line=False)
        self.start_re = create_regex(before, after)
        self.verify = verify
        self.last_checksum_re = None
        self.last_dsl_name = None
        self.dsl_name = None
        self.first_block = True

    def __iter__(self):
        return self

    def __next__(self):
        while True:
            if not self.input:
                raise StopIteration

            if self.dsl_name:
                return_value = self.parse_clinic_block(self.dsl_name)
                self.dsl_name = None
                self.first_block = False
                return return_value
            block = self.parse_verbatim_block()
            if self.first_block and not block.input:
                continue
            self.first_block = False
            return block


    def is_start_line(self, line):
        match = self.start_re.match(line.lstrip())
        return match.group(1) if match else None

    def _line(self, lookahead=False):
        self.line_number += 1
        line = self.input.pop()
        if not lookahead:
            self.language.parse_line(line)
        return line

    def parse_verbatim_block(self):
        add, output = text_accumulator()
        self.block_start_line_number = self.line_number

        while self.input:
            line = self._line()
            dsl_name = self.is_start_line(line)
            if dsl_name:
                self.dsl_name = dsl_name
                break
            add(line)

        return Block(output())

    def parse_clinic_block(self, dsl_name):
        input_add, input_output = text_accumulator()
        self.block_start_line_number = self.line_number + 1
        stop_line = self.language.stop_line.format(dsl_name=dsl_name)
        body_prefix = self.language.body_prefix.format(dsl_name=dsl_name)

        def is_stop_line(line):
            # make sure to recognize stop line even if it
            # doesn't end with EOL (it could be the very end of the file)
            if line.startswith(stop_line):
                remainder = line[len(stop_line):]
                if remainder and not remainder.isspace():
                    fail(f"Garbage after stop line: {remainder!r}")
                return True
            else:
                # gh-92256: don't allow incorrectly formatted stop lines
                if line.lstrip().startswith(stop_line):
                    fail(f"Whitespace is not allowed before the stop line: {line!r}")
                return False

        # consume body of program
        while self.input:
            line = self._line()
            if is_stop_line(line) or self.is_start_line(line):
                break
            if body_prefix:
                line = line.lstrip()
                assert line.startswith(body_prefix)
                line = line[len(body_prefix):]
            input_add(line)

        # consume output and checksum line, if present.
        if self.last_dsl_name == dsl_name:
            checksum_re = self.last_checksum_re
        else:
            before, _, after = self.language.checksum_line.format(dsl_name=dsl_name, arguments='{arguments}').partition('{arguments}')
            assert _ == '{arguments}'
            checksum_re = create_regex(before, after, word=False)
            self.last_dsl_name = dsl_name
            self.last_checksum_re = checksum_re

        # scan forward for checksum line
        output_add, output_output = text_accumulator()
        arguments = None
        while self.input:
            line = self._line(lookahead=True)
            match = checksum_re.match(line.lstrip())
            arguments = match.group(1) if match else None
            if arguments:
                break
            output_add(line)
            if self.is_start_line(line):
                break

        output = output_output()
        if arguments:
            d = {}
            for field in shlex.split(arguments):
                name, equals, value = field.partition('=')
                if not equals:
                    fail("Mangled Argument Clinic marker line: {!r}".format(line))
                d[name.strip()] = value.strip()

            if self.verify:
                if 'input' in d:
                    checksum = d['output']
                    input_checksum = d['input']
                else:
                    checksum = d['checksum']
                    input_checksum = None

                computed = compute_checksum(output, len(checksum))
                if checksum != computed:
                    fail("Checksum mismatch!\nExpected: {}\nComputed: {}\n"
                         "Suggested fix: remove all generated code including "
                         "the end marker,\n"
                         "or use the '-f' option."
                        .format(checksum, computed))
        else:
            # put back output
            output_lines = output.splitlines(keepends=True)
            self.line_number -= len(output_lines)
            self.input.extend(reversed(output_lines))
            output = None

        return Block(input_output(), dsl_name, output=output)


class BlockPrinter:

    def __init__(self, language, f=None):
        self.language = language
        self.f = f or io.StringIO()

    def print_block(self, block, *, core_includes=False):
        input = block.input
        output = block.output
        dsl_name = block.dsl_name
        write = self.f.write

        assert not ((dsl_name is None) ^ (output is None)), "you must specify dsl_name and output together, dsl_name " + repr(dsl_name)

        if not dsl_name:
            write(input)
            return

        write(self.language.start_line.format(dsl_name=dsl_name))
        write("\n")

        body_prefix = self.language.body_prefix.format(dsl_name=dsl_name)
        if not body_prefix:
            write(input)
        else:
            for line in input.split('\n'):
                write(body_prefix)
                write(line)
                write("\n")

        write(self.language.stop_line.format(dsl_name=dsl_name))
        write("\n")

        output = ''
        if core_includes:
            output += textwrap.dedent("""
                #if defined(Py_BUILD_CORE) && !defined(Py_BUILD_CORE_MODULE)
                #  include "pycore_gc.h"            // PyGC_Head
                #  include "pycore_runtime.h"       // _Py_ID()
                #endif

            """)

        input = ''.join(block.input)
        output += ''.join(block.output)
        if output:
            if not output.endswith('\n'):
                output += '\n'
            write(output)

        arguments="output={} input={}".format(compute_checksum(output, 16), compute_checksum(input, 16))
        write(self.language.checksum_line.format(dsl_name=dsl_name, arguments=arguments))
        write("\n")

    def write(self, text):
        self.f.write(text)


class BufferSeries:
    """
    Behaves like a "defaultlist".
    When you ask for an index that doesn't exist yet,
    the object grows the list until that item exists.
    So o[n] will always work.

    Supports negative indices for actual items.
    e.g. o[-1] is an element immediately preceding o[0].
    """

    def __init__(self):
        self._start = 0
        self._array = []
        self._constructor = _text_accumulator

    def __getitem__(self, i):
        i -= self._start
        if i < 0:
            self._start += i
            prefix = [self._constructor() for x in range(-i)]
            self._array = prefix + self._array
            i = 0
        while i >= len(self._array):
            self._array.append(self._constructor())
        return self._array[i]

    def clear(self):
        for ta in self._array:
            ta._text.clear()

    def dump(self):
        texts = [ta.output() for ta in self._array]
        return "".join(texts)


class Destination:
    def __init__(self, name, type, clinic, *args):
        self.name = name
        self.type = type
        self.clinic = clinic
        valid_types = ('buffer', 'file', 'suppress')
        if type not in valid_types:
            fail("Invalid destination type " + repr(type) + " for " + name + " , must be " + ', '.join(valid_types))
        extra_arguments = 1 if type == "file" else 0
        if len(args) < extra_arguments:
            fail("Not enough arguments for destination " + name + " new " + type)
        if len(args) > extra_arguments:
            fail("Too many arguments for destination " + name + " new " + type)
        if type =='file':
            d = {}
            filename = clinic.filename
            d['path'] = filename
            dirname, basename = os.path.split(filename)
            if not dirname:
                dirname = '.'
            d['dirname'] = dirname
            d['basename'] = basename
            d['basename_root'], d['basename_extension'] = os.path.splitext(filename)
            self.filename = args[0].format_map(d)

        self.buffers = BufferSeries()

    def __repr__(self):
        if self.type == 'file':
            file_repr = " " + repr(self.filename)
        else:
            file_repr = ''
        return "".join(("<Destination ", self.name, " ", self.type, file_repr, ">"))

    def clear(self):
        if self.type != 'buffer':
            fail("Can't clear destination" + self.name + " , it's not of type buffer")
        self.buffers.clear()

    def dump(self):
        return self.buffers.dump()


# maps strings to Language objects.
# "languages" maps the name of the language ("C", "Python").
# "extensions" maps the file extension ("c", "py").
LangDict = dict[str, Callable[[str], Language]]

languages = { 'C': CLanguage, 'Python': PythonLanguage }
extensions: LangDict = { name: CLanguage for name in "c cc cpp cxx h hh hpp hxx".split() }
extensions['py'] = PythonLanguage


# maps strings to callables.
# these callables must be of the form:
#   def foo(*, ...)
# The callable may have any number of keyword-only parameters.
# The callable must return a CConverter object.
# The callable should not call builtins.print.
return_converters = {}


def file_changed(filename: str, new_contents: str) -> bool:
    """Return true if file contents changed (meaning we must update it)"""
    try:
        with open(filename, 'r', encoding="utf-8") as fp:
            old_contents = fp.read()
        return old_contents != new_contents
    except FileNotFoundError:
        return True


def write_file(filename: str, new_contents: str):
    # Atomic write using a temporary file and os.replace()
    filename_new = f"{filename}.new"
    with open(filename_new, "w", encoding="utf-8") as fp:
        fp.write(new_contents)

    try:
        os.replace(filename_new, filename)
    except:
        os.unlink(filename_new)
        raise


clinic = None
class Clinic:

    presets_text = """
preset block
everything block
methoddef_ifndef buffer 1
docstring_prototype suppress
parser_prototype suppress
cpp_if suppress
cpp_endif suppress

preset original
everything block
methoddef_ifndef buffer 1
docstring_prototype suppress
parser_prototype suppress
cpp_if suppress
cpp_endif suppress

preset file
everything file
methoddef_ifndef file 1
docstring_prototype suppress
parser_prototype suppress
impl_definition block

preset buffer
everything buffer
methoddef_ifndef buffer 1
impl_definition block
docstring_prototype suppress
impl_prototype suppress
parser_prototype suppress

preset partial-buffer
everything buffer
methoddef_ifndef buffer 1
docstring_prototype block
impl_prototype suppress
methoddef_define block
parser_prototype block
impl_definition block

"""

    def __init__(self, language, printer=None, *, verify=True, filename=None):
        # maps strings to Parser objects.
        # (instantiated from the "parsers" global.)
        self.parsers = {}
        self.language = language
        if printer:
            fail("Custom printers are broken right now")
        self.printer = printer or BlockPrinter(language)
        self.verify = verify
        self.filename = filename
        self.modules = collections.OrderedDict()
        self.classes = collections.OrderedDict()
        self.functions = []

        self.line_prefix = self.line_suffix = ''

        self.destinations = {}
        self.add_destination("block", "buffer")
        self.add_destination("suppress", "suppress")
        self.add_destination("buffer", "buffer")
        if filename:
            self.add_destination("file", "file", "{dirname}/clinic/{basename}.h")

        d = self.get_destination_buffer
        self.destination_buffers = collections.OrderedDict((
            ('cpp_if', d('file')),
            ('docstring_prototype', d('suppress')),
            ('docstring_definition', d('file')),
            ('methoddef_define', d('file')),
            ('impl_prototype', d('file')),
            ('parser_prototype', d('suppress')),
            ('parser_definition', d('file')),
            ('cpp_endif', d('file')),
            ('methoddef_ifndef', d('file', 1)),
            ('impl_definition', d('block')),
        ))

        self.destination_buffers_stack = []
        self.ifndef_symbols = set()

        self.presets = {}
        preset = None
        for line in self.presets_text.strip().split('\n'):
            line = line.strip()
            if not line:
                continue
            name, value, *options = line.split()
            if name == 'preset':
                self.presets[value] = preset = collections.OrderedDict()
                continue

            if len(options):
                index = int(options[0])
            else:
                index = 0
            buffer = self.get_destination_buffer(value, index)

            if name == 'everything':
                for name in self.destination_buffers:
                    preset[name] = buffer
                continue

            assert name in self.destination_buffers
            preset[name] = buffer

        global clinic
        clinic = self

    def add_destination(self, name, type, *args):
        if name in self.destinations:
            fail("Destination already exists: " + repr(name))
        self.destinations[name] = Destination(name, type, self, *args)

    def get_destination(self, name):
        d = self.destinations.get(name)
        if not d:
            fail("Destination does not exist: " + repr(name))
        return d

    def get_destination_buffer(self, name, item=0):
        d = self.get_destination(name)
        return d.buffers[item]

    def parse(self, input):
        printer = self.printer
        self.block_parser = BlockParser(input, self.language, verify=self.verify)
        for block in self.block_parser:
            dsl_name = block.dsl_name
            if dsl_name:
                if dsl_name not in self.parsers:
                    assert dsl_name in parsers, "No parser to handle {!r} block.".format(dsl_name)
                    self.parsers[dsl_name] = parsers[dsl_name](self)
                parser = self.parsers[dsl_name]
                try:
                    parser.parse(block)
                except Exception:
                    fail('Exception raised during parsing:\n' +
                         traceback.format_exc().rstrip())
            printer.print_block(block)

        clinic_out = []

        # these are destinations not buffers
        for name, destination in self.destinations.items():
            if destination.type == 'suppress':
                continue
            output = destination.dump()

            if output:

                block = Block("", dsl_name="clinic", output=output)

                if destination.type == 'buffer':
                    block.input = "dump " + name + "\n"
                    warn("Destination buffer " + repr(name) + " not empty at end of file, emptying.")
                    printer.write("\n")
                    printer.print_block(block)
                    continue

                if destination.type == 'file':
                    try:
                        dirname = os.path.dirname(destination.filename)
                        try:
                            os.makedirs(dirname)
                        except FileExistsError:
                            if not os.path.isdir(dirname):
                                fail("Can't write to destination {}, "
                                     "can't make directory {}!".format(
                                        destination.filename, dirname))
                        if self.verify:
                            with open(destination.filename, "rt") as f:
                                parser_2 = BlockParser(f.read(), language=self.language)
                                blocks = list(parser_2)
                                if (len(blocks) != 1) or (blocks[0].input != 'preserve\n'):
                                    fail("Modified destination file " + repr(destination.filename) + ", not overwriting!")
                    except FileNotFoundError:
                        pass

                    block.input = 'preserve\n'
                    printer_2 = BlockPrinter(self.language)
                    printer_2.print_block(block, core_includes=True)
                    pair = destination.filename, printer_2.f.getvalue()
                    clinic_out.append(pair)
                    continue

        return printer.f.getvalue(), clinic_out


    def _module_and_class(self, fields):
        """
        fields should be an iterable of field names.
        returns a tuple of (module, class).
        the module object could actually be self (a clinic object).
        this function is only ever used to find the parent of where
        a new class/module should go.
        """
        in_classes = False
        parent = module = self
        cls = None
        so_far = []

        for field in fields:
            so_far.append(field)
            if not in_classes:
                child = parent.modules.get(field)
                if child:
                    parent = module = child
                    continue
                in_classes = True
            if not hasattr(parent, 'classes'):
                return module, cls
            child = parent.classes.get(field)
            if not child:
                fail('Parent class or module ' + '.'.join(so_far) + " does not exist.")
            cls = parent = child

        return module, cls


def parse_file(filename, *, verify=True, output=None):
    if not output:
        output = filename

    extension = os.path.splitext(filename)[1][1:]
    if not extension:
        fail("Can't extract file type for file " + repr(filename))

    try:
        language = extensions[extension](filename)
    except KeyError:
        fail("Can't identify file type for file " + repr(filename))

    with open(filename, 'r', encoding="utf-8") as f:
        raw = f.read()

    # exit quickly if there are no clinic markers in the file
    find_start_re = BlockParser("", language).find_start_re
    if not find_start_re.search(raw):
        return

    clinic = Clinic(language, verify=verify, filename=filename)
    src_out, clinic_out = clinic.parse(raw)

    changes = [(fn, data) for fn, data in clinic_out if file_changed(fn, data)]
    if changes:
        # Always (re)write the source file.
        write_file(output, src_out)
        for fn, data in clinic_out:
            write_file(fn, data)


def compute_checksum(input, length=None):
    input = input or ''
    s = hashlib.sha1(input.encode('utf-8')).hexdigest()
    if length:
        s = s[:length]
    return s




class PythonParser:
    def __init__(self, clinic):
        pass

    def parse(self, block):
        s = io.StringIO()
        with OverrideStdioWith(s):
            exec(block.input)
        block.output = s.getvalue()


class Module:
    def __init__(self, name, module=None):
        self.name = name
        self.module = self.parent = module

        self.modules = collections.OrderedDict()
        self.classes = collections.OrderedDict()
        self.functions = []

    def __repr__(self):
        return "<clinic.Module " + repr(self.name) + " at " + str(id(self)) + ">"

class Class:
    def __init__(self, name, module=None, cls=None, typedef=None, type_object=None):
        self.name = name
        self.module = module
        self.cls = cls
        self.typedef = typedef
        self.type_object = type_object
        self.parent = cls or module

        self.classes = collections.OrderedDict()
        self.functions = []

    def __repr__(self):
        return "<clinic.Class " + repr(self.name) + " at " + str(id(self)) + ">"

unsupported_special_methods = set("""

__abs__
__add__
__and__
__call__
__delitem__
__divmod__
__eq__
__float__
__floordiv__
__ge__
__getattr__
__getattribute__
__getitem__
__gt__
__hash__
__iadd__
__iand__
__ifloordiv__
__ilshift__
__imatmul__
__imod__
__imul__
__index__
__int__
__invert__
__ior__
__ipow__
__irshift__
__isub__
__iter__
__itruediv__
__ixor__
__le__
__len__
__lshift__
__lt__
__matmul__
__mod__
__mul__
__neg__
__next__
__or__
__pos__
__pow__
__radd__
__rand__
__rdivmod__
__repr__
__rfloordiv__
__rlshift__
__rmatmul__
__rmod__
__rmul__
__ror__
__rpow__
__rrshift__
__rshift__
__rsub__
__rtruediv__
__rxor__
__setattr__
__setitem__
__str__
__sub__
__truediv__
__xor__

""".strip().split())


INVALID, CALLABLE, STATIC_METHOD, CLASS_METHOD, METHOD_INIT, METHOD_NEW = """
INVALID, CALLABLE, STATIC_METHOD, CLASS_METHOD, METHOD_INIT, METHOD_NEW
""".replace(",", "").strip().split()

class Function:
    """
    Mutable duck type for inspect.Function.

    docstring - a str containing
        * embedded line breaks
        * text outdented to the left margin
        * no trailing whitespace.
        It will always be true that
            (not docstring) or ((not docstring[0].isspace()) and (docstring.rstrip() == docstring))
    """

    def __init__(self, parameters=None, *, name,
                 module, cls=None, c_basename=None,
                 full_name=None,
                 return_converter, return_annotation=inspect.Signature.empty,
                 docstring=None, kind=CALLABLE, coexist=False,
                 docstring_only=False):
        self.parameters = parameters or collections.OrderedDict()
        self.return_annotation = return_annotation
        self.name = name
        self.full_name = full_name
        self.module = module
        self.cls = cls
        self.parent = cls or module
        self.c_basename = c_basename
        self.return_converter = return_converter
        self.docstring = docstring or ''
        self.kind = kind
        self.coexist = coexist
        self.self_converter = None
        # docstring_only means "don't generate a machine-readable
        # signature, just a normal docstring".  it's True for
        # functions with optional groups because we can't represent
        # those accurately with inspect.Signature in 3.4.
        self.docstring_only = docstring_only

        self.rendered_parameters = None

    __render_parameters__ = None
    @property
    def render_parameters(self):
        if not self.__render_parameters__:
            self.__render_parameters__ = l = []
            for p in self.parameters.values():
                p = p.copy()
                p.converter.pre_render()
                l.append(p)
        return self.__render_parameters__

    @property
    def methoddef_flags(self):
        if self.kind in (METHOD_INIT, METHOD_NEW):
            return None
        flags = []
        if self.kind == CLASS_METHOD:
            flags.append('METH_CLASS')
        elif self.kind == STATIC_METHOD:
            flags.append('METH_STATIC')
        else:
            assert self.kind == CALLABLE, "unknown kind: " + repr(self.kind)
        if self.coexist:
            flags.append('METH_COEXIST')
        return '|'.join(flags)

    def __repr__(self):
        return '<clinic.Function ' + self.name + '>'

    def copy(self, **overrides):
        kwargs = {
            'name': self.name, 'module': self.module, 'parameters': self.parameters,
            'cls': self.cls, 'c_basename': self.c_basename,
            'full_name': self.full_name,
            'return_converter': self.return_converter, 'return_annotation': self.return_annotation,
            'docstring': self.docstring, 'kind': self.kind, 'coexist': self.coexist,
            'docstring_only': self.docstring_only,
            }
        kwargs.update(overrides)
        f = Function(**kwargs)

        parameters = collections.OrderedDict()
        for name, value in f.parameters.items():
            value = value.copy(function=f)
            parameters[name] = value
        f.parameters = parameters
        return f


class Parameter:
    """
    Mutable duck type of inspect.Parameter.
    """

    def __init__(self, name, kind, *, default=inspect.Parameter.empty,
                 function, converter, annotation=inspect.Parameter.empty,
                 docstring=None, group=0):
        self.name = name
        self.kind = kind
        self.default = default
        self.function = function
        self.converter = converter
        self.annotation = annotation
        self.docstring = docstring or ''
        self.group = group

    def __repr__(self):
        return '<clinic.Parameter ' + self.name + '>'

    def is_keyword_only(self):
        return self.kind == inspect.Parameter.KEYWORD_ONLY

    def is_positional_only(self):
        return self.kind == inspect.Parameter.POSITIONAL_ONLY

    def is_vararg(self):
        return self.kind == inspect.Parameter.VAR_POSITIONAL

    def is_optional(self):
        return not self.is_vararg() and (self.default is not unspecified)

    def copy(self, **overrides):
        kwargs = {
            'name': self.name, 'kind': self.kind, 'default':self.default,
                 'function': self.function, 'converter': self.converter, 'annotation': self.annotation,
                 'docstring': self.docstring, 'group': self.group,
            }
        kwargs.update(overrides)
        if 'converter' not in overrides:
            converter = copy.copy(self.converter)
            converter.function = kwargs['function']
            kwargs['converter'] = converter
        return Parameter(**kwargs)

    def get_displayname(self, i):
        if i == 0:
            return '"argument"'
        if not self.is_positional_only():
            return '''"argument '{}'"'''.format(self.name)
        else:
            return '"argument {}"'.format(i)


class LandMine:
    # try to access any
    def __init__(self, message):
        self.__message__ = message

    def __repr__(self):
        return '<LandMine ' + repr(self.__message__) + ">"

    def __getattribute__(self, name):
        if name in ('__repr__', '__message__'):
            return super().__getattribute__(name)
        # raise RuntimeError(repr(name))
        fail("Stepped on a land mine, trying to access attribute " + repr(name) + ":\n" + self.__message__)


def add_c_converter(f, name=None):
    if not name:
        name = f.__name__
        if not name.endswith('_converter'):
            return f
        name = name[:-len('_converter')]
    converters[name] = f
    return f

def add_default_legacy_c_converter(cls):
    # automatically add converter for default format unit
    # (but without stomping on the existing one if it's already
    # set, in case you subclass)
    if ((cls.format_unit not in ('O&', '')) and
        (cls.format_unit not in legacy_converters)):
        legacy_converters[cls.format_unit] = cls
    return cls

def add_legacy_c_converter(format_unit, **kwargs):
    """
    Adds a legacy converter.
    """
    def closure(f):
        if not kwargs:
            added_f = f
        else:
            added_f = functools.partial(f, **kwargs)
        if format_unit:
            legacy_converters[format_unit] = added_f
        return f
    return closure

class CConverterAutoRegister(type):
    def __init__(cls, name, bases, classdict):
        add_c_converter(cls)
        add_default_legacy_c_converter(cls)

class CConverter(metaclass=CConverterAutoRegister):
    """
    For the init function, self, name, function, and default
    must be keyword-or-positional parameters.  All other
    parameters must be keyword-only.
    """

    # The C name to use for this variable.
    name: str | None = None

    # The Python name to use for this variable.
    py_name: str | None = None

    # The C type to use for this variable.
    # 'type' should be a Python string specifying the type, e.g. "int".
    # If this is a pointer type, the type string should end with ' *'.
    type: str | None = None

    # The Python default value for this parameter, as a Python value.
    # Or the magic value "unspecified" if there is no default.
    # Or the magic value "unknown" if this value is a cannot be evaluated
    # at Argument-Clinic-preprocessing time (but is presumed to be valid
    # at runtime).
    default = unspecified

    # If not None, default must be isinstance() of this type.
    # (You can also specify a tuple of types.)
    default_type: bltns.type[Any] | tuple[bltns.type[Any], ...] | None = None

    # "default" converted into a C value, as a string.
    # Or None if there is no default.
    c_default: str | None = None

    # "default" converted into a Python value, as a string.
    # Or None if there is no default.
    py_default: str | None = None

    # The default value used to initialize the C variable when
    # there is no default, but not specifying a default may
    # result in an "uninitialized variable" warning.  This can
    # easily happen when using option groups--although
    # properly-written code won't actually use the variable,
    # the variable does get passed in to the _impl.  (Ah, if
    # only dataflow analysis could inline the static function!)
    #
    # This value is specified as a string.
    # Every non-abstract subclass should supply a valid value.
    c_ignored_default: str = 'NULL'

    # If true, wrap with Py_UNUSED.
    unused = False

    # The C converter *function* to be used, if any.
    # (If this is not None, format_unit must be 'O&'.)
    converter: str | None = None

    # Should Argument Clinic add a '&' before the name of
    # the variable when passing it into the _impl function?
    impl_by_reference = False

    # Should Argument Clinic add a '&' before the name of
    # the variable when passing it into PyArg_ParseTuple (AndKeywords)?
    parse_by_reference = True

    #############################################################
    #############################################################
    ## You shouldn't need to read anything below this point to ##
    ## write your own converter functions.                     ##
    #############################################################
    #############################################################

    # The "format unit" to specify for this variable when
    # parsing arguments using PyArg_ParseTuple (AndKeywords).
    # Custom converters should always use the default value of 'O&'.
    format_unit = 'O&'

    # What encoding do we want for this variable?  Only used
    # by format units starting with 'e'.
    encoding = None

    # Should this object be required to be a subclass of a specific type?
    # If not None, should be a string representing a pointer to a
    # PyTypeObject (e.g. "&PyUnicode_Type").
    # Only used by the 'O!' format unit (and the "object" converter).
    subclass_of = None

    # Do we want an adjacent '_length' variable for this variable?
    # Only used by format units ending with '#'.
    length = False

    # Should we show this parameter in the generated
    # __text_signature__? This is *almost* always True.
    # (It's only False for __new__, __init__, and METH_STATIC functions.)
    show_in_signature = True

    # Overrides the name used in a text signature.
    # The name used for a "self" parameter must be one of
    # self, type, or module; however users can set their own.
    # This lets the self_converter overrule the user-settable
    # name, *just* for the text signature.
    # Only set by self_converter.
    signature_name = None

    # keep in sync with self_converter.__init__!
    def __init__(self,
             # Positional args:
             name: str,
             py_name: str,
             function,
             default=unspecified,
             *,  # Keyword only args:
             c_default: str | None = None,
             py_default: str | None = None,
             annotation: str | Unspecified = unspecified,
             unused: bool = False,
             **kwargs
    ):
        self.name = ensure_legal_c_identifier(name)
        self.py_name = py_name
        self.unused = unused

        if default is not unspecified:
            if self.default_type and not isinstance(default, (self.default_type, Unknown)):
                if isinstance(self.default_type, type):
                    types_str = self.default_type.__name__
                else:
                    types_str = ', '.join((cls.__name__ for cls in self.default_type))
                fail("{}: default value {!r} for field {} is not of type {}".format(
                    self.__class__.__name__, default, name, types_str))
            self.default = default

        if c_default:
            self.c_default = c_default
        if py_default:
            self.py_default = py_default

        if annotation != unspecified:
            fail("The 'annotation' parameter is not currently permitted.")

        # this is deliberate, to prevent you from caching information
        # about the function in the init.
        # (that breaks if we get cloned.)
        # so after this change we will noisily fail.
        self.function = LandMine("Don't access members of self.function inside converter_init!")
        self.converter_init(**kwargs)
        self.function = function

    def converter_init(self):
        pass

    def is_optional(self) -> bool:
        return (self.default is not unspecified)

    def _render_self(self, parameter: str, data: CRenderData) -> None:
        self.parameter = parameter
        name = self.parser_name

        # impl_arguments
        s = ("&" if self.impl_by_reference else "") + name
        data.impl_arguments.append(s)
        if self.length:
            data.impl_arguments.append(self.length_name())

        # impl_parameters
        data.impl_parameters.append(self.simple_declaration(by_reference=self.impl_by_reference))
        if self.length:
            data.impl_parameters.append("Py_ssize_t " + self.length_name())

    def _render_non_self(self, parameter, data):
        self.parameter = parameter
        name = self.name

        # declarations
        d = self.declaration(in_parser=True)
        data.declarations.append(d)

        # initializers
        initializers = self.initialize()
        if initializers:
            data.initializers.append('/* initializers for ' + name + ' */\n' + initializers.rstrip())

        # modifications
        modifications = self.modify()
        if modifications:
            data.modifications.append('/* modifications for ' + name + ' */\n' + modifications.rstrip())

        # keywords
        if parameter.is_vararg():
            pass
        elif parameter.is_positional_only():
            data.keywords.append('')
        else:
            data.keywords.append(parameter.name)

        # format_units
        if self.is_optional() and '|' not in data.format_units:
            data.format_units.append('|')
        if parameter.is_keyword_only() and '$' not in data.format_units:
            data.format_units.append('$')
        data.format_units.append(self.format_unit)

        # parse_arguments
        self.parse_argument(data.parse_arguments)

        # post_parsing
        if post_parsing := self.post_parsing():
            data.post_parsing.append('/* Post parse cleanup for ' + name + ' */\n' + post_parsing.rstrip() + '\n')

        # cleanup
        cleanup = self.cleanup()
        if cleanup:
            data.cleanup.append('/* Cleanup for ' + name + ' */\n' + cleanup.rstrip() + "\n")

    def render(self, parameter: str, data: CRenderData) -> None:
        """
        parameter is a clinic.Parameter instance.
        data is a CRenderData instance.
        """
        self._render_self(parameter, data)
        self._render_non_self(parameter, data)

    def length_name(self):
        """Computes the name of the associated "length" variable."""
        if not self.length:
            return None
        return self.parser_name + "_length"

    # Why is this one broken out separately?
    # For "positional-only" function parsing,
    # which generates a bunch of PyArg_ParseTuple calls.
    def parse_argument(self, list):
        assert not (self.converter and self.encoding)
        if self.format_unit == 'O&':
            assert self.converter
            list.append(self.converter)

        if self.encoding:
            list.append(c_repr(self.encoding))
        elif self.subclass_of:
            list.append(self.subclass_of)

        s = ("&" if self.parse_by_reference else "") + self.name
        list.append(s)

        if self.length:
            list.append("&" + self.length_name())

    #
    # All the functions after here are intended as extension points.
    #

    def simple_declaration(self, by_reference=False, *, in_parser=False):
        """
        Computes the basic declaration of the variable.
        Used in computing the prototype declaration and the
        variable declaration.
        """
        prototype = [self.type]
        if by_reference or not self.type.endswith('*'):
            prototype.append(" ")
        if by_reference:
            prototype.append('*')
        if in_parser:
            name = self.parser_name
        else:
            name = self.name
            if self.unused:
                name = f"Py_UNUSED({name})"
        prototype.append(name)
        return "".join(prototype)

    def declaration(self, *, in_parser=False):
        """
        The C statement to declare this variable.
        """
        declaration = [self.simple_declaration(in_parser=True)]
        default = self.c_default
        if not default and self.parameter.group:
            default = self.c_ignored_default
        if default:
            declaration.append(" = ")
            declaration.append(default)
        declaration.append(";")
        if self.length:
            declaration.append('\nPy_ssize_t ')
            declaration.append(self.length_name())
            declaration.append(';')
        return "".join(declaration)

    def initialize(self) -> str:
        """
        The C statements required to set up this variable before parsing.
        Returns a string containing this code indented at column 0.
        If no initialization is necessary, returns an empty string.
        """
        return ""

    def modify(self) -> str:
        """
        The C statements required to modify this variable after parsing.
        Returns a string containing this code indented at column 0.
        If no modification is necessary, returns an empty string.
        """
        return ""

    def post_parsing(self) -> str:
        """
        The C statements required to do some operations after the end of parsing but before cleaning up.
        Return a string containing this code indented at column 0.
        If no operation is necessary, return an empty string.
        """
        return ""

    def cleanup(self) -> str:
        """
        The C statements required to clean up after this variable.
        Returns a string containing this code indented at column 0.
        If no cleanup is necessary, returns an empty string.
        """
        return ""

    def pre_render(self):
        """
        A second initialization function, like converter_init,
        called just before rendering.
        You are permitted to examine self.function here.
        """
        pass

    def parse_arg(self, argname, displayname):
        if self.format_unit == 'O&':
            return """
                if (!{converter}({argname}, &{paramname})) {{{{
                    goto exit;
                }}}}
                """.format(argname=argname, paramname=self.parser_name,
                           converter=self.converter)
        if self.format_unit == 'O!':
            cast = '(%s)' % self.type if self.type != 'PyObject *' else ''
            if self.subclass_of in type_checks:
                typecheck, typename = type_checks[self.subclass_of]
                return """
                    if (!{typecheck}({argname})) {{{{
                        _PyArg_BadArgument("{{name}}", {displayname}, "{typename}", {argname});
                        goto exit;
                    }}}}
                    {paramname} = {cast}{argname};
                    """.format(argname=argname, paramname=self.parser_name,
                               displayname=displayname, typecheck=typecheck,
                               typename=typename, cast=cast)
            return """
                if (!PyObject_TypeCheck({argname}, {subclass_of})) {{{{
                    _PyArg_BadArgument("{{name}}", {displayname}, ({subclass_of})->tp_name, {argname});
                    goto exit;
                }}}}
                {paramname} = {cast}{argname};
                """.format(argname=argname, paramname=self.parser_name,
                           subclass_of=self.subclass_of, cast=cast,
                           displayname=displayname)
        if self.format_unit == 'O':
            cast = '(%s)' % self.type if self.type != 'PyObject *' else ''
            return """
                {paramname} = {cast}{argname};
                """.format(argname=argname, paramname=self.parser_name, cast=cast)
        return None

    def set_template_dict(self, template_dict: TemplateDict):
        pass

    @property
    def parser_name(self):
        if self.name in CLINIC_PREFIXED_ARGS: # bpo-39741
            return CLINIC_PREFIX + self.name
        else:
            return self.name

type_checks = {
    '&PyLong_Type': ('PyLong_Check', 'int'),
    '&PyTuple_Type': ('PyTuple_Check', 'tuple'),
    '&PyList_Type': ('PyList_Check', 'list'),
    '&PySet_Type': ('PySet_Check', 'set'),
    '&PyFrozenSet_Type': ('PyFrozenSet_Check', 'frozenset'),
    '&PyDict_Type': ('PyDict_Check', 'dict'),
    '&PyUnicode_Type': ('PyUnicode_Check', 'str'),
    '&PyBytes_Type': ('PyBytes_Check', 'bytes'),
    '&PyByteArray_Type': ('PyByteArray_Check', 'bytearray'),
}


ConverterType = Callable[..., CConverter]
ConverterDict = dict[str, ConverterType]

# maps strings to callables.
# these callables must be of the form:
#   def foo(name, default, *, ...)
# The callable may have any number of keyword-only parameters.
# The callable must return a CConverter object.
# The callable should not call builtins.print.
converters: ConverterDict = {}

# maps strings to callables.
# these callables follow the same rules as those for "converters" above.
# note however that they will never be called with keyword-only parameters.
legacy_converters: ConverterDict = {}


class bool_converter(CConverter):
    type = 'int'
    default_type = bool
    format_unit = 'p'
    c_ignored_default = '0'

    def converter_init(self, *, accept={object}):
        if accept == {int}:
            self.format_unit = 'i'
        elif accept != {object}:
            fail("bool_converter: illegal 'accept' argument " + repr(accept))
        if self.default is not unspecified:
            self.default = bool(self.default)
            self.c_default = str(int(self.default))

    def parse_arg(self, argname: str, displayname: str) -> str:
        if self.format_unit == 'i':
            return """
                {paramname} = _PyLong_AsInt({argname});
                if ({paramname} == -1 && PyErr_Occurred()) {{{{
                    goto exit;
                }}}}
                """.format(argname=argname, paramname=self.parser_name)
        elif self.format_unit == 'p':
            return """
                {paramname} = PyObject_IsTrue({argname});
                if ({paramname} < 0) {{{{
                    goto exit;
                }}}}
                """.format(argname=argname, paramname=self.parser_name)
        return super().parse_arg(argname, displayname)

class defining_class_converter(CConverter):
    """
    A special-case converter:
    this is the default converter used for the defining class.
    """
    type = 'PyTypeObject *'
    format_unit = ''
    show_in_signature = False

    def converter_init(self, *, type=None) -> None:
        self.specified_type = type

    def render(self, parameter, data) -> None:
        self._render_self(parameter, data)

    def set_template_dict(self, template_dict):
        template_dict['defining_class_name'] = self.name


class char_converter(CConverter):
    type = 'char'
    default_type = (bytes, bytearray)
    format_unit = 'c'
    c_ignored_default = "'\0'"

    def converter_init(self) -> None:
        if isinstance(self.default, self.default_type):
            if len(self.default) != 1:
                fail("char_converter: illegal default value " + repr(self.default))

            self.c_default = repr(bytes(self.default))[1:]
            if self.c_default == '"\'"':
                self.c_default = r"'\''"

    def parse_arg(self, argname: str, displayname: str) -> str:
        if self.format_unit == 'c':
            return """
                if (PyBytes_Check({argname}) && PyBytes_GET_SIZE({argname}) == 1) {{{{
                    {paramname} = PyBytes_AS_STRING({argname})[0];
                }}}}
                else if (PyByteArray_Check({argname}) && PyByteArray_GET_SIZE({argname}) == 1) {{{{
                    {paramname} = PyByteArray_AS_STRING({argname})[0];
                }}}}
                else {{{{
                    _PyArg_BadArgument("{{name}}", {displayname}, "a byte string of length 1", {argname});
                    goto exit;
                }}}}
                """.format(argname=argname, paramname=self.parser_name,
                           displayname=displayname)
        return super().parse_arg(argname, displayname)


@add_legacy_c_converter('B', bitwise=True)
class unsigned_char_converter(CConverter):
    type = 'unsigned char'
    default_type = int
    format_unit = 'b'
    c_ignored_default = "'\0'"

    def converter_init(self, *, bitwise=False) -> None:
        if bitwise:
            self.format_unit = 'B'

    def parse_arg(self, argname: str, displayname: str) -> str:
        if self.format_unit == 'b':
            return """
                {{{{
                    long ival = PyLong_AsLong({argname});
                    if (ival == -1 && PyErr_Occurred()) {{{{
                        goto exit;
                    }}}}
                    else if (ival < 0) {{{{
                        PyErr_SetString(PyExc_OverflowError,
                                        "unsigned byte integer is less than minimum");
                        goto exit;
                    }}}}
                    else if (ival > UCHAR_MAX) {{{{
                        PyErr_SetString(PyExc_OverflowError,
                                        "unsigned byte integer is greater than maximum");
                        goto exit;
                    }}}}
                    else {{{{
                        {paramname} = (unsigned char) ival;
                    }}}}
                }}}}
                """.format(argname=argname, paramname=self.parser_name)
        elif self.format_unit == 'B':
            return """
                {{{{
                    unsigned long ival = PyLong_AsUnsignedLongMask({argname});
                    if (ival == (unsigned long)-1 && PyErr_Occurred()) {{{{
                        goto exit;
                    }}}}
                    else {{{{
                        {paramname} = (unsigned char) ival;
                    }}}}
                }}}}
                """.format(argname=argname, paramname=self.parser_name)
        return super().parse_arg(argname, displayname)

class byte_converter(unsigned_char_converter): pass

class short_converter(CConverter):
    type = 'short'
    default_type = int
    format_unit = 'h'
    c_ignored_default = "0"

    def parse_arg(self, argname: str, displayname: str) -> str:
        if self.format_unit == 'h':
            return """
                {{{{
                    long ival = PyLong_AsLong({argname});
                    if (ival == -1 && PyErr_Occurred()) {{{{
                        goto exit;
                    }}}}
                    else if (ival < SHRT_MIN) {{{{
                        PyErr_SetString(PyExc_OverflowError,
                                        "signed short integer is less than minimum");
                        goto exit;
                    }}}}
                    else if (ival > SHRT_MAX) {{{{
                        PyErr_SetString(PyExc_OverflowError,
                                        "signed short integer is greater than maximum");
                        goto exit;
                    }}}}
                    else {{{{
                        {paramname} = (short) ival;
                    }}}}
                }}}}
                """.format(argname=argname, paramname=self.parser_name)
        return super().parse_arg(argname, displayname)

class unsigned_short_converter(CConverter):
    type = 'unsigned short'
    default_type = int
    c_ignored_default = "0"

    def converter_init(self, *, bitwise: bool = False) -> None:
        if bitwise:
            self.format_unit = 'H'
        else:
            self.converter = '_PyLong_UnsignedShort_Converter'

    def parse_arg(self, argname: str, displayname: str) -> str:
        if self.format_unit == 'H':
            return """
                {paramname} = (unsigned short)PyLong_AsUnsignedLongMask({argname});
                if ({paramname} == (unsigned short)-1 && PyErr_Occurred()) {{{{
                    goto exit;
                }}}}
                """.format(argname=argname, paramname=self.parser_name)
        return super().parse_arg(argname, displayname)

@add_legacy_c_converter('C', accept={str})
class int_converter(CConverter):
    type = 'int'
    default_type = int
    format_unit = 'i'
    c_ignored_default = "0"

    def converter_init(self, *, accept={int}, type=None) -> None:
        if accept == {str}:
            self.format_unit = 'C'
        elif accept != {int}:
            fail("int_converter: illegal 'accept' argument " + repr(accept))
        if type is not None:
            self.type = type

    def parse_arg(self, argname: str, displayname: str) -> str:
        if self.format_unit == 'i':
            return """
                {paramname} = _PyLong_AsInt({argname});
                if ({paramname} == -1 && PyErr_Occurred()) {{{{
                    goto exit;
                }}}}
                """.format(argname=argname, paramname=self.parser_name)
        elif self.format_unit == 'C':
            return """
                if (!PyUnicode_Check({argname})) {{{{
                    _PyArg_BadArgument("{{name}}", {displayname}, "a unicode character", {argname});
                    goto exit;
                }}}}
                if (PyUnicode_READY({argname})) {{{{
                    goto exit;
                }}}}
                if (PyUnicode_GET_LENGTH({argname}) != 1) {{{{
                    _PyArg_BadArgument("{{name}}", {displayname}, "a unicode character", {argname});
                    goto exit;
                }}}}
                {paramname} = PyUnicode_READ_CHAR({argname}, 0);
                """.format(argname=argname, paramname=self.parser_name,
                           displayname=displayname)
        return super().parse_arg(argname, displayname)

class unsigned_int_converter(CConverter):
    type = 'unsigned int'
    default_type = int
    c_ignored_default = "0"

    def converter_init(self, *, bitwise: bool = False) -> None:
        if bitwise:
            self.format_unit = 'I'
        else:
            self.converter = '_PyLong_UnsignedInt_Converter'

    def parse_arg(self, argname: str, displayname: str) -> str:
        if self.format_unit == 'I':
            return """
                {paramname} = (unsigned int)PyLong_AsUnsignedLongMask({argname});
                if ({paramname} == (unsigned int)-1 && PyErr_Occurred()) {{{{
                    goto exit;
                }}}}
                """.format(argname=argname, paramname=self.parser_name)
        return super().parse_arg(argname, displayname)

class long_converter(CConverter):
    type = 'long'
    default_type = int
    format_unit = 'l'
    c_ignored_default = "0"

    def parse_arg(self, argname: str, displayname: str) -> str:
        if self.format_unit == 'l':
            return """
                {paramname} = PyLong_AsLong({argname});
                if ({paramname} == -1 && PyErr_Occurred()) {{{{
                    goto exit;
                }}}}
                """.format(argname=argname, paramname=self.parser_name)
        return super().parse_arg(argname, displayname)

class unsigned_long_converter(CConverter):
    type = 'unsigned long'
    default_type = int
    c_ignored_default = "0"

    def converter_init(self, *, bitwise: bool = False) -> None:
        if bitwise:
            self.format_unit = 'k'
        else:
            self.converter = '_PyLong_UnsignedLong_Converter'

    def parse_arg(self, argname: str, displayname: str) -> str:
        if self.format_unit == 'k':
            return """
                if (!PyLong_Check({argname})) {{{{
                    _PyArg_BadArgument("{{name}}", {displayname}, "int", {argname});
                    goto exit;
                }}}}
                {paramname} = PyLong_AsUnsignedLongMask({argname});
                """.format(argname=argname, paramname=self.parser_name,
                           displayname=displayname)
        return super().parse_arg(argname, displayname)

class long_long_converter(CConverter):
    type = 'long long'
    default_type = int
    format_unit = 'L'
    c_ignored_default = "0"

    def parse_arg(self, argname: str, displayname: str) -> str:
        if self.format_unit == 'L':
            return """
                {paramname} = PyLong_AsLongLong({argname});
                if ({paramname} == -1 && PyErr_Occurred()) {{{{
                    goto exit;
                }}}}
                """.format(argname=argname, paramname=self.parser_name)
        return super().parse_arg(argname, displayname)

class unsigned_long_long_converter(CConverter):
    type = 'unsigned long long'
    default_type = int
    c_ignored_default = "0"

    def converter_init(self, *, bitwise: bool = False) -> None:
        if bitwise:
            self.format_unit = 'K'
        else:
            self.converter = '_PyLong_UnsignedLongLong_Converter'

    def parse_arg(self, argname: str, displayname: str) -> str:
        if self.format_unit == 'K':
            return """
                if (!PyLong_Check({argname})) {{{{
                    _PyArg_BadArgument("{{name}}", {displayname}, "int", {argname});
                    goto exit;
                }}}}
                {paramname} = PyLong_AsUnsignedLongLongMask({argname});
                """.format(argname=argname, paramname=self.parser_name,
                           displayname=displayname)
        return super().parse_arg(argname, displayname)

class Py_ssize_t_converter(CConverter):
    type = 'Py_ssize_t'
    c_ignored_default = "0"

    def converter_init(self, *, accept={int}) -> None:
        if accept == {int}:
            self.format_unit = 'n'
            self.default_type = int
        elif accept == {int, NoneType}:
            self.converter = '_Py_convert_optional_to_ssize_t'
        else:
            fail("Py_ssize_t_converter: illegal 'accept' argument " + repr(accept))

    def parse_arg(self, argname: str, displayname: str) -> str:
        if self.format_unit == 'n':
            return """
                {{{{
                    Py_ssize_t ival = -1;
                    PyObject *iobj = _PyNumber_Index({argname});
                    if (iobj != NULL) {{{{
                        ival = PyLong_AsSsize_t(iobj);
                        Py_DECREF(iobj);
                    }}}}
                    if (ival == -1 && PyErr_Occurred()) {{{{
                        goto exit;
                    }}}}
                    {paramname} = ival;
                }}}}
                """.format(argname=argname, paramname=self.parser_name)
        return super().parse_arg(argname, displayname)


class slice_index_converter(CConverter):
    type = 'Py_ssize_t'

    def converter_init(self, *, accept={int, NoneType}) -> None:
        if accept == {int}:
            self.converter = '_PyEval_SliceIndexNotNone'
        elif accept == {int, NoneType}:
            self.converter = '_PyEval_SliceIndex'
        else:
            fail("slice_index_converter: illegal 'accept' argument " + repr(accept))

class size_t_converter(CConverter):
    type = 'size_t'
    converter = '_PyLong_Size_t_Converter'
    c_ignored_default = "0"

    def parse_arg(self, argname: str, displayname: str) -> str:
        if self.format_unit == 'n':
            return """
                {paramname} = PyNumber_AsSsize_t({argname}, PyExc_OverflowError);
                if ({paramname} == -1 && PyErr_Occurred()) {{{{
                    goto exit;
                }}}}
                """.format(argname=argname, paramname=self.parser_name)
        return super().parse_arg(argname, displayname)


class fildes_converter(CConverter):
    type = 'int'
    converter = '_PyLong_FileDescriptor_Converter'

    def _parse_arg(self, argname: str, displayname: str) -> str:
        return """
            {paramname} = PyObject_AsFileDescriptor({argname});
            if ({paramname} == -1) {{{{
                goto exit;
            }}}}
            """.format(argname=argname, paramname=self.name)


class float_converter(CConverter):
    type = 'float'
    default_type = float
    format_unit = 'f'
    c_ignored_default = "0.0"

    def parse_arg(self, argname: str, displayname: str) -> str:
        if self.format_unit == 'f':
            return """
                if (PyFloat_CheckExact({argname})) {{{{
                    {paramname} = (float) (PyFloat_AS_DOUBLE({argname}));
                }}}}
                else
                {{{{
                    {paramname} = (float) PyFloat_AsDouble({argname});
                    if ({paramname} == -1.0 && PyErr_Occurred()) {{{{
                        goto exit;
                    }}}}
                }}}}
                """.format(argname=argname, paramname=self.parser_name)
        return super().parse_arg(argname, displayname)

class double_converter(CConverter):
    type = 'double'
    default_type = float
    format_unit = 'd'
    c_ignored_default = "0.0"

    def parse_arg(self, argname: str, displayname: str) -> str:
        if self.format_unit == 'd':
            return """
                if (PyFloat_CheckExact({argname})) {{{{
                    {paramname} = PyFloat_AS_DOUBLE({argname});
                }}}}
                else
                {{{{
                    {paramname} = PyFloat_AsDouble({argname});
                    if ({paramname} == -1.0 && PyErr_Occurred()) {{{{
                        goto exit;
                    }}}}
                }}}}
                """.format(argname=argname, paramname=self.parser_name)
        return super().parse_arg(argname, displayname)


class Py_complex_converter(CConverter):
    type = 'Py_complex'
    default_type = complex
    format_unit = 'D'
    c_ignored_default = "{0.0, 0.0}"

    def parse_arg(self, argname: str, displayname: str) -> str:
        if self.format_unit == 'D':
            return """
                {paramname} = PyComplex_AsCComplex({argname});
                if (PyErr_Occurred()) {{{{
                    goto exit;
                }}}}
                """.format(argname=argname, paramname=self.parser_name)
        return super().parse_arg(argname, displayname)


class object_converter(CConverter):
    type = 'PyObject *'
    format_unit = 'O'

    def converter_init(self, *, converter=None, type=None, subclass_of=None):
        if converter:
            if subclass_of:
                fail("object: Cannot pass in both 'converter' and 'subclass_of'")
            self.format_unit = 'O&'
            self.converter = converter
        elif subclass_of:
            self.format_unit = 'O!'
            self.subclass_of = subclass_of

        if type is not None:
            self.type = type


#
# We define three conventions for buffer types in the 'accept' argument:
#
#  buffer  : any object supporting the buffer interface
#  rwbuffer: any object supporting the buffer interface, but must be writeable
#  robuffer: any object supporting the buffer interface, but must not be writeable
#

class buffer: pass
class rwbuffer: pass
class robuffer: pass

def str_converter_key(types, encoding, zeroes):
    return (frozenset(types), bool(encoding), bool(zeroes))

str_converter_argument_map: dict[str, str] = {}

class str_converter(CConverter):
    type = 'const char *'
    default_type = (str, Null, NoneType)
    format_unit = 's'

    def converter_init(self, *, accept={str}, encoding=None, zeroes=False):

        key = str_converter_key(accept, encoding, zeroes)
        format_unit = str_converter_argument_map.get(key)
        if not format_unit:
            fail("str_converter: illegal combination of arguments", key)

        self.format_unit = format_unit
        self.length = bool(zeroes)
        if encoding:
            if self.default not in (Null, None, unspecified):
                fail("str_converter: Argument Clinic doesn't support default values for encoded strings")
            self.encoding = encoding
            self.type = 'char *'
            # sorry, clinic can't support preallocated buffers
            # for es# and et#
            self.c_default = "NULL"
        if NoneType in accept and self.c_default == "Py_None":
            self.c_default = "NULL"

    def post_parsing(self):
        if self.encoding:
            name = self.name
            return f"PyMem_FREE({name});\n"

    def parse_arg(self, argname: str, displayname: str) -> str:
        if self.format_unit == 's':
            return """
                if (!PyUnicode_Check({argname})) {{{{
                    _PyArg_BadArgument("{{name}}", {displayname}, "str", {argname});
                    goto exit;
                }}}}
                Py_ssize_t {paramname}_length;
                {paramname} = PyUnicode_AsUTF8AndSize({argname}, &{paramname}_length);
                if ({paramname} == NULL) {{{{
                    goto exit;
                }}}}
                if (strlen({paramname}) != (size_t){paramname}_length) {{{{
                    PyErr_SetString(PyExc_ValueError, "embedded null character");
                    goto exit;
                }}}}
                """.format(argname=argname, paramname=self.parser_name,
                           displayname=displayname)
        if self.format_unit == 'z':
            return """
                if ({argname} == Py_None) {{{{
                    {paramname} = NULL;
                }}}}
                else if (PyUnicode_Check({argname})) {{{{
                    Py_ssize_t {paramname}_length;
                    {paramname} = PyUnicode_AsUTF8AndSize({argname}, &{paramname}_length);
                    if ({paramname} == NULL) {{{{
                        goto exit;
                    }}}}
                    if (strlen({paramname}) != (size_t){paramname}_length) {{{{
                        PyErr_SetString(PyExc_ValueError, "embedded null character");
                        goto exit;
                    }}}}
                }}}}
                else {{{{
                    _PyArg_BadArgument("{{name}}", {displayname}, "str or None", {argname});
                    goto exit;
                }}}}
                """.format(argname=argname, paramname=self.parser_name,
                           displayname=displayname)
        return super().parse_arg(argname, displayname)

#
# This is the fourth or fifth rewrite of registering all the
# string converter format units.  Previous approaches hid
# bugs--generally mismatches between the semantics of the format
# unit and the arguments necessary to represent those semantics
# properly.  Hopefully with this approach we'll get it 100% right.
#
# The r() function (short for "register") both registers the
# mapping from arguments to format unit *and* registers the
# legacy C converter for that format unit.
#
def r(format_unit, *, accept, encoding=False, zeroes=False):
    if not encoding and format_unit != 's':
        # add the legacy c converters here too.
        #
        # note: add_legacy_c_converter can't work for
        #   es, es#, et, or et#
        #   because of their extra encoding argument
        #
        # also don't add the converter for 's' because
        # the metaclass for CConverter adds it for us.
        kwargs = {}
        if accept != {str}:
            kwargs['accept'] = accept
        if zeroes:
            kwargs['zeroes'] = True
        added_f = functools.partial(str_converter, **kwargs)
        legacy_converters[format_unit] = added_f

    d = str_converter_argument_map
    key = str_converter_key(accept, encoding, zeroes)
    if key in d:
        sys.exit("Duplicate keys specified for str_converter_argument_map!")
    d[key] = format_unit

r('es',  encoding=True,              accept={str})
r('es#', encoding=True, zeroes=True, accept={str})
r('et',  encoding=True,              accept={bytes, bytearray, str})
r('et#', encoding=True, zeroes=True, accept={bytes, bytearray, str})
r('s',                               accept={str})
r('s#',                 zeroes=True, accept={robuffer, str})
r('y',                               accept={robuffer})
r('y#',                 zeroes=True, accept={robuffer})
r('z',                               accept={str, NoneType})
r('z#',                 zeroes=True, accept={robuffer, str, NoneType})
del r


class PyBytesObject_converter(CConverter):
    type = 'PyBytesObject *'
    format_unit = 'S'
    # accept = {bytes}

    def parse_arg(self, argname: str, displayname: str) -> str:
        if self.format_unit == 'S':
            return """
                if (!PyBytes_Check({argname})) {{{{
                    _PyArg_BadArgument("{{name}}", {displayname}, "bytes", {argname});
                    goto exit;
                }}}}
                {paramname} = ({type}){argname};
                """.format(argname=argname, paramname=self.parser_name,
                           type=self.type, displayname=displayname)
        return super().parse_arg(argname, displayname)

class PyByteArrayObject_converter(CConverter):
    type = 'PyByteArrayObject *'
    format_unit = 'Y'
    # accept = {bytearray}

    def parse_arg(self, argname: str, displayname: str) -> str:
        if self.format_unit == 'Y':
            return """
                if (!PyByteArray_Check({argname})) {{{{
                    _PyArg_BadArgument("{{name}}", {displayname}, "bytearray", {argname});
                    goto exit;
                }}}}
                {paramname} = ({type}){argname};
                """.format(argname=argname, paramname=self.parser_name,
                           type=self.type, displayname=displayname)
        return super().parse_arg(argname, displayname)

class unicode_converter(CConverter):
    type = 'PyObject *'
    default_type = (str, Null, NoneType)
    format_unit = 'U'

    def parse_arg(self, argname: str, displayname: str) -> str:
        if self.format_unit == 'U':
            return """
                if (!PyUnicode_Check({argname})) {{{{
                    _PyArg_BadArgument("{{name}}", {displayname}, "str", {argname});
                    goto exit;
                }}}}
                if (PyUnicode_READY({argname}) == -1) {{{{
                    goto exit;
                }}}}
                {paramname} = {argname};
                """.format(argname=argname, paramname=self.parser_name,
                           displayname=displayname)
        return super().parse_arg(argname, displayname)

@add_legacy_c_converter('u')
@add_legacy_c_converter('u#', zeroes=True)
@add_legacy_c_converter('Z', accept={str, NoneType})
@add_legacy_c_converter('Z#', accept={str, NoneType}, zeroes=True)
class Py_UNICODE_converter(CConverter):
    type = 'const Py_UNICODE *'
    default_type = (str, Null, NoneType)

    def converter_init(self, *, accept={str}, zeroes: bool = False) -> None:
        format_unit = 'Z' if accept=={str, NoneType} else 'u'
        if zeroes:
            format_unit += '#'
            self.length = True
            self.format_unit = format_unit
        else:
            self.accept = accept
            if accept == {str}:
                self.converter = '_PyUnicode_WideCharString_Converter'
            elif accept == {str, NoneType}:
                self.converter = '_PyUnicode_WideCharString_Opt_Converter'
            else:
                fail("Py_UNICODE_converter: illegal 'accept' argument " + repr(accept))
        self.c_default = "NULL"

    def cleanup(self):
        if not self.length:
            return """\
PyMem_Free((void *){name});
""".format(name=self.name)

    def parse_arg(self, argname: str, argnum: str) -> str:
        if not self.length:
            if self.accept == {str}:
                return """
                    if (!PyUnicode_Check({argname})) {{{{
                        _PyArg_BadArgument("{{name}}", {argnum}, "str", {argname});
                        goto exit;
                    }}}}
                    {paramname} = PyUnicode_AsWideCharString({argname}, NULL);
                    if ({paramname} == NULL) {{{{
                        goto exit;
                    }}}}
                    """.format(argname=argname, paramname=self.name, argnum=argnum)
            elif self.accept == {str, NoneType}:
                return """
                    if ({argname} == Py_None) {{{{
                        {paramname} = NULL;
                    }}}}
                    else if (PyUnicode_Check({argname})) {{{{
                        {paramname} = PyUnicode_AsWideCharString({argname}, NULL);
                        if ({paramname} == NULL) {{{{
                            goto exit;
                        }}}}
                    }}}}
                    else {{{{
                        _PyArg_BadArgument("{{name}}", {argnum}, "str or None", {argname});
                        goto exit;
                    }}}}
                    """.format(argname=argname, paramname=self.name, argnum=argnum)
        return super().parse_arg(argname, argnum)

@add_legacy_c_converter('s*', accept={str, buffer})
@add_legacy_c_converter('z*', accept={str, buffer, NoneType})
@add_legacy_c_converter('w*', accept={rwbuffer})
class Py_buffer_converter(CConverter):
    type = 'Py_buffer'
    format_unit = 'y*'
    impl_by_reference = True
    c_ignored_default = "{NULL, NULL}"

    def converter_init(self, *, accept={buffer}) -> None:
        if self.default not in (unspecified, None):
            fail("The only legal default value for Py_buffer is None.")

        self.c_default = self.c_ignored_default

        if accept == {str, buffer, NoneType}:
            format_unit = 'z*'
        elif accept == {str, buffer}:
            format_unit = 's*'
        elif accept == {buffer}:
            format_unit = 'y*'
        elif accept == {rwbuffer}:
            format_unit = 'w*'
        else:
            fail("Py_buffer_converter: illegal combination of arguments")

        self.format_unit = format_unit

    def cleanup(self):
        name = self.name
        return "".join(["if (", name, ".obj) {\n   PyBuffer_Release(&", name, ");\n}\n"])

    def parse_arg(self, argname: str, displayname: str) -> str:
        if self.format_unit == 'y*':
            return """
                if (PyObject_GetBuffer({argname}, &{paramname}, PyBUF_SIMPLE) != 0) {{{{
                    goto exit;
                }}}}
                if (!PyBuffer_IsContiguous(&{paramname}, 'C')) {{{{
                    _PyArg_BadArgument("{{name}}", {displayname}, "contiguous buffer", {argname});
                    goto exit;
                }}}}
                """.format(argname=argname, paramname=self.parser_name,
                           displayname=displayname)
        elif self.format_unit == 's*':
            return """
                if (PyUnicode_Check({argname})) {{{{
                    Py_ssize_t len;
                    const char *ptr = PyUnicode_AsUTF8AndSize({argname}, &len);
                    if (ptr == NULL) {{{{
                        goto exit;
                    }}}}
                    PyBuffer_FillInfo(&{paramname}, {argname}, (void *)ptr, len, 1, 0);
                }}}}
                else {{{{ /* any bytes-like object */
                    if (PyObject_GetBuffer({argname}, &{paramname}, PyBUF_SIMPLE) != 0) {{{{
                        goto exit;
                    }}}}
                    if (!PyBuffer_IsContiguous(&{paramname}, 'C')) {{{{
                        _PyArg_BadArgument("{{name}}", {displayname}, "contiguous buffer", {argname});
                        goto exit;
                    }}}}
                }}}}
                """.format(argname=argname, paramname=self.parser_name,
                           displayname=displayname)
        elif self.format_unit == 'w*':
            return """
                if (PyObject_GetBuffer({argname}, &{paramname}, PyBUF_WRITABLE) < 0) {{{{
                    PyErr_Clear();
                    _PyArg_BadArgument("{{name}}", {displayname}, "read-write bytes-like object", {argname});
                    goto exit;
                }}}}
                if (!PyBuffer_IsContiguous(&{paramname}, 'C')) {{{{
                    _PyArg_BadArgument("{{name}}", {displayname}, "contiguous buffer", {argname});
                    goto exit;
                }}}}
                """.format(argname=argname, paramname=self.parser_name,
                           displayname=displayname)
        return super().parse_arg(argname, displayname)


def correct_name_for_self(f) -> tuple[str, str]:
    if f.kind in (CALLABLE, METHOD_INIT):
        if f.cls:
            return "PyObject *", "self"
        return "PyObject *", "module"
    if f.kind == STATIC_METHOD:
        return "void *", "null"
    if f.kind in (CLASS_METHOD, METHOD_NEW):
        return "PyTypeObject *", "type"
    raise RuntimeError("Unhandled type of function f: " + repr(f.kind))

def required_type_for_self_for_parser(f):
    type, _ = correct_name_for_self(f)
    if f.kind in (METHOD_INIT, METHOD_NEW, STATIC_METHOD, CLASS_METHOD):
        return type
    return None


class self_converter(CConverter):
    """
    A special-case converter:
    this is the default converter used for "self".
    """
    type = None
    format_unit = ''

    def converter_init(self, *, type=None) -> None:
        self.specified_type = type

    def pre_render(self):
        f = self.function
        default_type, default_name = correct_name_for_self(f)
        self.signature_name = default_name
        self.type = self.specified_type or self.type or default_type

        kind = self.function.kind
        new_or_init = kind in (METHOD_NEW, METHOD_INIT)

        if (kind == STATIC_METHOD) or new_or_init:
            self.show_in_signature = False

    # tp_new (METHOD_NEW) functions are of type newfunc:
    #     typedef PyObject *(*newfunc)(PyTypeObject *, PyObject *, PyObject *);
    #
    # tp_init (METHOD_INIT) functions are of type initproc:
    #     typedef int (*initproc)(PyObject *, PyObject *, PyObject *);
    #
    # All other functions generated by Argument Clinic are stored in
    # PyMethodDef structures, in the ml_meth slot, which is of type PyCFunction:
    #     typedef PyObject *(*PyCFunction)(PyObject *, PyObject *);
    # However!  We habitually cast these functions to PyCFunction,
    # since functions that accept keyword arguments don't fit this signature
    # but are stored there anyway.  So strict type equality isn't important
    # for these functions.
    #
    # So:
    #
    # * The name of the first parameter to the impl and the parsing function will always
    #   be self.name.
    #
    # * The type of the first parameter to the impl will always be of self.type.
    #
    # * If the function is neither tp_new (METHOD_NEW) nor tp_init (METHOD_INIT):
    #   * The type of the first parameter to the parsing function is also self.type.
    #     This means that if you step into the parsing function, your "self" parameter
    #     is of the correct type, which may make debugging more pleasant.
    #
    # * Else if the function is tp_new (METHOD_NEW):
    #   * The type of the first parameter to the parsing function is "PyTypeObject *",
    #     so the type signature of the function call is an exact match.
    #   * If self.type != "PyTypeObject *", we cast the first parameter to self.type
    #     in the impl call.
    #
    # * Else if the function is tp_init (METHOD_INIT):
    #   * The type of the first parameter to the parsing function is "PyObject *",
    #     so the type signature of the function call is an exact match.
    #   * If self.type != "PyObject *", we cast the first parameter to self.type
    #     in the impl call.

    @property
    def parser_type(self):
        return required_type_for_self_for_parser(self.function) or self.type

    def render(self, parameter, data):
        """
        parameter is a clinic.Parameter instance.
        data is a CRenderData instance.
        """
        if self.function.kind == STATIC_METHOD:
            return

        self._render_self(parameter, data)

        if self.type != self.parser_type:
            # insert cast to impl_argument[0], aka self.
            # we know we're in the first slot in all the CRenderData lists,
            # because we render parameters in order, and self is always first.
            assert len(data.impl_arguments) == 1
            assert data.impl_arguments[0] == self.name
            data.impl_arguments[0] = '(' + self.type + ")" + data.impl_arguments[0]

    def set_template_dict(self, template_dict):
        template_dict['self_name'] = self.name
        template_dict['self_type'] = self.parser_type
        kind = self.function.kind
        cls = self.function.cls

        if ((kind in (METHOD_NEW, METHOD_INIT)) and cls and cls.typedef):
            if kind == METHOD_NEW:
                type_check = (
                    '({0} == base_tp || {0}->tp_init == base_tp->tp_init)'
                 ).format(self.name)
            else:
                type_check = ('(Py_IS_TYPE({0}, base_tp) ||\n        '
                              ' Py_TYPE({0})->tp_new == base_tp->tp_new)'
                             ).format(self.name)

            line = '{} &&\n        '.format(type_check)
            template_dict['self_type_check'] = line

            type_object = self.function.cls.type_object
            type_ptr = f'PyTypeObject *base_tp = {type_object};'
            template_dict['base_type_ptr'] = type_ptr



def add_c_return_converter(f, name=None):
    if not name:
        name = f.__name__
        if not name.endswith('_return_converter'):
            return f
        name = name[:-len('_return_converter')]
    return_converters[name] = f
    return f


class CReturnConverterAutoRegister(type):
    def __init__(cls, name, bases, classdict):
        add_c_return_converter(cls)

class CReturnConverter(metaclass=CReturnConverterAutoRegister):

    # The C type to use for this variable.
    # 'type' should be a Python string specifying the type, e.g. "int".
    # If this is a pointer type, the type string should end with ' *'.
    type = 'PyObject *'

    # The Python default value for this parameter, as a Python value.
    # Or the magic value "unspecified" if there is no default.
    default = None

    def __init__(self, *, py_default=None, **kwargs):
        self.py_default = py_default
        try:
            self.return_converter_init(**kwargs)
        except TypeError as e:
            s = ', '.join(name + '=' + repr(value) for name, value in kwargs.items())
            sys.exit(self.__class__.__name__ + '(' + s + ')\n' + str(e))

    def return_converter_init(self):
        pass

    def declare(self, data):
        line = []
        add = line.append
        add(self.type)
        if not self.type.endswith('*'):
            add(' ')
        add(data.converter_retval + ';')
        data.declarations.append(''.join(line))
        data.return_value = data.converter_retval

    def err_occurred_if(self, expr, data):
        data.return_conversion.append('if (({}) && PyErr_Occurred()) {{\n    goto exit;\n}}\n'.format(expr))

    def err_occurred_if_null_pointer(self, variable, data):
        data.return_conversion.append('if ({} == NULL) {{\n    goto exit;\n}}\n'.format(variable))

    def render(self, function, data):
        """
        function is a clinic.Function instance.
        data is a CRenderData instance.
        """
        pass

add_c_return_converter(CReturnConverter, 'object')

class bool_return_converter(CReturnConverter):
    type = 'int'

    def render(self, function, data):
        self.declare(data)
        self.err_occurred_if(f"{data.converter_retval} == -1", data)
        data.return_conversion.append(
            f'return_value = PyBool_FromLong((long){data.converter_retval});\n'
        )

class long_return_converter(CReturnConverter):
    type = 'long'
    conversion_fn = 'PyLong_FromLong'
    cast = ''
    unsigned_cast = ''

    def render(self, function, data):
        self.declare(data)
        self.err_occurred_if(f"{data.converter_retval} == {self.unsigned_cast}-1", data)
        data.return_conversion.append(
            f'return_value = {self.conversion_fn}({self.cast}{data.converter_retval});\n'
        )

class int_return_converter(long_return_converter):
    type = 'int'
    cast = '(long)'

class init_return_converter(long_return_converter):
    """
    Special return converter for __init__ functions.
    """
    type = 'int'
    cast = '(long)'

    def render(self, function, data):
        pass

class unsigned_long_return_converter(long_return_converter):
    type = 'unsigned long'
    conversion_fn = 'PyLong_FromUnsignedLong'
    unsigned_cast = '(unsigned long)'

class unsigned_int_return_converter(unsigned_long_return_converter):
    type = 'unsigned int'
    cast = '(unsigned long)'
    unsigned_cast = '(unsigned int)'

class Py_ssize_t_return_converter(long_return_converter):
    type = 'Py_ssize_t'
    conversion_fn = 'PyLong_FromSsize_t'

class size_t_return_converter(long_return_converter):
    type = 'size_t'
    conversion_fn = 'PyLong_FromSize_t'
    unsigned_cast = '(size_t)'


class double_return_converter(CReturnConverter):
    type = 'double'
    cast = ''

    def render(self, function, data):
        self.declare(data)
        self.err_occurred_if(f"{data.converter_retval} == -1.0", data)
        data.return_conversion.append(
            f'return_value = PyFloat_FromDouble({self.cast}{data.converter_retval});\n'
        )

class float_return_converter(double_return_converter):
    type = 'float'
    cast = '(double)'


def eval_ast_expr(node, globals, *, filename='-'):
    """
    Takes an ast.Expr node.  Compiles and evaluates it.
    Returns the result of the expression.

    globals represents the globals dict the expression
    should see.  (There's no equivalent for "locals" here.)
    """

    if isinstance(node, ast.Expr):
        node = node.value

    node = ast.Expression(node)
    co = compile(node, filename, 'eval')
    fn = FunctionType(co, globals)
    return fn()


class IndentStack:
    def __init__(self):
        self.indents = []
        self.margin = None

    def _ensure(self):
        if not self.indents:
            fail('IndentStack expected indents, but none are defined.')

    def measure(self, line):
        """
        Returns the length of the line's margin.
        """
        if '\t' in line:
            fail('Tab characters are illegal in the Argument Clinic DSL.')
        stripped = line.lstrip()
        if not len(stripped):
            # we can't tell anything from an empty line
            # so just pretend it's indented like our current indent
            self._ensure()
            return self.indents[-1]
        return len(line) - len(stripped)

    def infer(self, line):
        """
        Infer what is now the current margin based on this line.
        Returns:
            1 if we have indented (or this is the first margin)
            0 if the margin has not changed
           -N if we have dedented N times
        """
        indent = self.measure(line)
        margin = ' ' * indent
        if not self.indents:
            self.indents.append(indent)
            self.margin = margin
            return 1
        current = self.indents[-1]
        if indent == current:
            return 0
        if indent > current:
            self.indents.append(indent)
            self.margin = margin
            return 1
        # indent < current
        if indent not in self.indents:
            fail("Illegal outdent.")
        outdent_count = 0
        while indent != current:
            self.indents.pop()
            current = self.indents[-1]
            outdent_count -= 1
        self.margin = margin
        return outdent_count

    @property
    def depth(self):
        """
        Returns how many margins are currently defined.
        """
        return len(self.indents)

    def indent(self, line):
        """
        Indents a line by the currently defined margin.
        """
        return self.margin + line

    def dedent(self, line):
        """
        Dedents a line by the currently defined margin.
        (The inverse of 'indent'.)
        """
        margin = self.margin
        indent = self.indents[-1]
        if not line.startswith(margin):
            fail('Cannot dedent, line does not start with the previous margin:')
        return line[indent:]


class DSLParser:
    def __init__(self, clinic):
        self.clinic = clinic

        self.directives = {}
        for name in dir(self):
            # functions that start with directive_ are added to directives
            _, s, key = name.partition("directive_")
            if s:
                self.directives[key] = getattr(self, name)

            # functions that start with at_ are too, with an @ in front
            _, s, key = name.partition("at_")
            if s:
                self.directives['@' + key] = getattr(self, name)

        self.reset()

    def reset(self):
        self.function = None
        self.state = self.state_dsl_start
        self.parameter_indent = None
        self.keyword_only = False
        self.positional_only = False
        self.group = 0
        self.parameter_state = self.ps_start
        self.seen_positional_with_default = False
        self.indent = IndentStack()
        self.kind = CALLABLE
        self.coexist = False
        self.parameter_continuation = ''
        self.preserve_output = False

    def directive_version(self, required):
        global version
        if version_comparitor(version, required) < 0:
            fail("Insufficient Clinic version!\n  Version: " + version + "\n  Required: " + required)

    def directive_module(self, name):
        fields = name.split('.')
        new = fields.pop()
        module, cls = self.clinic._module_and_class(fields)
        if cls:
            fail("Can't nest a module inside a class!")

        if name in module.classes:
            fail("Already defined module " + repr(name) + "!")

        m = Module(name, module)
        module.modules[name] = m
        self.block.signatures.append(m)

    def directive_class(self, name, typedef, type_object):
        fields = name.split('.')
        in_classes = False
        parent = self
        name = fields.pop()
        so_far = []
        module, cls = self.clinic._module_and_class(fields)

        parent = cls or module
        if name in parent.classes:
            fail("Already defined class " + repr(name) + "!")

        c = Class(name, module, cls, typedef, type_object)
        parent.classes[name] = c
        self.block.signatures.append(c)

    def directive_set(self, name, value):
        if name not in ("line_prefix", "line_suffix"):
            fail("unknown variable", repr(name))

        value = value.format_map({
            'block comment start': '/*',
            'block comment end': '*/',
            })

        self.clinic.__dict__[name] = value

    def directive_destination(self, name, command, *args):
        if command == 'new':
            self.clinic.add_destination(name, *args)
            return

        if command == 'clear':
            self.clinic.get_destination(name).clear()
        fail("unknown destination command", repr(command))


    def directive_output(self, command_or_name, destination=''):
        fd = self.clinic.destination_buffers

        if command_or_name == "preset":
            preset = self.clinic.presets.get(destination)
            if not preset:
                fail("Unknown preset " + repr(destination) + "!")
            fd.update(preset)
            return

        if command_or_name == "push":
            self.clinic.destination_buffers_stack.append(fd.copy())
            return

        if command_or_name == "pop":
            if not self.clinic.destination_buffers_stack:
                fail("Can't 'output pop', stack is empty!")
            previous_fd = self.clinic.destination_buffers_stack.pop()
            fd.update(previous_fd)
            return

        # secret command for debugging!
        if command_or_name == "print":
            self.block.output.append(pprint.pformat(fd))
            self.block.output.append('\n')
            return

        d = self.clinic.get_destination_buffer(destination)

        if command_or_name == "everything":
            for name in list(fd):
                fd[name] = d
            return

        if command_or_name not in fd:
            fail("Invalid command / destination name " + repr(command_or_name) + ", must be one of:\n  preset push pop print everything " + " ".join(fd))
        fd[command_or_name] = d

    def directive_dump(self, name):
        self.block.output.append(self.clinic.get_destination(name).dump())

    def directive_printout(self, *args):
        self.block.output.append(' '.join(args))
        self.block.output.append('\n')

    def directive_preserve(self):
        if self.preserve_output:
            fail("Can't have preserve twice in one block!")
        self.preserve_output = True

    def at_classmethod(self):
        if self.kind is not CALLABLE:
            fail("Can't set @classmethod, function is not a normal callable")
        self.kind = CLASS_METHOD

    def at_staticmethod(self):
        if self.kind is not CALLABLE:
            fail("Can't set @staticmethod, function is not a normal callable")
        self.kind = STATIC_METHOD

    def at_coexist(self):
        if self.coexist:
            fail("Called @coexist twice!")
        self.coexist = True

    def parse(self, block):
        self.reset()
        self.block = block
        self.saved_output = self.block.output
        block.output = []
        block_start = self.clinic.block_parser.line_number
        lines = block.input.split('\n')
        for line_number, line in enumerate(lines, self.clinic.block_parser.block_start_line_number):
            if '\t' in line:
                fail('Tab characters are illegal in the Clinic DSL.\n\t' + repr(line), line_number=block_start)
            self.state(line)

        self.next(self.state_terminal)
        self.state(None)

        block.output.extend(self.clinic.language.render(clinic, block.signatures))

        if self.preserve_output:
            if block.output:
                fail("'preserve' only works for blocks that don't produce any output!")
            block.output = self.saved_output

    @staticmethod
    def ignore_line(line):
        # ignore comment-only lines
        if line.lstrip().startswith('#'):
            return True

        # Ignore empty lines too
        # (but not in docstring sections!)
        if not line.strip():
            return True

        return False

    @staticmethod
    def calculate_indent(line):
        return len(line) - len(line.strip())

    def next(self, state, line=None):
        # real_print(self.state.__name__, "->", state.__name__, ", line=", line)
        self.state = state
        if line is not None:
            self.state(line)

    def state_dsl_start(self, line):
        # self.block = self.ClinicOutputBlock(self)
        if self.ignore_line(line):
            return

        # is it a directive?
        fields = shlex.split(line)
        directive_name = fields[0]
        directive = self.directives.get(directive_name, None)
        if directive:
            try:
                directive(*fields[1:])
            except TypeError as e:
                fail(str(e))
            return

        self.next(self.state_modulename_name, line)

    def state_modulename_name(self, line):
        # looking for declaration, which establishes the leftmost column
        # line should be
        #     modulename.fnname [as c_basename] [-> return annotation]
        # square brackets denote optional syntax.
        #
        # alternatively:
        #     modulename.fnname [as c_basename] = modulename.existing_fn_name
        # clones the parameters and return converter from that
        # function.  you can't modify them.  you must enter a
        # new docstring.
        #
        # (but we might find a directive first!)
        #
        # this line is permitted to start with whitespace.
        # we'll call this number of spaces F (for "function").

        if not line.strip():
            return

        self.indent.infer(line)

        # are we cloning?
        before, equals, existing = line.rpartition('=')
        if equals:
            full_name, _, c_basename = before.partition(' as ')
            full_name = full_name.strip()
            c_basename = c_basename.strip()
            existing = existing.strip()
            if (is_legal_py_identifier(full_name) and
                (not c_basename or is_legal_c_identifier(c_basename)) and
                is_legal_py_identifier(existing)):
                # we're cloning!
                fields = [x.strip() for x in existing.split('.')]
                function_name = fields.pop()
                module, cls = self.clinic._module_and_class(fields)

                for existing_function in (cls or module).functions:
                    if existing_function.name == function_name:
                        break
                else:
                    existing_function = None
                if not existing_function:
                    print("class", cls, "module", module, "existing", existing)
                    print("cls. functions", cls.functions)
                    fail("Couldn't find existing function " + repr(existing) + "!")

                fields = [x.strip() for x in full_name.split('.')]
                function_name = fields.pop()
                module, cls = self.clinic._module_and_class(fields)

                if not (existing_function.kind == self.kind and existing_function.coexist == self.coexist):
                    fail("'kind' of function and cloned function don't match!  (@classmethod/@staticmethod/@coexist)")
                self.function = existing_function.copy(name=function_name, full_name=full_name, module=module, cls=cls, c_basename=c_basename, docstring='')

                self.block.signatures.append(self.function)
                (cls or module).functions.append(self.function)
                self.next(self.state_function_docstring)
                return

        line, _, returns = line.partition('->')

        full_name, _, c_basename = line.partition(' as ')
        full_name = full_name.strip()
        c_basename = c_basename.strip() or None

        if not is_legal_py_identifier(full_name):
            fail("Illegal function name: {}".format(full_name))
        if c_basename and not is_legal_c_identifier(c_basename):
            fail("Illegal C basename: {}".format(c_basename))

        return_converter = None
        if returns:
            ast_input = "def x() -> {}: pass".format(returns)
            module = None
            try:
                module = ast.parse(ast_input)
            except SyntaxError:
                pass
            if not module:
                fail("Badly-formed annotation for " + full_name + ": " + returns)
            try:
                name, legacy, kwargs = self.parse_converter(module.body[0].returns)
                if legacy:
                    fail("Legacy converter {!r} not allowed as a return converter"
                         .format(name))
                if name not in return_converters:
                    fail("No available return converter called " + repr(name))
                return_converter = return_converters[name](**kwargs)
            except ValueError:
                fail("Badly-formed annotation for " + full_name + ": " + returns)

        fields = [x.strip() for x in full_name.split('.')]
        function_name = fields.pop()
        module, cls = self.clinic._module_and_class(fields)

        fields = full_name.split('.')
        if fields[-1] in unsupported_special_methods:
            fail(f"{fields[-1]} is a special method and cannot be converted to Argument Clinic!  (Yet.)")

        if fields[-1] == '__new__':
            if (self.kind != CLASS_METHOD) or (not cls):
                fail("__new__ must be a class method!")
            self.kind = METHOD_NEW
        elif fields[-1] == '__init__':
            if (self.kind != CALLABLE) or (not cls):
                fail("__init__ must be a normal method, not a class or static method!")
            self.kind = METHOD_INIT
            if not return_converter:
                return_converter = init_return_converter()

        if not return_converter:
            return_converter = CReturnConverter()

        if not module:
            fail("Undefined module used in declaration of " + repr(full_name.strip()) + ".")
        self.function = Function(name=function_name, full_name=full_name, module=module, cls=cls, c_basename=c_basename,
                                 return_converter=return_converter, kind=self.kind, coexist=self.coexist)
        self.block.signatures.append(self.function)

        # insert a self converter automatically
        type, name = correct_name_for_self(self.function)
        kwargs = {}
        if cls and type == "PyObject *":
            kwargs['type'] = cls.typedef
        sc = self.function.self_converter = self_converter(name, name, self.function, **kwargs)
        p_self = Parameter(sc.name, inspect.Parameter.POSITIONAL_ONLY, function=self.function, converter=sc)
        self.function.parameters[sc.name] = p_self

        (cls or module).functions.append(self.function)
        self.next(self.state_parameters_start)

    # Now entering the parameters section.  The rules, formally stated:
    #
    #   * All lines must be indented with spaces only.
    #   * The first line must be a parameter declaration.
    #   * The first line must be indented.
    #       * This first line establishes the indent for parameters.
    #       * We'll call this number of spaces P (for "parameter").
    #   * Thenceforth:
    #       * Lines indented with P spaces specify a parameter.
    #       * Lines indented with > P spaces are docstrings for the previous
    #         parameter.
    #           * We'll call this number of spaces D (for "docstring").
    #           * All subsequent lines indented with >= D spaces are stored as
    #             part of the per-parameter docstring.
    #           * All lines will have the first D spaces of the indent stripped
    #             before they are stored.
    #           * It's illegal to have a line starting with a number of spaces X
    #             such that P < X < D.
    #       * A line with < P spaces is the first line of the function
    #         docstring, which ends processing for parameters and per-parameter
    #         docstrings.
    #           * The first line of the function docstring must be at the same
    #             indent as the function declaration.
    #       * It's illegal to have any line in the parameters section starting
    #         with X spaces such that F < X < P.  (As before, F is the indent
    #         of the function declaration.)
    #
    # Also, currently Argument Clinic places the following restrictions on groups:
    #   * Each group must contain at least one parameter.
    #   * Each group may contain at most one group, which must be the furthest
    #     thing in the group from the required parameters.  (The nested group
    #     must be the first in the group when it's before the required
    #     parameters, and the last thing in the group when after the required
    #     parameters.)
    #   * There may be at most one (top-level) group to the left or right of
    #     the required parameters.
    #   * You must specify a slash, and it must be after all parameters.
    #     (In other words: either all parameters are positional-only,
    #      or none are.)
    #
    #  Said another way:
    #   * Each group must contain at least one parameter.
    #   * All left square brackets before the required parameters must be
    #     consecutive.  (You can't have a left square bracket followed
    #     by a parameter, then another left square bracket.  You can't
    #     have a left square bracket, a parameter, a right square bracket,
    #     and then a left square bracket.)
    #   * All right square brackets after the required parameters must be
    #     consecutive.
    #
    # These rules are enforced with a single state variable:
    # "parameter_state".  (Previously the code was a miasma of ifs and
    # separate boolean state variables.)  The states are:
    #
    #  [ [ a, b, ] c, ] d, e, f=3, [ g, h, [ i ] ]   <- line
    # 01   2          3       4    5           6     <- state transitions
    #
    # 0: ps_start.  before we've seen anything.  legal transitions are to 1 or 3.
    # 1: ps_left_square_before.  left square brackets before required parameters.
    # 2: ps_group_before.  in a group, before required parameters.
    # 3: ps_required.  required parameters, positional-or-keyword or positional-only
    #     (we don't know yet).  (renumber left groups!)
    # 4: ps_optional.  positional-or-keyword or positional-only parameters that
    #    now must have default values.
    # 5: ps_group_after.  in a group, after required parameters.
    # 6: ps_right_square_after.  right square brackets after required parameters.
    ps_start, ps_left_square_before, ps_group_before, ps_required, \
    ps_optional, ps_group_after, ps_right_square_after = range(7)

    def state_parameters_start(self, line):
        if self.ignore_line(line):
            return

        # if this line is not indented, we have no parameters
        if not self.indent.infer(line):
            return self.next(self.state_function_docstring, line)

        self.parameter_continuation = ''
        return self.next(self.state_parameter, line)


    def to_required(self):
        """
        Transition to the "required" parameter state.
        """
        if self.parameter_state != self.ps_required:
            self.parameter_state = self.ps_required
            for p in self.function.parameters.values():
                p.group = -p.group

    def state_parameter(self, line):
        if self.parameter_continuation:
            line = self.parameter_continuation + ' ' + line.lstrip()
            self.parameter_continuation = ''

        if self.ignore_line(line):
            return

        assert self.indent.depth == 2
        indent = self.indent.infer(line)
        if indent == -1:
            # we outdented, must be to definition column
            return self.next(self.state_function_docstring, line)

        if indent == 1:
            # we indented, must be to new parameter docstring column
            return self.next(self.state_parameter_docstring_start, line)

        line = line.rstrip()
        if line.endswith('\\'):
            self.parameter_continuation = line[:-1]
            return

        line = line.lstrip()

        if line in ('*', '/', '[', ']'):
            self.parse_special_symbol(line)
            return

        if self.parameter_state in (self.ps_start, self.ps_required):
            self.to_required()
        elif self.parameter_state == self.ps_left_square_before:
            self.parameter_state = self.ps_group_before
        elif self.parameter_state == self.ps_group_before:
            if not self.group:
                self.to_required()
        elif self.parameter_state in (self.ps_group_after, self.ps_optional):
            pass
        else:
            fail("Function " + self.function.name + " has an unsupported group configuration. (Unexpected state " + str(self.parameter_state) + ".a)")

        # handle "as" for  parameters too
        c_name = None
        name, have_as_token, trailing = line.partition(' as ')
        if have_as_token:
            name = name.strip()
            if ' ' not in name:
                fields = trailing.strip().split(' ')
                if not fields:
                    fail("Invalid 'as' clause!")
                c_name = fields[0]
                if c_name.endswith(':'):
                    name += ':'
                    c_name = c_name[:-1]
                fields[0] = name
                line = ' '.join(fields)

        base, equals, default = line.rpartition('=')
        if not equals:
            base = default
            default = None

        module = None
        try:
            ast_input = "def x({}): pass".format(base)
            module = ast.parse(ast_input)
        except SyntaxError:
            try:
                # the last = was probably inside a function call, like
                #   c: int(accept={str})
                # so assume there was no actual default value.
                default = None
                ast_input = "def x({}): pass".format(line)
                module = ast.parse(ast_input)
            except SyntaxError:
                pass
        if not module:
            fail("Function " + self.function.name + " has an invalid parameter declaration:\n\t" + line)

        function_args = module.body[0].args

        if len(function_args.args) > 1:
            fail("Function " + self.function.name + " has an invalid parameter declaration (comma?):\n\t" + line)
        if function_args.defaults or function_args.kw_defaults:
            fail("Function " + self.function.name + " has an invalid parameter declaration (default value?):\n\t" + line)
        if function_args.kwarg:
            fail("Function " + self.function.name + " has an invalid parameter declaration (**kwargs?):\n\t" + line)

        if function_args.vararg:
            is_vararg = True
            parameter = function_args.vararg
        else:
            is_vararg = False
            parameter = function_args.args[0]

        parameter_name = parameter.arg
        name, legacy, kwargs = self.parse_converter(parameter.annotation)

        if not default:
            if self.parameter_state == self.ps_optional:
                fail("Can't have a parameter without a default (" + repr(parameter_name) + ")\nafter a parameter with a default!")
            if is_vararg:
                value = NULL
                kwargs.setdefault('c_default', "NULL")
            else:
                value = unspecified
            if 'py_default' in kwargs:
                fail("You can't specify py_default without specifying a default value!")
        else:
            if is_vararg:
                fail("Vararg can't take a default value!")

            if self.parameter_state == self.ps_required:
                self.parameter_state = self.ps_optional
            default = default.strip()
            bad = False
            ast_input = "x = {}".format(default)
            bad = False
            try:
                module = ast.parse(ast_input)

                if 'c_default' not in kwargs:
                    # we can only represent very simple data values in C.
                    # detect whether default is okay, via a denylist
                    # of disallowed ast nodes.
                    class DetectBadNodes(ast.NodeVisitor):
                        bad = False
                        def bad_node(self, node):
                            self.bad = True

                        # inline function call
                        visit_Call = bad_node
                        # inline if statement ("x = 3 if y else z")
                        visit_IfExp = bad_node

                        # comprehensions and generator expressions
                        visit_ListComp = visit_SetComp = bad_node
                        visit_DictComp = visit_GeneratorExp = bad_node

                        # literals for advanced types
                        visit_Dict = visit_Set = bad_node
                        visit_List = visit_Tuple = bad_node

                        # "starred": "a = [1, 2, 3]; *a"
                        visit_Starred = bad_node

                    denylist = DetectBadNodes()
                    denylist.visit(module)
                    bad = denylist.bad
                else:
                    # if they specify a c_default, we can be more lenient about the default value.
                    # but at least make an attempt at ensuring it's a valid expression.
                    try:
                        value = eval(default)
                        if value == unspecified:
                            fail("'unspecified' is not a legal default value!")
                    except NameError:
                        pass # probably a named constant
                    except Exception as e:
                        fail("Malformed expression given as default value\n"
                             "{!r} caused {!r}".format(default, e))
                if bad:
                    fail("Unsupported expression as default value: " + repr(default))

                expr = module.body[0].value
                # mild hack: explicitly support NULL as a default value
                if isinstance(expr, ast.Name) and expr.id == 'NULL':
                    value = NULL
                    py_default = '<unrepresentable>'
                    c_default = "NULL"
                elif (isinstance(expr, ast.BinOp) or
                    (isinstance(expr, ast.UnaryOp) and
                     not (isinstance(expr.operand, ast.Constant) and
                          type(expr.operand.value) in {int, float, complex})
                    )):
                    c_default = kwargs.get("c_default")
                    if not (isinstance(c_default, str) and c_default):
                        fail("When you specify an expression (" + repr(default) + ") as your default value,\nyou MUST specify a valid c_default." + ast.dump(expr))
                    py_default = default
                    value = unknown
                elif isinstance(expr, ast.Attribute):
                    a = []
                    n = expr
                    while isinstance(n, ast.Attribute):
                        a.append(n.attr)
                        n = n.value
                    if not isinstance(n, ast.Name):
                        fail("Unsupported default value " + repr(default) + " (looked like a Python constant)")
                    a.append(n.id)
                    py_default = ".".join(reversed(a))

                    c_default = kwargs.get("c_default")
                    if not (isinstance(c_default, str) and c_default):
                        fail("When you specify a named constant (" + repr(py_default) + ") as your default value,\nyou MUST specify a valid c_default.")

                    try:
                        value = eval(py_default)
                    except NameError:
                        value = unknown
                else:
                    value = ast.literal_eval(expr)
                    py_default = repr(value)
                    if isinstance(value, (bool, None.__class__)):
                        c_default = "Py_" + py_default
                    elif isinstance(value, str):
                        c_default = c_repr(value)
                    else:
                        c_default = py_default

            except SyntaxError as e:
                fail("Syntax error: " + repr(e.text))
            except (ValueError, AttributeError):
                value = unknown
                c_default = kwargs.get("c_default")
                py_default = default
                if not (isinstance(c_default, str) and c_default):
                    fail("When you specify a named constant (" + repr(py_default) + ") as your default value,\nyou MUST specify a valid c_default.")

            kwargs.setdefault('c_default', c_default)
            kwargs.setdefault('py_default', py_default)

        dict = legacy_converters if legacy else converters
        legacy_str = "legacy " if legacy else ""
        if name not in dict:
            fail('{} is not a valid {}converter'.format(name, legacy_str))
        # if you use a c_name for the parameter, we just give that name to the converter
        # but the parameter object gets the python name
        converter = dict[name](c_name or parameter_name, parameter_name, self.function, value, **kwargs)

        if is_vararg:
            kind = inspect.Parameter.VAR_POSITIONAL
        elif self.keyword_only:
            kind = inspect.Parameter.KEYWORD_ONLY
        else:
            kind = inspect.Parameter.POSITIONAL_OR_KEYWORD

        if isinstance(converter, self_converter):
            if len(self.function.parameters) == 1:
                if (self.parameter_state != self.ps_required):
                    fail("A 'self' parameter cannot be marked optional.")
                if value is not unspecified:
                    fail("A 'self' parameter cannot have a default value.")
                if self.group:
                    fail("A 'self' parameter cannot be in an optional group.")
                kind = inspect.Parameter.POSITIONAL_ONLY
                self.parameter_state = self.ps_start
                self.function.parameters.clear()
            else:
                fail("A 'self' parameter, if specified, must be the very first thing in the parameter block.")

        if isinstance(converter, defining_class_converter):
            _lp = len(self.function.parameters)
            if _lp == 1:
                if (self.parameter_state != self.ps_required):
                    fail("A 'defining_class' parameter cannot be marked optional.")
                if value is not unspecified:
                    fail("A 'defining_class' parameter cannot have a default value.")
                if self.group:
                    fail("A 'defining_class' parameter cannot be in an optional group.")
            else:
                fail("A 'defining_class' parameter, if specified, must either be the first thing in the parameter block, or come just after 'self'.")


        p = Parameter(parameter_name, kind, function=self.function, converter=converter, default=value, group=self.group)

        names = [k.name for k in self.function.parameters.values()]
        if parameter_name in names[1:]:
            fail("You can't have two parameters named " + repr(parameter_name) + "!")
        elif names and parameter_name == names[0] and c_name is None:
            fail(f"Parameter '{parameter_name}' requires a custom C name")

        key = f"{parameter_name}_as_{c_name}" if c_name else parameter_name
        self.function.parameters[key] = p

    def parse_converter(self, annotation):
        if (isinstance(annotation, ast.Constant) and
            type(annotation.value) is str):
            return annotation.value, True, {}

        if isinstance(annotation, ast.Name):
            return annotation.id, False, {}

        if not isinstance(annotation, ast.Call):
            fail("Annotations must be either a name, a function call, or a string.")

        name = annotation.func.id
        symbols = globals()

        kwargs = {node.arg: eval_ast_expr(node.value, symbols) for node in annotation.keywords}
        return name, False, kwargs

    def parse_special_symbol(self, symbol):
        if symbol == '*':
            if self.keyword_only:
                fail("Function " + self.function.name + " uses '*' more than once.")
            self.keyword_only = True
        elif symbol == '[':
            if self.parameter_state in (self.ps_start, self.ps_left_square_before):
                self.parameter_state = self.ps_left_square_before
            elif self.parameter_state in (self.ps_required, self.ps_group_after):
                self.parameter_state = self.ps_group_after
            else:
                fail("Function " + self.function.name + " has an unsupported group configuration. (Unexpected state " + str(self.parameter_state) + ".b)")
            self.group += 1
            self.function.docstring_only = True
        elif symbol == ']':
            if not self.group:
                fail("Function " + self.function.name + " has a ] without a matching [.")
            if not any(p.group == self.group for p in self.function.parameters.values()):
                fail("Function " + self.function.name + " has an empty group.\nAll groups must contain at least one parameter.")
            self.group -= 1
            if self.parameter_state in (self.ps_left_square_before, self.ps_group_before):
                self.parameter_state = self.ps_group_before
            elif self.parameter_state in (self.ps_group_after, self.ps_right_square_after):
                self.parameter_state = self.ps_right_square_after
            else:
                fail("Function " + self.function.name + " has an unsupported group configuration. (Unexpected state " + str(self.parameter_state) + ".c)")
        elif symbol == '/':
            if self.positional_only:
                fail("Function " + self.function.name + " uses '/' more than once.")
            self.positional_only = True
            # ps_required and ps_optional are allowed here, that allows positional-only without option groups
            # to work (and have default values!)
            if (self.parameter_state not in (self.ps_required, self.ps_optional, self.ps_right_square_after, self.ps_group_before)) or self.group:
                fail("Function " + self.function.name + " has an unsupported group configuration. (Unexpected state " + str(self.parameter_state) + ".d)")
            if self.keyword_only:
                fail("Function " + self.function.name + " mixes keyword-only and positional-only parameters, which is unsupported.")
            # fixup preceding parameters
            for p in self.function.parameters.values():
                if p.is_vararg():
                    continue
                if (p.kind != inspect.Parameter.POSITIONAL_OR_KEYWORD and not isinstance(p.converter, self_converter)):
                    fail("Function " + self.function.name + " mixes keyword-only and positional-only parameters, which is unsupported.")
                p.kind = inspect.Parameter.POSITIONAL_ONLY

    def state_parameter_docstring_start(self, line):
        self.parameter_docstring_indent = len(self.indent.margin)
        assert self.indent.depth == 3
        return self.next(self.state_parameter_docstring, line)

    # every line of the docstring must start with at least F spaces,
    # where F > P.
    # these F spaces will be stripped.
    def state_parameter_docstring(self, line):
        stripped = line.strip()
        if stripped.startswith('#'):
            return

        indent = self.indent.measure(line)
        if indent < self.parameter_docstring_indent:
            self.indent.infer(line)
            assert self.indent.depth < 3
            if self.indent.depth == 2:
                # back to a parameter
                return self.next(self.state_parameter, line)
            assert self.indent.depth == 1
            return self.next(self.state_function_docstring, line)

        assert self.function.parameters
        last_parameter = next(reversed(list(self.function.parameters.values())))

        new_docstring = last_parameter.docstring

        if new_docstring:
            new_docstring += '\n'
        if stripped:
            new_docstring += self.indent.dedent(line)

        last_parameter.docstring = new_docstring

    # the final stanza of the DSL is the docstring.
    def state_function_docstring(self, line):
        if self.group:
            fail("Function " + self.function.name + " has a ] without a matching [.")

        stripped = line.strip()
        if stripped.startswith('#'):
            return

        new_docstring = self.function.docstring
        if new_docstring:
            new_docstring += "\n"
        if stripped:
            line = self.indent.dedent(line).rstrip()
        else:
            line = ''
        new_docstring += line
        self.function.docstring = new_docstring

    def format_docstring(self):
        f = self.function

        new_or_init = f.kind in (METHOD_NEW, METHOD_INIT)
        if new_or_init and not f.docstring:
            # don't render a docstring at all, no signature, nothing.
            return f.docstring

        text, add, output = _text_accumulator()
        parameters = f.render_parameters

        ##
        ## docstring first line
        ##

        if new_or_init:
            # classes get *just* the name of the class
            # not __new__, not __init__, and not module.classname
            assert f.cls
            add(f.cls.name)
        else:
            add(f.name)
        add('(')

        # populate "right_bracket_count" field for every parameter
        assert parameters, "We should always have a self parameter. " + repr(f)
        assert isinstance(parameters[0].converter, self_converter)
        # self is always positional-only.
        assert parameters[0].is_positional_only()
        parameters[0].right_bracket_count = 0
        positional_only = True
        for p in parameters[1:]:
            if not p.is_positional_only():
                positional_only = False
            else:
                assert positional_only
            if positional_only:
                p.right_bracket_count = abs(p.group)
            else:
                # don't put any right brackets around non-positional-only parameters, ever.
                p.right_bracket_count = 0

        right_bracket_count = 0

        def fix_right_bracket_count(desired):
            nonlocal right_bracket_count
            s = ''
            while right_bracket_count < desired:
                s += '['
                right_bracket_count += 1
            while right_bracket_count > desired:
                s += ']'
                right_bracket_count -= 1
            return s

        need_slash = False
        added_slash = False
        need_a_trailing_slash = False

        # we only need a trailing slash:
        #   * if this is not a "docstring_only" signature
        #   * and if the last *shown* parameter is
        #     positional only
        if not f.docstring_only:
            for p in reversed(parameters):
                if not p.converter.show_in_signature:
                    continue
                if p.is_positional_only():
                    need_a_trailing_slash = True
                break


        added_star = False

        first_parameter = True
        last_p = parameters[-1]
        line_length = len(''.join(text))
        indent = " " * line_length
        def add_parameter(text):
            nonlocal line_length
            nonlocal first_parameter
            if first_parameter:
                s = text
                first_parameter = False
            else:
                s = ' ' + text
                if line_length + len(s) >= 72:
                    add('\n')
                    add(indent)
                    line_length = len(indent)
                    s = text
            line_length += len(s)
            add(s)

        for p in parameters:
            if not p.converter.show_in_signature:
                continue
            assert p.name

            is_self = isinstance(p.converter, self_converter)
            if is_self and f.docstring_only:
                # this isn't a real machine-parsable signature,
                # so let's not print the "self" parameter
                continue

            if p.is_positional_only():
                need_slash = not f.docstring_only
            elif need_slash and not (added_slash or p.is_positional_only()):
                added_slash = True
                add_parameter('/,')

            if p.is_keyword_only() and not added_star:
                added_star = True
                add_parameter('*,')

            p_add, p_output = text_accumulator()
            p_add(fix_right_bracket_count(p.right_bracket_count))

            if isinstance(p.converter, self_converter):
                # annotate first parameter as being a "self".
                #
                # if inspect.Signature gets this function,
                # and it's already bound, the self parameter
                # will be stripped off.
                #
                # if it's not bound, it should be marked
                # as positional-only.
                #
                # note: we don't print "self" for __init__,
                # because this isn't actually the signature
                # for __init__.  (it can't be, __init__ doesn't
                # have a docstring.)  if this is an __init__
                # (or __new__), then this signature is for
                # calling the class to construct a new instance.
                p_add('$')

            if p.is_vararg():
                p_add("*")

            name = p.converter.signature_name or p.name
            p_add(name)

            if not p.is_vararg() and p.converter.is_optional():
                p_add('=')
                value = p.converter.py_default
                if not value:
                    value = repr(p.converter.default)
                p_add(value)

            if (p != last_p) or need_a_trailing_slash:
                p_add(',')

            add_parameter(p_output())

        add(fix_right_bracket_count(0))
        if need_a_trailing_slash:
            add_parameter('/')
        add(')')

        # PEP 8 says:
        #
        #     The Python standard library will not use function annotations
        #     as that would result in a premature commitment to a particular
        #     annotation style. Instead, the annotations are left for users
        #     to discover and experiment with useful annotation styles.
        #
        # therefore this is commented out:
        #
        # if f.return_converter.py_default:
        #     add(' -> ')
        #     add(f.return_converter.py_default)

        if not f.docstring_only:
            add("\n" + sig_end_marker + "\n")

        docstring_first_line = output()

        # now fix up the places where the brackets look wrong
        docstring_first_line = docstring_first_line.replace(', ]', ',] ')

        # okay.  now we're officially building the "parameters" section.
        # create substitution text for {parameters}
        spacer_line = False
        for p in parameters:
            if not p.docstring.strip():
                continue
            if spacer_line:
                add('\n')
            else:
                spacer_line = True
            add("  ")
            add(p.name)
            add('\n')
            add(textwrap.indent(rstrip_lines(p.docstring.rstrip()), "    "))
        parameters = output()
        if parameters:
            parameters += '\n'

        ##
        ## docstring body
        ##

        docstring = f.docstring.rstrip()
        lines = [line.rstrip() for line in docstring.split('\n')]

        # Enforce the summary line!
        # The first line of a docstring should be a summary of the function.
        # It should fit on one line (80 columns? 79 maybe?) and be a paragraph
        # by itself.
        #
        # Argument Clinic enforces the following rule:
        #  * either the docstring is empty,
        #  * or it must have a summary line.
        #
        # Guido said Clinic should enforce this:
        # http://mail.python.org/pipermail/python-dev/2013-June/127110.html

        if len(lines) >= 2:
            if lines[1]:
                fail("Docstring for " + f.full_name + " does not have a summary line!\n" +
                    "Every non-blank function docstring must start with\n" +
                    "a single line summary followed by an empty line.")
        elif len(lines) == 1:
            # the docstring is only one line right now--the summary line.
            # add an empty line after the summary line so we have space
            # between it and the {parameters} we're about to add.
            lines.append('')

        parameters_marker_count = len(docstring.split('{parameters}')) - 1
        if parameters_marker_count > 1:
            fail('You may not specify {parameters} more than once in a docstring!')

        if not parameters_marker_count:
            # insert after summary line
            lines.insert(2, '{parameters}')

        # insert at front of docstring
        lines.insert(0, docstring_first_line)

        docstring = "\n".join(lines)

        add(docstring)
        docstring = output()

        docstring = linear_format(docstring, parameters=parameters)
        docstring = docstring.rstrip()

        return docstring

    def state_terminal(self, line):
        """
        Called when processing the block is done.
        """
        assert not line

        if not self.function:
            return

        if self.keyword_only:
            values = self.function.parameters.values()
            if not values:
                no_parameter_after_star = True
            else:
                last_parameter = next(reversed(list(values)))
                no_parameter_after_star = last_parameter.kind != inspect.Parameter.KEYWORD_ONLY
            if no_parameter_after_star:
                fail("Function " + self.function.name + " specifies '*' without any parameters afterwards.")

        # remove trailing whitespace from all parameter docstrings
        for name, value in self.function.parameters.items():
            if not value:
                continue
            value.docstring = value.docstring.rstrip()

        self.function.docstring = self.format_docstring()




# maps strings to callables.
# the callable should return an object
# that implements the clinic parser
# interface (__init__ and parse).
#
# example parsers:
#   "clinic", handles the Clinic DSL
#   "python", handles running Python code
#
parsers = {'clinic' : DSLParser, 'python': PythonParser}


clinic = None


def main(argv):
    import sys
    import argparse
    cmdline = argparse.ArgumentParser(
        description="""Preprocessor for CPython C files.

The purpose of the Argument Clinic is automating all the boilerplate involved
with writing argument parsing code for builtins and providing introspection
signatures ("docstrings") for CPython builtins.

For more information see https://docs.python.org/3/howto/clinic.html""")
    cmdline.add_argument("-f", "--force", action='store_true')
    cmdline.add_argument("-o", "--output", type=str)
    cmdline.add_argument("-v", "--verbose", action='store_true')
    cmdline.add_argument("--converters", action='store_true')
    cmdline.add_argument("--make", action='store_true',
                         help="Walk --srcdir to run over all relevant files.")
    cmdline.add_argument("--srcdir", type=str, default=os.curdir,
                         help="The directory tree to walk in --make mode.")
    cmdline.add_argument("filename", type=str, nargs="*")
    ns = cmdline.parse_args(argv)

    if ns.converters:
        if ns.filename:
            print("Usage error: can't specify --converters and a filename at the same time.")
            print()
            cmdline.print_usage()
            sys.exit(-1)
        converters = []
        return_converters = []
        ignored = set("""
            add_c_converter
            add_c_return_converter
            add_default_legacy_c_converter
            add_legacy_c_converter
            """.strip().split())
        module = globals()
        for name in module:
            for suffix, ids in (
                ("_return_converter", return_converters),
                ("_converter", converters),
            ):
                if name in ignored:
                    continue
                if name.endswith(suffix):
                    ids.append((name, name[:-len(suffix)]))
                    break
        print()

        print("Legacy converters:")
        legacy = sorted(legacy_converters)
        print('    ' + ' '.join(c for c in legacy if c[0].isupper()))
        print('    ' + ' '.join(c for c in legacy if c[0].islower()))
        print()

        for title, attribute, ids in (
            ("Converters", 'converter_init', converters),
            ("Return converters", 'return_converter_init', return_converters),
        ):
            print(title + ":")
            longest = -1
            for name, short_name in ids:
                longest = max(longest, len(short_name))
            for name, short_name in sorted(ids, key=lambda x: x[1].lower()):
                cls = module[name]
                callable = getattr(cls, attribute, None)
                if not callable:
                    continue
                signature = inspect.signature(callable)
                parameters = []
                for parameter_name, parameter in signature.parameters.items():
                    if parameter.kind == inspect.Parameter.KEYWORD_ONLY:
                        if parameter.default != inspect.Parameter.empty:
                            s = '{}={!r}'.format(parameter_name, parameter.default)
                        else:
                            s = parameter_name
                        parameters.append(s)
                print('    {}({})'.format(short_name, ', '.join(parameters)))
            print()
        print("All converters also accept (c_default=None, py_default=None, annotation=None).")
        print("All return converters also accept (py_default=None).")
        sys.exit(0)

    if ns.make:
        if ns.output or ns.filename:
            print("Usage error: can't use -o or filenames with --make.")
            print()
            cmdline.print_usage()
            sys.exit(-1)
        if not ns.srcdir:
            print("Usage error: --srcdir must not be empty with --make.")
            print()
            cmdline.print_usage()
            sys.exit(-1)
        for root, dirs, files in os.walk(ns.srcdir):
            for rcs_dir in ('.svn', '.git', '.hg', 'build', 'externals'):
                if rcs_dir in dirs:
                    dirs.remove(rcs_dir)
            for filename in files:
                if not (filename.endswith('.c') or filename.endswith('.h')):
                    continue
                path = os.path.join(root, filename)
                if ns.verbose:
                    print(path)
                parse_file(path, verify=not ns.force)
        return

    if not ns.filename:
        cmdline.print_usage()
        sys.exit(-1)

    if ns.output and len(ns.filename) > 1:
        print("Usage error: can't use -o with multiple filenames.")
        print()
        cmdline.print_usage()
        sys.exit(-1)

    for filename in ns.filename:
        if ns.verbose:
            print(filename)
        parse_file(filename, output=ns.output, verify=not ns.force)


if __name__ == "__main__":
    sys.exit(main(sys.argv[1:]))<|MERGE_RESOLUTION|>--- conflicted
+++ resolved
@@ -81,12 +81,8 @@
 sig_end_marker = '--'
 
 Appender = Callable[[str], None]
-<<<<<<< HEAD
-Outputter = Callable[[None], str]
+Outputter = Callable[[], str]
 TemplateDict = dict[str, str]
-=======
-Outputter = Callable[[], str]
->>>>>>> a454a665
 
 class _TextAccumulator(NamedTuple):
     text: list[str]
