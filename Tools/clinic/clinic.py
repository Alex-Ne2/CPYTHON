--- conflicted
+++ resolved
@@ -4658,7 +4658,7 @@
                 exc.lineno = line_number
                 raise
 
-        self.do_post_block_processing_cleanup()
+        self.do_post_block_processing_cleanup(line_number)
         block.output.extend(self.clinic.language.render(self.clinic, block.signatures))
 
         if self.preserve_output:
@@ -5650,40 +5650,33 @@
 
         return docstring
 
-    def do_post_block_processing_cleanup(self) -> None:
+    def do_post_block_processing_cleanup(self, lineno: int) -> None:
         """
         Called when processing the block is done.
         """
         if not self.function:
             return
 
-        def check_remaining_params(
+        def check_remaining(
                 symbol: str,
                 condition: Callable[[Parameter], bool]
         ) -> None:
             assert isinstance(self.function, Function)
 
-            values = self.function.parameters.values()
-            if not values:
+            if values := self.function.parameters.values():
+                last_param = next(reversed(values))
+                no_param_after_symbol = condition(last_param)
+            else:
                 no_param_after_symbol = True
-            else:
-                last_parameter = next(reversed(list(values)))
-<<<<<<< HEAD
-                no_param_after_symbol = condition(last_parameter)
             if no_param_after_symbol:
-                fail(f"Function {self.function.name} specifies {symbol!r} without any parameters afterwards.")
+                fail(f"Function {self.function.name!r} specifies {symbol!r} "
+                     "without any parameters afterwards.", line_number=lineno)
 
         if self.keyword_only:
-            check_remaining_params("*", lambda p: p.kind != inspect.Parameter.KEYWORD_ONLY)
+            check_remaining("*", lambda p: p.kind != inspect.Parameter.KEYWORD_ONLY)
 
         if self.deprecated_positional:
-            check_remaining_params("* [from ...]", lambda p: not p.deprecated_positional)
-=======
-                no_parameter_after_star = last_parameter.kind != inspect.Parameter.KEYWORD_ONLY
-            if no_parameter_after_star:
-                fail(f"Function {self.function.name!r} specifies '*' "
-                     "without any parameters afterwards.")
->>>>>>> 2c25bd82
+            check_remaining("* [from ...]", lambda p: not p.deprecated_positional)
 
         self.function.docstring = self.format_docstring()
 
