--- conflicted
+++ resolved
@@ -5636,12 +5636,6 @@
 clinic = None
 
 
-<<<<<<< HEAD
-class CLIError(Exception): ...
-
-
-=======
->>>>>>> 49f238e7
 def create_cli() -> argparse.ArgumentParser:
     cmdline = argparse.ArgumentParser(
         prog="clinic.py",
@@ -5668,14 +5662,6 @@
     cmdline.add_argument("filename", metavar="FILE", type=str, nargs="*",
                          help="the list of files to process")
     return cmdline
-<<<<<<< HEAD
-
-
-def main(ns: argparse.Namespace) -> None:
-    if ns.converters:
-        if ns.filename:
-            raise CLIError("can't specify --converters and a filename at the same time.")
-=======
 
 
 def run_clinic(parser: argparse.ArgumentParser, ns: argparse.Namespace) -> None:
@@ -5684,7 +5670,6 @@
             parser.error(
                 "can't specify --converters and a filename at the same time"
             )
->>>>>>> 49f238e7
         converters: list[tuple[str, str]] = []
         return_converters: list[tuple[str, str]] = []
         ignored = set("""
@@ -5742,15 +5727,9 @@
 
     if ns.make:
         if ns.output or ns.filename:
-<<<<<<< HEAD
-            raise CLIError("can't use -o or filenames with --make.")
-        if not ns.srcdir:
-            raise CLIError("--srcdir must not be empty with --make.")
-=======
             parser.error("can't use -o or filenames with --make")
         if not ns.srcdir:
             parser.error("--srcdir must not be empty with --make")
->>>>>>> 49f238e7
         for root, dirs, files in os.walk(ns.srcdir):
             for rcs_dir in ('.svn', '.git', '.hg', 'build', 'externals'):
                 if rcs_dir in dirs:
@@ -5766,17 +5745,10 @@
         return
 
     if not ns.filename:
-<<<<<<< HEAD
-        raise CLIError("no input files")
-
-    if ns.output and len(ns.filename) > 1:
-        raise CLIError("can't use -o with multiple filenames.")
-=======
         parser.error("no input files")
 
     if ns.output and len(ns.filename) > 1:
         parser.error("can't use -o with multiple filenames")
->>>>>>> 49f238e7
 
     for filename in ns.filename:
         if ns.verbose:
@@ -5787,21 +5759,9 @@
 def main(argv: list[str] | None = None) -> NoReturn:
     parser = create_cli()
     args = parser.parse_args(argv)
-    run_clinic(parser, args)
-    sys.exit(0)
-
-
-if __name__ == "__main__":
-<<<<<<< HEAD
-    cli = create_cli()
     try:
-        args = cli.parse_args()
-        main(args)
-    except CLIError as exc:
-        if msg := str(exc):
-            sys.stderr.write(f"Usage error: {msg}\n")
-        cli.print_usage()
-        sys.exit(1)
+        run_clinic(parser, args)
+        sys.exit(0)
     except ClinicError as exc:
         msg = textwrap.dedent(f"""\
             Error in file {exc.filename!r} on line {exc.lineno}:
@@ -5809,6 +5769,7 @@
         """)
         sys.stderr.write(str(exc))
         sys.exit(1)
-=======
-    main()
->>>>>>> 49f238e7
+
+
+if __name__ == "__main__":
+    main()