#!/usr/bin/env python3
#
# Argument Clinic
# Copyright 2012-2013 by Larry Hastings.
# Licensed to the PSF under a contributor agreement.
#

import abc
import ast
import builtins as bltns
import collections
import contextlib
import copy
import cpp
import enum
import functools
import hashlib
import inspect
import io
import itertools
import os
import pprint
import re
import shlex
import string
import sys
import textwrap
import traceback

from collections.abc import Callable
from types import FunctionType, NoneType
from typing import Any, Final, NamedTuple, NoReturn, Literal, overload

# TODO:
#
# soon:
#
# * allow mixing any two of {positional-only, positional-or-keyword,
#   keyword-only}
#       * dict constructor uses positional-only and keyword-only
#       * max and min use positional only with an optional group
#         and keyword-only
#

version = '1'

NO_VARARG = "PY_SSIZE_T_MAX"
CLINIC_PREFIX = "__clinic_"
CLINIC_PREFIXED_ARGS = {
    "_keywords",
    "_parser",
    "args",
    "argsbuf",
    "fastargs",
    "kwargs",
    "kwnames",
    "nargs",
    "noptargs",
    "return_value",
}


class Sentinels(enum.Enum):
    unspecified = "unspecified"
    unknown = "unknown"

    def __repr__(self) -> str:
        return f"<{self.value.capitalize()}>"


unspecified: Final = Sentinels.unspecified
unknown: Final = Sentinels.unknown


# This one needs to be a distinct class, unlike the other two
class Null:
    def __repr__(self) -> str:
        return '<Null>'


NULL = Null()

sig_end_marker = '--'

Appender = Callable[[str], None]
Outputter = Callable[[], str]
TemplateDict = dict[str, str]

class _TextAccumulator(NamedTuple):
    text: list[str]
    append: Appender
    output: Outputter

def _text_accumulator() -> _TextAccumulator:
    text: list[str] = []
    def output():
        s = ''.join(text)
        text.clear()
        return s
    return _TextAccumulator(text, text.append, output)


class TextAccumulator(NamedTuple):
    append: Appender
    output: Outputter

def text_accumulator() -> TextAccumulator:
    """
    Creates a simple text accumulator / joiner.

    Returns a pair of callables:
        append, output
    "append" appends a string to the accumulator.
    "output" returns the contents of the accumulator
       joined together (''.join(accumulator)) and
       empties the accumulator.
    """
    text, append, output = _text_accumulator()
    return TextAccumulator(append, output)

@overload
def warn_or_fail(
    *args: object,
    fail: Literal[True],
    filename: str | None = None,
    line_number: int | None = None,
) -> NoReturn: ...

@overload
def warn_or_fail(
    *args: object,
    fail: Literal[False] = False,
    filename: str | None = None,
    line_number: int | None = None,
) -> None: ...

def warn_or_fail(
    *args: object,
    fail: bool = False,
    filename: str | None = None,
    line_number: int | None = None,
) -> None:
    joined = " ".join([str(a) for a in args])
    add, output = text_accumulator()
    if fail:
        add("Error")
    else:
        add("Warning")
    if clinic:
        if filename is None:
            filename = clinic.filename
        if getattr(clinic, 'block_parser', None) and (line_number is None):
            line_number = clinic.block_parser.line_number
    if filename is not None:
        add(' in file "' + filename + '"')
    if line_number is not None:
        add(" on line " + str(line_number))
    add(':\n')
    add(joined)
    print(output())
    if fail:
        sys.exit(-1)


def warn(
    *args: object,
    filename: str | None = None,
    line_number: int | None = None,
) -> None:
    return warn_or_fail(*args, filename=filename, line_number=line_number, fail=False)

def fail(
    *args: object,
    filename: str | None = None,
    line_number: int | None = None,
) -> NoReturn:
    warn_or_fail(*args, filename=filename, line_number=line_number, fail=True)


def quoted_for_c_string(s: str) -> str:
    for old, new in (
        ('\\', '\\\\'), # must be first!
        ('"', '\\"'),
        ("'", "\\'"),
        ):
        s = s.replace(old, new)
    return s

def c_repr(s: str) -> str:
    return '"' + s + '"'


is_legal_c_identifier = re.compile('^[A-Za-z_][A-Za-z0-9_]*$').match

def is_legal_py_identifier(s: str) -> bool:
    return all(is_legal_c_identifier(field) for field in s.split('.'))

# identifiers that are okay in Python but aren't a good idea in C.
# so if they're used Argument Clinic will add "_value" to the end
# of the name in C.
c_keywords = set("""
asm auto break case char const continue default do double
else enum extern float for goto if inline int long
register return short signed sizeof static struct switch
typedef typeof union unsigned void volatile while
""".strip().split())

def ensure_legal_c_identifier(s: str) -> str:
    # for now, just complain if what we're given isn't legal
    if not is_legal_c_identifier(s):
        fail("Illegal C identifier:", s)
    # but if we picked a C keyword, pick something else
    if s in c_keywords:
        return s + "_value"
    return s

def rstrip_lines(s: str) -> str:
    text, add, output = _text_accumulator()
    for line in s.split('\n'):
        add(line.rstrip())
        add('\n')
    text.pop()
    return output()

def format_escape(s: str) -> str:
    # double up curly-braces, this string will be used
    # as part of a format_map() template later
    s = s.replace('{', '{{')
    s = s.replace('}', '}}')
    return s

def linear_format(s: str, **kwargs: str) -> str:
    """
    Perform str.format-like substitution, except:
      * The strings substituted must be on lines by
        themselves.  (This line is the "source line".)
      * If the substitution text is empty, the source line
        is removed in the output.
      * If the field is not recognized, the original line
        is passed unmodified through to the output.
      * If the substitution text is not empty:
          * Each line of the substituted text is indented
            by the indent of the source line.
          * A newline will be added to the end.
    """

    add, output = text_accumulator()
    for line in s.split('\n'):
        indent, curly, trailing = line.partition('{')
        if not curly:
            add(line)
            add('\n')
            continue

        name, curly, trailing = trailing.partition('}')
        if not curly or name not in kwargs:
            add(line)
            add('\n')
            continue

        if trailing:
            fail("Text found after {" + name + "} block marker!  It must be on a line by itself.")
        if indent.strip():
            fail("Non-whitespace characters found before {" + name + "} block marker!  It must be on a line by itself.")

        value = kwargs[name]
        if not value:
            continue

        value = textwrap.indent(rstrip_lines(value), indent)
        add(value)
        add('\n')

    return output()[:-1]

def indent_all_lines(s: str, prefix: str) -> str:
    """
    Returns 's', with 'prefix' prepended to all lines.

    If the last line is empty, prefix is not prepended
    to it.  (If s is blank, returns s unchanged.)

    (textwrap.indent only adds to non-blank lines.)
    """
    split = s.split('\n')
    last = split.pop()
    final = []
    for line in split:
        final.append(prefix)
        final.append(line)
        final.append('\n')
    if last:
        final.append(prefix)
        final.append(last)
    return ''.join(final)

def suffix_all_lines(s: str, suffix: str) -> str:
    """
    Returns 's', with 'suffix' appended to all lines.

    If the last line is empty, suffix is not appended
    to it.  (If s is blank, returns s unchanged.)
    """
    split = s.split('\n')
    last = split.pop()
    final = []
    for line in split:
        final.append(line)
        final.append(suffix)
        final.append('\n')
    if last:
        final.append(last)
        final.append(suffix)
    return ''.join(final)


def version_splitter(s: str) -> tuple[int, ...]:
    """Splits a version string into a tuple of integers.

    The following ASCII characters are allowed, and employ
    the following conversions:
        a -> -3
        b -> -2
        c -> -1
    (This permits Python-style version strings such as "1.4b3".)
    """
    version: list[int] = []
    accumulator: list[str] = []
    def flush() -> None:
        if not accumulator:
            raise ValueError('Unsupported version string: ' + repr(s))
        version.append(int(''.join(accumulator)))
        accumulator.clear()

    for c in s:
        if c.isdigit():
            accumulator.append(c)
        elif c == '.':
            flush()
        elif c in 'abc':
            flush()
            version.append('abc'.index(c) - 3)
        else:
            raise ValueError('Illegal character ' + repr(c) + ' in version string ' + repr(s))
    flush()
    return tuple(version)

def version_comparitor(version1: str, version2: str) -> Literal[-1, 0, 1]:
    iterator = itertools.zip_longest(version_splitter(version1), version_splitter(version2), fillvalue=0)
    for i, (a, b) in enumerate(iterator):
        if a < b:
            return -1
        if a > b:
            return 1
    return 0


class CRenderData:
    def __init__(self):

        # The C statements to declare variables.
        # Should be full lines with \n eol characters.
        self.declarations = []

        # The C statements required to initialize the variables before the parse call.
        # Should be full lines with \n eol characters.
        self.initializers = []

        # The C statements needed to dynamically modify the values
        # parsed by the parse call, before calling the impl.
        self.modifications = []

        # The entries for the "keywords" array for PyArg_ParseTuple.
        # Should be individual strings representing the names.
        self.keywords = []

        # The "format units" for PyArg_ParseTuple.
        # Should be individual strings that will get
        self.format_units = []

        # The varargs arguments for PyArg_ParseTuple.
        self.parse_arguments = []

        # The parameter declarations for the impl function.
        self.impl_parameters = []

        # The arguments to the impl function at the time it's called.
        self.impl_arguments = []

        # For return converters: the name of the variable that
        # should receive the value returned by the impl.
        self.return_value = "return_value"

        # For return converters: the code to convert the return
        # value from the parse function.  This is also where
        # you should check the _return_value for errors, and
        # "goto exit" if there are any.
        self.return_conversion = []
        self.converter_retval = "_return_value"

        # The C statements required to do some operations
        # after the end of parsing but before cleaning up.
        # These operations may be, for example, memory deallocations which
        # can only be done without any error happening during argument parsing.
        self.post_parsing = []

        # The C statements required to clean up after the impl call.
        self.cleanup = []


class FormatCounterFormatter(string.Formatter):
    """
    This counts how many instances of each formatter
    "replacement string" appear in the format string.

    e.g. after evaluating "string {a}, {b}, {c}, {a}"
         the counts dict would now look like
         {'a': 2, 'b': 1, 'c': 1}
    """
    def __init__(self):
        self.counts = collections.Counter()

    def get_value(self, key, args, kwargs):
        self.counts[key] += 1
        return ''

class Language(metaclass=abc.ABCMeta):

    start_line = ""
    body_prefix = ""
    stop_line = ""
    checksum_line = ""

    def __init__(self, filename):
        pass

    @abc.abstractmethod
    def render(self, clinic, signatures):
        pass

    def parse_line(self, line):
        pass

    def validate(self):
        def assert_only_one(attr, *additional_fields):
            """
            Ensures that the string found at getattr(self, attr)
            contains exactly one formatter replacement string for
            each valid field.  The list of valid fields is
            ['dsl_name'] extended by additional_fields.

            e.g.
                self.fmt = "{dsl_name} {a} {b}"

                # this passes
                self.assert_only_one('fmt', 'a', 'b')

                # this fails, the format string has a {b} in it
                self.assert_only_one('fmt', 'a')

                # this fails, the format string doesn't have a {c} in it
                self.assert_only_one('fmt', 'a', 'b', 'c')

                # this fails, the format string has two {a}s in it,
                # it must contain exactly one
                self.fmt2 = '{dsl_name} {a} {a}'
                self.assert_only_one('fmt2', 'a')

            """
            fields = ['dsl_name']
            fields.extend(additional_fields)
            line = getattr(self, attr)
            fcf = FormatCounterFormatter()
            fcf.format(line)
            def local_fail(should_be_there_but_isnt):
                if should_be_there_but_isnt:
                    fail("{} {} must contain {{{}}} exactly once!".format(
                        self.__class__.__name__, attr, name))
                else:
                    fail("{} {} must not contain {{{}}}!".format(
                        self.__class__.__name__, attr, name))

            for name, count in fcf.counts.items():
                if name in fields:
                    if count > 1:
                        local_fail(True)
                else:
                    local_fail(False)
            for name in fields:
                if fcf.counts.get(name) != 1:
                    local_fail(True)

        assert_only_one('start_line')
        assert_only_one('stop_line')

        field = "arguments" if "{arguments}" in self.checksum_line else "checksum"
        assert_only_one('checksum_line', field)



class PythonLanguage(Language):

    language      = 'Python'
    start_line    = "#/*[{dsl_name} input]"
    body_prefix   = "#"
    stop_line     = "#[{dsl_name} start generated code]*/"
    checksum_line = "#/*[{dsl_name} end generated code: {arguments}]*/"


def permute_left_option_groups(l):
    """
    Given [1, 2, 3], should yield:
       ()
       (3,)
       (2, 3)
       (1, 2, 3)
    """
    yield tuple()
    accumulator = []
    for group in reversed(l):
        accumulator = list(group) + accumulator
        yield tuple(accumulator)


def permute_right_option_groups(l):
    """
    Given [1, 2, 3], should yield:
      ()
      (1,)
      (1, 2)
      (1, 2, 3)
    """
    yield tuple()
    accumulator = []
    for group in l:
        accumulator.extend(group)
        yield tuple(accumulator)


def permute_optional_groups(left, required, right):
    """
    Generator function that computes the set of acceptable
    argument lists for the provided iterables of
    argument groups.  (Actually it generates a tuple of tuples.)

    Algorithm: prefer left options over right options.

    If required is empty, left must also be empty.
    """
    required = tuple(required)
    if not required:
        if left:
            raise ValueError("required is empty but left is not")

    accumulator = []
    counts = set()
    for r in permute_right_option_groups(right):
        for l in permute_left_option_groups(left):
            t = l + required + r
            if len(t) in counts:
                continue
            counts.add(len(t))
            accumulator.append(t)

    accumulator.sort(key=len)
    return tuple(accumulator)


def strip_leading_and_trailing_blank_lines(s):
    lines = s.rstrip().split('\n')
    while lines:
        line = lines[0]
        if line.strip():
            break
        del lines[0]
    return '\n'.join(lines)

@functools.lru_cache()
def normalize_snippet(s, *, indent=0):
    """
    Reformats s:
        * removes leading and trailing blank lines
        * ensures that it does not end with a newline
        * dedents so the first nonwhite character on any line is at column "indent"
    """
    s = strip_leading_and_trailing_blank_lines(s)
    s = textwrap.dedent(s)
    if indent:
        s = textwrap.indent(s, ' ' * indent)
    return s


def declare_parser(f, *, hasformat=False):
    """
    Generates the code template for a static local PyArg_Parser variable,
    with an initializer.  For core code (incl. builtin modules) the
    kwtuple field is also statically initialized.  Otherwise
    it is initialized at runtime.
    """
    if hasformat:
        fname = ''
        format_ = '.format = "{format_units}:{name}",'
    else:
        fname = '.fname = "{name}",'
        format_ = ''

    num_keywords = len([
        p for p in f.parameters.values()
        if not p.is_positional_only() and not p.is_vararg()
    ])
    if num_keywords == 0:
        declarations = """
            #if defined(Py_BUILD_CORE) && !defined(Py_BUILD_CORE_MODULE)
            #  define KWTUPLE (PyObject *)&_Py_SINGLETON(tuple_empty)
            #else
            #  define KWTUPLE NULL
            #endif
        """
    else:
        declarations = """
            #if defined(Py_BUILD_CORE) && !defined(Py_BUILD_CORE_MODULE)

            #define NUM_KEYWORDS %d
            static struct {{
                PyGC_Head _this_is_not_used;
                PyObject_VAR_HEAD
                PyObject *ob_item[NUM_KEYWORDS];
            }} _kwtuple = {{
                .ob_base = PyVarObject_HEAD_INIT(&PyTuple_Type, NUM_KEYWORDS)
                .ob_item = {{ {keywords_py} }},
            }};
            #undef NUM_KEYWORDS
            #define KWTUPLE (&_kwtuple.ob_base.ob_base)

            #else  // !Py_BUILD_CORE
            #  define KWTUPLE NULL
            #endif  // !Py_BUILD_CORE
        """ % num_keywords

    declarations += """
            static const char * const _keywords[] = {{{keywords_c} NULL}};
            static _PyArg_Parser _parser = {{
                .keywords = _keywords,
                %s
                .kwtuple = KWTUPLE,
            }};
            #undef KWTUPLE
    """ % (format_ or fname)
    return normalize_snippet(declarations)


def wrap_declarations(text, length=78):
    """
    A simple-minded text wrapper for C function declarations.

    It views a declaration line as looking like this:
        xxxxxxxx(xxxxxxxxx,xxxxxxxxx)
    If called with length=30, it would wrap that line into
        xxxxxxxx(xxxxxxxxx,
                 xxxxxxxxx)
    (If the declaration has zero or one parameters, this
    function won't wrap it.)

    If this doesn't work properly, it's probably better to
    start from scratch with a more sophisticated algorithm,
    rather than try and improve/debug this dumb little function.
    """
    lines = []
    for line in text.split('\n'):
        prefix, _, after_l_paren = line.partition('(')
        if not after_l_paren:
            lines.append(line)
            continue
        parameters, _, after_r_paren = after_l_paren.partition(')')
        if not _:
            lines.append(line)
            continue
        if ',' not in parameters:
            lines.append(line)
            continue
        parameters = [x.strip() + ", " for x in parameters.split(',')]
        prefix += "("
        if len(prefix) < length:
            spaces = " " * len(prefix)
        else:
            spaces = " " * 4

        while parameters:
            line = prefix
            first = True
            while parameters:
                if (not first and
                    (len(line) + len(parameters[0]) > length)):
                    break
                line += parameters.pop(0)
                first = False
            if not parameters:
                line = line.rstrip(", ") + ")" + after_r_paren
            lines.append(line.rstrip())
            prefix = spaces
    return "\n".join(lines)


class CLanguage(Language):

    body_prefix   = "#"
    language      = 'C'
    start_line    = "/*[{dsl_name} input]"
    body_prefix   = ""
    stop_line     = "[{dsl_name} start generated code]*/"
    checksum_line = "/*[{dsl_name} end generated code: {arguments}]*/"

    def __init__(self, filename):
        super().__init__(filename)
        self.cpp = cpp.Monitor(filename)
        self.cpp.fail = fail

    def parse_line(self, line):
        self.cpp.writeline(line)

    def render(self, clinic, signatures):
        function = None
        for o in signatures:
            if isinstance(o, Function):
                if function:
                    fail("You may specify at most one function per block.\nFound a block containing at least two:\n\t" + repr(function) + " and " + repr(o))
                function = o
        return self.render_function(clinic, function)

    def docstring_for_c_string(self, f):
        if re.search(r'[^\x00-\x7F]', f.docstring):
            warn("Non-ascii character appear in docstring.")

        text, add, output = _text_accumulator()
        # turn docstring into a properly quoted C string
        for line in f.docstring.split('\n'):
            add('"')
            add(quoted_for_c_string(line))
            add('\\n"\n')

        if text[-2] == sig_end_marker:
            # If we only have a signature, add the blank line that the
            # __text_signature__ getter expects to be there.
            add('"\\n"')
        else:
            text.pop()
            add('"')
        return ''.join(text)

    def output_templates(self, f):
        parameters = list(f.parameters.values())
        assert parameters
        assert isinstance(parameters[0].converter, self_converter)
        del parameters[0]
        requires_defining_class = False
        if parameters and isinstance(parameters[0].converter, defining_class_converter):
            requires_defining_class = True
            del parameters[0]
        converters = [p.converter for p in parameters]

        has_option_groups = parameters and (parameters[0].group or parameters[-1].group)
        default_return_converter = (not f.return_converter or
            f.return_converter.type == 'PyObject *')

        new_or_init = f.kind in (METHOD_NEW, METHOD_INIT)

        vararg = NO_VARARG
        pos_only = min_pos = max_pos = min_kw_only = pseudo_args = 0
        for i, p in enumerate(parameters, 1):
            if p.is_keyword_only():
                assert not p.is_positional_only()
                if not p.is_optional():
                    min_kw_only = i - max_pos
            elif p.is_vararg():
                if vararg != NO_VARARG:
                    fail("Too many var args")
                pseudo_args += 1
                vararg = i - 1
            else:
                if vararg == NO_VARARG:
                    max_pos = i
                if p.is_positional_only():
                    pos_only = i
                if not p.is_optional():
                    min_pos = i

        meth_o = (len(parameters) == 1 and
              parameters[0].is_positional_only() and
              not converters[0].is_optional() and
              not requires_defining_class and
              not new_or_init)

        # we have to set these things before we're done:
        #
        # docstring_prototype
        # docstring_definition
        # impl_prototype
        # methoddef_define
        # parser_prototype
        # parser_definition
        # impl_definition
        # cpp_if
        # cpp_endif
        # methoddef_ifndef

        return_value_declaration = "PyObject *return_value = NULL;"

        methoddef_define = normalize_snippet("""
            #define {methoddef_name}    \\
                {{"{name}", {methoddef_cast}{c_basename}{methoddef_cast_end}, {methoddef_flags}, {c_basename}__doc__}},
            """)
        if new_or_init and not f.docstring:
            docstring_prototype = docstring_definition = ''
        else:
            docstring_prototype = normalize_snippet("""
                PyDoc_VAR({c_basename}__doc__);
                """)
            docstring_definition = normalize_snippet("""
                PyDoc_STRVAR({c_basename}__doc__,
                {docstring});
                """)
        impl_definition = normalize_snippet("""
            static {impl_return_type}
            {c_basename}_impl({impl_parameters})
            """)
        impl_prototype = parser_prototype = parser_definition = None

        parser_prototype_keyword = normalize_snippet("""
            static PyObject *
            {c_basename}({self_type}{self_name}, PyObject *args, PyObject *kwargs)
            """)

        parser_prototype_varargs = normalize_snippet("""
            static PyObject *
            {c_basename}({self_type}{self_name}, PyObject *args)
            """)

        parser_prototype_fastcall = normalize_snippet("""
            static PyObject *
            {c_basename}({self_type}{self_name}, PyObject *const *args, Py_ssize_t nargs)
            """)

        parser_prototype_fastcall_keywords = normalize_snippet("""
            static PyObject *
            {c_basename}({self_type}{self_name}, PyObject *const *args, Py_ssize_t nargs, PyObject *kwnames)
            """)

        parser_prototype_def_class = normalize_snippet("""
            static PyObject *
            {c_basename}({self_type}{self_name}, PyTypeObject *{defining_class_name}, PyObject *const *args, Py_ssize_t nargs, PyObject *kwnames)
        """)

        # parser_body_fields remembers the fields passed in to the
        # previous call to parser_body. this is used for an awful hack.
        parser_body_fields = ()
        def parser_body(prototype, *fields, declarations=''):
            nonlocal parser_body_fields
            add, output = text_accumulator()
            add(prototype)
            parser_body_fields = fields

            fields = list(fields)
            fields.insert(0, normalize_snippet("""
                {{
                    {return_value_declaration}
                    {parser_declarations}
                    {declarations}
                    {initializers}
                """) + "\n")
            # just imagine--your code is here in the middle
            fields.append(normalize_snippet("""
                    {modifications}
                    {return_value} = {c_basename}_impl({impl_arguments});
                    {return_conversion}
                    {post_parsing}

                {exit_label}
                    {cleanup}
                    return return_value;
                }}
                """))
            for field in fields:
                add('\n')
                add(field)
            return linear_format(output(), parser_declarations=declarations)

        if not parameters:
            if not requires_defining_class:
                # no parameters, METH_NOARGS
                flags = "METH_NOARGS"

                parser_prototype = normalize_snippet("""
                    static PyObject *
                    {c_basename}({self_type}{self_name}, PyObject *Py_UNUSED(ignored))
                    """)
                parser_code = []

            else:
                assert not new_or_init

                flags = "METH_METHOD|METH_FASTCALL|METH_KEYWORDS"

                parser_prototype = parser_prototype_def_class
                return_error = ('return NULL;' if default_return_converter
                                else 'goto exit;')
                parser_code = [normalize_snippet("""
                    if (nargs) {{
                        PyErr_SetString(PyExc_TypeError, "{name}() takes no arguments");
                        %s
                    }}
                    """ % return_error, indent=4)]

            if default_return_converter:
                parser_definition = '\n'.join([
                    parser_prototype,
                    '{{',
                    *parser_code,
                    '    return {c_basename}_impl({impl_arguments});',
                    '}}'])
            else:
                parser_definition = parser_body(parser_prototype, *parser_code)

        elif meth_o:
            flags = "METH_O"

            if (isinstance(converters[0], object_converter) and
                converters[0].format_unit == 'O'):
                meth_o_prototype = normalize_snippet("""
                    static PyObject *
                    {c_basename}({impl_parameters})
                    """)

                if default_return_converter:
                    # maps perfectly to METH_O, doesn't need a return converter.
                    # so we skip making a parse function
                    # and call directly into the impl function.
                    impl_prototype = parser_prototype = parser_definition = ''
                    impl_definition = meth_o_prototype
                else:
                    # SLIGHT HACK
                    # use impl_parameters for the parser here!
                    parser_prototype = meth_o_prototype
                    parser_definition = parser_body(parser_prototype)

            else:
                argname = 'arg'
                if parameters[0].name == argname:
                    argname += '_'
                parser_prototype = normalize_snippet("""
                    static PyObject *
                    {c_basename}({self_type}{self_name}, PyObject *%s)
                    """ % argname)

                displayname = parameters[0].get_displayname(0)
                parsearg = converters[0].parse_arg(argname, displayname)
                if parsearg is None:
                    parsearg = """
                        if (!PyArg_Parse(%s, "{format_units}:{name}", {parse_arguments})) {{
                            goto exit;
                        }}
                        """ % argname
                parser_definition = parser_body(parser_prototype,
                                                normalize_snippet(parsearg, indent=4))

        elif has_option_groups:
            # positional parameters with option groups
            # (we have to generate lots of PyArg_ParseTuple calls
            #  in a big switch statement)

            flags = "METH_VARARGS"
            parser_prototype = parser_prototype_varargs

            parser_definition = parser_body(parser_prototype, '    {option_group_parsing}')

        elif not requires_defining_class and pos_only == len(parameters) - pseudo_args:
            if not new_or_init:
                # positional-only, but no option groups
                # we only need one call to _PyArg_ParseStack

                flags = "METH_FASTCALL"
                parser_prototype = parser_prototype_fastcall
                nargs = 'nargs'
                argname_fmt = 'args[%d]'
            else:
                # positional-only, but no option groups
                # we only need one call to PyArg_ParseTuple

                flags = "METH_VARARGS"
                parser_prototype = parser_prototype_varargs
                nargs = 'PyTuple_GET_SIZE(args)'
                argname_fmt = 'PyTuple_GET_ITEM(args, %d)'


            left_args = f"{nargs} - {max_pos}"
            max_args = NO_VARARG if (vararg != NO_VARARG) else max_pos
            parser_code = [normalize_snippet("""
                if (!_PyArg_CheckPositional("{name}", %s, %d, %s)) {{
                    goto exit;
                }}
                """ % (nargs, min_pos, max_args), indent=4)]

            has_optional = False
            for i, p in enumerate(parameters):
                displayname = p.get_displayname(i+1)
                argname = argname_fmt % i

                if p.is_vararg():
                    if not new_or_init:
                        parser_code.append(normalize_snippet("""
                            %s = PyTuple_New(%s);
                            if (!%s) {{
                                goto exit;
                            }}
                            for (Py_ssize_t i = 0; i < %s; ++i) {{
                                PyTuple_SET_ITEM(%s, i, Py_NewRef(args[%d + i]));
                            }}
                            """ % (
                                p.converter.parser_name,
                                left_args,
                                p.converter.parser_name,
                                left_args,
                                p.converter.parser_name,
                                max_pos
                            ), indent=4))
                    else:
                        parser_code.append(normalize_snippet("""
                            %s = PyTuple_GetSlice(%d, -1);
                            """ % (
                                p.converter.parser_name,
                                max_pos
                            ), indent=4))
                    continue

                parsearg = p.converter.parse_arg(argname, displayname)
                if parsearg is None:
                    #print('Cannot convert %s %r for %s' % (p.converter.__class__.__name__, p.converter.format_unit, p.converter.name), file=sys.stderr)
                    parser_code = None
                    break
                if has_optional or p.is_optional():
                    has_optional = True
                    parser_code.append(normalize_snippet("""
                        if (%s < %d) {{
                            goto skip_optional;
                        }}
                        """, indent=4) % (nargs, i + 1))
                parser_code.append(normalize_snippet(parsearg, indent=4))

            if parser_code is not None:
                if has_optional:
                    parser_code.append("skip_optional:")
            else:
                if not new_or_init:
                    parser_code = [normalize_snippet("""
                        if (!_PyArg_ParseStack(args, nargs, "{format_units}:{name}",
                            {parse_arguments})) {{
                            goto exit;
                        }}
                        """, indent=4)]
                else:
                    parser_code = [normalize_snippet("""
                        if (!PyArg_ParseTuple(args, "{format_units}:{name}",
                            {parse_arguments})) {{
                            goto exit;
                        }}
                        """, indent=4)]
            parser_definition = parser_body(parser_prototype, *parser_code)

        else:
            has_optional_kw = (max(pos_only, min_pos) + min_kw_only < len(converters) - int(vararg != NO_VARARG))
            if vararg == NO_VARARG:
                args_declaration = "_PyArg_UnpackKeywords", "%s, %s, %s" % (
                    min_pos,
                    max_pos,
                    min_kw_only
                )
                nargs = "nargs"
            else:
                args_declaration = "_PyArg_UnpackKeywordsWithVararg", "%s, %s, %s, %s" % (
                    min_pos,
                    max_pos,
                    min_kw_only,
                    vararg
                )
                nargs = f"Py_MIN(nargs, {max_pos})" if max_pos else "0"
            if not new_or_init:
                flags = "METH_FASTCALL|METH_KEYWORDS"
                parser_prototype = parser_prototype_fastcall_keywords
                argname_fmt = 'args[%d]'
                declarations = declare_parser(f)
                declarations += "\nPyObject *argsbuf[%s];" % len(converters)
                if has_optional_kw:
                    declarations += "\nPy_ssize_t noptargs = %s + (kwnames ? PyTuple_GET_SIZE(kwnames) : 0) - %d;" % (nargs, min_pos + min_kw_only)
                parser_code = [normalize_snippet("""
                    args = %s(args, nargs, NULL, kwnames, &_parser, %s, argsbuf);
                    if (!args) {{
                        goto exit;
                    }}
                    """ % args_declaration, indent=4)]
            else:
                # positional-or-keyword arguments
                flags = "METH_VARARGS|METH_KEYWORDS"
                parser_prototype = parser_prototype_keyword
                argname_fmt = 'fastargs[%d]'
                declarations = declare_parser(f)
                declarations += "\nPyObject *argsbuf[%s];" % len(converters)
                declarations += "\nPyObject * const *fastargs;"
                declarations += "\nPy_ssize_t nargs = PyTuple_GET_SIZE(args);"
                if has_optional_kw:
                    declarations += "\nPy_ssize_t noptargs = %s + (kwargs ? PyDict_GET_SIZE(kwargs) : 0) - %d;" % (nargs, min_pos + min_kw_only)
                parser_code = [normalize_snippet("""
                    fastargs = %s(_PyTuple_CAST(args)->ob_item, nargs, kwargs, NULL, &_parser, %s, argsbuf);
                    if (!fastargs) {{
                        goto exit;
                    }}
                    """ % args_declaration, indent=4)]

            if requires_defining_class:
                flags = 'METH_METHOD|' + flags
                parser_prototype = parser_prototype_def_class

            add_label = None
            for i, p in enumerate(parameters):
                if isinstance(p.converter, defining_class_converter):
                    raise ValueError("defining_class should be the first "
                                     "parameter (after self)")
                displayname = p.get_displayname(i+1)
                parsearg = p.converter.parse_arg(argname_fmt % i, displayname)
                if parsearg is None:
                    #print('Cannot convert %s %r for %s' % (p.converter.__class__.__name__, p.converter.format_unit, p.converter.name), file=sys.stderr)
                    parser_code = None
                    break
                if add_label and (i == pos_only or i == max_pos):
                    parser_code.append("%s:" % add_label)
                    add_label = None
                if not p.is_optional():
                    parser_code.append(normalize_snippet(parsearg, indent=4))
                elif i < pos_only:
                    add_label = 'skip_optional_posonly'
                    parser_code.append(normalize_snippet("""
                        if (nargs < %d) {{
                            goto %s;
                        }}
                        """ % (i + 1, add_label), indent=4))
                    if has_optional_kw:
                        parser_code.append(normalize_snippet("""
                            noptargs--;
                            """, indent=4))
                    parser_code.append(normalize_snippet(parsearg, indent=4))
                else:
                    if i < max_pos:
                        label = 'skip_optional_pos'
                        first_opt = max(min_pos, pos_only)
                    else:
                        label = 'skip_optional_kwonly'
                        first_opt = max_pos + min_kw_only
                        if vararg != NO_VARARG:
                            first_opt += 1
                    if i == first_opt:
                        add_label = label
                        parser_code.append(normalize_snippet("""
                            if (!noptargs) {{
                                goto %s;
                            }}
                            """ % add_label, indent=4))
                    if i + 1 == len(parameters):
                        parser_code.append(normalize_snippet(parsearg, indent=4))
                    else:
                        add_label = label
                        parser_code.append(normalize_snippet("""
                            if (%s) {{
                            """ % (argname_fmt % i), indent=4))
                        parser_code.append(normalize_snippet(parsearg, indent=8))
                        parser_code.append(normalize_snippet("""
                                if (!--noptargs) {{
                                    goto %s;
                                }}
                            }}
                            """ % add_label, indent=4))

            if parser_code is not None:
                if add_label:
                    parser_code.append("%s:" % add_label)
            else:
                declarations = declare_parser(f, hasformat=True)
                if not new_or_init:
                    parser_code = [normalize_snippet("""
                        if (!_PyArg_ParseStackAndKeywords(args, nargs, kwnames, &_parser{parse_arguments_comma}
                            {parse_arguments})) {{
                            goto exit;
                        }}
                        """, indent=4)]
                else:
                    parser_code = [normalize_snippet("""
                        if (!_PyArg_ParseTupleAndKeywordsFast(args, kwargs, &_parser,
                            {parse_arguments})) {{
                            goto exit;
                        }}
                        """, indent=4)]
            parser_definition = parser_body(parser_prototype, *parser_code,
                                            declarations=declarations)


        if new_or_init:
            methoddef_define = ''

            if f.kind == METHOD_NEW:
                parser_prototype = parser_prototype_keyword
            else:
                return_value_declaration = "int return_value = -1;"
                parser_prototype = normalize_snippet("""
                    static int
                    {c_basename}({self_type}{self_name}, PyObject *args, PyObject *kwargs)
                    """)

            fields = list(parser_body_fields)
            parses_positional = 'METH_NOARGS' not in flags
            parses_keywords = 'METH_KEYWORDS' in flags
            if parses_keywords:
                assert parses_positional

            if requires_defining_class:
                raise ValueError("Slot methods cannot access their defining class.")

            if not parses_keywords:
                declarations = '{base_type_ptr}'
                fields.insert(0, normalize_snippet("""
                    if ({self_type_check}!_PyArg_NoKeywords("{name}", kwargs)) {{
                        goto exit;
                    }}
                    """, indent=4))
                if not parses_positional:
                    fields.insert(0, normalize_snippet("""
                        if ({self_type_check}!_PyArg_NoPositional("{name}", args)) {{
                            goto exit;
                        }}
                        """, indent=4))

            parser_definition = parser_body(parser_prototype, *fields,
                                            declarations=declarations)


        if flags in ('METH_NOARGS', 'METH_O', 'METH_VARARGS'):
            methoddef_cast = "(PyCFunction)"
            methoddef_cast_end = ""
        else:
            methoddef_cast = "_PyCFunction_CAST("
            methoddef_cast_end = ")"

        if f.methoddef_flags:
            flags += '|' + f.methoddef_flags

        methoddef_define = methoddef_define.replace('{methoddef_flags}', flags)
        methoddef_define = methoddef_define.replace('{methoddef_cast}', methoddef_cast)
        methoddef_define = methoddef_define.replace('{methoddef_cast_end}', methoddef_cast_end)

        methoddef_ifndef = ''
        conditional = self.cpp.condition()
        if not conditional:
            cpp_if = cpp_endif = ''
        else:
            cpp_if = "#if " + conditional
            cpp_endif = "#endif /* " + conditional + " */"

            if methoddef_define and f.full_name not in clinic.ifndef_symbols:
                clinic.ifndef_symbols.add(f.full_name)
                methoddef_ifndef = normalize_snippet("""
                    #ifndef {methoddef_name}
                        #define {methoddef_name}
                    #endif /* !defined({methoddef_name}) */
                    """)


        # add ';' to the end of parser_prototype and impl_prototype
        # (they mustn't be None, but they could be an empty string.)
        assert parser_prototype is not None
        if parser_prototype:
            assert not parser_prototype.endswith(';')
            parser_prototype += ';'

        if impl_prototype is None:
            impl_prototype = impl_definition
        if impl_prototype:
            impl_prototype += ";"

        parser_definition = parser_definition.replace("{return_value_declaration}", return_value_declaration)

        d = {
            "docstring_prototype" : docstring_prototype,
            "docstring_definition" : docstring_definition,
            "impl_prototype" : impl_prototype,
            "methoddef_define" : methoddef_define,
            "parser_prototype" : parser_prototype,
            "parser_definition" : parser_definition,
            "impl_definition" : impl_definition,
            "cpp_if" : cpp_if,
            "cpp_endif" : cpp_endif,
            "methoddef_ifndef" : methoddef_ifndef,
        }

        # make sure we didn't forget to assign something,
        # and wrap each non-empty value in \n's
        d2 = {}
        for name, value in d.items():
            assert value is not None, "got a None value for template " + repr(name)
            if value:
                value = '\n' + value + '\n'
            d2[name] = value
        return d2

    @staticmethod
    def group_to_variable_name(group):
        adjective = "left_" if group < 0 else "right_"
        return "group_" + adjective + str(abs(group))

    def render_option_group_parsing(self, f, template_dict):
        # positional only, grouped, optional arguments!
        # can be optional on the left or right.
        # here's an example:
        #
        # [ [ [ A1 A2 ] B1 B2 B3 ] C1 C2 ] D1 D2 D3 [ E1 E2 E3 [ F1 F2 F3 ] ]
        #
        # Here group D are required, and all other groups are optional.
        # (Group D's "group" is actually None.)
        # We can figure out which sets of arguments we have based on
        # how many arguments are in the tuple.
        #
        # Note that you need to count up on both sides.  For example,
        # you could have groups C+D, or C+D+E, or C+D+E+F.
        #
        # What if the number of arguments leads us to an ambiguous result?
        # Clinic prefers groups on the left.  So in the above example,
        # five arguments would map to B+C, not C+D.

        add, output = text_accumulator()
        parameters = list(f.parameters.values())
        if isinstance(parameters[0].converter, self_converter):
            del parameters[0]

        group = None
        left = []
        right = []
        required = []
        last = unspecified

        for p in parameters:
            group_id = p.group
            if group_id != last:
                last = group_id
                group = []
                if group_id < 0:
                    left.append(group)
                elif group_id == 0:
                    group = required
                else:
                    right.append(group)
            group.append(p)

        count_min = sys.maxsize
        count_max = -1

        add("switch (PyTuple_GET_SIZE(args)) {\n")
        for subset in permute_optional_groups(left, required, right):
            count = len(subset)
            count_min = min(count_min, count)
            count_max = max(count_max, count)

            if count == 0:
                add("""    case 0:
        break;
""")
                continue

            group_ids = {p.group for p in subset}  # eliminate duplicates
            d = {}
            d['count'] = count
            d['name'] = f.name
            d['format_units'] = "".join(p.converter.format_unit for p in subset)

            parse_arguments = []
            for p in subset:
                p.converter.parse_argument(parse_arguments)
            d['parse_arguments'] = ", ".join(parse_arguments)

            group_ids.discard(0)
            lines = [self.group_to_variable_name(g) + " = 1;" for g in group_ids]
            lines = "\n".join(lines)

            s = """\
    case {count}:
        if (!PyArg_ParseTuple(args, "{format_units}:{name}", {parse_arguments})) {{
            goto exit;
        }}
        {group_booleans}
        break;
"""
            s = linear_format(s, group_booleans=lines)
            s = s.format_map(d)
            add(s)

        add("    default:\n")
        s = '        PyErr_SetString(PyExc_TypeError, "{} requires {} to {} arguments");\n'
        add(s.format(f.full_name, count_min, count_max))
        add('        goto exit;\n')
        add("}")
        template_dict['option_group_parsing'] = format_escape(output())

    def render_function(self, clinic, f):
        if not f:
            return ""

        add, output = text_accumulator()
        data = CRenderData()

        assert f.parameters, "We should always have a 'self' at this point!"
        parameters = f.render_parameters
        converters = [p.converter for p in parameters]

        templates = self.output_templates(f)

        f_self = parameters[0]
        selfless = parameters[1:]
        assert isinstance(f_self.converter, self_converter), "No self parameter in " + repr(f.full_name) + "!"

        last_group = 0
        first_optional = len(selfless)
        positional = selfless and selfless[-1].is_positional_only()
        new_or_init = f.kind in (METHOD_NEW, METHOD_INIT)
        has_option_groups = False

        # offset i by -1 because first_optional needs to ignore self
        for i, p in enumerate(parameters, -1):
            c = p.converter

            if (i != -1) and (p.default is not unspecified):
                first_optional = min(first_optional, i)

            if p.is_vararg():
                data.cleanup.append(f"Py_XDECREF({c.parser_name});")

            # insert group variable
            group = p.group
            if last_group != group:
                last_group = group
                if group:
                    group_name = self.group_to_variable_name(group)
                    data.impl_arguments.append(group_name)
                    data.declarations.append("int " + group_name + " = 0;")
                    data.impl_parameters.append("int " + group_name)
                    has_option_groups = True

            c.render(p, data)

        if has_option_groups and (not positional):
            fail("You cannot use optional groups ('[' and ']')\nunless all parameters are positional-only ('/').")

        # HACK
        # when we're METH_O, but have a custom return converter,
        # we use "impl_parameters" for the parsing function
        # because that works better.  but that means we must
        # suppress actually declaring the impl's parameters
        # as variables in the parsing function.  but since it's
        # METH_O, we have exactly one anyway, so we know exactly
        # where it is.
        if ("METH_O" in templates['methoddef_define'] and
            '{impl_parameters}' in templates['parser_prototype']):
            data.declarations.pop(0)

        template_dict = {}

        full_name = f.full_name
        template_dict['full_name'] = full_name

        if new_or_init:
            name = f.cls.name
        else:
            name = f.name

        template_dict['name'] = name

        if f.c_basename:
            c_basename = f.c_basename
        else:
            fields = full_name.split(".")
            if fields[-1] == '__new__':
                fields.pop()
            c_basename = "_".join(fields)

        template_dict['c_basename'] = c_basename

        template_dict['methoddef_name'] = c_basename.upper() + "_METHODDEF"

        template_dict['docstring'] = self.docstring_for_c_string(f)

        template_dict['self_name'] = template_dict['self_type'] = template_dict['self_type_check'] = ''
        for converter in converters:
            converter.set_template_dict(template_dict)

        f.return_converter.render(f, data)
        template_dict['impl_return_type'] = f.return_converter.type

        template_dict['declarations'] = format_escape("\n".join(data.declarations))
        template_dict['initializers'] = "\n\n".join(data.initializers)
        template_dict['modifications'] = '\n\n'.join(data.modifications)
        template_dict['keywords_c'] = ' '.join('"' + k + '",'
                                               for k in data.keywords)
        keywords = [k for k in data.keywords if k]
        template_dict['keywords_py'] = ' '.join('&_Py_ID(' + k + '),'
                                                for k in keywords)
        template_dict['format_units'] = ''.join(data.format_units)
        template_dict['parse_arguments'] = ', '.join(data.parse_arguments)
        if data.parse_arguments:
            template_dict['parse_arguments_comma'] = ',';
        else:
            template_dict['parse_arguments_comma'] = '';
        template_dict['impl_parameters'] = ", ".join(data.impl_parameters)
        template_dict['impl_arguments'] = ", ".join(data.impl_arguments)
        template_dict['return_conversion'] = format_escape("".join(data.return_conversion).rstrip())
        template_dict['post_parsing'] = format_escape("".join(data.post_parsing).rstrip())
        template_dict['cleanup'] = format_escape("".join(data.cleanup))
        template_dict['return_value'] = data.return_value

        # used by unpack tuple code generator
        unpack_min = first_optional
        unpack_max = len(selfless)
        template_dict['unpack_min'] = str(unpack_min)
        template_dict['unpack_max'] = str(unpack_max)

        if has_option_groups:
            self.render_option_group_parsing(f, template_dict)

        # buffers, not destination
        for name, destination in clinic.destination_buffers.items():
            template = templates[name]
            if has_option_groups:
                template = linear_format(template,
                        option_group_parsing=template_dict['option_group_parsing'])
            template = linear_format(template,
                declarations=template_dict['declarations'],
                return_conversion=template_dict['return_conversion'],
                initializers=template_dict['initializers'],
                modifications=template_dict['modifications'],
                post_parsing=template_dict['post_parsing'],
                cleanup=template_dict['cleanup'],
                )

            # Only generate the "exit:" label
            # if we have any gotos
            need_exit_label = "goto exit;" in template
            template = linear_format(template,
                exit_label="exit:" if need_exit_label else ''
                )

            s = template.format_map(template_dict)

            # mild hack:
            # reflow long impl declarations
            if name in {"impl_prototype", "impl_definition"}:
                s = wrap_declarations(s)

            if clinic.line_prefix:
                s = indent_all_lines(s, clinic.line_prefix)
            if clinic.line_suffix:
                s = suffix_all_lines(s, clinic.line_suffix)

            destination.append(s)

        return clinic.get_destination('block').dump()




@contextlib.contextmanager
def OverrideStdioWith(stdout):
    saved_stdout = sys.stdout
    sys.stdout = stdout
    try:
        yield
    finally:
        assert sys.stdout is stdout
        sys.stdout = saved_stdout


def create_regex(before, after, word=True, whole_line=True):
    """Create an re object for matching marker lines."""
    group_re = r"\w+" if word else ".+"
    pattern = r'{}({}){}'
    if whole_line:
        pattern = '^' + pattern + '$'
    pattern = pattern.format(re.escape(before), group_re, re.escape(after))
    return re.compile(pattern)


class Block:
    r"""
    Represents a single block of text embedded in
    another file.  If dsl_name is None, the block represents
    verbatim text, raw original text from the file, in
    which case "input" will be the only non-false member.
    If dsl_name is not None, the block represents a Clinic
    block.

    input is always str, with embedded \n characters.
    input represents the original text from the file;
    if it's a Clinic block, it is the original text with
    the body_prefix and redundant leading whitespace removed.

    dsl_name is either str or None.  If str, it's the text
    found on the start line of the block between the square
    brackets.

    signatures is either list or None.  If it's a list,
    it may only contain clinic.Module, clinic.Class, and
    clinic.Function objects.  At the moment it should
    contain at most one of each.

    output is either str or None.  If str, it's the output
    from this block, with embedded '\n' characters.

    indent is either str or None.  It's the leading whitespace
    that was found on every line of input.  (If body_prefix is
    not empty, this is the indent *after* removing the
    body_prefix.)

    preindent is either str or None.  It's the whitespace that
    was found in front of every line of input *before* the
    "body_prefix" (see the Language object).  If body_prefix
    is empty, preindent must always be empty too.

    To illustrate indent and preindent: Assume that '_'
    represents whitespace.  If the block processed was in a
    Python file, and looked like this:
      ____#/*[python]
      ____#__for a in range(20):
      ____#____print(a)
      ____#[python]*/
    "preindent" would be "____" and "indent" would be "__".

    """
    def __init__(self, input, dsl_name=None, signatures=None, output=None, indent='', preindent=''):
        assert isinstance(input, str)
        self.input = input
        self.dsl_name = dsl_name
        self.signatures = signatures or []
        self.output = output
        self.indent = indent
        self.preindent = preindent

    def __repr__(self):
        dsl_name = self.dsl_name or "text"
        def summarize(s):
            s = repr(s)
            if len(s) > 30:
                return s[:26] + "..." + s[0]
            return s
        return "".join((
            "<Block ", dsl_name, " input=", summarize(self.input), " output=", summarize(self.output), ">"))


class BlockParser:
    """
    Block-oriented parser for Argument Clinic.
    Iterator, yields Block objects.
    """

    def __init__(self, input, language, *, verify=True):
        """
        "input" should be a str object
        with embedded \n characters.

        "language" should be a Language object.
        """
        language.validate()

        self.input = collections.deque(reversed(input.splitlines(keepends=True)))
        self.block_start_line_number = self.line_number = 0

        self.language = language
        before, _, after = language.start_line.partition('{dsl_name}')
        assert _ == '{dsl_name}'
        self.find_start_re = create_regex(before, after, whole_line=False)
        self.start_re = create_regex(before, after)
        self.verify = verify
        self.last_checksum_re = None
        self.last_dsl_name = None
        self.dsl_name = None
        self.first_block = True

    def __iter__(self):
        return self

    def __next__(self):
        while True:
            if not self.input:
                raise StopIteration

            if self.dsl_name:
                return_value = self.parse_clinic_block(self.dsl_name)
                self.dsl_name = None
                self.first_block = False
                return return_value
            block = self.parse_verbatim_block()
            if self.first_block and not block.input:
                continue
            self.first_block = False
            return block


    def is_start_line(self, line):
        match = self.start_re.match(line.lstrip())
        return match.group(1) if match else None

    def _line(self, lookahead=False):
        self.line_number += 1
        line = self.input.pop()
        if not lookahead:
            self.language.parse_line(line)
        return line

    def parse_verbatim_block(self):
        add, output = text_accumulator()
        self.block_start_line_number = self.line_number

        while self.input:
            line = self._line()
            dsl_name = self.is_start_line(line)
            if dsl_name:
                self.dsl_name = dsl_name
                break
            add(line)

        return Block(output())

    def parse_clinic_block(self, dsl_name):
        input_add, input_output = text_accumulator()
        self.block_start_line_number = self.line_number + 1
        stop_line = self.language.stop_line.format(dsl_name=dsl_name)
        body_prefix = self.language.body_prefix.format(dsl_name=dsl_name)

        def is_stop_line(line):
            # make sure to recognize stop line even if it
            # doesn't end with EOL (it could be the very end of the file)
            if line.startswith(stop_line):
                remainder = line.removeprefix(stop_line)
                if remainder and not remainder.isspace():
                    fail(f"Garbage after stop line: {remainder!r}")
                return True
            else:
                # gh-92256: don't allow incorrectly formatted stop lines
                if line.lstrip().startswith(stop_line):
                    fail(f"Whitespace is not allowed before the stop line: {line!r}")
                return False

        # consume body of program
        while self.input:
            line = self._line()
            if is_stop_line(line) or self.is_start_line(line):
                break
            if body_prefix:
                line = line.lstrip()
                assert line.startswith(body_prefix)
                line = line.removeprefix(body_prefix)
            input_add(line)

        # consume output and checksum line, if present.
        if self.last_dsl_name == dsl_name:
            checksum_re = self.last_checksum_re
        else:
            before, _, after = self.language.checksum_line.format(dsl_name=dsl_name, arguments='{arguments}').partition('{arguments}')
            assert _ == '{arguments}'
            checksum_re = create_regex(before, after, word=False)
            self.last_dsl_name = dsl_name
            self.last_checksum_re = checksum_re

        # scan forward for checksum line
        output_add, output_output = text_accumulator()
        arguments = None
        while self.input:
            line = self._line(lookahead=True)
            match = checksum_re.match(line.lstrip())
            arguments = match.group(1) if match else None
            if arguments:
                break
            output_add(line)
            if self.is_start_line(line):
                break

        output = output_output()
        if arguments:
            d = {}
            for field in shlex.split(arguments):
                name, equals, value = field.partition('=')
                if not equals:
                    fail("Mangled Argument Clinic marker line:", repr(line))
                d[name.strip()] = value.strip()

            if self.verify:
                if 'input' in d:
                    checksum = d['output']
                else:
                    checksum = d['checksum']

                computed = compute_checksum(output, len(checksum))
                if checksum != computed:
                    fail("Checksum mismatch!\nExpected: {}\nComputed: {}\n"
                         "Suggested fix: remove all generated code including "
                         "the end marker,\n"
                         "or use the '-f' option."
                        .format(checksum, computed))
        else:
            # put back output
            output_lines = output.splitlines(keepends=True)
            self.line_number -= len(output_lines)
            self.input.extend(reversed(output_lines))
            output = None

        return Block(input_output(), dsl_name, output=output)


class BlockPrinter:

    def __init__(self, language, f=None):
        self.language = language
        self.f = f or io.StringIO()

    def print_block(self, block, *, core_includes=False):
        input = block.input
        output = block.output
        dsl_name = block.dsl_name
        write = self.f.write

        assert not ((dsl_name is None) ^ (output is None)), "you must specify dsl_name and output together, dsl_name " + repr(dsl_name)

        if not dsl_name:
            write(input)
            return

        write(self.language.start_line.format(dsl_name=dsl_name))
        write("\n")

        body_prefix = self.language.body_prefix.format(dsl_name=dsl_name)
        if not body_prefix:
            write(input)
        else:
            for line in input.split('\n'):
                write(body_prefix)
                write(line)
                write("\n")

        write(self.language.stop_line.format(dsl_name=dsl_name))
        write("\n")

        output = ''
        if core_includes:
            output += textwrap.dedent("""
                #if defined(Py_BUILD_CORE) && !defined(Py_BUILD_CORE_MODULE)
                #  include "pycore_gc.h"            // PyGC_Head
                #  include "pycore_runtime.h"       // _Py_ID()
                #endif

            """)

        input = ''.join(block.input)
        output += ''.join(block.output)
        if output:
            if not output.endswith('\n'):
                output += '\n'
            write(output)

        arguments = "output={output} input={input}".format(
            output=compute_checksum(output, 16),
            input=compute_checksum(input, 16)
        )
        write(self.language.checksum_line.format(dsl_name=dsl_name, arguments=arguments))
        write("\n")

    def write(self, text):
        self.f.write(text)


class BufferSeries:
    """
    Behaves like a "defaultlist".
    When you ask for an index that doesn't exist yet,
    the object grows the list until that item exists.
    So o[n] will always work.

    Supports negative indices for actual items.
    e.g. o[-1] is an element immediately preceding o[0].
    """

    def __init__(self):
        self._start = 0
        self._array = []
        self._constructor = _text_accumulator

    def __getitem__(self, i):
        i -= self._start
        if i < 0:
            self._start += i
            prefix = [self._constructor() for x in range(-i)]
            self._array = prefix + self._array
            i = 0
        while i >= len(self._array):
            self._array.append(self._constructor())
        return self._array[i]

    def clear(self):
        for ta in self._array:
            ta._text.clear()

    def dump(self):
        texts = [ta.output() for ta in self._array]
        return "".join(texts)


DestinationDict = dict[str, "Destination"]

class Destination:
    def __init__(self, name, type, clinic, *args):
        self.name = name
        self.type = type
        self.clinic = clinic
        valid_types = ('buffer', 'file', 'suppress')
        if type not in valid_types:
            fail("Invalid destination type " + repr(type) + " for " + name + " , must be " + ', '.join(valid_types))
        extra_arguments = 1 if type == "file" else 0
        if len(args) < extra_arguments:
            fail("Not enough arguments for destination " + name + " new " + type)
        if len(args) > extra_arguments:
            fail("Too many arguments for destination " + name + " new " + type)
        if type =='file':
            d = {}
            filename = clinic.filename
            d['path'] = filename
            dirname, basename = os.path.split(filename)
            if not dirname:
                dirname = '.'
            d['dirname'] = dirname
            d['basename'] = basename
            d['basename_root'], d['basename_extension'] = os.path.splitext(filename)
            self.filename = args[0].format_map(d)

        self.buffers = BufferSeries()

    def __repr__(self):
        if self.type == 'file':
            file_repr = " " + repr(self.filename)
        else:
            file_repr = ''
        return "".join(("<Destination ", self.name, " ", self.type, file_repr, ">"))

    def clear(self):
        if self.type != 'buffer':
            fail("Can't clear destination" + self.name + " , it's not of type buffer")
        self.buffers.clear()

    def dump(self):
        return self.buffers.dump()


# maps strings to Language objects.
# "languages" maps the name of the language ("C", "Python").
# "extensions" maps the file extension ("c", "py").
LangDict = dict[str, Callable[[str], Language]]

languages = { 'C': CLanguage, 'Python': PythonLanguage }
extensions: LangDict = { name: CLanguage for name in "c cc cpp cxx h hh hpp hxx".split() }
extensions['py'] = PythonLanguage


# maps strings to callables.
# these callables must be of the form:
#   def foo(*, ...)
# The callable may have any number of keyword-only parameters.
# The callable must return a CConverter object.
# The callable should not call builtins.print.
return_converters = {}


def file_changed(filename: str, new_contents: str) -> bool:
    """Return true if file contents changed (meaning we must update it)"""
    try:
        with open(filename, encoding="utf-8") as fp:
            old_contents = fp.read()
        return old_contents != new_contents
    except FileNotFoundError:
        return True


def write_file(filename: str, new_contents: str):
    # Atomic write using a temporary file and os.replace()
    filename_new = f"{filename}.new"
    with open(filename_new, "w", encoding="utf-8") as fp:
        fp.write(new_contents)

    try:
        os.replace(filename_new, filename)
    except:
        os.unlink(filename_new)
        raise


clinic = None
class Clinic:

    presets_text = """
preset block
everything block
methoddef_ifndef buffer 1
docstring_prototype suppress
parser_prototype suppress
cpp_if suppress
cpp_endif suppress

preset original
everything block
methoddef_ifndef buffer 1
docstring_prototype suppress
parser_prototype suppress
cpp_if suppress
cpp_endif suppress

preset file
everything file
methoddef_ifndef file 1
docstring_prototype suppress
parser_prototype suppress
impl_definition block

preset buffer
everything buffer
methoddef_ifndef buffer 1
impl_definition block
docstring_prototype suppress
impl_prototype suppress
parser_prototype suppress

preset partial-buffer
everything buffer
methoddef_ifndef buffer 1
docstring_prototype block
impl_prototype suppress
methoddef_define block
parser_prototype block
impl_definition block

"""

    def __init__(
            self,
            language: Language,
            printer: BlockPrinter | None = None,
            *,
            verify: bool = True,
            filename: str | None = None
    ) -> None:
        # maps strings to Parser objects.
        # (instantiated from the "parsers" global.)
        self.parsers: ParserDict = {}
        self.language: Language = language
        if printer:
            fail("Custom printers are broken right now")
        self.printer = printer or BlockPrinter(language)
        self.verify = verify
        self.filename = filename
        self.modules: ModuleDict = {}
        self.classes: ClassDict = {}
        self.functions: list[Function] = []

        self.line_prefix = self.line_suffix = ''

        self.destinations: DestinationDict = {}
        self.add_destination("block", "buffer")
        self.add_destination("suppress", "suppress")
        self.add_destination("buffer", "buffer")
        if filename:
            self.add_destination("file", "file", "{dirname}/clinic/{basename}.h")

        d = self.get_destination_buffer
        self.destination_buffers = {
            'cpp_if': d('file'),
            'docstring_prototype': d('suppress'),
            'docstring_definition': d('file'),
            'methoddef_define': d('file'),
            'impl_prototype': d('file'),
            'parser_prototype': d('suppress'),
            'parser_definition': d('file'),
            'cpp_endif': d('file'),
            'methoddef_ifndef': d('file', 1),
            'impl_definition': d('block'),
        }

        self.destination_buffers_stack: list[BufferSeries] = []
        self.ifndef_symbols: set[str] = set()

        self.presets: dict[str, Any] = {}
        preset = None
        for line in self.presets_text.strip().split('\n'):
            line = line.strip()
            if not line:
                continue
            name, value, *options = line.split()
            if name == 'preset':
                self.presets[value] = preset = {}
                continue

            if len(options):
                index = int(options[0])
            else:
                index = 0
            buffer = self.get_destination_buffer(value, index)

            if name == 'everything':
                for name in self.destination_buffers:
                    preset[name] = buffer
                continue

            assert name in self.destination_buffers
            preset[name] = buffer

        global clinic
        clinic = self

    def add_destination(
            self,
            name: str,
            type: str,
            *args
    ) -> None:
        if name in self.destinations:
            fail("Destination already exists: " + repr(name))
        self.destinations[name] = Destination(name, type, self, *args)

    def get_destination(self, name: str) -> Destination:
        d = self.destinations.get(name)
        if not d:
            fail("Destination does not exist: " + repr(name))
        return d

    def get_destination_buffer(
            self,
            name: str,
            item: int = 0
    ):
        d = self.get_destination(name)
        return d.buffers[item]

    def parse(self, input):
        printer = self.printer
        self.block_parser = BlockParser(input, self.language, verify=self.verify)
        for block in self.block_parser:
            dsl_name = block.dsl_name
            if dsl_name:
                if dsl_name not in self.parsers:
                    assert dsl_name in parsers, f"No parser to handle {dsl_name!r} block."
                    self.parsers[dsl_name] = parsers[dsl_name](self)
                parser = self.parsers[dsl_name]
                try:
                    parser.parse(block)
                except Exception:
                    fail('Exception raised during parsing:\n' +
                         traceback.format_exc().rstrip())
            printer.print_block(block)

        clinic_out = []

        # these are destinations not buffers
        for name, destination in self.destinations.items():
            if destination.type == 'suppress':
                continue
            output = destination.dump()

            if output:

                block = Block("", dsl_name="clinic", output=output)

                if destination.type == 'buffer':
                    block.input = "dump " + name + "\n"
                    warn("Destination buffer " + repr(name) + " not empty at end of file, emptying.")
                    printer.write("\n")
                    printer.print_block(block)
                    continue

                if destination.type == 'file':
                    try:
                        dirname = os.path.dirname(destination.filename)
                        try:
                            os.makedirs(dirname)
                        except FileExistsError:
                            if not os.path.isdir(dirname):
                                fail("Can't write to destination {}, "
                                     "can't make directory {}!".format(
                                        destination.filename, dirname))
                        if self.verify:
                            with open(destination.filename) as f:
                                parser_2 = BlockParser(f.read(), language=self.language)
                                blocks = list(parser_2)
                                if (len(blocks) != 1) or (blocks[0].input != 'preserve\n'):
                                    fail("Modified destination file " + repr(destination.filename) + ", not overwriting!")
                    except FileNotFoundError:
                        pass

                    block.input = 'preserve\n'
                    printer_2 = BlockPrinter(self.language)
                    printer_2.print_block(block, core_includes=True)
                    pair = destination.filename, printer_2.f.getvalue()
                    clinic_out.append(pair)
                    continue

        return printer.f.getvalue(), clinic_out


    def _module_and_class(self, fields):
        """
        fields should be an iterable of field names.
        returns a tuple of (module, class).
        the module object could actually be self (a clinic object).
        this function is only ever used to find the parent of where
        a new class/module should go.
        """
        in_classes = False
        parent = module = self
        cls = None
        so_far = []

        for field in fields:
            so_far.append(field)
            if not in_classes:
                child = parent.modules.get(field)
                if child:
                    parent = module = child
                    continue
                in_classes = True
            if not hasattr(parent, 'classes'):
                return module, cls
            child = parent.classes.get(field)
            if not child:
                fail('Parent class or module ' + '.'.join(so_far) + " does not exist.")
            cls = parent = child

        return module, cls


def parse_file(
        filename: str,
        *,
        verify: bool = True,
        output: str | None = None
) -> None:
    if not output:
        output = filename

    extension = os.path.splitext(filename)[1][1:]
    if not extension:
        fail("Can't extract file type for file " + repr(filename))

    try:
        language = extensions[extension](filename)
    except KeyError:
        fail("Can't identify file type for file " + repr(filename))

    with open(filename, encoding="utf-8") as f:
        raw = f.read()

    # exit quickly if there are no clinic markers in the file
    find_start_re = BlockParser("", language).find_start_re
    if not find_start_re.search(raw):
        return

    clinic = Clinic(language, verify=verify, filename=filename)
    src_out, clinic_out = clinic.parse(raw)

    changes = [(fn, data) for fn, data in clinic_out if file_changed(fn, data)]
    if changes:
        # Always (re)write the source file.
        write_file(output, src_out)
        for fn, data in clinic_out:
            write_file(fn, data)


def compute_checksum(
        input: str | None,
        length: int | None = None
) -> str:
    input = input or ''
    s = hashlib.sha1(input.encode('utf-8')).hexdigest()
    if length:
        s = s[:length]
    return s




class PythonParser:
    def __init__(self, clinic: Clinic) -> None:
        pass

    def parse(self, block: Block) -> None:
        s = io.StringIO()
        with OverrideStdioWith(s):
            exec(block.input)
        block.output = s.getvalue()


ModuleDict = dict[str, "Module"]

class Module:
    def __init__(
            self,
            name: str,
            module = None
    ) -> None:
        self.name = name
        self.module = self.parent = module

        self.modules: ModuleDict = {}
        self.classes: ClassDict = {}
        self.functions: list[Function] = []

    def __repr__(self) -> str:
        return "<clinic.Module " + repr(self.name) + " at " + str(id(self)) + ">"


ClassDict = dict[str, "Class"]

class Class:
    def __init__(
            self,
            name: str,
            module: Module | None = None,
            cls = None,
            typedef: str | None = None,
            type_object: str | None = None
    ) -> None:
        self.name = name
        self.module = module
        self.cls = cls
        self.typedef = typedef
        self.type_object = type_object
        self.parent = cls or module

        self.classes: ClassDict = {}
        self.functions: list[Function] = []

    def __repr__(self) -> str:
        return "<clinic.Class " + repr(self.name) + " at " + str(id(self)) + ">"


unsupported_special_methods: set[str] = set("""

__abs__
__add__
__and__
__call__
__delitem__
__divmod__
__eq__
__float__
__floordiv__
__ge__
__getattr__
__getattribute__
__getitem__
__gt__
__hash__
__iadd__
__iand__
__ifloordiv__
__ilshift__
__imatmul__
__imod__
__imul__
__index__
__int__
__invert__
__ior__
__ipow__
__irshift__
__isub__
__iter__
__itruediv__
__ixor__
__le__
__len__
__lshift__
__lt__
__matmul__
__mod__
__mul__
__neg__
__next__
__or__
__pos__
__pow__
__radd__
__rand__
__rdivmod__
__repr__
__rfloordiv__
__rlshift__
__rmatmul__
__rmod__
__rmul__
__ror__
__rpow__
__rrshift__
__rshift__
__rsub__
__rtruediv__
__rxor__
__setattr__
__setitem__
__str__
__sub__
__truediv__
__xor__

""".strip().split())


INVALID, CALLABLE, STATIC_METHOD, CLASS_METHOD, METHOD_INIT, METHOD_NEW = """
INVALID, CALLABLE, STATIC_METHOD, CLASS_METHOD, METHOD_INIT, METHOD_NEW
""".replace(",", "").strip().split()

class Function:
    """
    Mutable duck type for inspect.Function.

    docstring - a str containing
        * embedded line breaks
        * text outdented to the left margin
        * no trailing whitespace.
        It will always be true that
            (not docstring) or ((not docstring[0].isspace()) and (docstring.rstrip() == docstring))
    """

    def __init__(self, parameters=None, *, name,
                 module, cls=None, c_basename=None,
                 full_name=None,
                 return_converter, return_annotation=inspect.Signature.empty,
                 docstring=None, kind=CALLABLE, coexist=False,
                 docstring_only=False):
        self.parameters = parameters or {}
        self.return_annotation = return_annotation
        self.name = name
        self.full_name = full_name
        self.module = module
        self.cls = cls
        self.parent = cls or module
        self.c_basename = c_basename
        self.return_converter = return_converter
        self.docstring = docstring or ''
        self.kind = kind
        self.coexist = coexist
        self.self_converter = None
        # docstring_only means "don't generate a machine-readable
        # signature, just a normal docstring".  it's True for
        # functions with optional groups because we can't represent
        # those accurately with inspect.Signature in 3.4.
        self.docstring_only = docstring_only

        self.rendered_parameters = None

    __render_parameters__ = None
    @property
    def render_parameters(self):
        if not self.__render_parameters__:
            self.__render_parameters__ = l = []
            for p in self.parameters.values():
                p = p.copy()
                p.converter.pre_render()
                l.append(p)
        return self.__render_parameters__

    @property
    def methoddef_flags(self):
        if self.kind in (METHOD_INIT, METHOD_NEW):
            return None
        flags = []
        if self.kind == CLASS_METHOD:
            flags.append('METH_CLASS')
        elif self.kind == STATIC_METHOD:
            flags.append('METH_STATIC')
        else:
            assert self.kind == CALLABLE, "unknown kind: " + repr(self.kind)
        if self.coexist:
            flags.append('METH_COEXIST')
        return '|'.join(flags)

    def __repr__(self):
        return '<clinic.Function ' + self.name + '>'

    def copy(self, **overrides):
        kwargs = {
            'name': self.name, 'module': self.module, 'parameters': self.parameters,
            'cls': self.cls, 'c_basename': self.c_basename,
            'full_name': self.full_name,
            'return_converter': self.return_converter, 'return_annotation': self.return_annotation,
            'docstring': self.docstring, 'kind': self.kind, 'coexist': self.coexist,
            'docstring_only': self.docstring_only,
            }
        kwargs.update(overrides)
        f = Function(**kwargs)
        f.parameters = {
            name: value.copy(function=f)
            for name, value in f.parameters.items()
        }
        return f


class Parameter:
    """
    Mutable duck type of inspect.Parameter.
    """

    def __init__(self, name, kind, *, default=inspect.Parameter.empty,
                 function, converter, annotation=inspect.Parameter.empty,
                 docstring=None, group=0):
        self.name = name
        self.kind = kind
        self.default = default
        self.function = function
        self.converter = converter
        self.annotation = annotation
        self.docstring = docstring or ''
        self.group = group

    def __repr__(self):
        return '<clinic.Parameter ' + self.name + '>'

    def is_keyword_only(self):
        return self.kind == inspect.Parameter.KEYWORD_ONLY

    def is_positional_only(self):
        return self.kind == inspect.Parameter.POSITIONAL_ONLY

    def is_vararg(self):
        return self.kind == inspect.Parameter.VAR_POSITIONAL

    def is_optional(self):
        return not self.is_vararg() and (self.default is not unspecified)

    def copy(self, **overrides):
        kwargs = {
            'name': self.name, 'kind': self.kind, 'default':self.default,
                 'function': self.function, 'converter': self.converter, 'annotation': self.annotation,
                 'docstring': self.docstring, 'group': self.group,
            }
        kwargs.update(overrides)
        if 'converter' not in overrides:
            converter = copy.copy(self.converter)
            converter.function = kwargs['function']
            kwargs['converter'] = converter
        return Parameter(**kwargs)

    def get_displayname(self, i):
        if i == 0:
            return '"argument"'
        if not self.is_positional_only():
            return f'"argument {self.name!r}"'
        else:
            return f'"argument {i}"'


class LandMine:
    # try to access any
    def __init__(self, message):
        self.__message__ = message

    def __repr__(self):
        return '<LandMine ' + repr(self.__message__) + ">"

    def __getattribute__(self, name):
        if name in ('__repr__', '__message__'):
            return super().__getattribute__(name)
        # raise RuntimeError(repr(name))
        fail("Stepped on a land mine, trying to access attribute " + repr(name) + ":\n" + self.__message__)


def add_c_converter(f, name=None):
    if not name:
        name = f.__name__
        if not name.endswith('_converter'):
            return f
        name = name.removesuffix('_converter')
    converters[name] = f
    return f

def add_default_legacy_c_converter(cls):
    # automatically add converter for default format unit
    # (but without stomping on the existing one if it's already
    # set, in case you subclass)
    if ((cls.format_unit not in ('O&', '')) and
        (cls.format_unit not in legacy_converters)):
        legacy_converters[cls.format_unit] = cls
    return cls

def add_legacy_c_converter(format_unit, **kwargs):
    """
    Adds a legacy converter.
    """
    def closure(f):
        if not kwargs:
            added_f = f
        else:
            added_f = functools.partial(f, **kwargs)
        if format_unit:
            legacy_converters[format_unit] = added_f
        return f
    return closure

class CConverterAutoRegister(type):
    def __init__(cls, name, bases, classdict):
        add_c_converter(cls)
        add_default_legacy_c_converter(cls)

class CConverter(metaclass=CConverterAutoRegister):
    """
    For the init function, self, name, function, and default
    must be keyword-or-positional parameters.  All other
    parameters must be keyword-only.
    """

    # The C name to use for this variable.
    name: str | None = None

    # The Python name to use for this variable.
    py_name: str | None = None

    # The C type to use for this variable.
    # 'type' should be a Python string specifying the type, e.g. "int".
    # If this is a pointer type, the type string should end with ' *'.
    type: str | None = None

    # The Python default value for this parameter, as a Python value.
    # Or the magic value "unspecified" if there is no default.
    # Or the magic value "unknown" if this value is a cannot be evaluated
    # at Argument-Clinic-preprocessing time (but is presumed to be valid
    # at runtime).
    default: object = unspecified

    # If not None, default must be isinstance() of this type.
    # (You can also specify a tuple of types.)
    default_type: bltns.type[Any] | tuple[bltns.type[Any], ...] | None = None

    # "default" converted into a C value, as a string.
    # Or None if there is no default.
    c_default: str | None = None

    # "default" converted into a Python value, as a string.
    # Or None if there is no default.
    py_default: str | None = None

    # The default value used to initialize the C variable when
    # there is no default, but not specifying a default may
    # result in an "uninitialized variable" warning.  This can
    # easily happen when using option groups--although
    # properly-written code won't actually use the variable,
    # the variable does get passed in to the _impl.  (Ah, if
    # only dataflow analysis could inline the static function!)
    #
    # This value is specified as a string.
    # Every non-abstract subclass should supply a valid value.
    c_ignored_default: str = 'NULL'

    # If true, wrap with Py_UNUSED.
    unused = False

    # The C converter *function* to be used, if any.
    # (If this is not None, format_unit must be 'O&'.)
    converter: str | None = None

    # Should Argument Clinic add a '&' before the name of
    # the variable when passing it into the _impl function?
    impl_by_reference = False

    # Should Argument Clinic add a '&' before the name of
    # the variable when passing it into PyArg_ParseTuple (AndKeywords)?
    parse_by_reference = True

    #############################################################
    #############################################################
    ## You shouldn't need to read anything below this point to ##
    ## write your own converter functions.                     ##
    #############################################################
    #############################################################

    # The "format unit" to specify for this variable when
    # parsing arguments using PyArg_ParseTuple (AndKeywords).
    # Custom converters should always use the default value of 'O&'.
    format_unit = 'O&'

    # What encoding do we want for this variable?  Only used
    # by format units starting with 'e'.
    encoding: str | None = None

    # Should this object be required to be a subclass of a specific type?
    # If not None, should be a string representing a pointer to a
    # PyTypeObject (e.g. "&PyUnicode_Type").
    # Only used by the 'O!' format unit (and the "object" converter).
    subclass_of = None

    # Do we want an adjacent '_length' variable for this variable?
    # Only used by format units ending with '#'.
    length = False

    # Should we show this parameter in the generated
    # __text_signature__? This is *almost* always True.
    # (It's only False for __new__, __init__, and METH_STATIC functions.)
    show_in_signature = True

    # Overrides the name used in a text signature.
    # The name used for a "self" parameter must be one of
    # self, type, or module; however users can set their own.
    # This lets the self_converter overrule the user-settable
    # name, *just* for the text signature.
    # Only set by self_converter.
    signature_name = None

    # keep in sync with self_converter.__init__!
    def __init__(self,
             # Positional args:
             name: str,
             py_name: str,
             function,
             default: object = unspecified,
             *,  # Keyword only args:
             c_default: str | None = None,
             py_default: str | None = None,
             annotation: str | Literal[Sentinels.unspecified] = unspecified,
             unused: bool = False,
             **kwargs
    ):
        self.name = ensure_legal_c_identifier(name)
        self.py_name = py_name
        self.unused = unused

        if default is not unspecified:
            if (self.default_type
                and default is not unknown
                and not isinstance(default, self.default_type)
            ):
                if isinstance(self.default_type, type):
                    types_str = self.default_type.__name__
                else:
                    names = [cls.__name__ for cls in self.default_type]
                    types_str = ', '.join(names)
                fail("{}: default value {!r} for field {} is not of type {}".format(
                    self.__class__.__name__, default, name, types_str))
            self.default = default

        if c_default:
            self.c_default = c_default
        if py_default:
            self.py_default = py_default

        if annotation is not unspecified:
            fail("The 'annotation' parameter is not currently permitted.")

        # this is deliberate, to prevent you from caching information
        # about the function in the init.
        # (that breaks if we get cloned.)
        # so after this change we will noisily fail.
        self.function = LandMine("Don't access members of self.function inside converter_init!")
        self.converter_init(**kwargs)
        self.function = function

    def converter_init(self):
        pass

    def is_optional(self) -> bool:
        return (self.default is not unspecified)

    def _render_self(self, parameter: str, data: CRenderData) -> None:
        self.parameter = parameter
        name = self.parser_name

        # impl_arguments
        s = ("&" if self.impl_by_reference else "") + name
        data.impl_arguments.append(s)
        if self.length:
            data.impl_arguments.append(self.length_name())

        # impl_parameters
        data.impl_parameters.append(self.simple_declaration(by_reference=self.impl_by_reference))
        if self.length:
            data.impl_parameters.append("Py_ssize_t " + self.length_name())

    def _render_non_self(self, parameter, data):
        self.parameter = parameter
        name = self.name

        # declarations
        d = self.declaration(in_parser=True)
        data.declarations.append(d)

        # initializers
        initializers = self.initialize()
        if initializers:
            data.initializers.append('/* initializers for ' + name + ' */\n' + initializers.rstrip())

        # modifications
        modifications = self.modify()
        if modifications:
            data.modifications.append('/* modifications for ' + name + ' */\n' + modifications.rstrip())

        # keywords
        if parameter.is_vararg():
            pass
        elif parameter.is_positional_only():
            data.keywords.append('')
        else:
            data.keywords.append(parameter.name)

        # format_units
        if self.is_optional() and '|' not in data.format_units:
            data.format_units.append('|')
        if parameter.is_keyword_only() and '$' not in data.format_units:
            data.format_units.append('$')
        data.format_units.append(self.format_unit)

        # parse_arguments
        self.parse_argument(data.parse_arguments)

        # post_parsing
        if post_parsing := self.post_parsing():
            data.post_parsing.append('/* Post parse cleanup for ' + name + ' */\n' + post_parsing.rstrip() + '\n')

        # cleanup
        cleanup = self.cleanup()
        if cleanup:
            data.cleanup.append('/* Cleanup for ' + name + ' */\n' + cleanup.rstrip() + "\n")

    def render(self, parameter: str, data: CRenderData) -> None:
        """
        parameter is a clinic.Parameter instance.
        data is a CRenderData instance.
        """
        self._render_self(parameter, data)
        self._render_non_self(parameter, data)

    def length_name(self):
        """Computes the name of the associated "length" variable."""
        if not self.length:
            return None
        return self.parser_name + "_length"

    # Why is this one broken out separately?
    # For "positional-only" function parsing,
    # which generates a bunch of PyArg_ParseTuple calls.
    def parse_argument(self, list):
        assert not (self.converter and self.encoding)
        if self.format_unit == 'O&':
            assert self.converter
            list.append(self.converter)

        if self.encoding:
            list.append(c_repr(self.encoding))
        elif self.subclass_of:
            list.append(self.subclass_of)

        s = ("&" if self.parse_by_reference else "") + self.name
        list.append(s)

        if self.length:
            list.append("&" + self.length_name())

    #
    # All the functions after here are intended as extension points.
    #

    def simple_declaration(self, by_reference=False, *, in_parser=False):
        """
        Computes the basic declaration of the variable.
        Used in computing the prototype declaration and the
        variable declaration.
        """
        prototype = [self.type]
        if by_reference or not self.type.endswith('*'):
            prototype.append(" ")
        if by_reference:
            prototype.append('*')
        if in_parser:
            name = self.parser_name
        else:
            name = self.name
            if self.unused:
                name = f"Py_UNUSED({name})"
        prototype.append(name)
        return "".join(prototype)

    def declaration(self, *, in_parser=False):
        """
        The C statement to declare this variable.
        """
        declaration = [self.simple_declaration(in_parser=True)]
        default = self.c_default
        if not default and self.parameter.group:
            default = self.c_ignored_default
        if default:
            declaration.append(" = ")
            declaration.append(default)
        declaration.append(";")
        if self.length:
            declaration.append('\nPy_ssize_t ')
            declaration.append(self.length_name())
            declaration.append(';')
        return "".join(declaration)

    def initialize(self) -> str:
        """
        The C statements required to set up this variable before parsing.
        Returns a string containing this code indented at column 0.
        If no initialization is necessary, returns an empty string.
        """
        return ""

    def modify(self) -> str:
        """
        The C statements required to modify this variable after parsing.
        Returns a string containing this code indented at column 0.
        If no modification is necessary, returns an empty string.
        """
        return ""

    def post_parsing(self) -> str:
        """
        The C statements required to do some operations after the end of parsing but before cleaning up.
        Return a string containing this code indented at column 0.
        If no operation is necessary, return an empty string.
        """
        return ""

    def cleanup(self) -> str:
        """
        The C statements required to clean up after this variable.
        Returns a string containing this code indented at column 0.
        If no cleanup is necessary, returns an empty string.
        """
        return ""

    def pre_render(self):
        """
        A second initialization function, like converter_init,
        called just before rendering.
        You are permitted to examine self.function here.
        """
        pass

    def parse_arg(self, argname, displayname):
        if self.format_unit == 'O&':
            return """
                if (!{converter}({argname}, &{paramname})) {{{{
                    goto exit;
                }}}}
                """.format(argname=argname, paramname=self.parser_name,
                           converter=self.converter)
        if self.format_unit == 'O!':
            cast = '(%s)' % self.type if self.type != 'PyObject *' else ''
            if self.subclass_of in type_checks:
                typecheck, typename = type_checks[self.subclass_of]
                return """
                    if (!{typecheck}({argname})) {{{{
                        _PyArg_BadArgument("{{name}}", {displayname}, "{typename}", {argname});
                        goto exit;
                    }}}}
                    {paramname} = {cast}{argname};
                    """.format(argname=argname, paramname=self.parser_name,
                               displayname=displayname, typecheck=typecheck,
                               typename=typename, cast=cast)
            return """
                if (!PyObject_TypeCheck({argname}, {subclass_of})) {{{{
                    _PyArg_BadArgument("{{name}}", {displayname}, ({subclass_of})->tp_name, {argname});
                    goto exit;
                }}}}
                {paramname} = {cast}{argname};
                """.format(argname=argname, paramname=self.parser_name,
                           subclass_of=self.subclass_of, cast=cast,
                           displayname=displayname)
        if self.format_unit == 'O':
            cast = '(%s)' % self.type if self.type != 'PyObject *' else ''
            return """
                {paramname} = {cast}{argname};
                """.format(argname=argname, paramname=self.parser_name, cast=cast)
        return None

    def set_template_dict(self, template_dict: TemplateDict) -> None:
        pass

    @property
    def parser_name(self):
        if self.name in CLINIC_PREFIXED_ARGS: # bpo-39741
            return CLINIC_PREFIX + self.name
        else:
            return self.name

type_checks = {
    '&PyLong_Type': ('PyLong_Check', 'int'),
    '&PyTuple_Type': ('PyTuple_Check', 'tuple'),
    '&PyList_Type': ('PyList_Check', 'list'),
    '&PySet_Type': ('PySet_Check', 'set'),
    '&PyFrozenSet_Type': ('PyFrozenSet_Check', 'frozenset'),
    '&PyDict_Type': ('PyDict_Check', 'dict'),
    '&PyUnicode_Type': ('PyUnicode_Check', 'str'),
    '&PyBytes_Type': ('PyBytes_Check', 'bytes'),
    '&PyByteArray_Type': ('PyByteArray_Check', 'bytearray'),
}


ConverterType = Callable[..., CConverter]
ConverterDict = dict[str, ConverterType]

# maps strings to callables.
# these callables must be of the form:
#   def foo(name, default, *, ...)
# The callable may have any number of keyword-only parameters.
# The callable must return a CConverter object.
# The callable should not call builtins.print.
converters: ConverterDict = {}

# maps strings to callables.
# these callables follow the same rules as those for "converters" above.
# note however that they will never be called with keyword-only parameters.
legacy_converters: ConverterDict = {}

TypeSet = set[bltns.type[Any]]


class bool_converter(CConverter):
    type = 'int'
    default_type = bool
    format_unit = 'p'
    c_ignored_default = '0'

    def converter_init(self, *, accept: TypeSet = {object}) -> None:
        if accept == {int}:
            self.format_unit = 'i'
        elif accept != {object}:
            fail("bool_converter: illegal 'accept' argument " + repr(accept))
        if self.default is not unspecified:
            self.default = bool(self.default)
            self.c_default = str(int(self.default))

    def parse_arg(self, argname: str, displayname: str) -> str:
        if self.format_unit == 'i':
            return """
                {paramname} = _PyLong_AsInt({argname});
                if ({paramname} == -1 && PyErr_Occurred()) {{{{
                    goto exit;
                }}}}
                """.format(argname=argname, paramname=self.parser_name)
        elif self.format_unit == 'p':
            return """
                {paramname} = PyObject_IsTrue({argname});
                if ({paramname} < 0) {{{{
                    goto exit;
                }}}}
                """.format(argname=argname, paramname=self.parser_name)
        return super().parse_arg(argname, displayname)

class defining_class_converter(CConverter):
    """
    A special-case converter:
    this is the default converter used for the defining class.
    """
    type = 'PyTypeObject *'
    format_unit = ''
    show_in_signature = False

    def converter_init(self, *, type=None) -> None:
        self.specified_type = type

    def render(self, parameter, data) -> None:
        self._render_self(parameter, data)

    def set_template_dict(self, template_dict):
        template_dict['defining_class_name'] = self.name


class char_converter(CConverter):
    type = 'char'
    default_type = (bytes, bytearray)
    format_unit = 'c'
    c_ignored_default = "'\0'"

    def converter_init(self) -> None:
        if isinstance(self.default, self.default_type):
            if len(self.default) != 1:
                fail("char_converter: illegal default value " + repr(self.default))

            self.c_default = repr(bytes(self.default))[1:]
            if self.c_default == '"\'"':
                self.c_default = r"'\''"

    def parse_arg(self, argname: str, displayname: str) -> str:
        if self.format_unit == 'c':
            return """
                if (PyBytes_Check({argname}) && PyBytes_GET_SIZE({argname}) == 1) {{{{
                    {paramname} = PyBytes_AS_STRING({argname})[0];
                }}}}
                else if (PyByteArray_Check({argname}) && PyByteArray_GET_SIZE({argname}) == 1) {{{{
                    {paramname} = PyByteArray_AS_STRING({argname})[0];
                }}}}
                else {{{{
                    _PyArg_BadArgument("{{name}}", {displayname}, "a byte string of length 1", {argname});
                    goto exit;
                }}}}
                """.format(argname=argname, paramname=self.parser_name,
                           displayname=displayname)
        return super().parse_arg(argname, displayname)


@add_legacy_c_converter('B', bitwise=True)
class unsigned_char_converter(CConverter):
    type = 'unsigned char'
    default_type = int
    format_unit = 'b'
    c_ignored_default = "'\0'"

    def converter_init(self, *, bitwise: bool = False) -> None:
        if bitwise:
            self.format_unit = 'B'

    def parse_arg(self, argname: str, displayname: str) -> str:
        if self.format_unit == 'b':
            return """
                {{{{
                    long ival = PyLong_AsLong({argname});
                    if (ival == -1 && PyErr_Occurred()) {{{{
                        goto exit;
                    }}}}
                    else if (ival < 0) {{{{
                        PyErr_SetString(PyExc_OverflowError,
                                        "unsigned byte integer is less than minimum");
                        goto exit;
                    }}}}
                    else if (ival > UCHAR_MAX) {{{{
                        PyErr_SetString(PyExc_OverflowError,
                                        "unsigned byte integer is greater than maximum");
                        goto exit;
                    }}}}
                    else {{{{
                        {paramname} = (unsigned char) ival;
                    }}}}
                }}}}
                """.format(argname=argname, paramname=self.parser_name)
        elif self.format_unit == 'B':
            return """
                {{{{
                    unsigned long ival = PyLong_AsUnsignedLongMask({argname});
                    if (ival == (unsigned long)-1 && PyErr_Occurred()) {{{{
                        goto exit;
                    }}}}
                    else {{{{
                        {paramname} = (unsigned char) ival;
                    }}}}
                }}}}
                """.format(argname=argname, paramname=self.parser_name)
        return super().parse_arg(argname, displayname)

class byte_converter(unsigned_char_converter): pass

class short_converter(CConverter):
    type = 'short'
    default_type = int
    format_unit = 'h'
    c_ignored_default = "0"

    def parse_arg(self, argname: str, displayname: str) -> str:
        if self.format_unit == 'h':
            return """
                {{{{
                    long ival = PyLong_AsLong({argname});
                    if (ival == -1 && PyErr_Occurred()) {{{{
                        goto exit;
                    }}}}
                    else if (ival < SHRT_MIN) {{{{
                        PyErr_SetString(PyExc_OverflowError,
                                        "signed short integer is less than minimum");
                        goto exit;
                    }}}}
                    else if (ival > SHRT_MAX) {{{{
                        PyErr_SetString(PyExc_OverflowError,
                                        "signed short integer is greater than maximum");
                        goto exit;
                    }}}}
                    else {{{{
                        {paramname} = (short) ival;
                    }}}}
                }}}}
                """.format(argname=argname, paramname=self.parser_name)
        return super().parse_arg(argname, displayname)

class unsigned_short_converter(CConverter):
    type = 'unsigned short'
    default_type = int
    c_ignored_default = "0"

    def converter_init(self, *, bitwise: bool = False) -> None:
        if bitwise:
            self.format_unit = 'H'
        else:
            self.converter = '_PyLong_UnsignedShort_Converter'

    def parse_arg(self, argname: str, displayname: str) -> str:
        if self.format_unit == 'H':
            return """
                {paramname} = (unsigned short)PyLong_AsUnsignedLongMask({argname});
                if ({paramname} == (unsigned short)-1 && PyErr_Occurred()) {{{{
                    goto exit;
                }}}}
                """.format(argname=argname, paramname=self.parser_name)
        return super().parse_arg(argname, displayname)

@add_legacy_c_converter('C', accept={str})
class int_converter(CConverter):
    type = 'int'
    default_type = int
    format_unit = 'i'
    c_ignored_default = "0"

    def converter_init(self, *, accept: TypeSet = {int}, type=None) -> None:
        if accept == {str}:
            self.format_unit = 'C'
        elif accept != {int}:
            fail("int_converter: illegal 'accept' argument " + repr(accept))
        if type is not None:
            self.type = type

    def parse_arg(self, argname: str, displayname: str) -> str:
        if self.format_unit == 'i':
            return """
                {paramname} = _PyLong_AsInt({argname});
                if ({paramname} == -1 && PyErr_Occurred()) {{{{
                    goto exit;
                }}}}
                """.format(argname=argname, paramname=self.parser_name)
        elif self.format_unit == 'C':
            return """
                if (!PyUnicode_Check({argname})) {{{{
                    _PyArg_BadArgument("{{name}}", {displayname}, "a unicode character", {argname});
                    goto exit;
                }}}}
                if (PyUnicode_READY({argname})) {{{{
                    goto exit;
                }}}}
                if (PyUnicode_GET_LENGTH({argname}) != 1) {{{{
                    _PyArg_BadArgument("{{name}}", {displayname}, "a unicode character", {argname});
                    goto exit;
                }}}}
                {paramname} = PyUnicode_READ_CHAR({argname}, 0);
                """.format(argname=argname, paramname=self.parser_name,
                           displayname=displayname)
        return super().parse_arg(argname, displayname)

class unsigned_int_converter(CConverter):
    type = 'unsigned int'
    default_type = int
    c_ignored_default = "0"

    def converter_init(self, *, bitwise: bool = False) -> None:
        if bitwise:
            self.format_unit = 'I'
        else:
            self.converter = '_PyLong_UnsignedInt_Converter'

    def parse_arg(self, argname: str, displayname: str) -> str:
        if self.format_unit == 'I':
            return """
                {paramname} = (unsigned int)PyLong_AsUnsignedLongMask({argname});
                if ({paramname} == (unsigned int)-1 && PyErr_Occurred()) {{{{
                    goto exit;
                }}}}
                """.format(argname=argname, paramname=self.parser_name)
        return super().parse_arg(argname, displayname)

class long_converter(CConverter):
    type = 'long'
    default_type = int
    format_unit = 'l'
    c_ignored_default = "0"

    def parse_arg(self, argname: str, displayname: str) -> str:
        if self.format_unit == 'l':
            return """
                {paramname} = PyLong_AsLong({argname});
                if ({paramname} == -1 && PyErr_Occurred()) {{{{
                    goto exit;
                }}}}
                """.format(argname=argname, paramname=self.parser_name)
        return super().parse_arg(argname, displayname)

class unsigned_long_converter(CConverter):
    type = 'unsigned long'
    default_type = int
    c_ignored_default = "0"

    def converter_init(self, *, bitwise: bool = False) -> None:
        if bitwise:
            self.format_unit = 'k'
        else:
            self.converter = '_PyLong_UnsignedLong_Converter'

    def parse_arg(self, argname: str, displayname: str) -> str:
        if self.format_unit == 'k':
            return """
                if (!PyLong_Check({argname})) {{{{
                    _PyArg_BadArgument("{{name}}", {displayname}, "int", {argname});
                    goto exit;
                }}}}
                {paramname} = PyLong_AsUnsignedLongMask({argname});
                """.format(argname=argname, paramname=self.parser_name,
                           displayname=displayname)
        return super().parse_arg(argname, displayname)

class long_long_converter(CConverter):
    type = 'long long'
    default_type = int
    format_unit = 'L'
    c_ignored_default = "0"

    def parse_arg(self, argname: str, displayname: str) -> str:
        if self.format_unit == 'L':
            return """
                {paramname} = PyLong_AsLongLong({argname});
                if ({paramname} == -1 && PyErr_Occurred()) {{{{
                    goto exit;
                }}}}
                """.format(argname=argname, paramname=self.parser_name)
        return super().parse_arg(argname, displayname)

class unsigned_long_long_converter(CConverter):
    type = 'unsigned long long'
    default_type = int
    c_ignored_default = "0"

    def converter_init(self, *, bitwise: bool = False) -> None:
        if bitwise:
            self.format_unit = 'K'
        else:
            self.converter = '_PyLong_UnsignedLongLong_Converter'

    def parse_arg(self, argname: str, displayname: str) -> str:
        if self.format_unit == 'K':
            return """
                if (!PyLong_Check({argname})) {{{{
                    _PyArg_BadArgument("{{name}}", {displayname}, "int", {argname});
                    goto exit;
                }}}}
                {paramname} = PyLong_AsUnsignedLongLongMask({argname});
                """.format(argname=argname, paramname=self.parser_name,
                           displayname=displayname)
        return super().parse_arg(argname, displayname)

class Py_ssize_t_converter(CConverter):
    type = 'Py_ssize_t'
    c_ignored_default = "0"

    def converter_init(self, *, accept: TypeSet = {int}) -> None:
        if accept == {int}:
            self.format_unit = 'n'
            self.default_type = int
        elif accept == {int, NoneType}:
            self.converter = '_Py_convert_optional_to_ssize_t'
        else:
            fail("Py_ssize_t_converter: illegal 'accept' argument " + repr(accept))

    def parse_arg(self, argname: str, displayname: str) -> str:
        if self.format_unit == 'n':
            return """
                {{{{
                    Py_ssize_t ival = -1;
                    PyObject *iobj = _PyNumber_Index({argname});
                    if (iobj != NULL) {{{{
                        ival = PyLong_AsSsize_t(iobj);
                        Py_DECREF(iobj);
                    }}}}
                    if (ival == -1 && PyErr_Occurred()) {{{{
                        goto exit;
                    }}}}
                    {paramname} = ival;
                }}}}
                """.format(argname=argname, paramname=self.parser_name)
        return super().parse_arg(argname, displayname)


class slice_index_converter(CConverter):
    type = 'Py_ssize_t'

    def converter_init(self, *, accept: TypeSet = {int, NoneType}) -> None:
        if accept == {int}:
            self.converter = '_PyEval_SliceIndexNotNone'
        elif accept == {int, NoneType}:
            self.converter = '_PyEval_SliceIndex'
        else:
            fail("slice_index_converter: illegal 'accept' argument " + repr(accept))

class size_t_converter(CConverter):
    type = 'size_t'
    converter = '_PyLong_Size_t_Converter'
    c_ignored_default = "0"

    def parse_arg(self, argname: str, displayname: str) -> str:
        if self.format_unit == 'n':
            return """
                {paramname} = PyNumber_AsSsize_t({argname}, PyExc_OverflowError);
                if ({paramname} == -1 && PyErr_Occurred()) {{{{
                    goto exit;
                }}}}
                """.format(argname=argname, paramname=self.parser_name)
        return super().parse_arg(argname, displayname)


class fildes_converter(CConverter):
    type = 'int'
    converter = '_PyLong_FileDescriptor_Converter'

    def _parse_arg(self, argname: str, displayname: str) -> str:
        return """
            {paramname} = PyObject_AsFileDescriptor({argname});
            if ({paramname} == -1) {{{{
                goto exit;
            }}}}
            """.format(argname=argname, paramname=self.name)


class float_converter(CConverter):
    type = 'float'
    default_type = float
    format_unit = 'f'
    c_ignored_default = "0.0"

    def parse_arg(self, argname: str, displayname: str) -> str:
        if self.format_unit == 'f':
            return """
                if (PyFloat_CheckExact({argname})) {{{{
                    {paramname} = (float) (PyFloat_AS_DOUBLE({argname}));
                }}}}
                else
                {{{{
                    {paramname} = (float) PyFloat_AsDouble({argname});
                    if ({paramname} == -1.0 && PyErr_Occurred()) {{{{
                        goto exit;
                    }}}}
                }}}}
                """.format(argname=argname, paramname=self.parser_name)
        return super().parse_arg(argname, displayname)

class double_converter(CConverter):
    type = 'double'
    default_type = float
    format_unit = 'd'
    c_ignored_default = "0.0"

    def parse_arg(self, argname: str, displayname: str) -> str:
        if self.format_unit == 'd':
            return """
                if (PyFloat_CheckExact({argname})) {{{{
                    {paramname} = PyFloat_AS_DOUBLE({argname});
                }}}}
                else
                {{{{
                    {paramname} = PyFloat_AsDouble({argname});
                    if ({paramname} == -1.0 && PyErr_Occurred()) {{{{
                        goto exit;
                    }}}}
                }}}}
                """.format(argname=argname, paramname=self.parser_name)
        return super().parse_arg(argname, displayname)


class Py_complex_converter(CConverter):
    type = 'Py_complex'
    default_type = complex
    format_unit = 'D'
    c_ignored_default = "{0.0, 0.0}"

    def parse_arg(self, argname: str, displayname: str) -> str:
        if self.format_unit == 'D':
            return """
                {paramname} = PyComplex_AsCComplex({argname});
                if (PyErr_Occurred()) {{{{
                    goto exit;
                }}}}
                """.format(argname=argname, paramname=self.parser_name)
        return super().parse_arg(argname, displayname)


class object_converter(CConverter):
    type = 'PyObject *'
    format_unit = 'O'

    def converter_init(
            self, *,
            converter=None,
            type=None,
            subclass_of=None
    ) -> None:
        if converter:
            if subclass_of:
                fail("object: Cannot pass in both 'converter' and 'subclass_of'")
            self.format_unit = 'O&'
            self.converter = converter
        elif subclass_of:
            self.format_unit = 'O!'
            self.subclass_of = subclass_of

        if type is not None:
            self.type = type


#
# We define three conventions for buffer types in the 'accept' argument:
#
#  buffer  : any object supporting the buffer interface
#  rwbuffer: any object supporting the buffer interface, but must be writeable
#  robuffer: any object supporting the buffer interface, but must not be writeable
#

class buffer: pass
class rwbuffer: pass
class robuffer: pass

def str_converter_key(types, encoding, zeroes):
    return (frozenset(types), bool(encoding), bool(zeroes))

str_converter_argument_map: dict[str, str] = {}

class str_converter(CConverter):
    type = 'const char *'
    default_type = (str, Null, NoneType)
    format_unit = 's'

    def converter_init(
            self,
            *,
            accept: TypeSet = {str},
            encoding: str | None = None,
            zeroes: bool = False
    ) -> None:

        key = str_converter_key(accept, encoding, zeroes)
        format_unit = str_converter_argument_map.get(key)
        if not format_unit:
            fail("str_converter: illegal combination of arguments", key)

        self.format_unit = format_unit
        self.length = bool(zeroes)
        if encoding:
            if self.default not in (Null, None, unspecified):
                fail("str_converter: Argument Clinic doesn't support default values for encoded strings")
            self.encoding = encoding
            self.type = 'char *'
            # sorry, clinic can't support preallocated buffers
            # for es# and et#
            self.c_default = "NULL"
        if NoneType in accept and self.c_default == "Py_None":
            self.c_default = "NULL"

    def post_parsing(self):
        if self.encoding:
            name = self.name
            return f"PyMem_FREE({name});\n"

    def parse_arg(self, argname: str, displayname: str) -> str:
        if self.format_unit == 's':
            return """
                if (!PyUnicode_Check({argname})) {{{{
                    _PyArg_BadArgument("{{name}}", {displayname}, "str", {argname});
                    goto exit;
                }}}}
                Py_ssize_t {paramname}_length;
                {paramname} = PyUnicode_AsUTF8AndSize({argname}, &{paramname}_length);
                if ({paramname} == NULL) {{{{
                    goto exit;
                }}}}
                if (strlen({paramname}) != (size_t){paramname}_length) {{{{
                    PyErr_SetString(PyExc_ValueError, "embedded null character");
                    goto exit;
                }}}}
                """.format(argname=argname, paramname=self.parser_name,
                           displayname=displayname)
        if self.format_unit == 'z':
            return """
                if ({argname} == Py_None) {{{{
                    {paramname} = NULL;
                }}}}
                else if (PyUnicode_Check({argname})) {{{{
                    Py_ssize_t {paramname}_length;
                    {paramname} = PyUnicode_AsUTF8AndSize({argname}, &{paramname}_length);
                    if ({paramname} == NULL) {{{{
                        goto exit;
                    }}}}
                    if (strlen({paramname}) != (size_t){paramname}_length) {{{{
                        PyErr_SetString(PyExc_ValueError, "embedded null character");
                        goto exit;
                    }}}}
                }}}}
                else {{{{
                    _PyArg_BadArgument("{{name}}", {displayname}, "str or None", {argname});
                    goto exit;
                }}}}
                """.format(argname=argname, paramname=self.parser_name,
                           displayname=displayname)
        return super().parse_arg(argname, displayname)

#
# This is the fourth or fifth rewrite of registering all the
# string converter format units.  Previous approaches hid
# bugs--generally mismatches between the semantics of the format
# unit and the arguments necessary to represent those semantics
# properly.  Hopefully with this approach we'll get it 100% right.
#
# The r() function (short for "register") both registers the
# mapping from arguments to format unit *and* registers the
# legacy C converter for that format unit.
#
ConverterKeywordDict = dict[str, TypeSet | bool]

def r(format_unit: str,
      *,
      accept: TypeSet,
      encoding: bool = False,
      zeroes: bool = False
) -> None:
    if not encoding and format_unit != 's':
        # add the legacy c converters here too.
        #
        # note: add_legacy_c_converter can't work for
        #   es, es#, et, or et#
        #   because of their extra encoding argument
        #
        # also don't add the converter for 's' because
        # the metaclass for CConverter adds it for us.
        kwargs: ConverterKeywordDict = {}
        if accept != {str}:
            kwargs['accept'] = accept
        if zeroes:
            kwargs['zeroes'] = True
        added_f = functools.partial(str_converter, **kwargs)
        legacy_converters[format_unit] = added_f

    d = str_converter_argument_map
    key = str_converter_key(accept, encoding, zeroes)
    if key in d:
        sys.exit("Duplicate keys specified for str_converter_argument_map!")
    d[key] = format_unit

r('es',  encoding=True,              accept={str})
r('es#', encoding=True, zeroes=True, accept={str})
r('et',  encoding=True,              accept={bytes, bytearray, str})
r('et#', encoding=True, zeroes=True, accept={bytes, bytearray, str})
r('s',                               accept={str})
r('s#',                 zeroes=True, accept={robuffer, str})
r('y',                               accept={robuffer})
r('y#',                 zeroes=True, accept={robuffer})
r('z',                               accept={str, NoneType})
r('z#',                 zeroes=True, accept={robuffer, str, NoneType})
del r


class PyBytesObject_converter(CConverter):
    type = 'PyBytesObject *'
    format_unit = 'S'
    # accept = {bytes}

    def parse_arg(self, argname: str, displayname: str) -> str:
        if self.format_unit == 'S':
            return """
                if (!PyBytes_Check({argname})) {{{{
                    _PyArg_BadArgument("{{name}}", {displayname}, "bytes", {argname});
                    goto exit;
                }}}}
                {paramname} = ({type}){argname};
                """.format(argname=argname, paramname=self.parser_name,
                           type=self.type, displayname=displayname)
        return super().parse_arg(argname, displayname)

class PyByteArrayObject_converter(CConverter):
    type = 'PyByteArrayObject *'
    format_unit = 'Y'
    # accept = {bytearray}

    def parse_arg(self, argname: str, displayname: str) -> str:
        if self.format_unit == 'Y':
            return """
                if (!PyByteArray_Check({argname})) {{{{
                    _PyArg_BadArgument("{{name}}", {displayname}, "bytearray", {argname});
                    goto exit;
                }}}}
                {paramname} = ({type}){argname};
                """.format(argname=argname, paramname=self.parser_name,
                           type=self.type, displayname=displayname)
        return super().parse_arg(argname, displayname)

class unicode_converter(CConverter):
    type = 'PyObject *'
    default_type = (str, Null, NoneType)
    format_unit = 'U'

    def parse_arg(self, argname: str, displayname: str) -> str:
        if self.format_unit == 'U':
            return """
                if (!PyUnicode_Check({argname})) {{{{
                    _PyArg_BadArgument("{{name}}", {displayname}, "str", {argname});
                    goto exit;
                }}}}
                if (PyUnicode_READY({argname}) == -1) {{{{
                    goto exit;
                }}}}
                {paramname} = {argname};
                """.format(argname=argname, paramname=self.parser_name,
                           displayname=displayname)
        return super().parse_arg(argname, displayname)

@add_legacy_c_converter('u')
@add_legacy_c_converter('u#', zeroes=True)
@add_legacy_c_converter('Z', accept={str, NoneType})
@add_legacy_c_converter('Z#', accept={str, NoneType}, zeroes=True)
class Py_UNICODE_converter(CConverter):
    type = 'const Py_UNICODE *'
    default_type = (str, Null, NoneType)

    def converter_init(
            self, *,
            accept: TypeSet = {str},
            zeroes: bool = False
    ) -> None:
        format_unit = 'Z' if accept=={str, NoneType} else 'u'
        if zeroes:
            format_unit += '#'
            self.length = True
            self.format_unit = format_unit
        else:
            self.accept = accept
            if accept == {str}:
                self.converter = '_PyUnicode_WideCharString_Converter'
            elif accept == {str, NoneType}:
                self.converter = '_PyUnicode_WideCharString_Opt_Converter'
            else:
                fail("Py_UNICODE_converter: illegal 'accept' argument " + repr(accept))
        self.c_default = "NULL"

    def cleanup(self):
        if not self.length:
            return """\
PyMem_Free((void *){name});
""".format(name=self.name)

    def parse_arg(self, argname: str, argnum: str) -> str:
        if not self.length:
            if self.accept == {str}:
                return """
                    if (!PyUnicode_Check({argname})) {{{{
                        _PyArg_BadArgument("{{name}}", {argnum}, "str", {argname});
                        goto exit;
                    }}}}
                    {paramname} = PyUnicode_AsWideCharString({argname}, NULL);
                    if ({paramname} == NULL) {{{{
                        goto exit;
                    }}}}
                    """.format(argname=argname, paramname=self.name, argnum=argnum)
            elif self.accept == {str, NoneType}:
                return """
                    if ({argname} == Py_None) {{{{
                        {paramname} = NULL;
                    }}}}
                    else if (PyUnicode_Check({argname})) {{{{
                        {paramname} = PyUnicode_AsWideCharString({argname}, NULL);
                        if ({paramname} == NULL) {{{{
                            goto exit;
                        }}}}
                    }}}}
                    else {{{{
                        _PyArg_BadArgument("{{name}}", {argnum}, "str or None", {argname});
                        goto exit;
                    }}}}
                    """.format(argname=argname, paramname=self.name, argnum=argnum)
        return super().parse_arg(argname, argnum)

@add_legacy_c_converter('s*', accept={str, buffer})
@add_legacy_c_converter('z*', accept={str, buffer, NoneType})
@add_legacy_c_converter('w*', accept={rwbuffer})
class Py_buffer_converter(CConverter):
    type = 'Py_buffer'
    format_unit = 'y*'
    impl_by_reference = True
    c_ignored_default = "{NULL, NULL}"

    def converter_init(self, *, accept: TypeSet = {buffer}) -> None:
        if self.default not in (unspecified, None):
            fail("The only legal default value for Py_buffer is None.")

        self.c_default = self.c_ignored_default

        if accept == {str, buffer, NoneType}:
            format_unit = 'z*'
        elif accept == {str, buffer}:
            format_unit = 's*'
        elif accept == {buffer}:
            format_unit = 'y*'
        elif accept == {rwbuffer}:
            format_unit = 'w*'
        else:
            fail("Py_buffer_converter: illegal combination of arguments")

        self.format_unit = format_unit

    def cleanup(self):
        name = self.name
        return "".join(["if (", name, ".obj) {\n   PyBuffer_Release(&", name, ");\n}\n"])

    def parse_arg(self, argname: str, displayname: str) -> str:
        if self.format_unit == 'y*':
            return """
                if (PyObject_GetBuffer({argname}, &{paramname}, PyBUF_SIMPLE) != 0) {{{{
                    goto exit;
                }}}}
                if (!PyBuffer_IsContiguous(&{paramname}, 'C')) {{{{
                    _PyArg_BadArgument("{{name}}", {displayname}, "contiguous buffer", {argname});
                    goto exit;
                }}}}
                """.format(argname=argname, paramname=self.parser_name,
                           displayname=displayname)
        elif self.format_unit == 's*':
            return """
                if (PyUnicode_Check({argname})) {{{{
                    Py_ssize_t len;
                    const char *ptr = PyUnicode_AsUTF8AndSize({argname}, &len);
                    if (ptr == NULL) {{{{
                        goto exit;
                    }}}}
                    PyBuffer_FillInfo(&{paramname}, {argname}, (void *)ptr, len, 1, 0);
                }}}}
                else {{{{ /* any bytes-like object */
                    if (PyObject_GetBuffer({argname}, &{paramname}, PyBUF_SIMPLE) != 0) {{{{
                        goto exit;
                    }}}}
                    if (!PyBuffer_IsContiguous(&{paramname}, 'C')) {{{{
                        _PyArg_BadArgument("{{name}}", {displayname}, "contiguous buffer", {argname});
                        goto exit;
                    }}}}
                }}}}
                """.format(argname=argname, paramname=self.parser_name,
                           displayname=displayname)
        elif self.format_unit == 'w*':
            return """
                if (PyObject_GetBuffer({argname}, &{paramname}, PyBUF_WRITABLE) < 0) {{{{
                    PyErr_Clear();
                    _PyArg_BadArgument("{{name}}", {displayname}, "read-write bytes-like object", {argname});
                    goto exit;
                }}}}
                if (!PyBuffer_IsContiguous(&{paramname}, 'C')) {{{{
                    _PyArg_BadArgument("{{name}}", {displayname}, "contiguous buffer", {argname});
                    goto exit;
                }}}}
                """.format(argname=argname, paramname=self.parser_name,
                           displayname=displayname)
        return super().parse_arg(argname, displayname)


def correct_name_for_self(f) -> tuple[str, str]:
    if f.kind in (CALLABLE, METHOD_INIT):
        if f.cls:
            return "PyObject *", "self"
        return "PyObject *", "module"
    if f.kind == STATIC_METHOD:
        return "void *", "null"
    if f.kind in (CLASS_METHOD, METHOD_NEW):
        return "PyTypeObject *", "type"
    raise RuntimeError("Unhandled type of function f: " + repr(f.kind))

def required_type_for_self_for_parser(f):
    type, _ = correct_name_for_self(f)
    if f.kind in (METHOD_INIT, METHOD_NEW, STATIC_METHOD, CLASS_METHOD):
        return type
    return None


class self_converter(CConverter):
    """
    A special-case converter:
    this is the default converter used for "self".
    """
    type = None
    format_unit = ''

    def converter_init(self, *, type=None) -> None:
        self.specified_type = type

    def pre_render(self):
        f = self.function
        default_type, default_name = correct_name_for_self(f)
        self.signature_name = default_name
        self.type = self.specified_type or self.type or default_type

        kind = self.function.kind
        new_or_init = kind in (METHOD_NEW, METHOD_INIT)

        if (kind == STATIC_METHOD) or new_or_init:
            self.show_in_signature = False

    # tp_new (METHOD_NEW) functions are of type newfunc:
    #     typedef PyObject *(*newfunc)(PyTypeObject *, PyObject *, PyObject *);
    #
    # tp_init (METHOD_INIT) functions are of type initproc:
    #     typedef int (*initproc)(PyObject *, PyObject *, PyObject *);
    #
    # All other functions generated by Argument Clinic are stored in
    # PyMethodDef structures, in the ml_meth slot, which is of type PyCFunction:
    #     typedef PyObject *(*PyCFunction)(PyObject *, PyObject *);
    # However!  We habitually cast these functions to PyCFunction,
    # since functions that accept keyword arguments don't fit this signature
    # but are stored there anyway.  So strict type equality isn't important
    # for these functions.
    #
    # So:
    #
    # * The name of the first parameter to the impl and the parsing function will always
    #   be self.name.
    #
    # * The type of the first parameter to the impl will always be of self.type.
    #
    # * If the function is neither tp_new (METHOD_NEW) nor tp_init (METHOD_INIT):
    #   * The type of the first parameter to the parsing function is also self.type.
    #     This means that if you step into the parsing function, your "self" parameter
    #     is of the correct type, which may make debugging more pleasant.
    #
    # * Else if the function is tp_new (METHOD_NEW):
    #   * The type of the first parameter to the parsing function is "PyTypeObject *",
    #     so the type signature of the function call is an exact match.
    #   * If self.type != "PyTypeObject *", we cast the first parameter to self.type
    #     in the impl call.
    #
    # * Else if the function is tp_init (METHOD_INIT):
    #   * The type of the first parameter to the parsing function is "PyObject *",
    #     so the type signature of the function call is an exact match.
    #   * If self.type != "PyObject *", we cast the first parameter to self.type
    #     in the impl call.

    @property
    def parser_type(self):
        return required_type_for_self_for_parser(self.function) or self.type

    def render(self, parameter, data):
        """
        parameter is a clinic.Parameter instance.
        data is a CRenderData instance.
        """
        if self.function.kind == STATIC_METHOD:
            return

        self._render_self(parameter, data)

        if self.type != self.parser_type:
            # insert cast to impl_argument[0], aka self.
            # we know we're in the first slot in all the CRenderData lists,
            # because we render parameters in order, and self is always first.
            assert len(data.impl_arguments) == 1
            assert data.impl_arguments[0] == self.name
            data.impl_arguments[0] = '(' + self.type + ")" + data.impl_arguments[0]

    def set_template_dict(self, template_dict):
        template_dict['self_name'] = self.name
        template_dict['self_type'] = self.parser_type
        kind = self.function.kind
        cls = self.function.cls

        if ((kind in (METHOD_NEW, METHOD_INIT)) and cls and cls.typedef):
            if kind == METHOD_NEW:
                type_check = (
                    '({0} == base_tp || {0}->tp_init == base_tp->tp_init)'
                 ).format(self.name)
            else:
                type_check = ('(Py_IS_TYPE({0}, base_tp) ||\n        '
                              ' Py_TYPE({0})->tp_new == base_tp->tp_new)'
                             ).format(self.name)

            line = f'{type_check} &&\n        '
            template_dict['self_type_check'] = line

            type_object = self.function.cls.type_object
            type_ptr = f'PyTypeObject *base_tp = {type_object};'
            template_dict['base_type_ptr'] = type_ptr



def add_c_return_converter(f, name=None):
    if not name:
        name = f.__name__
        if not name.endswith('_return_converter'):
            return f
        name = name.removesuffix('_return_converter')
    return_converters[name] = f
    return f


class CReturnConverterAutoRegister(type):
    def __init__(cls, name, bases, classdict):
        add_c_return_converter(cls)

class CReturnConverter(metaclass=CReturnConverterAutoRegister):

    # The C type to use for this variable.
    # 'type' should be a Python string specifying the type, e.g. "int".
    # If this is a pointer type, the type string should end with ' *'.
    type = 'PyObject *'

    # The Python default value for this parameter, as a Python value.
    # Or the magic value "unspecified" if there is no default.
    default: object = None

    def __init__(self, *, py_default=None, **kwargs):
        self.py_default = py_default
        try:
            self.return_converter_init(**kwargs)
        except TypeError as e:
            s = ', '.join(name + '=' + repr(value) for name, value in kwargs.items())
            sys.exit(self.__class__.__name__ + '(' + s + ')\n' + str(e))

    def return_converter_init(self):
        pass

    def declare(self, data):
        line = []
        add = line.append
        add(self.type)
        if not self.type.endswith('*'):
            add(' ')
        add(data.converter_retval + ';')
        data.declarations.append(''.join(line))
        data.return_value = data.converter_retval

    def err_occurred_if(self, expr, data):
        line = f'if (({expr}) && PyErr_Occurred()) {{\n    goto exit;\n}}\n'
        data.return_conversion.append(line)

    def err_occurred_if_null_pointer(self, variable, data):
        line = f'if ({variable} == NULL) {{\n    goto exit;\n}}\n'
        data.return_conversion.append(line)

    def render(self, function, data):
        """
        function is a clinic.Function instance.
        data is a CRenderData instance.
        """
        pass

add_c_return_converter(CReturnConverter, 'object')

class bool_return_converter(CReturnConverter):
    type = 'int'

    def render(self, function, data):
        self.declare(data)
        self.err_occurred_if(f"{data.converter_retval} == -1", data)
        data.return_conversion.append(
            f'return_value = PyBool_FromLong((long){data.converter_retval});\n'
        )

class long_return_converter(CReturnConverter):
    type = 'long'
    conversion_fn = 'PyLong_FromLong'
    cast = ''
    unsigned_cast = ''

    def render(self, function, data):
        self.declare(data)
        self.err_occurred_if(f"{data.converter_retval} == {self.unsigned_cast}-1", data)
        data.return_conversion.append(
            f'return_value = {self.conversion_fn}({self.cast}{data.converter_retval});\n'
        )

class int_return_converter(long_return_converter):
    type = 'int'
    cast = '(long)'

class init_return_converter(long_return_converter):
    """
    Special return converter for __init__ functions.
    """
    type = 'int'
    cast = '(long)'

    def render(self, function, data):
        pass

class unsigned_long_return_converter(long_return_converter):
    type = 'unsigned long'
    conversion_fn = 'PyLong_FromUnsignedLong'
    unsigned_cast = '(unsigned long)'

class unsigned_int_return_converter(unsigned_long_return_converter):
    type = 'unsigned int'
    cast = '(unsigned long)'
    unsigned_cast = '(unsigned int)'

class Py_ssize_t_return_converter(long_return_converter):
    type = 'Py_ssize_t'
    conversion_fn = 'PyLong_FromSsize_t'

class size_t_return_converter(long_return_converter):
    type = 'size_t'
    conversion_fn = 'PyLong_FromSize_t'
    unsigned_cast = '(size_t)'


class double_return_converter(CReturnConverter):
    type = 'double'
    cast = ''

    def render(self, function, data):
        self.declare(data)
        self.err_occurred_if(f"{data.converter_retval} == -1.0", data)
        data.return_conversion.append(
            f'return_value = PyFloat_FromDouble({self.cast}{data.converter_retval});\n'
        )

class float_return_converter(double_return_converter):
    type = 'float'
    cast = '(double)'


def eval_ast_expr(node, globals, *, filename='-'):
    """
    Takes an ast.Expr node.  Compiles and evaluates it.
    Returns the result of the expression.

    globals represents the globals dict the expression
    should see.  (There's no equivalent for "locals" here.)
    """

    if isinstance(node, ast.Expr):
        node = node.value

    node = ast.Expression(node)
    co = compile(node, filename, 'eval')
    fn = FunctionType(co, globals)
    return fn()


class IndentStack:
    def __init__(self):
        self.indents = []
        self.margin = None

    def _ensure(self):
        if not self.indents:
            fail('IndentStack expected indents, but none are defined.')

    def measure(self, line):
        """
        Returns the length of the line's margin.
        """
        if '\t' in line:
            fail('Tab characters are illegal in the Argument Clinic DSL.')
        stripped = line.lstrip()
        if not len(stripped):
            # we can't tell anything from an empty line
            # so just pretend it's indented like our current indent
            self._ensure()
            return self.indents[-1]
        return len(line) - len(stripped)

    def infer(self, line):
        """
        Infer what is now the current margin based on this line.
        Returns:
            1 if we have indented (or this is the first margin)
            0 if the margin has not changed
           -N if we have dedented N times
        """
        indent = self.measure(line)
        margin = ' ' * indent
        if not self.indents:
            self.indents.append(indent)
            self.margin = margin
            return 1
        current = self.indents[-1]
        if indent == current:
            return 0
        if indent > current:
            self.indents.append(indent)
            self.margin = margin
            return 1
        # indent < current
        if indent not in self.indents:
            fail("Illegal outdent.")
        outdent_count = 0
        while indent != current:
            self.indents.pop()
            current = self.indents[-1]
            outdent_count -= 1
        self.margin = margin
        return outdent_count

    @property
    def depth(self):
        """
        Returns how many margins are currently defined.
        """
        return len(self.indents)

    def indent(self, line):
        """
        Indents a line by the currently defined margin.
        """
        return self.margin + line

    def dedent(self, line):
        """
        Dedents a line by the currently defined margin.
        (The inverse of 'indent'.)
        """
        margin = self.margin
        indent = self.indents[-1]
        if not line.startswith(margin):
            fail('Cannot dedent, line does not start with the previous margin:')
        return line[indent:]


<<<<<<< HEAD
ParserDict = dict[str, "DSLParser"]
=======
StateKeeper = Callable[[str | None], None]
>>>>>>> 27a68be7

class DSLParser:
    def __init__(self, clinic: Clinic) -> None:
        self.clinic = clinic

        self.directives = {}
        for name in dir(self):
            # functions that start with directive_ are added to directives
            _, s, key = name.partition("directive_")
            if s:
                self.directives[key] = getattr(self, name)

            # functions that start with at_ are too, with an @ in front
            _, s, key = name.partition("at_")
            if s:
                self.directives['@' + key] = getattr(self, name)

        self.reset()

    def reset(self) -> None:
        self.function = None
        self.state: StateKeeper = self.state_dsl_start
        self.parameter_indent = None
        self.keyword_only = False
        self.positional_only = False
        self.group = 0
        self.parameter_state = self.ps_start
        self.seen_positional_with_default = False
        self.indent = IndentStack()
        self.kind = CALLABLE
        self.coexist = False
        self.parameter_continuation = ''
        self.preserve_output = False

    def directive_version(self, required: str) -> None:
        global version
        if version_comparitor(version, required) < 0:
            fail("Insufficient Clinic version!\n  Version: " + version + "\n  Required: " + required)

    def directive_module(self, name: str) -> None:
        fields = name.split('.')[:-1]
        module, cls = self.clinic._module_and_class(fields)
        if cls:
            fail("Can't nest a module inside a class!")

        if name in module.classes:
            fail("Already defined module " + repr(name) + "!")

        m = Module(name, module)
        module.modules[name] = m
        self.block.signatures.append(m)

    def directive_class(
            self,
            name: str,
            typedef: str,
            type_object: str
    ) -> None:
        fields = name.split('.')
        name = fields.pop()
        module, cls = self.clinic._module_and_class(fields)

        parent = cls or module
        if name in parent.classes:
            fail("Already defined class " + repr(name) + "!")

        c = Class(name, module, cls, typedef, type_object)
        parent.classes[name] = c
        self.block.signatures.append(c)

    def directive_set(self, name: str, value: str) -> None:
        if name not in ("line_prefix", "line_suffix"):
            fail("unknown variable", repr(name))

        value = value.format_map({
            'block comment start': '/*',
            'block comment end': '*/',
            })

        self.clinic.__dict__[name] = value

    def directive_destination(
            self,
            name: str,
            command: str,
            *args
    ) -> None:
        if command == 'new':
            self.clinic.add_destination(name, *args)
            return

        if command == 'clear':
            self.clinic.get_destination(name).clear()
        fail("unknown destination command", repr(command))


    def directive_output(
            self,
            command_or_name: str,
            destination: str = ''
    ) -> None:
        fd = self.clinic.destination_buffers

        if command_or_name == "preset":
            preset = self.clinic.presets.get(destination)
            if not preset:
                fail("Unknown preset " + repr(destination) + "!")
            fd.update(preset)
            return

        if command_or_name == "push":
            self.clinic.destination_buffers_stack.append(fd.copy())
            return

        if command_or_name == "pop":
            if not self.clinic.destination_buffers_stack:
                fail("Can't 'output pop', stack is empty!")
            previous_fd = self.clinic.destination_buffers_stack.pop()
            fd.update(previous_fd)
            return

        # secret command for debugging!
        if command_or_name == "print":
            self.block.output.append(pprint.pformat(fd))
            self.block.output.append('\n')
            return

        d = self.clinic.get_destination_buffer(destination)

        if command_or_name == "everything":
            for name in list(fd):
                fd[name] = d
            return

        if command_or_name not in fd:
            fail("Invalid command / destination name " + repr(command_or_name) + ", must be one of:\n  preset push pop print everything " + " ".join(fd))
        fd[command_or_name] = d

    def directive_dump(self, name: str) -> None:
        self.block.output.append(self.clinic.get_destination(name).dump())

    def directive_printout(self, *args: str) -> None:
        self.block.output.append(' '.join(args))
        self.block.output.append('\n')

    def directive_preserve(self) -> None:
        if self.preserve_output:
            fail("Can't have preserve twice in one block!")
        self.preserve_output = True

    def at_classmethod(self) -> None:
        if self.kind is not CALLABLE:
            fail("Can't set @classmethod, function is not a normal callable")
        self.kind = CLASS_METHOD

    def at_staticmethod(self) -> None:
        if self.kind is not CALLABLE:
            fail("Can't set @staticmethod, function is not a normal callable")
        self.kind = STATIC_METHOD

    def at_coexist(self) -> None:
        if self.coexist:
            fail("Called @coexist twice!")
        self.coexist = True

    def parse(self, block: Block) -> None:
        self.reset()
        self.block = block
        self.saved_output = self.block.output
        block.output = []
        block_start = self.clinic.block_parser.line_number
        lines = block.input.split('\n')
        for line_number, line in enumerate(lines, self.clinic.block_parser.block_start_line_number):
            if '\t' in line:
                fail('Tab characters are illegal in the Clinic DSL.\n\t' + repr(line), line_number=block_start)
            self.state(line)

        self.next(self.state_terminal)
        self.state(None)

        block.output.extend(self.clinic.language.render(clinic, block.signatures))

        if self.preserve_output:
            if block.output:
                fail("'preserve' only works for blocks that don't produce any output!")
            block.output = self.saved_output

    @staticmethod
    def ignore_line(line):
        # ignore comment-only lines
        if line.lstrip().startswith('#'):
            return True

        # Ignore empty lines too
        # (but not in docstring sections!)
        if not line.strip():
            return True

        return False

    @staticmethod
    def calculate_indent(line: str) -> int:
        return len(line) - len(line.strip())

    def next(
            self,
            state: StateKeeper,
            line: str | None = None
    ) -> None:
        # real_print(self.state.__name__, "->", state.__name__, ", line=", line)
        self.state = state
        if line is not None:
            self.state(line)

    def state_dsl_start(self, line):
        # self.block = self.ClinicOutputBlock(self)
        if self.ignore_line(line):
            return

        # is it a directive?
        fields = shlex.split(line)
        directive_name = fields[0]
        directive = self.directives.get(directive_name, None)
        if directive:
            try:
                directive(*fields[1:])
            except TypeError as e:
                fail(str(e))
            return

        self.next(self.state_modulename_name, line)

    def state_modulename_name(self, line):
        # looking for declaration, which establishes the leftmost column
        # line should be
        #     modulename.fnname [as c_basename] [-> return annotation]
        # square brackets denote optional syntax.
        #
        # alternatively:
        #     modulename.fnname [as c_basename] = modulename.existing_fn_name
        # clones the parameters and return converter from that
        # function.  you can't modify them.  you must enter a
        # new docstring.
        #
        # (but we might find a directive first!)
        #
        # this line is permitted to start with whitespace.
        # we'll call this number of spaces F (for "function").

        if not line.strip():
            return

        self.indent.infer(line)

        # are we cloning?
        before, equals, existing = line.rpartition('=')
        if equals:
            full_name, _, c_basename = before.partition(' as ')
            full_name = full_name.strip()
            c_basename = c_basename.strip()
            existing = existing.strip()
            if (is_legal_py_identifier(full_name) and
                (not c_basename or is_legal_c_identifier(c_basename)) and
                is_legal_py_identifier(existing)):
                # we're cloning!
                fields = [x.strip() for x in existing.split('.')]
                function_name = fields.pop()
                module, cls = self.clinic._module_and_class(fields)

                for existing_function in (cls or module).functions:
                    if existing_function.name == function_name:
                        break
                else:
                    existing_function = None
                if not existing_function:
                    print("class", cls, "module", module, "existing", existing)
                    print("cls. functions", cls.functions)
                    fail("Couldn't find existing function " + repr(existing) + "!")

                fields = [x.strip() for x in full_name.split('.')]
                function_name = fields.pop()
                module, cls = self.clinic._module_and_class(fields)

                if not (existing_function.kind == self.kind and existing_function.coexist == self.coexist):
                    fail("'kind' of function and cloned function don't match!  (@classmethod/@staticmethod/@coexist)")
                self.function = existing_function.copy(name=function_name, full_name=full_name, module=module, cls=cls, c_basename=c_basename, docstring='')

                self.block.signatures.append(self.function)
                (cls or module).functions.append(self.function)
                self.next(self.state_function_docstring)
                return

        line, _, returns = line.partition('->')

        full_name, _, c_basename = line.partition(' as ')
        full_name = full_name.strip()
        c_basename = c_basename.strip() or None

        if not is_legal_py_identifier(full_name):
            fail("Illegal function name:", full_name)
        if c_basename and not is_legal_c_identifier(c_basename):
            fail("Illegal C basename:", c_basename)

        return_converter = None
        if returns:
            ast_input = f"def x() -> {returns}: pass"
            module = None
            try:
                module = ast.parse(ast_input)
            except SyntaxError:
                pass
            if not module:
                fail("Badly-formed annotation for " + full_name + ": " + returns)
            try:
                name, legacy, kwargs = self.parse_converter(module.body[0].returns)
                if legacy:
                    fail("Legacy converter {!r} not allowed as a return converter"
                         .format(name))
                if name not in return_converters:
                    fail("No available return converter called " + repr(name))
                return_converter = return_converters[name](**kwargs)
            except ValueError:
                fail("Badly-formed annotation for " + full_name + ": " + returns)

        fields = [x.strip() for x in full_name.split('.')]
        function_name = fields.pop()
        module, cls = self.clinic._module_and_class(fields)

        fields = full_name.split('.')
        if fields[-1] in unsupported_special_methods:
            fail(f"{fields[-1]} is a special method and cannot be converted to Argument Clinic!  (Yet.)")

        if fields[-1] == '__new__':
            if (self.kind != CLASS_METHOD) or (not cls):
                fail("__new__ must be a class method!")
            self.kind = METHOD_NEW
        elif fields[-1] == '__init__':
            if (self.kind != CALLABLE) or (not cls):
                fail("__init__ must be a normal method, not a class or static method!")
            self.kind = METHOD_INIT
            if not return_converter:
                return_converter = init_return_converter()

        if not return_converter:
            return_converter = CReturnConverter()

        if not module:
            fail("Undefined module used in declaration of " + repr(full_name.strip()) + ".")
        self.function = Function(name=function_name, full_name=full_name, module=module, cls=cls, c_basename=c_basename,
                                 return_converter=return_converter, kind=self.kind, coexist=self.coexist)
        self.block.signatures.append(self.function)

        # insert a self converter automatically
        type, name = correct_name_for_self(self.function)
        kwargs = {}
        if cls and type == "PyObject *":
            kwargs['type'] = cls.typedef
        sc = self.function.self_converter = self_converter(name, name, self.function, **kwargs)
        p_self = Parameter(sc.name, inspect.Parameter.POSITIONAL_ONLY, function=self.function, converter=sc)
        self.function.parameters[sc.name] = p_self

        (cls or module).functions.append(self.function)
        self.next(self.state_parameters_start)

    # Now entering the parameters section.  The rules, formally stated:
    #
    #   * All lines must be indented with spaces only.
    #   * The first line must be a parameter declaration.
    #   * The first line must be indented.
    #       * This first line establishes the indent for parameters.
    #       * We'll call this number of spaces P (for "parameter").
    #   * Thenceforth:
    #       * Lines indented with P spaces specify a parameter.
    #       * Lines indented with > P spaces are docstrings for the previous
    #         parameter.
    #           * We'll call this number of spaces D (for "docstring").
    #           * All subsequent lines indented with >= D spaces are stored as
    #             part of the per-parameter docstring.
    #           * All lines will have the first D spaces of the indent stripped
    #             before they are stored.
    #           * It's illegal to have a line starting with a number of spaces X
    #             such that P < X < D.
    #       * A line with < P spaces is the first line of the function
    #         docstring, which ends processing for parameters and per-parameter
    #         docstrings.
    #           * The first line of the function docstring must be at the same
    #             indent as the function declaration.
    #       * It's illegal to have any line in the parameters section starting
    #         with X spaces such that F < X < P.  (As before, F is the indent
    #         of the function declaration.)
    #
    # Also, currently Argument Clinic places the following restrictions on groups:
    #   * Each group must contain at least one parameter.
    #   * Each group may contain at most one group, which must be the furthest
    #     thing in the group from the required parameters.  (The nested group
    #     must be the first in the group when it's before the required
    #     parameters, and the last thing in the group when after the required
    #     parameters.)
    #   * There may be at most one (top-level) group to the left or right of
    #     the required parameters.
    #   * You must specify a slash, and it must be after all parameters.
    #     (In other words: either all parameters are positional-only,
    #      or none are.)
    #
    #  Said another way:
    #   * Each group must contain at least one parameter.
    #   * All left square brackets before the required parameters must be
    #     consecutive.  (You can't have a left square bracket followed
    #     by a parameter, then another left square bracket.  You can't
    #     have a left square bracket, a parameter, a right square bracket,
    #     and then a left square bracket.)
    #   * All right square brackets after the required parameters must be
    #     consecutive.
    #
    # These rules are enforced with a single state variable:
    # "parameter_state".  (Previously the code was a miasma of ifs and
    # separate boolean state variables.)  The states are:
    #
    #  [ [ a, b, ] c, ] d, e, f=3, [ g, h, [ i ] ]   <- line
    # 01   2          3       4    5           6     <- state transitions
    #
    # 0: ps_start.  before we've seen anything.  legal transitions are to 1 or 3.
    # 1: ps_left_square_before.  left square brackets before required parameters.
    # 2: ps_group_before.  in a group, before required parameters.
    # 3: ps_required.  required parameters, positional-or-keyword or positional-only
    #     (we don't know yet).  (renumber left groups!)
    # 4: ps_optional.  positional-or-keyword or positional-only parameters that
    #    now must have default values.
    # 5: ps_group_after.  in a group, after required parameters.
    # 6: ps_right_square_after.  right square brackets after required parameters.
    ps_start, ps_left_square_before, ps_group_before, ps_required, \
    ps_optional, ps_group_after, ps_right_square_after = range(7)

    def state_parameters_start(self, line):
        if self.ignore_line(line):
            return

        # if this line is not indented, we have no parameters
        if not self.indent.infer(line):
            return self.next(self.state_function_docstring, line)

        self.parameter_continuation = ''
        return self.next(self.state_parameter, line)


    def to_required(self):
        """
        Transition to the "required" parameter state.
        """
        if self.parameter_state != self.ps_required:
            self.parameter_state = self.ps_required
            for p in self.function.parameters.values():
                p.group = -p.group

    def state_parameter(self, line):
        if self.parameter_continuation:
            line = self.parameter_continuation + ' ' + line.lstrip()
            self.parameter_continuation = ''

        if self.ignore_line(line):
            return

        assert self.indent.depth == 2
        indent = self.indent.infer(line)
        if indent == -1:
            # we outdented, must be to definition column
            return self.next(self.state_function_docstring, line)

        if indent == 1:
            # we indented, must be to new parameter docstring column
            return self.next(self.state_parameter_docstring_start, line)

        line = line.rstrip()
        if line.endswith('\\'):
            self.parameter_continuation = line[:-1]
            return

        line = line.lstrip()

        if line in ('*', '/', '[', ']'):
            self.parse_special_symbol(line)
            return

        if self.parameter_state in (self.ps_start, self.ps_required):
            self.to_required()
        elif self.parameter_state == self.ps_left_square_before:
            self.parameter_state = self.ps_group_before
        elif self.parameter_state == self.ps_group_before:
            if not self.group:
                self.to_required()
        elif self.parameter_state in (self.ps_group_after, self.ps_optional):
            pass
        else:
            fail("Function " + self.function.name + " has an unsupported group configuration. (Unexpected state " + str(self.parameter_state) + ".a)")

        # handle "as" for  parameters too
        c_name = None
        name, have_as_token, trailing = line.partition(' as ')
        if have_as_token:
            name = name.strip()
            if ' ' not in name:
                fields = trailing.strip().split(' ')
                if not fields:
                    fail("Invalid 'as' clause!")
                c_name = fields[0]
                if c_name.endswith(':'):
                    name += ':'
                    c_name = c_name[:-1]
                fields[0] = name
                line = ' '.join(fields)

        base, equals, default = line.rpartition('=')
        if not equals:
            base = default
            default = None

        module = None
        try:
            ast_input = f"def x({base}): pass"
            module = ast.parse(ast_input)
        except SyntaxError:
            try:
                # the last = was probably inside a function call, like
                #   c: int(accept={str})
                # so assume there was no actual default value.
                default = None
                ast_input = f"def x({line}): pass"
                module = ast.parse(ast_input)
            except SyntaxError:
                pass
        if not module:
            fail("Function " + self.function.name + " has an invalid parameter declaration:\n\t" + line)

        function_args = module.body[0].args

        if len(function_args.args) > 1:
            fail("Function " + self.function.name + " has an invalid parameter declaration (comma?):\n\t" + line)
        if function_args.defaults or function_args.kw_defaults:
            fail("Function " + self.function.name + " has an invalid parameter declaration (default value?):\n\t" + line)
        if function_args.kwarg:
            fail("Function " + self.function.name + " has an invalid parameter declaration (**kwargs?):\n\t" + line)

        if function_args.vararg:
            is_vararg = True
            parameter = function_args.vararg
        else:
            is_vararg = False
            parameter = function_args.args[0]

        parameter_name = parameter.arg
        name, legacy, kwargs = self.parse_converter(parameter.annotation)

        if not default:
            if self.parameter_state == self.ps_optional:
                fail("Can't have a parameter without a default (" + repr(parameter_name) + ")\nafter a parameter with a default!")
            if is_vararg:
                value = NULL
                kwargs.setdefault('c_default', "NULL")
            else:
                value = unspecified
            if 'py_default' in kwargs:
                fail("You can't specify py_default without specifying a default value!")
        else:
            if is_vararg:
                fail("Vararg can't take a default value!")

            if self.parameter_state == self.ps_required:
                self.parameter_state = self.ps_optional
            default = default.strip()
            bad = False
            ast_input = f"x = {default}"
            try:
                module = ast.parse(ast_input)

                if 'c_default' not in kwargs:
                    # we can only represent very simple data values in C.
                    # detect whether default is okay, via a denylist
                    # of disallowed ast nodes.
                    class DetectBadNodes(ast.NodeVisitor):
                        bad = False
                        def bad_node(self, node):
                            self.bad = True

                        # inline function call
                        visit_Call = bad_node
                        # inline if statement ("x = 3 if y else z")
                        visit_IfExp = bad_node

                        # comprehensions and generator expressions
                        visit_ListComp = visit_SetComp = bad_node
                        visit_DictComp = visit_GeneratorExp = bad_node

                        # literals for advanced types
                        visit_Dict = visit_Set = bad_node
                        visit_List = visit_Tuple = bad_node

                        # "starred": "a = [1, 2, 3]; *a"
                        visit_Starred = bad_node

                    denylist = DetectBadNodes()
                    denylist.visit(module)
                    bad = denylist.bad
                else:
                    # if they specify a c_default, we can be more lenient about the default value.
                    # but at least make an attempt at ensuring it's a valid expression.
                    try:
                        value = eval(default)
                        if value is unspecified:
                            fail("'unspecified' is not a legal default value!")
                    except NameError:
                        pass # probably a named constant
                    except Exception as e:
                        fail("Malformed expression given as default value\n"
                             "{!r} caused {!r}".format(default, e))
                if bad:
                    fail("Unsupported expression as default value: " + repr(default))

                expr = module.body[0].value
                # mild hack: explicitly support NULL as a default value
                if isinstance(expr, ast.Name) and expr.id == 'NULL':
                    value = NULL
                    py_default = '<unrepresentable>'
                    c_default = "NULL"
                elif (isinstance(expr, ast.BinOp) or
                    (isinstance(expr, ast.UnaryOp) and
                     not (isinstance(expr.operand, ast.Constant) and
                          type(expr.operand.value) in {int, float, complex})
                    )):
                    c_default = kwargs.get("c_default")
                    if not (isinstance(c_default, str) and c_default):
                        fail("When you specify an expression (" + repr(default) + ") as your default value,\nyou MUST specify a valid c_default." + ast.dump(expr))
                    py_default = default
                    value = unknown
                elif isinstance(expr, ast.Attribute):
                    a = []
                    n = expr
                    while isinstance(n, ast.Attribute):
                        a.append(n.attr)
                        n = n.value
                    if not isinstance(n, ast.Name):
                        fail("Unsupported default value " + repr(default) + " (looked like a Python constant)")
                    a.append(n.id)
                    py_default = ".".join(reversed(a))

                    c_default = kwargs.get("c_default")
                    if not (isinstance(c_default, str) and c_default):
                        fail("When you specify a named constant (" + repr(py_default) + ") as your default value,\nyou MUST specify a valid c_default.")

                    try:
                        value = eval(py_default)
                    except NameError:
                        value = unknown
                else:
                    value = ast.literal_eval(expr)
                    py_default = repr(value)
                    if isinstance(value, (bool, None.__class__)):
                        c_default = "Py_" + py_default
                    elif isinstance(value, str):
                        c_default = c_repr(value)
                    else:
                        c_default = py_default

            except SyntaxError as e:
                fail("Syntax error: " + repr(e.text))
            except (ValueError, AttributeError):
                value = unknown
                c_default = kwargs.get("c_default")
                py_default = default
                if not (isinstance(c_default, str) and c_default):
                    fail("When you specify a named constant (" + repr(py_default) + ") as your default value,\nyou MUST specify a valid c_default.")

            kwargs.setdefault('c_default', c_default)
            kwargs.setdefault('py_default', py_default)

        dict = legacy_converters if legacy else converters
        legacy_str = "legacy " if legacy else ""
        if name not in dict:
            fail(f'{name} is not a valid {legacy_str}converter')
        # if you use a c_name for the parameter, we just give that name to the converter
        # but the parameter object gets the python name
        converter = dict[name](c_name or parameter_name, parameter_name, self.function, value, **kwargs)

        if is_vararg:
            kind = inspect.Parameter.VAR_POSITIONAL
        elif self.keyword_only:
            kind = inspect.Parameter.KEYWORD_ONLY
        else:
            kind = inspect.Parameter.POSITIONAL_OR_KEYWORD

        if isinstance(converter, self_converter):
            if len(self.function.parameters) == 1:
                if (self.parameter_state != self.ps_required):
                    fail("A 'self' parameter cannot be marked optional.")
                if value is not unspecified:
                    fail("A 'self' parameter cannot have a default value.")
                if self.group:
                    fail("A 'self' parameter cannot be in an optional group.")
                kind = inspect.Parameter.POSITIONAL_ONLY
                self.parameter_state = self.ps_start
                self.function.parameters.clear()
            else:
                fail("A 'self' parameter, if specified, must be the very first thing in the parameter block.")

        if isinstance(converter, defining_class_converter):
            _lp = len(self.function.parameters)
            if _lp == 1:
                if (self.parameter_state != self.ps_required):
                    fail("A 'defining_class' parameter cannot be marked optional.")
                if value is not unspecified:
                    fail("A 'defining_class' parameter cannot have a default value.")
                if self.group:
                    fail("A 'defining_class' parameter cannot be in an optional group.")
            else:
                fail("A 'defining_class' parameter, if specified, must either be the first thing in the parameter block, or come just after 'self'.")


        p = Parameter(parameter_name, kind, function=self.function, converter=converter, default=value, group=self.group)

        names = [k.name for k in self.function.parameters.values()]
        if parameter_name in names[1:]:
            fail("You can't have two parameters named " + repr(parameter_name) + "!")
        elif names and parameter_name == names[0] and c_name is None:
            fail(f"Parameter '{parameter_name}' requires a custom C name")

        key = f"{parameter_name}_as_{c_name}" if c_name else parameter_name
        self.function.parameters[key] = p

    def parse_converter(self, annotation):
        if (isinstance(annotation, ast.Constant) and
            type(annotation.value) is str):
            return annotation.value, True, {}

        if isinstance(annotation, ast.Name):
            return annotation.id, False, {}

        if not isinstance(annotation, ast.Call):
            fail("Annotations must be either a name, a function call, or a string.")

        name = annotation.func.id
        symbols = globals()

        kwargs = {node.arg: eval_ast_expr(node.value, symbols) for node in annotation.keywords}
        return name, False, kwargs

    def parse_special_symbol(self, symbol):
        if symbol == '*':
            if self.keyword_only:
                fail("Function " + self.function.name + " uses '*' more than once.")
            self.keyword_only = True
        elif symbol == '[':
            if self.parameter_state in (self.ps_start, self.ps_left_square_before):
                self.parameter_state = self.ps_left_square_before
            elif self.parameter_state in (self.ps_required, self.ps_group_after):
                self.parameter_state = self.ps_group_after
            else:
                fail("Function " + self.function.name + " has an unsupported group configuration. (Unexpected state " + str(self.parameter_state) + ".b)")
            self.group += 1
            self.function.docstring_only = True
        elif symbol == ']':
            if not self.group:
                fail("Function " + self.function.name + " has a ] without a matching [.")
            if not any(p.group == self.group for p in self.function.parameters.values()):
                fail("Function " + self.function.name + " has an empty group.\nAll groups must contain at least one parameter.")
            self.group -= 1
            if self.parameter_state in (self.ps_left_square_before, self.ps_group_before):
                self.parameter_state = self.ps_group_before
            elif self.parameter_state in (self.ps_group_after, self.ps_right_square_after):
                self.parameter_state = self.ps_right_square_after
            else:
                fail("Function " + self.function.name + " has an unsupported group configuration. (Unexpected state " + str(self.parameter_state) + ".c)")
        elif symbol == '/':
            if self.positional_only:
                fail("Function " + self.function.name + " uses '/' more than once.")
            self.positional_only = True
            # ps_required and ps_optional are allowed here, that allows positional-only without option groups
            # to work (and have default values!)
            if (self.parameter_state not in (self.ps_required, self.ps_optional, self.ps_right_square_after, self.ps_group_before)) or self.group:
                fail("Function " + self.function.name + " has an unsupported group configuration. (Unexpected state " + str(self.parameter_state) + ".d)")
            if self.keyword_only:
                fail("Function " + self.function.name + " mixes keyword-only and positional-only parameters, which is unsupported.")
            # fixup preceding parameters
            for p in self.function.parameters.values():
                if p.is_vararg():
                    continue
                if (p.kind != inspect.Parameter.POSITIONAL_OR_KEYWORD and not isinstance(p.converter, self_converter)):
                    fail("Function " + self.function.name + " mixes keyword-only and positional-only parameters, which is unsupported.")
                p.kind = inspect.Parameter.POSITIONAL_ONLY

    def state_parameter_docstring_start(self, line):
        self.parameter_docstring_indent = len(self.indent.margin)
        assert self.indent.depth == 3
        return self.next(self.state_parameter_docstring, line)

    # every line of the docstring must start with at least F spaces,
    # where F > P.
    # these F spaces will be stripped.
    def state_parameter_docstring(self, line):
        stripped = line.strip()
        if stripped.startswith('#'):
            return

        indent = self.indent.measure(line)
        if indent < self.parameter_docstring_indent:
            self.indent.infer(line)
            assert self.indent.depth < 3
            if self.indent.depth == 2:
                # back to a parameter
                return self.next(self.state_parameter, line)
            assert self.indent.depth == 1
            return self.next(self.state_function_docstring, line)

        assert self.function.parameters
        last_parameter = next(reversed(list(self.function.parameters.values())))

        new_docstring = last_parameter.docstring

        if new_docstring:
            new_docstring += '\n'
        if stripped:
            new_docstring += self.indent.dedent(line)

        last_parameter.docstring = new_docstring

    # the final stanza of the DSL is the docstring.
    def state_function_docstring(self, line):
        if self.group:
            fail("Function " + self.function.name + " has a ] without a matching [.")

        stripped = line.strip()
        if stripped.startswith('#'):
            return

        new_docstring = self.function.docstring
        if new_docstring:
            new_docstring += "\n"
        if stripped:
            line = self.indent.dedent(line).rstrip()
        else:
            line = ''
        new_docstring += line
        self.function.docstring = new_docstring

    def format_docstring(self):
        f = self.function

        new_or_init = f.kind in (METHOD_NEW, METHOD_INIT)
        if new_or_init and not f.docstring:
            # don't render a docstring at all, no signature, nothing.
            return f.docstring

        text, add, output = _text_accumulator()
        parameters = f.render_parameters

        ##
        ## docstring first line
        ##

        if new_or_init:
            # classes get *just* the name of the class
            # not __new__, not __init__, and not module.classname
            assert f.cls
            add(f.cls.name)
        else:
            add(f.name)
        add('(')

        # populate "right_bracket_count" field for every parameter
        assert parameters, "We should always have a self parameter. " + repr(f)
        assert isinstance(parameters[0].converter, self_converter)
        # self is always positional-only.
        assert parameters[0].is_positional_only()
        parameters[0].right_bracket_count = 0
        positional_only = True
        for p in parameters[1:]:
            if not p.is_positional_only():
                positional_only = False
            else:
                assert positional_only
            if positional_only:
                p.right_bracket_count = abs(p.group)
            else:
                # don't put any right brackets around non-positional-only parameters, ever.
                p.right_bracket_count = 0

        right_bracket_count = 0

        def fix_right_bracket_count(desired):
            nonlocal right_bracket_count
            s = ''
            while right_bracket_count < desired:
                s += '['
                right_bracket_count += 1
            while right_bracket_count > desired:
                s += ']'
                right_bracket_count -= 1
            return s

        need_slash = False
        added_slash = False
        need_a_trailing_slash = False

        # we only need a trailing slash:
        #   * if this is not a "docstring_only" signature
        #   * and if the last *shown* parameter is
        #     positional only
        if not f.docstring_only:
            for p in reversed(parameters):
                if not p.converter.show_in_signature:
                    continue
                if p.is_positional_only():
                    need_a_trailing_slash = True
                break


        added_star = False

        first_parameter = True
        last_p = parameters[-1]
        line_length = len(''.join(text))
        indent = " " * line_length
        def add_parameter(text):
            nonlocal line_length
            nonlocal first_parameter
            if first_parameter:
                s = text
                first_parameter = False
            else:
                s = ' ' + text
                if line_length + len(s) >= 72:
                    add('\n')
                    add(indent)
                    line_length = len(indent)
                    s = text
            line_length += len(s)
            add(s)

        for p in parameters:
            if not p.converter.show_in_signature:
                continue
            assert p.name

            is_self = isinstance(p.converter, self_converter)
            if is_self and f.docstring_only:
                # this isn't a real machine-parsable signature,
                # so let's not print the "self" parameter
                continue

            if p.is_positional_only():
                need_slash = not f.docstring_only
            elif need_slash and not (added_slash or p.is_positional_only()):
                added_slash = True
                add_parameter('/,')

            if p.is_keyword_only() and not added_star:
                added_star = True
                add_parameter('*,')

            p_add, p_output = text_accumulator()
            p_add(fix_right_bracket_count(p.right_bracket_count))

            if isinstance(p.converter, self_converter):
                # annotate first parameter as being a "self".
                #
                # if inspect.Signature gets this function,
                # and it's already bound, the self parameter
                # will be stripped off.
                #
                # if it's not bound, it should be marked
                # as positional-only.
                #
                # note: we don't print "self" for __init__,
                # because this isn't actually the signature
                # for __init__.  (it can't be, __init__ doesn't
                # have a docstring.)  if this is an __init__
                # (or __new__), then this signature is for
                # calling the class to construct a new instance.
                p_add('$')

            if p.is_vararg():
                p_add("*")

            name = p.converter.signature_name or p.name
            p_add(name)

            if not p.is_vararg() and p.converter.is_optional():
                p_add('=')
                value = p.converter.py_default
                if not value:
                    value = repr(p.converter.default)
                p_add(value)

            if (p != last_p) or need_a_trailing_slash:
                p_add(',')

            add_parameter(p_output())

        add(fix_right_bracket_count(0))
        if need_a_trailing_slash:
            add_parameter('/')
        add(')')

        # PEP 8 says:
        #
        #     The Python standard library will not use function annotations
        #     as that would result in a premature commitment to a particular
        #     annotation style. Instead, the annotations are left for users
        #     to discover and experiment with useful annotation styles.
        #
        # therefore this is commented out:
        #
        # if f.return_converter.py_default:
        #     add(' -> ')
        #     add(f.return_converter.py_default)

        if not f.docstring_only:
            add("\n" + sig_end_marker + "\n")

        docstring_first_line = output()

        # now fix up the places where the brackets look wrong
        docstring_first_line = docstring_first_line.replace(', ]', ',] ')

        # okay.  now we're officially building the "parameters" section.
        # create substitution text for {parameters}
        spacer_line = False
        for p in parameters:
            if not p.docstring.strip():
                continue
            if spacer_line:
                add('\n')
            else:
                spacer_line = True
            add("  ")
            add(p.name)
            add('\n')
            add(textwrap.indent(rstrip_lines(p.docstring.rstrip()), "    "))
        parameters = output()
        if parameters:
            parameters += '\n'

        ##
        ## docstring body
        ##

        docstring = f.docstring.rstrip()
        lines = [line.rstrip() for line in docstring.split('\n')]

        # Enforce the summary line!
        # The first line of a docstring should be a summary of the function.
        # It should fit on one line (80 columns? 79 maybe?) and be a paragraph
        # by itself.
        #
        # Argument Clinic enforces the following rule:
        #  * either the docstring is empty,
        #  * or it must have a summary line.
        #
        # Guido said Clinic should enforce this:
        # http://mail.python.org/pipermail/python-dev/2013-June/127110.html

        if len(lines) >= 2:
            if lines[1]:
                fail("Docstring for " + f.full_name + " does not have a summary line!\n" +
                    "Every non-blank function docstring must start with\n" +
                    "a single line summary followed by an empty line.")
        elif len(lines) == 1:
            # the docstring is only one line right now--the summary line.
            # add an empty line after the summary line so we have space
            # between it and the {parameters} we're about to add.
            lines.append('')

        parameters_marker_count = len(docstring.split('{parameters}')) - 1
        if parameters_marker_count > 1:
            fail('You may not specify {parameters} more than once in a docstring!')

        if not parameters_marker_count:
            # insert after summary line
            lines.insert(2, '{parameters}')

        # insert at front of docstring
        lines.insert(0, docstring_first_line)

        docstring = "\n".join(lines)

        add(docstring)
        docstring = output()

        docstring = linear_format(docstring, parameters=parameters)
        docstring = docstring.rstrip()

        return docstring

    def state_terminal(self, line):
        """
        Called when processing the block is done.
        """
        assert not line

        if not self.function:
            return

        if self.keyword_only:
            values = self.function.parameters.values()
            if not values:
                no_parameter_after_star = True
            else:
                last_parameter = next(reversed(list(values)))
                no_parameter_after_star = last_parameter.kind != inspect.Parameter.KEYWORD_ONLY
            if no_parameter_after_star:
                fail("Function " + self.function.name + " specifies '*' without any parameters afterwards.")

        # remove trailing whitespace from all parameter docstrings
        for name, value in self.function.parameters.items():
            if not value:
                continue
            value.docstring = value.docstring.rstrip()

        self.function.docstring = self.format_docstring()




# maps strings to callables.
# the callable should return an object
# that implements the clinic parser
# interface (__init__ and parse).
#
# example parsers:
#   "clinic", handles the Clinic DSL
#   "python", handles running Python code
#
parsers = {'clinic' : DSLParser, 'python': PythonParser}


clinic = None


def main(argv):
    import sys
    import argparse
    cmdline = argparse.ArgumentParser(
        description="""Preprocessor for CPython C files.

The purpose of the Argument Clinic is automating all the boilerplate involved
with writing argument parsing code for builtins and providing introspection
signatures ("docstrings") for CPython builtins.

For more information see https://docs.python.org/3/howto/clinic.html""")
    cmdline.add_argument("-f", "--force", action='store_true')
    cmdline.add_argument("-o", "--output", type=str)
    cmdline.add_argument("-v", "--verbose", action='store_true')
    cmdline.add_argument("--converters", action='store_true')
    cmdline.add_argument("--make", action='store_true',
                         help="Walk --srcdir to run over all relevant files.")
    cmdline.add_argument("--srcdir", type=str, default=os.curdir,
                         help="The directory tree to walk in --make mode.")
    cmdline.add_argument("filename", type=str, nargs="*")
    ns = cmdline.parse_args(argv)

    if ns.converters:
        if ns.filename:
            print("Usage error: can't specify --converters and a filename at the same time.")
            print()
            cmdline.print_usage()
            sys.exit(-1)
        converters = []
        return_converters = []
        ignored = set("""
            add_c_converter
            add_c_return_converter
            add_default_legacy_c_converter
            add_legacy_c_converter
            """.strip().split())
        module = globals()
        for name in module:
            for suffix, ids in (
                ("_return_converter", return_converters),
                ("_converter", converters),
            ):
                if name in ignored:
                    continue
                if name.endswith(suffix):
                    ids.append((name, name.removesuffix(suffix)))
                    break
        print()

        print("Legacy converters:")
        legacy = sorted(legacy_converters)
        print('    ' + ' '.join(c for c in legacy if c[0].isupper()))
        print('    ' + ' '.join(c for c in legacy if c[0].islower()))
        print()

        for title, attribute, ids in (
            ("Converters", 'converter_init', converters),
            ("Return converters", 'return_converter_init', return_converters),
        ):
            print(title + ":")
            longest = -1
            for name, short_name in ids:
                longest = max(longest, len(short_name))
            for name, short_name in sorted(ids, key=lambda x: x[1].lower()):
                cls = module[name]
                callable = getattr(cls, attribute, None)
                if not callable:
                    continue
                signature = inspect.signature(callable)
                parameters = []
                for parameter_name, parameter in signature.parameters.items():
                    if parameter.kind == inspect.Parameter.KEYWORD_ONLY:
                        if parameter.default != inspect.Parameter.empty:
                            s = f'{parameter_name}={parameter.default!r}'
                        else:
                            s = parameter_name
                        parameters.append(s)
                print('    {}({})'.format(short_name, ', '.join(parameters)))
            print()
        print("All converters also accept (c_default=None, py_default=None, annotation=None).")
        print("All return converters also accept (py_default=None).")
        sys.exit(0)

    if ns.make:
        if ns.output or ns.filename:
            print("Usage error: can't use -o or filenames with --make.")
            print()
            cmdline.print_usage()
            sys.exit(-1)
        if not ns.srcdir:
            print("Usage error: --srcdir must not be empty with --make.")
            print()
            cmdline.print_usage()
            sys.exit(-1)
        for root, dirs, files in os.walk(ns.srcdir):
            for rcs_dir in ('.svn', '.git', '.hg', 'build', 'externals'):
                if rcs_dir in dirs:
                    dirs.remove(rcs_dir)
            for filename in files:
                if not (filename.endswith('.c') or filename.endswith('.h')):
                    continue
                path = os.path.join(root, filename)
                if ns.verbose:
                    print(path)
                parse_file(path, verify=not ns.force)
        return

    if not ns.filename:
        cmdline.print_usage()
        sys.exit(-1)

    if ns.output and len(ns.filename) > 1:
        print("Usage error: can't use -o with multiple filenames.")
        print()
        cmdline.print_usage()
        sys.exit(-1)

    for filename in ns.filename:
        if ns.verbose:
            print(filename)
        parse_file(filename, output=ns.output, verify=not ns.force)


if __name__ == "__main__":
    sys.exit(main(sys.argv[1:]))<|MERGE_RESOLUTION|>--- conflicted
+++ resolved
@@ -2090,7 +2090,7 @@
             'impl_definition': d('block'),
         }
 
-        self.destination_buffers_stack: list[BufferSeries] = []
+        self.destination_buffers_stack: list[Any] = []
         self.ifndef_symbols: set[str] = set()
 
         self.presets: dict[str, Any] = {}
@@ -4219,11 +4219,8 @@
         return line[indent:]
 
 
-<<<<<<< HEAD
 ParserDict = dict[str, "DSLParser"]
-=======
 StateKeeper = Callable[[str | None], None]
->>>>>>> 27a68be7
 
 class DSLParser:
     def __init__(self, clinic: Clinic) -> None:
