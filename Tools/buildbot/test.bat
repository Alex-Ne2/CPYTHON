--- conflicted
+++ resolved
@@ -18,10 +18,7 @@
 if "%1"=="+q" (set rt_opts=%rt_opts:-q=%) & shift & goto CheckOpts
 if NOT "%1"=="" (set regrtest_args=%regrtest_args% %1) & shift & goto CheckOpts
 
-<<<<<<< HEAD
 if "%PROCESSOR_ARCHITECTURE%"=="ARM" if "%arm32_ssh%"=="true" goto NativeExecution
-=======
->>>>>>> 04856c21
 if "%arm32_ssh%"=="true" goto :Arm32Ssh
 
 :NativeExecution
