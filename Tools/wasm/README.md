--- conflicted
+++ resolved
@@ -48,9 +48,6 @@
 docker run --rm -ti -v $(pwd):/python-wasm/cpython -w /python-wasm/cpython quay.io/tiran/cpythonbuild:emsdk3
 ```
 
-<<<<<<< HEAD
-### Compile and build Python interpreter
-=======
 ##### Manually
 
 ###### Install [Emscripten SDK](https://emscripten.org/docs/getting_started/downloads.html)
@@ -86,7 +83,7 @@
 ```
 
 
-#### Compile a build Python interpreter
+### Compile and build Python interpreter
 
 From within the container, run the following command:
 
@@ -95,7 +92,6 @@
 ```
 
 The command is roughly equivalent to:
->>>>>>> 1032326f
 
 ```shell
 mkdir -p builddir/build
