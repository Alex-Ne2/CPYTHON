--- conflicted
+++ resolved
@@ -522,25 +522,10 @@
 else:  # use native Windows method on Windows
     def abspath(path):
         """Return the absolute version of a path."""
-<<<<<<< HEAD
-
-        if path: # Empty path must return current working directory.
-            path = os.fspath(path)
-            try:
-                path = _getfullpathname(path)
-            except (OSError, ValueError):
-                pass # Bad path - return unchanged.
-        elif isinstance(path, bytes):
-            path = os.getcwdb()
-        else:
-            path = os.getcwd()
-        return normpath(path)
-=======
         try:
             return _getfullpathname(path)
-        except OSError:
+        except (OSError, ValueError):
             return _abspath_fallback(path)
->>>>>>> 1590c393
 
 # realpath is a no-op on systems without islink support
 realpath = abspath
