# Module 'ntpath' -- common operations on WinNT/Win95 pathnames
"""Common pathname manipulations, WindowsNT/95 version.

Instead of importing this module directly, import os and refer to this
module as os.path.
"""

# strings representing various path-related bits and pieces
# These are primarily for export; internally, they are hardcoded.
# Should be set before imports for resolving cyclic dependency.
curdir = '.'
pardir = '..'
extsep = '.'
sep = '\\'
pathsep = ';'
altsep = '/'
defpath = '.;C:\\bin'
devnull = 'nul'

import os
import sys
import genericpath
from genericpath import *

__all__ = ["normcase","isabs","join","splitdrive","splitroot","split","splitext",
           "basename","dirname","commonprefix","getsize","getmtime",
           "getatime","getctime", "islink","exists","lexists","isdir","isfile",
           "ismount","isreserved","expanduser","expandvars","normpath",
           "abspath","curdir","pardir","sep","pathsep","defpath","altsep",
           "extsep","devnull","realpath","supports_unicode_filenames","relpath",
           "samefile", "sameopenfile", "samestat", "commonpath", "isjunction",
<<<<<<< HEAD
           "isdevdrive", 'ALL_BUT_LAST']
=======
           "isdevdrive", "ALLOW_MISSING"]
>>>>>>> 3612d8f5

def _get_bothseps(path):
    if isinstance(path, bytes):
        return b'\\/'
    else:
        return '\\/'

# Normalize the case of a pathname and map slashes to backslashes.
# Other normalizations (such as optimizing '../' away) are not done
# (this is done by normpath).

try:
    from _winapi import (
        LCMapStringEx as _LCMapStringEx,
        LOCALE_NAME_INVARIANT as _LOCALE_NAME_INVARIANT,
        LCMAP_LOWERCASE as _LCMAP_LOWERCASE)

    def normcase(s):
        """Normalize case of pathname.

        Makes all characters lowercase and all slashes into backslashes.
        """
        s = os.fspath(s)
        if not s:
            return s
        if isinstance(s, bytes):
            encoding = sys.getfilesystemencoding()
            s = s.decode(encoding, 'surrogateescape').replace('/', '\\')
            s = _LCMapStringEx(_LOCALE_NAME_INVARIANT,
                               _LCMAP_LOWERCASE, s)
            return s.encode(encoding, 'surrogateescape')
        else:
            return _LCMapStringEx(_LOCALE_NAME_INVARIANT,
                                  _LCMAP_LOWERCASE,
                                  s.replace('/', '\\'))
except ImportError:
    def normcase(s):
        """Normalize case of pathname.

        Makes all characters lowercase and all slashes into backslashes.
        """
        s = os.fspath(s)
        if isinstance(s, bytes):
            return os.fsencode(os.fsdecode(s).replace('/', '\\').lower())
        return s.replace('/', '\\').lower()


def isabs(s):
    """Test whether a path is absolute"""
    s = os.fspath(s)
    if isinstance(s, bytes):
        sep = b'\\'
        altsep = b'/'
        colon_sep = b':\\'
        double_sep = b'\\\\'
    else:
        sep = '\\'
        altsep = '/'
        colon_sep = ':\\'
        double_sep = '\\\\'
    s = s[:3].replace(altsep, sep)
    # Absolute: UNC, device, and paths with a drive and root.
    return s.startswith(colon_sep, 1) or s.startswith(double_sep)


# Join two (or more) paths.
def join(path, *paths):
    path = os.fspath(path)
    if isinstance(path, bytes):
        sep = b'\\'
        seps = b'\\/'
        colon_seps = b':\\/'
    else:
        sep = '\\'
        seps = '\\/'
        colon_seps = ':\\/'
    try:
        result_drive, result_root, result_path = splitroot(path)
        for p in paths:
            p_drive, p_root, p_path = splitroot(p)
            if p_root:
                # Second path is absolute
                if p_drive or not result_drive:
                    result_drive = p_drive
                result_root = p_root
                result_path = p_path
                continue
            elif p_drive and p_drive != result_drive:
                if p_drive.lower() != result_drive.lower():
                    # Different drives => ignore the first path entirely
                    result_drive = p_drive
                    result_root = p_root
                    result_path = p_path
                    continue
                # Same drive in different case
                result_drive = p_drive
            # Second path is relative to the first
            if result_path and result_path[-1] not in seps:
                result_path = result_path + sep
            result_path = result_path + p_path
        ## add separator between UNC and non-absolute path
        if (result_path and not result_root and
            result_drive and result_drive[-1] not in colon_seps):
            return result_drive + sep + result_path
        return result_drive + result_root + result_path
    except (TypeError, AttributeError, BytesWarning):
        genericpath._check_arg_types('join', path, *paths)
        raise


# Split a path in a drive specification (a drive letter followed by a
# colon) and the path specification.
# It is always true that drivespec + pathspec == p
def splitdrive(p):
    """Split a pathname into drive/UNC sharepoint and relative path specifiers.
    Returns a 2-tuple (drive_or_unc, path); either part may be empty.

    If you assign
        result = splitdrive(p)
    It is always true that:
        result[0] + result[1] == p

    If the path contained a drive letter, drive_or_unc will contain everything
    up to and including the colon.  e.g. splitdrive("c:/dir") returns ("c:", "/dir")

    If the path contained a UNC path, the drive_or_unc will contain the host name
    and share up to but not including the fourth directory separator character.
    e.g. splitdrive("//host/computer/dir") returns ("//host/computer", "/dir")

    Paths cannot contain both a drive letter and a UNC path.

    """
    drive, root, tail = splitroot(p)
    return drive, root + tail


try:
    from nt import _path_splitroot_ex as splitroot
except ImportError:
    def splitroot(p):
        """Split a pathname into drive, root and tail.

        The tail contains anything after the root."""
        p = os.fspath(p)
        if isinstance(p, bytes):
            sep = b'\\'
            altsep = b'/'
            colon = b':'
            unc_prefix = b'\\\\?\\UNC\\'
            empty = b''
        else:
            sep = '\\'
            altsep = '/'
            colon = ':'
            unc_prefix = '\\\\?\\UNC\\'
            empty = ''
        normp = p.replace(altsep, sep)
        if normp[:1] == sep:
            if normp[1:2] == sep:
                # UNC drives, e.g. \\server\share or \\?\UNC\server\share
                # Device drives, e.g. \\.\device or \\?\device
                start = 8 if normp[:8].upper() == unc_prefix else 2
                index = normp.find(sep, start)
                if index == -1:
                    return p, empty, empty
                index2 = normp.find(sep, index + 1)
                if index2 == -1:
                    return p, empty, empty
                return p[:index2], p[index2:index2 + 1], p[index2 + 1:]
            else:
                # Relative path with root, e.g. \Windows
                return empty, p[:1], p[1:]
        elif normp[1:2] == colon:
            if normp[2:3] == sep:
                # Absolute drive-letter path, e.g. X:\Windows
                return p[:2], p[2:3], p[3:]
            else:
                # Relative path with drive, e.g. X:Windows
                return p[:2], empty, p[2:]
        else:
            # Relative path, e.g. Windows
            return empty, empty, p


# Split a path in head (everything up to the last '/') and tail (the
# rest).  After the trailing '/' is stripped, the invariant
# join(head, tail) == p holds.
# The resulting head won't end in '/' unless it is the root.

def split(p):
    """Split a pathname.

    Return tuple (head, tail) where tail is everything after the final slash.
    Either part may be empty."""
    p = os.fspath(p)
    seps = _get_bothseps(p)
    d, r, p = splitroot(p)
    # set i to index beyond p's last slash
    i = len(p)
    while i and p[i-1] not in seps:
        i -= 1
    head, tail = p[:i], p[i:]  # now tail has no slashes
    return d + r + head.rstrip(seps), tail


# Split a path in root and extension.
# The extension is everything starting at the last dot in the last
# pathname component; the root is everything before that.
# It is always true that root + ext == p.

def splitext(p):
    p = os.fspath(p)
    if isinstance(p, bytes):
        return genericpath._splitext(p, b'\\', b'/', b'.')
    else:
        return genericpath._splitext(p, '\\', '/', '.')
splitext.__doc__ = genericpath._splitext.__doc__


# Return the tail (basename) part of a path.

def basename(p):
    """Returns the final component of a pathname"""
    return split(p)[1]


# Return the head (dirname) part of a path.

def dirname(p):
    """Returns the directory component of a pathname"""
    return split(p)[0]


# Is a path a mount point?
# Any drive letter root (eg c:\)
# Any share UNC (eg \\server\share)
# Any volume mounted on a filesystem folder
#
# No one method detects all three situations. Historically we've lexically
# detected drive letter roots and share UNCs. The canonical approach to
# detecting mounted volumes (querying the reparse tag) fails for the most
# common case: drive letter roots. The alternative which uses GetVolumePathName
# fails if the drive letter is the result of a SUBST.
try:
    from nt import _getvolumepathname
except ImportError:
    _getvolumepathname = None
def ismount(path):
    """Test whether a path is a mount point (a drive root, the root of a
    share, or a mounted volume)"""
    path = os.fspath(path)
    seps = _get_bothseps(path)
    path = abspath(path)
    drive, root, rest = splitroot(path)
    if drive and drive[0] in seps:
        return not rest
    if root and not rest:
        return True

    if _getvolumepathname:
        x = path.rstrip(seps)
        y =_getvolumepathname(path).rstrip(seps)
        return x.casefold() == y.casefold()
    else:
        return False


_reserved_chars = frozenset(
    {chr(i) for i in range(32)} |
    {'"', '*', ':', '<', '>', '?', '|', '/', '\\'}
)

_reserved_names = frozenset(
    {'CON', 'PRN', 'AUX', 'NUL', 'CONIN$', 'CONOUT$'} |
    {f'COM{c}' for c in '123456789\xb9\xb2\xb3'} |
    {f'LPT{c}' for c in '123456789\xb9\xb2\xb3'}
)

def isreserved(path):
    """Return true if the pathname is reserved by the system."""
    # Refer to "Naming Files, Paths, and Namespaces":
    # https://docs.microsoft.com/en-us/windows/win32/fileio/naming-a-file
    path = os.fsdecode(splitroot(path)[2]).replace(altsep, sep)
    return any(_isreservedname(name) for name in reversed(path.split(sep)))

def _isreservedname(name):
    """Return true if the filename is reserved by the system."""
    # Trailing dots and spaces are reserved.
    if name[-1:] in ('.', ' '):
        return name not in ('.', '..')
    # Wildcards, separators, colon, and pipe (*?"<>/\:|) are reserved.
    # ASCII control characters (0-31) are reserved.
    # Colon is reserved for file streams (e.g. "name:stream[:type]").
    if _reserved_chars.intersection(name):
        return True
    # DOS device names are reserved (e.g. "nul" or "nul .txt"). The rules
    # are complex and vary across Windows versions. On the side of
    # caution, return True for names that may not be reserved.
    return name.partition('.')[0].rstrip(' ').upper() in _reserved_names


# Expand paths beginning with '~' or '~user'.
# '~' means $HOME; '~user' means that user's home directory.
# If the path doesn't begin with '~', or if the user or $HOME is unknown,
# the path is returned unchanged (leaving error reporting to whatever
# function is called with the expanded path as argument).
# See also module 'glob' for expansion of *, ? and [...] in pathnames.
# (A function should also be defined to do full *sh-style environment
# variable expansion.)

def expanduser(path):
    """Expand ~ and ~user constructs.

    If user or $HOME is unknown, do nothing."""
    path = os.fspath(path)
    if isinstance(path, bytes):
        seps = b'\\/'
        tilde = b'~'
    else:
        seps = '\\/'
        tilde = '~'
    if not path.startswith(tilde):
        return path
    i, n = 1, len(path)
    while i < n and path[i] not in seps:
        i += 1

    if 'USERPROFILE' in os.environ:
        userhome = os.environ['USERPROFILE']
    elif 'HOMEPATH' not in os.environ:
        return path
    else:
        drive = os.environ.get('HOMEDRIVE', '')
        userhome = join(drive, os.environ['HOMEPATH'])

    if i != 1: #~user
        target_user = path[1:i]
        if isinstance(target_user, bytes):
            target_user = os.fsdecode(target_user)
        current_user = os.environ.get('USERNAME')

        if target_user != current_user:
            # Try to guess user home directory.  By default all user
            # profile directories are located in the same place and are
            # named by corresponding usernames.  If userhome isn't a
            # normal profile directory, this guess is likely wrong,
            # so we bail out.
            if current_user != basename(userhome):
                return path
            userhome = join(dirname(userhome), target_user)

    if isinstance(path, bytes):
        userhome = os.fsencode(userhome)

    return userhome + path[i:]


# Expand paths containing shell variable substitutions.
# The following rules apply:
#       - no expansion within single quotes
#       - '$$' is translated into '$'
#       - '%%' is translated into '%' if '%%' are not seen in %var1%%var2%
#       - ${varname} is accepted.
#       - $varname is accepted.
#       - %varname% is accepted.
#       - varnames can be made out of letters, digits and the characters '_-'
#         (though is not verified in the ${varname} and %varname% cases)
# XXX With COMMAND.COM you can use any characters in a variable name,
# XXX except '^|<>='.

def expandvars(path):
    """Expand shell variables of the forms $var, ${var} and %var%.

    Unknown variables are left unchanged."""
    path = os.fspath(path)
    if isinstance(path, bytes):
        if b'$' not in path and b'%' not in path:
            return path
        import string
        varchars = bytes(string.ascii_letters + string.digits + '_-', 'ascii')
        quote = b'\''
        percent = b'%'
        brace = b'{'
        rbrace = b'}'
        dollar = b'$'
        environ = getattr(os, 'environb', None)
    else:
        if '$' not in path and '%' not in path:
            return path
        import string
        varchars = string.ascii_letters + string.digits + '_-'
        quote = '\''
        percent = '%'
        brace = '{'
        rbrace = '}'
        dollar = '$'
        environ = os.environ
    res = path[:0]
    index = 0
    pathlen = len(path)
    while index < pathlen:
        c = path[index:index+1]
        if c == quote:   # no expansion within single quotes
            path = path[index + 1:]
            pathlen = len(path)
            try:
                index = path.index(c)
                res += c + path[:index + 1]
            except ValueError:
                res += c + path
                index = pathlen - 1
        elif c == percent:  # variable or '%'
            if path[index + 1:index + 2] == percent:
                res += c
                index += 1
            else:
                path = path[index+1:]
                pathlen = len(path)
                try:
                    index = path.index(percent)
                except ValueError:
                    res += percent + path
                    index = pathlen - 1
                else:
                    var = path[:index]
                    try:
                        if environ is None:
                            value = os.fsencode(os.environ[os.fsdecode(var)])
                        else:
                            value = environ[var]
                    except KeyError:
                        value = percent + var + percent
                    res += value
        elif c == dollar:  # variable or '$$'
            if path[index + 1:index + 2] == dollar:
                res += c
                index += 1
            elif path[index + 1:index + 2] == brace:
                path = path[index+2:]
                pathlen = len(path)
                try:
                    index = path.index(rbrace)
                except ValueError:
                    res += dollar + brace + path
                    index = pathlen - 1
                else:
                    var = path[:index]
                    try:
                        if environ is None:
                            value = os.fsencode(os.environ[os.fsdecode(var)])
                        else:
                            value = environ[var]
                    except KeyError:
                        value = dollar + brace + var + rbrace
                    res += value
            else:
                var = path[:0]
                index += 1
                c = path[index:index + 1]
                while c and c in varchars:
                    var += c
                    index += 1
                    c = path[index:index + 1]
                try:
                    if environ is None:
                        value = os.fsencode(os.environ[os.fsdecode(var)])
                    else:
                        value = environ[var]
                except KeyError:
                    value = dollar + var
                res += value
                if c:
                    index -= 1
        else:
            res += c
        index += 1
    return res


# Normalize a path, e.g. A//B, A/./B and A/foo/../B all become A\B.
# Previously, this function also truncated pathnames to 8+3 format,
# but as this module is called "ntpath", that's obviously wrong!
try:
    from nt import _path_normpath as normpath

except ImportError:
    def normpath(path):
        """Normalize path, eliminating double slashes, etc."""
        path = os.fspath(path)
        if isinstance(path, bytes):
            sep = b'\\'
            altsep = b'/'
            curdir = b'.'
            pardir = b'..'
        else:
            sep = '\\'
            altsep = '/'
            curdir = '.'
            pardir = '..'
        path = path.replace(altsep, sep)
        drive, root, path = splitroot(path)
        prefix = drive + root
        comps = path.split(sep)
        i = 0
        while i < len(comps):
            if not comps[i] or comps[i] == curdir:
                del comps[i]
            elif comps[i] == pardir:
                if i > 0 and comps[i-1] != pardir:
                    del comps[i-1:i+1]
                    i -= 1
                elif i == 0 and root:
                    del comps[i]
                else:
                    i += 1
            else:
                i += 1
        # If the path is now empty, substitute '.'
        if not prefix and not comps:
            comps.append(curdir)
        return prefix + sep.join(comps)


# Return an absolute path.
try:
    from nt import _getfullpathname

except ImportError: # not running on Windows - mock up something sensible
    def abspath(path):
        """Return the absolute version of a path."""
        path = os.fspath(path)
        if not isabs(path):
            if isinstance(path, bytes):
                cwd = os.getcwdb()
            else:
                cwd = os.getcwd()
            path = join(cwd, path)
        return normpath(path)

else:  # use native Windows method on Windows
    def abspath(path):
        """Return the absolute version of a path."""
        try:
            return _getfullpathname(normpath(path))
        except (OSError, ValueError):
            # See gh-75230, handle outside for cleaner traceback
            pass
        path = os.fspath(path)
        if not isabs(path):
            if isinstance(path, bytes):
                sep = b'\\'
                getcwd = os.getcwdb
            else:
                sep = '\\'
                getcwd = os.getcwd
            drive, root, path = splitroot(path)
            # Either drive or root can be nonempty, but not both.
            if drive or root:
                try:
                    path = join(_getfullpathname(drive + root), path)
                except (OSError, ValueError):
                    # Drive "\0:" cannot exist; use the root directory.
                    path = drive + sep + path
            else:
                path = join(getcwd(), path)
        return normpath(path)

try:
    from nt import _findfirstfile, _getfinalpathname, readlink as _nt_readlink
except ImportError:
    # realpath is a no-op on systems without _getfinalpathname support.
    def realpath(path, *, strict=False):
        return abspath(path)
else:
    def _readlink_deep(path, ignored_error=OSError):
        # These error codes indicate that we should stop reading links and
        # return the path we currently have.
        # 1: ERROR_INVALID_FUNCTION
        # 2: ERROR_FILE_NOT_FOUND
        # 3: ERROR_DIRECTORY_NOT_FOUND
        # 5: ERROR_ACCESS_DENIED
        # 21: ERROR_NOT_READY (implies drive with no media)
        # 32: ERROR_SHARING_VIOLATION (probably an NTFS paging file)
        # 50: ERROR_NOT_SUPPORTED (implies no support for reparse points)
        # 67: ERROR_BAD_NET_NAME (implies remote server unavailable)
        # 87: ERROR_INVALID_PARAMETER
        # 4390: ERROR_NOT_A_REPARSE_POINT
        # 4392: ERROR_INVALID_REPARSE_DATA
        # 4393: ERROR_REPARSE_TAG_INVALID
        allowed_winerror = 1, 2, 3, 5, 21, 32, 50, 67, 87, 4390, 4392, 4393

        seen = set()
        while normcase(path) not in seen:
            seen.add(normcase(path))
            try:
                old_path = path
                path = _nt_readlink(path)
                # Links may be relative, so resolve them against their
                # own location
                if not isabs(path):
                    # If it's something other than a symlink, we don't know
                    # what it's actually going to be resolved against, so
                    # just return the old path.
                    if not islink(old_path):
                        path = old_path
                        break
                    path = normpath(join(dirname(old_path), path))
            except ignored_error as ex:
                if ex.winerror in allowed_winerror:
                    break
                raise
            except ValueError:
                # Stop on reparse points that are not symlinks
                break
        return path

    def _getfinalpathname_nonstrict(path, ignored_error=OSError):
        # These error codes indicate that we should stop resolving the path
        # and return the value we currently have.
        # 1: ERROR_INVALID_FUNCTION
        # 2: ERROR_FILE_NOT_FOUND
        # 3: ERROR_DIRECTORY_NOT_FOUND
        # 5: ERROR_ACCESS_DENIED
        # 21: ERROR_NOT_READY (implies drive with no media)
        # 32: ERROR_SHARING_VIOLATION (probably an NTFS paging file)
        # 50: ERROR_NOT_SUPPORTED
        # 53: ERROR_BAD_NETPATH
        # 65: ERROR_NETWORK_ACCESS_DENIED
        # 67: ERROR_BAD_NET_NAME (implies remote server unavailable)
        # 87: ERROR_INVALID_PARAMETER
        # 123: ERROR_INVALID_NAME
        # 161: ERROR_BAD_PATHNAME
        # 1005: ERROR_UNRECOGNIZED_VOLUME
        # 1920: ERROR_CANT_ACCESS_FILE
        # 1921: ERROR_CANT_RESOLVE_FILENAME (implies unfollowable symlink)
        allowed_winerror = 1, 2, 3, 5, 21, 32, 50, 53, 65, 67, 87, 123, 161, 1005, 1920, 1921

        # Non-strict algorithm is to find as much of the target directory
        # as we can and join the rest.
        tail = path[:0]
        while path:
            try:
                path = _getfinalpathname(path)
                return join(path, tail) if tail else path
            except ignored_error as ex:
                if ex.winerror not in allowed_winerror:
                    raise
                try:
                    # The OS could not resolve this path fully, so we attempt
                    # to follow the link ourselves. If we succeed, join the tail
                    # and return.
                    new_path = _readlink_deep(path,
                                              ignored_error=ignored_error)
                    if new_path != path:
                        return join(new_path, tail) if tail else new_path
                except ignored_error:
                    # If we fail to readlink(), let's keep traversing
                    pass
                # If we get these errors, try to get the real name of the file without accessing it.
                if ex.winerror in (1, 5, 32, 50, 87, 1920, 1921):
                    try:
                        name = _findfirstfile(path)
                        path, _ = split(path)
                    except ignored_error:
                        path, name = split(path)
                else:
                    path, name = split(path)
                if path and not name:
                    return path + tail
                tail = join(name, tail) if tail else name
        return tail

    def realpath(path, *, strict=False):
        path = normpath(path)
        if isinstance(path, bytes):
            prefix = b'\\\\?\\'
            unc_prefix = b'\\\\?\\UNC\\'
            new_unc_prefix = b'\\\\'
            cwd = os.getcwdb()
            # bpo-38081: Special case for realpath(b'nul')
            devnull = b'nul'
            if normcase(path) == devnull:
                return b'\\\\.\\NUL'
        else:
            prefix = '\\\\?\\'
            unc_prefix = '\\\\?\\UNC\\'
            new_unc_prefix = '\\\\'
            cwd = os.getcwd()
            # bpo-38081: Special case for realpath('nul')
            devnull = 'nul'
            if normcase(path) == devnull:
                return '\\\\.\\NUL'
        had_prefix = path.startswith(prefix)

        if strict is ALLOW_MISSING:
            ignored_error = FileNotFoundError
            strict = True
        elif strict:
            ignored_error = ()
        else:
            ignored_error = OSError

        if not had_prefix and not isabs(path):
            path = join(cwd, path)
        try:
            path = _getfinalpathname(path)
            initial_winerror = 0
        except ValueError as ex:
            # gh-106242: Raised for embedded null characters
            # In strict modes, we convert into an OSError.
            # Non-strict mode returns the path as-is, since we've already
            # made it absolute.
            if strict:
                raise OSError(str(ex)) from None
            path = normpath(path)
<<<<<<< HEAD
        except OSError as ex:
            if strict:
                if strict is not ALL_BUT_LAST or not isinstance(ex, FileNotFoundError):
                    raise
                dirname, basename = split(path)
                if not basename:
                    dirname, basename = split(path)
                if not isdir(dirname):
                    raise
=======
        except ignored_error as ex:
>>>>>>> 3612d8f5
            initial_winerror = ex.winerror
            path = _getfinalpathname_nonstrict(path,
                                               ignored_error=ignored_error)
        # The path returned by _getfinalpathname will always start with \\?\ -
        # strip off that prefix unless it was already provided on the original
        # path.
        if not had_prefix and path.startswith(prefix):
            # For UNC paths, the prefix will actually be \\?\UNC\
            # Handle that case as well.
            if path.startswith(unc_prefix):
                spath = new_unc_prefix + path[len(unc_prefix):]
            else:
                spath = path[len(prefix):]
            # Ensure that the non-prefixed path resolves to the same path
            try:
                if _getfinalpathname(spath) == path:
                    path = spath
            except ValueError as ex:
                # Unexpected, as an invalid path should not have gained a prefix
                # at any point, but we ignore this error just in case.
                pass
            except OSError as ex:
                # If the path does not exist and originally did not exist, then
                # strip the prefix anyway.
                if ex.winerror == initial_winerror:
                    path = spath
        return path


# All supported version have Unicode filename support.
supports_unicode_filenames = True

def relpath(path, start=None):
    """Return a relative version of a path"""
    path = os.fspath(path)
    if not path:
        raise ValueError("no path specified")

    if isinstance(path, bytes):
        sep = b'\\'
        curdir = b'.'
        pardir = b'..'
    else:
        sep = '\\'
        curdir = '.'
        pardir = '..'

    if start is None:
        start = curdir
    else:
        start = os.fspath(start)

    try:
        start_abs = abspath(start)
        path_abs = abspath(path)
        start_drive, _, start_rest = splitroot(start_abs)
        path_drive, _, path_rest = splitroot(path_abs)
        if normcase(start_drive) != normcase(path_drive):
            raise ValueError("path is on mount %r, start on mount %r" % (
                path_drive, start_drive))

        start_list = start_rest.split(sep) if start_rest else []
        path_list = path_rest.split(sep) if path_rest else []
        # Work out how much of the filepath is shared by start and path.
        i = 0
        for e1, e2 in zip(start_list, path_list):
            if normcase(e1) != normcase(e2):
                break
            i += 1

        rel_list = [pardir] * (len(start_list)-i) + path_list[i:]
        if not rel_list:
            return curdir
        return sep.join(rel_list)
    except (TypeError, ValueError, AttributeError, BytesWarning, DeprecationWarning):
        genericpath._check_arg_types('relpath', path, start)
        raise


# Return the longest common sub-path of the iterable of paths given as input.
# The function is case-insensitive and 'separator-insensitive', i.e. if the
# only difference between two paths is the use of '\' versus '/' as separator,
# they are deemed to be equal.
#
# However, the returned path will have the standard '\' separator (even if the
# given paths had the alternative '/' separator) and will have the case of the
# first path given in the iterable. Additionally, any trailing separator is
# stripped from the returned path.

def commonpath(paths):
    """Given an iterable of path names, returns the longest common sub-path."""
    paths = tuple(map(os.fspath, paths))
    if not paths:
        raise ValueError('commonpath() arg is an empty iterable')

    if isinstance(paths[0], bytes):
        sep = b'\\'
        altsep = b'/'
        curdir = b'.'
    else:
        sep = '\\'
        altsep = '/'
        curdir = '.'

    try:
        drivesplits = [splitroot(p.replace(altsep, sep).lower()) for p in paths]
        split_paths = [p.split(sep) for d, r, p in drivesplits]

        # Check that all drive letters or UNC paths match. The check is made only
        # now otherwise type errors for mixing strings and bytes would not be
        # caught.
        if len({d for d, r, p in drivesplits}) != 1:
            raise ValueError("Paths don't have the same drive")

        drive, root, path = splitroot(paths[0].replace(altsep, sep))
        if len({r for d, r, p in drivesplits}) != 1:
            if drive:
                raise ValueError("Can't mix absolute and relative paths")
            else:
                raise ValueError("Can't mix rooted and not-rooted paths")

        common = path.split(sep)
        common = [c for c in common if c and c != curdir]

        split_paths = [[c for c in s if c and c != curdir] for s in split_paths]
        s1 = min(split_paths)
        s2 = max(split_paths)
        for i, c in enumerate(s1):
            if c != s2[i]:
                common = common[:i]
                break
        else:
            common = common[:len(s1)]

        return drive + root + sep.join(common)
    except (TypeError, AttributeError):
        genericpath._check_arg_types('commonpath', *paths)
        raise


try:
    # The isdir(), isfile(), islink(), exists() and lexists() implementations
    # in genericpath use os.stat(). This is overkill on Windows. Use simpler
    # builtin functions if they are available.
    from nt import _path_isdir as isdir
    from nt import _path_isfile as isfile
    from nt import _path_islink as islink
    from nt import _path_isjunction as isjunction
    from nt import _path_exists as exists
    from nt import _path_lexists as lexists
except ImportError:
    # Use genericpath.* as imported above
    pass


try:
    from nt import _path_isdevdrive
    def isdevdrive(path):
        """Determines whether the specified path is on a Windows Dev Drive."""
        try:
            return _path_isdevdrive(abspath(path))
        except OSError:
            return False
except ImportError:
    # Use genericpath.isdevdrive as imported above
    pass<|MERGE_RESOLUTION|>--- conflicted
+++ resolved
@@ -29,11 +29,7 @@
            "abspath","curdir","pardir","sep","pathsep","defpath","altsep",
            "extsep","devnull","realpath","supports_unicode_filenames","relpath",
            "samefile", "sameopenfile", "samestat", "commonpath", "isjunction",
-<<<<<<< HEAD
-           "isdevdrive", 'ALL_BUT_LAST']
-=======
-           "isdevdrive", "ALLOW_MISSING"]
->>>>>>> 3612d8f5
+           "isdevdrive", "ALL_BUT_LAST", "ALLOW_MISSING"]
 
 def _get_bothseps(path):
     if isinstance(path, bytes):
@@ -730,7 +726,8 @@
 
         if strict is ALLOW_MISSING:
             ignored_error = FileNotFoundError
-            strict = True
+        elif strict is ALL_BUT_LAST:
+            ignored_error = FileNotFoundError
         elif strict:
             ignored_error = ()
         else:
@@ -749,19 +746,13 @@
             if strict:
                 raise OSError(str(ex)) from None
             path = normpath(path)
-<<<<<<< HEAD
-        except OSError as ex:
-            if strict:
-                if strict is not ALL_BUT_LAST or not isinstance(ex, FileNotFoundError):
-                    raise
+        except ignored_error as ex:
+            if strict is ALL_BUT_LAST:
                 dirname, basename = split(path)
                 if not basename:
                     dirname, basename = split(path)
                 if not isdir(dirname):
                     raise
-=======
-        except ignored_error as ex:
->>>>>>> 3612d8f5
             initial_winerror = ex.winerror
             path = _getfinalpathname_nonstrict(path,
                                                ignored_error=ignored_error)
