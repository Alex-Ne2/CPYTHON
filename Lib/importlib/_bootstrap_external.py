--- conflicted
+++ resolved
@@ -371,11 +371,8 @@
 #     Python 3.11a3 3464 (bpo-45636: Merge numeric BINARY_*/INPLACE_* into
 #                         BINARY_OP)
 #     Python 3.11a3 3465 (Add COPY_FREE_VARS opcode)
-<<<<<<< HEAD
-#     Python 3.11a4 3466 (Change CALL_xxx opcodes)
-=======
 #     Python 3.11a3 3466 (bpo-45292: PEP-654 except*)
->>>>>>> d60457a6
+#     Python 3.11a4 3467 (Change CALL_xxx opcodes)
 
 #
 # MAGIC must change whenever the bytecode emitted by the compiler may no
@@ -385,7 +382,7 @@
 # Whenever MAGIC_NUMBER is changed, the ranges in the magic_values array
 # in PC/launcher.c must also be updated.
 
-MAGIC_NUMBER = (3466).to_bytes(2, 'little') + b'\r\n'
+MAGIC_NUMBER = (3467).to_bytes(2, 'little') + b'\r\n'
 _RAW_MAGIC_NUMBER = int.from_bytes(MAGIC_NUMBER, 'little')  # For import.c
 
 _PYCACHE = '__pycache__'
