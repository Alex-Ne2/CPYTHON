--- conflicted
+++ resolved
@@ -371,12 +371,9 @@
 #     Python 3.11a3 3464 (bpo-45636: Merge numeric BINARY_*/INPLACE_* into
 #                         BINARY_OP)
 #     Python 3.11a3 3465 (Add COPY_FREE_VARS opcode)
-<<<<<<< HEAD
-#     Python 3.11a4 3466 (Add SEND opcode)
-=======
 #     Python 3.11a3 3466 (bpo-45292: PEP-654 except*)
 #     Python 3.11a4 3467 (Change CALL_xxx opcodes)
->>>>>>> 9f8f4514
+#     Python 3.11a4 3468 (Add SEND opcode)
 
 #
 # MAGIC must change whenever the bytecode emitted by the compiler may no
@@ -386,11 +383,7 @@
 # Whenever MAGIC_NUMBER is changed, the ranges in the magic_values array
 # in PC/launcher.c must also be updated.
 
-<<<<<<< HEAD
-MAGIC_NUMBER = (3466).to_bytes(2, 'little') + b'\r\n'
-=======
-MAGIC_NUMBER = (3467).to_bytes(2, 'little') + b'\r\n'
->>>>>>> 9f8f4514
+MAGIC_NUMBER = (3468).to_bytes(2, 'little') + b'\r\n'
 _RAW_MAGIC_NUMBER = int.from_bytes(MAGIC_NUMBER, 'little')  # For import.c
 
 _PYCACHE = '__pycache__'
