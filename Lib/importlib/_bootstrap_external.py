--- conflicted
+++ resolved
@@ -455,11 +455,8 @@
 #     Python 3.13a1 3557 (Make the conversion to boolean in jumps explicit)
 #     Python 3.13a1 3558 (Reorder the stack items for CALL)
 #     Python 3.13a1 3559 (Generate opcode IDs from bytecodes.c)
-<<<<<<< HEAD
 #     Python 3.13a1 3560 (Add CALL_KW and remove KW_NAMES)
-=======
-#     Python 3.13a1 3560 (Add RESUME_CHECK instruction)
->>>>>>> de5f8f7d
+#     Python 3.13a1 3561 (Add RESUME_CHECK instruction)
 
 #     Python 3.14 will start with 3600
 
@@ -476,7 +473,7 @@
 # Whenever MAGIC_NUMBER is changed, the ranges in the magic_values array
 # in PC/launcher.c must also be updated.
 
-MAGIC_NUMBER = (3560).to_bytes(2, 'little') + b'\r\n'
+MAGIC_NUMBER = (3561).to_bytes(2, 'little') + b'\r\n'
 
 _RAW_MAGIC_NUMBER = int.from_bytes(MAGIC_NUMBER, 'little')  # For import.c
 
