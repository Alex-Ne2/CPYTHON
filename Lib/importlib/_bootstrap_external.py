"""Core implementation of path-based import.

This module is NOT meant to be directly imported! It has been designed such
that it can be bootstrapped into Python as the implementation of import. As
such it requires the injection of specific modules and attributes in order to
work. One should use importlib as the public-facing version of this module.

"""
# IMPORTANT: Whenever making changes to this module, be sure to run a top-level
# `make regen-importlib` followed by `make` in order to get the frozen version
# of the module updated. Not doing so will result in the Makefile to fail for
# all others who don't have a ./python around to freeze the module in the early
# stages of compilation.
#

# See importlib._setup() for what is injected into the global namespace.

# When editing this code be aware that code executed at import time CANNOT
# reference any injected objects! This includes not only global code but also
# anything specified at the class level.

# Module injected manually by _set_bootstrap_module()
_bootstrap = None

# Import builtin modules
import _imp
import _io
import sys
import _warnings
import marshal


_MS_WINDOWS = (sys.platform == 'win32')
if _MS_WINDOWS:
    import nt as _os
    import winreg
else:
    import posix as _os


if _MS_WINDOWS:
    path_separators = ['\\', '/']
else:
    path_separators = ['/']
# Assumption made in _path_join()
assert all(len(sep) == 1 for sep in path_separators)
path_sep = path_separators[0]
path_sep_tuple = tuple(path_separators)
path_separators = ''.join(path_separators)
_pathseps_with_colon = {f':{s}' for s in path_separators}


# Bootstrap-related code ######################################################
_CASE_INSENSITIVE_PLATFORMS_STR_KEY = 'win',
_CASE_INSENSITIVE_PLATFORMS_BYTES_KEY = 'cygwin', 'darwin'
_CASE_INSENSITIVE_PLATFORMS =  (_CASE_INSENSITIVE_PLATFORMS_BYTES_KEY
                                + _CASE_INSENSITIVE_PLATFORMS_STR_KEY)


def _make_relax_case():
    if sys.platform.startswith(_CASE_INSENSITIVE_PLATFORMS):
        if sys.platform.startswith(_CASE_INSENSITIVE_PLATFORMS_STR_KEY):
            key = 'PYTHONCASEOK'
        else:
            key = b'PYTHONCASEOK'

        def _relax_case():
            """True if filenames must be checked case-insensitively and ignore environment flags are not set."""
            return not sys.flags.ignore_environment and key in _os.environ
    else:
        def _relax_case():
            """True if filenames must be checked case-insensitively."""
            return False
    return _relax_case

_relax_case = _make_relax_case()


def _pack_uint32(x):
    """Convert a 32-bit integer to little-endian."""
    return (int(x) & 0xFFFFFFFF).to_bytes(4, 'little')


def _unpack_uint32(data):
    """Convert 4 bytes in little-endian to an integer."""
    assert len(data) == 4
    return int.from_bytes(data, 'little')

def _unpack_uint16(data):
    """Convert 2 bytes in little-endian to an integer."""
    assert len(data) == 2
    return int.from_bytes(data, 'little')


if _MS_WINDOWS:
    def _path_join(*path_parts):
        """Replacement for os.path.join()."""
        if not path_parts:
            return ""
        if len(path_parts) == 1:
            return path_parts[0]
        root = ""
        path = []
        for new_root, tail in map(_os._path_splitroot, path_parts):
            if new_root.startswith(path_sep_tuple) or new_root.endswith(path_sep_tuple):
                root = new_root.rstrip(path_separators) or root
                path = [path_sep + tail]
            elif new_root.endswith(':'):
                if root.casefold() != new_root.casefold():
                    # Drive relative paths have to be resolved by the OS, so we reset the
                    # tail but do not add a path_sep prefix.
                    root = new_root
                    path = [tail]
                else:
                    path.append(tail)
            else:
                root = new_root or root
                path.append(tail)
        path = [p.rstrip(path_separators) for p in path if p]
        if len(path) == 1 and not path[0]:
            # Avoid losing the root's trailing separator when joining with nothing
            return root + path_sep
        return root + path_sep.join(path)

else:
    def _path_join(*path_parts):
        """Replacement for os.path.join()."""
        return path_sep.join([part.rstrip(path_separators)
                              for part in path_parts if part])


def _path_split(path):
    """Replacement for os.path.split()."""
    i = max(path.rfind(p) for p in path_separators)
    if i < 0:
        return '', path
    return path[:i], path[i + 1:]


def _path_stat(path):
    """Stat the path.

    Made a separate function to make it easier to override in experiments
    (e.g. cache stat results).

    """
    return _os.stat(path)


def _path_is_mode_type(path, mode):
    """Test whether the path is the specified mode type."""
    try:
        stat_info = _path_stat(path)
    except OSError:
        return False
    return (stat_info.st_mode & 0o170000) == mode


def _path_isfile(path):
    """Replacement for os.path.isfile."""
    return _path_is_mode_type(path, 0o100000)


def _path_isdir(path):
    """Replacement for os.path.isdir."""
    if not path:
        path = _os.getcwd()
    return _path_is_mode_type(path, 0o040000)


if _MS_WINDOWS:
    def _path_isabs(path):
        """Replacement for os.path.isabs."""
        if not path:
            return False
        root = _os._path_splitroot(path)[0].replace('/', '\\')
        return len(root) > 1 and (root.startswith('\\\\') or root.endswith('\\'))

else:
    def _path_isabs(path):
        """Replacement for os.path.isabs."""
        return path.startswith(path_separators)


def _path_abspath(path):
    """Replacement for os.path.abspath."""
    if not _path_isabs(path):
        for sep in path_separators:
            path = path.removeprefix(f".{sep}")
        return _path_join(_os.getcwd(), path)
    else:
        return path


def _write_atomic(path, data, mode=0o666):
    """Best-effort function to write data to a path atomically.
    Be prepared to handle a FileExistsError if concurrent writing of the
    temporary file is attempted."""
    # id() is used to generate a pseudo-random filename.
    path_tmp = f'{path}.{id(path)}'
    fd = _os.open(path_tmp,
                  _os.O_EXCL | _os.O_CREAT | _os.O_WRONLY, mode & 0o666)
    try:
        # We first write data to a temporary file, and then use os.replace() to
        # perform an atomic rename.
        with _io.FileIO(fd, 'wb') as file:
            file.write(data)
        _os.replace(path_tmp, path)
    except OSError:
        try:
            _os.unlink(path_tmp)
        except OSError:
            pass
        raise


_code_type = type(_write_atomic.__code__)


# Finder/loader utility code ###############################################

# Magic word to reject .pyc files generated by other Python versions.
# It should change for each incompatible change to the bytecode.
#
# The value of CR and LF is incorporated so if you ever read or write
# a .pyc file in text mode the magic number will be wrong; also, the
# Apple MPW compiler swaps their values, botching string constants.
#
# There were a variety of old schemes for setting the magic number.
# The current working scheme is to increment the previous value by
# 10.
#
# Starting with the adoption of PEP 3147 in Python 3.2, every bump in magic
# number also includes a new "magic tag", i.e. a human readable string used
# to represent the magic number in __pycache__ directories.  When you change
# the magic number, you must also set a new unique magic tag.  Generally this
# can be named after the Python major version of the magic number bump, but
# it can really be anything, as long as it's different than anything else
# that's come before.  The tags are included in the following table, starting
# with Python 3.2a0.
#
# Known values:
#  Python 1.5:   20121
#  Python 1.5.1: 20121
#     Python 1.5.2: 20121
#     Python 1.6:   50428
#     Python 2.0:   50823
#     Python 2.0.1: 50823
#     Python 2.1:   60202
#     Python 2.1.1: 60202
#     Python 2.1.2: 60202
#     Python 2.2:   60717
#     Python 2.3a0: 62011
#     Python 2.3a0: 62021
#     Python 2.3a0: 62011 (!)
#     Python 2.4a0: 62041
#     Python 2.4a3: 62051
#     Python 2.4b1: 62061
#     Python 2.5a0: 62071
#     Python 2.5a0: 62081 (ast-branch)
#     Python 2.5a0: 62091 (with)
#     Python 2.5a0: 62092 (changed WITH_CLEANUP opcode)
#     Python 2.5b3: 62101 (fix wrong code: for x, in ...)
#     Python 2.5b3: 62111 (fix wrong code: x += yield)
#     Python 2.5c1: 62121 (fix wrong lnotab with for loops and
#                          storing constants that should have been removed)
#     Python 2.5c2: 62131 (fix wrong code: for x, in ... in listcomp/genexp)
#     Python 2.6a0: 62151 (peephole optimizations and STORE_MAP opcode)
#     Python 2.6a1: 62161 (WITH_CLEANUP optimization)
#     Python 2.7a0: 62171 (optimize list comprehensions/change LIST_APPEND)
#     Python 2.7a0: 62181 (optimize conditional branches:
#                          introduce POP_JUMP_IF_FALSE and POP_JUMP_IF_TRUE)
#     Python 2.7a0  62191 (introduce SETUP_WITH)
#     Python 2.7a0  62201 (introduce BUILD_SET)
#     Python 2.7a0  62211 (introduce MAP_ADD and SET_ADD)
#     Python 3000:   3000
#                    3010 (removed UNARY_CONVERT)
#                    3020 (added BUILD_SET)
#                    3030 (added keyword-only parameters)
#                    3040 (added signature annotations)
#                    3050 (print becomes a function)
#                    3060 (PEP 3115 metaclass syntax)
#                    3061 (string literals become unicode)
#                    3071 (PEP 3109 raise changes)
#                    3081 (PEP 3137 make __file__ and __name__ unicode)
#                    3091 (kill str8 interning)
#                    3101 (merge from 2.6a0, see 62151)
#                    3103 (__file__ points to source file)
#     Python 3.0a4: 3111 (WITH_CLEANUP optimization).
#     Python 3.0b1: 3131 (lexical exception stacking, including POP_EXCEPT
                          #3021)
#     Python 3.1a1: 3141 (optimize list, set and dict comprehensions:
#                         change LIST_APPEND and SET_ADD, add MAP_ADD #2183)
#     Python 3.1a1: 3151 (optimize conditional branches:
#                         introduce POP_JUMP_IF_FALSE and POP_JUMP_IF_TRUE
                          #4715)
#     Python 3.2a1: 3160 (add SETUP_WITH #6101)
#                   tag: cpython-32
#     Python 3.2a2: 3170 (add DUP_TOP_TWO, remove DUP_TOPX and ROT_FOUR #9225)
#                   tag: cpython-32
#     Python 3.2a3  3180 (add DELETE_DEREF #4617)
#     Python 3.3a1  3190 (__class__ super closure changed)
#     Python 3.3a1  3200 (PEP 3155 __qualname__ added #13448)
#     Python 3.3a1  3210 (added size modulo 2**32 to the pyc header #13645)
#     Python 3.3a2  3220 (changed PEP 380 implementation #14230)
#     Python 3.3a4  3230 (revert changes to implicit __class__ closure #14857)
#     Python 3.4a1  3250 (evaluate positional default arguments before
#                        keyword-only defaults #16967)
#     Python 3.4a1  3260 (add LOAD_CLASSDEREF; allow locals of class to override
#                        free vars #17853)
#     Python 3.4a1  3270 (various tweaks to the __class__ closure #12370)
#     Python 3.4a1  3280 (remove implicit class argument)
#     Python 3.4a4  3290 (changes to __qualname__ computation #19301)
#     Python 3.4a4  3300 (more changes to __qualname__ computation #19301)
#     Python 3.4rc2 3310 (alter __qualname__ computation #20625)
#     Python 3.5a1  3320 (PEP 465: Matrix multiplication operator #21176)
#     Python 3.5b1  3330 (PEP 448: Additional Unpacking Generalizations #2292)
#     Python 3.5b2  3340 (fix dictionary display evaluation order #11205)
#     Python 3.5b3  3350 (add GET_YIELD_FROM_ITER opcode #24400)
#     Python 3.5.2  3351 (fix BUILD_MAP_UNPACK_WITH_CALL opcode #27286)
#     Python 3.6a0  3360 (add FORMAT_VALUE opcode #25483)
#     Python 3.6a1  3361 (lineno delta of code.co_lnotab becomes signed #26107)
#     Python 3.6a2  3370 (16 bit wordcode #26647)
#     Python 3.6a2  3371 (add BUILD_CONST_KEY_MAP opcode #27140)
#     Python 3.6a2  3372 (MAKE_FUNCTION simplification, remove MAKE_CLOSURE
#                         #27095)
#     Python 3.6b1  3373 (add BUILD_STRING opcode #27078)
#     Python 3.6b1  3375 (add SETUP_ANNOTATIONS and STORE_ANNOTATION opcodes
#                         #27985)
#     Python 3.6b1  3376 (simplify CALL_FUNCTIONs & BUILD_MAP_UNPACK_WITH_CALL
                          #27213)
#     Python 3.6b1  3377 (set __class__ cell from type.__new__ #23722)
#     Python 3.6b2  3378 (add BUILD_TUPLE_UNPACK_WITH_CALL #28257)
#     Python 3.6rc1 3379 (more thorough __class__ validation #23722)
#     Python 3.7a1  3390 (add LOAD_METHOD and CALL_METHOD opcodes #26110)
#     Python 3.7a2  3391 (update GET_AITER #31709)
#     Python 3.7a4  3392 (PEP 552: Deterministic pycs #31650)
#     Python 3.7b1  3393 (remove STORE_ANNOTATION opcode #32550)
#     Python 3.7b5  3394 (restored docstring as the first stmt in the body;
#                         this might affected the first line number #32911)
#     Python 3.8a1  3400 (move frame block handling to compiler #17611)
#     Python 3.8a1  3401 (add END_ASYNC_FOR #33041)
#     Python 3.8a1  3410 (PEP570 Python Positional-Only Parameters #36540)
#     Python 3.8b2  3411 (Reverse evaluation order of key: value in dict
#                         comprehensions #35224)
#     Python 3.8b2  3412 (Swap the position of positional args and positional
#                         only args in ast.arguments #37593)
#     Python 3.8b4  3413 (Fix "break" and "continue" in "finally" #37830)
#     Python 3.9a0  3420 (add LOAD_ASSERTION_ERROR #34880)
#     Python 3.9a0  3421 (simplified bytecode for with blocks #32949)
#     Python 3.9a0  3422 (remove BEGIN_FINALLY, END_FINALLY, CALL_FINALLY, POP_FINALLY bytecodes #33387)
#     Python 3.9a2  3423 (add IS_OP, CONTAINS_OP and JUMP_IF_NOT_EXC_MATCH bytecodes #39156)
#     Python 3.9a2  3424 (simplify bytecodes for *value unpacking)
#     Python 3.9a2  3425 (simplify bytecodes for **value unpacking)
#     Python 3.10a1 3430 (Make 'annotations' future by default)
#     Python 3.10a1 3431 (New line number table format -- PEP 626)
#     Python 3.10a2 3432 (Function annotation for MAKE_FUNCTION is changed from dict to tuple bpo-42202)
#     Python 3.10a2 3433 (RERAISE restores f_lasti if oparg != 0)
#     Python 3.10a6 3434 (PEP 634: Structural Pattern Matching)
#     Python 3.10a7 3435 Use instruction offsets (as opposed to byte offsets).
#     Python 3.10b1 3436 (Add GEN_START bytecode #43683)
#     Python 3.10b1 3437 (Undo making 'annotations' future by default - We like to dance among core devs!)
#     Python 3.10b1 3438 Safer line number table handling.
#     Python 3.10b1 3439 (Add ROT_N)
#     Python 3.11a1 3450 Use exception table for unwinding ("zero cost" exception handling)
#     Python 3.11a1 3451 (Add CALL_METHOD_KW)
#     Python 3.11a1 3452 (drop nlocals from marshaled code objects)
#     Python 3.11a1 3453 (add co_fastlocalnames and co_fastlocalkinds)
#     Python 3.11a1 3454 (compute cell offsets relative to locals bpo-43693)
#     Python 3.11a1 3455 (add MAKE_CELL bpo-43693)
#     Python 3.11a1 3456 (interleave cell args bpo-43693)
#     Python 3.11a1 3457 (Change localsplus to a bytes object bpo-43693)
#     Python 3.11a1 3458 (imported objects now don't use LOAD_METHOD/CALL_METHOD)
#     Python 3.11a1 3459 (PEP 657: add end line numbers and column offsets for instructions)
#     Python 3.11a1 3460 (Add co_qualname field to PyCodeObject bpo-44530)
#     Python 3.11a1 3461 (JUMP_ABSOLUTE must jump backwards)
#     Python 3.11a2 3462 (bpo-44511: remove COPY_DICT_WITHOUT_KEYS, change
#                         MATCH_CLASS and MATCH_KEYS, and add COPY)
#     Python 3.11a3 3463 (bpo-45711: JUMP_IF_NOT_EXC_MATCH no longer pops the
#                         active exception)
#     Python 3.11a3 3464 (bpo-45636: Merge numeric BINARY_*/INPLACE_* into
#                         BINARY_OP)
#     Python 3.11a3 3465 (Add COPY_FREE_VARS opcode)
#     Python 3.11a4 3466 (bpo-45292: PEP-654 except*)
#     Python 3.11a4 3467 (Change CALL_xxx opcodes)
#     Python 3.11a4 3468 (Add SEND opcode)
#     Python 3.11a4 3469 (bpo-45711: remove type, traceback from exc_info)
#     Python 3.11a4 3470 (bpo-46221: PREP_RERAISE_STAR no longer pushes lasti)
#     Python 3.11a4 3471 (bpo-46202: remove pop POP_EXCEPT_AND_RERAISE)
#     Python 3.11a4 3472 (bpo-46009: replace GEN_START with POP_TOP)
#     Python 3.11a4 3473 (Add POP_JUMP_IF_NOT_NONE/POP_JUMP_IF_NONE opcodes)
#     Python 3.11a4 3474 (Add RESUME opcode)
#     Python 3.11a5 3475 (Add RETURN_GENERATOR opcode)
#     Python 3.11a5 3476 (Add ASYNC_GEN_WRAP opcode)
#     Python 3.11a5 3477 (Replace DUP_TOP/DUP_TOP_TWO with COPY and
#                         ROT_TWO/ROT_THREE/ROT_FOUR/ROT_N with SWAP)
#     Python 3.11a5 3478 (New CALL opcodes)
#     Python 3.11a5 3479 (Add PUSH_NULL opcode)
#     Python 3.11a5 3480 (New CALL opcodes, second iteration)
#     Python 3.11a5 3481 (Use inline cache for BINARY_OP)
#     Python 3.11a5 3482 (Use inline caching for UNPACK_SEQUENCE and LOAD_GLOBAL)
#     Python 3.11a5 3483 (Use inline caching for COMPARE_OP and BINARY_SUBSCR)
#     Python 3.11a5 3484 (Use inline caching for LOAD_ATTR, LOAD_METHOD, and
#                         STORE_ATTR)
#     Python 3.11a5 3485 (Add an oparg to GET_AWAITABLE)
#     Python 3.11a6 3486 (Use inline caching for PRECALL and CALL)
#     Python 3.11a6 3487 (Remove the adaptive "oparg counter" mechanism)
#     Python 3.11a6 3488 (LOAD_GLOBAL can push additional NULL)
#     Python 3.11a6 3489 (Add JUMP_BACKWARD, remove JUMP_ABSOLUTE)
#     Python 3.11a6 3490 (remove JUMP_IF_NOT_EXC_MATCH, add CHECK_EXC_MATCH)
#     Python 3.11a6 3491 (remove JUMP_IF_NOT_EG_MATCH, add CHECK_EG_MATCH,
#                         add JUMP_BACKWARD_NO_INTERRUPT, make JUMP_NO_INTERRUPT virtual)
#     Python 3.11a7 3492 (make POP_JUMP_IF_NONE/NOT_NONE/TRUE/FALSE relative)
#     Python 3.11a7 3493 (Make JUMP_IF_TRUE_OR_POP/JUMP_IF_FALSE_OR_POP relative)
#     Python 3.11a7 3494 (New location info table)
#     Python 3.12a1 3500 (Remove PRECALL opcode)
#     Python 3.12a1 3501 (YIELD_VALUE oparg == stack_depth)
#     Python 3.12a1 3502 (LOAD_FAST_CHECK, no NULL-check in LOAD_FAST)
#     Python 3.12a1 3503 (Shrink LOAD_METHOD cache)
#     Python 3.12a1 3504 (Merge LOAD_METHOD back into LOAD_ATTR)
#     Python 3.12a1 3505 (Specialization/Cache for FOR_ITER)
#     Python 3.12a1 3506 (Add BINARY_SLICE and STORE_SLICE instructions)
#     Python 3.12a1 3507 (Set lineno of module's RESUME to 0)
#     Python 3.12a1 3508 (Add CLEANUP_THROW)
#     Python 3.12a1 3509 (Conditional jumps only jump forward)
#     Python 3.12a2 3510 (FOR_ITER leaves iterator on the stack)
#     Python 3.12a2 3511 (Add STOPITERATION_ERROR instruction)
#     Python 3.12a2 3512 (Remove all unused consts from code objects)
#     Python 3.12a4 3513 (Add CALL_INTRINSIC_1 instruction, removed STOPITERATION_ERROR, PRINT_EXPR, IMPORT_STAR)
#     Python 3.12a4 3514 (Remove ASYNC_GEN_WRAP, LIST_TO_TUPLE, and UNARY_POSITIVE)
#     Python 3.12a5 3515 (Embed jump mask in COMPARE_OP oparg)
#     Python 3.12a5 3516 (Add COMPARE_AND_BRANCH instruction)
#     Python 3.12a5 3517 (Change YIELD_VALUE oparg to exception block depth)
#     Python 3.12a6 3518 (Add RETURN_CONST instruction)
#     Python 3.12a6 3519 (Modify SEND instruction)
#     Python 3.12a6 3520 (Remove PREP_RERAISE_STAR, add CALL_INTRINSIC_2)
#     Python 3.12a7 3521 (Shrink the LOAD_GLOBAL caches)
#     Python 3.12a7 3522 (Removed JUMP_IF_FALSE_OR_POP/JUMP_IF_TRUE_OR_POP)
#     Python 3.12a7 3523 (Convert COMPARE_AND_BRANCH back to COMPARE_OP)
#     Python 3.12a7 3524 (Shrink the BINARY_SUBSCR caches)
#     Python 3.12b1 3525 (Shrink the CALL caches)
#     Python 3.12b1 3526 (Add instrumentation support)
#     Python 3.12b1 3527 (Add LOAD_SUPER_ATTR)
#     Python 3.12b1 3528 (Add LOAD_SUPER_ATTR_METHOD specialization)
<<<<<<< HEAD
#     Python 3.12b1 3529 (Shrink the LOAD_SUPER_ATTR caches)
=======
#     Python 3.12b1 3529 (Inline list/dict/set comprehensions)
>>>>>>> 2866e030

#     Python 3.13 will start with 3550

#     Please don't copy-paste the same pre-release tag for new entries above!!!
#     You should always use the *upcoming* tag. For example, if 3.12a6 came out
#     a week ago, I should put "Python 3.12a7" next to my new magic number.

# MAGIC must change whenever the bytecode emitted by the compiler may no
# longer be understood by older implementations of the eval loop (usually
# due to the addition of new opcodes).
#
# Starting with Python 3.11, Python 3.n starts with magic number 2900+50n.
#
# Whenever MAGIC_NUMBER is changed, the ranges in the magic_values array
# in PC/launcher.c must also be updated.

MAGIC_NUMBER = (3529).to_bytes(2, 'little') + b'\r\n'

_RAW_MAGIC_NUMBER = int.from_bytes(MAGIC_NUMBER, 'little')  # For import.c

_PYCACHE = '__pycache__'
_OPT = 'opt-'

SOURCE_SUFFIXES = ['.py']
if _MS_WINDOWS:
    SOURCE_SUFFIXES.append('.pyw')

EXTENSION_SUFFIXES = _imp.extension_suffixes()

BYTECODE_SUFFIXES = ['.pyc']
# Deprecated.
DEBUG_BYTECODE_SUFFIXES = OPTIMIZED_BYTECODE_SUFFIXES = BYTECODE_SUFFIXES

def cache_from_source(path, debug_override=None, *, optimization=None):
    """Given the path to a .py file, return the path to its .pyc file.

    The .py file does not need to exist; this simply returns the path to the
    .pyc file calculated as if the .py file were imported.

    The 'optimization' parameter controls the presumed optimization level of
    the bytecode file. If 'optimization' is not None, the string representation
    of the argument is taken and verified to be alphanumeric (else ValueError
    is raised).

    The debug_override parameter is deprecated. If debug_override is not None,
    a True value is the same as setting 'optimization' to the empty string
    while a False value is equivalent to setting 'optimization' to '1'.

    If sys.implementation.cache_tag is None then NotImplementedError is raised.

    """
    if debug_override is not None:
        _warnings.warn('the debug_override parameter is deprecated; use '
                       "'optimization' instead", DeprecationWarning)
        if optimization is not None:
            message = 'debug_override or optimization must be set to None'
            raise TypeError(message)
        optimization = '' if debug_override else 1
    path = _os.fspath(path)
    head, tail = _path_split(path)
    base, sep, rest = tail.rpartition('.')
    tag = sys.implementation.cache_tag
    if tag is None:
        raise NotImplementedError('sys.implementation.cache_tag is None')
    almost_filename = ''.join([(base if base else rest), sep, tag])
    if optimization is None:
        if sys.flags.optimize == 0:
            optimization = ''
        else:
            optimization = sys.flags.optimize
    optimization = str(optimization)
    if optimization != '':
        if not optimization.isalnum():
            raise ValueError(f'{optimization!r} is not alphanumeric')
        almost_filename = f'{almost_filename}.{_OPT}{optimization}'
    filename = almost_filename + BYTECODE_SUFFIXES[0]
    if sys.pycache_prefix is not None:
        # We need an absolute path to the py file to avoid the possibility of
        # collisions within sys.pycache_prefix, if someone has two different
        # `foo/bar.py` on their system and they import both of them using the
        # same sys.pycache_prefix. Let's say sys.pycache_prefix is
        # `C:\Bytecode`; the idea here is that if we get `Foo\Bar`, we first
        # make it absolute (`C:\Somewhere\Foo\Bar`), then make it root-relative
        # (`Somewhere\Foo\Bar`), so we end up placing the bytecode file in an
        # unambiguous `C:\Bytecode\Somewhere\Foo\Bar\`.
        head = _path_abspath(head)

        # Strip initial drive from a Windows path. We know we have an absolute
        # path here, so the second part of the check rules out a POSIX path that
        # happens to contain a colon at the second character.
        if head[1] == ':' and head[0] not in path_separators:
            head = head[2:]

        # Strip initial path separator from `head` to complete the conversion
        # back to a root-relative path before joining.
        return _path_join(
            sys.pycache_prefix,
            head.lstrip(path_separators),
            filename,
        )
    return _path_join(head, _PYCACHE, filename)


def source_from_cache(path):
    """Given the path to a .pyc. file, return the path to its .py file.

    The .pyc file does not need to exist; this simply returns the path to
    the .py file calculated to correspond to the .pyc file.  If path does
    not conform to PEP 3147/488 format, ValueError will be raised. If
    sys.implementation.cache_tag is None then NotImplementedError is raised.

    """
    if sys.implementation.cache_tag is None:
        raise NotImplementedError('sys.implementation.cache_tag is None')
    path = _os.fspath(path)
    head, pycache_filename = _path_split(path)
    found_in_pycache_prefix = False
    if sys.pycache_prefix is not None:
        stripped_path = sys.pycache_prefix.rstrip(path_separators)
        if head.startswith(stripped_path + path_sep):
            head = head[len(stripped_path):]
            found_in_pycache_prefix = True
    if not found_in_pycache_prefix:
        head, pycache = _path_split(head)
        if pycache != _PYCACHE:
            raise ValueError(f'{_PYCACHE} not bottom-level directory in '
                             f'{path!r}')
    dot_count = pycache_filename.count('.')
    if dot_count not in {2, 3}:
        raise ValueError(f'expected only 2 or 3 dots in {pycache_filename!r}')
    elif dot_count == 3:
        optimization = pycache_filename.rsplit('.', 2)[-2]
        if not optimization.startswith(_OPT):
            raise ValueError("optimization portion of filename does not start "
                             f"with {_OPT!r}")
        opt_level = optimization[len(_OPT):]
        if not opt_level.isalnum():
            raise ValueError(f"optimization level {optimization!r} is not an "
                             "alphanumeric value")
    base_filename = pycache_filename.partition('.')[0]
    return _path_join(head, base_filename + SOURCE_SUFFIXES[0])


def _get_sourcefile(bytecode_path):
    """Convert a bytecode file path to a source path (if possible).

    This function exists purely for backwards-compatibility for
    PyImport_ExecCodeModuleWithFilenames() in the C API.

    """
    if len(bytecode_path) == 0:
        return None
    rest, _, extension = bytecode_path.rpartition('.')
    if not rest or extension.lower()[-3:-1] != 'py':
        return bytecode_path
    try:
        source_path = source_from_cache(bytecode_path)
    except (NotImplementedError, ValueError):
        source_path = bytecode_path[:-1]
    return source_path if _path_isfile(source_path) else bytecode_path


def _get_cached(filename):
    if filename.endswith(tuple(SOURCE_SUFFIXES)):
        try:
            return cache_from_source(filename)
        except NotImplementedError:
            pass
    elif filename.endswith(tuple(BYTECODE_SUFFIXES)):
        return filename
    else:
        return None


def _calc_mode(path):
    """Calculate the mode permissions for a bytecode file."""
    try:
        mode = _path_stat(path).st_mode
    except OSError:
        mode = 0o666
    # We always ensure write access so we can update cached files
    # later even when the source files are read-only on Windows (#6074)
    mode |= 0o200
    return mode


def _check_name(method):
    """Decorator to verify that the module being requested matches the one the
    loader can handle.

    The first argument (self) must define _name which the second argument is
    compared against. If the comparison fails then ImportError is raised.

    """
    def _check_name_wrapper(self, name=None, *args, **kwargs):
        if name is None:
            name = self.name
        elif self.name != name:
            raise ImportError('loader for %s cannot handle %s' %
                                (self.name, name), name=name)
        return method(self, name, *args, **kwargs)

    # FIXME: @_check_name is used to define class methods before the
    # _bootstrap module is set by _set_bootstrap_module().
    if _bootstrap is not None:
        _wrap = _bootstrap._wrap
    else:
        def _wrap(new, old):
            for replace in ['__module__', '__name__', '__qualname__', '__doc__']:
                if hasattr(old, replace):
                    setattr(new, replace, getattr(old, replace))
            new.__dict__.update(old.__dict__)

    _wrap(_check_name_wrapper, method)
    return _check_name_wrapper


def _classify_pyc(data, name, exc_details):
    """Perform basic validity checking of a pyc header and return the flags field,
    which determines how the pyc should be further validated against the source.

    *data* is the contents of the pyc file. (Only the first 16 bytes are
    required, though.)

    *name* is the name of the module being imported. It is used for logging.

    *exc_details* is a dictionary passed to ImportError if it raised for
    improved debugging.

    ImportError is raised when the magic number is incorrect or when the flags
    field is invalid. EOFError is raised when the data is found to be truncated.

    """
    magic = data[:4]
    if magic != MAGIC_NUMBER:
        message = f'bad magic number in {name!r}: {magic!r}'
        _bootstrap._verbose_message('{}', message)
        raise ImportError(message, **exc_details)
    if len(data) < 16:
        message = f'reached EOF while reading pyc header of {name!r}'
        _bootstrap._verbose_message('{}', message)
        raise EOFError(message)
    flags = _unpack_uint32(data[4:8])
    # Only the first two flags are defined.
    if flags & ~0b11:
        message = f'invalid flags {flags!r} in {name!r}'
        raise ImportError(message, **exc_details)
    return flags


def _validate_timestamp_pyc(data, source_mtime, source_size, name,
                            exc_details):
    """Validate a pyc against the source last-modified time.

    *data* is the contents of the pyc file. (Only the first 16 bytes are
    required.)

    *source_mtime* is the last modified timestamp of the source file.

    *source_size* is None or the size of the source file in bytes.

    *name* is the name of the module being imported. It is used for logging.

    *exc_details* is a dictionary passed to ImportError if it raised for
    improved debugging.

    An ImportError is raised if the bytecode is stale.

    """
    if _unpack_uint32(data[8:12]) != (source_mtime & 0xFFFFFFFF):
        message = f'bytecode is stale for {name!r}'
        _bootstrap._verbose_message('{}', message)
        raise ImportError(message, **exc_details)
    if (source_size is not None and
        _unpack_uint32(data[12:16]) != (source_size & 0xFFFFFFFF)):
        raise ImportError(f'bytecode is stale for {name!r}', **exc_details)


def _validate_hash_pyc(data, source_hash, name, exc_details):
    """Validate a hash-based pyc by checking the real source hash against the one in
    the pyc header.

    *data* is the contents of the pyc file. (Only the first 16 bytes are
    required.)

    *source_hash* is the importlib.util.source_hash() of the source file.

    *name* is the name of the module being imported. It is used for logging.

    *exc_details* is a dictionary passed to ImportError if it raised for
    improved debugging.

    An ImportError is raised if the bytecode is stale.

    """
    if data[8:16] != source_hash:
        raise ImportError(
            f'hash in bytecode doesn\'t match hash of source {name!r}',
            **exc_details,
        )


def _compile_bytecode(data, name=None, bytecode_path=None, source_path=None):
    """Compile bytecode as found in a pyc."""
    code = marshal.loads(data)
    if isinstance(code, _code_type):
        _bootstrap._verbose_message('code object from {!r}', bytecode_path)
        if source_path is not None:
            _imp._fix_co_filename(code, source_path)
        return code
    else:
        raise ImportError(f'Non-code object in {bytecode_path!r}',
                          name=name, path=bytecode_path)


def _code_to_timestamp_pyc(code, mtime=0, source_size=0):
    "Produce the data for a timestamp-based pyc."
    data = bytearray(MAGIC_NUMBER)
    data.extend(_pack_uint32(0))
    data.extend(_pack_uint32(mtime))
    data.extend(_pack_uint32(source_size))
    data.extend(marshal.dumps(code))
    return data


def _code_to_hash_pyc(code, source_hash, checked=True):
    "Produce the data for a hash-based pyc."
    data = bytearray(MAGIC_NUMBER)
    flags = 0b1 | checked << 1
    data.extend(_pack_uint32(flags))
    assert len(source_hash) == 8
    data.extend(source_hash)
    data.extend(marshal.dumps(code))
    return data


def decode_source(source_bytes):
    """Decode bytes representing source code and return the string.

    Universal newline support is used in the decoding.
    """
    import tokenize  # To avoid bootstrap issues.
    source_bytes_readline = _io.BytesIO(source_bytes).readline
    encoding = tokenize.detect_encoding(source_bytes_readline)
    newline_decoder = _io.IncrementalNewlineDecoder(None, True)
    return newline_decoder.decode(source_bytes.decode(encoding[0]))


# Module specifications #######################################################

_POPULATE = object()


def spec_from_file_location(name, location=None, *, loader=None,
                            submodule_search_locations=_POPULATE):
    """Return a module spec based on a file location.

    To indicate that the module is a package, set
    submodule_search_locations to a list of directory paths.  An
    empty list is sufficient, though its not otherwise useful to the
    import system.

    The loader must take a spec as its only __init__() arg.

    """
    if location is None:
        # The caller may simply want a partially populated location-
        # oriented spec.  So we set the location to a bogus value and
        # fill in as much as we can.
        location = '<unknown>'
        if hasattr(loader, 'get_filename'):
            # ExecutionLoader
            try:
                location = loader.get_filename(name)
            except ImportError:
                pass
    else:
        location = _os.fspath(location)
        try:
            location = _path_abspath(location)
        except OSError:
            pass

    # If the location is on the filesystem, but doesn't actually exist,
    # we could return None here, indicating that the location is not
    # valid.  However, we don't have a good way of testing since an
    # indirect location (e.g. a zip file or URL) will look like a
    # non-existent file relative to the filesystem.

    spec = _bootstrap.ModuleSpec(name, loader, origin=location)
    spec._set_fileattr = True

    # Pick a loader if one wasn't provided.
    if loader is None:
        for loader_class, suffixes in _get_supported_file_loaders():
            if location.endswith(tuple(suffixes)):
                loader = loader_class(name, location)
                spec.loader = loader
                break
        else:
            return None

    # Set submodule_search_paths appropriately.
    if submodule_search_locations is _POPULATE:
        # Check the loader.
        if hasattr(loader, 'is_package'):
            try:
                is_package = loader.is_package(name)
            except ImportError:
                pass
            else:
                if is_package:
                    spec.submodule_search_locations = []
    else:
        spec.submodule_search_locations = submodule_search_locations
    if spec.submodule_search_locations == []:
        if location:
            dirname = _path_split(location)[0]
            spec.submodule_search_locations.append(dirname)

    return spec


def _bless_my_loader(module_globals):
    """Helper function for _warnings.c

    See GH#97850 for details.
    """
    # 2022-10-06(warsaw): For now, this helper is only used in _warnings.c and
    # that use case only has the module globals.  This function could be
    # extended to accept either that or a module object.  However, in the
    # latter case, it would be better to raise certain exceptions when looking
    # at a module, which should have either a __loader__ or __spec__.loader.
    # For backward compatibility, it is possible that we'll get an empty
    # dictionary for the module globals, and that cannot raise an exception.
    if not isinstance(module_globals, dict):
        return None

    missing = object()
    loader = module_globals.get('__loader__', None)
    spec = module_globals.get('__spec__', missing)

    if loader is None:
        if spec is missing:
            # If working with a module:
            # raise AttributeError('Module globals is missing a __spec__')
            return None
        elif spec is None:
            raise ValueError('Module globals is missing a __spec__.loader')

    spec_loader = getattr(spec, 'loader', missing)

    if spec_loader in (missing, None):
        if loader is None:
            exc = AttributeError if spec_loader is missing else ValueError
            raise exc('Module globals is missing a __spec__.loader')
        _warnings.warn(
            'Module globals is missing a __spec__.loader',
            DeprecationWarning)
        spec_loader = loader

    assert spec_loader is not None
    if loader is not None and loader != spec_loader:
        _warnings.warn(
            'Module globals; __loader__ != __spec__.loader',
            DeprecationWarning)
        return loader

    return spec_loader


# Loaders #####################################################################

class WindowsRegistryFinder:

    """Meta path finder for modules declared in the Windows registry."""

    REGISTRY_KEY = (
        'Software\\Python\\PythonCore\\{sys_version}'
        '\\Modules\\{fullname}')
    REGISTRY_KEY_DEBUG = (
        'Software\\Python\\PythonCore\\{sys_version}'
        '\\Modules\\{fullname}\\Debug')
    DEBUG_BUILD = (_MS_WINDOWS and '_d.pyd' in EXTENSION_SUFFIXES)

    @staticmethod
    def _open_registry(key):
        try:
            return winreg.OpenKey(winreg.HKEY_CURRENT_USER, key)
        except OSError:
            return winreg.OpenKey(winreg.HKEY_LOCAL_MACHINE, key)

    @classmethod
    def _search_registry(cls, fullname):
        if cls.DEBUG_BUILD:
            registry_key = cls.REGISTRY_KEY_DEBUG
        else:
            registry_key = cls.REGISTRY_KEY
        key = registry_key.format(fullname=fullname,
                                  sys_version='%d.%d' % sys.version_info[:2])
        try:
            with cls._open_registry(key) as hkey:
                filepath = winreg.QueryValue(hkey, '')
        except OSError:
            return None
        return filepath

    @classmethod
    def find_spec(cls, fullname, path=None, target=None):
        filepath = cls._search_registry(fullname)
        if filepath is None:
            return None
        try:
            _path_stat(filepath)
        except OSError:
            return None
        for loader, suffixes in _get_supported_file_loaders():
            if filepath.endswith(tuple(suffixes)):
                spec = _bootstrap.spec_from_loader(fullname,
                                                   loader(fullname, filepath),
                                                   origin=filepath)
                return spec


class _LoaderBasics:

    """Base class of common code needed by both SourceLoader and
    SourcelessFileLoader."""

    def is_package(self, fullname):
        """Concrete implementation of InspectLoader.is_package by checking if
        the path returned by get_filename has a filename of '__init__.py'."""
        filename = _path_split(self.get_filename(fullname))[1]
        filename_base = filename.rsplit('.', 1)[0]
        tail_name = fullname.rpartition('.')[2]
        return filename_base == '__init__' and tail_name != '__init__'

    def create_module(self, spec):
        """Use default semantics for module creation."""

    def exec_module(self, module):
        """Execute the module."""
        code = self.get_code(module.__name__)
        if code is None:
            raise ImportError(f'cannot load module {module.__name__!r} when '
                              'get_code() returns None')
        _bootstrap._call_with_frames_removed(exec, code, module.__dict__)

    def load_module(self, fullname):
        """This method is deprecated."""
        # Warning implemented in _load_module_shim().
        return _bootstrap._load_module_shim(self, fullname)


class SourceLoader(_LoaderBasics):

    def path_mtime(self, path):
        """Optional method that returns the modification time (an int) for the
        specified path (a str).

        Raises OSError when the path cannot be handled.
        """
        raise OSError

    def path_stats(self, path):
        """Optional method returning a metadata dict for the specified
        path (a str).

        Possible keys:
        - 'mtime' (mandatory) is the numeric timestamp of last source
          code modification;
        - 'size' (optional) is the size in bytes of the source code.

        Implementing this method allows the loader to read bytecode files.
        Raises OSError when the path cannot be handled.
        """
        return {'mtime': self.path_mtime(path)}

    def _cache_bytecode(self, source_path, cache_path, data):
        """Optional method which writes data (bytes) to a file path (a str).

        Implementing this method allows for the writing of bytecode files.

        The source path is needed in order to correctly transfer permissions
        """
        # For backwards compatibility, we delegate to set_data()
        return self.set_data(cache_path, data)

    def set_data(self, path, data):
        """Optional method which writes data (bytes) to a file path (a str).

        Implementing this method allows for the writing of bytecode files.
        """


    def get_source(self, fullname):
        """Concrete implementation of InspectLoader.get_source."""
        path = self.get_filename(fullname)
        try:
            source_bytes = self.get_data(path)
        except OSError as exc:
            raise ImportError('source not available through get_data()',
                              name=fullname) from exc
        return decode_source(source_bytes)

    def source_to_code(self, data, path, *, _optimize=-1):
        """Return the code object compiled from source.

        The 'data' argument can be any object type that compile() supports.
        """
        return _bootstrap._call_with_frames_removed(compile, data, path, 'exec',
                                        dont_inherit=True, optimize=_optimize)

    def get_code(self, fullname):
        """Concrete implementation of InspectLoader.get_code.

        Reading of bytecode requires path_stats to be implemented. To write
        bytecode, set_data must also be implemented.

        """
        source_path = self.get_filename(fullname)
        source_mtime = None
        source_bytes = None
        source_hash = None
        hash_based = False
        check_source = True
        try:
            bytecode_path = cache_from_source(source_path)
        except NotImplementedError:
            bytecode_path = None
        else:
            try:
                st = self.path_stats(source_path)
            except OSError:
                pass
            else:
                source_mtime = int(st['mtime'])
                try:
                    data = self.get_data(bytecode_path)
                except OSError:
                    pass
                else:
                    exc_details = {
                        'name': fullname,
                        'path': bytecode_path,
                    }
                    try:
                        flags = _classify_pyc(data, fullname, exc_details)
                        bytes_data = memoryview(data)[16:]
                        hash_based = flags & 0b1 != 0
                        if hash_based:
                            check_source = flags & 0b10 != 0
                            if (_imp.check_hash_based_pycs != 'never' and
                                (check_source or
                                 _imp.check_hash_based_pycs == 'always')):
                                source_bytes = self.get_data(source_path)
                                source_hash = _imp.source_hash(
                                    _RAW_MAGIC_NUMBER,
                                    source_bytes,
                                )
                                _validate_hash_pyc(data, source_hash, fullname,
                                                   exc_details)
                        else:
                            _validate_timestamp_pyc(
                                data,
                                source_mtime,
                                st['size'],
                                fullname,
                                exc_details,
                            )
                    except (ImportError, EOFError):
                        pass
                    else:
                        _bootstrap._verbose_message('{} matches {}', bytecode_path,
                                                    source_path)
                        return _compile_bytecode(bytes_data, name=fullname,
                                                 bytecode_path=bytecode_path,
                                                 source_path=source_path)
        if source_bytes is None:
            source_bytes = self.get_data(source_path)
        code_object = self.source_to_code(source_bytes, source_path)
        _bootstrap._verbose_message('code object from {}', source_path)
        if (not sys.dont_write_bytecode and bytecode_path is not None and
                source_mtime is not None):
            if hash_based:
                if source_hash is None:
                    source_hash = _imp.source_hash(_RAW_MAGIC_NUMBER,
                                                   source_bytes)
                data = _code_to_hash_pyc(code_object, source_hash, check_source)
            else:
                data = _code_to_timestamp_pyc(code_object, source_mtime,
                                              len(source_bytes))
            try:
                self._cache_bytecode(source_path, bytecode_path, data)
            except NotImplementedError:
                pass
        return code_object


class FileLoader:

    """Base file loader class which implements the loader protocol methods that
    require file system usage."""

    def __init__(self, fullname, path):
        """Cache the module name and the path to the file found by the
        finder."""
        self.name = fullname
        self.path = path

    def __eq__(self, other):
        return (self.__class__ == other.__class__ and
                self.__dict__ == other.__dict__)

    def __hash__(self):
        return hash(self.name) ^ hash(self.path)

    @_check_name
    def load_module(self, fullname):
        """Load a module from a file.

        This method is deprecated.  Use exec_module() instead.

        """
        # The only reason for this method is for the name check.
        # Issue #14857: Avoid the zero-argument form of super so the implementation
        # of that form can be updated without breaking the frozen module.
        return super(FileLoader, self).load_module(fullname)

    @_check_name
    def get_filename(self, fullname):
        """Return the path to the source file as found by the finder."""
        return self.path

    def get_data(self, path):
        """Return the data from path as raw bytes."""
        if isinstance(self, (SourceLoader, ExtensionFileLoader)):
            with _io.open_code(str(path)) as file:
                return file.read()
        else:
            with _io.FileIO(path, 'r') as file:
                return file.read()

    @_check_name
    def get_resource_reader(self, module):
        from importlib.readers import FileReader
        return FileReader(self)


class SourceFileLoader(FileLoader, SourceLoader):

    """Concrete implementation of SourceLoader using the file system."""

    def path_stats(self, path):
        """Return the metadata for the path."""
        st = _path_stat(path)
        return {'mtime': st.st_mtime, 'size': st.st_size}

    def _cache_bytecode(self, source_path, bytecode_path, data):
        # Adapt between the two APIs
        mode = _calc_mode(source_path)
        return self.set_data(bytecode_path, data, _mode=mode)

    def set_data(self, path, data, *, _mode=0o666):
        """Write bytes data to a file."""
        parent, filename = _path_split(path)
        path_parts = []
        # Figure out what directories are missing.
        while parent and not _path_isdir(parent):
            parent, part = _path_split(parent)
            path_parts.append(part)
        # Create needed directories.
        for part in reversed(path_parts):
            parent = _path_join(parent, part)
            try:
                _os.mkdir(parent)
            except FileExistsError:
                # Probably another Python process already created the dir.
                continue
            except OSError as exc:
                # Could be a permission error, read-only filesystem: just forget
                # about writing the data.
                _bootstrap._verbose_message('could not create {!r}: {!r}',
                                            parent, exc)
                return
        try:
            _write_atomic(path, data, _mode)
            _bootstrap._verbose_message('created {!r}', path)
        except OSError as exc:
            # Same as above: just don't write the bytecode.
            _bootstrap._verbose_message('could not create {!r}: {!r}', path,
                                        exc)


class SourcelessFileLoader(FileLoader, _LoaderBasics):

    """Loader which handles sourceless file imports."""

    def get_code(self, fullname):
        path = self.get_filename(fullname)
        data = self.get_data(path)
        # Call _classify_pyc to do basic validation of the pyc but ignore the
        # result. There's no source to check against.
        exc_details = {
            'name': fullname,
            'path': path,
        }
        _classify_pyc(data, fullname, exc_details)
        return _compile_bytecode(
            memoryview(data)[16:],
            name=fullname,
            bytecode_path=path,
        )

    def get_source(self, fullname):
        """Return None as there is no source code."""
        return None


class ExtensionFileLoader(FileLoader, _LoaderBasics):

    """Loader for extension modules.

    The constructor is designed to work with FileFinder.

    """

    def __init__(self, name, path):
        self.name = name
        self.path = path

    def __eq__(self, other):
        return (self.__class__ == other.__class__ and
                self.__dict__ == other.__dict__)

    def __hash__(self):
        return hash(self.name) ^ hash(self.path)

    def create_module(self, spec):
        """Create an uninitialized extension module"""
        module = _bootstrap._call_with_frames_removed(
            _imp.create_dynamic, spec)
        _bootstrap._verbose_message('extension module {!r} loaded from {!r}',
                         spec.name, self.path)
        return module

    def exec_module(self, module):
        """Initialize an extension module"""
        _bootstrap._call_with_frames_removed(_imp.exec_dynamic, module)
        _bootstrap._verbose_message('extension module {!r} executed from {!r}',
                         self.name, self.path)

    def is_package(self, fullname):
        """Return True if the extension module is a package."""
        file_name = _path_split(self.path)[1]
        return any(file_name == '__init__' + suffix
                   for suffix in EXTENSION_SUFFIXES)

    def get_code(self, fullname):
        """Return None as an extension module cannot create a code object."""
        return None

    def get_source(self, fullname):
        """Return None as extension modules have no source code."""
        return None

    @_check_name
    def get_filename(self, fullname):
        """Return the path to the source file as found by the finder."""
        return self.path


class _NamespacePath:
    """Represents a namespace package's path.  It uses the module name
    to find its parent module, and from there it looks up the parent's
    __path__.  When this changes, the module's own path is recomputed,
    using path_finder.  For top-level modules, the parent module's path
    is sys.path."""

    # When invalidate_caches() is called, this epoch is incremented
    # https://bugs.python.org/issue45703
    _epoch = 0

    def __init__(self, name, path, path_finder):
        self._name = name
        self._path = path
        self._last_parent_path = tuple(self._get_parent_path())
        self._last_epoch = self._epoch
        self._path_finder = path_finder

    def _find_parent_path_names(self):
        """Returns a tuple of (parent-module-name, parent-path-attr-name)"""
        parent, dot, me = self._name.rpartition('.')
        if dot == '':
            # This is a top-level module. sys.path contains the parent path.
            return 'sys', 'path'
        # Not a top-level module. parent-module.__path__ contains the
        #  parent path.
        return parent, '__path__'

    def _get_parent_path(self):
        parent_module_name, path_attr_name = self._find_parent_path_names()
        return getattr(sys.modules[parent_module_name], path_attr_name)

    def _recalculate(self):
        # If the parent's path has changed, recalculate _path
        parent_path = tuple(self._get_parent_path()) # Make a copy
        if parent_path != self._last_parent_path or self._epoch != self._last_epoch:
            spec = self._path_finder(self._name, parent_path)
            # Note that no changes are made if a loader is returned, but we
            #  do remember the new parent path
            if spec is not None and spec.loader is None:
                if spec.submodule_search_locations:
                    self._path = spec.submodule_search_locations
            self._last_parent_path = parent_path     # Save the copy
            self._last_epoch = self._epoch
        return self._path

    def __iter__(self):
        return iter(self._recalculate())

    def __getitem__(self, index):
        return self._recalculate()[index]

    def __setitem__(self, index, path):
        self._path[index] = path

    def __len__(self):
        return len(self._recalculate())

    def __repr__(self):
        return f'_NamespacePath({self._path!r})'

    def __contains__(self, item):
        return item in self._recalculate()

    def append(self, item):
        self._path.append(item)


# This class is actually exposed publicly in a namespace package's __loader__
# attribute, so it should be available through a non-private name.
# https://github.com/python/cpython/issues/92054
class NamespaceLoader:
    def __init__(self, name, path, path_finder):
        self._path = _NamespacePath(name, path, path_finder)

    def is_package(self, fullname):
        return True

    def get_source(self, fullname):
        return ''

    def get_code(self, fullname):
        return compile('', '<string>', 'exec', dont_inherit=True)

    def create_module(self, spec):
        """Use default semantics for module creation."""

    def exec_module(self, module):
        pass

    def load_module(self, fullname):
        """Load a namespace module.

        This method is deprecated.  Use exec_module() instead.

        """
        # The import system never calls this method.
        _bootstrap._verbose_message('namespace module loaded with path {!r}',
                                    self._path)
        # Warning implemented in _load_module_shim().
        return _bootstrap._load_module_shim(self, fullname)

    def get_resource_reader(self, module):
        from importlib.readers import NamespaceReader
        return NamespaceReader(self._path)


# We use this exclusively in module_from_spec() for backward-compatibility.
_NamespaceLoader = NamespaceLoader


# Finders #####################################################################

class PathFinder:

    """Meta path finder for sys.path and package __path__ attributes."""

    @staticmethod
    def invalidate_caches():
        """Call the invalidate_caches() method on all path entry finders
        stored in sys.path_importer_caches (where implemented)."""
        for name, finder in list(sys.path_importer_cache.items()):
            # Drop entry if finder name is a relative path. The current
            # working directory may have changed.
            if finder is None or not _path_isabs(name):
                del sys.path_importer_cache[name]
            elif hasattr(finder, 'invalidate_caches'):
                finder.invalidate_caches()
        # Also invalidate the caches of _NamespacePaths
        # https://bugs.python.org/issue45703
        _NamespacePath._epoch += 1

    @staticmethod
    def _path_hooks(path):
        """Search sys.path_hooks for a finder for 'path'."""
        if sys.path_hooks is not None and not sys.path_hooks:
            _warnings.warn('sys.path_hooks is empty', ImportWarning)
        for hook in sys.path_hooks:
            try:
                return hook(path)
            except ImportError:
                continue
        else:
            return None

    @classmethod
    def _path_importer_cache(cls, path):
        """Get the finder for the path entry from sys.path_importer_cache.

        If the path entry is not in the cache, find the appropriate finder
        and cache it. If no finder is available, store None.

        """
        if path == '':
            try:
                path = _os.getcwd()
            except FileNotFoundError:
                # Don't cache the failure as the cwd can easily change to
                # a valid directory later on.
                return None
        try:
            finder = sys.path_importer_cache[path]
        except KeyError:
            finder = cls._path_hooks(path)
            sys.path_importer_cache[path] = finder
        return finder

    @classmethod
    def _get_spec(cls, fullname, path, target=None):
        """Find the loader or namespace_path for this module/package name."""
        # If this ends up being a namespace package, namespace_path is
        #  the list of paths that will become its __path__
        namespace_path = []
        for entry in path:
            if not isinstance(entry, str):
                continue
            finder = cls._path_importer_cache(entry)
            if finder is not None:
                spec = finder.find_spec(fullname, target)
                if spec is None:
                    continue
                if spec.loader is not None:
                    return spec
                portions = spec.submodule_search_locations
                if portions is None:
                    raise ImportError('spec missing loader')
                # This is possibly part of a namespace package.
                #  Remember these path entries (if any) for when we
                #  create a namespace package, and continue iterating
                #  on path.
                namespace_path.extend(portions)
        else:
            spec = _bootstrap.ModuleSpec(fullname, None)
            spec.submodule_search_locations = namespace_path
            return spec

    @classmethod
    def find_spec(cls, fullname, path=None, target=None):
        """Try to find a spec for 'fullname' on sys.path or 'path'.

        The search is based on sys.path_hooks and sys.path_importer_cache.
        """
        if path is None:
            path = sys.path
        spec = cls._get_spec(fullname, path, target)
        if spec is None:
            return None
        elif spec.loader is None:
            namespace_path = spec.submodule_search_locations
            if namespace_path:
                # We found at least one namespace path.  Return a spec which
                # can create the namespace package.
                spec.origin = None
                spec.submodule_search_locations = _NamespacePath(fullname, namespace_path, cls._get_spec)
                return spec
            else:
                return None
        else:
            return spec

    @staticmethod
    def find_distributions(*args, **kwargs):
        """
        Find distributions.

        Return an iterable of all Distribution instances capable of
        loading the metadata for packages matching ``context.name``
        (or all names if ``None`` indicated) along the paths in the list
        of directories ``context.path``.
        """
        from importlib.metadata import MetadataPathFinder
        return MetadataPathFinder.find_distributions(*args, **kwargs)


class FileFinder:

    """File-based finder.

    Interactions with the file system are cached for performance, being
    refreshed when the directory the finder is handling has been modified.

    """

    def __init__(self, path, *loader_details):
        """Initialize with the path to search on and a variable number of
        2-tuples containing the loader and the file suffixes the loader
        recognizes."""
        loaders = []
        for loader, suffixes in loader_details:
            loaders.extend((suffix, loader) for suffix in suffixes)
        self._loaders = loaders
        # Base (directory) path
        if not path or path == '.':
            self.path = _os.getcwd()
        else:
            self.path = _path_abspath(path)
        self._path_mtime = -1
        self._path_cache = set()
        self._relaxed_path_cache = set()

    def invalidate_caches(self):
        """Invalidate the directory mtime."""
        self._path_mtime = -1

    def _get_spec(self, loader_class, fullname, path, smsl, target):
        loader = loader_class(fullname, path)
        return spec_from_file_location(fullname, path, loader=loader,
                                       submodule_search_locations=smsl)

    def find_spec(self, fullname, target=None):
        """Try to find a spec for the specified module.

        Returns the matching spec, or None if not found.
        """
        is_namespace = False
        tail_module = fullname.rpartition('.')[2]
        try:
            mtime = _path_stat(self.path or _os.getcwd()).st_mtime
        except OSError:
            mtime = -1
        if mtime != self._path_mtime:
            self._fill_cache()
            self._path_mtime = mtime
        # tail_module keeps the original casing, for __file__ and friends
        if _relax_case():
            cache = self._relaxed_path_cache
            cache_module = tail_module.lower()
        else:
            cache = self._path_cache
            cache_module = tail_module
        # Check if the module is the name of a directory (and thus a package).
        if cache_module in cache:
            base_path = _path_join(self.path, tail_module)
            for suffix, loader_class in self._loaders:
                init_filename = '__init__' + suffix
                full_path = _path_join(base_path, init_filename)
                if _path_isfile(full_path):
                    return self._get_spec(loader_class, fullname, full_path, [base_path], target)
            else:
                # If a namespace package, return the path if we don't
                #  find a module in the next section.
                is_namespace = _path_isdir(base_path)
        # Check for a file w/ a proper suffix exists.
        for suffix, loader_class in self._loaders:
            try:
                full_path = _path_join(self.path, tail_module + suffix)
            except ValueError:
                return None
            _bootstrap._verbose_message('trying {}', full_path, verbosity=2)
            if cache_module + suffix in cache:
                if _path_isfile(full_path):
                    return self._get_spec(loader_class, fullname, full_path,
                                          None, target)
        if is_namespace:
            _bootstrap._verbose_message('possible namespace for {}', base_path)
            spec = _bootstrap.ModuleSpec(fullname, None)
            spec.submodule_search_locations = [base_path]
            return spec
        return None

    def _fill_cache(self):
        """Fill the cache of potential modules and packages for this directory."""
        path = self.path
        try:
            contents = _os.listdir(path or _os.getcwd())
        except (FileNotFoundError, PermissionError, NotADirectoryError):
            # Directory has either been removed, turned into a file, or made
            # unreadable.
            contents = []
        # We store two cached versions, to handle runtime changes of the
        # PYTHONCASEOK environment variable.
        if not sys.platform.startswith('win'):
            self._path_cache = set(contents)
        else:
            # Windows users can import modules with case-insensitive file
            # suffixes (for legacy reasons). Make the suffix lowercase here
            # so it's done once instead of for every import. This is safe as
            # the specified suffixes to check against are always specified in a
            # case-sensitive manner.
            lower_suffix_contents = set()
            for item in contents:
                name, dot, suffix = item.partition('.')
                if dot:
                    new_name = f'{name}.{suffix.lower()}'
                else:
                    new_name = name
                lower_suffix_contents.add(new_name)
            self._path_cache = lower_suffix_contents
        if sys.platform.startswith(_CASE_INSENSITIVE_PLATFORMS):
            self._relaxed_path_cache = {fn.lower() for fn in contents}

    @classmethod
    def path_hook(cls, *loader_details):
        """A class method which returns a closure to use on sys.path_hook
        which will return an instance using the specified loaders and the path
        called on the closure.

        If the path called on the closure is not a directory, ImportError is
        raised.

        """
        def path_hook_for_FileFinder(path):
            """Path hook for importlib.machinery.FileFinder."""
            if not _path_isdir(path):
                raise ImportError('only directories are supported', path=path)
            return cls(path, *loader_details)

        return path_hook_for_FileFinder

    def __repr__(self):
        return f'FileFinder({self.path!r})'


# Import setup ###############################################################

def _fix_up_module(ns, name, pathname, cpathname=None):
    # This function is used by PyImport_ExecCodeModuleObject().
    loader = ns.get('__loader__')
    spec = ns.get('__spec__')
    if not loader:
        if spec:
            loader = spec.loader
        elif pathname == cpathname:
            loader = SourcelessFileLoader(name, pathname)
        else:
            loader = SourceFileLoader(name, pathname)
    if not spec:
        spec = spec_from_file_location(name, pathname, loader=loader)
        if cpathname:
            spec.cached = _path_abspath(cpathname)
    try:
        ns['__spec__'] = spec
        ns['__loader__'] = loader
        ns['__file__'] = pathname
        ns['__cached__'] = cpathname
    except Exception:
        # Not important enough to report.
        pass


def _get_supported_file_loaders():
    """Returns a list of file-based module loaders.

    Each item is a tuple (loader, suffixes).
    """
    extensions = ExtensionFileLoader, _imp.extension_suffixes()
    source = SourceFileLoader, SOURCE_SUFFIXES
    bytecode = SourcelessFileLoader, BYTECODE_SUFFIXES
    return [extensions, source, bytecode]


def _set_bootstrap_module(_bootstrap_module):
    global _bootstrap
    _bootstrap = _bootstrap_module


def _install(_bootstrap_module):
    """Install the path-based import components."""
    _set_bootstrap_module(_bootstrap_module)
    supported_loaders = _get_supported_file_loaders()
    sys.path_hooks.extend([FileFinder.path_hook(*supported_loaders)])
    sys.meta_path.append(PathFinder)<|MERGE_RESOLUTION|>--- conflicted
+++ resolved
@@ -442,11 +442,8 @@
 #     Python 3.12b1 3526 (Add instrumentation support)
 #     Python 3.12b1 3527 (Add LOAD_SUPER_ATTR)
 #     Python 3.12b1 3528 (Add LOAD_SUPER_ATTR_METHOD specialization)
-<<<<<<< HEAD
-#     Python 3.12b1 3529 (Shrink the LOAD_SUPER_ATTR caches)
-=======
 #     Python 3.12b1 3529 (Inline list/dict/set comprehensions)
->>>>>>> 2866e030
+#     Python 3.12b1 3530 (Shrink the LOAD_SUPER_ATTR caches)
 
 #     Python 3.13 will start with 3550
 
@@ -463,7 +460,7 @@
 # Whenever MAGIC_NUMBER is changed, the ranges in the magic_values array
 # in PC/launcher.c must also be updated.
 
-MAGIC_NUMBER = (3529).to_bytes(2, 'little') + b'\r\n'
+MAGIC_NUMBER = (3530).to_bytes(2, 'little') + b'\r\n'
 
 _RAW_MAGIC_NUMBER = int.from_bytes(MAGIC_NUMBER, 'little')  # For import.c
 
