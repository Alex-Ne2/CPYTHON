"""Core implementation of path-based import.

This module is NOT meant to be directly imported! It has been designed such
that it can be bootstrapped into Python as the implementation of import. As
such it requires the injection of specific modules and attributes in order to
work. One should use importlib as the public-facing version of this module.

"""
# IMPORTANT: Whenever making changes to this module, be sure to run a top-level
# `make regen-importlib` followed by `make` in order to get the frozen version
# of the module updated. Not doing so will result in the Makefile to fail for
# all others who don't have a ./python around to freeze the module in the early
# stages of compilation.
#

# See importlib._setup() for what is injected into the global namespace.

# When editing this code be aware that code executed at import time CANNOT
# reference any injected objects! This includes not only global code but also
# anything specified at the class level.

# Module injected manually by _set_bootstrap_module()
_bootstrap = None

# Import builtin modules
import _imp
import _io
import sys
import _warnings
import marshal


_MS_WINDOWS = (sys.platform == 'win32')
if _MS_WINDOWS:
    import nt as _os
    import winreg
else:
    import posix as _os


if _MS_WINDOWS:
    path_separators = ['\\', '/']
else:
    path_separators = ['/']
# Assumption made in _path_join()
assert all(len(sep) == 1 for sep in path_separators)
path_sep = path_separators[0]
path_sep_tuple = tuple(path_separators)
path_separators = ''.join(path_separators)
_pathseps_with_colon = {f':{s}' for s in path_separators}


# Bootstrap-related code ######################################################
_CASE_INSENSITIVE_PLATFORMS_STR_KEY = 'win',
_CASE_INSENSITIVE_PLATFORMS_BYTES_KEY = 'cygwin', 'darwin'
_CASE_INSENSITIVE_PLATFORMS =  (_CASE_INSENSITIVE_PLATFORMS_BYTES_KEY
                                + _CASE_INSENSITIVE_PLATFORMS_STR_KEY)


def _make_relax_case():
    if sys.platform.startswith(_CASE_INSENSITIVE_PLATFORMS):
        if sys.platform.startswith(_CASE_INSENSITIVE_PLATFORMS_STR_KEY):
            key = 'PYTHONCASEOK'
        else:
            key = b'PYTHONCASEOK'

        def _relax_case():
            """True if filenames must be checked case-insensitively and ignore environment flags are not set."""
            return not sys.flags.ignore_environment and key in _os.environ
    else:
        def _relax_case():
            """True if filenames must be checked case-insensitively."""
            return False
    return _relax_case

_relax_case = _make_relax_case()


def _pack_uint32(x):
    """Convert a 32-bit integer to little-endian."""
    return (int(x) & 0xFFFFFFFF).to_bytes(4, 'little')


def _unpack_uint32(data):
    """Convert 4 bytes in little-endian to an integer."""
    assert len(data) == 4
    return int.from_bytes(data, 'little')

def _unpack_uint16(data):
    """Convert 2 bytes in little-endian to an integer."""
    assert len(data) == 2
    return int.from_bytes(data, 'little')


if _MS_WINDOWS:
    def _path_join(*path_parts):
        """Replacement for os.path.join()."""
        if not path_parts:
            return ""
        if len(path_parts) == 1:
            return path_parts[0]
        root = ""
        path = []
        for new_root, tail in map(_os._path_splitroot, path_parts):
            if new_root.startswith(path_sep_tuple) or new_root.endswith(path_sep_tuple):
                root = new_root.rstrip(path_separators) or root
                path = [path_sep + tail]
            elif new_root.endswith(':'):
                if root.casefold() != new_root.casefold():
                    # Drive relative paths have to be resolved by the OS, so we reset the
                    # tail but do not add a path_sep prefix.
                    root = new_root
                    path = [tail]
                else:
                    path.append(tail)
            else:
                root = new_root or root
                path.append(tail)
        path = [p.rstrip(path_separators) for p in path if p]
        if len(path) == 1 and not path[0]:
            # Avoid losing the root's trailing separator when joining with nothing
            return root + path_sep
        return root + path_sep.join(path)

else:
    def _path_join(*path_parts):
        """Replacement for os.path.join()."""
        return path_sep.join([part.rstrip(path_separators)
                              for part in path_parts if part])


def _path_split(path):
    """Replacement for os.path.split()."""
    i = max(path.rfind(p) for p in path_separators)
    if i < 0:
        return '', path
    return path[:i], path[i + 1:]


def _path_stat(path):
    """Stat the path.

    Made a separate function to make it easier to override in experiments
    (e.g. cache stat results).

    """
    return _os.stat(path)


def _path_is_mode_type(path, mode):
    """Test whether the path is the specified mode type."""
    try:
        stat_info = _path_stat(path)
    except OSError:
        return False
    return (stat_info.st_mode & 0o170000) == mode


def _path_isfile(path):
    """Replacement for os.path.isfile."""
    return _path_is_mode_type(path, 0o100000)


def _path_isdir(path):
    """Replacement for os.path.isdir."""
    if not path:
        path = _os.getcwd()
    return _path_is_mode_type(path, 0o040000)


if _MS_WINDOWS:
    def _path_isabs(path):
        """Replacement for os.path.isabs."""
        if not path:
            return False
        root = _os._path_splitroot(path)[0].replace('/', '\\')
        return len(root) > 1 and (root.startswith('\\\\') or root.endswith('\\'))

else:
    def _path_isabs(path):
        """Replacement for os.path.isabs."""
        return path.startswith(path_separators)


def _write_atomic(path, data, mode=0o666):
    """Best-effort function to write data to a path atomically.
    Be prepared to handle a FileExistsError if concurrent writing of the
    temporary file is attempted."""
    # id() is used to generate a pseudo-random filename.
    path_tmp = '{}.{}'.format(path, id(path))
    fd = _os.open(path_tmp,
                  _os.O_EXCL | _os.O_CREAT | _os.O_WRONLY, mode & 0o666)
    try:
        # We first write data to a temporary file, and then use os.replace() to
        # perform an atomic rename.
        with _io.FileIO(fd, 'wb') as file:
            file.write(data)
        _os.replace(path_tmp, path)
    except OSError:
        try:
            _os.unlink(path_tmp)
        except OSError:
            pass
        raise


_code_type = type(_write_atomic.__code__)


# Finder/loader utility code ###############################################

# Magic word to reject .pyc files generated by other Python versions.
# It should change for each incompatible change to the bytecode.
#
# The value of CR and LF is incorporated so if you ever read or write
# a .pyc file in text mode the magic number will be wrong; also, the
# Apple MPW compiler swaps their values, botching string constants.
#
# There were a variety of old schemes for setting the magic number.
# The current working scheme is to increment the previous value by
# 10.
#
# Starting with the adoption of PEP 3147 in Python 3.2, every bump in magic
# number also includes a new "magic tag", i.e. a human readable string used
# to represent the magic number in __pycache__ directories.  When you change
# the magic number, you must also set a new unique magic tag.  Generally this
# can be named after the Python major version of the magic number bump, but
# it can really be anything, as long as it's different than anything else
# that's come before.  The tags are included in the following table, starting
# with Python 3.2a0.
#
# Known values:
#  Python 1.5:   20121
#  Python 1.5.1: 20121
#     Python 1.5.2: 20121
#     Python 1.6:   50428
#     Python 2.0:   50823
#     Python 2.0.1: 50823
#     Python 2.1:   60202
#     Python 2.1.1: 60202
#     Python 2.1.2: 60202
#     Python 2.2:   60717
#     Python 2.3a0: 62011
#     Python 2.3a0: 62021
#     Python 2.3a0: 62011 (!)
#     Python 2.4a0: 62041
#     Python 2.4a3: 62051
#     Python 2.4b1: 62061
#     Python 2.5a0: 62071
#     Python 2.5a0: 62081 (ast-branch)
#     Python 2.5a0: 62091 (with)
#     Python 2.5a0: 62092 (changed WITH_CLEANUP opcode)
#     Python 2.5b3: 62101 (fix wrong code: for x, in ...)
#     Python 2.5b3: 62111 (fix wrong code: x += yield)
#     Python 2.5c1: 62121 (fix wrong lnotab with for loops and
#                          storing constants that should have been removed)
#     Python 2.5c2: 62131 (fix wrong code: for x, in ... in listcomp/genexp)
#     Python 2.6a0: 62151 (peephole optimizations and STORE_MAP opcode)
#     Python 2.6a1: 62161 (WITH_CLEANUP optimization)
#     Python 2.7a0: 62171 (optimize list comprehensions/change LIST_APPEND)
#     Python 2.7a0: 62181 (optimize conditional branches:
#                          introduce POP_JUMP_IF_FALSE and POP_JUMP_IF_TRUE)
#     Python 2.7a0  62191 (introduce SETUP_WITH)
#     Python 2.7a0  62201 (introduce BUILD_SET)
#     Python 2.7a0  62211 (introduce MAP_ADD and SET_ADD)
#     Python 3000:   3000
#                    3010 (removed UNARY_CONVERT)
#                    3020 (added BUILD_SET)
#                    3030 (added keyword-only parameters)
#                    3040 (added signature annotations)
#                    3050 (print becomes a function)
#                    3060 (PEP 3115 metaclass syntax)
#                    3061 (string literals become unicode)
#                    3071 (PEP 3109 raise changes)
#                    3081 (PEP 3137 make __file__ and __name__ unicode)
#                    3091 (kill str8 interning)
#                    3101 (merge from 2.6a0, see 62151)
#                    3103 (__file__ points to source file)
#     Python 3.0a4: 3111 (WITH_CLEANUP optimization).
#     Python 3.0b1: 3131 (lexical exception stacking, including POP_EXCEPT
                          #3021)
#     Python 3.1a1: 3141 (optimize list, set and dict comprehensions:
#                         change LIST_APPEND and SET_ADD, add MAP_ADD #2183)
#     Python 3.1a1: 3151 (optimize conditional branches:
#                         introduce POP_JUMP_IF_FALSE and POP_JUMP_IF_TRUE
                          #4715)
#     Python 3.2a1: 3160 (add SETUP_WITH #6101)
#                   tag: cpython-32
#     Python 3.2a2: 3170 (add DUP_TOP_TWO, remove DUP_TOPX and ROT_FOUR #9225)
#                   tag: cpython-32
#     Python 3.2a3  3180 (add DELETE_DEREF #4617)
#     Python 3.3a1  3190 (__class__ super closure changed)
#     Python 3.3a1  3200 (PEP 3155 __qualname__ added #13448)
#     Python 3.3a1  3210 (added size modulo 2**32 to the pyc header #13645)
#     Python 3.3a2  3220 (changed PEP 380 implementation #14230)
#     Python 3.3a4  3230 (revert changes to implicit __class__ closure #14857)
#     Python 3.4a1  3250 (evaluate positional default arguments before
#                        keyword-only defaults #16967)
#     Python 3.4a1  3260 (add LOAD_CLASSDEREF; allow locals of class to override
#                        free vars #17853)
#     Python 3.4a1  3270 (various tweaks to the __class__ closure #12370)
#     Python 3.4a1  3280 (remove implicit class argument)
#     Python 3.4a4  3290 (changes to __qualname__ computation #19301)
#     Python 3.4a4  3300 (more changes to __qualname__ computation #19301)
#     Python 3.4rc2 3310 (alter __qualname__ computation #20625)
#     Python 3.5a1  3320 (PEP 465: Matrix multiplication operator #21176)
#     Python 3.5b1  3330 (PEP 448: Additional Unpacking Generalizations #2292)
#     Python 3.5b2  3340 (fix dictionary display evaluation order #11205)
#     Python 3.5b3  3350 (add GET_YIELD_FROM_ITER opcode #24400)
#     Python 3.5.2  3351 (fix BUILD_MAP_UNPACK_WITH_CALL opcode #27286)
#     Python 3.6a0  3360 (add FORMAT_VALUE opcode #25483)
#     Python 3.6a1  3361 (lineno delta of code.co_lnotab becomes signed #26107)
#     Python 3.6a2  3370 (16 bit wordcode #26647)
#     Python 3.6a2  3371 (add BUILD_CONST_KEY_MAP opcode #27140)
#     Python 3.6a2  3372 (MAKE_FUNCTION simplification, remove MAKE_CLOSURE
#                         #27095)
#     Python 3.6b1  3373 (add BUILD_STRING opcode #27078)
#     Python 3.6b1  3375 (add SETUP_ANNOTATIONS and STORE_ANNOTATION opcodes
#                         #27985)
#     Python 3.6b1  3376 (simplify CALL_FUNCTIONs & BUILD_MAP_UNPACK_WITH_CALL
                          #27213)
#     Python 3.6b1  3377 (set __class__ cell from type.__new__ #23722)
#     Python 3.6b2  3378 (add BUILD_TUPLE_UNPACK_WITH_CALL #28257)
#     Python 3.6rc1 3379 (more thorough __class__ validation #23722)
#     Python 3.7a1  3390 (add LOAD_METHOD and CALL_METHOD opcodes #26110)
#     Python 3.7a2  3391 (update GET_AITER #31709)
#     Python 3.7a4  3392 (PEP 552: Deterministic pycs #31650)
#     Python 3.7b1  3393 (remove STORE_ANNOTATION opcode #32550)
#     Python 3.7b5  3394 (restored docstring as the first stmt in the body;
#                         this might affected the first line number #32911)
#     Python 3.8a1  3400 (move frame block handling to compiler #17611)
#     Python 3.8a1  3401 (add END_ASYNC_FOR #33041)
#     Python 3.8a1  3410 (PEP570 Python Positional-Only Parameters #36540)
#     Python 3.8b2  3411 (Reverse evaluation order of key: value in dict
#                         comprehensions #35224)
#     Python 3.8b2  3412 (Swap the position of positional args and positional
#                         only args in ast.arguments #37593)
#     Python 3.8b4  3413 (Fix "break" and "continue" in "finally" #37830)
#     Python 3.9a0  3420 (add LOAD_ASSERTION_ERROR #34880)
#     Python 3.9a0  3421 (simplified bytecode for with blocks #32949)
#     Python 3.9a0  3422 (remove BEGIN_FINALLY, END_FINALLY, CALL_FINALLY, POP_FINALLY bytecodes #33387)
#     Python 3.9a2  3423 (add IS_OP, CONTAINS_OP and JUMP_IF_NOT_EXC_MATCH bytecodes #39156)
#     Python 3.9a2  3424 (simplify bytecodes for *value unpacking)
#     Python 3.9a2  3425 (simplify bytecodes for **value unpacking)
#     Python 3.10a1 3430 (Make 'annotations' future by default)
#     Python 3.10a1 3431 (New line number table format -- PEP 626)
#     Python 3.10a2 3432 (Function annotation for MAKE_FUNCTION is changed from dict to tuple bpo-42202)
#     Python 3.10a2 3433 (RERAISE restores f_lasti if oparg != 0)
#     Python 3.10a6 3434 (PEP 634: Structural Pattern Matching)
#     Python 3.10a7 3435 Use instruction offsets (as opposed to byte offsets).
#     Python 3.10b1 3436 (Add GEN_START bytecode #43683)
#     Python 3.10b1 3437 (Undo making 'annotations' future by default - We like to dance among core devs!)
#     Python 3.10b1 3438 Safer line number table handling.
#     Python 3.10b1 3439 (Add ROT_N)
#     Python 3.11a1 3450 Use exception table for unwinding ("zero cost" exception handling)
#     Python 3.11a1 3451 (Add CALL_METHOD_KW)
#     Python 3.11a1 3452 (drop nlocals from marshaled code objects)
#     Python 3.11a1 3453 (add co_fastlocalnames and co_fastlocalkinds)
#     Python 3.11a1 3454 (compute cell offsets relative to locals bpo-43693)
#     Python 3.11a1 3455 (add MAKE_CELL bpo-43693)
#     Python 3.11a1 3456 (interleave cell args bpo-43693)
#     Python 3.11a1 3457 (Change localsplus to a bytes object bpo-43693)
#     Python 3.11a1 3458 (imported objects now don't use LOAD_METHOD/CALL_METHOD)
#     Python 3.11a1 3459 (PEP 657: add end line numbers and column offsets for instructions)
#     Python 3.11a1 3460 (Add co_qualname field to PyCodeObject bpo-44530)
#     Python 3.11a1 3461 (JUMP_ABSOLUTE must jump backwards)
#     Python 3.11a2 3462 (bpo-44511: remove COPY_DICT_WITHOUT_KEYS, change
#                         MATCH_CLASS and MATCH_KEYS, and add COPY)
#     Python 3.11a3 3463 (bpo-45711: JUMP_IF_NOT_EXC_MATCH no longer pops the
#                         active exception)
#     Python 3.11a3 3464 (bpo-45636: Merge numeric BINARY_*/INPLACE_* into
#                         BINARY_OP)
#     Python 3.11a3 3465 (Add COPY_FREE_VARS opcode)
#     Python 3.11a4 3466 (bpo-45292: PEP-654 except*)
#     Python 3.11a4 3467 (Change CALL_xxx opcodes)
#     Python 3.11a4 3468 (Add SEND opcode)
#     Python 3.11a4 3469 (bpo-45711: remove type, traceback from exc_info)
#     Python 3.11a4 3470 (bpo-46221: PREP_RERAISE_STAR no longer pushes lasti)
#     Python 3.11a4 3471 (bpo-46202: remove pop POP_EXCEPT_AND_RERAISE)
#     Python 3.11a4 3472 (bpo-46009: replace GEN_START with POP_TOP)
#     Python 3.11a4 3473 (Add POP_JUMP_IF_NOT_NONE/POP_JUMP_IF_NONE opcodes)
#     Python 3.11a4 3474 (Add RESUME opcode)
#     Python 3.11a5 3475 (Add RETURN_GENERATOR opcode)
#     Python 3.11a5 3476 (Add ASYNC_GEN_WRAP opcode)
#     Python 3.11a5 3477 (Replace DUP_TOP/DUP_TOP_TWO with COPY and
#                         ROT_TWO/ROT_THREE/ROT_FOUR/ROT_N with SWAP)
#     Python 3.11a5 3478 (New CALL opcodes)
#     Python 3.11a5 3479 (Add PUSH_NULL opcode)
#     Python 3.11a5 3480 (New CALL opcodes, second iteration)
#     Python 3.11a5 3481 (Use inline cache for BINARY_OP)
#     Python 3.11a5 3482 (Use inline caching for UNPACK_SEQUENCE and LOAD_GLOBAL)

#     Python 3.12 will start with magic number 3500


#
# MAGIC must change whenever the bytecode emitted by the compiler may no
# longer be understood by older implementations of the eval loop (usually
# due to the addition of new opcodes).
#
# Starting with Python 3.11, Python 3.n starts with magic number 2900+50n.
#
# Whenever MAGIC_NUMBER is changed, the ranges in the magic_values array
# in PC/launcher.c must also be updated.

<<<<<<< HEAD
MAGIC_NUMBER = (3487).to_bytes(2, 'little') + b'\r\n'
=======
MAGIC_NUMBER = (3482).to_bytes(2, 'little') + b'\r\n'
>>>>>>> df9f7597
_RAW_MAGIC_NUMBER = int.from_bytes(MAGIC_NUMBER, 'little')  # For import.c

_PYCACHE = '__pycache__'
_OPT = 'opt-'

SOURCE_SUFFIXES = ['.py']
if _MS_WINDOWS:
    SOURCE_SUFFIXES.append('.pyw')

EXTENSION_SUFFIXES = _imp.extension_suffixes()

BYTECODE_SUFFIXES = ['.pyc']
# Deprecated.
DEBUG_BYTECODE_SUFFIXES = OPTIMIZED_BYTECODE_SUFFIXES = BYTECODE_SUFFIXES

def cache_from_source(path, debug_override=None, *, optimization=None):
    """Given the path to a .py file, return the path to its .pyc file.

    The .py file does not need to exist; this simply returns the path to the
    .pyc file calculated as if the .py file were imported.

    The 'optimization' parameter controls the presumed optimization level of
    the bytecode file. If 'optimization' is not None, the string representation
    of the argument is taken and verified to be alphanumeric (else ValueError
    is raised).

    The debug_override parameter is deprecated. If debug_override is not None,
    a True value is the same as setting 'optimization' to the empty string
    while a False value is equivalent to setting 'optimization' to '1'.

    If sys.implementation.cache_tag is None then NotImplementedError is raised.

    """
    if debug_override is not None:
        _warnings.warn('the debug_override parameter is deprecated; use '
                       "'optimization' instead", DeprecationWarning)
        if optimization is not None:
            message = 'debug_override or optimization must be set to None'
            raise TypeError(message)
        optimization = '' if debug_override else 1
    path = _os.fspath(path)
    head, tail = _path_split(path)
    base, sep, rest = tail.rpartition('.')
    tag = sys.implementation.cache_tag
    if tag is None:
        raise NotImplementedError('sys.implementation.cache_tag is None')
    almost_filename = ''.join([(base if base else rest), sep, tag])
    if optimization is None:
        if sys.flags.optimize == 0:
            optimization = ''
        else:
            optimization = sys.flags.optimize
    optimization = str(optimization)
    if optimization != '':
        if not optimization.isalnum():
            raise ValueError('{!r} is not alphanumeric'.format(optimization))
        almost_filename = '{}.{}{}'.format(almost_filename, _OPT, optimization)
    filename = almost_filename + BYTECODE_SUFFIXES[0]
    if sys.pycache_prefix is not None:
        # We need an absolute path to the py file to avoid the possibility of
        # collisions within sys.pycache_prefix, if someone has two different
        # `foo/bar.py` on their system and they import both of them using the
        # same sys.pycache_prefix. Let's say sys.pycache_prefix is
        # `C:\Bytecode`; the idea here is that if we get `Foo\Bar`, we first
        # make it absolute (`C:\Somewhere\Foo\Bar`), then make it root-relative
        # (`Somewhere\Foo\Bar`), so we end up placing the bytecode file in an
        # unambiguous `C:\Bytecode\Somewhere\Foo\Bar\`.
        if not _path_isabs(head):
            head = _path_join(_os.getcwd(), head)

        # Strip initial drive from a Windows path. We know we have an absolute
        # path here, so the second part of the check rules out a POSIX path that
        # happens to contain a colon at the second character.
        if head[1] == ':' and head[0] not in path_separators:
            head = head[2:]

        # Strip initial path separator from `head` to complete the conversion
        # back to a root-relative path before joining.
        return _path_join(
            sys.pycache_prefix,
            head.lstrip(path_separators),
            filename,
        )
    return _path_join(head, _PYCACHE, filename)


def source_from_cache(path):
    """Given the path to a .pyc. file, return the path to its .py file.

    The .pyc file does not need to exist; this simply returns the path to
    the .py file calculated to correspond to the .pyc file.  If path does
    not conform to PEP 3147/488 format, ValueError will be raised. If
    sys.implementation.cache_tag is None then NotImplementedError is raised.

    """
    if sys.implementation.cache_tag is None:
        raise NotImplementedError('sys.implementation.cache_tag is None')
    path = _os.fspath(path)
    head, pycache_filename = _path_split(path)
    found_in_pycache_prefix = False
    if sys.pycache_prefix is not None:
        stripped_path = sys.pycache_prefix.rstrip(path_separators)
        if head.startswith(stripped_path + path_sep):
            head = head[len(stripped_path):]
            found_in_pycache_prefix = True
    if not found_in_pycache_prefix:
        head, pycache = _path_split(head)
        if pycache != _PYCACHE:
            raise ValueError(f'{_PYCACHE} not bottom-level directory in '
                             f'{path!r}')
    dot_count = pycache_filename.count('.')
    if dot_count not in {2, 3}:
        raise ValueError(f'expected only 2 or 3 dots in {pycache_filename!r}')
    elif dot_count == 3:
        optimization = pycache_filename.rsplit('.', 2)[-2]
        if not optimization.startswith(_OPT):
            raise ValueError("optimization portion of filename does not start "
                             f"with {_OPT!r}")
        opt_level = optimization[len(_OPT):]
        if not opt_level.isalnum():
            raise ValueError(f"optimization level {optimization!r} is not an "
                             "alphanumeric value")
    base_filename = pycache_filename.partition('.')[0]
    return _path_join(head, base_filename + SOURCE_SUFFIXES[0])


def _get_sourcefile(bytecode_path):
    """Convert a bytecode file path to a source path (if possible).

    This function exists purely for backwards-compatibility for
    PyImport_ExecCodeModuleWithFilenames() in the C API.

    """
    if len(bytecode_path) == 0:
        return None
    rest, _, extension = bytecode_path.rpartition('.')
    if not rest or extension.lower()[-3:-1] != 'py':
        return bytecode_path
    try:
        source_path = source_from_cache(bytecode_path)
    except (NotImplementedError, ValueError):
        source_path = bytecode_path[:-1]
    return source_path if _path_isfile(source_path) else bytecode_path


def _get_cached(filename):
    if filename.endswith(tuple(SOURCE_SUFFIXES)):
        try:
            return cache_from_source(filename)
        except NotImplementedError:
            pass
    elif filename.endswith(tuple(BYTECODE_SUFFIXES)):
        return filename
    else:
        return None


def _calc_mode(path):
    """Calculate the mode permissions for a bytecode file."""
    try:
        mode = _path_stat(path).st_mode
    except OSError:
        mode = 0o666
    # We always ensure write access so we can update cached files
    # later even when the source files are read-only on Windows (#6074)
    mode |= 0o200
    return mode


def _check_name(method):
    """Decorator to verify that the module being requested matches the one the
    loader can handle.

    The first argument (self) must define _name which the second argument is
    compared against. If the comparison fails then ImportError is raised.

    """
    def _check_name_wrapper(self, name=None, *args, **kwargs):
        if name is None:
            name = self.name
        elif self.name != name:
            raise ImportError('loader for %s cannot handle %s' %
                                (self.name, name), name=name)
        return method(self, name, *args, **kwargs)

    # FIXME: @_check_name is used to define class methods before the
    # _bootstrap module is set by _set_bootstrap_module().
    if _bootstrap is not None:
        _wrap = _bootstrap._wrap
    else:
        def _wrap(new, old):
            for replace in ['__module__', '__name__', '__qualname__', '__doc__']:
                if hasattr(old, replace):
                    setattr(new, replace, getattr(old, replace))
            new.__dict__.update(old.__dict__)

    _wrap(_check_name_wrapper, method)
    return _check_name_wrapper


def _find_module_shim(self, fullname):
    """Try to find a loader for the specified module by delegating to
    self.find_loader().

    This method is deprecated in favor of finder.find_spec().

    """
    _warnings.warn("find_module() is deprecated and "
                   "slated for removal in Python 3.12; use find_spec() instead",
                   DeprecationWarning)
    # Call find_loader(). If it returns a string (indicating this
    # is a namespace package portion), generate a warning and
    # return None.
    loader, portions = self.find_loader(fullname)
    if loader is None and len(portions):
        msg = 'Not importing directory {}: missing __init__'
        _warnings.warn(msg.format(portions[0]), ImportWarning)
    return loader


def _classify_pyc(data, name, exc_details):
    """Perform basic validity checking of a pyc header and return the flags field,
    which determines how the pyc should be further validated against the source.

    *data* is the contents of the pyc file. (Only the first 16 bytes are
    required, though.)

    *name* is the name of the module being imported. It is used for logging.

    *exc_details* is a dictionary passed to ImportError if it raised for
    improved debugging.

    ImportError is raised when the magic number is incorrect or when the flags
    field is invalid. EOFError is raised when the data is found to be truncated.

    """
    magic = data[:4]
    if magic != MAGIC_NUMBER:
        message = f'bad magic number in {name!r}: {magic!r}'
        _bootstrap._verbose_message('{}', message)
        raise ImportError(message, **exc_details)
    if len(data) < 16:
        message = f'reached EOF while reading pyc header of {name!r}'
        _bootstrap._verbose_message('{}', message)
        raise EOFError(message)
    flags = _unpack_uint32(data[4:8])
    # Only the first two flags are defined.
    if flags & ~0b11:
        message = f'invalid flags {flags!r} in {name!r}'
        raise ImportError(message, **exc_details)
    return flags


def _validate_timestamp_pyc(data, source_mtime, source_size, name,
                            exc_details):
    """Validate a pyc against the source last-modified time.

    *data* is the contents of the pyc file. (Only the first 16 bytes are
    required.)

    *source_mtime* is the last modified timestamp of the source file.

    *source_size* is None or the size of the source file in bytes.

    *name* is the name of the module being imported. It is used for logging.

    *exc_details* is a dictionary passed to ImportError if it raised for
    improved debugging.

    An ImportError is raised if the bytecode is stale.

    """
    if _unpack_uint32(data[8:12]) != (source_mtime & 0xFFFFFFFF):
        message = f'bytecode is stale for {name!r}'
        _bootstrap._verbose_message('{}', message)
        raise ImportError(message, **exc_details)
    if (source_size is not None and
        _unpack_uint32(data[12:16]) != (source_size & 0xFFFFFFFF)):
        raise ImportError(f'bytecode is stale for {name!r}', **exc_details)


def _validate_hash_pyc(data, source_hash, name, exc_details):
    """Validate a hash-based pyc by checking the real source hash against the one in
    the pyc header.

    *data* is the contents of the pyc file. (Only the first 16 bytes are
    required.)

    *source_hash* is the importlib.util.source_hash() of the source file.

    *name* is the name of the module being imported. It is used for logging.

    *exc_details* is a dictionary passed to ImportError if it raised for
    improved debugging.

    An ImportError is raised if the bytecode is stale.

    """
    if data[8:16] != source_hash:
        raise ImportError(
            f'hash in bytecode doesn\'t match hash of source {name!r}',
            **exc_details,
        )


def _compile_bytecode(data, name=None, bytecode_path=None, source_path=None):
    """Compile bytecode as found in a pyc."""
    code = marshal.loads(data)
    if isinstance(code, _code_type):
        _bootstrap._verbose_message('code object from {!r}', bytecode_path)
        if source_path is not None:
            _imp._fix_co_filename(code, source_path)
        return code
    else:
        raise ImportError('Non-code object in {!r}'.format(bytecode_path),
                          name=name, path=bytecode_path)


def _code_to_timestamp_pyc(code, mtime=0, source_size=0):
    "Produce the data for a timestamp-based pyc."
    data = bytearray(MAGIC_NUMBER)
    data.extend(_pack_uint32(0))
    data.extend(_pack_uint32(mtime))
    data.extend(_pack_uint32(source_size))
    data.extend(marshal.dumps(code))
    return data


def _code_to_hash_pyc(code, source_hash, checked=True):
    "Produce the data for a hash-based pyc."
    data = bytearray(MAGIC_NUMBER)
    flags = 0b1 | checked << 1
    data.extend(_pack_uint32(flags))
    assert len(source_hash) == 8
    data.extend(source_hash)
    data.extend(marshal.dumps(code))
    return data


def decode_source(source_bytes):
    """Decode bytes representing source code and return the string.

    Universal newline support is used in the decoding.
    """
    import tokenize  # To avoid bootstrap issues.
    source_bytes_readline = _io.BytesIO(source_bytes).readline
    encoding = tokenize.detect_encoding(source_bytes_readline)
    newline_decoder = _io.IncrementalNewlineDecoder(None, True)
    return newline_decoder.decode(source_bytes.decode(encoding[0]))


# Module specifications #######################################################

_POPULATE = object()


def spec_from_file_location(name, location=None, *, loader=None,
                            submodule_search_locations=_POPULATE):
    """Return a module spec based on a file location.

    To indicate that the module is a package, set
    submodule_search_locations to a list of directory paths.  An
    empty list is sufficient, though its not otherwise useful to the
    import system.

    The loader must take a spec as its only __init__() arg.

    """
    if location is None:
        # The caller may simply want a partially populated location-
        # oriented spec.  So we set the location to a bogus value and
        # fill in as much as we can.
        location = '<unknown>'
        if hasattr(loader, 'get_filename'):
            # ExecutionLoader
            try:
                location = loader.get_filename(name)
            except ImportError:
                pass
    else:
        location = _os.fspath(location)
        if not _path_isabs(location):
            try:
                location = _path_join(_os.getcwd(), location)
            except OSError:
                pass

    # If the location is on the filesystem, but doesn't actually exist,
    # we could return None here, indicating that the location is not
    # valid.  However, we don't have a good way of testing since an
    # indirect location (e.g. a zip file or URL) will look like a
    # non-existent file relative to the filesystem.

    spec = _bootstrap.ModuleSpec(name, loader, origin=location)
    spec._set_fileattr = True

    # Pick a loader if one wasn't provided.
    if loader is None:
        for loader_class, suffixes in _get_supported_file_loaders():
            if location.endswith(tuple(suffixes)):
                loader = loader_class(name, location)
                spec.loader = loader
                break
        else:
            return None

    # Set submodule_search_paths appropriately.
    if submodule_search_locations is _POPULATE:
        # Check the loader.
        if hasattr(loader, 'is_package'):
            try:
                is_package = loader.is_package(name)
            except ImportError:
                pass
            else:
                if is_package:
                    spec.submodule_search_locations = []
    else:
        spec.submodule_search_locations = submodule_search_locations
    if spec.submodule_search_locations == []:
        if location:
            dirname = _path_split(location)[0]
            spec.submodule_search_locations.append(dirname)

    return spec


# Loaders #####################################################################

class WindowsRegistryFinder:

    """Meta path finder for modules declared in the Windows registry."""

    REGISTRY_KEY = (
        'Software\\Python\\PythonCore\\{sys_version}'
        '\\Modules\\{fullname}')
    REGISTRY_KEY_DEBUG = (
        'Software\\Python\\PythonCore\\{sys_version}'
        '\\Modules\\{fullname}\\Debug')
    DEBUG_BUILD = (_MS_WINDOWS and '_d.pyd' in EXTENSION_SUFFIXES)

    @staticmethod
    def _open_registry(key):
        try:
            return winreg.OpenKey(winreg.HKEY_CURRENT_USER, key)
        except OSError:
            return winreg.OpenKey(winreg.HKEY_LOCAL_MACHINE, key)

    @classmethod
    def _search_registry(cls, fullname):
        if cls.DEBUG_BUILD:
            registry_key = cls.REGISTRY_KEY_DEBUG
        else:
            registry_key = cls.REGISTRY_KEY
        key = registry_key.format(fullname=fullname,
                                  sys_version='%d.%d' % sys.version_info[:2])
        try:
            with cls._open_registry(key) as hkey:
                filepath = winreg.QueryValue(hkey, '')
        except OSError:
            return None
        return filepath

    @classmethod
    def find_spec(cls, fullname, path=None, target=None):
        filepath = cls._search_registry(fullname)
        if filepath is None:
            return None
        try:
            _path_stat(filepath)
        except OSError:
            return None
        for loader, suffixes in _get_supported_file_loaders():
            if filepath.endswith(tuple(suffixes)):
                spec = _bootstrap.spec_from_loader(fullname,
                                                   loader(fullname, filepath),
                                                   origin=filepath)
                return spec

    @classmethod
    def find_module(cls, fullname, path=None):
        """Find module named in the registry.

        This method is deprecated.  Use find_spec() instead.

        """
        _warnings.warn("WindowsRegistryFinder.find_module() is deprecated and "
                       "slated for removal in Python 3.12; use find_spec() instead",
                       DeprecationWarning)
        spec = cls.find_spec(fullname, path)
        if spec is not None:
            return spec.loader
        else:
            return None


class _LoaderBasics:

    """Base class of common code needed by both SourceLoader and
    SourcelessFileLoader."""

    def is_package(self, fullname):
        """Concrete implementation of InspectLoader.is_package by checking if
        the path returned by get_filename has a filename of '__init__.py'."""
        filename = _path_split(self.get_filename(fullname))[1]
        filename_base = filename.rsplit('.', 1)[0]
        tail_name = fullname.rpartition('.')[2]
        return filename_base == '__init__' and tail_name != '__init__'

    def create_module(self, spec):
        """Use default semantics for module creation."""

    def exec_module(self, module):
        """Execute the module."""
        code = self.get_code(module.__name__)
        if code is None:
            raise ImportError('cannot load module {!r} when get_code() '
                              'returns None'.format(module.__name__))
        _bootstrap._call_with_frames_removed(exec, code, module.__dict__)

    def load_module(self, fullname):
        """This method is deprecated."""
        # Warning implemented in _load_module_shim().
        return _bootstrap._load_module_shim(self, fullname)


class SourceLoader(_LoaderBasics):

    def path_mtime(self, path):
        """Optional method that returns the modification time (an int) for the
        specified path (a str).

        Raises OSError when the path cannot be handled.
        """
        raise OSError

    def path_stats(self, path):
        """Optional method returning a metadata dict for the specified
        path (a str).

        Possible keys:
        - 'mtime' (mandatory) is the numeric timestamp of last source
          code modification;
        - 'size' (optional) is the size in bytes of the source code.

        Implementing this method allows the loader to read bytecode files.
        Raises OSError when the path cannot be handled.
        """
        return {'mtime': self.path_mtime(path)}

    def _cache_bytecode(self, source_path, cache_path, data):
        """Optional method which writes data (bytes) to a file path (a str).

        Implementing this method allows for the writing of bytecode files.

        The source path is needed in order to correctly transfer permissions
        """
        # For backwards compatibility, we delegate to set_data()
        return self.set_data(cache_path, data)

    def set_data(self, path, data):
        """Optional method which writes data (bytes) to a file path (a str).

        Implementing this method allows for the writing of bytecode files.
        """


    def get_source(self, fullname):
        """Concrete implementation of InspectLoader.get_source."""
        path = self.get_filename(fullname)
        try:
            source_bytes = self.get_data(path)
        except OSError as exc:
            raise ImportError('source not available through get_data()',
                              name=fullname) from exc
        return decode_source(source_bytes)

    def source_to_code(self, data, path, *, _optimize=-1):
        """Return the code object compiled from source.

        The 'data' argument can be any object type that compile() supports.
        """
        return _bootstrap._call_with_frames_removed(compile, data, path, 'exec',
                                        dont_inherit=True, optimize=_optimize)

    def get_code(self, fullname):
        """Concrete implementation of InspectLoader.get_code.

        Reading of bytecode requires path_stats to be implemented. To write
        bytecode, set_data must also be implemented.

        """
        source_path = self.get_filename(fullname)
        source_mtime = None
        source_bytes = None
        source_hash = None
        hash_based = False
        check_source = True
        try:
            bytecode_path = cache_from_source(source_path)
        except NotImplementedError:
            bytecode_path = None
        else:
            try:
                st = self.path_stats(source_path)
            except OSError:
                pass
            else:
                source_mtime = int(st['mtime'])
                try:
                    data = self.get_data(bytecode_path)
                except OSError:
                    pass
                else:
                    exc_details = {
                        'name': fullname,
                        'path': bytecode_path,
                    }
                    try:
                        flags = _classify_pyc(data, fullname, exc_details)
                        bytes_data = memoryview(data)[16:]
                        hash_based = flags & 0b1 != 0
                        if hash_based:
                            check_source = flags & 0b10 != 0
                            if (_imp.check_hash_based_pycs != 'never' and
                                (check_source or
                                 _imp.check_hash_based_pycs == 'always')):
                                source_bytes = self.get_data(source_path)
                                source_hash = _imp.source_hash(
                                    _RAW_MAGIC_NUMBER,
                                    source_bytes,
                                )
                                _validate_hash_pyc(data, source_hash, fullname,
                                                   exc_details)
                        else:
                            _validate_timestamp_pyc(
                                data,
                                source_mtime,
                                st['size'],
                                fullname,
                                exc_details,
                            )
                    except (ImportError, EOFError):
                        pass
                    else:
                        _bootstrap._verbose_message('{} matches {}', bytecode_path,
                                                    source_path)
                        return _compile_bytecode(bytes_data, name=fullname,
                                                 bytecode_path=bytecode_path,
                                                 source_path=source_path)
        if source_bytes is None:
            source_bytes = self.get_data(source_path)
        code_object = self.source_to_code(source_bytes, source_path)
        _bootstrap._verbose_message('code object from {}', source_path)
        if (not sys.dont_write_bytecode and bytecode_path is not None and
                source_mtime is not None):
            if hash_based:
                if source_hash is None:
                    source_hash = _imp.source_hash(source_bytes)
                data = _code_to_hash_pyc(code_object, source_hash, check_source)
            else:
                data = _code_to_timestamp_pyc(code_object, source_mtime,
                                              len(source_bytes))
            try:
                self._cache_bytecode(source_path, bytecode_path, data)
            except NotImplementedError:
                pass
        return code_object


class FileLoader:

    """Base file loader class which implements the loader protocol methods that
    require file system usage."""

    def __init__(self, fullname, path):
        """Cache the module name and the path to the file found by the
        finder."""
        self.name = fullname
        self.path = path

    def __eq__(self, other):
        return (self.__class__ == other.__class__ and
                self.__dict__ == other.__dict__)

    def __hash__(self):
        return hash(self.name) ^ hash(self.path)

    @_check_name
    def load_module(self, fullname):
        """Load a module from a file.

        This method is deprecated.  Use exec_module() instead.

        """
        # The only reason for this method is for the name check.
        # Issue #14857: Avoid the zero-argument form of super so the implementation
        # of that form can be updated without breaking the frozen module.
        return super(FileLoader, self).load_module(fullname)

    @_check_name
    def get_filename(self, fullname):
        """Return the path to the source file as found by the finder."""
        return self.path

    def get_data(self, path):
        """Return the data from path as raw bytes."""
        if isinstance(self, (SourceLoader, ExtensionFileLoader)):
            with _io.open_code(str(path)) as file:
                return file.read()
        else:
            with _io.FileIO(path, 'r') as file:
                return file.read()

    @_check_name
    def get_resource_reader(self, module):
        from importlib.readers import FileReader
        return FileReader(self)


class SourceFileLoader(FileLoader, SourceLoader):

    """Concrete implementation of SourceLoader using the file system."""

    def path_stats(self, path):
        """Return the metadata for the path."""
        st = _path_stat(path)
        return {'mtime': st.st_mtime, 'size': st.st_size}

    def _cache_bytecode(self, source_path, bytecode_path, data):
        # Adapt between the two APIs
        mode = _calc_mode(source_path)
        return self.set_data(bytecode_path, data, _mode=mode)

    def set_data(self, path, data, *, _mode=0o666):
        """Write bytes data to a file."""
        parent, filename = _path_split(path)
        path_parts = []
        # Figure out what directories are missing.
        while parent and not _path_isdir(parent):
            parent, part = _path_split(parent)
            path_parts.append(part)
        # Create needed directories.
        for part in reversed(path_parts):
            parent = _path_join(parent, part)
            try:
                _os.mkdir(parent)
            except FileExistsError:
                # Probably another Python process already created the dir.
                continue
            except OSError as exc:
                # Could be a permission error, read-only filesystem: just forget
                # about writing the data.
                _bootstrap._verbose_message('could not create {!r}: {!r}',
                                            parent, exc)
                return
        try:
            _write_atomic(path, data, _mode)
            _bootstrap._verbose_message('created {!r}', path)
        except OSError as exc:
            # Same as above: just don't write the bytecode.
            _bootstrap._verbose_message('could not create {!r}: {!r}', path,
                                        exc)


class SourcelessFileLoader(FileLoader, _LoaderBasics):

    """Loader which handles sourceless file imports."""

    def get_code(self, fullname):
        path = self.get_filename(fullname)
        data = self.get_data(path)
        # Call _classify_pyc to do basic validation of the pyc but ignore the
        # result. There's no source to check against.
        exc_details = {
            'name': fullname,
            'path': path,
        }
        _classify_pyc(data, fullname, exc_details)
        return _compile_bytecode(
            memoryview(data)[16:],
            name=fullname,
            bytecode_path=path,
        )

    def get_source(self, fullname):
        """Return None as there is no source code."""
        return None


class ExtensionFileLoader(FileLoader, _LoaderBasics):

    """Loader for extension modules.

    The constructor is designed to work with FileFinder.

    """

    def __init__(self, name, path):
        self.name = name
        self.path = path

    def __eq__(self, other):
        return (self.__class__ == other.__class__ and
                self.__dict__ == other.__dict__)

    def __hash__(self):
        return hash(self.name) ^ hash(self.path)

    def create_module(self, spec):
        """Create an uninitialized extension module"""
        module = _bootstrap._call_with_frames_removed(
            _imp.create_dynamic, spec)
        _bootstrap._verbose_message('extension module {!r} loaded from {!r}',
                         spec.name, self.path)
        return module

    def exec_module(self, module):
        """Initialize an extension module"""
        _bootstrap._call_with_frames_removed(_imp.exec_dynamic, module)
        _bootstrap._verbose_message('extension module {!r} executed from {!r}',
                         self.name, self.path)

    def is_package(self, fullname):
        """Return True if the extension module is a package."""
        file_name = _path_split(self.path)[1]
        return any(file_name == '__init__' + suffix
                   for suffix in EXTENSION_SUFFIXES)

    def get_code(self, fullname):
        """Return None as an extension module cannot create a code object."""
        return None

    def get_source(self, fullname):
        """Return None as extension modules have no source code."""
        return None

    @_check_name
    def get_filename(self, fullname):
        """Return the path to the source file as found by the finder."""
        return self.path


class _NamespacePath:
    """Represents a namespace package's path.  It uses the module name
    to find its parent module, and from there it looks up the parent's
    __path__.  When this changes, the module's own path is recomputed,
    using path_finder.  For top-level modules, the parent module's path
    is sys.path."""

    # When invalidate_caches() is called, this epoch is incremented
    # https://bugs.python.org/issue45703
    _epoch = 0

    def __init__(self, name, path, path_finder):
        self._name = name
        self._path = path
        self._last_parent_path = tuple(self._get_parent_path())
        self._last_epoch = self._epoch
        self._path_finder = path_finder

    def _find_parent_path_names(self):
        """Returns a tuple of (parent-module-name, parent-path-attr-name)"""
        parent, dot, me = self._name.rpartition('.')
        if dot == '':
            # This is a top-level module. sys.path contains the parent path.
            return 'sys', 'path'
        # Not a top-level module. parent-module.__path__ contains the
        #  parent path.
        return parent, '__path__'

    def _get_parent_path(self):
        parent_module_name, path_attr_name = self._find_parent_path_names()
        return getattr(sys.modules[parent_module_name], path_attr_name)

    def _recalculate(self):
        # If the parent's path has changed, recalculate _path
        parent_path = tuple(self._get_parent_path()) # Make a copy
        if parent_path != self._last_parent_path or self._epoch != self._last_epoch:
            spec = self._path_finder(self._name, parent_path)
            # Note that no changes are made if a loader is returned, but we
            #  do remember the new parent path
            if spec is not None and spec.loader is None:
                if spec.submodule_search_locations:
                    self._path = spec.submodule_search_locations
            self._last_parent_path = parent_path     # Save the copy
            self._last_epoch = self._epoch
        return self._path

    def __iter__(self):
        return iter(self._recalculate())

    def __getitem__(self, index):
        return self._recalculate()[index]

    def __setitem__(self, index, path):
        self._path[index] = path

    def __len__(self):
        return len(self._recalculate())

    def __repr__(self):
        return '_NamespacePath({!r})'.format(self._path)

    def __contains__(self, item):
        return item in self._recalculate()

    def append(self, item):
        self._path.append(item)


# This class is actually exposed publicly in a namespace package's __loader__
# attribute, so it should be available through a non-private name.
# https://bugs.python.org/issue35673
class NamespaceLoader:
    def __init__(self, name, path, path_finder):
        self._path = _NamespacePath(name, path, path_finder)

    @staticmethod
    def module_repr(module):
        """Return repr for the module.

        The method is deprecated.  The import machinery does the job itself.

        """
        _warnings.warn("NamespaceLoader.module_repr() is deprecated and "
                       "slated for removal in Python 3.12", DeprecationWarning)
        return '<module {!r} (namespace)>'.format(module.__name__)

    def is_package(self, fullname):
        return True

    def get_source(self, fullname):
        return ''

    def get_code(self, fullname):
        return compile('', '<string>', 'exec', dont_inherit=True)

    def create_module(self, spec):
        """Use default semantics for module creation."""

    def exec_module(self, module):
        pass

    def load_module(self, fullname):
        """Load a namespace module.

        This method is deprecated.  Use exec_module() instead.

        """
        # The import system never calls this method.
        _bootstrap._verbose_message('namespace module loaded with path {!r}',
                                    self._path)
        # Warning implemented in _load_module_shim().
        return _bootstrap._load_module_shim(self, fullname)

    def get_resource_reader(self, module):
        from importlib.readers import NamespaceReader
        return NamespaceReader(self._path)


# We use this exclusively in module_from_spec() for backward-compatibility.
_NamespaceLoader = NamespaceLoader


# Finders #####################################################################

class PathFinder:

    """Meta path finder for sys.path and package __path__ attributes."""

    @staticmethod
    def invalidate_caches():
        """Call the invalidate_caches() method on all path entry finders
        stored in sys.path_importer_caches (where implemented)."""
        for name, finder in list(sys.path_importer_cache.items()):
            if finder is None:
                del sys.path_importer_cache[name]
            elif hasattr(finder, 'invalidate_caches'):
                finder.invalidate_caches()
        # Also invalidate the caches of _NamespacePaths
        # https://bugs.python.org/issue45703
        _NamespacePath._epoch += 1

    @staticmethod
    def _path_hooks(path):
        """Search sys.path_hooks for a finder for 'path'."""
        if sys.path_hooks is not None and not sys.path_hooks:
            _warnings.warn('sys.path_hooks is empty', ImportWarning)
        for hook in sys.path_hooks:
            try:
                return hook(path)
            except ImportError:
                continue
        else:
            return None

    @classmethod
    def _path_importer_cache(cls, path):
        """Get the finder for the path entry from sys.path_importer_cache.

        If the path entry is not in the cache, find the appropriate finder
        and cache it. If no finder is available, store None.

        """
        if path == '':
            try:
                path = _os.getcwd()
            except FileNotFoundError:
                # Don't cache the failure as the cwd can easily change to
                # a valid directory later on.
                return None
        try:
            finder = sys.path_importer_cache[path]
        except KeyError:
            finder = cls._path_hooks(path)
            sys.path_importer_cache[path] = finder
        return finder

    @classmethod
    def _legacy_get_spec(cls, fullname, finder):
        # This would be a good place for a DeprecationWarning if
        # we ended up going that route.
        if hasattr(finder, 'find_loader'):
            msg = (f"{_bootstrap._object_name(finder)}.find_spec() not found; "
                    "falling back to find_loader()")
            _warnings.warn(msg, ImportWarning)
            loader, portions = finder.find_loader(fullname)
        else:
            msg = (f"{_bootstrap._object_name(finder)}.find_spec() not found; "
                    "falling back to find_module()")
            _warnings.warn(msg, ImportWarning)
            loader = finder.find_module(fullname)
            portions = []
        if loader is not None:
            return _bootstrap.spec_from_loader(fullname, loader)
        spec = _bootstrap.ModuleSpec(fullname, None)
        spec.submodule_search_locations = portions
        return spec

    @classmethod
    def _get_spec(cls, fullname, path, target=None):
        """Find the loader or namespace_path for this module/package name."""
        # If this ends up being a namespace package, namespace_path is
        #  the list of paths that will become its __path__
        namespace_path = []
        for entry in path:
            if not isinstance(entry, (str, bytes)):
                continue
            finder = cls._path_importer_cache(entry)
            if finder is not None:
                if hasattr(finder, 'find_spec'):
                    spec = finder.find_spec(fullname, target)
                else:
                    spec = cls._legacy_get_spec(fullname, finder)
                if spec is None:
                    continue
                if spec.loader is not None:
                    return spec
                portions = spec.submodule_search_locations
                if portions is None:
                    raise ImportError('spec missing loader')
                # This is possibly part of a namespace package.
                #  Remember these path entries (if any) for when we
                #  create a namespace package, and continue iterating
                #  on path.
                namespace_path.extend(portions)
        else:
            spec = _bootstrap.ModuleSpec(fullname, None)
            spec.submodule_search_locations = namespace_path
            return spec

    @classmethod
    def find_spec(cls, fullname, path=None, target=None):
        """Try to find a spec for 'fullname' on sys.path or 'path'.

        The search is based on sys.path_hooks and sys.path_importer_cache.
        """
        if path is None:
            path = sys.path
        spec = cls._get_spec(fullname, path, target)
        if spec is None:
            return None
        elif spec.loader is None:
            namespace_path = spec.submodule_search_locations
            if namespace_path:
                # We found at least one namespace path.  Return a spec which
                # can create the namespace package.
                spec.origin = None
                spec.submodule_search_locations = _NamespacePath(fullname, namespace_path, cls._get_spec)
                return spec
            else:
                return None
        else:
            return spec

    @classmethod
    def find_module(cls, fullname, path=None):
        """find the module on sys.path or 'path' based on sys.path_hooks and
        sys.path_importer_cache.

        This method is deprecated.  Use find_spec() instead.

        """
        _warnings.warn("PathFinder.find_module() is deprecated and "
                       "slated for removal in Python 3.12; use find_spec() instead",
                       DeprecationWarning)
        spec = cls.find_spec(fullname, path)
        if spec is None:
            return None
        return spec.loader

    @staticmethod
    def find_distributions(*args, **kwargs):
        """
        Find distributions.

        Return an iterable of all Distribution instances capable of
        loading the metadata for packages matching ``context.name``
        (or all names if ``None`` indicated) along the paths in the list
        of directories ``context.path``.
        """
        from importlib.metadata import MetadataPathFinder
        return MetadataPathFinder.find_distributions(*args, **kwargs)


class FileFinder:

    """File-based finder.

    Interactions with the file system are cached for performance, being
    refreshed when the directory the finder is handling has been modified.

    """

    def __init__(self, path, *loader_details):
        """Initialize with the path to search on and a variable number of
        2-tuples containing the loader and the file suffixes the loader
        recognizes."""
        loaders = []
        for loader, suffixes in loader_details:
            loaders.extend((suffix, loader) for suffix in suffixes)
        self._loaders = loaders
        # Base (directory) path
        self.path = path or '.'
        if not _path_isabs(self.path):
            self.path = _path_join(_os.getcwd(), self.path)
        self._path_mtime = -1
        self._path_cache = set()
        self._relaxed_path_cache = set()

    def invalidate_caches(self):
        """Invalidate the directory mtime."""
        self._path_mtime = -1

    find_module = _find_module_shim

    def find_loader(self, fullname):
        """Try to find a loader for the specified module, or the namespace
        package portions. Returns (loader, list-of-portions).

        This method is deprecated.  Use find_spec() instead.

        """
        _warnings.warn("FileFinder.find_loader() is deprecated and "
                       "slated for removal in Python 3.12; use find_spec() instead",
                       DeprecationWarning)
        spec = self.find_spec(fullname)
        if spec is None:
            return None, []
        return spec.loader, spec.submodule_search_locations or []

    def _get_spec(self, loader_class, fullname, path, smsl, target):
        loader = loader_class(fullname, path)
        return spec_from_file_location(fullname, path, loader=loader,
                                       submodule_search_locations=smsl)

    def find_spec(self, fullname, target=None):
        """Try to find a spec for the specified module.

        Returns the matching spec, or None if not found.
        """
        is_namespace = False
        tail_module = fullname.rpartition('.')[2]
        try:
            mtime = _path_stat(self.path or _os.getcwd()).st_mtime
        except OSError:
            mtime = -1
        if mtime != self._path_mtime:
            self._fill_cache()
            self._path_mtime = mtime
        # tail_module keeps the original casing, for __file__ and friends
        if _relax_case():
            cache = self._relaxed_path_cache
            cache_module = tail_module.lower()
        else:
            cache = self._path_cache
            cache_module = tail_module
        # Check if the module is the name of a directory (and thus a package).
        if cache_module in cache:
            base_path = _path_join(self.path, tail_module)
            for suffix, loader_class in self._loaders:
                init_filename = '__init__' + suffix
                full_path = _path_join(base_path, init_filename)
                if _path_isfile(full_path):
                    return self._get_spec(loader_class, fullname, full_path, [base_path], target)
            else:
                # If a namespace package, return the path if we don't
                #  find a module in the next section.
                is_namespace = _path_isdir(base_path)
        # Check for a file w/ a proper suffix exists.
        for suffix, loader_class in self._loaders:
            try:
                full_path = _path_join(self.path, tail_module + suffix)
            except ValueError:
                return None
            _bootstrap._verbose_message('trying {}', full_path, verbosity=2)
            if cache_module + suffix in cache:
                if _path_isfile(full_path):
                    return self._get_spec(loader_class, fullname, full_path,
                                          None, target)
        if is_namespace:
            _bootstrap._verbose_message('possible namespace for {}', base_path)
            spec = _bootstrap.ModuleSpec(fullname, None)
            spec.submodule_search_locations = [base_path]
            return spec
        return None

    def _fill_cache(self):
        """Fill the cache of potential modules and packages for this directory."""
        path = self.path
        try:
            contents = _os.listdir(path or _os.getcwd())
        except (FileNotFoundError, PermissionError, NotADirectoryError):
            # Directory has either been removed, turned into a file, or made
            # unreadable.
            contents = []
        # We store two cached versions, to handle runtime changes of the
        # PYTHONCASEOK environment variable.
        if not sys.platform.startswith('win'):
            self._path_cache = set(contents)
        else:
            # Windows users can import modules with case-insensitive file
            # suffixes (for legacy reasons). Make the suffix lowercase here
            # so it's done once instead of for every import. This is safe as
            # the specified suffixes to check against are always specified in a
            # case-sensitive manner.
            lower_suffix_contents = set()
            for item in contents:
                name, dot, suffix = item.partition('.')
                if dot:
                    new_name = '{}.{}'.format(name, suffix.lower())
                else:
                    new_name = name
                lower_suffix_contents.add(new_name)
            self._path_cache = lower_suffix_contents
        if sys.platform.startswith(_CASE_INSENSITIVE_PLATFORMS):
            self._relaxed_path_cache = {fn.lower() for fn in contents}

    @classmethod
    def path_hook(cls, *loader_details):
        """A class method which returns a closure to use on sys.path_hook
        which will return an instance using the specified loaders and the path
        called on the closure.

        If the path called on the closure is not a directory, ImportError is
        raised.

        """
        def path_hook_for_FileFinder(path):
            """Path hook for importlib.machinery.FileFinder."""
            if not _path_isdir(path):
                raise ImportError('only directories are supported', path=path)
            return cls(path, *loader_details)

        return path_hook_for_FileFinder

    def __repr__(self):
        return 'FileFinder({!r})'.format(self.path)


# Import setup ###############################################################

def _fix_up_module(ns, name, pathname, cpathname=None):
    # This function is used by PyImport_ExecCodeModuleObject().
    loader = ns.get('__loader__')
    spec = ns.get('__spec__')
    if not loader:
        if spec:
            loader = spec.loader
        elif pathname == cpathname:
            loader = SourcelessFileLoader(name, pathname)
        else:
            loader = SourceFileLoader(name, pathname)
    if not spec:
        spec = spec_from_file_location(name, pathname, loader=loader)
    try:
        ns['__spec__'] = spec
        ns['__loader__'] = loader
        ns['__file__'] = pathname
        ns['__cached__'] = cpathname
    except Exception:
        # Not important enough to report.
        pass


def _get_supported_file_loaders():
    """Returns a list of file-based module loaders.

    Each item is a tuple (loader, suffixes).
    """
    extensions = ExtensionFileLoader, _imp.extension_suffixes()
    source = SourceFileLoader, SOURCE_SUFFIXES
    bytecode = SourcelessFileLoader, BYTECODE_SUFFIXES
    return [extensions, source, bytecode]


def _set_bootstrap_module(_bootstrap_module):
    global _bootstrap
    _bootstrap = _bootstrap_module


def _install(_bootstrap_module):
    """Install the path-based import components."""
    _set_bootstrap_module(_bootstrap_module)
    supported_loaders = _get_supported_file_loaders()
    sys.path_hooks.extend([FileFinder.path_hook(*supported_loaders)])
    sys.meta_path.append(PathFinder)<|MERGE_RESOLUTION|>--- conflicted
+++ resolved
@@ -403,11 +403,7 @@
 # Whenever MAGIC_NUMBER is changed, the ranges in the magic_values array
 # in PC/launcher.c must also be updated.
 
-<<<<<<< HEAD
-MAGIC_NUMBER = (3487).to_bytes(2, 'little') + b'\r\n'
-=======
-MAGIC_NUMBER = (3482).to_bytes(2, 'little') + b'\r\n'
->>>>>>> df9f7597
+MAGIC_NUMBER = (3483).to_bytes(2, 'little') + b'\r\n'
 _RAW_MAGIC_NUMBER = int.from_bytes(MAGIC_NUMBER, 'little')  # For import.c
 
 _PYCACHE = '__pycache__'
