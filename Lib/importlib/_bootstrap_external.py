"""Core implementation of path-based import.

This module is NOT meant to be directly imported! It has been designed such
that it can be bootstrapped into Python as the implementation of import. As
such it requires the injection of specific modules and attributes in order to
work. One should use importlib as the public-facing version of this module.

"""
# IMPORTANT: Whenever making changes to this module, be sure to run a top-level
# `make regen-importlib` followed by `make` in order to get the frozen version
# of the module updated. Not doing so will result in the Makefile to fail for
# all others who don't have a ./python around to freeze the module in the early
# stages of compilation.
#

# See importlib._setup() for what is injected into the global namespace.

# When editing this code be aware that code executed at import time CANNOT
# reference any injected objects! This includes not only global code but also
# anything specified at the class level.

# Module injected manually by _set_bootstrap_module()
_bootstrap = None

# Import builtin modules
import _imp
import _io
import sys
import _warnings
import marshal


_MS_WINDOWS = (sys.platform == 'win32')
if _MS_WINDOWS:
    import nt as _os
    import winreg
else:
    import posix as _os


if _MS_WINDOWS:
    path_separators = ['\\', '/']
else:
    path_separators = ['/']
# Assumption made in _path_join()
assert all(len(sep) == 1 for sep in path_separators)
path_sep = path_separators[0]
path_sep_tuple = tuple(path_separators)
path_separators = ''.join(path_separators)
_pathseps_with_colon = {f':{s}' for s in path_separators}


# Bootstrap-related code ######################################################
_CASE_INSENSITIVE_PLATFORMS_STR_KEY = 'win',
_CASE_INSENSITIVE_PLATFORMS_BYTES_KEY = 'cygwin', 'darwin'
_CASE_INSENSITIVE_PLATFORMS =  (_CASE_INSENSITIVE_PLATFORMS_BYTES_KEY
                                + _CASE_INSENSITIVE_PLATFORMS_STR_KEY)


def _make_relax_case():
    if sys.platform.startswith(_CASE_INSENSITIVE_PLATFORMS):
        if sys.platform.startswith(_CASE_INSENSITIVE_PLATFORMS_STR_KEY):
            key = 'PYTHONCASEOK'
        else:
            key = b'PYTHONCASEOK'

        def _relax_case():
            """True if filenames must be checked case-insensitively and ignore environment flags are not set."""
            return not sys.flags.ignore_environment and key in _os.environ
    else:
        def _relax_case():
            """True if filenames must be checked case-insensitively."""
            return False
    return _relax_case

_relax_case = _make_relax_case()


def _pack_uint32(x):
    """Convert a 32-bit integer to little-endian."""
    return (int(x) & 0xFFFFFFFF).to_bytes(4, 'little')


def _unpack_uint32(data):
    """Convert 4 bytes in little-endian to an integer."""
    assert len(data) == 4
    return int.from_bytes(data, 'little')

def _unpack_uint16(data):
    """Convert 2 bytes in little-endian to an integer."""
    assert len(data) == 2
    return int.from_bytes(data, 'little')


if _MS_WINDOWS:
    def _path_join(*path_parts):
        """Replacement for os.path.join()."""
        if not path_parts:
            return ""
        if len(path_parts) == 1:
            return path_parts[0]
        root = ""
        path = []
        for new_root, tail in map(_os._path_splitroot, path_parts):
            if new_root.startswith(path_sep_tuple) or new_root.endswith(path_sep_tuple):
                root = new_root.rstrip(path_separators) or root
                path = [path_sep + tail]
            elif new_root.endswith(':'):
                if root.casefold() != new_root.casefold():
                    # Drive relative paths have to be resolved by the OS, so we reset the
                    # tail but do not add a path_sep prefix.
                    root = new_root
                    path = [tail]
                else:
                    path.append(tail)
            else:
                root = new_root or root
                path.append(tail)
        path = [p.rstrip(path_separators) for p in path if p]
        if len(path) == 1 and not path[0]:
            # Avoid losing the root's trailing separator when joining with nothing
            return root + path_sep
        return root + path_sep.join(path)

else:
    def _path_join(*path_parts):
        """Replacement for os.path.join()."""
        return path_sep.join([part.rstrip(path_separators)
                              for part in path_parts if part])


def _path_split(path):
    """Replacement for os.path.split()."""
    i = max(path.rfind(p) for p in path_separators)
    if i < 0:
        return '', path
    return path[:i], path[i + 1:]


def _path_stat(path):
    """Stat the path.

    Made a separate function to make it easier to override in experiments
    (e.g. cache stat results).

    """
    return _os.stat(path)


def _path_is_mode_type(path, mode):
    """Test whether the path is the specified mode type."""
    try:
        stat_info = _path_stat(path)
    except OSError:
        return False
    return (stat_info.st_mode & 0o170000) == mode


def _path_isfile(path):
    """Replacement for os.path.isfile."""
    return _path_is_mode_type(path, 0o100000)


def _path_isdir(path):
    """Replacement for os.path.isdir."""
    if not path:
        path = _os.getcwd()
    return _path_is_mode_type(path, 0o040000)


if _MS_WINDOWS:
    def _path_isabs(path):
        """Replacement for os.path.isabs."""
        if not path:
            return False
        root = _os._path_splitroot(path)[0].replace('/', '\\')
        return len(root) > 1 and (root.startswith('\\\\') or root.endswith('\\'))

else:
    def _path_isabs(path):
        """Replacement for os.path.isabs."""
        return path.startswith(path_separators)


def _path_abspath(path):
    """Replacement for os.path.abspath."""
    if not _path_isabs(path):
        for sep in path_separators:
            path = path.removeprefix(f".{sep}")
        return _path_join(_os.getcwd(), path)
    else:
        return path


def _write_atomic(path, data, mode=0o666):
    """Best-effort function to write data to a path atomically.
    Be prepared to handle a FileExistsError if concurrent writing of the
    temporary file is attempted."""
    # id() is used to generate a pseudo-random filename.
    path_tmp = f'{path}.{id(path)}'
    fd = _os.open(path_tmp,
                  _os.O_EXCL | _os.O_CREAT | _os.O_WRONLY, mode & 0o666)
    try:
        # We first write data to a temporary file, and then use os.replace() to
        # perform an atomic rename.
        with _io.FileIO(fd, 'wb') as file:
            file.write(data)
        _os.replace(path_tmp, path)
    except OSError:
        try:
            _os.unlink(path_tmp)
        except OSError:
            pass
        raise


_code_type = type(_write_atomic.__code__)


# Finder/loader utility code ###############################################

# Magic word to reject .pyc files generated by other Python versions.
# It should change for each incompatible change to the bytecode.
#
# The value of CR and LF is incorporated so if you ever read or write
# a .pyc file in text mode the magic number will be wrong; also, the
# Apple MPW compiler swaps their values, botching string constants.
#
# There were a variety of old schemes for setting the magic number.
# The current working scheme is to increment the previous value by
# 10.
#
# Starting with the adoption of PEP 3147 in Python 3.2, every bump in magic
# number also includes a new "magic tag", i.e. a human readable string used
# to represent the magic number in __pycache__ directories.  When you change
# the magic number, you must also set a new unique magic tag.  Generally this
# can be named after the Python major version of the magic number bump, but
# it can really be anything, as long as it's different than anything else
# that's come before.  The tags are included in the following table, starting
# with Python 3.2a0.
#
# Known values:
#  Python 1.5:   20121
#  Python 1.5.1: 20121
#     Python 1.5.2: 20121
#     Python 1.6:   50428
#     Python 2.0:   50823
#     Python 2.0.1: 50823
#     Python 2.1:   60202
#     Python 2.1.1: 60202
#     Python 2.1.2: 60202
#     Python 2.2:   60717
#     Python 2.3a0: 62011
#     Python 2.3a0: 62021
#     Python 2.3a0: 62011 (!)
#     Python 2.4a0: 62041
#     Python 2.4a3: 62051
#     Python 2.4b1: 62061
#     Python 2.5a0: 62071
#     Python 2.5a0: 62081 (ast-branch)
#     Python 2.5a0: 62091 (with)
#     Python 2.5a0: 62092 (changed WITH_CLEANUP opcode)
#     Python 2.5b3: 62101 (fix wrong code: for x, in ...)
#     Python 2.5b3: 62111 (fix wrong code: x += yield)
#     Python 2.5c1: 62121 (fix wrong lnotab with for loops and
#                          storing constants that should have been removed)
#     Python 2.5c2: 62131 (fix wrong code: for x, in ... in listcomp/genexp)
#     Python 2.6a0: 62151 (peephole optimizations and STORE_MAP opcode)
#     Python 2.6a1: 62161 (WITH_CLEANUP optimization)
#     Python 2.7a0: 62171 (optimize list comprehensions/change LIST_APPEND)
#     Python 2.7a0: 62181 (optimize conditional branches:
#                          introduce POP_JUMP_IF_FALSE and POP_JUMP_IF_TRUE)
#     Python 2.7a0  62191 (introduce SETUP_WITH)
#     Python 2.7a0  62201 (introduce BUILD_SET)
#     Python 2.7a0  62211 (introduce MAP_ADD and SET_ADD)
#     Python 3000:   3000
#                    3010 (removed UNARY_CONVERT)
#                    3020 (added BUILD_SET)
#                    3030 (added keyword-only parameters)
#                    3040 (added signature annotations)
#                    3050 (print becomes a function)
#                    3060 (PEP 3115 metaclass syntax)
#                    3061 (string literals become unicode)
#                    3071 (PEP 3109 raise changes)
#                    3081 (PEP 3137 make __file__ and __name__ unicode)
#                    3091 (kill str8 interning)
#                    3101 (merge from 2.6a0, see 62151)
#                    3103 (__file__ points to source file)
#     Python 3.0a4: 3111 (WITH_CLEANUP optimization).
#     Python 3.0b1: 3131 (lexical exception stacking, including POP_EXCEPT
                          #3021)
#     Python 3.1a1: 3141 (optimize list, set and dict comprehensions:
#                         change LIST_APPEND and SET_ADD, add MAP_ADD #2183)
#     Python 3.1a1: 3151 (optimize conditional branches:
#                         introduce POP_JUMP_IF_FALSE and POP_JUMP_IF_TRUE
                          #4715)
#     Python 3.2a1: 3160 (add SETUP_WITH #6101)
#                   tag: cpython-32
#     Python 3.2a2: 3170 (add DUP_TOP_TWO, remove DUP_TOPX and ROT_FOUR #9225)
#                   tag: cpython-32
#     Python 3.2a3  3180 (add DELETE_DEREF #4617)
#     Python 3.3a1  3190 (__class__ super closure changed)
#     Python 3.3a1  3200 (PEP 3155 __qualname__ added #13448)
#     Python 3.3a1  3210 (added size modulo 2**32 to the pyc header #13645)
#     Python 3.3a2  3220 (changed PEP 380 implementation #14230)
#     Python 3.3a4  3230 (revert changes to implicit __class__ closure #14857)
#     Python 3.4a1  3250 (evaluate positional default arguments before
#                        keyword-only defaults #16967)
#     Python 3.4a1  3260 (add LOAD_CLASSDEREF; allow locals of class to override
#                        free vars #17853)
#     Python 3.4a1  3270 (various tweaks to the __class__ closure #12370)
#     Python 3.4a1  3280 (remove implicit class argument)
#     Python 3.4a4  3290 (changes to __qualname__ computation #19301)
#     Python 3.4a4  3300 (more changes to __qualname__ computation #19301)
#     Python 3.4rc2 3310 (alter __qualname__ computation #20625)
#     Python 3.5a1  3320 (PEP 465: Matrix multiplication operator #21176)
#     Python 3.5b1  3330 (PEP 448: Additional Unpacking Generalizations #2292)
#     Python 3.5b2  3340 (fix dictionary display evaluation order #11205)
#     Python 3.5b3  3350 (add GET_YIELD_FROM_ITER opcode #24400)
#     Python 3.5.2  3351 (fix BUILD_MAP_UNPACK_WITH_CALL opcode #27286)
#     Python 3.6a0  3360 (add FORMAT_VALUE opcode #25483)
#     Python 3.6a1  3361 (lineno delta of code.co_lnotab becomes signed #26107)
#     Python 3.6a2  3370 (16 bit wordcode #26647)
#     Python 3.6a2  3371 (add BUILD_CONST_KEY_MAP opcode #27140)
#     Python 3.6a2  3372 (MAKE_FUNCTION simplification, remove MAKE_CLOSURE
#                         #27095)
#     Python 3.6b1  3373 (add BUILD_STRING opcode #27078)
#     Python 3.6b1  3375 (add SETUP_ANNOTATIONS and STORE_ANNOTATION opcodes
#                         #27985)
#     Python 3.6b1  3376 (simplify CALL_FUNCTIONs & BUILD_MAP_UNPACK_WITH_CALL
                          #27213)
#     Python 3.6b1  3377 (set __class__ cell from type.__new__ #23722)
#     Python 3.6b2  3378 (add BUILD_TUPLE_UNPACK_WITH_CALL #28257)
#     Python 3.6rc1 3379 (more thorough __class__ validation #23722)
#     Python 3.7a1  3390 (add LOAD_METHOD and CALL_METHOD opcodes #26110)
#     Python 3.7a2  3391 (update GET_AITER #31709)
#     Python 3.7a4  3392 (PEP 552: Deterministic pycs #31650)
#     Python 3.7b1  3393 (remove STORE_ANNOTATION opcode #32550)
#     Python 3.7b5  3394 (restored docstring as the first stmt in the body;
#                         this might affected the first line number #32911)
#     Python 3.8a1  3400 (move frame block handling to compiler #17611)
#     Python 3.8a1  3401 (add END_ASYNC_FOR #33041)
#     Python 3.8a1  3410 (PEP570 Python Positional-Only Parameters #36540)
#     Python 3.8b2  3411 (Reverse evaluation order of key: value in dict
#                         comprehensions #35224)
#     Python 3.8b2  3412 (Swap the position of positional args and positional
#                         only args in ast.arguments #37593)
#     Python 3.8b4  3413 (Fix "break" and "continue" in "finally" #37830)
#     Python 3.9a0  3420 (add LOAD_ASSERTION_ERROR #34880)
#     Python 3.9a0  3421 (simplified bytecode for with blocks #32949)
#     Python 3.9a0  3422 (remove BEGIN_FINALLY, END_FINALLY, CALL_FINALLY, POP_FINALLY bytecodes #33387)
#     Python 3.9a2  3423 (add IS_OP, CONTAINS_OP and JUMP_IF_NOT_EXC_MATCH bytecodes #39156)
#     Python 3.9a2  3424 (simplify bytecodes for *value unpacking)
#     Python 3.9a2  3425 (simplify bytecodes for **value unpacking)
#     Python 3.10a1 3430 (Make 'annotations' future by default)
#     Python 3.10a1 3431 (New line number table format -- PEP 626)
#     Python 3.10a2 3432 (Function annotation for MAKE_FUNCTION is changed from dict to tuple bpo-42202)
#     Python 3.10a2 3433 (RERAISE restores f_lasti if oparg != 0)
#     Python 3.10a6 3434 (PEP 634: Structural Pattern Matching)
#     Python 3.10a7 3435 Use instruction offsets (as opposed to byte offsets).
#     Python 3.10b1 3436 (Add GEN_START bytecode #43683)
#     Python 3.10b1 3437 (Undo making 'annotations' future by default - We like to dance among core devs!)
#     Python 3.10b1 3438 Safer line number table handling.
#     Python 3.10b1 3439 (Add ROT_N)
#     Python 3.11a1 3450 Use exception table for unwinding ("zero cost" exception handling)
#     Python 3.11a1 3451 (Add CALL_METHOD_KW)
#     Python 3.11a1 3452 (drop nlocals from marshaled code objects)
#     Python 3.11a1 3453 (add co_fastlocalnames and co_fastlocalkinds)
#     Python 3.11a1 3454 (compute cell offsets relative to locals bpo-43693)
#     Python 3.11a1 3455 (add MAKE_CELL bpo-43693)
#     Python 3.11a1 3456 (interleave cell args bpo-43693)
#     Python 3.11a1 3457 (Change localsplus to a bytes object bpo-43693)
#     Python 3.11a1 3458 (imported objects now don't use LOAD_METHOD/CALL_METHOD)
#     Python 3.11a1 3459 (PEP 657: add end line numbers and column offsets for instructions)
#     Python 3.11a1 3460 (Add co_qualname field to PyCodeObject bpo-44530)
#     Python 3.11a1 3461 (JUMP_ABSOLUTE must jump backwards)
#     Python 3.11a2 3462 (bpo-44511: remove COPY_DICT_WITHOUT_KEYS, change
#                         MATCH_CLASS and MATCH_KEYS, and add COPY)
#     Python 3.11a3 3463 (bpo-45711: JUMP_IF_NOT_EXC_MATCH no longer pops the
#                         active exception)
#     Python 3.11a3 3464 (bpo-45636: Merge numeric BINARY_*/INPLACE_* into
#                         BINARY_OP)
#     Python 3.11a3 3465 (Add COPY_FREE_VARS opcode)
#     Python 3.11a4 3466 (bpo-45292: PEP-654 except*)
#     Python 3.11a4 3467 (Change CALL_xxx opcodes)
#     Python 3.11a4 3468 (Add SEND opcode)
#     Python 3.11a4 3469 (bpo-45711: remove type, traceback from exc_info)
#     Python 3.11a4 3470 (bpo-46221: PREP_RERAISE_STAR no longer pushes lasti)
#     Python 3.11a4 3471 (bpo-46202: remove pop POP_EXCEPT_AND_RERAISE)
#     Python 3.11a4 3472 (bpo-46009: replace GEN_START with POP_TOP)
#     Python 3.11a4 3473 (Add POP_JUMP_IF_NOT_NONE/POP_JUMP_IF_NONE opcodes)
#     Python 3.11a4 3474 (Add RESUME opcode)
#     Python 3.11a5 3475 (Add RETURN_GENERATOR opcode)
#     Python 3.11a5 3476 (Add ASYNC_GEN_WRAP opcode)
#     Python 3.11a5 3477 (Replace DUP_TOP/DUP_TOP_TWO with COPY and
#                         ROT_TWO/ROT_THREE/ROT_FOUR/ROT_N with SWAP)
#     Python 3.11a5 3478 (New CALL opcodes)
#     Python 3.11a5 3479 (Add PUSH_NULL opcode)
#     Python 3.11a5 3480 (New CALL opcodes, second iteration)
#     Python 3.11a5 3481 (Use inline cache for BINARY_OP)
#     Python 3.11a5 3482 (Use inline caching for UNPACK_SEQUENCE and LOAD_GLOBAL)
#     Python 3.11a5 3483 (Use inline caching for COMPARE_OP and BINARY_SUBSCR)
#     Python 3.11a5 3484 (Use inline caching for LOAD_ATTR, LOAD_METHOD, and
#                         STORE_ATTR)
#     Python 3.11a5 3485 (Add an oparg to GET_AWAITABLE)
#     Python 3.11a6 3486 (Use inline caching for PRECALL and CALL)
#     Python 3.11a6 3487 (Remove the adaptive "oparg counter" mechanism)
#     Python 3.11a6 3488 (LOAD_GLOBAL can push additional NULL)
#     Python 3.11a6 3489 (Add JUMP_BACKWARD, remove JUMP_ABSOLUTE)
#     Python 3.11a6 3490 (remove JUMP_IF_NOT_EXC_MATCH, add CHECK_EXC_MATCH)
#     Python 3.11a6 3491 (remove JUMP_IF_NOT_EG_MATCH, add CHECK_EG_MATCH,
#                         add JUMP_BACKWARD_NO_INTERRUPT, make JUMP_NO_INTERRUPT virtual)
#     Python 3.11a7 3492 (make POP_JUMP_IF_NONE/NOT_NONE/TRUE/FALSE relative)
#     Python 3.11a7 3493 (Make JUMP_IF_TRUE_OR_POP/JUMP_IF_FALSE_OR_POP relative)
#     Python 3.11a7 3494 (New location info table)
#     Python 3.12a1 3500 (Remove PRECALL opcode)
#     Python 3.12a1 3501 (YIELD_VALUE oparg == stack_depth)
#     Python 3.12a1 3502 (LOAD_FAST_CHECK, no NULL-check in LOAD_FAST)
#     Python 3.12a1 3503 (Shrink LOAD_METHOD cache)
#     Python 3.12a1 3504 (Merge LOAD_METHOD back into LOAD_ATTR)
#     Python 3.12a1 3505 (Specialization/Cache for FOR_ITER)
#     Python 3.12a1 3506 (Add BINARY_SLICE and STORE_SLICE instructions)
#     Python 3.12a1 3507 (Set lineno of module's RESUME to 0)
#     Python 3.12a1 3508 (Add CLEANUP_THROW)
#     Python 3.12a1 3509 (Conditional jumps only jump forward)
#     Python 3.12a1 3510 (FOR_ITER leaves iterator on the stack)
#     Python 3.12a1 3511 (Add STOPITERATION_ERROR instruction)
#     Python 3.12a1 3512 (Remove all unused consts from code objects)
#     Python 3.12a1 3513 (Add CALL_INTRINSIC_1 instruction, removed STOPITERATION_ERROR, PRINT_EXPR, IMPORT_STAR)
#     Python 3.12a1 3514 (Remove ASYNC_GEN_WRAP, LIST_TO_TUPLE, and UNARY_POSITIVE)
#     Python 3.12a1 3515 (Embed jump mask in COMPARE_OP oparg)
#     Python 3.12a1 3516 (Add COMAPRE_AND_BRANCH instruction)

#     Python 3.13 will start with 3550

# MAGIC must change whenever the bytecode emitted by the compiler may no
# longer be understood by older implementations of the eval loop (usually
# due to the addition of new opcodes).
#
# Starting with Python 3.11, Python 3.n starts with magic number 2900+50n.
#
# Whenever MAGIC_NUMBER is changed, the ranges in the magic_values array
# in PC/launcher.c must also be updated.

<<<<<<< HEAD
MAGIC_NUMBER = (3518).to_bytes(2, 'little') + b'\r\n'
=======
MAGIC_NUMBER = (3516).to_bytes(2, 'little') + b'\r\n'
>>>>>>> 1de4395f

_RAW_MAGIC_NUMBER = int.from_bytes(MAGIC_NUMBER, 'little')  # For import.c

_PYCACHE = '__pycache__'
_OPT = 'opt-'

SOURCE_SUFFIXES = ['.py']
if _MS_WINDOWS:
    SOURCE_SUFFIXES.append('.pyw')

EXTENSION_SUFFIXES = _imp.extension_suffixes()

BYTECODE_SUFFIXES = ['.pyc']
# Deprecated.
DEBUG_BYTECODE_SUFFIXES = OPTIMIZED_BYTECODE_SUFFIXES = BYTECODE_SUFFIXES

def cache_from_source(path, debug_override=None, *, optimization=None):
    """Given the path to a .py file, return the path to its .pyc file.

    The .py file does not need to exist; this simply returns the path to the
    .pyc file calculated as if the .py file were imported.

    The 'optimization' parameter controls the presumed optimization level of
    the bytecode file. If 'optimization' is not None, the string representation
    of the argument is taken and verified to be alphanumeric (else ValueError
    is raised).

    The debug_override parameter is deprecated. If debug_override is not None,
    a True value is the same as setting 'optimization' to the empty string
    while a False value is equivalent to setting 'optimization' to '1'.

    If sys.implementation.cache_tag is None then NotImplementedError is raised.

    """
    if debug_override is not None:
        _warnings.warn('the debug_override parameter is deprecated; use '
                       "'optimization' instead", DeprecationWarning)
        if optimization is not None:
            message = 'debug_override or optimization must be set to None'
            raise TypeError(message)
        optimization = '' if debug_override else 1
    path = _os.fspath(path)
    head, tail = _path_split(path)
    base, sep, rest = tail.rpartition('.')
    tag = sys.implementation.cache_tag
    if tag is None:
        raise NotImplementedError('sys.implementation.cache_tag is None')
    almost_filename = ''.join([(base if base else rest), sep, tag])
    if optimization is None:
        if sys.flags.optimize == 0:
            optimization = ''
        else:
            optimization = sys.flags.optimize
    optimization = str(optimization)
    if optimization != '':
        if not optimization.isalnum():
            raise ValueError(f'{optimization!r} is not alphanumeric')
        almost_filename = f'{almost_filename}.{_OPT}{optimization}'
    filename = almost_filename + BYTECODE_SUFFIXES[0]
    if sys.pycache_prefix is not None:
        # We need an absolute path to the py file to avoid the possibility of
        # collisions within sys.pycache_prefix, if someone has two different
        # `foo/bar.py` on their system and they import both of them using the
        # same sys.pycache_prefix. Let's say sys.pycache_prefix is
        # `C:\Bytecode`; the idea here is that if we get `Foo\Bar`, we first
        # make it absolute (`C:\Somewhere\Foo\Bar`), then make it root-relative
        # (`Somewhere\Foo\Bar`), so we end up placing the bytecode file in an
        # unambiguous `C:\Bytecode\Somewhere\Foo\Bar\`.
        head = _path_abspath(head)

        # Strip initial drive from a Windows path. We know we have an absolute
        # path here, so the second part of the check rules out a POSIX path that
        # happens to contain a colon at the second character.
        if head[1] == ':' and head[0] not in path_separators:
            head = head[2:]

        # Strip initial path separator from `head` to complete the conversion
        # back to a root-relative path before joining.
        return _path_join(
            sys.pycache_prefix,
            head.lstrip(path_separators),
            filename,
        )
    return _path_join(head, _PYCACHE, filename)


def source_from_cache(path):
    """Given the path to a .pyc. file, return the path to its .py file.

    The .pyc file does not need to exist; this simply returns the path to
    the .py file calculated to correspond to the .pyc file.  If path does
    not conform to PEP 3147/488 format, ValueError will be raised. If
    sys.implementation.cache_tag is None then NotImplementedError is raised.

    """
    if sys.implementation.cache_tag is None:
        raise NotImplementedError('sys.implementation.cache_tag is None')
    path = _os.fspath(path)
    head, pycache_filename = _path_split(path)
    found_in_pycache_prefix = False
    if sys.pycache_prefix is not None:
        stripped_path = sys.pycache_prefix.rstrip(path_separators)
        if head.startswith(stripped_path + path_sep):
            head = head[len(stripped_path):]
            found_in_pycache_prefix = True
    if not found_in_pycache_prefix:
        head, pycache = _path_split(head)
        if pycache != _PYCACHE:
            raise ValueError(f'{_PYCACHE} not bottom-level directory in '
                             f'{path!r}')
    dot_count = pycache_filename.count('.')
    if dot_count not in {2, 3}:
        raise ValueError(f'expected only 2 or 3 dots in {pycache_filename!r}')
    elif dot_count == 3:
        optimization = pycache_filename.rsplit('.', 2)[-2]
        if not optimization.startswith(_OPT):
            raise ValueError("optimization portion of filename does not start "
                             f"with {_OPT!r}")
        opt_level = optimization[len(_OPT):]
        if not opt_level.isalnum():
            raise ValueError(f"optimization level {optimization!r} is not an "
                             "alphanumeric value")
    base_filename = pycache_filename.partition('.')[0]
    return _path_join(head, base_filename + SOURCE_SUFFIXES[0])


def _get_sourcefile(bytecode_path):
    """Convert a bytecode file path to a source path (if possible).

    This function exists purely for backwards-compatibility for
    PyImport_ExecCodeModuleWithFilenames() in the C API.

    """
    if len(bytecode_path) == 0:
        return None
    rest, _, extension = bytecode_path.rpartition('.')
    if not rest or extension.lower()[-3:-1] != 'py':
        return bytecode_path
    try:
        source_path = source_from_cache(bytecode_path)
    except (NotImplementedError, ValueError):
        source_path = bytecode_path[:-1]
    return source_path if _path_isfile(source_path) else bytecode_path


def _get_cached(filename):
    if filename.endswith(tuple(SOURCE_SUFFIXES)):
        try:
            return cache_from_source(filename)
        except NotImplementedError:
            pass
    elif filename.endswith(tuple(BYTECODE_SUFFIXES)):
        return filename
    else:
        return None


def _calc_mode(path):
    """Calculate the mode permissions for a bytecode file."""
    try:
        mode = _path_stat(path).st_mode
    except OSError:
        mode = 0o666
    # We always ensure write access so we can update cached files
    # later even when the source files are read-only on Windows (#6074)
    mode |= 0o200
    return mode


def _check_name(method):
    """Decorator to verify that the module being requested matches the one the
    loader can handle.

    The first argument (self) must define _name which the second argument is
    compared against. If the comparison fails then ImportError is raised.

    """
    def _check_name_wrapper(self, name=None, *args, **kwargs):
        if name is None:
            name = self.name
        elif self.name != name:
            raise ImportError('loader for %s cannot handle %s' %
                                (self.name, name), name=name)
        return method(self, name, *args, **kwargs)

    # FIXME: @_check_name is used to define class methods before the
    # _bootstrap module is set by _set_bootstrap_module().
    if _bootstrap is not None:
        _wrap = _bootstrap._wrap
    else:
        def _wrap(new, old):
            for replace in ['__module__', '__name__', '__qualname__', '__doc__']:
                if hasattr(old, replace):
                    setattr(new, replace, getattr(old, replace))
            new.__dict__.update(old.__dict__)

    _wrap(_check_name_wrapper, method)
    return _check_name_wrapper


def _find_module_shim(self, fullname):
    """Try to find a loader for the specified module by delegating to
    self.find_loader().

    This method is deprecated in favor of finder.find_spec().

    """
    _warnings.warn("find_module() is deprecated and "
                   "slated for removal in Python 3.12; use find_spec() instead",
                   DeprecationWarning)
    # Call find_loader(). If it returns a string (indicating this
    # is a namespace package portion), generate a warning and
    # return None.
    loader, portions = self.find_loader(fullname)
    if loader is None and len(portions):
        msg = f'Not importing directory {portions[0]}: missing __init__'
        _warnings.warn(msg, ImportWarning)
    return loader


def _classify_pyc(data, name, exc_details):
    """Perform basic validity checking of a pyc header and return the flags field,
    which determines how the pyc should be further validated against the source.

    *data* is the contents of the pyc file. (Only the first 16 bytes are
    required, though.)

    *name* is the name of the module being imported. It is used for logging.

    *exc_details* is a dictionary passed to ImportError if it raised for
    improved debugging.

    ImportError is raised when the magic number is incorrect or when the flags
    field is invalid. EOFError is raised when the data is found to be truncated.

    """
    magic = data[:4]
    if magic != MAGIC_NUMBER:
        message = f'bad magic number in {name!r}: {magic!r}'
        _bootstrap._verbose_message('{}', message)
        raise ImportError(message, **exc_details)
    if len(data) < 16:
        message = f'reached EOF while reading pyc header of {name!r}'
        _bootstrap._verbose_message('{}', message)
        raise EOFError(message)
    flags = _unpack_uint32(data[4:8])
    # Only the first two flags are defined.
    if flags & ~0b11:
        message = f'invalid flags {flags!r} in {name!r}'
        raise ImportError(message, **exc_details)
    return flags


def _validate_timestamp_pyc(data, source_mtime, source_size, name,
                            exc_details):
    """Validate a pyc against the source last-modified time.

    *data* is the contents of the pyc file. (Only the first 16 bytes are
    required.)

    *source_mtime* is the last modified timestamp of the source file.

    *source_size* is None or the size of the source file in bytes.

    *name* is the name of the module being imported. It is used for logging.

    *exc_details* is a dictionary passed to ImportError if it raised for
    improved debugging.

    An ImportError is raised if the bytecode is stale.

    """
    if _unpack_uint32(data[8:12]) != (source_mtime & 0xFFFFFFFF):
        message = f'bytecode is stale for {name!r}'
        _bootstrap._verbose_message('{}', message)
        raise ImportError(message, **exc_details)
    if (source_size is not None and
        _unpack_uint32(data[12:16]) != (source_size & 0xFFFFFFFF)):
        raise ImportError(f'bytecode is stale for {name!r}', **exc_details)


def _validate_hash_pyc(data, source_hash, name, exc_details):
    """Validate a hash-based pyc by checking the real source hash against the one in
    the pyc header.

    *data* is the contents of the pyc file. (Only the first 16 bytes are
    required.)

    *source_hash* is the importlib.util.source_hash() of the source file.

    *name* is the name of the module being imported. It is used for logging.

    *exc_details* is a dictionary passed to ImportError if it raised for
    improved debugging.

    An ImportError is raised if the bytecode is stale.

    """
    if data[8:16] != source_hash:
        raise ImportError(
            f'hash in bytecode doesn\'t match hash of source {name!r}',
            **exc_details,
        )


def _compile_bytecode(data, name=None, bytecode_path=None, source_path=None):
    """Compile bytecode as found in a pyc."""
    code = marshal.loads(data)
    if isinstance(code, _code_type):
        _bootstrap._verbose_message('code object from {!r}', bytecode_path)
        if source_path is not None:
            _imp._fix_co_filename(code, source_path)
        return code
    else:
        raise ImportError(f'Non-code object in {bytecode_path!r}',
                          name=name, path=bytecode_path)


def _code_to_timestamp_pyc(code, mtime=0, source_size=0):
    "Produce the data for a timestamp-based pyc."
    data = bytearray(MAGIC_NUMBER)
    data.extend(_pack_uint32(0))
    data.extend(_pack_uint32(mtime))
    data.extend(_pack_uint32(source_size))
    data.extend(marshal.dumps(code))
    return data


def _code_to_hash_pyc(code, source_hash, checked=True):
    "Produce the data for a hash-based pyc."
    data = bytearray(MAGIC_NUMBER)
    flags = 0b1 | checked << 1
    data.extend(_pack_uint32(flags))
    assert len(source_hash) == 8
    data.extend(source_hash)
    data.extend(marshal.dumps(code))
    return data


def decode_source(source_bytes):
    """Decode bytes representing source code and return the string.

    Universal newline support is used in the decoding.
    """
    import tokenize  # To avoid bootstrap issues.
    source_bytes_readline = _io.BytesIO(source_bytes).readline
    encoding = tokenize.detect_encoding(source_bytes_readline)
    newline_decoder = _io.IncrementalNewlineDecoder(None, True)
    return newline_decoder.decode(source_bytes.decode(encoding[0]))


# Module specifications #######################################################

_POPULATE = object()


def spec_from_file_location(name, location=None, *, loader=None,
                            submodule_search_locations=_POPULATE):
    """Return a module spec based on a file location.

    To indicate that the module is a package, set
    submodule_search_locations to a list of directory paths.  An
    empty list is sufficient, though its not otherwise useful to the
    import system.

    The loader must take a spec as its only __init__() arg.

    """
    if location is None:
        # The caller may simply want a partially populated location-
        # oriented spec.  So we set the location to a bogus value and
        # fill in as much as we can.
        location = '<unknown>'
        if hasattr(loader, 'get_filename'):
            # ExecutionLoader
            try:
                location = loader.get_filename(name)
            except ImportError:
                pass
    else:
        location = _os.fspath(location)
        try:
            location = _path_abspath(location)
        except OSError:
            pass

    # If the location is on the filesystem, but doesn't actually exist,
    # we could return None here, indicating that the location is not
    # valid.  However, we don't have a good way of testing since an
    # indirect location (e.g. a zip file or URL) will look like a
    # non-existent file relative to the filesystem.

    spec = _bootstrap.ModuleSpec(name, loader, origin=location)
    spec._set_fileattr = True

    # Pick a loader if one wasn't provided.
    if loader is None:
        for loader_class, suffixes in _get_supported_file_loaders():
            if location.endswith(tuple(suffixes)):
                loader = loader_class(name, location)
                spec.loader = loader
                break
        else:
            return None

    # Set submodule_search_paths appropriately.
    if submodule_search_locations is _POPULATE:
        # Check the loader.
        if hasattr(loader, 'is_package'):
            try:
                is_package = loader.is_package(name)
            except ImportError:
                pass
            else:
                if is_package:
                    spec.submodule_search_locations = []
    else:
        spec.submodule_search_locations = submodule_search_locations
    if spec.submodule_search_locations == []:
        if location:
            dirname = _path_split(location)[0]
            spec.submodule_search_locations.append(dirname)

    return spec


def _bless_my_loader(module_globals):
    """Helper function for _warnings.c

    See GH#97850 for details.
    """
    # 2022-10-06(warsaw): For now, this helper is only used in _warnings.c and
    # that use case only has the module globals.  This function could be
    # extended to accept either that or a module object.  However, in the
    # latter case, it would be better to raise certain exceptions when looking
    # at a module, which should have either a __loader__ or __spec__.loader.
    # For backward compatibility, it is possible that we'll get an empty
    # dictionary for the module globals, and that cannot raise an exception.
    if not isinstance(module_globals, dict):
        return None

    missing = object()
    loader = module_globals.get('__loader__', None)
    spec = module_globals.get('__spec__', missing)

    if loader is None:
        if spec is missing:
            # If working with a module:
            # raise AttributeError('Module globals is missing a __spec__')
            return None
        elif spec is None:
            raise ValueError('Module globals is missing a __spec__.loader')

    spec_loader = getattr(spec, 'loader', missing)

    if spec_loader in (missing, None):
        if loader is None:
            exc = AttributeError if spec_loader is missing else ValueError
            raise exc('Module globals is missing a __spec__.loader')
        _warnings.warn(
            'Module globals is missing a __spec__.loader',
            DeprecationWarning)
        spec_loader = loader

    assert spec_loader is not None
    if loader is not None and loader != spec_loader:
        _warnings.warn(
            'Module globals; __loader__ != __spec__.loader',
            DeprecationWarning)
        return loader

    return spec_loader


# Loaders #####################################################################

class WindowsRegistryFinder:

    """Meta path finder for modules declared in the Windows registry."""

    REGISTRY_KEY = (
        'Software\\Python\\PythonCore\\{sys_version}'
        '\\Modules\\{fullname}')
    REGISTRY_KEY_DEBUG = (
        'Software\\Python\\PythonCore\\{sys_version}'
        '\\Modules\\{fullname}\\Debug')
    DEBUG_BUILD = (_MS_WINDOWS and '_d.pyd' in EXTENSION_SUFFIXES)

    @staticmethod
    def _open_registry(key):
        try:
            return winreg.OpenKey(winreg.HKEY_CURRENT_USER, key)
        except OSError:
            return winreg.OpenKey(winreg.HKEY_LOCAL_MACHINE, key)

    @classmethod
    def _search_registry(cls, fullname):
        if cls.DEBUG_BUILD:
            registry_key = cls.REGISTRY_KEY_DEBUG
        else:
            registry_key = cls.REGISTRY_KEY
        key = registry_key.format(fullname=fullname,
                                  sys_version='%d.%d' % sys.version_info[:2])
        try:
            with cls._open_registry(key) as hkey:
                filepath = winreg.QueryValue(hkey, '')
        except OSError:
            return None
        return filepath

    @classmethod
    def find_spec(cls, fullname, path=None, target=None):
        filepath = cls._search_registry(fullname)
        if filepath is None:
            return None
        try:
            _path_stat(filepath)
        except OSError:
            return None
        for loader, suffixes in _get_supported_file_loaders():
            if filepath.endswith(tuple(suffixes)):
                spec = _bootstrap.spec_from_loader(fullname,
                                                   loader(fullname, filepath),
                                                   origin=filepath)
                return spec

    @classmethod
    def find_module(cls, fullname, path=None):
        """Find module named in the registry.

        This method is deprecated.  Use find_spec() instead.

        """
        _warnings.warn("WindowsRegistryFinder.find_module() is deprecated and "
                       "slated for removal in Python 3.12; use find_spec() instead",
                       DeprecationWarning)
        spec = cls.find_spec(fullname, path)
        if spec is not None:
            return spec.loader
        else:
            return None


class _LoaderBasics:

    """Base class of common code needed by both SourceLoader and
    SourcelessFileLoader."""

    def is_package(self, fullname):
        """Concrete implementation of InspectLoader.is_package by checking if
        the path returned by get_filename has a filename of '__init__.py'."""
        filename = _path_split(self.get_filename(fullname))[1]
        filename_base = filename.rsplit('.', 1)[0]
        tail_name = fullname.rpartition('.')[2]
        return filename_base == '__init__' and tail_name != '__init__'

    def create_module(self, spec):
        """Use default semantics for module creation."""

    def exec_module(self, module):
        """Execute the module."""
        code = self.get_code(module.__name__)
        if code is None:
            raise ImportError(f'cannot load module {module.__name__!r} when '
                              'get_code() returns None')
        _bootstrap._call_with_frames_removed(exec, code, module.__dict__)

    def load_module(self, fullname):
        """This method is deprecated."""
        # Warning implemented in _load_module_shim().
        return _bootstrap._load_module_shim(self, fullname)


class SourceLoader(_LoaderBasics):

    def path_mtime(self, path):
        """Optional method that returns the modification time (an int) for the
        specified path (a str).

        Raises OSError when the path cannot be handled.
        """
        raise OSError

    def path_stats(self, path):
        """Optional method returning a metadata dict for the specified
        path (a str).

        Possible keys:
        - 'mtime' (mandatory) is the numeric timestamp of last source
          code modification;
        - 'size' (optional) is the size in bytes of the source code.

        Implementing this method allows the loader to read bytecode files.
        Raises OSError when the path cannot be handled.
        """
        return {'mtime': self.path_mtime(path)}

    def _cache_bytecode(self, source_path, cache_path, data):
        """Optional method which writes data (bytes) to a file path (a str).

        Implementing this method allows for the writing of bytecode files.

        The source path is needed in order to correctly transfer permissions
        """
        # For backwards compatibility, we delegate to set_data()
        return self.set_data(cache_path, data)

    def set_data(self, path, data):
        """Optional method which writes data (bytes) to a file path (a str).

        Implementing this method allows for the writing of bytecode files.
        """


    def get_source(self, fullname):
        """Concrete implementation of InspectLoader.get_source."""
        path = self.get_filename(fullname)
        try:
            source_bytes = self.get_data(path)
        except OSError as exc:
            raise ImportError('source not available through get_data()',
                              name=fullname) from exc
        return decode_source(source_bytes)

    def source_to_code(self, data, path, *, _optimize=-1):
        """Return the code object compiled from source.

        The 'data' argument can be any object type that compile() supports.
        """
        return _bootstrap._call_with_frames_removed(compile, data, path, 'exec',
                                        dont_inherit=True, optimize=_optimize)

    def get_code(self, fullname):
        """Concrete implementation of InspectLoader.get_code.

        Reading of bytecode requires path_stats to be implemented. To write
        bytecode, set_data must also be implemented.

        """
        source_path = self.get_filename(fullname)
        source_mtime = None
        source_bytes = None
        source_hash = None
        hash_based = False
        check_source = True
        try:
            bytecode_path = cache_from_source(source_path)
        except NotImplementedError:
            bytecode_path = None
        else:
            try:
                st = self.path_stats(source_path)
            except OSError:
                pass
            else:
                source_mtime = int(st['mtime'])
                try:
                    data = self.get_data(bytecode_path)
                except OSError:
                    pass
                else:
                    exc_details = {
                        'name': fullname,
                        'path': bytecode_path,
                    }
                    try:
                        flags = _classify_pyc(data, fullname, exc_details)
                        bytes_data = memoryview(data)[16:]
                        hash_based = flags & 0b1 != 0
                        if hash_based:
                            check_source = flags & 0b10 != 0
                            if (_imp.check_hash_based_pycs != 'never' and
                                (check_source or
                                 _imp.check_hash_based_pycs == 'always')):
                                source_bytes = self.get_data(source_path)
                                source_hash = _imp.source_hash(
                                    _RAW_MAGIC_NUMBER,
                                    source_bytes,
                                )
                                _validate_hash_pyc(data, source_hash, fullname,
                                                   exc_details)
                        else:
                            _validate_timestamp_pyc(
                                data,
                                source_mtime,
                                st['size'],
                                fullname,
                                exc_details,
                            )
                    except (ImportError, EOFError):
                        pass
                    else:
                        _bootstrap._verbose_message('{} matches {}', bytecode_path,
                                                    source_path)
                        return _compile_bytecode(bytes_data, name=fullname,
                                                 bytecode_path=bytecode_path,
                                                 source_path=source_path)
        if source_bytes is None:
            source_bytes = self.get_data(source_path)
        code_object = self.source_to_code(source_bytes, source_path)
        _bootstrap._verbose_message('code object from {}', source_path)
        if (not sys.dont_write_bytecode and bytecode_path is not None and
                source_mtime is not None):
            if hash_based:
                if source_hash is None:
                    source_hash = _imp.source_hash(_RAW_MAGIC_NUMBER,
                                                   source_bytes)
                data = _code_to_hash_pyc(code_object, source_hash, check_source)
            else:
                data = _code_to_timestamp_pyc(code_object, source_mtime,
                                              len(source_bytes))
            try:
                self._cache_bytecode(source_path, bytecode_path, data)
            except NotImplementedError:
                pass
        return code_object


class FileLoader:

    """Base file loader class which implements the loader protocol methods that
    require file system usage."""

    def __init__(self, fullname, path):
        """Cache the module name and the path to the file found by the
        finder."""
        self.name = fullname
        self.path = path

    def __eq__(self, other):
        return (self.__class__ == other.__class__ and
                self.__dict__ == other.__dict__)

    def __hash__(self):
        return hash(self.name) ^ hash(self.path)

    @_check_name
    def load_module(self, fullname):
        """Load a module from a file.

        This method is deprecated.  Use exec_module() instead.

        """
        # The only reason for this method is for the name check.
        # Issue #14857: Avoid the zero-argument form of super so the implementation
        # of that form can be updated without breaking the frozen module.
        return super(FileLoader, self).load_module(fullname)

    @_check_name
    def get_filename(self, fullname):
        """Return the path to the source file as found by the finder."""
        return self.path

    def get_data(self, path):
        """Return the data from path as raw bytes."""
        if isinstance(self, (SourceLoader, ExtensionFileLoader)):
            with _io.open_code(str(path)) as file:
                return file.read()
        else:
            with _io.FileIO(path, 'r') as file:
                return file.read()

    @_check_name
    def get_resource_reader(self, module):
        from importlib.readers import FileReader
        return FileReader(self)


class SourceFileLoader(FileLoader, SourceLoader):

    """Concrete implementation of SourceLoader using the file system."""

    def path_stats(self, path):
        """Return the metadata for the path."""
        st = _path_stat(path)
        return {'mtime': st.st_mtime, 'size': st.st_size}

    def _cache_bytecode(self, source_path, bytecode_path, data):
        # Adapt between the two APIs
        mode = _calc_mode(source_path)
        return self.set_data(bytecode_path, data, _mode=mode)

    def set_data(self, path, data, *, _mode=0o666):
        """Write bytes data to a file."""
        parent, filename = _path_split(path)
        path_parts = []
        # Figure out what directories are missing.
        while parent and not _path_isdir(parent):
            parent, part = _path_split(parent)
            path_parts.append(part)
        # Create needed directories.
        for part in reversed(path_parts):
            parent = _path_join(parent, part)
            try:
                _os.mkdir(parent)
            except FileExistsError:
                # Probably another Python process already created the dir.
                continue
            except OSError as exc:
                # Could be a permission error, read-only filesystem: just forget
                # about writing the data.
                _bootstrap._verbose_message('could not create {!r}: {!r}',
                                            parent, exc)
                return
        try:
            _write_atomic(path, data, _mode)
            _bootstrap._verbose_message('created {!r}', path)
        except OSError as exc:
            # Same as above: just don't write the bytecode.
            _bootstrap._verbose_message('could not create {!r}: {!r}', path,
                                        exc)


class SourcelessFileLoader(FileLoader, _LoaderBasics):

    """Loader which handles sourceless file imports."""

    def get_code(self, fullname):
        path = self.get_filename(fullname)
        data = self.get_data(path)
        # Call _classify_pyc to do basic validation of the pyc but ignore the
        # result. There's no source to check against.
        exc_details = {
            'name': fullname,
            'path': path,
        }
        _classify_pyc(data, fullname, exc_details)
        return _compile_bytecode(
            memoryview(data)[16:],
            name=fullname,
            bytecode_path=path,
        )

    def get_source(self, fullname):
        """Return None as there is no source code."""
        return None


class ExtensionFileLoader(FileLoader, _LoaderBasics):

    """Loader for extension modules.

    The constructor is designed to work with FileFinder.

    """

    def __init__(self, name, path):
        self.name = name
        self.path = path

    def __eq__(self, other):
        return (self.__class__ == other.__class__ and
                self.__dict__ == other.__dict__)

    def __hash__(self):
        return hash(self.name) ^ hash(self.path)

    def create_module(self, spec):
        """Create an uninitialized extension module"""
        module = _bootstrap._call_with_frames_removed(
            _imp.create_dynamic, spec)
        _bootstrap._verbose_message('extension module {!r} loaded from {!r}',
                         spec.name, self.path)
        return module

    def exec_module(self, module):
        """Initialize an extension module"""
        _bootstrap._call_with_frames_removed(_imp.exec_dynamic, module)
        _bootstrap._verbose_message('extension module {!r} executed from {!r}',
                         self.name, self.path)

    def is_package(self, fullname):
        """Return True if the extension module is a package."""
        file_name = _path_split(self.path)[1]
        return any(file_name == '__init__' + suffix
                   for suffix in EXTENSION_SUFFIXES)

    def get_code(self, fullname):
        """Return None as an extension module cannot create a code object."""
        return None

    def get_source(self, fullname):
        """Return None as extension modules have no source code."""
        return None

    @_check_name
    def get_filename(self, fullname):
        """Return the path to the source file as found by the finder."""
        return self.path


class _NamespacePath:
    """Represents a namespace package's path.  It uses the module name
    to find its parent module, and from there it looks up the parent's
    __path__.  When this changes, the module's own path is recomputed,
    using path_finder.  For top-level modules, the parent module's path
    is sys.path."""

    # When invalidate_caches() is called, this epoch is incremented
    # https://bugs.python.org/issue45703
    _epoch = 0

    def __init__(self, name, path, path_finder):
        self._name = name
        self._path = path
        self._last_parent_path = tuple(self._get_parent_path())
        self._last_epoch = self._epoch
        self._path_finder = path_finder

    def _find_parent_path_names(self):
        """Returns a tuple of (parent-module-name, parent-path-attr-name)"""
        parent, dot, me = self._name.rpartition('.')
        if dot == '':
            # This is a top-level module. sys.path contains the parent path.
            return 'sys', 'path'
        # Not a top-level module. parent-module.__path__ contains the
        #  parent path.
        return parent, '__path__'

    def _get_parent_path(self):
        parent_module_name, path_attr_name = self._find_parent_path_names()
        return getattr(sys.modules[parent_module_name], path_attr_name)

    def _recalculate(self):
        # If the parent's path has changed, recalculate _path
        parent_path = tuple(self._get_parent_path()) # Make a copy
        if parent_path != self._last_parent_path or self._epoch != self._last_epoch:
            spec = self._path_finder(self._name, parent_path)
            # Note that no changes are made if a loader is returned, but we
            #  do remember the new parent path
            if spec is not None and spec.loader is None:
                if spec.submodule_search_locations:
                    self._path = spec.submodule_search_locations
            self._last_parent_path = parent_path     # Save the copy
            self._last_epoch = self._epoch
        return self._path

    def __iter__(self):
        return iter(self._recalculate())

    def __getitem__(self, index):
        return self._recalculate()[index]

    def __setitem__(self, index, path):
        self._path[index] = path

    def __len__(self):
        return len(self._recalculate())

    def __repr__(self):
        return f'_NamespacePath({self._path!r})'

    def __contains__(self, item):
        return item in self._recalculate()

    def append(self, item):
        self._path.append(item)


# This class is actually exposed publicly in a namespace package's __loader__
# attribute, so it should be available through a non-private name.
# https://github.com/python/cpython/issues/92054
class NamespaceLoader:
    def __init__(self, name, path, path_finder):
        self._path = _NamespacePath(name, path, path_finder)

    def is_package(self, fullname):
        return True

    def get_source(self, fullname):
        return ''

    def get_code(self, fullname):
        return compile('', '<string>', 'exec', dont_inherit=True)

    def create_module(self, spec):
        """Use default semantics for module creation."""

    def exec_module(self, module):
        pass

    def load_module(self, fullname):
        """Load a namespace module.

        This method is deprecated.  Use exec_module() instead.

        """
        # The import system never calls this method.
        _bootstrap._verbose_message('namespace module loaded with path {!r}',
                                    self._path)
        # Warning implemented in _load_module_shim().
        return _bootstrap._load_module_shim(self, fullname)

    def get_resource_reader(self, module):
        from importlib.readers import NamespaceReader
        return NamespaceReader(self._path)


# We use this exclusively in module_from_spec() for backward-compatibility.
_NamespaceLoader = NamespaceLoader


# Finders #####################################################################

class PathFinder:

    """Meta path finder for sys.path and package __path__ attributes."""

    @staticmethod
    def invalidate_caches():
        """Call the invalidate_caches() method on all path entry finders
        stored in sys.path_importer_caches (where implemented)."""
        for name, finder in list(sys.path_importer_cache.items()):
            # Drop entry if finder name is a relative path. The current
            # working directory may have changed.
            if finder is None or not _path_isabs(name):
                del sys.path_importer_cache[name]
            elif hasattr(finder, 'invalidate_caches'):
                finder.invalidate_caches()
        # Also invalidate the caches of _NamespacePaths
        # https://bugs.python.org/issue45703
        _NamespacePath._epoch += 1

    @staticmethod
    def _path_hooks(path):
        """Search sys.path_hooks for a finder for 'path'."""
        if sys.path_hooks is not None and not sys.path_hooks:
            _warnings.warn('sys.path_hooks is empty', ImportWarning)
        for hook in sys.path_hooks:
            try:
                return hook(path)
            except ImportError:
                continue
        else:
            return None

    @classmethod
    def _path_importer_cache(cls, path):
        """Get the finder for the path entry from sys.path_importer_cache.

        If the path entry is not in the cache, find the appropriate finder
        and cache it. If no finder is available, store None.

        """
        if path == '':
            try:
                path = _os.getcwd()
            except FileNotFoundError:
                # Don't cache the failure as the cwd can easily change to
                # a valid directory later on.
                return None
        try:
            finder = sys.path_importer_cache[path]
        except KeyError:
            finder = cls._path_hooks(path)
            sys.path_importer_cache[path] = finder
        return finder

    @classmethod
    def _legacy_get_spec(cls, fullname, finder):
        # This would be a good place for a DeprecationWarning if
        # we ended up going that route.
        if hasattr(finder, 'find_loader'):
            msg = (f"{_bootstrap._object_name(finder)}.find_spec() not found; "
                    "falling back to find_loader()")
            _warnings.warn(msg, ImportWarning)
            loader, portions = finder.find_loader(fullname)
        else:
            msg = (f"{_bootstrap._object_name(finder)}.find_spec() not found; "
                    "falling back to find_module()")
            _warnings.warn(msg, ImportWarning)
            loader = finder.find_module(fullname)
            portions = []
        if loader is not None:
            return _bootstrap.spec_from_loader(fullname, loader)
        spec = _bootstrap.ModuleSpec(fullname, None)
        spec.submodule_search_locations = portions
        return spec

    @classmethod
    def _get_spec(cls, fullname, path, target=None):
        """Find the loader or namespace_path for this module/package name."""
        # If this ends up being a namespace package, namespace_path is
        #  the list of paths that will become its __path__
        namespace_path = []
        for entry in path:
            if not isinstance(entry, str):
                continue
            finder = cls._path_importer_cache(entry)
            if finder is not None:
                if hasattr(finder, 'find_spec'):
                    spec = finder.find_spec(fullname, target)
                else:
                    spec = cls._legacy_get_spec(fullname, finder)
                if spec is None:
                    continue
                if spec.loader is not None:
                    return spec
                portions = spec.submodule_search_locations
                if portions is None:
                    raise ImportError('spec missing loader')
                # This is possibly part of a namespace package.
                #  Remember these path entries (if any) for when we
                #  create a namespace package, and continue iterating
                #  on path.
                namespace_path.extend(portions)
        else:
            spec = _bootstrap.ModuleSpec(fullname, None)
            spec.submodule_search_locations = namespace_path
            return spec

    @classmethod
    def find_spec(cls, fullname, path=None, target=None):
        """Try to find a spec for 'fullname' on sys.path or 'path'.

        The search is based on sys.path_hooks and sys.path_importer_cache.
        """
        if path is None:
            path = sys.path
        spec = cls._get_spec(fullname, path, target)
        if spec is None:
            return None
        elif spec.loader is None:
            namespace_path = spec.submodule_search_locations
            if namespace_path:
                # We found at least one namespace path.  Return a spec which
                # can create the namespace package.
                spec.origin = None
                spec.submodule_search_locations = _NamespacePath(fullname, namespace_path, cls._get_spec)
                return spec
            else:
                return None
        else:
            return spec

    @classmethod
    def find_module(cls, fullname, path=None):
        """find the module on sys.path or 'path' based on sys.path_hooks and
        sys.path_importer_cache.

        This method is deprecated.  Use find_spec() instead.

        """
        _warnings.warn("PathFinder.find_module() is deprecated and "
                       "slated for removal in Python 3.12; use find_spec() instead",
                       DeprecationWarning)
        spec = cls.find_spec(fullname, path)
        if spec is None:
            return None
        return spec.loader

    @staticmethod
    def find_distributions(*args, **kwargs):
        """
        Find distributions.

        Return an iterable of all Distribution instances capable of
        loading the metadata for packages matching ``context.name``
        (or all names if ``None`` indicated) along the paths in the list
        of directories ``context.path``.
        """
        from importlib.metadata import MetadataPathFinder
        return MetadataPathFinder.find_distributions(*args, **kwargs)


class FileFinder:

    """File-based finder.

    Interactions with the file system are cached for performance, being
    refreshed when the directory the finder is handling has been modified.

    """

    def __init__(self, path, *loader_details):
        """Initialize with the path to search on and a variable number of
        2-tuples containing the loader and the file suffixes the loader
        recognizes."""
        loaders = []
        for loader, suffixes in loader_details:
            loaders.extend((suffix, loader) for suffix in suffixes)
        self._loaders = loaders
        # Base (directory) path
        if not path or path == '.':
            self.path = _os.getcwd()
        else:
            self.path = _path_abspath(path)
        self._path_mtime = -1
        self._path_cache = set()
        self._relaxed_path_cache = set()

    def invalidate_caches(self):
        """Invalidate the directory mtime."""
        self._path_mtime = -1

    find_module = _find_module_shim

    def find_loader(self, fullname):
        """Try to find a loader for the specified module, or the namespace
        package portions. Returns (loader, list-of-portions).

        This method is deprecated.  Use find_spec() instead.

        """
        _warnings.warn("FileFinder.find_loader() is deprecated and "
                       "slated for removal in Python 3.12; use find_spec() instead",
                       DeprecationWarning)
        spec = self.find_spec(fullname)
        if spec is None:
            return None, []
        return spec.loader, spec.submodule_search_locations or []

    def _get_spec(self, loader_class, fullname, path, smsl, target):
        loader = loader_class(fullname, path)
        return spec_from_file_location(fullname, path, loader=loader,
                                       submodule_search_locations=smsl)

    def find_spec(self, fullname, target=None):
        """Try to find a spec for the specified module.

        Returns the matching spec, or None if not found.
        """
        is_namespace = False
        tail_module = fullname.rpartition('.')[2]
        try:
            mtime = _path_stat(self.path or _os.getcwd()).st_mtime
        except OSError:
            mtime = -1
        if mtime != self._path_mtime:
            self._fill_cache()
            self._path_mtime = mtime
        # tail_module keeps the original casing, for __file__ and friends
        if _relax_case():
            cache = self._relaxed_path_cache
            cache_module = tail_module.lower()
        else:
            cache = self._path_cache
            cache_module = tail_module
        # Check if the module is the name of a directory (and thus a package).
        if cache_module in cache:
            base_path = _path_join(self.path, tail_module)
            for suffix, loader_class in self._loaders:
                init_filename = '__init__' + suffix
                full_path = _path_join(base_path, init_filename)
                if _path_isfile(full_path):
                    return self._get_spec(loader_class, fullname, full_path, [base_path], target)
            else:
                # If a namespace package, return the path if we don't
                #  find a module in the next section.
                is_namespace = _path_isdir(base_path)
        # Check for a file w/ a proper suffix exists.
        for suffix, loader_class in self._loaders:
            try:
                full_path = _path_join(self.path, tail_module + suffix)
            except ValueError:
                return None
            _bootstrap._verbose_message('trying {}', full_path, verbosity=2)
            if cache_module + suffix in cache:
                if _path_isfile(full_path):
                    return self._get_spec(loader_class, fullname, full_path,
                                          None, target)
        if is_namespace:
            _bootstrap._verbose_message('possible namespace for {}', base_path)
            spec = _bootstrap.ModuleSpec(fullname, None)
            spec.submodule_search_locations = [base_path]
            return spec
        return None

    def _fill_cache(self):
        """Fill the cache of potential modules and packages for this directory."""
        path = self.path
        try:
            contents = _os.listdir(path or _os.getcwd())
        except (FileNotFoundError, PermissionError, NotADirectoryError):
            # Directory has either been removed, turned into a file, or made
            # unreadable.
            contents = []
        # We store two cached versions, to handle runtime changes of the
        # PYTHONCASEOK environment variable.
        if not sys.platform.startswith('win'):
            self._path_cache = set(contents)
        else:
            # Windows users can import modules with case-insensitive file
            # suffixes (for legacy reasons). Make the suffix lowercase here
            # so it's done once instead of for every import. This is safe as
            # the specified suffixes to check against are always specified in a
            # case-sensitive manner.
            lower_suffix_contents = set()
            for item in contents:
                name, dot, suffix = item.partition('.')
                if dot:
                    new_name = f'{name}.{suffix.lower()}'
                else:
                    new_name = name
                lower_suffix_contents.add(new_name)
            self._path_cache = lower_suffix_contents
        if sys.platform.startswith(_CASE_INSENSITIVE_PLATFORMS):
            self._relaxed_path_cache = {fn.lower() for fn in contents}

    @classmethod
    def path_hook(cls, *loader_details):
        """A class method which returns a closure to use on sys.path_hook
        which will return an instance using the specified loaders and the path
        called on the closure.

        If the path called on the closure is not a directory, ImportError is
        raised.

        """
        def path_hook_for_FileFinder(path):
            """Path hook for importlib.machinery.FileFinder."""
            if not _path_isdir(path):
                raise ImportError('only directories are supported', path=path)
            return cls(path, *loader_details)

        return path_hook_for_FileFinder

    def __repr__(self):
        return f'FileFinder({self.path!r})'


# Import setup ###############################################################

def _fix_up_module(ns, name, pathname, cpathname=None):
    # This function is used by PyImport_ExecCodeModuleObject().
    loader = ns.get('__loader__')
    spec = ns.get('__spec__')
    if not loader:
        if spec:
            loader = spec.loader
        elif pathname == cpathname:
            loader = SourcelessFileLoader(name, pathname)
        else:
            loader = SourceFileLoader(name, pathname)
    if not spec:
        spec = spec_from_file_location(name, pathname, loader=loader)
        if cpathname:
            spec.cached = _path_abspath(cpathname)
    try:
        ns['__spec__'] = spec
        ns['__loader__'] = loader
        ns['__file__'] = pathname
        ns['__cached__'] = cpathname
    except Exception:
        # Not important enough to report.
        pass


def _get_supported_file_loaders():
    """Returns a list of file-based module loaders.

    Each item is a tuple (loader, suffixes).
    """
    extensions = ExtensionFileLoader, _imp.extension_suffixes()
    source = SourceFileLoader, SOURCE_SUFFIXES
    bytecode = SourcelessFileLoader, BYTECODE_SUFFIXES
    return [extensions, source, bytecode]


def _set_bootstrap_module(_bootstrap_module):
    global _bootstrap
    _bootstrap = _bootstrap_module


def _install(_bootstrap_module):
    """Install the path-based import components."""
    _set_bootstrap_module(_bootstrap_module)
    supported_loaders = _get_supported_file_loaders()
    sys.path_hooks.extend([FileFinder.path_hook(*supported_loaders)])
    sys.meta_path.append(PathFinder)<|MERGE_RESOLUTION|>--- conflicted
+++ resolved
@@ -442,11 +442,7 @@
 # Whenever MAGIC_NUMBER is changed, the ranges in the magic_values array
 # in PC/launcher.c must also be updated.
 
-<<<<<<< HEAD
 MAGIC_NUMBER = (3518).to_bytes(2, 'little') + b'\r\n'
-=======
-MAGIC_NUMBER = (3516).to_bytes(2, 'little') + b'\r\n'
->>>>>>> 1de4395f
 
 _RAW_MAGIC_NUMBER = int.from_bytes(MAGIC_NUMBER, 'little')  # For import.c
 
