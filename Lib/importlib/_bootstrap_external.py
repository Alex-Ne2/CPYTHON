--- conflicted
+++ resolved
@@ -456,11 +456,8 @@
 #     Python 3.13a1 3558 (Reorder the stack items for CALL)
 #     Python 3.13a1 3559 (Generate opcode IDs from bytecodes.c)
 #     Python 3.13a1 3560 (Add RESUME_CHECK instruction)
-<<<<<<< HEAD
-#     Python 3.13a1 3561 (Assign opcode IDs for interal ops in separate range)
-=======
 #     Python 3.13a1 3561 (Add cache entry to branch instructions)
->>>>>>> 1110c5bc
+#     Python 3.13a1 3562 (Assign opcode IDs for internal ops in separate range)
 
 #     Python 3.14 will start with 3600
 
@@ -477,7 +474,7 @@
 # Whenever MAGIC_NUMBER is changed, the ranges in the magic_values array
 # in PC/launcher.c must also be updated.
 
-MAGIC_NUMBER = (3561).to_bytes(2, 'little') + b'\r\n'
+MAGIC_NUMBER = (3562).to_bytes(2, 'little') + b'\r\n'
 
 _RAW_MAGIC_NUMBER = int.from_bytes(MAGIC_NUMBER, 'little')  # For import.c
 
