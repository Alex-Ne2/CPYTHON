#!/usr/bin/env python3

""" This module tries to retrieve as much platform-identifying data as
    possible. It makes this information available via function APIs.

    If called from the command line, it prints the platform
    information concatenated as single string to stdout. The output
    format is useable as part of a filename.

"""
#    This module is maintained by Marc-Andre Lemburg <mal@egenix.com>.
#    If you find problems, please submit bug reports/patches via the
#    Python bug tracker (http://bugs.python.org) and assign them to "lemburg".
#
#    Still needed:
#    * support for MS-DOS (PythonDX ?)
#    * support for Amiga and other still unsupported platforms running Python
#    * support for additional Linux distributions
#
#    Many thanks to all those who helped adding platform-specific
#    checks (in no particular order):
#
#      Charles G Waldman, David Arnold, Gordon McMillan, Ben Darnell,
#      Jeff Bauer, Cliff Crawford, Ivan Van Laningham, Josef
#      Betancourt, Randall Hopper, Karl Putland, John Farrell, Greg
#      Andruk, Just van Rossum, Thomas Heller, Mark R. Levinson, Mark
#      Hammond, Bill Tutt, Hans Nowak, Uwe Zessin (OpenVMS support),
#      Colin Kong, Trent Mick, Guido van Rossum, Anthony Baxter, Steve
#      Dower
#
#    History:
#
#    <see CVS and SVN checkin messages for history>
#
#    1.0.8 - changed Windows support to read version from kernel32.dll
#    1.0.7 - added DEV_NULL
#    1.0.6 - added linux_distribution()
#    1.0.5 - fixed Java support to allow running the module on Jython
#    1.0.4 - added IronPython support
#    1.0.3 - added normalization of Windows system name
#    1.0.2 - added more Windows support
#    1.0.1 - reformatted to make doc.py happy
#    1.0.0 - reformatted a bit and checked into Python CVS
#    0.8.0 - added sys.version parser and various new access
#            APIs (python_version(), python_compiler(), etc.)
#    0.7.2 - fixed architecture() to use sizeof(pointer) where available
#    0.7.1 - added support for Caldera OpenLinux
#    0.7.0 - some fixes for WinCE; untabified the source file
#    0.6.2 - support for OpenVMS - requires version 1.5.2-V006 or higher and
#            vms_lib.getsyi() configured
#    0.6.1 - added code to prevent 'uname -p' on platforms which are
#            known not to support it
#    0.6.0 - fixed win32_ver() to hopefully work on Win95,98,NT and Win2k;
#            did some cleanup of the interfaces - some APIs have changed
#    0.5.5 - fixed another type in the MacOS code... should have
#            used more coffee today ;-)
#    0.5.4 - fixed a few typos in the MacOS code
#    0.5.3 - added experimental MacOS support; added better popen()
#            workarounds in _syscmd_ver() -- still not 100% elegant
#            though
#    0.5.2 - fixed uname() to return '' instead of 'unknown' in all
#            return values (the system uname command tends to return
#            'unknown' instead of just leaving the field empty)
#    0.5.1 - included code for slackware dist; added exception handlers
#            to cover up situations where platforms don't have os.popen
#            (e.g. Mac) or fail on socket.gethostname(); fixed libc
#            detection RE
#    0.5.0 - changed the API names referring to system commands to *syscmd*;
#            added java_ver(); made syscmd_ver() a private
#            API (was system_ver() in previous versions) -- use uname()
#            instead; extended the win32_ver() to also return processor
#            type information
#    0.4.0 - added win32_ver() and modified the platform() output for WinXX
#    0.3.4 - fixed a bug in _follow_symlinks()
#    0.3.3 - fixed popen() and "file" command invokation bugs
#    0.3.2 - added architecture() API and support for it in platform()
#    0.3.1 - fixed syscmd_ver() RE to support Windows NT
#    0.3.0 - added system alias support
#    0.2.3 - removed 'wince' again... oh well.
#    0.2.2 - added 'wince' to syscmd_ver() supported platforms
#    0.2.1 - added cache logic and changed the platform string format
#    0.2.0 - changed the API to use functions instead of module globals
#            since some action take too long to be run on module import
#    0.1.0 - first release
#
#    You can always get the latest version of this module at:
#
#             http://www.egenix.com/files/python/platform.py
#
#    If that URL should fail, try contacting the author.

__copyright__ = """
    Copyright (c) 1999-2000, Marc-Andre Lemburg; mailto:mal@lemburg.com
    Copyright (c) 2000-2010, eGenix.com Software GmbH; mailto:info@egenix.com

    Permission to use, copy, modify, and distribute this software and its
    documentation for any purpose and without fee or royalty is hereby granted,
    provided that the above copyright notice appear in all copies and that
    both that copyright notice and this permission notice appear in
    supporting documentation or portions thereof, including modifications,
    that you make.

    EGENIX.COM SOFTWARE GMBH DISCLAIMS ALL WARRANTIES WITH REGARD TO
    THIS SOFTWARE, INCLUDING ALL IMPLIED WARRANTIES OF MERCHANTABILITY AND
    FITNESS, IN NO EVENT SHALL THE AUTHOR BE LIABLE FOR ANY SPECIAL,
    INDIRECT OR CONSEQUENTIAL DAMAGES OR ANY DAMAGES WHATSOEVER RESULTING
    FROM LOSS OF USE, DATA OR PROFITS, WHETHER IN AN ACTION OF CONTRACT,
    NEGLIGENCE OR OTHER TORTIOUS ACTION, ARISING OUT OF OR IN CONNECTION
    WITH THE USE OR PERFORMANCE OF THIS SOFTWARE !

"""

__version__ = '1.0.8'

import collections
import sys, os, re, subprocess

import warnings

### Globals & Constants

# Determine the platform's /dev/null device
try:
    DEV_NULL = os.devnull
except AttributeError:
    # os.devnull was added in Python 2.4, so emulate it for earlier
    # Python versions
    if sys.platform in ('dos', 'win32', 'win16'):
        # Use the old CP/M NUL as device name
        DEV_NULL = 'NUL'
    else:
        # Standard Unix uses /dev/null
        DEV_NULL = '/dev/null'

# Helper for comparing two version number strings.
# Based on the description of the PHP's version_compare():
# http://php.net/manual/en/function.version-compare.php

_ver_stages = {
    # any string not found in this dict, will get 0 assigned
    'dev': 10,
    'alpha': 20, 'a': 20,
    'beta': 30, 'b': 30,
    'c': 40,
    'RC': 50, 'rc': 50,
    # number, will get 100 assigned
    'pl': 200, 'p': 200,
}

_component_re = re.compile(r'([0-9]+|[._+-])')

def _comparable_version(version):
    result = []
    for v in _component_re.split(version):
        if v not in '._+-':
            try:
                v = int(v, 10)
                t = 100
            except ValueError:
                t = _ver_stages.get(v, 0)
            result.extend((t, v))
    return result

### Platform specific APIs

_libc_search = re.compile(b'(__libc_init)'
                          b'|'
                          b'(GLIBC_([0-9.]+))'
                          b'|'
                          br'(libc(_\w+)?\.so(?:\.(\d[0-9.]*))?)', re.ASCII)

def libc_ver(executable=sys.executable, lib='', version='', chunksize=16384):

    """ Tries to determine the libc version that the file executable
        (which defaults to the Python interpreter) is linked against.

        Returns a tuple of strings (lib,version) which default to the
        given parameters in case the lookup fails.

        Note that the function has intimate knowledge of how different
        libc versions add symbols to the executable and thus is probably
        only useable for executables compiled using gcc.

        The file is read and scanned in chunks of chunksize bytes.

    """
    V = _comparable_version
    if hasattr(os.path, 'realpath'):
        # Python 2.2 introduced os.path.realpath(); it is used
        # here to work around problems with Cygwin not being
        # able to open symlinks for reading
        executable = os.path.realpath(executable)
    with open(executable, 'rb') as f:
        binary = f.read(chunksize)
        pos = 0
        while pos < len(binary):
            if b'libc' in binary or b'GLIBC' in binary:
                m = _libc_search.search(binary, pos)
            else:
                m = None
            if not m or m.end() == len(binary):
                chunk = f.read(chunksize)
                if chunk:
                    binary = binary[max(pos, len(binary) - 1000):] + chunk
                    pos = 0
                    continue
                if not m:
                    break
            libcinit, glibc, glibcversion, so, threads, soversion = [
                s.decode('latin1') if s is not None else s
                for s in m.groups()]
            if libcinit and not lib:
                lib = 'libc'
            elif glibc:
                if lib != 'glibc':
                    lib = 'glibc'
                    version = glibcversion
                elif V(glibcversion) > V(version):
                    version = glibcversion
            elif so:
                if lib != 'glibc':
                    lib = 'libc'
                    if soversion and (not version or V(soversion) > V(version)):
                        version = soversion
                    if threads and version[-len(threads):] != threads:
                        version = version + threads
            pos = m.end()
    return lib, version

<<<<<<< HEAD
def _dist_try_harder(distname, version, id):

    """ Tries some special tricks to get the distribution
        information in case the default method fails.

        Currently supports older SuSE Linux, Caldera OpenLinux and
        Slackware Linux distributions.

    """
    if os.path.exists('/var/adm/inst-log/info'):
        # SuSE Linux stores distribution information in that file
        distname = 'SuSE'
        for line in open('/var/adm/inst-log/info'):
            tv = line.split()
            if len(tv) == 2:
                tag, value = tv
            else:
                continue
            if tag == 'MIN_DIST_VERSION':
                version = value.strip()
            elif tag == 'DIST_IDENT':
                values = value.split('-')
                id = values[2]
        return distname, version, id

    if os.path.exists('/etc/.installed'):
        # Caldera OpenLinux has some infos in that file (thanks to Colin Kong)
        for line in open('/etc/.installed'):
            pkg = line.split('-')
            if len(pkg) >= 2 and pkg[0] == 'OpenLinux':
                # XXX does Caldera support non Intel platforms ? If yes,
                #     where can we find the needed id ?
                return 'OpenLinux', pkg[1], id

    if os.path.isdir('/usr/lib/setup'):
        # Check for slackware version tag file (thanks to Greg Andruk)
        verfiles = os.listdir('/usr/lib/setup')
        for n in range(len(verfiles)-1, -1, -1):
            if verfiles[n][:14] != 'slack-version-':
                del verfiles[n]
        if verfiles:
            verfiles.sort()
            distname = 'slackware'
            version = verfiles[-1][14:]
            return distname, version, id

    return distname, version, id
=======
def popen(cmd, mode='r', bufsize=-1):

    """ Portable popen() interface.
    """
    import warnings
    warnings.warn('use os.popen instead', DeprecationWarning, stacklevel=2)
    return os.popen(cmd, mode, bufsize)

>>>>>>> 7cc1fa40

def _norm_version(version, build=''):

    """ Normalize the version and build strings and return a single
        version string using the format major.minor.build (or patchlevel).
    """
    l = version.split('.')
    if build:
        l.append(build)
    try:
        ints = map(int, l)
    except ValueError:
        strings = l
    else:
        strings = list(map(str, ints))
    version = '.'.join(strings[:3])
    return version

_ver_output = re.compile(r'(?:([\w ]+) ([\w.]+) '
                         r'.*'
                         r'\[.* ([\d.]+)\])')

# Examples of VER command output:
#
#   Windows 2000:  Microsoft Windows 2000 [Version 5.00.2195]
#   Windows XP:    Microsoft Windows XP [Version 5.1.2600]
#   Windows Vista: Microsoft Windows [Version 6.0.6002]
#
# Note that the "Version" string gets localized on different
# Windows versions.

def _syscmd_ver(system='', release='', version='',

               supported_platforms=('win32', 'win16', 'dos')):

    """ Tries to figure out the OS version used and returns
        a tuple (system, release, version).

        It uses the "ver" shell command for this which is known
        to exists on Windows, DOS. XXX Others too ?

        In case this fails, the given parameters are used as
        defaults.

    """
    if sys.platform not in supported_platforms:
        return system, release, version

    # Try some common cmd strings
    for cmd in ('ver', 'command /c ver', 'cmd /c ver'):
        try:
            pipe = os.popen(cmd)
            info = pipe.read()
            if pipe.close():
                raise OSError('command failed')
            # XXX How can I suppress shell errors from being written
            #     to stderr ?
        except OSError as why:
            #print 'Command %s failed: %s' % (cmd, why)
            continue
        else:
            break
    else:
        return system, release, version

    # Parse the output
    info = info.strip()
    m = _ver_output.match(info)
    if m is not None:
        system, release, version = m.groups()
        # Strip trailing dots from version and release
        if release[-1] == '.':
            release = release[:-1]
        if version[-1] == '.':
            version = version[:-1]
        # Normalize the version and build strings (eliminating additional
        # zeros)
        version = _norm_version(version)
    return system, release, version

_WIN32_CLIENT_RELEASES = {
    (5, 0): "2000",
    (5, 1): "XP",
    # Strictly, 5.2 client is XP 64-bit, but platform.py historically
    # has always called it 2003 Server
    (5, 2): "2003Server",
    (5, None): "post2003",

    (6, 0): "Vista",
    (6, 1): "7",
    (6, 2): "8",
    (6, 3): "8.1",
    (6, None): "post8.1",

    (10, 0): "10",
    (10, None): "post10",
}

# Server release name lookup will default to client names if necessary
_WIN32_SERVER_RELEASES = {
    (5, 2): "2003Server",

    (6, 0): "2008Server",
    (6, 1): "2008ServerR2",
    (6, 2): "2012Server",
    (6, 3): "2012ServerR2",
    (6, None): "post2012ServerR2",
}

def win32_ver(release='', version='', csd='', ptype=''):
    try:
        from sys import getwindowsversion
    except ImportError:
        return release, version, csd, ptype
    try:
        from winreg import OpenKeyEx, QueryValueEx, CloseKey, HKEY_LOCAL_MACHINE
    except ImportError:
        from _winreg import OpenKeyEx, QueryValueEx, CloseKey, HKEY_LOCAL_MACHINE

    winver = getwindowsversion()
    maj, min, build = winver.platform_version or winver[:3]
    version = '{0}.{1}.{2}'.format(maj, min, build)

    release = (_WIN32_CLIENT_RELEASES.get((maj, min)) or
               _WIN32_CLIENT_RELEASES.get((maj, None)) or
               release)

    # getwindowsversion() reflect the compatibility mode Python is
    # running under, and so the service pack value is only going to be
    # valid if the versions match.
    if winver[:2] == (maj, min):
        try:
            csd = 'SP{}'.format(winver.service_pack_major)
        except AttributeError:
            if csd[:13] == 'Service Pack ':
                csd = 'SP' + csd[13:]

    # VER_NT_SERVER = 3
    if getattr(winver, 'product_type', None) == 3:
        release = (_WIN32_SERVER_RELEASES.get((maj, min)) or
                   _WIN32_SERVER_RELEASES.get((maj, None)) or
                   release)

    key = None
    try:
        key = OpenKeyEx(HKEY_LOCAL_MACHINE,
                        r'SOFTWARE\Microsoft\Windows NT\CurrentVersion')
        ptype = QueryValueEx(key, 'CurrentType')[0]
    except:
        pass
    finally:
        if key:
            CloseKey(key)

    return release, version, csd, ptype


def _mac_ver_xml():
    fn = '/System/Library/CoreServices/SystemVersion.plist'
    if not os.path.exists(fn):
        return None

    try:
        import plistlib
    except ImportError:
        return None

    with open(fn, 'rb') as f:
        pl = plistlib.load(f)
    release = pl['ProductVersion']
    versioninfo = ('', '', '')
    machine = os.uname().machine
    if machine in ('ppc', 'Power Macintosh'):
        # Canonical name
        machine = 'PowerPC'

    return release, versioninfo, machine


def mac_ver(release='', versioninfo=('', '', ''), machine=''):

    """ Get MacOS version information and return it as tuple (release,
        versioninfo, machine) with versioninfo being a tuple (version,
        dev_stage, non_release_version).

        Entries which cannot be determined are set to the parameter values
        which default to ''. All tuple entries are strings.
    """

    # First try reading the information from an XML file which should
    # always be present
    info = _mac_ver_xml()
    if info is not None:
        return info

    # If that also doesn't work return the default values
    return release, versioninfo, machine

def _java_getprop(name, default):

    from java.lang import System
    try:
        value = System.getProperty(name)
        if value is None:
            return default
        return value
    except AttributeError:
        return default

def java_ver(release='', vendor='', vminfo=('', '', ''), osinfo=('', '', '')):

    """ Version interface for Jython.

        Returns a tuple (release, vendor, vminfo, osinfo) with vminfo being
        a tuple (vm_name, vm_release, vm_vendor) and osinfo being a
        tuple (os_name, os_version, os_arch).

        Values which cannot be determined are set to the defaults
        given as parameters (which all default to '').

    """
    # Import the needed APIs
    try:
        import java.lang
    except ImportError:
        return release, vendor, vminfo, osinfo

    vendor = _java_getprop('java.vendor', vendor)
    release = _java_getprop('java.version', release)
    vm_name, vm_release, vm_vendor = vminfo
    vm_name = _java_getprop('java.vm.name', vm_name)
    vm_vendor = _java_getprop('java.vm.vendor', vm_vendor)
    vm_release = _java_getprop('java.vm.version', vm_release)
    vminfo = vm_name, vm_release, vm_vendor
    os_name, os_version, os_arch = osinfo
    os_arch = _java_getprop('java.os.arch', os_arch)
    os_name = _java_getprop('java.os.name', os_name)
    os_version = _java_getprop('java.os.version', os_version)
    osinfo = os_name, os_version, os_arch

    return release, vendor, vminfo, osinfo

### System name aliasing

def system_alias(system, release, version):

    """ Returns (system, release, version) aliased to common
        marketing names used for some systems.

        It also does some reordering of the information in some cases
        where it would otherwise cause confusion.

    """
    if system == 'Rhapsody':
        # Apple's BSD derivative
        # XXX How can we determine the marketing release number ?
        return 'MacOS X Server', system+release, version

    elif system == 'SunOS':
        # Sun's OS
        if release < '5':
            # These releases use the old name SunOS
            return system, release, version
        # Modify release (marketing release = SunOS release - 3)
        l = release.split('.')
        if l:
            try:
                major = int(l[0])
            except ValueError:
                pass
            else:
                major = major - 3
                l[0] = str(major)
                release = '.'.join(l)
        if release < '6':
            system = 'Solaris'
        else:
            # XXX Whatever the new SunOS marketing name is...
            system = 'Solaris'

    elif system == 'IRIX64':
        # IRIX reports IRIX64 on platforms with 64-bit support; yet it
        # is really a version and not a different platform, since 32-bit
        # apps are also supported..
        system = 'IRIX'
        if version:
            version = version + ' (64bit)'
        else:
            version = '64bit'

    elif system in ('win32', 'win16'):
        # In case one of the other tricks
        system = 'Windows'

    return system, release, version

### Various internal helpers

def _platform(*args):

    """ Helper to format the platform string in a filename
        compatible format e.g. "system-version-machine".
    """
    # Format the platform string
    platform = '-'.join(x.strip() for x in filter(len, args))

    # Cleanup some possible filename obstacles...
    platform = platform.replace(' ', '_')
    platform = platform.replace('/', '-')
    platform = platform.replace('\\', '-')
    platform = platform.replace(':', '-')
    platform = platform.replace(';', '-')
    platform = platform.replace('"', '-')
    platform = platform.replace('(', '-')
    platform = platform.replace(')', '-')

    # No need to report 'unknown' information...
    platform = platform.replace('unknown', '')

    # Fold '--'s and remove trailing '-'
    while 1:
        cleaned = platform.replace('--', '-')
        if cleaned == platform:
            break
        platform = cleaned
    while platform[-1] == '-':
        platform = platform[:-1]

    return platform

def _node(default=''):

    """ Helper to determine the node name of this machine.
    """
    try:
        import socket
    except ImportError:
        # No sockets...
        return default
    try:
        return socket.gethostname()
    except OSError:
        # Still not working...
        return default

def _follow_symlinks(filepath):

    """ In case filepath is a symlink, follow it until a
        real file is reached.
    """
    filepath = os.path.abspath(filepath)
    while os.path.islink(filepath):
        filepath = os.path.normpath(
            os.path.join(os.path.dirname(filepath), os.readlink(filepath)))
    return filepath

def _syscmd_uname(option, default=''):

    """ Interface to the system's uname command.
    """
    if sys.platform in ('dos', 'win32', 'win16'):
        # XXX Others too ?
        return default
    try:
        f = os.popen('uname %s 2> %s' % (option, DEV_NULL))
    except (AttributeError, OSError):
        return default
    output = f.read().strip()
    rc = f.close()
    if not output or rc:
        return default
    else:
        return output

def _syscmd_file(target, default=''):

    """ Interface to the system's file command.

        The function uses the -b option of the file command to have it
        omit the filename in its output. Follow the symlinks. It returns
        default in case the command should fail.

    """
    if sys.platform in ('dos', 'win32', 'win16'):
        # XXX Others too ?
        return default
    target = _follow_symlinks(target)
    try:
        proc = subprocess.Popen(['file', target],
                stdout=subprocess.PIPE, stderr=subprocess.STDOUT)

    except (AttributeError, OSError):
        return default
    output = proc.communicate()[0].decode('latin-1')
    rc = proc.wait()
    if not output or rc:
        return default
    else:
        return output

### Information about the used architecture

# Default values for architecture; non-empty strings override the
# defaults given as parameters
_default_architecture = {
    'win32': ('', 'WindowsPE'),
    'win16': ('', 'Windows'),
    'dos': ('', 'MSDOS'),
}

def architecture(executable=sys.executable, bits='', linkage=''):

    """ Queries the given executable (defaults to the Python interpreter
        binary) for various architecture information.

        Returns a tuple (bits, linkage) which contains information about
        the bit architecture and the linkage format used for the
        executable. Both values are returned as strings.

        Values that cannot be determined are returned as given by the
        parameter presets. If bits is given as '', the sizeof(pointer)
        (or sizeof(long) on Python version < 1.5.2) is used as
        indicator for the supported pointer size.

        The function relies on the system's "file" command to do the
        actual work. This is available on most if not all Unix
        platforms. On some non-Unix platforms where the "file" command
        does not exist and the executable is set to the Python interpreter
        binary defaults from _default_architecture are used.

    """
    # Use the sizeof(pointer) as default number of bits if nothing
    # else is given as default.
    if not bits:
        import struct
        try:
            size = struct.calcsize('P')
        except struct.error:
            # Older installations can only query longs
            size = struct.calcsize('l')
        bits = str(size*8) + 'bit'

    # Get data from the 'file' system command
    if executable:
        fileout = _syscmd_file(executable, '')
    else:
        fileout = ''

    if not fileout and \
       executable == sys.executable:
        # "file" command did not return anything; we'll try to provide
        # some sensible defaults then...
        if sys.platform in _default_architecture:
            b, l = _default_architecture[sys.platform]
            if b:
                bits = b
            if l:
                linkage = l
        return bits, linkage

    if 'executable' not in fileout:
        # Format not supported
        return bits, linkage

    # Bits
    if '32-bit' in fileout:
        bits = '32bit'
    elif 'N32' in fileout:
        # On Irix only
        bits = 'n32bit'
    elif '64-bit' in fileout:
        bits = '64bit'

    # Linkage
    if 'ELF' in fileout:
        linkage = 'ELF'
    elif 'PE' in fileout:
        # E.g. Windows uses this format
        if 'Windows' in fileout:
            linkage = 'WindowsPE'
        else:
            linkage = 'PE'
    elif 'COFF' in fileout:
        linkage = 'COFF'
    elif 'MS-DOS' in fileout:
        linkage = 'MSDOS'
    else:
        # XXX the A.OUT format also falls under this class...
        pass

    return bits, linkage

### Portable uname() interface

uname_result = collections.namedtuple("uname_result",
                    "system node release version machine processor")

_uname_cache = None

def uname():

    """ Fairly portable uname interface. Returns a tuple
        of strings (system, node, release, version, machine, processor)
        identifying the underlying platform.

        Note that unlike the os.uname function this also returns
        possible processor information as an additional tuple entry.

        Entries which cannot be determined are set to ''.

    """
    global _uname_cache
    no_os_uname = 0

    if _uname_cache is not None:
        return _uname_cache

    processor = ''

    # Get some infos from the builtin os.uname API...
    try:
        system, node, release, version, machine = os.uname()
    except AttributeError:
        no_os_uname = 1

    if no_os_uname or not list(filter(None, (system, node, release, version, machine))):
        # Hmm, no there is either no uname or uname has returned
        #'unknowns'... we'll have to poke around the system then.
        if no_os_uname:
            system = sys.platform
            release = ''
            version = ''
            node = _node()
            machine = ''

        use_syscmd_ver = 1

        # Try win32_ver() on win32 platforms
        if system == 'win32':
            release, version, csd, ptype = win32_ver()
            if release and version:
                use_syscmd_ver = 0
            # Try to use the PROCESSOR_* environment variables
            # available on Win XP and later; see
            # http://support.microsoft.com/kb/888731 and
            # http://www.geocities.com/rick_lively/MANUALS/ENV/MSWIN/PROCESSI.HTM
            if not machine:
                # WOW64 processes mask the native architecture
                if "PROCESSOR_ARCHITEW6432" in os.environ:
                    machine = os.environ.get("PROCESSOR_ARCHITEW6432", '')
                else:
                    machine = os.environ.get('PROCESSOR_ARCHITECTURE', '')
            if not processor:
                processor = os.environ.get('PROCESSOR_IDENTIFIER', machine)

        # Try the 'ver' system command available on some
        # platforms
        if use_syscmd_ver:
            system, release, version = _syscmd_ver(system)
            # Normalize system to what win32_ver() normally returns
            # (_syscmd_ver() tends to return the vendor name as well)
            if system == 'Microsoft Windows':
                system = 'Windows'
            elif system == 'Microsoft' and release == 'Windows':
                # Under Windows Vista and Windows Server 2008,
                # Microsoft changed the output of the ver command. The
                # release is no longer printed.  This causes the
                # system and release to be misidentified.
                system = 'Windows'
                if '6.0' == version[:3]:
                    release = 'Vista'
                else:
                    release = ''

        # In case we still don't know anything useful, we'll try to
        # help ourselves
        if system in ('win32', 'win16'):
            if not version:
                if system == 'win32':
                    version = '32bit'
                else:
                    version = '16bit'
            system = 'Windows'

        elif system[:4] == 'java':
            release, vendor, vminfo, osinfo = java_ver()
            system = 'Java'
            version = ', '.join(vminfo)
            if not version:
                version = vendor

    # System specific extensions
    if system == 'OpenVMS':
        # OpenVMS seems to have release and version mixed up
        if not release or release == '0':
            release = version
            version = ''
        # Get processor information
        try:
            import vms_lib
        except ImportError:
            pass
        else:
            csid, cpu_number = vms_lib.getsyi('SYI$_CPU', 0)
            if (cpu_number >= 128):
                processor = 'Alpha'
            else:
                processor = 'VAX'
    if not processor:
        # Get processor information from the uname system command
        processor = _syscmd_uname('-p', '')

    #If any unknowns still exist, replace them with ''s, which are more portable
    if system == 'unknown':
        system = ''
    if node == 'unknown':
        node = ''
    if release == 'unknown':
        release = ''
    if version == 'unknown':
        version = ''
    if machine == 'unknown':
        machine = ''
    if processor == 'unknown':
        processor = ''

    #  normalize name
    if system == 'Microsoft' and release == 'Windows':
        system = 'Windows'
        release = 'Vista'

    _uname_cache = uname_result(system, node, release, version,
                                machine, processor)
    return _uname_cache

### Direct interfaces to some of the uname() return values

def system():

    """ Returns the system/OS name, e.g. 'Linux', 'Windows' or 'Java'.

        An empty string is returned if the value cannot be determined.

    """
    return uname().system

def node():

    """ Returns the computer's network name (which may not be fully
        qualified)

        An empty string is returned if the value cannot be determined.

    """
    return uname().node

def release():

    """ Returns the system's release, e.g. '2.2.0' or 'NT'

        An empty string is returned if the value cannot be determined.

    """
    return uname().release

def version():

    """ Returns the system's release version, e.g. '#3 on degas'

        An empty string is returned if the value cannot be determined.

    """
    return uname().version

def machine():

    """ Returns the machine type, e.g. 'i386'

        An empty string is returned if the value cannot be determined.

    """
    return uname().machine

def processor():

    """ Returns the (true) processor name, e.g. 'amdk6'

        An empty string is returned if the value cannot be
        determined. Note that many platforms do not provide this
        information or simply return the same value as for machine(),
        e.g.  NetBSD does this.

    """
    return uname().processor

### Various APIs for extracting information from sys.version

_sys_version_parser = re.compile(
    r'([\w.+]+)\s*'  # "version<space>"
    r'\(#?([^,]+)'  # "(#buildno"
    r'(?:,\s*([\w ]*)'  # ", builddate"
    r'(?:,\s*([\w :]*))?)?\)\s*'  # ", buildtime)<space>"
    r'\[([^\]]+)\]?', re.ASCII)  # "[compiler]"

_ironpython_sys_version_parser = re.compile(
    r'IronPython\s*'
    r'([\d\.]+)'
    r'(?: \(([\d\.]+)\))?'
    r' on (.NET [\d\.]+)', re.ASCII)

# IronPython covering 2.6 and 2.7
_ironpython26_sys_version_parser = re.compile(
    r'([\d.]+)\s*'
    r'\(IronPython\s*'
    r'[\d.]+\s*'
    r'\(([\d.]+)\) on ([\w.]+ [\d.]+(?: \(\d+-bit\))?)\)'
)

_pypy_sys_version_parser = re.compile(
    r'([\w.+]+)\s*'
    r'\(#?([^,]+),\s*([\w ]+),\s*([\w :]+)\)\s*'
    r'\[PyPy [^\]]+\]?')

_sys_version_cache = {}

def _sys_version(sys_version=None):

    """ Returns a parsed version of Python's sys.version as tuple
        (name, version, branch, revision, buildno, builddate, compiler)
        referring to the Python implementation name, version, branch,
        revision, build number, build date/time as string and the compiler
        identification string.

        Note that unlike the Python sys.version, the returned value
        for the Python version will always include the patchlevel (it
        defaults to '.0').

        The function returns empty strings for tuple entries that
        cannot be determined.

        sys_version may be given to parse an alternative version
        string, e.g. if the version was read from a different Python
        interpreter.

    """
    # Get the Python version
    if sys_version is None:
        sys_version = sys.version

    # Try the cache first
    result = _sys_version_cache.get(sys_version, None)
    if result is not None:
        return result

    # Parse it
    if 'IronPython' in sys_version:
        # IronPython
        name = 'IronPython'
        if sys_version.startswith('IronPython'):
            match = _ironpython_sys_version_parser.match(sys_version)
        else:
            match = _ironpython26_sys_version_parser.match(sys_version)

        if match is None:
            raise ValueError(
                'failed to parse IronPython sys.version: %s' %
                repr(sys_version))

        version, alt_version, compiler = match.groups()
        buildno = ''
        builddate = ''

    elif sys.platform.startswith('java'):
        # Jython
        name = 'Jython'
        match = _sys_version_parser.match(sys_version)
        if match is None:
            raise ValueError(
                'failed to parse Jython sys.version: %s' %
                repr(sys_version))
        version, buildno, builddate, buildtime, _ = match.groups()
        if builddate is None:
            builddate = ''
        compiler = sys.platform

    elif "PyPy" in sys_version:
        # PyPy
        name = "PyPy"
        match = _pypy_sys_version_parser.match(sys_version)
        if match is None:
            raise ValueError("failed to parse PyPy sys.version: %s" %
                             repr(sys_version))
        version, buildno, builddate, buildtime = match.groups()
        compiler = ""

    else:
        # CPython
        match = _sys_version_parser.match(sys_version)
        if match is None:
            raise ValueError(
                'failed to parse CPython sys.version: %s' %
                repr(sys_version))
        version, buildno, builddate, buildtime, compiler = \
              match.groups()
        name = 'CPython'
        if builddate is None:
            builddate = ''
        elif buildtime:
            builddate = builddate + ' ' + buildtime

    if hasattr(sys, '_git'):
        _, branch, revision = sys._git
    elif hasattr(sys, '_mercurial'):
        _, branch, revision = sys._mercurial
    else:
        branch = ''
        revision = ''

    # Add the patchlevel version if missing
    l = version.split('.')
    if len(l) == 2:
        l.append('0')
        version = '.'.join(l)

    # Build and cache the result
    result = (name, version, branch, revision, buildno, builddate, compiler)
    _sys_version_cache[sys_version] = result
    return result

def python_implementation():

    """ Returns a string identifying the Python implementation.

        Currently, the following implementations are identified:
          'CPython' (C implementation of Python),
          'IronPython' (.NET implementation of Python),
          'Jython' (Java implementation of Python),
          'PyPy' (Python implementation of Python).

    """
    return _sys_version()[0]

def python_version():

    """ Returns the Python version as string 'major.minor.patchlevel'

        Note that unlike the Python sys.version, the returned value
        will always include the patchlevel (it defaults to 0).

    """
    return _sys_version()[1]

def python_version_tuple():

    """ Returns the Python version as tuple (major, minor, patchlevel)
        of strings.

        Note that unlike the Python sys.version, the returned value
        will always include the patchlevel (it defaults to 0).

    """
    return tuple(_sys_version()[1].split('.'))

def python_branch():

    """ Returns a string identifying the Python implementation
        branch.

        For CPython this is the SCM branch from which the
        Python binary was built.

        If not available, an empty string is returned.

    """

    return _sys_version()[2]

def python_revision():

    """ Returns a string identifying the Python implementation
        revision.

        For CPython this is the SCM revision from which the
        Python binary was built.

        If not available, an empty string is returned.

    """
    return _sys_version()[3]

def python_build():

    """ Returns a tuple (buildno, builddate) stating the Python
        build number and date as strings.

    """
    return _sys_version()[4:6]

def python_compiler():

    """ Returns a string identifying the compiler used for compiling
        Python.

    """
    return _sys_version()[6]

### The Opus Magnum of platform strings :-)

_platform_cache = {}

def platform(aliased=0, terse=0):

    """ Returns a single string identifying the underlying platform
        with as much useful information as possible (but no more :).

        The output is intended to be human readable rather than
        machine parseable. It may look different on different
        platforms and this is intended.

        If "aliased" is true, the function will use aliases for
        various platforms that report system names which differ from
        their common names, e.g. SunOS will be reported as
        Solaris. The system_alias() function is used to implement
        this.

        Setting terse to true causes the function to return only the
        absolute minimum information needed to identify the platform.

    """
    result = _platform_cache.get((aliased, terse), None)
    if result is not None:
        return result

    # Get uname information and then apply platform specific cosmetics
    # to it...
    system, node, release, version, machine, processor = uname()
    if machine == processor:
        processor = ''
    if aliased:
        system, release, version = system_alias(system, release, version)

    if system == 'Windows':
        # MS platforms
        rel, vers, csd, ptype = win32_ver(version)
        if terse:
            platform = _platform(system, release)
        else:
            platform = _platform(system, release, version, csd)

    elif system in ('Linux',):
        # check for libc vs. glibc
        libcname, libcversion = libc_ver(sys.executable)
        platform = _platform(system, release, machine, processor,
                             'with',
                             libcname+libcversion)
    elif system == 'Java':
        # Java platforms
        r, v, vminfo, (os_name, os_version, os_arch) = java_ver()
        if terse or not os_name:
            platform = _platform(system, release, version)
        else:
            platform = _platform(system, release, version,
                                 'on',
                                 os_name, os_version, os_arch)

    elif system == 'MacOS':
        # MacOS platforms
        if terse:
            platform = _platform(system, release)
        else:
            platform = _platform(system, release, machine)

    else:
        # Generic handler
        if terse:
            platform = _platform(system, release)
        else:
            bits, linkage = architecture(sys.executable)
            platform = _platform(system, release, machine,
                                 processor, bits, linkage)

    _platform_cache[(aliased, terse)] = platform
    return platform

### Command line interface

if __name__ == '__main__':
    # Default is to print the aliased verbose platform string
    terse = ('terse' in sys.argv or '--terse' in sys.argv)
    aliased = (not 'nonaliased' in sys.argv and not '--nonaliased' in sys.argv)
    print(platform(aliased, terse))
    sys.exit(0)<|MERGE_RESOLUTION|>--- conflicted
+++ resolved
@@ -227,65 +227,6 @@
             pos = m.end()
     return lib, version
 
-<<<<<<< HEAD
-def _dist_try_harder(distname, version, id):
-
-    """ Tries some special tricks to get the distribution
-        information in case the default method fails.
-
-        Currently supports older SuSE Linux, Caldera OpenLinux and
-        Slackware Linux distributions.
-
-    """
-    if os.path.exists('/var/adm/inst-log/info'):
-        # SuSE Linux stores distribution information in that file
-        distname = 'SuSE'
-        for line in open('/var/adm/inst-log/info'):
-            tv = line.split()
-            if len(tv) == 2:
-                tag, value = tv
-            else:
-                continue
-            if tag == 'MIN_DIST_VERSION':
-                version = value.strip()
-            elif tag == 'DIST_IDENT':
-                values = value.split('-')
-                id = values[2]
-        return distname, version, id
-
-    if os.path.exists('/etc/.installed'):
-        # Caldera OpenLinux has some infos in that file (thanks to Colin Kong)
-        for line in open('/etc/.installed'):
-            pkg = line.split('-')
-            if len(pkg) >= 2 and pkg[0] == 'OpenLinux':
-                # XXX does Caldera support non Intel platforms ? If yes,
-                #     where can we find the needed id ?
-                return 'OpenLinux', pkg[1], id
-
-    if os.path.isdir('/usr/lib/setup'):
-        # Check for slackware version tag file (thanks to Greg Andruk)
-        verfiles = os.listdir('/usr/lib/setup')
-        for n in range(len(verfiles)-1, -1, -1):
-            if verfiles[n][:14] != 'slack-version-':
-                del verfiles[n]
-        if verfiles:
-            verfiles.sort()
-            distname = 'slackware'
-            version = verfiles[-1][14:]
-            return distname, version, id
-
-    return distname, version, id
-=======
-def popen(cmd, mode='r', bufsize=-1):
-
-    """ Portable popen() interface.
-    """
-    import warnings
-    warnings.warn('use os.popen instead', DeprecationWarning, stacklevel=2)
-    return os.popen(cmd, mode, bufsize)
-
->>>>>>> 7cc1fa40
-
 def _norm_version(version, build=''):
 
     """ Normalize the version and build strings and return a single
