--- conflicted
+++ resolved
@@ -93,25 +93,6 @@
         The arg parameter depends on the previous event.
         """
 
-<<<<<<< HEAD
-        self.enterframe = frame
-
-        if self.quitting:
-            return # None
-        if event == 'line':
-            return self.dispatch_line(frame)
-        if event == 'call':
-            return self.dispatch_call(frame, arg)
-        if event == 'return':
-            return self.dispatch_return(frame, arg)
-        if event == 'exception':
-            return self.dispatch_exception(frame, arg)
-        if event == 'c_call':
-            return self.trace_dispatch
-        if event == 'c_exception':
-            return self.trace_dispatch
-        if event == 'c_return':
-=======
         with self.set_enterframe(frame):
             if self.quitting:
                 return # None
@@ -130,7 +111,6 @@
             if event == 'c_return':
                 return self.trace_dispatch
             print('bdb.Bdb.dispatch: unknown debugging event:', repr(event))
->>>>>>> 6d638c26
             return self.trace_dispatch
 
     def dispatch_line(self, frame):
@@ -366,22 +346,12 @@
         if frame is None:
             frame = sys._getframe().f_back
         self.reset()
-<<<<<<< HEAD
-        self.enterframe = frame
-        while frame:
-            frame.f_trace = self.trace_dispatch
-            self.botframe = frame
-            frame = frame.f_back
-        self.set_step()
-        self.enterframe = None
-=======
         with self.set_enterframe(frame):
             while frame:
                 frame.f_trace = self.trace_dispatch
                 self.botframe = frame
                 frame = frame.f_back
             self.set_step()
->>>>>>> 6d638c26
         sys.settrace(self.trace_dispatch)
 
     def set_continue(self):
