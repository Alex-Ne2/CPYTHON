--- conflicted
+++ resolved
@@ -102,15 +102,10 @@
                 self._insert_printable_char(ch)
         elif ch == curses.ascii.SOH:                           # ^a
             self.win.move(y, 0)
-<<<<<<< HEAD
-        elif ch in (curses.ascii.STX, curses.KEY_LEFT, curses.ascii.BS,
-                    curses.KEY_BACKSPACE, curses.ascii.DEL):
-=======
         elif ch in (curses.ascii.STX,curses.KEY_LEFT,
                     curses.ascii.BS,
                     curses.KEY_BACKSPACE,
                     curses.ascii.DEL):
->>>>>>> 3003fbbf
             if x > 0:
                 self.win.move(y, x-1)
             elif y == 0:
