--- conflicted
+++ resolved
@@ -565,29 +565,17 @@
         fut.remove_done_callback(cb)
 
 
-<<<<<<< HEAD
 class _AsCompletedIterator:
     """Doubles as an async iterator of as-completed tasks and futures
     from a supplied set of awaitables and a plain iterator of
     coroutines that resolve to results from the supplied awaitables as
     their underlying tasks or futures complete.
     """
-    def __init__(self, aws, loop, timeout):
-        self._done = asyncio.Queue(loop=loop)
+    def __init__(self, aws, timeout):
+        self._done = asyncio.Queue()
         self._timeout_handle = None
-=======
-# This is *not* a @coroutine!  It is just an iterator (yielding Futures).
-def as_completed(fs, *, timeout=None):
-    """Return an iterator whose values are coroutines.
->>>>>>> 6a69b80d
-
-        if loop is None:
-            loop = events.get_event_loop()
-        else:
-            warnings.warn("The loop argument is deprecated since Python 3.8, "
-                          "and scheduled for removal in Python 3.10.",
-                          DeprecationWarning, stacklevel=2)
-
+
+        loop = events.get_event_loop()
         todo = {ensure_future(aw, loop=loop) for aw in frozenset(aws)}
         for f in todo:
             f.add_done_callback(self._handle_completion)
@@ -645,7 +633,7 @@
         return f.result() if resolve else f
 
 
-def as_completed(fs, *, loop=None, timeout=None):
+def as_completed(fs, *, timeout=None):
     """Return an async iterator that yields tasks from the given awaitables
     in the order they finish as they finish.
 
@@ -653,21 +641,12 @@
             result = await completed_task
             # Use result.
 
-<<<<<<< HEAD
     Supplied Tasks and Futures are yielded as-is once they've completed.
     Coroutines will be scheduled and their implicitly created tasks will be
     yielded instead.
 
     A TimeoutError is raised by the async for statement if the supplied
     timeout is reached before the iterator is exhausted.
-=======
-    from .queues import Queue  # Import here to avoid circular import problem.
-    done = Queue()
-
-    loop = events.get_event_loop()
-    todo = {ensure_future(f, loop=loop) for f in set(fs)}
-    timeout_handle = None
->>>>>>> 6a69b80d
 
     For backwards compatibility, the returned object can also be used as a
     plain iterator that yields new coroutines representing each next awaitable
@@ -686,7 +665,7 @@
             f"expects an iterable of awaitables, not {type(fs).__name__}"
         )
 
-    return _AsCompletedIterator(fs, loop, timeout)
+    return _AsCompletedIterator(fs, timeout)
 
 
 @types.coroutine
