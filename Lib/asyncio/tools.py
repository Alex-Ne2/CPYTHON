"""Tools to analyze tasks running in asyncio programs."""

from collections import defaultdict
from itertools import count
from enum import Enum
import sys
<<<<<<< HEAD
from _remote_debugging import get_all_awaited_by
import csv
=======
from _remote_debugging import RemoteUnwinder
>>>>>>> 9fbd66a9


class NodeType(Enum):
    COROUTINE = 1
    TASK = 2


class CycleFoundException(Exception):
    """Raised when there is a cycle when drawing the call tree."""
    def __init__(
            self,
            cycles: list[list[int]],
            id2name: dict[int, str],
        ) -> None:
        super().__init__(cycles, id2name)
        self.cycles = cycles
        self.id2name = id2name



# ─── indexing helpers ───────────────────────────────────────────
def _format_stack_entry(elem: tuple[str, str, int] | str) -> str:
    if isinstance(elem, tuple):
        fqname, path, line_no = elem
        return f"{fqname} {path}:{line_no}"

    return elem


def _index(result):
    id2name, awaits = {}, []
    for _thr_id, tasks in result:
        for tid, tname, awaited in tasks:
            id2name[tid] = tname
            for stack, parent_id in awaited:
                stack = [_format_stack_entry(elem) for elem in stack]
                awaits.append((parent_id, stack, tid))
    return id2name, awaits


def _build_tree(id2name, awaits):
    id2label = {(NodeType.TASK, tid): name for tid, name in id2name.items()}
    children = defaultdict(list)
    cor_names = defaultdict(dict)  # (parent) -> {frame: node}
    cor_id_seq = count(1)

    def _cor_node(parent_key, frame_name):
        """Return an existing or new (NodeType.COROUTINE, …) node under *parent_key*."""
        bucket = cor_names[parent_key]
        if frame_name in bucket:
            return bucket[frame_name]
        node_key = (NodeType.COROUTINE, f"c{next(cor_id_seq)}")
        id2label[node_key] = frame_name
        children[parent_key].append(node_key)
        bucket[frame_name] = node_key
        return node_key

    # lay down parent ➜ …frames… ➜ child paths
    for parent_id, stack, child_id in awaits:
        cur = (NodeType.TASK, parent_id)
        for frame in reversed(stack):  # outer-most → inner-most
            cur = _cor_node(cur, frame)
        child_key = (NodeType.TASK, child_id)
        if child_key not in children[cur]:
            children[cur].append(child_key)

    return id2label, children


def _roots(id2label, children):
    all_children = {c for kids in children.values() for c in kids}
    return [n for n in id2label if n not in all_children]

# ─── detect cycles in the task-to-task graph ───────────────────────
def _task_graph(awaits):
    """Return {parent_task_id: {child_task_id, …}, …}."""
    g = defaultdict(set)
    for parent_id, _stack, child_id in awaits:
        g[parent_id].add(child_id)
    return g


def _find_cycles(graph):
    """
    Depth-first search for back-edges.

    Returns a list of cycles (each cycle is a list of task-ids) or an
    empty list if the graph is acyclic.
    """
    WHITE, GREY, BLACK = 0, 1, 2
    color = defaultdict(lambda: WHITE)
    path, cycles = [], []

    def dfs(v):
        color[v] = GREY
        path.append(v)
        for w in graph.get(v, ()):
            if color[w] == WHITE:
                dfs(w)
            elif color[w] == GREY:            # back-edge → cycle!
                i = path.index(w)
                cycles.append(path[i:] + [w])  # make a copy
        color[v] = BLACK
        path.pop()

    for v in list(graph):
        if color[v] == WHITE:
            dfs(v)
    return cycles


# ─── PRINT TREE FUNCTION ───────────────────────────────────────
def get_all_awaited_by(pid):
    unwinder = RemoteUnwinder(pid)
    return unwinder.get_all_awaited_by()


def build_async_tree(result, task_emoji="(T)", cor_emoji=""):
    """
    Build a list of strings for pretty-print an async call tree.

    The call tree is produced by `get_all_async_stacks()`, prefixing tasks
    with `task_emoji` and coroutine frames with `cor_emoji`.
    """
    id2name, awaits = _index(result)
    g = _task_graph(awaits)
    cycles = _find_cycles(g)
    if cycles:
        raise CycleFoundException(cycles, id2name)
    labels, children = _build_tree(id2name, awaits)

    def pretty(node):
        flag = task_emoji if node[0] == NodeType.TASK else cor_emoji
        return f"{flag} {labels[node]}"

    def render(node, prefix="", last=True, buf=None):
        if buf is None:
            buf = []
        buf.append(f"{prefix}{'└── ' if last else '├── '}{pretty(node)}")
        new_pref = prefix + ("    " if last else "│   ")
        kids = children.get(node, [])
        for i, kid in enumerate(kids):
            render(kid, new_pref, i == len(kids) - 1, buf)
        return buf

    return [render(root) for root in _roots(labels, children)]


def build_task_table(result):
    id2name, awaits = _index(result)
    table = []
    for tid, tasks in result:
        for task_id, task_name, awaited in tasks:
            if not awaited:
                table.append(
                    [
                        tid,
                        hex(task_id),
                        task_name,
                        "",
                        "",
                        "0x0"
                    ]
                )
            for stack, awaiter_id in awaited:
                stack = [elem[0] if isinstance(elem, tuple) else elem for elem in stack]
                coroutine_chain = " -> ".join(stack)
                awaiter_name = id2name.get(awaiter_id, "Unknown")
                table.append(
                    [
                        tid,
                        hex(task_id),
                        task_name,
                        coroutine_chain,
                        awaiter_name,
                        hex(awaiter_id),
                    ]
                )

    return table

def _print_cycle_exception(exception: CycleFoundException):
    print("ERROR: await-graph contains cycles - cannot print a tree!", file=sys.stderr)
    print("", file=sys.stderr)
    for c in exception.cycles:
        inames = " → ".join(exception.id2name.get(tid, hex(tid)) for tid in c)
        print(f"cycle: {inames}", file=sys.stderr)


def _get_awaited_by_tasks(pid: int) -> list:
    try:
        return get_all_awaited_by(pid)
    except RuntimeError as e:
        while e.__context__ is not None:
            e = e.__context__
        print(f"Error retrieving tasks: {e}")
        sys.exit(1)


class TaskTableOutputFormat(Enum):
    table = "table"
    csv = "csv"
    bsv = "bsv"


_header = ('tid', 'task id', 'task name', 'coroutine chain', 'awaiter name', 'awaiter id')


def display_awaited_by_tasks_table(pid: int, format_: TaskTableOutputFormat = TaskTableOutputFormat.table) -> None:
    """Build and print a table of all pending tasks under `pid`."""

    tasks = _get_awaited_by_tasks(pid)
    table = build_task_table(tasks)
    if format_ != TaskTableOutputFormat.table:
        _display_awaited_by_tasks_csv(table, format_)
        return
    # Print the table in a simple tabular format
    print(
        f"{_header[0]:<10} {_header[1]:<20} {_header[2]:<20} {_header[3]:<50} {_header[4]:<20} {_header[5]:<15}"
    )
    print("-" * 135)
    for row in table:
        print(f"{row[0]:<10} {row[1]:<20} {row[2]:<20} {row[3]:<50} {row[4]:<20} {row[5]:<15}")


def _display_awaited_by_tasks_csv(table, format_: TaskTableOutputFormat) -> None:
    match format_:
        case TaskTableOutputFormat.csv:
            delimiter = ','
        case TaskTableOutputFormat.bsv:
            delimiter = '🍌'
        case _:
            raise ValueError(f"Unknown output format: {format_}")
    csv_writer = csv.writer(sys.stdout, delimiter=delimiter)
    csv_writer.writerow(_header)
    csv_writer.writerows(table)


def display_awaited_by_tasks_tree(pid: int) -> None:
    """Build and print a tree of all pending tasks under `pid`."""

    tasks = _get_awaited_by_tasks(pid)
    try:
        result = build_async_tree(tasks)
    except CycleFoundException as e:
        _print_cycle_exception(e)
        sys.exit(1)

    for tree in result:
        print("\n".join(tree))<|MERGE_RESOLUTION|>--- conflicted
+++ resolved
@@ -4,12 +4,8 @@
 from itertools import count
 from enum import Enum
 import sys
-<<<<<<< HEAD
-from _remote_debugging import get_all_awaited_by
+from _remote_debugging import RemoteUnwinder
 import csv
-=======
-from _remote_debugging import RemoteUnwinder
->>>>>>> 9fbd66a9
 
 
 class NodeType(Enum):
