--- conflicted
+++ resolved
@@ -4,13 +4,9 @@
 from itertools import count
 from enum import Enum
 import sys
-<<<<<<< HEAD
-from _remote_debugging import RemoteUnwinder
+from _remote_debugging import RemoteUnwinder, FrameInfo
 import csv
 
-=======
-from _remote_debugging import RemoteUnwinder, FrameInfo
->>>>>>> a8ec5119
 
 class NodeType(Enum):
     COROUTINE = 1
@@ -247,7 +243,7 @@
     # https://www.youtube.com/watch?v=RrsVi1P6n0w
 
 
-_header = ('tid', 'task id', 'task name', 'coroutine chain', 'awaiter name', 'awaiter id')
+_header = ('tid', 'task id', 'task name', 'coroutine stack', 'awaiter chain', 'awaiter name', 'awaiter id')
 
 
 def display_awaited_by_tasks_table(
@@ -268,11 +264,7 @@
 def _display_awaited_by_tasks_table(table) -> None:
     # Print the table in a simple tabular format
     print(
-<<<<<<< HEAD
-        f"{_header[0]:<10} {_header[1]:<20} {_header[2]:<20} {_header[3]:<50} {_header[4]:<20} {_header[5]:<15}"
-=======
-        f"{'tid':<10} {'task id':<20} {'task name':<20} {'coroutine stack':<50} {'awaiter chain':<50} {'awaiter name':<15} {'awaiter id':<15}"
->>>>>>> a8ec5119
+        f"{_header[0]:<10} {_header[1]:<20} {_header[2]:<20} {_header[3]:<50} {_header[4]:<50} {_header[5]:<15} {_header[6]:<15}"
     )
     print("-" * 180)
     for row in table:
