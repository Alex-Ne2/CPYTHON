--- conflicted
+++ resolved
@@ -705,7 +705,7 @@
         fut = self.create_future()
         self._sock_accept(fut, sock)
         return await fut
-    
+
     def _handle_socket_exception(self, fd, fut, sock):
         self._ensure_fd_no_transport(fd)
         handle = self._add_reader(fd, self._sock_accept, fut, sock)
@@ -722,15 +722,9 @@
             except BlockingIOError as e:
                 if e.errno == 11:
                     continue
-<<<<<<< HEAD
-                self._handle_socket_exception(fd, fut, sock)
-            except InterruptedError:
-                self._handle_socket_exception(fd, fut, sock)
-=======
                 self._handle_socket_exception(self, fd, fut, sock)
             except InterruptedError:
                 self._handle_socket_exception(self, fd, fut, sock)
->>>>>>> 9e48af03
             except (SystemExit, KeyboardInterrupt):
                 raise
             except BaseException as exc:
