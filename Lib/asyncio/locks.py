"""Synchronization primitives."""

__all__ = ('Lock', 'Event', 'Condition', 'Semaphore',
           'BoundedSemaphore', 'Barrier')

import collections
import enum

from . import exceptions
from . import mixins

class _ContextManagerMixin:
    async def __aenter__(self):
        await self.acquire()
        # We have no use for the "as ..."  clause in the with
        # statement for locks.
        return None

    async def __aexit__(self, exc_type, exc, tb):
        self.release()


class Lock(_ContextManagerMixin, mixins._LoopBoundMixin):
    """Primitive lock objects.

    A primitive lock is a synchronization primitive that is not owned
    by a particular coroutine when locked.  A primitive lock is in one
    of two states, 'locked' or 'unlocked'.

    It is created in the unlocked state.  It has two basic methods,
    acquire() and release().  When the state is unlocked, acquire()
    changes the state to locked and returns immediately.  When the
    state is locked, acquire() blocks until a call to release() in
    another coroutine changes it to unlocked, then the acquire() call
    resets it to locked and returns.  The release() method should only
    be called in the locked state; it changes the state to unlocked
    and returns immediately.  If an attempt is made to release an
    unlocked lock, a RuntimeError will be raised.

    When more than one coroutine is blocked in acquire() waiting for
    the state to turn to unlocked, only one coroutine proceeds when a
    release() call resets the state to unlocked; first coroutine which
    is blocked in acquire() is being processed.

    acquire() is a coroutine and should be called with 'await'.

    Locks also support the asynchronous context management protocol.
    'async with lock' statement should be used.

    Usage:

        lock = Lock()
        ...
        await lock.acquire()
        try:
            ...
        finally:
            lock.release()

    Context manager usage:

        lock = Lock()
        ...
        async with lock:
             ...

    Lock objects can be tested for locking state:

        if not lock.locked():
           await lock.acquire()
        else:
           # lock is acquired
           ...

    """

    def __init__(self):
        self._waiters = None
        self._locked = False

    def __repr__(self):
        res = super().__repr__()
        extra = 'locked' if self._locked else 'unlocked'
        if self._waiters:
            extra = f'{extra}, waiters:{len(self._waiters)}'
        return f'<{res[1:-1]} [{extra}]>'

    def locked(self):
        """Return True if lock is acquired."""
        return self._locked

    async def acquire(self):
        """Acquire a lock.

        This method blocks until the lock is unlocked, then sets it to
        locked and returns True.
        """
        # Implement fair scheduling, where thread always waits
        # its turn.
        # Jumping the queue if all are cancelled is an optimization.
        if (not self._locked and (self._waiters is None or
                all(w.cancelled() for w in self._waiters))):
            self._locked = True
            return True

        if self._waiters is None:
            self._waiters = collections.deque()
        fut = self._get_loop().create_future()
        self._waiters.append(fut)

        try:
            try:
                await fut
            finally:
                self._waiters.remove(fut)
        except BaseException:
            # ensure the lock invariant: If lock is not claimed (or about to be by us)
            # and there is a Task in waiters,
            # ensure that that Task (now at the head) will run.
            if not self._locked:
<<<<<<< HEAD
=======
                # Error occurred after release() was called, must re-do release.
>>>>>>> ad56f296
                self._wake_up_first()
            raise

        # assert self._locked is False
        self._locked = True
        return True

    def release(self):
        """Release a lock.

        When the lock is locked, reset it to unlocked, and return.
        If any other coroutines are blocked waiting for the lock to become
        unlocked, allow exactly one of them to proceed.

        When invoked on an unlocked lock, a RuntimeError is raised.

        There is no return value.
        """
        if self._locked:
            self._locked = False
            self._wake_up_first()
        else:
            raise RuntimeError('Lock is not acquired.')

    def _wake_up_first(self):
        """Wake up the first waiter if it isn't done."""
        if not self._waiters:
            return
        try:
            fut = next(iter(self._waiters))
        except StopIteration:
            return

        # .done() necessarily means that a waiter will wake up later on and
        # either take the lock, or, if it was cancelled and lock wasn't
        # taken already, will hit this again and wake up a new waiter.
        if not fut.done():
            fut.set_result(True)


class Event(mixins._LoopBoundMixin):
    """Asynchronous equivalent to threading.Event.

    Class implementing event objects. An event manages a flag that can be set
    to true with the set() method and reset to false with the clear() method.
    The wait() method blocks until the flag is true. The flag is initially
    false.
    """

    def __init__(self):
        self._waiters = collections.deque()
        self._value = False

    def __repr__(self):
        res = super().__repr__()
        extra = 'set' if self._value else 'unset'
        if self._waiters:
            extra = f'{extra}, waiters:{len(self._waiters)}'
        return f'<{res[1:-1]} [{extra}]>'

    def is_set(self):
        """Return True if and only if the internal flag is true."""
        return self._value

    def set(self):
        """Set the internal flag to true. All coroutines waiting for it to
        become true are awakened. Coroutine that call wait() once the flag is
        true will not block at all.
        """
        if not self._value:
            self._value = True

            for fut in self._waiters:
                if not fut.done():
                    fut.set_result(True)

    def clear(self):
        """Reset the internal flag to false. Subsequently, coroutines calling
        wait() will block until set() is called to set the internal flag
        to true again."""
        self._value = False

    async def wait(self):
        """Block until the internal flag is true.

        If the internal flag is true on entry, return True
        immediately.  Otherwise, block until another coroutine calls
        set() to set the flag to true, then return True.
        """
        if self._value:
            return True

        fut = self._get_loop().create_future()
        self._waiters.append(fut)
        try:
            await fut
            return True
        finally:
            self._waiters.remove(fut)


class Condition(_ContextManagerMixin, mixins._LoopBoundMixin):
    """Asynchronous equivalent to threading.Condition.

    This class implements condition variable objects. A condition variable
    allows one or more coroutines to wait until they are notified by another
    coroutine.

    A new Lock object is created and used as the underlying lock.
    """

    def __init__(self, lock=None):
        if lock is None:
            lock = Lock()

        self._lock = lock
        # Export the lock's locked(), acquire() and release() methods.
        self.locked = lock.locked
        self.acquire = lock.acquire
        self.release = lock.release

        self._waiters = collections.deque()

    def __repr__(self):
        res = super().__repr__()
        extra = 'locked' if self.locked() else 'unlocked'
        if self._waiters:
            extra = f'{extra}, waiters:{len(self._waiters)}'
        return f'<{res[1:-1]} [{extra}]>'

    async def wait(self):
        """Wait until notified.

        If the calling coroutine has not acquired the lock when this
        method is called, a RuntimeError is raised.

        This method releases the underlying lock, and then blocks
        until it is awakened by a notify() or notify_all() call for
        the same condition variable in another coroutine.  Once
        awakened, it re-acquires the lock and returns True.
        """
        if not self.locked():
            raise RuntimeError('cannot wait on un-acquired lock')

        self.release()
        try:
            fut = self._get_loop().create_future()
            self._waiters.append(fut)
            try:
                await fut
                return True
            finally:
                self._waiters.remove(fut)

        finally:
            # Must reacquire lock even if wait is cancelled.
            # We only catch CancelledError here, since we don't want any
            # other (fatal) errors with the future to cause us to spin.
            err = None
            while True:
                try:
                    await self.acquire()
                    break
                except exceptions.CancelledError as e:
                    err = e

            if err:
                try:
                    raise err  # re-raise same exception instance
                finally:
                    err = None  # brake reference cycles

    async def wait_for(self, predicate):
        """Wait until a predicate becomes true.

        The predicate should be a callable which result will be
        interpreted as a boolean value.  The final predicate value is
        the return value.
        """
        result = predicate()
        while not result:
            await self.wait()
            result = predicate()
        return result

    def notify(self, n=1):
        """By default, wake up one coroutine waiting on this condition, if any.
        If the calling coroutine has not acquired the lock when this method
        is called, a RuntimeError is raised.

        This method wakes up at most n of the coroutines waiting for the
        condition variable; it is a no-op if no coroutines are waiting.

        Note: an awakened coroutine does not actually return from its
        wait() call until it can reacquire the lock. Since notify() does
        not release the lock, its caller should.
        """
        if not self.locked():
            raise RuntimeError('cannot notify on un-acquired lock')

        idx = 0
        for fut in self._waiters:
            if idx >= n:
                break

            if not fut.done():
                idx += 1
                fut.set_result(False)

    def notify_all(self):
        """Wake up all threads waiting on this condition. This method acts
        like notify(), but wakes up all waiting threads instead of one. If the
        calling thread has not acquired the lock when this method is called,
        a RuntimeError is raised.
        """
        self.notify(len(self._waiters))


class Semaphore(_ContextManagerMixin, mixins._LoopBoundMixin):
    """A Semaphore implementation.

    A semaphore manages an internal counter which is decremented by each
    acquire() call and incremented by each release() call. The counter
    can never go below zero; when acquire() finds that it is zero, it blocks,
    waiting until some other thread calls release().

    Semaphores also support the context management protocol.

    The optional argument gives the initial value for the internal
    counter; it defaults to 1. If the value given is less than 0,
    ValueError is raised.
    """

    def __init__(self, value=1):
        if value < 0:
            raise ValueError("Semaphore initial value must be >= 0")
        self._waiters = None
        self._value = value

    def __repr__(self):
        res = super().__repr__()
        extra = 'locked' if self.locked() else f'unlocked, value:{self._value}'
        if self._waiters:
            extra = f'{extra}, waiters:{len(self._waiters)}'
        return f'<{res[1:-1]} [{extra}]>'

    def locked(self):
        """Returns True if semaphore cannot be acquired immediately."""
        return self._value == 0 or (
            any(not w.cancelled() for w in (self._waiters or ())))

    async def acquire(self):
        """Acquire a semaphore.

        If the internal counter is larger than zero on entry,
        decrement it by one and return True immediately.  If it is
        zero on entry, block, waiting until some other coroutine has
        called release() to make it larger than 0, and then return
        True.
        """
        if not self.locked():
            self._value -= 1
            return True

        if self._waiters is None:
            self._waiters = collections.deque()
        fut = self._get_loop().create_future()
        self._waiters.append(fut)

        try:
            try:
                await fut
            finally:
                self._waiters.remove(fut)
        except BaseException:
            if fut.done() and not fut.cancelled():
                # our Future was successfully set to True via _wake_up_next(),
                # but we are not about to successfully acquire().  Therefore we
                # must undo the bookkeeping already done and attempt to wake
                # up someone else.
                self._value += 1
                self._wake_up_next()
            raise

        if self._value > 0:
            self._wake_up_next()
        return True

    def release(self):
        """Release a semaphore, incrementing the internal counter by one.

        When it was zero on entry and another coroutine is waiting for it to
        become larger than zero again, wake up that coroutine.
        """
        self._value += 1
        self._wake_up_next()

    def _wake_up_next(self):
        """Wake up the first waiter that isn't done."""
        if not self._waiters:
            return

        for fut in self._waiters:
            if not fut.done():
                self._value -= 1
                fut.set_result(True)
                # assert fut.true() and not fut.cancelled()
                return


class BoundedSemaphore(Semaphore):
    """A bounded semaphore implementation.

    This raises ValueError in release() if it would increase the value
    above the initial value.
    """

    def __init__(self, value=1):
        self._bound_value = value
        super().__init__(value)

    def release(self):
        if self._value >= self._bound_value:
            raise ValueError('BoundedSemaphore released too many times')
        super().release()



class _BarrierState(enum.Enum):
    FILLING = 'filling'
    DRAINING = 'draining'
    RESETTING = 'resetting'
    BROKEN = 'broken'


class Barrier(mixins._LoopBoundMixin):
    """Asyncio equivalent to threading.Barrier

    Implements a Barrier primitive.
    Useful for synchronizing a fixed number of tasks at known synchronization
    points. Tasks block on 'wait()' and are simultaneously awoken once they
    have all made their call.
    """

    def __init__(self, parties):
        """Create a barrier, initialised to 'parties' tasks."""
        if parties < 1:
            raise ValueError('parties must be > 0')

        self._cond = Condition() # notify all tasks when state changes

        self._parties = parties
        self._state = _BarrierState.FILLING
        self._count = 0       # count tasks in Barrier

    def __repr__(self):
        res = super().__repr__()
        extra = f'{self._state.value}'
        if not self.broken:
            extra += f', waiters:{self.n_waiting}/{self.parties}'
        return f'<{res[1:-1]} [{extra}]>'

    async def __aenter__(self):
        # wait for the barrier reaches the parties number
        # when start draining release and return index of waited task
        return await self.wait()

    async def __aexit__(self, *args):
        pass

    async def wait(self):
        """Wait for the barrier.

        When the specified number of tasks have started waiting, they are all
        simultaneously awoken.
        Returns an unique and individual index number from 0 to 'parties-1'.
        """
        async with self._cond:
            await self._block() # Block while the barrier drains or resets.
            try:
                index = self._count
                self._count += 1
                if index + 1 == self._parties:
                    # We release the barrier
                    await self._release()
                else:
                    await self._wait()
                return index
            finally:
                self._count -= 1
                # Wake up any tasks waiting for barrier to drain.
                self._exit()

    async def _block(self):
        # Block until the barrier is ready for us,
        # or raise an exception if it is broken.
        #
        # It is draining or resetting, wait until done
        # unless a CancelledError occurs
        await self._cond.wait_for(
            lambda: self._state not in (
                _BarrierState.DRAINING, _BarrierState.RESETTING
            )
        )

        # see if the barrier is in a broken state
        if self._state is _BarrierState.BROKEN:
            raise exceptions.BrokenBarrierError("Barrier aborted")

    async def _release(self):
        # Release the tasks waiting in the barrier.

        # Enter draining state.
        # Next waiting tasks will be blocked until the end of draining.
        self._state = _BarrierState.DRAINING
        self._cond.notify_all()

    async def _wait(self):
        # Wait in the barrier until we are released. Raise an exception
        # if the barrier is reset or broken.

        # wait for end of filling
        # unless a CancelledError occurs
        await self._cond.wait_for(lambda: self._state is not _BarrierState.FILLING)

        if self._state in (_BarrierState.BROKEN, _BarrierState.RESETTING):
            raise exceptions.BrokenBarrierError("Abort or reset of barrier")

    def _exit(self):
        # If we are the last tasks to exit the barrier, signal any tasks
        # waiting for the barrier to drain.
        if self._count == 0:
            if self._state in (_BarrierState.RESETTING, _BarrierState.DRAINING):
                self._state = _BarrierState.FILLING
            self._cond.notify_all()

    async def reset(self):
        """Reset the barrier to the initial state.

        Any tasks currently waiting will get the BrokenBarrier exception
        raised.
        """
        async with self._cond:
            if self._count > 0:
                if self._state is not _BarrierState.RESETTING:
                    #reset the barrier, waking up tasks
                    self._state = _BarrierState.RESETTING
            else:
                self._state = _BarrierState.FILLING
            self._cond.notify_all()

    async def abort(self):
        """Place the barrier into a 'broken' state.

        Useful in case of error.  Any currently waiting tasks and tasks
        attempting to 'wait()' will have BrokenBarrierError raised.
        """
        async with self._cond:
            self._state = _BarrierState.BROKEN
            self._cond.notify_all()

    @property
    def parties(self):
        """Return the number of tasks required to trip the barrier."""
        return self._parties

    @property
    def n_waiting(self):
        """Return the number of tasks currently waiting at the barrier."""
        if self._state is _BarrierState.FILLING:
            return self._count
        return 0

    @property
    def broken(self):
        """Return True if the barrier is in a broken state."""
        return self._state is _BarrierState.BROKEN<|MERGE_RESOLUTION|>--- conflicted
+++ resolved
@@ -114,14 +114,10 @@
             finally:
                 self._waiters.remove(fut)
         except BaseException:
-            # ensure the lock invariant: If lock is not claimed (or about to be by us)
+            # Ensure the lock invariant: If lock is not claimed (or about to be by us)
             # and there is a Task in waiters,
             # ensure that that Task (now at the head) will run.
             if not self._locked:
-<<<<<<< HEAD
-=======
-                # Error occurred after release() was called, must re-do release.
->>>>>>> ad56f296
                 self._wake_up_first()
             raise
 
@@ -398,7 +394,7 @@
                 self._waiters.remove(fut)
         except BaseException:
             if fut.done() and not fut.cancelled():
-                # our Future was successfully set to True via _wake_up_next(),
+                # Our Future was successfully set to True via _wake_up_next(),
                 # but we are not about to successfully acquire().  Therefore we
                 # must undo the bookkeeping already done and attempt to wake
                 # up someone else.
