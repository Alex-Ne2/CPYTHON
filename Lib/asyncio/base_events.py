"""Base implementation of event loop.

The event loop can be broken up into a multiplexer (the part
responsible for notifying us of I/O events) and the event loop proper,
which wraps a multiplexer with functionality for scheduling callbacks,
immediately or at a given time in the future.

Whenever a public API takes a callback, subsequent positional
arguments will be passed to the callback if/when it is called.  This
avoids the proliferation of trivial lambdas implementing closures.
Keyword arguments for the callback are not supported; this is a
conscious design decision, leaving the door open for keyword arguments
to modify the meaning of the API call itself.
"""

import collections
import collections.abc
import concurrent.futures
<<<<<<< HEAD
import contextvars
=======
>>>>>>> 74142078
import functools
import heapq
import itertools
import os
import socket
import stat
import subprocess
import threading
import time
import traceback
import sys
import warnings
import weakref

try:
    import ssl
except ImportError:  # pragma: no cover
    ssl = None

from . import constants
from . import coroutines
from . import events
from . import exceptions
from . import futures
from . import protocols
from . import sslproto
from . import staggered
from . import tasks
from . import transports
from . import trsock
from .log import logger


__all__ = 'BaseEventLoop',


# Minimum number of _scheduled timer handles before cleanup of
# cancelled handles is performed.
_MIN_SCHEDULED_TIMER_HANDLES = 100

# Minimum fraction of _scheduled timer handles that are cancelled
# before cleanup of cancelled handles is performed.
_MIN_CANCELLED_TIMER_HANDLES_FRACTION = 0.5


_HAS_IPv6 = hasattr(socket, 'AF_INET6')

# Maximum timeout passed to select to avoid OS limitations
MAXIMUM_SELECT_TIMEOUT = 24 * 3600


def _format_handle(handle):
    cb = handle._callback
    if isinstance(getattr(cb, '__self__', None), tasks.Task):
        # format the task
        return repr(cb.__self__)
    else:
        return str(handle)


def _format_pipe(fd):
    if fd == subprocess.PIPE:
        return '<pipe>'
    elif fd == subprocess.STDOUT:
        return '<stdout>'
    else:
        return repr(fd)


def _set_reuseport(sock):
    if not hasattr(socket, 'SO_REUSEPORT'):
        raise ValueError('reuse_port not supported by socket module')
    else:
        try:
            sock.setsockopt(socket.SOL_SOCKET, socket.SO_REUSEPORT, 1)
        except OSError:
            raise ValueError('reuse_port not supported by socket module, '
                             'SO_REUSEPORT defined but not implemented.')


def _ipaddr_info(host, port, family, type, proto, flowinfo=0, scopeid=0):
    # Try to skip getaddrinfo if "host" is already an IP. Users might have
    # handled name resolution in their own code and pass in resolved IPs.
    if not hasattr(socket, 'inet_pton'):
        return

    if proto not in {0, socket.IPPROTO_TCP, socket.IPPROTO_UDP} or \
            host is None:
        return None

    if type == socket.SOCK_STREAM:
        proto = socket.IPPROTO_TCP
    elif type == socket.SOCK_DGRAM:
        proto = socket.IPPROTO_UDP
    else:
        return None

    if port is None:
        port = 0
    elif isinstance(port, bytes) and port == b'':
        port = 0
    elif isinstance(port, str) and port == '':
        port = 0
    else:
        # If port's a service name like "http", don't skip getaddrinfo.
        try:
            port = int(port)
        except (TypeError, ValueError):
            return None

    if family == socket.AF_UNSPEC:
        afs = [socket.AF_INET]
        if _HAS_IPv6:
            afs.append(socket.AF_INET6)
    else:
        afs = [family]

    if isinstance(host, bytes):
        host = host.decode('idna')
    if '%' in host:
        # Linux's inet_pton doesn't accept an IPv6 zone index after host,
        # like '::1%lo0'.
        return None

    for af in afs:
        try:
            socket.inet_pton(af, host)
            # The host has already been resolved.
            if _HAS_IPv6 and af == socket.AF_INET6:
                return af, type, proto, '', (host, port, flowinfo, scopeid)
            else:
                return af, type, proto, '', (host, port)
        except OSError:
            pass

    # "host" is not an IP address.
    return None


def _interleave_addrinfos(addrinfos, first_address_family_count=1):
    """Interleave list of addrinfo tuples by family."""
    # Group addresses by family
    addrinfos_by_family = collections.OrderedDict()
    for addr in addrinfos:
        family = addr[0]
        if family not in addrinfos_by_family:
            addrinfos_by_family[family] = []
        addrinfos_by_family[family].append(addr)
    addrinfos_lists = list(addrinfos_by_family.values())

    reordered = []
    if first_address_family_count > 1:
        reordered.extend(addrinfos_lists[0][:first_address_family_count - 1])
        del addrinfos_lists[0][:first_address_family_count - 1]
    reordered.extend(
        a for a in itertools.chain.from_iterable(
            itertools.zip_longest(*addrinfos_lists)
        ) if a is not None)
    return reordered


def _run_until_complete_cb(fut):
    if not fut.cancelled():
        exc = fut.exception()
        if isinstance(exc, (SystemExit, KeyboardInterrupt)):
            # Issue #22429: run_forever() already finished, no need to
            # stop it.
            return
    futures._get_loop(fut).stop()


if hasattr(socket, 'TCP_NODELAY'):
    def _set_nodelay(sock):
        if (sock.family in {socket.AF_INET, socket.AF_INET6} and
                sock.type == socket.SOCK_STREAM and
                sock.proto == socket.IPPROTO_TCP):
            sock.setsockopt(socket.IPPROTO_TCP, socket.TCP_NODELAY, 1)
else:
    def _set_nodelay(sock):
        pass


class _SendfileFallbackProtocol(protocols.Protocol):
    def __init__(self, transp):
        if not isinstance(transp, transports._FlowControlMixin):
            raise TypeError("transport should be _FlowControlMixin instance")
        self._transport = transp
        self._proto = transp.get_protocol()
        self._should_resume_reading = transp.is_reading()
        self._should_resume_writing = transp._protocol_paused
        transp.pause_reading()
        transp.set_protocol(self)
        if self._should_resume_writing:
            self._write_ready_fut = self._transport._loop.create_future()
        else:
            self._write_ready_fut = None

    async def drain(self):
        if self._transport.is_closing():
            raise ConnectionError("Connection closed by peer")
        fut = self._write_ready_fut
        if fut is None:
            return
        await fut

    def connection_made(self, transport):
        raise RuntimeError("Invalid state: "
                           "connection should have been established already.")

    def connection_lost(self, exc):
        if self._write_ready_fut is not None:
            # Never happens if peer disconnects after sending the whole content
            # Thus disconnection is always an exception from user perspective
            if exc is None:
                self._write_ready_fut.set_exception(
                    ConnectionError("Connection is closed by peer"))
            else:
                self._write_ready_fut.set_exception(exc)
        self._proto.connection_lost(exc)

    def pause_writing(self):
        if self._write_ready_fut is not None:
            return
        self._write_ready_fut = self._transport._loop.create_future()

    def resume_writing(self):
        if self._write_ready_fut is None:
            return
        self._write_ready_fut.set_result(False)
        self._write_ready_fut = None

    def data_received(self, data):
        raise RuntimeError("Invalid state: reading should be paused")

    def eof_received(self):
        raise RuntimeError("Invalid state: reading should be paused")

    async def restore(self):
        self._transport.set_protocol(self._proto)
        if self._should_resume_reading:
            self._transport.resume_reading()
        if self._write_ready_fut is not None:
            # Cancel the future.
            # Basically it has no effect because protocol is switched back,
            # no code should wait for it anymore.
            self._write_ready_fut.cancel()
        if self._should_resume_writing:
            self._proto.resume_writing()


class Server(events.AbstractServer):

    def __init__(self, loop, sockets, protocol_factory, ssl_context, backlog,
                 ssl_handshake_timeout):
        self._loop = loop
        self._sockets = sockets
        self._active_count = 0
        self._waiters = []
        self._protocol_factory = protocol_factory
        self._backlog = backlog
        self._ssl_context = ssl_context
        self._ssl_handshake_timeout = ssl_handshake_timeout
        self._serving = False
        self._serving_forever_fut = None

    def __repr__(self):
        return f'<{self.__class__.__name__} sockets={self.sockets!r}>'

    def _attach(self):
        assert self._sockets is not None
        self._active_count += 1

    def _detach(self):
        assert self._active_count > 0
        self._active_count -= 1
        if self._active_count == 0 and self._sockets is None:
            self._wakeup()

    def _wakeup(self):
        waiters = self._waiters
        self._waiters = None
        for waiter in waiters:
            if not waiter.done():
                waiter.set_result(waiter)

    def _start_serving(self):
        if self._serving:
            return
        self._serving = True
        for sock in self._sockets:
            sock.listen(self._backlog)
            self._loop._start_serving(
                self._protocol_factory, sock, self._ssl_context,
                self, self._backlog, self._ssl_handshake_timeout)

    def get_loop(self):
        return self._loop

    def is_serving(self):
        return self._serving

    @property
    def sockets(self):
        if self._sockets is None:
            return ()
        return tuple(trsock.TransportSocket(s) for s in self._sockets)

    def close(self):
        sockets = self._sockets
        if sockets is None:
            return
        self._sockets = None

        for sock in sockets:
            self._loop._stop_serving(sock)

        self._serving = False

        if (self._serving_forever_fut is not None and
                not self._serving_forever_fut.done()):
            self._serving_forever_fut.cancel()
            self._serving_forever_fut = None

        if self._active_count == 0:
            self._wakeup()

    async def start_serving(self):
        self._start_serving()
        # Skip one loop iteration so that all 'loop.add_reader'
        # go through.
        await tasks.sleep(0, loop=self._loop)

    async def serve_forever(self):
        if self._serving_forever_fut is not None:
            raise RuntimeError(
                f'server {self!r} is already being awaited on serve_forever()')
        if self._sockets is None:
            raise RuntimeError(f'server {self!r} is closed')

        self._start_serving()
        self._serving_forever_fut = self._loop.create_future()

        try:
            await self._serving_forever_fut
        except exceptions.CancelledError:
            try:
                self.close()
                await self.wait_closed()
            finally:
                raise
        finally:
            self._serving_forever_fut = None

    async def wait_closed(self):
        if self._sockets is None or self._waiters is None:
            return
        waiter = self._loop.create_future()
        self._waiters.append(waiter)
        await waiter


class BaseEventLoop(events.AbstractEventLoop):

    def __init__(self):
        self._timer_cancelled_count = 0
        self._closed = False
        self._stopping = False
        self._ready = collections.deque()
        self._scheduled = []
        self._default_executor = None
        self._internal_fds = 0
        # Identifier of the thread running the event loop, or None if the
        # event loop is not running
        self._thread_id = None
        self._clock_resolution = time.get_clock_info('monotonic').resolution
        self._exception_handler = None
        self.set_debug(coroutines._is_debug_mode())
        # In debug mode, if the execution of a callback or a step of a task
        # exceed this duration in seconds, the slow callback/task is logged.
        self.slow_callback_duration = 0.1
        self._current_handle = None
        self._task_factory = None
        self._coroutine_origin_tracking_enabled = False
        self._coroutine_origin_tracking_saved_depth = None

        # A weak set of all asynchronous generators that are
        # being iterated by the loop.
        self._asyncgens = weakref.WeakSet()
        # Set to True when `loop.shutdown_asyncgens` is called.
        self._asyncgens_shutdown_called = False
        # Set to True when `loop.shutdown_default_executor` is called.
        self._executor_shutdown_called = False

    def __repr__(self):
        return (
            f'<{self.__class__.__name__} running={self.is_running()} '
            f'closed={self.is_closed()} debug={self.get_debug()}>'
        )

    def create_future(self):
        """Create a Future object attached to the loop."""
        return futures.Future(loop=self)

    def create_task(self, coro, *, name=None):
        """Schedule a coroutine object.

        Return a task object.
        """
        self._check_closed()
        if self._task_factory is None:
            task = tasks.Task(coro, loop=self, name=name)
            if task._source_traceback:
                del task._source_traceback[-1]
        else:
            task = self._task_factory(self, coro)
            tasks._set_task_name(task, name)

        return task

    def set_task_factory(self, factory):
        """Set a task factory that will be used by loop.create_task().

        If factory is None the default task factory will be set.

        If factory is a callable, it should have a signature matching
        '(loop, coro)', where 'loop' will be a reference to the active
        event loop, 'coro' will be a coroutine object.  The callable
        must return a Future.
        """
        if factory is not None and not callable(factory):
            raise TypeError('task factory must be a callable or None')
        self._task_factory = factory

    def get_task_factory(self):
        """Return a task factory, or None if the default one is in use."""
        return self._task_factory

    def _make_socket_transport(self, sock, protocol, waiter=None, *,
                               extra=None, server=None):
        """Create socket transport."""
        raise NotImplementedError

    def _make_ssl_transport(
            self, rawsock, protocol, sslcontext, waiter=None,
            *, server_side=False, server_hostname=None,
            extra=None, server=None,
            ssl_handshake_timeout=None,
            call_connection_made=True):
        """Create SSL transport."""
        raise NotImplementedError

    def _make_datagram_transport(self, sock, protocol,
                                 address=None, waiter=None, extra=None):
        """Create datagram transport."""
        raise NotImplementedError

    def _make_read_pipe_transport(self, pipe, protocol, waiter=None,
                                  extra=None):
        """Create read pipe transport."""
        raise NotImplementedError

    def _make_write_pipe_transport(self, pipe, protocol, waiter=None,
                                   extra=None):
        """Create write pipe transport."""
        raise NotImplementedError

    async def _make_subprocess_transport(self, protocol, args, shell,
                                         stdin, stdout, stderr, bufsize,
                                         extra=None, **kwargs):
        """Create subprocess transport."""
        raise NotImplementedError

    def _write_to_self(self):
        """Write a byte to self-pipe, to wake up the event loop.

        This may be called from a different thread.

        The subclass is responsible for implementing the self-pipe.
        """
        raise NotImplementedError

    def _process_events(self, event_list):
        """Process selector events."""
        raise NotImplementedError

    def _check_closed(self):
        if self._closed:
            raise RuntimeError('Event loop is closed')

    def _check_default_executor(self):
        if self._executor_shutdown_called:
            raise RuntimeError('Executor shutdown has been called')

    def _asyncgen_finalizer_hook(self, agen):
        self._asyncgens.discard(agen)
        if not self.is_closed():
            self.call_soon_threadsafe(self.create_task, agen.aclose())

    def _asyncgen_firstiter_hook(self, agen):
        if self._asyncgens_shutdown_called:
            warnings.warn(
                f"asynchronous generator {agen!r} was scheduled after "
                f"loop.shutdown_asyncgens() call",
                ResourceWarning, source=self)

        self._asyncgens.add(agen)

    async def shutdown_asyncgens(self):
        """Shutdown all active asynchronous generators."""
        self._asyncgens_shutdown_called = True

        if not len(self._asyncgens):
            # If Python version is <3.6 or we don't have any asynchronous
            # generators alive.
            return

        closing_agens = list(self._asyncgens)
        self._asyncgens.clear()

        results = await tasks.gather(
            *[ag.aclose() for ag in closing_agens],
            return_exceptions=True,
            loop=self)

        for result, agen in zip(results, closing_agens):
            if isinstance(result, Exception):
                self.call_exception_handler({
                    'message': f'an error occurred during closing of '
                               f'asynchronous generator {agen!r}',
                    'exception': result,
                    'asyncgen': agen
                })

    async def shutdown_default_executor(self):
        """Schedule the shutdown of the default executor."""
        self._executor_shutdown_called = True
        if self._default_executor is None:
            return
        future = self.create_future()
        thread = threading.Thread(target=self._do_shutdown, args=(future,))
        thread.start()
        try:
            await future
        finally:
            thread.join()

    def _do_shutdown(self, future):
        try:
            self._default_executor.shutdown(wait=True)
            self.call_soon_threadsafe(future.set_result, None)
        except Exception as ex:
            self.call_soon_threadsafe(future.set_exception, ex)

    def run_forever(self):
        """Run until stop() is called."""
        self._check_closed()
        if self.is_running():
            raise RuntimeError('This event loop is already running')
        if events._get_running_loop() is not None:
            raise RuntimeError(
                'Cannot run the event loop while another loop is running')
        self._set_coroutine_origin_tracking(self._debug)
        self._thread_id = threading.get_ident()

        old_agen_hooks = sys.get_asyncgen_hooks()
        sys.set_asyncgen_hooks(firstiter=self._asyncgen_firstiter_hook,
                               finalizer=self._asyncgen_finalizer_hook)
        try:
            events._set_running_loop(self)
            while True:
                self._run_once()
                if self._stopping:
                    break
        finally:
            self._stopping = False
            self._thread_id = None
            events._set_running_loop(None)
            self._set_coroutine_origin_tracking(False)
            sys.set_asyncgen_hooks(*old_agen_hooks)

    def run_until_complete(self, future):
        """Run until the Future is done.

        If the argument is a coroutine, it is wrapped in a Task.

        WARNING: It would be disastrous to call run_until_complete()
        with the same coroutine twice -- it would wrap it in two
        different Tasks and that can't be good.

        Return the Future's result, or raise its exception.
        """
        self._check_closed()

        new_task = not futures.isfuture(future)
        future = tasks.ensure_future(future, loop=self)
        if new_task:
            # An exception is raised if the future didn't complete, so there
            # is no need to log the "destroy pending task" message
            future._log_destroy_pending = False

        future.add_done_callback(_run_until_complete_cb)
        try:
            self.run_forever()
        except:
            if new_task and future.done() and not future.cancelled():
                # The coroutine raised a BaseException. Consume the exception
                # to not log a warning, the caller doesn't have access to the
                # local task.
                future.exception()
            raise
        finally:
            future.remove_done_callback(_run_until_complete_cb)
        if not future.done():
            raise RuntimeError('Event loop stopped before Future completed.')

        return future.result()

    def stop(self):
        """Stop running the event loop.

        Every callback already scheduled will still run.  This simply informs
        run_forever to stop looping after a complete iteration.
        """
        self._stopping = True

    def close(self):
        """Close the event loop.

        This clears the queues and shuts down the executor,
        but does not wait for the executor to finish.

        The event loop must not be running.
        """
        if self.is_running():
            raise RuntimeError("Cannot close a running event loop")
        if self._closed:
            return
        if self._debug:
            logger.debug("Close %r", self)
        self._closed = True
        self._ready.clear()
        self._scheduled.clear()
        self._executor_shutdown_called = True
        executor = self._default_executor
        if executor is not None:
            self._default_executor = None
            executor.shutdown(wait=False)

    def is_closed(self):
        """Returns True if the event loop was closed."""
        return self._closed

    def __del__(self, _warn=warnings.warn):
        if not self.is_closed():
            _warn(f"unclosed event loop {self!r}", ResourceWarning, source=self)
            if not self.is_running():
                self.close()

    def is_running(self):
        """Returns True if the event loop is running."""
        return (self._thread_id is not None)

    def time(self):
        """Return the time according to the event loop's clock.

        This is a float expressed in seconds since an epoch, but the
        epoch, precision, accuracy and drift are unspecified and may
        differ per event loop.
        """
        return time.monotonic()

    def call_later(self, delay, callback, *args, context=None):
        """Arrange for a callback to be called at a given time.

        Return a Handle: an opaque object with a cancel() method that
        can be used to cancel the call.

        The delay can be an int or float, expressed in seconds.  It is
        always relative to the current time.

        Each callback will be called exactly once.  If two callbacks
        are scheduled for exactly the same time, it undefined which
        will be called first.

        Any positional arguments after the callback will be passed to
        the callback when it is called.
        """
        timer = self.call_at(self.time() + delay, callback, *args,
                             context=context)
        if timer._source_traceback:
            del timer._source_traceback[-1]
        return timer

    def call_at(self, when, callback, *args, context=None):
        """Like call_later(), but uses an absolute time.

        Absolute time corresponds to the event loop's time() method.
        """
        self._check_closed()
        if self._debug:
            self._check_thread()
            self._check_callback(callback, 'call_at')
        timer = events.TimerHandle(when, callback, args, self, context)
        if timer._source_traceback:
            del timer._source_traceback[-1]
        heapq.heappush(self._scheduled, timer)
        timer._scheduled = True
        return timer

    def call_soon(self, callback, *args, context=None):
        """Arrange for a callback to be called as soon as possible.

        This operates as a FIFO queue: callbacks are called in the
        order in which they are registered.  Each callback will be
        called exactly once.

        Any positional arguments after the callback will be passed to
        the callback when it is called.
        """
        self._check_closed()
        if self._debug:
            self._check_thread()
            self._check_callback(callback, 'call_soon')
        handle = self._call_soon(callback, args, context)
        if handle._source_traceback:
            del handle._source_traceback[-1]
        return handle

    def _check_callback(self, callback, method):
        if (coroutines.iscoroutine(callback) or
                coroutines.iscoroutinefunction(callback)):
            raise TypeError(
                f"coroutines cannot be used with {method}()")
        if not callable(callback):
            raise TypeError(
                f'a callable object was expected by {method}(), '
                f'got {callback!r}')

    def _call_soon(self, callback, args, context):
        handle = events.Handle(callback, args, self, context)
        if handle._source_traceback:
            del handle._source_traceback[-1]
        self._ready.append(handle)
        return handle

    def _check_thread(self):
        """Check that the current thread is the thread running the event loop.

        Non-thread-safe methods of this class make this assumption and will
        likely behave incorrectly when the assumption is violated.

        Should only be called when (self._debug == True).  The caller is
        responsible for checking this condition for performance reasons.
        """
        if self._thread_id is None:
            return
        thread_id = threading.get_ident()
        if thread_id != self._thread_id:
            raise RuntimeError(
                "Non-thread-safe operation invoked on an event loop other "
                "than the current one")

    def call_soon_threadsafe(self, callback, *args, context=None):
        """Like call_soon(), but thread-safe."""
        self._check_closed()
        if self._debug:
            self._check_callback(callback, 'call_soon_threadsafe')
        handle = self._call_soon(callback, args, context)
        if handle._source_traceback:
            del handle._source_traceback[-1]
        self._write_to_self()
        return handle

    def run_in_executor(self, executor, func, *args, context=None,
                        retain_context=False):
        self._check_closed()
        if self._debug:
            self._check_callback(func, 'run_in_executor')
        if executor is None:
            executor = self._default_executor
            # Only check when the default executor is being used
            self._check_default_executor()
            if executor is None:
                executor = concurrent.futures.ThreadPoolExecutor()
                self._default_executor = executor

        if args:
            runner = functools.partial(func, *args)
        else:
            runner = func

        if retain_context:
            if not isinstance(executor, concurrent.futures.ThreadPoolExecutor):
                raise RuntimeError(
                    'retain_context=True supports only ThreadPoolExecutor')

            if context is None:
                context = contextvars.copy_context()

            runner = functools.partial(context.run, runner)

        return futures.wrap_future(executor.submit(runner), loop=self)

    def set_default_executor(self, executor):
        if not isinstance(executor, concurrent.futures.ThreadPoolExecutor):
            warnings.warn(
                'Using the default executor that is not an instance of '
                'ThreadPoolExecutor is deprecated and will be prohibited '
                'in Python 3.9',
                DeprecationWarning, 2)
        self._default_executor = executor

    def _getaddrinfo_debug(self, host, port, family, type, proto, flags):
        msg = [f"{host}:{port!r}"]
        if family:
            msg.append(f'family={family!r}')
        if type:
            msg.append(f'type={type!r}')
        if proto:
            msg.append(f'proto={proto!r}')
        if flags:
            msg.append(f'flags={flags!r}')
        msg = ', '.join(msg)
        logger.debug('Get address info %s', msg)

        t0 = self.time()
        addrinfo = socket.getaddrinfo(host, port, family, type, proto, flags)
        dt = self.time() - t0

        msg = f'Getting address info {msg} took {dt * 1e3:.3f}ms: {addrinfo!r}'
        if dt >= self.slow_callback_duration:
            logger.info(msg)
        else:
            logger.debug(msg)
        return addrinfo

    async def getaddrinfo(self, host, port, *,
                          family=0, type=0, proto=0, flags=0):
        if self._debug:
            getaddr_func = self._getaddrinfo_debug
        else:
            getaddr_func = socket.getaddrinfo

        return await self.run_in_executor(
            None, getaddr_func, host, port, family, type, proto, flags)

    async def getnameinfo(self, sockaddr, flags=0):
        return await self.run_in_executor(
            None, socket.getnameinfo, sockaddr, flags)

    async def sock_sendfile(self, sock, file, offset=0, count=None,
                            *, fallback=True):
        if self._debug and sock.gettimeout() != 0:
            raise ValueError("the socket must be non-blocking")
        self._check_sendfile_params(sock, file, offset, count)
        try:
            return await self._sock_sendfile_native(sock, file,
                                                    offset, count)
        except exceptions.SendfileNotAvailableError as exc:
            if not fallback:
                raise
        return await self._sock_sendfile_fallback(sock, file,
                                                  offset, count)

    async def _sock_sendfile_native(self, sock, file, offset, count):
        # NB: sendfile syscall is not supported for SSL sockets and
        # non-mmap files even if sendfile is supported by OS
        raise exceptions.SendfileNotAvailableError(
            f"syscall sendfile is not available for socket {sock!r} "
            "and file {file!r} combination")

    async def _sock_sendfile_fallback(self, sock, file, offset, count):
        if offset:
            file.seek(offset)
        blocksize = (
            min(count, constants.SENDFILE_FALLBACK_READBUFFER_SIZE)
            if count else constants.SENDFILE_FALLBACK_READBUFFER_SIZE
        )
        buf = bytearray(blocksize)
        total_sent = 0
        try:
            while True:
                if count:
                    blocksize = min(count - total_sent, blocksize)
                    if blocksize <= 0:
                        break
                view = memoryview(buf)[:blocksize]
                read = await self.run_in_executor(None, file.readinto, view)
                if not read:
                    break  # EOF
                await self.sock_sendall(sock, view[:read])
                total_sent += read
            return total_sent
        finally:
            if total_sent > 0 and hasattr(file, 'seek'):
                file.seek(offset + total_sent)

    def _check_sendfile_params(self, sock, file, offset, count):
        if 'b' not in getattr(file, 'mode', 'b'):
            raise ValueError("file should be opened in binary mode")
        if not sock.type == socket.SOCK_STREAM:
            raise ValueError("only SOCK_STREAM type sockets are supported")
        if count is not None:
            if not isinstance(count, int):
                raise TypeError(
                    "count must be a positive integer (got {!r})".format(count))
            if count <= 0:
                raise ValueError(
                    "count must be a positive integer (got {!r})".format(count))
        if not isinstance(offset, int):
            raise TypeError(
                "offset must be a non-negative integer (got {!r})".format(
                    offset))
        if offset < 0:
            raise ValueError(
                "offset must be a non-negative integer (got {!r})".format(
                    offset))

    async def _connect_sock(self, exceptions, addr_info, local_addr_infos=None):
        """Create, bind and connect one socket."""
        my_exceptions = []
        exceptions.append(my_exceptions)
        family, type_, proto, _, address = addr_info
        sock = None
        try:
            sock = socket.socket(family=family, type=type_, proto=proto)
            sock.setblocking(False)
            if local_addr_infos is not None:
                for _, _, _, _, laddr in local_addr_infos:
                    try:
                        sock.bind(laddr)
                        break
                    except OSError as exc:
                        msg = (
                            f'error while attempting to bind on '
                            f'address {laddr!r}: '
                            f'{exc.strerror.lower()}'
                        )
                        exc = OSError(exc.errno, msg)
                        my_exceptions.append(exc)
                else:  # all bind attempts failed
                    raise my_exceptions.pop()
            await self.sock_connect(sock, address)
            return sock
        except OSError as exc:
            my_exceptions.append(exc)
            if sock is not None:
                sock.close()
            raise
        except:
            if sock is not None:
                sock.close()
            raise

    async def create_connection(
            self, protocol_factory, host=None, port=None,
            *, ssl=None, family=0,
            proto=0, flags=0, sock=None,
            local_addr=None, server_hostname=None,
            ssl_handshake_timeout=None,
            happy_eyeballs_delay=None, interleave=None):
        """Connect to a TCP server.

        Create a streaming transport connection to a given Internet host and
        port: socket family AF_INET or socket.AF_INET6 depending on host (or
        family if specified), socket type SOCK_STREAM. protocol_factory must be
        a callable returning a protocol instance.

        This method is a coroutine which will try to establish the connection
        in the background.  When successful, the coroutine returns a
        (transport, protocol) pair.
        """
        if server_hostname is not None and not ssl:
            raise ValueError('server_hostname is only meaningful with ssl')

        if server_hostname is None and ssl:
            # Use host as default for server_hostname.  It is an error
            # if host is empty or not set, e.g. when an
            # already-connected socket was passed or when only a port
            # is given.  To avoid this error, you can pass
            # server_hostname='' -- this will bypass the hostname
            # check.  (This also means that if host is a numeric
            # IP/IPv6 address, we will attempt to verify that exact
            # address; this will probably fail, but it is possible to
            # create a certificate for a specific IP address, so we
            # don't judge it here.)
            if not host:
                raise ValueError('You must set server_hostname '
                                 'when using ssl without a host')
            server_hostname = host

        if ssl_handshake_timeout is not None and not ssl:
            raise ValueError(
                'ssl_handshake_timeout is only meaningful with ssl')

        if happy_eyeballs_delay is not None and interleave is None:
            # If using happy eyeballs, default to interleave addresses by family
            interleave = 1

        if host is not None or port is not None:
            if sock is not None:
                raise ValueError(
                    'host/port and sock can not be specified at the same time')

            infos = await self._ensure_resolved(
                (host, port), family=family,
                type=socket.SOCK_STREAM, proto=proto, flags=flags, loop=self)
            if not infos:
                raise OSError('getaddrinfo() returned empty list')

            if local_addr is not None:
                laddr_infos = await self._ensure_resolved(
                    local_addr, family=family,
                    type=socket.SOCK_STREAM, proto=proto,
                    flags=flags, loop=self)
                if not laddr_infos:
                    raise OSError('getaddrinfo() returned empty list')
            else:
                laddr_infos = None

            if interleave:
                infos = _interleave_addrinfos(infos, interleave)

            exceptions = []
            if happy_eyeballs_delay is None:
                # not using happy eyeballs
                for addrinfo in infos:
                    try:
                        sock = await self._connect_sock(
                            exceptions, addrinfo, laddr_infos)
                        break
                    except OSError:
                        continue
            else:  # using happy eyeballs
                sock, _, _ = await staggered.staggered_race(
                    (functools.partial(self._connect_sock,
                                       exceptions, addrinfo, laddr_infos)
                     for addrinfo in infos),
                    happy_eyeballs_delay, loop=self)

            if sock is None:
                exceptions = [exc for sub in exceptions for exc in sub]
                if len(exceptions) == 1:
                    raise exceptions[0]
                else:
                    # If they all have the same str(), raise one.
                    model = str(exceptions[0])
                    if all(str(exc) == model for exc in exceptions):
                        raise exceptions[0]
                    # Raise a combined exception so the user can see all
                    # the various error messages.
                    raise OSError('Multiple exceptions: {}'.format(
                        ', '.join(str(exc) for exc in exceptions)))

        else:
            if sock is None:
                raise ValueError(
                    'host and port was not specified and no sock specified')
            if sock.type != socket.SOCK_STREAM:
                # We allow AF_INET, AF_INET6, AF_UNIX as long as they
                # are SOCK_STREAM.
                # We support passing AF_UNIX sockets even though we have
                # a dedicated API for that: create_unix_connection.
                # Disallowing AF_UNIX in this method, breaks backwards
                # compatibility.
                raise ValueError(
                    f'A Stream Socket was expected, got {sock!r}')

        transport, protocol = await self._create_connection_transport(
            sock, protocol_factory, ssl, server_hostname,
            ssl_handshake_timeout=ssl_handshake_timeout)
        if self._debug:
            # Get the socket from the transport because SSL transport closes
            # the old socket and creates a new SSL socket
            sock = transport.get_extra_info('socket')
            logger.debug("%r connected to %s:%r: (%r, %r)",
                         sock, host, port, transport, protocol)
        return transport, protocol

    async def _create_connection_transport(
            self, sock, protocol_factory, ssl,
            server_hostname, server_side=False,
            ssl_handshake_timeout=None):

        sock.setblocking(False)

        protocol = protocol_factory()
        waiter = self.create_future()
        if ssl:
            sslcontext = None if isinstance(ssl, bool) else ssl
            transport = self._make_ssl_transport(
                sock, protocol, sslcontext, waiter,
                server_side=server_side, server_hostname=server_hostname,
                ssl_handshake_timeout=ssl_handshake_timeout)
        else:
            transport = self._make_socket_transport(sock, protocol, waiter)

        try:
            await waiter
        except:
            transport.close()
            raise

        return transport, protocol

    async def sendfile(self, transport, file, offset=0, count=None,
                       *, fallback=True):
        """Send a file to transport.

        Return the total number of bytes which were sent.

        The method uses high-performance os.sendfile if available.

        file must be a regular file object opened in binary mode.

        offset tells from where to start reading the file. If specified,
        count is the total number of bytes to transmit as opposed to
        sending the file until EOF is reached. File position is updated on
        return or also in case of error in which case file.tell()
        can be used to figure out the number of bytes
        which were sent.

        fallback set to True makes asyncio to manually read and send
        the file when the platform does not support the sendfile syscall
        (e.g. Windows or SSL socket on Unix).

        Raise SendfileNotAvailableError if the system does not support
        sendfile syscall and fallback is False.
        """
        if transport.is_closing():
            raise RuntimeError("Transport is closing")
        mode = getattr(transport, '_sendfile_compatible',
                       constants._SendfileMode.UNSUPPORTED)
        if mode is constants._SendfileMode.UNSUPPORTED:
            raise RuntimeError(
                f"sendfile is not supported for transport {transport!r}")
        if mode is constants._SendfileMode.TRY_NATIVE:
            try:
                return await self._sendfile_native(transport, file,
                                                   offset, count)
            except exceptions.SendfileNotAvailableError as exc:
                if not fallback:
                    raise

        if not fallback:
            raise RuntimeError(
                f"fallback is disabled and native sendfile is not "
                f"supported for transport {transport!r}")

        return await self._sendfile_fallback(transport, file,
                                             offset, count)

    async def _sendfile_native(self, transp, file, offset, count):
        raise exceptions.SendfileNotAvailableError(
            "sendfile syscall is not supported")

    async def _sendfile_fallback(self, transp, file, offset, count):
        if offset:
            file.seek(offset)
        blocksize = min(count, 16384) if count else 16384
        buf = bytearray(blocksize)
        total_sent = 0
        proto = _SendfileFallbackProtocol(transp)
        try:
            while True:
                if count:
                    blocksize = min(count - total_sent, blocksize)
                    if blocksize <= 0:
                        return total_sent
                view = memoryview(buf)[:blocksize]
                read = await self.run_in_executor(None, file.readinto, view)
                if not read:
                    return total_sent  # EOF
                await proto.drain()
                transp.write(view[:read])
                total_sent += read
        finally:
            if total_sent > 0 and hasattr(file, 'seek'):
                file.seek(offset + total_sent)
            await proto.restore()

    async def start_tls(self, transport, protocol, sslcontext, *,
                        server_side=False,
                        server_hostname=None,
                        ssl_handshake_timeout=None):
        """Upgrade transport to TLS.

        Return a new transport that *protocol* should start using
        immediately.
        """
        if ssl is None:
            raise RuntimeError('Python ssl module is not available')

        if not isinstance(sslcontext, ssl.SSLContext):
            raise TypeError(
                f'sslcontext is expected to be an instance of ssl.SSLContext, '
                f'got {sslcontext!r}')

        if not getattr(transport, '_start_tls_compatible', False):
            raise TypeError(
                f'transport {transport!r} is not supported by start_tls()')

        waiter = self.create_future()
        ssl_protocol = sslproto.SSLProtocol(
            self, protocol, sslcontext, waiter,
            server_side, server_hostname,
            ssl_handshake_timeout=ssl_handshake_timeout,
            call_connection_made=False)

        # Pause early so that "ssl_protocol.data_received()" doesn't
        # have a chance to get called before "ssl_protocol.connection_made()".
        transport.pause_reading()

        transport.set_protocol(ssl_protocol)
        conmade_cb = self.call_soon(ssl_protocol.connection_made, transport)
        resume_cb = self.call_soon(transport.resume_reading)

        try:
            await waiter
        except BaseException:
            transport.close()
            conmade_cb.cancel()
            resume_cb.cancel()
            raise

        return ssl_protocol._app_transport

    async def create_datagram_endpoint(self, protocol_factory,
                                       local_addr=None, remote_addr=None, *,
                                       family=0, proto=0, flags=0,
                                       reuse_address=None, reuse_port=None,
                                       allow_broadcast=None, sock=None):
        """Create datagram connection."""
        if sock is not None:
            if sock.type != socket.SOCK_DGRAM:
                raise ValueError(
                    f'A UDP Socket was expected, got {sock!r}')
            if (local_addr or remote_addr or
                    family or proto or flags or
                    reuse_address or reuse_port or allow_broadcast):
                # show the problematic kwargs in exception msg
                opts = dict(local_addr=local_addr, remote_addr=remote_addr,
                            family=family, proto=proto, flags=flags,
                            reuse_address=reuse_address, reuse_port=reuse_port,
                            allow_broadcast=allow_broadcast)
                problems = ', '.join(f'{k}={v}' for k, v in opts.items() if v)
                raise ValueError(
                    f'socket modifier keyword arguments can not be used '
                    f'when sock is specified. ({problems})')
            sock.setblocking(False)
            r_addr = None
        else:
            if not (local_addr or remote_addr):
                if family == 0:
                    raise ValueError('unexpected address family')
                addr_pairs_info = (((family, proto), (None, None)),)
            elif hasattr(socket, 'AF_UNIX') and family == socket.AF_UNIX:
                for addr in (local_addr, remote_addr):
                    if addr is not None and not isinstance(addr, str):
                        raise TypeError('string is expected')

                if local_addr and local_addr[0] not in (0, '\x00'):
                    try:
                        if stat.S_ISSOCK(os.stat(local_addr).st_mode):
                            os.remove(local_addr)
                    except FileNotFoundError:
                        pass
                    except OSError as err:
                        # Directory may have permissions only to create socket.
                        logger.error('Unable to check or remove stale UNIX '
                                     'socket %r: %r',
                                     local_addr, err)

                addr_pairs_info = (((family, proto),
                                    (local_addr, remote_addr)), )
            else:
                # join address by (family, protocol)
                addr_infos = {}  # Using order preserving dict
                for idx, addr in ((0, local_addr), (1, remote_addr)):
                    if addr is not None:
                        assert isinstance(addr, tuple) and len(addr) == 2, (
                            '2-tuple is expected')

                        infos = await self._ensure_resolved(
                            addr, family=family, type=socket.SOCK_DGRAM,
                            proto=proto, flags=flags, loop=self)
                        if not infos:
                            raise OSError('getaddrinfo() returned empty list')

                        for fam, _, pro, _, address in infos:
                            key = (fam, pro)
                            if key not in addr_infos:
                                addr_infos[key] = [None, None]
                            addr_infos[key][idx] = address

                # each addr has to have info for each (family, proto) pair
                addr_pairs_info = [
                    (key, addr_pair) for key, addr_pair in addr_infos.items()
                    if not ((local_addr and addr_pair[0] is None) or
                            (remote_addr and addr_pair[1] is None))]

                if not addr_pairs_info:
                    raise ValueError('can not get address information')

            exceptions = []

            if reuse_address is None:
                reuse_address = os.name == 'posix' and sys.platform != 'cygwin'

            for ((family, proto),
                 (local_address, remote_address)) in addr_pairs_info:
                sock = None
                r_addr = None
                try:
                    sock = socket.socket(
                        family=family, type=socket.SOCK_DGRAM, proto=proto)
                    if reuse_address:
                        sock.setsockopt(
                            socket.SOL_SOCKET, socket.SO_REUSEADDR, 1)
                    if reuse_port:
                        _set_reuseport(sock)
                    if allow_broadcast:
                        sock.setsockopt(
                            socket.SOL_SOCKET, socket.SO_BROADCAST, 1)
                    sock.setblocking(False)

                    if local_addr:
                        sock.bind(local_address)
                    if remote_addr:
                        if not allow_broadcast:
                            await self.sock_connect(sock, remote_address)
                        r_addr = remote_address
                except OSError as exc:
                    if sock is not None:
                        sock.close()
                    exceptions.append(exc)
                except:
                    if sock is not None:
                        sock.close()
                    raise
                else:
                    break
            else:
                raise exceptions[0]

        protocol = protocol_factory()
        waiter = self.create_future()
        transport = self._make_datagram_transport(
            sock, protocol, r_addr, waiter)
        if self._debug:
            if local_addr:
                logger.info("Datagram endpoint local_addr=%r remote_addr=%r "
                            "created: (%r, %r)",
                            local_addr, remote_addr, transport, protocol)
            else:
                logger.debug("Datagram endpoint remote_addr=%r created: "
                             "(%r, %r)",
                             remote_addr, transport, protocol)

        try:
            await waiter
        except:
            transport.close()
            raise

        return transport, protocol

    async def _ensure_resolved(self, address, *,
                               family=0, type=socket.SOCK_STREAM,
                               proto=0, flags=0, loop):
        host, port = address[:2]
        info = _ipaddr_info(host, port, family, type, proto, *address[2:])
        if info is not None:
            # "host" is already a resolved IP.
            return [info]
        else:
            return await loop.getaddrinfo(host, port, family=family, type=type,
                                          proto=proto, flags=flags)

    async def _create_server_getaddrinfo(self, host, port, family, flags):
        infos = await self._ensure_resolved((host, port), family=family,
                                            type=socket.SOCK_STREAM,
                                            flags=flags, loop=self)
        if not infos:
            raise OSError(f'getaddrinfo({host!r}) returned empty list')
        return infos

    async def create_server(
            self, protocol_factory, host=None, port=None,
            *,
            family=socket.AF_UNSPEC,
            flags=socket.AI_PASSIVE,
            sock=None,
            backlog=100,
            ssl=None,
            reuse_address=None,
            reuse_port=None,
            ssl_handshake_timeout=None,
            start_serving=True):
        """Create a TCP server.

        The host parameter can be a string, in that case the TCP server is
        bound to host and port.

        The host parameter can also be a sequence of strings and in that case
        the TCP server is bound to all hosts of the sequence. If a host
        appears multiple times (possibly indirectly e.g. when hostnames
        resolve to the same IP address), the server is only bound once to that
        host.

        Return a Server object which can be used to stop the service.

        This method is a coroutine.
        """
        if isinstance(ssl, bool):
            raise TypeError('ssl argument must be an SSLContext or None')

        if ssl_handshake_timeout is not None and ssl is None:
            raise ValueError(
                'ssl_handshake_timeout is only meaningful with ssl')

        if host is not None or port is not None:
            if sock is not None:
                raise ValueError(
                    'host/port and sock can not be specified at the same time')

            if reuse_address is None:
                reuse_address = os.name == 'posix' and sys.platform != 'cygwin'
            sockets = []
            if host == '':
                hosts = [None]
            elif (isinstance(host, str) or
                  not isinstance(host, collections.abc.Iterable)):
                hosts = [host]
            else:
                hosts = host

            fs = [self._create_server_getaddrinfo(host, port, family=family,
                                                  flags=flags)
                  for host in hosts]
            infos = await tasks.gather(*fs, loop=self)
            infos = set(itertools.chain.from_iterable(infos))

            completed = False
            try:
                for res in infos:
                    af, socktype, proto, canonname, sa = res
                    try:
                        sock = socket.socket(af, socktype, proto)
                    except socket.error:
                        # Assume it's a bad family/type/protocol combination.
                        if self._debug:
                            logger.warning('create_server() failed to create '
                                           'socket.socket(%r, %r, %r)',
                                           af, socktype, proto, exc_info=True)
                        continue
                    sockets.append(sock)
                    if reuse_address:
                        sock.setsockopt(
                            socket.SOL_SOCKET, socket.SO_REUSEADDR, True)
                    if reuse_port:
                        _set_reuseport(sock)
                    # Disable IPv4/IPv6 dual stack support (enabled by
                    # default on Linux) which makes a single socket
                    # listen on both address families.
                    if (_HAS_IPv6 and
                            af == socket.AF_INET6 and
                            hasattr(socket, 'IPPROTO_IPV6')):
                        sock.setsockopt(socket.IPPROTO_IPV6,
                                        socket.IPV6_V6ONLY,
                                        True)
                    try:
                        sock.bind(sa)
                    except OSError as err:
                        raise OSError(err.errno, 'error while attempting '
                                      'to bind on address %r: %s'
                                      % (sa, err.strerror.lower())) from None
                completed = True
            finally:
                if not completed:
                    for sock in sockets:
                        sock.close()
        else:
            if sock is None:
                raise ValueError('Neither host/port nor sock were specified')
            if sock.type != socket.SOCK_STREAM:
                raise ValueError(f'A Stream Socket was expected, got {sock!r}')
            sockets = [sock]

        for sock in sockets:
            sock.setblocking(False)

        server = Server(self, sockets, protocol_factory,
                        ssl, backlog, ssl_handshake_timeout)
        if start_serving:
            server._start_serving()
            # Skip one loop iteration so that all 'loop.add_reader'
            # go through.
            await tasks.sleep(0, loop=self)

        if self._debug:
            logger.info("%r is serving", server)
        return server

    async def connect_accepted_socket(
            self, protocol_factory, sock,
            *, ssl=None,
            ssl_handshake_timeout=None):
        """Handle an accepted connection.

        This is used by servers that accept connections outside of
        asyncio but that use asyncio to handle connections.

        This method is a coroutine.  When completed, the coroutine
        returns a (transport, protocol) pair.
        """
        if sock.type != socket.SOCK_STREAM:
            raise ValueError(f'A Stream Socket was expected, got {sock!r}')

        if ssl_handshake_timeout is not None and not ssl:
            raise ValueError(
                'ssl_handshake_timeout is only meaningful with ssl')

        transport, protocol = await self._create_connection_transport(
            sock, protocol_factory, ssl, '', server_side=True,
            ssl_handshake_timeout=ssl_handshake_timeout)
        if self._debug:
            # Get the socket from the transport because SSL transport closes
            # the old socket and creates a new SSL socket
            sock = transport.get_extra_info('socket')
            logger.debug("%r handled: (%r, %r)", sock, transport, protocol)
        return transport, protocol

    async def connect_read_pipe(self, protocol_factory, pipe):
        protocol = protocol_factory()
        waiter = self.create_future()
        transport = self._make_read_pipe_transport(pipe, protocol, waiter)

        try:
            await waiter
        except:
            transport.close()
            raise

        if self._debug:
            logger.debug('Read pipe %r connected: (%r, %r)',
                         pipe.fileno(), transport, protocol)
        return transport, protocol

    async def connect_write_pipe(self, protocol_factory, pipe):
        protocol = protocol_factory()
        waiter = self.create_future()
        transport = self._make_write_pipe_transport(pipe, protocol, waiter)

        try:
            await waiter
        except:
            transport.close()
            raise

        if self._debug:
            logger.debug('Write pipe %r connected: (%r, %r)',
                         pipe.fileno(), transport, protocol)
        return transport, protocol

    def _log_subprocess(self, msg, stdin, stdout, stderr):
        info = [msg]
        if stdin is not None:
            info.append(f'stdin={_format_pipe(stdin)}')
        if stdout is not None and stderr == subprocess.STDOUT:
            info.append(f'stdout=stderr={_format_pipe(stdout)}')
        else:
            if stdout is not None:
                info.append(f'stdout={_format_pipe(stdout)}')
            if stderr is not None:
                info.append(f'stderr={_format_pipe(stderr)}')
        logger.debug(' '.join(info))

    async def subprocess_shell(self, protocol_factory, cmd, *,
                               stdin=subprocess.PIPE,
                               stdout=subprocess.PIPE,
                               stderr=subprocess.PIPE,
                               universal_newlines=False,
                               shell=True, bufsize=0,
                               encoding=None, errors=None, text=None,
                               **kwargs):
        if not isinstance(cmd, (bytes, str)):
            raise ValueError("cmd must be a string")
        if universal_newlines:
            raise ValueError("universal_newlines must be False")
        if not shell:
            raise ValueError("shell must be True")
        if bufsize != 0:
            raise ValueError("bufsize must be 0")
        if text:
            raise ValueError("text must be False")
        if encoding is not None:
            raise ValueError("encoding must be None")
        if errors is not None:
            raise ValueError("errors must be None")

        protocol = protocol_factory()
        debug_log = None
        if self._debug:
            # don't log parameters: they may contain sensitive information
            # (password) and may be too long
            debug_log = 'run shell command %r' % cmd
            self._log_subprocess(debug_log, stdin, stdout, stderr)
        transport = await self._make_subprocess_transport(
            protocol, cmd, True, stdin, stdout, stderr, bufsize, **kwargs)
        if self._debug and debug_log is not None:
            logger.info('%s: %r', debug_log, transport)
        return transport, protocol

    async def subprocess_exec(self, protocol_factory, program, *args,
                              stdin=subprocess.PIPE, stdout=subprocess.PIPE,
                              stderr=subprocess.PIPE, universal_newlines=False,
                              shell=False, bufsize=0,
                              encoding=None, errors=None, text=None,
                              **kwargs):
        if universal_newlines:
            raise ValueError("universal_newlines must be False")
        if shell:
            raise ValueError("shell must be False")
        if bufsize != 0:
            raise ValueError("bufsize must be 0")
        if text:
            raise ValueError("text must be False")
        if encoding is not None:
            raise ValueError("encoding must be None")
        if errors is not None:
            raise ValueError("errors must be None")

        popen_args = (program,) + args
        protocol = protocol_factory()
        debug_log = None
        if self._debug:
            # don't log parameters: they may contain sensitive information
            # (password) and may be too long
            debug_log = f'execute program {program!r}'
            self._log_subprocess(debug_log, stdin, stdout, stderr)
        transport = await self._make_subprocess_transport(
            protocol, popen_args, False, stdin, stdout, stderr,
            bufsize, **kwargs)
        if self._debug and debug_log is not None:
            logger.info('%s: %r', debug_log, transport)
        return transport, protocol

    def get_exception_handler(self):
        """Return an exception handler, or None if the default one is in use.
        """
        return self._exception_handler

    def set_exception_handler(self, handler):
        """Set handler as the new event loop exception handler.

        If handler is None, the default exception handler will
        be set.

        If handler is a callable object, it should have a
        signature matching '(loop, context)', where 'loop'
        will be a reference to the active event loop, 'context'
        will be a dict object (see `call_exception_handler()`
        documentation for details about context).
        """
        if handler is not None and not callable(handler):
            raise TypeError(f'A callable object or None is expected, '
                            f'got {handler!r}')
        self._exception_handler = handler

    def default_exception_handler(self, context):
        """Default exception handler.

        This is called when an exception occurs and no exception
        handler is set, and can be called by a custom exception
        handler that wants to defer to the default behavior.

        This default handler logs the error message and other
        context-dependent information.  In debug mode, a truncated
        stack trace is also appended showing where the given object
        (e.g. a handle or future or task) was created, if any.

        The context parameter has the same meaning as in
        `call_exception_handler()`.
        """
        message = context.get('message')
        if not message:
            message = 'Unhandled exception in event loop'

        exception = context.get('exception')
        if exception is not None:
            exc_info = (type(exception), exception, exception.__traceback__)
        else:
            exc_info = False

        if ('source_traceback' not in context and
                self._current_handle is not None and
                self._current_handle._source_traceback):
            context['handle_traceback'] = \
                self._current_handle._source_traceback

        log_lines = [message]
        for key in sorted(context):
            if key in {'message', 'exception'}:
                continue
            value = context[key]
            if key == 'source_traceback':
                tb = ''.join(traceback.format_list(value))
                value = 'Object created at (most recent call last):\n'
                value += tb.rstrip()
            elif key == 'handle_traceback':
                tb = ''.join(traceback.format_list(value))
                value = 'Handle created at (most recent call last):\n'
                value += tb.rstrip()
            else:
                value = repr(value)
            log_lines.append(f'{key}: {value}')

        logger.error('\n'.join(log_lines), exc_info=exc_info)

    def call_exception_handler(self, context):
        """Call the current event loop's exception handler.

        The context argument is a dict containing the following keys:

        - 'message': Error message;
        - 'exception' (optional): Exception object;
        - 'future' (optional): Future instance;
        - 'task' (optional): Task instance;
        - 'handle' (optional): Handle instance;
        - 'protocol' (optional): Protocol instance;
        - 'transport' (optional): Transport instance;
        - 'socket' (optional): Socket instance;
        - 'asyncgen' (optional): Asynchronous generator that caused
                                 the exception.

        New keys maybe introduced in the future.

        Note: do not overload this method in an event loop subclass.
        For custom exception handling, use the
        `set_exception_handler()` method.
        """
        if self._exception_handler is None:
            try:
                self.default_exception_handler(context)
            except (SystemExit, KeyboardInterrupt):
                raise
            except BaseException:
                # Second protection layer for unexpected errors
                # in the default implementation, as well as for subclassed
                # event loops with overloaded "default_exception_handler".
                logger.error('Exception in default exception handler',
                             exc_info=True)
        else:
            try:
                self._exception_handler(self, context)
            except (SystemExit, KeyboardInterrupt):
                raise
            except BaseException as exc:
                # Exception in the user set custom exception handler.
                try:
                    # Let's try default handler.
                    self.default_exception_handler({
                        'message': 'Unhandled error in exception handler',
                        'exception': exc,
                        'context': context,
                    })
                except (SystemExit, KeyboardInterrupt):
                    raise
                except BaseException:
                    # Guard 'default_exception_handler' in case it is
                    # overloaded.
                    logger.error('Exception in default exception handler '
                                 'while handling an unexpected error '
                                 'in custom exception handler',
                                 exc_info=True)

    def _add_callback(self, handle):
        """Add a Handle to _scheduled (TimerHandle) or _ready."""
        assert isinstance(handle, events.Handle), 'A Handle is required here'
        if handle._cancelled:
            return
        assert not isinstance(handle, events.TimerHandle)
        self._ready.append(handle)

    def _add_callback_signalsafe(self, handle):
        """Like _add_callback() but called from a signal handler."""
        self._add_callback(handle)
        self._write_to_self()

    def _timer_handle_cancelled(self, handle):
        """Notification that a TimerHandle has been cancelled."""
        if handle._scheduled:
            self._timer_cancelled_count += 1

    def _run_once(self):
        """Run one full iteration of the event loop.

        This calls all currently ready callbacks, polls for I/O,
        schedules the resulting callbacks, and finally schedules
        'call_later' callbacks.
        """

        sched_count = len(self._scheduled)
        if (sched_count > _MIN_SCHEDULED_TIMER_HANDLES and
            self._timer_cancelled_count / sched_count >
                _MIN_CANCELLED_TIMER_HANDLES_FRACTION):
            # Remove delayed calls that were cancelled if their number
            # is too high
            new_scheduled = []
            for handle in self._scheduled:
                if handle._cancelled:
                    handle._scheduled = False
                else:
                    new_scheduled.append(handle)

            heapq.heapify(new_scheduled)
            self._scheduled = new_scheduled
            self._timer_cancelled_count = 0
        else:
            # Remove delayed calls that were cancelled from head of queue.
            while self._scheduled and self._scheduled[0]._cancelled:
                self._timer_cancelled_count -= 1
                handle = heapq.heappop(self._scheduled)
                handle._scheduled = False

        timeout = None
        if self._ready or self._stopping:
            timeout = 0
        elif self._scheduled:
            # Compute the desired timeout.
            when = self._scheduled[0]._when
            timeout = min(max(0, when - self.time()), MAXIMUM_SELECT_TIMEOUT)

        event_list = self._selector.select(timeout)
        self._process_events(event_list)

        # Handle 'later' callbacks that are ready.
        end_time = self.time() + self._clock_resolution
        while self._scheduled:
            handle = self._scheduled[0]
            if handle._when >= end_time:
                break
            handle = heapq.heappop(self._scheduled)
            handle._scheduled = False
            self._ready.append(handle)

        # This is the only place where callbacks are actually *called*.
        # All other places just add them to ready.
        # Note: We run all currently scheduled callbacks, but not any
        # callbacks scheduled by callbacks run this time around --
        # they will be run the next time (after another I/O poll).
        # Use an idiom that is thread-safe without using locks.
        ntodo = len(self._ready)
        for i in range(ntodo):
            handle = self._ready.popleft()
            if handle._cancelled:
                continue
            if self._debug:
                try:
                    self._current_handle = handle
                    t0 = self.time()
                    handle._run()
                    dt = self.time() - t0
                    if dt >= self.slow_callback_duration:
                        logger.warning('Executing %s took %.3f seconds',
                                       _format_handle(handle), dt)
                finally:
                    self._current_handle = None
            else:
                handle._run()
        handle = None  # Needed to break cycles when an exception occurs.

    def _set_coroutine_origin_tracking(self, enabled):
        if bool(enabled) == bool(self._coroutine_origin_tracking_enabled):
            return

        if enabled:
            self._coroutine_origin_tracking_saved_depth = (
                sys.get_coroutine_origin_tracking_depth())
            sys.set_coroutine_origin_tracking_depth(
                constants.DEBUG_STACK_DEPTH)
        else:
            sys.set_coroutine_origin_tracking_depth(
                self._coroutine_origin_tracking_saved_depth)

        self._coroutine_origin_tracking_enabled = enabled

    def get_debug(self):
        return self._debug

    def set_debug(self, enabled):
        self._debug = enabled

        if self.is_running():
            self.call_soon_threadsafe(self._set_coroutine_origin_tracking, enabled)<|MERGE_RESOLUTION|>--- conflicted
+++ resolved
@@ -16,10 +16,7 @@
 import collections
 import collections.abc
 import concurrent.futures
-<<<<<<< HEAD
 import contextvars
-=======
->>>>>>> 74142078
 import functools
 import heapq
 import itertools
