"""Functions that read and write gzipped files.

The user of the file doesn't have to worry about the compression,
but random access is not allowed."""

# based on Andrew Kuchling's minigzip.py distributed with the zlib module

import _compression
import builtins
import io
import os
import struct
import sys
import time
import weakref
import zlib

__all__ = ["BadGzipFile", "GzipFile", "open", "compress", "decompress"]

FTEXT, FHCRC, FEXTRA, FNAME, FCOMMENT = 1, 2, 4, 8, 16

READ = 'rb'
WRITE = 'wb'

_COMPRESS_LEVEL_FAST = 1
_COMPRESS_LEVEL_TRADEOFF = 6
_COMPRESS_LEVEL_BEST = 9

READ_BUFFER_SIZE = 128 * 1024
_WRITE_BUFFER_SIZE = 4 * io.DEFAULT_BUFFER_SIZE


def open(filename, mode="rb", compresslevel=_COMPRESS_LEVEL_BEST,
         encoding=None, errors=None, newline=None):
    """Open a gzip-compressed file in binary or text mode.

    The filename argument can be an actual filename (a str or bytes object), or
    an existing file object to read from or write to.

    The mode argument can be "r", "rb", "w", "wb", "x", "xb", "a" or "ab" for
    binary mode, or "rt", "wt", "xt" or "at" for text mode. The default mode is
    "rb", and the default compresslevel is 9.

    For binary mode, this function is equivalent to the GzipFile constructor:
    GzipFile(filename, mode, compresslevel). In this case, the encoding, errors
    and newline arguments must not be provided.

    For text mode, a GzipFile object is created, and wrapped in an
    io.TextIOWrapper instance with the specified encoding, error handling
    behavior, and line ending(s).

    """
    if "t" in mode:
        if "b" in mode:
            raise ValueError("Invalid mode: %r" % (mode,))
    else:
        if encoding is not None:
            raise ValueError("Argument 'encoding' not supported in binary mode")
        if errors is not None:
            raise ValueError("Argument 'errors' not supported in binary mode")
        if newline is not None:
            raise ValueError("Argument 'newline' not supported in binary mode")

    gz_mode = mode.replace("t", "")
    if isinstance(filename, (str, bytes, os.PathLike)):
        binary_file = GzipFile(filename, gz_mode, compresslevel)
    elif hasattr(filename, "read") or hasattr(filename, "write"):
        binary_file = GzipFile(None, gz_mode, compresslevel, filename)
    else:
        raise TypeError("filename must be a str or bytes object, or a file")

    if "t" in mode:
        encoding = io.text_encoding(encoding)
        return io.TextIOWrapper(binary_file, encoding, errors, newline)
    else:
        return binary_file

def write32u(output, value):
    # The L format writes the bit pattern correctly whether signed
    # or unsigned.
    output.write(struct.pack("<L", value))

class _PaddedFile:
    """Minimal read-only file object that prepends a string to the contents
    of an actual file. Shouldn't be used outside of gzip.py, as it lacks
    essential functionality."""

    def __init__(self, f, prepend=b''):
        self._buffer = prepend
        self._length = len(prepend)
        self.file = f
        self._read = 0

    def read(self, size):
        if self._read is None:
            return self.file.read(size)
        if self._read + size <= self._length:
            read = self._read
            self._read += size
            return self._buffer[read:self._read]
        else:
            read = self._read
            self._read = None
            return self._buffer[read:] + \
                   self.file.read(size-self._length+read)

    def prepend(self, prepend=b''):
        if self._read is None:
            self._buffer = prepend
        else:  # Assume data was read since the last prepend() call
            self._read -= len(prepend)
            return
        self._length = len(self._buffer)
        self._read = 0

    def seek(self, off):
        self._read = None
        self._buffer = None
        return self.file.seek(off)

    def seekable(self):
        return True  # Allows fast-forwarding even in unseekable streams


class BadGzipFile(OSError):
    """Exception raised in some cases for invalid gzip files."""


class _WriteBufferStream(io.RawIOBase):
    """Minimal object to pass WriteBuffer flushes into GzipFile"""
    def __init__(self, gzip_file):
        self.gzip_file = weakref.ref(gzip_file)

    def write(self, data):
        gzip_file = self.gzip_file()
        if gzip_file is None:
            raise RuntimeError("lost gzip_file")
        return gzip_file._write_raw(data)

    def seekable(self):
        return False

    def writable(self):
        return True


class GzipFile(_compression.BaseStream):
    """The GzipFile class simulates most of the methods of a file object with
    the exception of the truncate() method.

    This class only supports opening files in binary mode. If you need to open a
    compressed file in text mode, use the gzip.open() function.

    """

    # Overridden with internal file object to be closed, if only a filename
    # is passed in
    myfileobj = None

    def __init__(self, filename=None, mode=None,
                 compresslevel=_COMPRESS_LEVEL_BEST, fileobj=None, mtime=None):
        """Constructor for the GzipFile class.

        At least one of fileobj and filename must be given a
        non-trivial value.

        The new class instance is based on fileobj, which can be a regular
        file, an io.BytesIO object, or any other object which simulates a file.
        It defaults to None, in which case filename is opened to provide
        a file object.

        When fileobj is not None, the filename argument is only used to be
        included in the gzip file header, which may include the original
        filename of the uncompressed file.  It defaults to the filename of
        fileobj, if discernible; otherwise, it defaults to the empty string,
        and in this case the original filename is not included in the header.

        The mode argument can be any of 'r', 'rb', 'a', 'ab', 'w', 'wb', 'x', or
        'xb' depending on whether the file will be read or written.  The default
        is the mode of fileobj if discernible; otherwise, the default is 'rb'.
        A mode of 'r' is equivalent to one of 'rb', and similarly for 'w' and
        'wb', 'a' and 'ab', and 'x' and 'xb'.

        The compresslevel argument is an integer from 0 to 9 controlling the
        level of compression; 1 is fastest and produces the least compression,
        and 9 is slowest and produces the most compression. 0 is no compression
        at all. The default is 9.

        The optional mtime argument is the timestamp requested by gzip. The time
        is in Unix format, i.e., seconds since 00:00:00 UTC, January 1, 1970.
        If mtime is omitted or None, the current time is used. Use mtime = 0
        to generate a compressed stream that does not depend on creation time.

        """

        # Ensure attributes exist at __del__
        self.mode = None
        self.fileobj = None
        self._buffer = None

        if mode and ('t' in mode or 'U' in mode):
            raise ValueError("Invalid mode: {!r}".format(mode))
        if mode and 'b' not in mode:
            mode += 'b'

        try:
            if fileobj is None:
                fileobj = self.myfileobj = builtins.open(filename, mode or 'rb')
            if filename is None:
                filename = getattr(fileobj, 'name', '')
                if not isinstance(filename, (str, bytes)):
                    filename = ''
            else:
                filename = os.fspath(filename)
            origmode = mode
            if mode is None:
                mode = getattr(fileobj, 'mode', 'rb')


            if mode.startswith('r'):
                self.mode = READ
                raw = _GzipReader(fileobj)
                self._buffer = io.BufferedReader(raw)
                self.name = filename

            elif mode.startswith(('w', 'a', 'x')):
                if origmode is None:
                    import warnings
                    warnings.warn(
                        "GzipFile was opened for writing, but this will "
                        "change in future Python releases.  "
                        "Specify the mode argument for opening it for writing.",
                        FutureWarning, 2)
                self.mode = WRITE
                self._init_write(filename)
                self.compress = zlib.compressobj(compresslevel,
                                                 zlib.DEFLATED,
                                                 -zlib.MAX_WBITS,
                                                 zlib.DEF_MEM_LEVEL,
                                                 0)
                self._write_mtime = mtime
                self._buffer_size = _WRITE_BUFFER_SIZE
                self._buffer = io.BufferedWriter(_WriteBufferStream(self),
                                                 buffer_size=self._buffer_size)
            else:
                raise ValueError("Invalid mode: {!r}".format(mode))

            self.fileobj = fileobj

<<<<<<< HEAD
        try:
            if self.mode == WRITE:
                self._write_gzip_header(compresslevel)
        except BaseException:
            # Avoid a ResourceWarning if the write fails, eg read-only file or KI
            try:
                if self.myfileobj is not None:
                    self.myfileobj.close()
            finally:
                self.fileobj = None
            self.fileobj = None
=======
            if self.mode == WRITE:
                self._write_gzip_header(compresslevel)
        except:
            # Avoid a ResourceWarning if the write fails,
            # eg read-only file or KeyboardInterrupt
            self._close()
>>>>>>> b92ee14b
            raise

    @property
    def mtime(self):
        """Last modification time read from stream, or None"""
        return self._buffer.raw._last_mtime

    def __repr__(self):
        s = repr(self.fileobj)
        return '<gzip ' + s[1:-1] + ' ' + hex(id(self)) + '>'

    def _init_write(self, filename):
        self.name = filename
        self.crc = zlib.crc32(b"")
        self.size = 0
        self.writebuf = []
        self.bufsize = 0
        self.offset = 0  # Current file offset for seek(), tell(), etc

    def tell(self):
        self._check_not_closed()
        self._buffer.flush()
        return super().tell()

    def _write_gzip_header(self, compresslevel):
        self.fileobj.write(b'\037\213')             # magic header
        self.fileobj.write(b'\010')                 # compression method
        try:
            # RFC 1952 requires the FNAME field to be Latin-1. Do not
            # include filenames that cannot be represented that way.
            fname = os.path.basename(self.name)
            if not isinstance(fname, bytes):
                fname = fname.encode('latin-1')
            if fname.endswith(b'.gz'):
                fname = fname[:-3]
        except UnicodeEncodeError:
            fname = b''
        flags = 0
        if fname:
            flags = FNAME
        self.fileobj.write(chr(flags).encode('latin-1'))
        mtime = self._write_mtime
        if mtime is None:
            mtime = time.time()
        write32u(self.fileobj, int(mtime))
        if compresslevel == _COMPRESS_LEVEL_BEST:
            xfl = b'\002'
        elif compresslevel == _COMPRESS_LEVEL_FAST:
            xfl = b'\004'
        else:
            xfl = b'\000'
        self.fileobj.write(xfl)
        self.fileobj.write(b'\377')
        if fname:
            self.fileobj.write(fname + b'\000')

    def write(self,data):
        self._check_not_closed()
        if self.mode != WRITE:
            import errno
            raise OSError(errno.EBADF, "write() on read-only GzipFile object")

        if self.fileobj is None:
            raise ValueError("write() on closed GzipFile object")

        return self._buffer.write(data)

    def _write_raw(self, data):
        # Called by our self._buffer underlying WriteBufferStream.
        if isinstance(data, (bytes, bytearray)):
            length = len(data)
        else:
            # accept any data that supports the buffer protocol
            data = memoryview(data)
            length = data.nbytes

        if length > 0:
            self.fileobj.write(self.compress.compress(data))
            self.size += length
            self.crc = zlib.crc32(data, self.crc)
            self.offset += length

        return length

    def _check_read(self, caller):
        if self.mode != READ:
            import errno
            msg = f"{caller}() on write-only GzipFile object"
            raise OSError(errno.EBADF, msg)

    def read(self, size=-1):
        self._check_not_closed()
        self._check_read("read")
        return self._buffer.read(size)

    def read1(self, size=-1):
        """Implements BufferedIOBase.read1()

        Reads up to a buffer's worth of data if size is negative."""
        self._check_not_closed()
        self._check_read("read1")

        if size < 0:
            size = io.DEFAULT_BUFFER_SIZE
        return self._buffer.read1(size)

    def readinto(self, b):
        self._check_not_closed()
        self._check_read("readinto")
        return self._buffer.readinto(b)

    def readinto1(self, b):
        self._check_not_closed()
        self._check_read("readinto1")
        return self._buffer.readinto1(b)

    def peek(self, n):
        self._check_not_closed()
        self._check_read("peek")
        return self._buffer.peek(n)

    @property
    def closed(self):
        return self.fileobj is None

    def close(self):
        fileobj = self.fileobj
        if fileobj is None:
            return
        if self._buffer is None or self._buffer.closed:
            return
        try:
            if self.mode == WRITE:
                self._buffer.flush()
                fileobj.write(self.compress.flush())
                write32u(fileobj, self.crc)
                # self.size may exceed 2 GiB, or even 4 GiB
                write32u(fileobj, self.size & 0xffffffff)
            elif self.mode == READ:
                self._buffer.close()
        finally:
            self._close()

    def _close(self):
        self.fileobj = None
        myfileobj = self.myfileobj
        if myfileobj is not None:
            self.myfileobj = None
            myfileobj.close()

    def flush(self,zlib_mode=zlib.Z_SYNC_FLUSH):
        self._check_not_closed()
        if self.mode == WRITE:
            self._buffer.flush()
            # Ensure the compressor's buffer is flushed
            self.fileobj.write(self.compress.flush(zlib_mode))
            self.fileobj.flush()

    def fileno(self):
        """Invoke the underlying file object's fileno() method.

        This will raise AttributeError if the underlying file object
        doesn't support fileno().
        """
        return self.fileobj.fileno()

    def rewind(self):
        '''Return the uncompressed stream file position indicator to the
        beginning of the file'''
        if self.mode != READ:
            raise OSError("Can't rewind in write mode")
        self._buffer.seek(0)

    def readable(self):
        return self.mode == READ

    def writable(self):
        return self.mode == WRITE

    def seekable(self):
        return True

    def seek(self, offset, whence=io.SEEK_SET):
        if self.mode == WRITE:
            self._check_not_closed()
            # Flush buffer to ensure validity of self.offset
            self._buffer.flush()
            if whence != io.SEEK_SET:
                if whence == io.SEEK_CUR:
                    offset = self.offset + offset
                else:
                    raise ValueError('Seek from end not supported')
            if offset < self.offset:
                raise OSError('Negative seek in write mode')
            count = offset - self.offset
            chunk = b'\0' * self._buffer_size
            for i in range(count // self._buffer_size):
                self.write(chunk)
            self.write(b'\0' * (count % self._buffer_size))
        elif self.mode == READ:
            self._check_not_closed()
            return self._buffer.seek(offset, whence)

        return self.offset

    def readline(self, size=-1):
        self._check_not_closed()
        return self._buffer.readline(size)

    def __del__(self):
        if self.mode == WRITE and not self.closed:
            import warnings
            warnings.warn("unclosed GzipFile",
                          ResourceWarning, source=self, stacklevel=2)

        super().__del__()

def _read_exact(fp, n):
    '''Read exactly *n* bytes from `fp`

    This method is required because fp may be unbuffered,
    i.e. return short reads.
    '''
    data = fp.read(n)
    while len(data) < n:
        b = fp.read(n - len(data))
        if not b:
            raise EOFError("Compressed file ended before the "
                           "end-of-stream marker was reached")
        data += b
    return data


def _read_gzip_header(fp):
    '''Read a gzip header from `fp` and progress to the end of the header.

    Returns last mtime if header was present or None otherwise.
    '''
    magic = fp.read(2)
    if magic == b'':
        return None

    if magic != b'\037\213':
        raise BadGzipFile('Not a gzipped file (%r)' % magic)

    (method, flag, last_mtime) = struct.unpack("<BBIxx", _read_exact(fp, 8))
    if method != 8:
        raise BadGzipFile('Unknown compression method')

    if flag & FEXTRA:
        # Read & discard the extra field, if present
        extra_len, = struct.unpack("<H", _read_exact(fp, 2))
        _read_exact(fp, extra_len)
    if flag & FNAME:
        # Read and discard a null-terminated string containing the filename
        while True:
            s = fp.read(1)
            if not s or s==b'\000':
                break
    if flag & FCOMMENT:
        # Read and discard a null-terminated string containing a comment
        while True:
            s = fp.read(1)
            if not s or s==b'\000':
                break
    if flag & FHCRC:
        _read_exact(fp, 2)     # Read & discard the 16-bit header CRC
    return last_mtime


class _GzipReader(_compression.DecompressReader):
    def __init__(self, fp):
        super().__init__(_PaddedFile(fp), zlib._ZlibDecompressor,
                         wbits=-zlib.MAX_WBITS)
        # Set flag indicating start of a new member
        self._new_member = True
        self._last_mtime = None

    def _init_read(self):
        self._crc = zlib.crc32(b"")
        self._stream_size = 0  # Decompressed size of unconcatenated stream

    def _read_gzip_header(self):
        last_mtime = _read_gzip_header(self._fp)
        if last_mtime is None:
            return False
        self._last_mtime = last_mtime
        return True

    def read(self, size=-1):
        if size < 0:
            return self.readall()
        # size=0 is special because decompress(max_length=0) is not supported
        if not size:
            return b""

        # For certain input data, a single
        # call to decompress() may not return
        # any data. In this case, retry until we get some data or reach EOF.
        while True:
            if self._decompressor.eof:
                # Ending case: we've come to the end of a member in the file,
                # so finish up this member, and read a new gzip header.
                # Check the CRC and file size, and set the flag so we read
                # a new member
                self._read_eof()
                self._new_member = True
                self._decompressor = self._decomp_factory(
                    **self._decomp_args)

            if self._new_member:
                # If the _new_member flag is set, we have to
                # jump to the next member, if there is one.
                self._init_read()
                if not self._read_gzip_header():
                    self._size = self._pos
                    return b""
                self._new_member = False

            # Read a chunk of data from the file
            if self._decompressor.needs_input:
                buf = self._fp.read(READ_BUFFER_SIZE)
                uncompress = self._decompressor.decompress(buf, size)
            else:
                uncompress = self._decompressor.decompress(b"", size)

            if self._decompressor.unused_data != b"":
                # Prepend the already read bytes to the fileobj so they can
                # be seen by _read_eof() and _read_gzip_header()
                self._fp.prepend(self._decompressor.unused_data)

            if uncompress != b"":
                break
            if buf == b"":
                raise EOFError("Compressed file ended before the "
                               "end-of-stream marker was reached")

        self._crc = zlib.crc32(uncompress, self._crc)
        self._stream_size += len(uncompress)
        self._pos += len(uncompress)
        return uncompress

    def _read_eof(self):
        # We've read to the end of the file
        # We check that the computed CRC and size of the
        # uncompressed data matches the stored values.  Note that the size
        # stored is the true file size mod 2**32.
        crc32, isize = struct.unpack("<II", _read_exact(self._fp, 8))
        if crc32 != self._crc:
            raise BadGzipFile("CRC check failed %s != %s" % (hex(crc32),
                                                             hex(self._crc)))
        elif isize != (self._stream_size & 0xffffffff):
            raise BadGzipFile("Incorrect length of data produced")

        # Gzip files can be padded with zeroes and still have archives.
        # Consume all zero bytes and set the file position to the first
        # non-zero byte. See http://www.gzip.org/#faq8
        c = b"\x00"
        while c == b"\x00":
            c = self._fp.read(1)
        if c:
            self._fp.prepend(c)

    def _rewind(self):
        super()._rewind()
        self._new_member = True


def compress(data, compresslevel=_COMPRESS_LEVEL_BEST, *, mtime=0):
    """Compress data in one shot and return the compressed string.

    compresslevel sets the compression level in range of 0-9.
    mtime can be used to set the modification time.
    The modification time is set to 0 by default, for reproducibility.
    """
    # Wbits=31 automatically includes a gzip header and trailer.
    gzip_data = zlib.compress(data, level=compresslevel, wbits=31)
    if mtime is None:
        mtime = time.time()
    # Reuse gzip header created by zlib, replace mtime and OS byte for
    # consistency.
    header = struct.pack("<4sLBB", gzip_data, int(mtime), gzip_data[8], 255)
    return header + gzip_data[10:]


def decompress(data):
    """Decompress a gzip compressed string in one shot.
    Return the decompressed string.
    """
    decompressed_members = []
    while True:
        fp = io.BytesIO(data)
        if _read_gzip_header(fp) is None:
            return b"".join(decompressed_members)
        # Use a zlib raw deflate compressor
        do = zlib.decompressobj(wbits=-zlib.MAX_WBITS)
        # Read all the data except the header
        decompressed = do.decompress(data[fp.tell():])
        if not do.eof or len(do.unused_data) < 8:
            raise EOFError("Compressed file ended before the end-of-stream "
                           "marker was reached")
        crc, length = struct.unpack("<II", do.unused_data[:8])
        if crc != zlib.crc32(decompressed):
            raise BadGzipFile("CRC check failed")
        if length != (len(decompressed) & 0xffffffff):
            raise BadGzipFile("Incorrect length of data produced")
        decompressed_members.append(decompressed)
        data = do.unused_data[8:].lstrip(b"\x00")


def main():
    from argparse import ArgumentParser
    parser = ArgumentParser(description=
        "A simple command line interface for the gzip module: act like gzip, "
        "but do not delete the input file.")
    group = parser.add_mutually_exclusive_group()
    group.add_argument('--fast', action='store_true', help='compress faster')
    group.add_argument('--best', action='store_true', help='compress better')
    group.add_argument("-d", "--decompress", action="store_true",
                        help="act like gunzip instead of gzip")

    parser.add_argument("args", nargs="*", default=["-"], metavar='file')
    args = parser.parse_args()

    compresslevel = _COMPRESS_LEVEL_TRADEOFF
    if args.fast:
        compresslevel = _COMPRESS_LEVEL_FAST
    elif args.best:
        compresslevel = _COMPRESS_LEVEL_BEST

    for arg in args.args:
        if args.decompress:
            if arg == "-":
                f = GzipFile(filename="", mode="rb", fileobj=sys.stdin.buffer)
                g = sys.stdout.buffer
            else:
                if arg[-3:] != ".gz":
                    sys.exit(f"filename doesn't end in .gz: {arg!r}")
                f = open(arg, "rb")
                g = builtins.open(arg[:-3], "wb")
        else:
            if arg == "-":
                f = sys.stdin.buffer
                g = GzipFile(filename="", mode="wb", fileobj=sys.stdout.buffer,
                             compresslevel=compresslevel)
            else:
                f = builtins.open(arg, "rb")
                g = open(arg + ".gz", "wb")
        while True:
            chunk = f.read(READ_BUFFER_SIZE)
            if not chunk:
                break
            g.write(chunk)
        if g is not sys.stdout.buffer:
            g.close()
        if f is not sys.stdin.buffer:
            f.close()

if __name__ == '__main__':
    main()<|MERGE_RESOLUTION|>--- conflicted
+++ resolved
@@ -247,26 +247,12 @@
 
             self.fileobj = fileobj
 
-<<<<<<< HEAD
-        try:
-            if self.mode == WRITE:
-                self._write_gzip_header(compresslevel)
-        except BaseException:
-            # Avoid a ResourceWarning if the write fails, eg read-only file or KI
-            try:
-                if self.myfileobj is not None:
-                    self.myfileobj.close()
-            finally:
-                self.fileobj = None
-            self.fileobj = None
-=======
             if self.mode == WRITE:
                 self._write_gzip_header(compresslevel)
         except:
             # Avoid a ResourceWarning if the write fails,
             # eg read-only file or KeyboardInterrupt
             self._close()
->>>>>>> b92ee14b
             raise
 
     @property
