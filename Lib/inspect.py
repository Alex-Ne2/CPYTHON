"""Get useful information from live Python objects.

This module encapsulates the interface provided by the internal special
attributes (co_*, im_*, tb_*, etc.) in a friendlier fashion.
It also provides some help for examining source code and class layout.

Here are some of the useful functions provided by this module:

    ismodule(), isclass(), ismethod(), isfunction(), isgeneratorfunction(),
        isgenerator(), istraceback(), isframe(), iscode(), isbuiltin(),
        isroutine() - check object types
    getmembers() - get members of an object that satisfy a given condition

    getfile(), getsourcefile(), getsource() - find an object's source code
    getdoc(), getcomments() - get documentation on an object
    getmodule() - determine the module that an object came from
    getclasstree() - arrange classes so as to represent their hierarchy

    getargvalues(), getcallargs() - get info about function arguments
    getfullargspec() - same, with support for Python 3 features
    formatargvalues() - format an argument spec
    getouterframes(), getinnerframes() - get info about frames
    currentframe() - get the current stack frame
    stack(), trace() - get info about frames on the stack or in a traceback

    signature() - get a Signature object for the callable

    get_annotations() - safely compute an object's annotations
"""

# This module is in the public domain.  No warranties.

__author__ = ('Ka-Ping Yee <ping@lfw.org>',
              'Yury Selivanov <yselivanov@sprymix.com>')

__all__ = [
    "AGEN_CLOSED",
    "AGEN_CREATED",
    "AGEN_RUNNING",
    "AGEN_SUSPENDED",
    "ArgInfo",
    "Arguments",
    "Attribute",
    "BlockFinder",
    "BoundArguments",
    "BufferFlags",
    "CORO_CLOSED",
    "CORO_CREATED",
    "CORO_RUNNING",
    "CORO_SUSPENDED",
    "CO_ASYNC_GENERATOR",
    "CO_COROUTINE",
    "CO_GENERATOR",
    "CO_ITERABLE_COROUTINE",
    "CO_NESTED",
    "CO_NEWLOCALS",
    "CO_NOFREE",
    "CO_OPTIMIZED",
    "CO_VARARGS",
    "CO_VARKEYWORDS",
    "ClassFoundException",
    "ClosureVars",
    "EndOfBlock",
    "FrameInfo",
    "FullArgSpec",
    "GEN_CLOSED",
    "GEN_CREATED",
    "GEN_RUNNING",
    "GEN_SUSPENDED",
    "Parameter",
    "Signature",
    "TPFLAGS_IS_ABSTRACT",
    "Traceback",
    "classify_class_attrs",
    "cleandoc",
    "currentframe",
    "findsource",
    "formatannotation",
    "formatannotationrelativeto",
    "formatargvalues",
    "get_annotations",
    "getabsfile",
    "getargs",
    "getargvalues",
    "getasyncgenlocals",
    "getasyncgenstate",
    "getattr_static",
    "getblock",
    "getcallargs",
    "getclasstree",
    "getclosurevars",
    "getcomments",
    "getcoroutinelocals",
    "getcoroutinestate",
    "getdoc",
    "getfile",
    "getframeinfo",
    "getfullargspec",
    "getgeneratorlocals",
    "getgeneratorstate",
    "getinnerframes",
    "getlineno",
    "getmembers",
    "getmembers_static",
    "getmodule",
    "getmodulename",
    "getmro",
    "getouterframes",
    "getsource",
    "getsourcefile",
    "getsourcelines",
    "indentsize",
    "isabstract",
    "isasyncgen",
    "isasyncgenfunction",
    "isawaitable",
    "isbuiltin",
    "isclass",
    "iscode",
    "iscoroutine",
    "iscoroutinefunction",
    "isdatadescriptor",
    "isframe",
    "isfunction",
    "isgenerator",
    "isgeneratorfunction",
    "isgetsetdescriptor",
    "ismemberdescriptor",
    "ismethod",
    "ismethoddescriptor",
    "ismethodwrapper",
    "ismodule",
    "isroutine",
    "istraceback",
    "markcoroutinefunction",
    "signature",
    "stack",
    "trace",
    "unwrap",
    "walktree",
]


import abc
import ast
import dis
import collections.abc
import enum
import importlib.machinery
import itertools
import linecache
import os
import re
import sys
import tokenize
import token
import types
import functools
import builtins
from keyword import iskeyword
from operator import attrgetter
from collections import namedtuple, OrderedDict
from weakref import ref as make_weakref

# Create constants for the compiler flags in Include/code.h
# We try to get them from dis to avoid duplication
mod_dict = globals()
for k, v in dis.COMPILER_FLAG_NAMES.items():
    mod_dict["CO_" + v] = k
del k, v, mod_dict

# See Include/object.h
TPFLAGS_IS_ABSTRACT = 1 << 20


def get_annotations(obj, *, globals=None, locals=None, eval_str=False):
    """Compute the annotations dict for an object.

    obj may be a callable, class, or module.
    Passing in an object of any other type raises TypeError.

    Returns a dict.  get_annotations() returns a new dict every time
    it's called; calling it twice on the same object will return two
    different but equivalent dicts.

    This function handles several details for you:

      * If eval_str is true, values of type str will
        be un-stringized using eval().  This is intended
        for use with stringized annotations
        ("from __future__ import annotations").
      * If obj doesn't have an annotations dict, returns an
        empty dict.  (Functions and methods always have an
        annotations dict; classes, modules, and other types of
        callables may not.)
      * Ignores inherited annotations on classes.  If a class
        doesn't have its own annotations dict, returns an empty dict.
      * All accesses to object members and dict values are done
        using getattr() and dict.get() for safety.
      * Always, always, always returns a freshly-created dict.

    eval_str controls whether or not values of type str are replaced
    with the result of calling eval() on those values:

      * If eval_str is true, eval() is called on values of type str.
      * If eval_str is false (the default), values of type str are unchanged.

    globals and locals are passed in to eval(); see the documentation
    for eval() for more information.  If either globals or locals is
    None, this function may replace that value with a context-specific
    default, contingent on type(obj):

      * If obj is a module, globals defaults to obj.__dict__.
      * If obj is a class, globals defaults to
        sys.modules[obj.__module__].__dict__ and locals
        defaults to the obj class namespace.
      * If obj is a callable, globals defaults to obj.__globals__,
        although if obj is a wrapped function (using
        functools.update_wrapper()) it is first unwrapped.
    """
    if isinstance(obj, type):
        # class
        obj_dict = getattr(obj, '__dict__', None)
        if obj_dict and hasattr(obj_dict, 'get'):
            ann = obj_dict.get('__annotations__', None)
            if isinstance(ann, types.GetSetDescriptorType):
                ann = None
        else:
            ann = None

        obj_globals = None
        module_name = getattr(obj, '__module__', None)
        if module_name:
            module = sys.modules.get(module_name, None)
            if module:
                obj_globals = getattr(module, '__dict__', None)
        obj_locals = dict(vars(obj))
        unwrap = obj
    elif isinstance(obj, types.ModuleType):
        # module
        ann = getattr(obj, '__annotations__', None)
        obj_globals = getattr(obj, '__dict__')
        obj_locals = None
        unwrap = None
    elif callable(obj):
        # this includes types.Function, types.BuiltinFunctionType,
        # types.BuiltinMethodType, functools.partial, functools.singledispatch,
        # "class funclike" from Lib/test/test_inspect... on and on it goes.
        ann = getattr(obj, '__annotations__', None)
        obj_globals = getattr(obj, '__globals__', None)
        obj_locals = None
        unwrap = obj
    else:
        raise TypeError(f"{obj!r} is not a module, class, or callable.")

    if ann is None:
        return {}

    if not isinstance(ann, dict):
        raise ValueError(f"{obj!r}.__annotations__ is neither a dict nor None")

    if not ann:
        return {}

    if not eval_str:
        return dict(ann)

    if unwrap is not None:
        while True:
            if hasattr(unwrap, '__wrapped__'):
                unwrap = unwrap.__wrapped__
                continue
            if isinstance(unwrap, functools.partial):
                unwrap = unwrap.func
                continue
            break
        if hasattr(unwrap, "__globals__"):
            obj_globals = unwrap.__globals__

    if globals is None:
        globals = obj_globals
    if locals is None:
        locals = obj_locals

    return_value = {key:
        value if not isinstance(value, str) else eval(value, globals, locals)
        for key, value in ann.items() }
    return return_value


# ----------------------------------------------------------- type-checking
def ismodule(object):
    """Return true if the object is a module."""
    return isinstance(object, types.ModuleType)

def isclass(object):
    """Return true if the object is a class."""
    return isinstance(object, type)

def ismethod(object):
    """Return true if the object is an instance method."""
    return isinstance(object, types.MethodType)

def ismethoddescriptor(object):
    """Return true if the object is a method descriptor.

    But not if ismethod() or isclass() or isfunction() are true.

    This is new in Python 2.2, and, for example, is true of int.__add__.
    An object passing this test has a __get__ attribute but not a __set__
    attribute, but beyond that the set of attributes varies.  __name__ is
    usually sensible, and __doc__ often is.

    Methods implemented via descriptors that also pass one of the other
    tests return false from the ismethoddescriptor() test, simply because
    the other tests promise more -- you can, e.g., count on having the
    __func__ attribute (etc) when an object passes ismethod()."""
    if isclass(object) or ismethod(object) or isfunction(object):
        # mutual exclusion
        return False
    tp = type(object)
    return hasattr(tp, "__get__") and not hasattr(tp, "__set__")

def isdatadescriptor(object):
    """Return true if the object is a data descriptor.

    Data descriptors have a __set__ or a __delete__ attribute.  Examples are
    properties (defined in Python) and getsets and members (defined in C).
    Typically, data descriptors will also have __name__ and __doc__ attributes
    (properties, getsets, and members have both of these attributes), but this
    is not guaranteed."""
    if isclass(object) or ismethod(object) or isfunction(object):
        # mutual exclusion
        return False
    tp = type(object)
    return hasattr(tp, "__set__") or hasattr(tp, "__delete__")

if hasattr(types, 'MemberDescriptorType'):
    # CPython and equivalent
    def ismemberdescriptor(object):
        """Return true if the object is a member descriptor.

        Member descriptors are specialized descriptors defined in extension
        modules."""
        return isinstance(object, types.MemberDescriptorType)
else:
    # Other implementations
    def ismemberdescriptor(object):
        """Return true if the object is a member descriptor.

        Member descriptors are specialized descriptors defined in extension
        modules."""
        return False

if hasattr(types, 'GetSetDescriptorType'):
    # CPython and equivalent
    def isgetsetdescriptor(object):
        """Return true if the object is a getset descriptor.

        getset descriptors are specialized descriptors defined in extension
        modules."""
        return isinstance(object, types.GetSetDescriptorType)
else:
    # Other implementations
    def isgetsetdescriptor(object):
        """Return true if the object is a getset descriptor.

        getset descriptors are specialized descriptors defined in extension
        modules."""
        return False

def isfunction(object):
    """Return true if the object is a user-defined function.

    Function objects provide these attributes:
        __doc__         documentation string
        __name__        name with which this function was defined
        __code__        code object containing compiled function bytecode
        __defaults__    tuple of any default values for arguments
        __globals__     global namespace in which this function was defined
        __annotations__ dict of parameter annotations
        __kwdefaults__  dict of keyword only parameters with defaults"""
    return isinstance(object, types.FunctionType)

def _has_code_flag(f, flag):
    """Return true if ``f`` is a function (or a method or functools.partial
    wrapper wrapping a function or a functools.partialmethod wrapping a
    function) whose code object has the given ``flag``
    set in its flags."""
    f = functools._unwrap_partialmethod(f)
    while ismethod(f):
        f = f.__func__
    f = functools._unwrap_partial(f)
    if not (isfunction(f) or _signature_is_functionlike(f)):
        return False
    return bool(f.__code__.co_flags & flag)

def isgeneratorfunction(obj):
    """Return true if the object is a user-defined generator function.

    Generator function objects provide the same attributes as functions.
    See help(isfunction) for a list of attributes."""
    return _has_code_flag(obj, CO_GENERATOR)

# A marker for markcoroutinefunction and iscoroutinefunction.
_is_coroutine_marker = object()

def _has_coroutine_mark(f):
    while ismethod(f):
        f = f.__func__
    f = functools._unwrap_partial(f)
    return getattr(f, "_is_coroutine_marker", None) is _is_coroutine_marker

def markcoroutinefunction(func):
    """
    Decorator to ensure callable is recognised as a coroutine function.
    """
    if hasattr(func, '__func__'):
        func = func.__func__
    func._is_coroutine_marker = _is_coroutine_marker
    return func

def iscoroutinefunction(obj):
    """Return true if the object is a coroutine function.

    Coroutine functions are normally defined with "async def" syntax, but may
    be marked via markcoroutinefunction.
    """
    return _has_code_flag(obj, CO_COROUTINE) or _has_coroutine_mark(obj)

def isasyncgenfunction(obj):
    """Return true if the object is an asynchronous generator function.

    Asynchronous generator functions are defined with "async def"
    syntax and have "yield" expressions in their body.
    """
    return _has_code_flag(obj, CO_ASYNC_GENERATOR)

def isasyncgen(object):
    """Return true if the object is an asynchronous generator."""
    return isinstance(object, types.AsyncGeneratorType)

def isgenerator(object):
    """Return true if the object is a generator.

    Generator objects provide these attributes:
        __iter__        defined to support iteration over container
        close           raises a new GeneratorExit exception inside the
                        generator to terminate the iteration
        gi_code         code object
        gi_frame        frame object or possibly None once the generator has
                        been exhausted
        gi_running      set to 1 when generator is executing, 0 otherwise
        next            return the next item from the container
        send            resumes the generator and "sends" a value that becomes
                        the result of the current yield-expression
        throw           used to raise an exception inside the generator"""
    return isinstance(object, types.GeneratorType)

def iscoroutine(object):
    """Return true if the object is a coroutine."""
    return isinstance(object, types.CoroutineType)

def isawaitable(object):
    """Return true if object can be passed to an ``await`` expression."""
    return (isinstance(object, types.CoroutineType) or
            isinstance(object, types.GeneratorType) and
                bool(object.gi_code.co_flags & CO_ITERABLE_COROUTINE) or
            isinstance(object, collections.abc.Awaitable))

def istraceback(object):
    """Return true if the object is a traceback.

    Traceback objects provide these attributes:
        tb_frame        frame object at this level
        tb_lasti        index of last attempted instruction in bytecode
        tb_lineno       current line number in Python source code
        tb_next         next inner traceback object (called by this level)"""
    return isinstance(object, types.TracebackType)

def isframe(object):
    """Return true if the object is a frame object.

    Frame objects provide these attributes:
        f_back          next outer frame object (this frame's caller)
        f_builtins      built-in namespace seen by this frame
        f_code          code object being executed in this frame
        f_globals       global namespace seen by this frame
        f_lasti         index of last attempted instruction in bytecode
        f_lineno        current line number in Python source code
        f_locals        local namespace seen by this frame
        f_trace         tracing function for this frame, or None"""
    return isinstance(object, types.FrameType)

def iscode(object):
    """Return true if the object is a code object.

    Code objects provide these attributes:
        co_argcount         number of arguments (not including *, ** args
                            or keyword only arguments)
        co_code             string of raw compiled bytecode
        co_cellvars         tuple of names of cell variables
        co_consts           tuple of constants used in the bytecode
        co_filename         name of file in which this code object was created
        co_firstlineno      number of first line in Python source code
        co_flags            bitmap: 1=optimized | 2=newlocals | 4=*arg | 8=**arg
                            | 16=nested | 32=generator | 64=nofree | 128=coroutine
                            | 256=iterable_coroutine | 512=async_generator
        co_freevars         tuple of names of free variables
        co_posonlyargcount  number of positional only arguments
        co_kwonlyargcount   number of keyword only arguments (not including ** arg)
        co_lnotab           encoded mapping of line numbers to bytecode indices
        co_name             name with which this code object was defined
        co_names            tuple of names other than arguments and function locals
        co_nlocals          number of local variables
        co_stacksize        virtual machine stack space required
        co_varnames         tuple of names of arguments and local variables"""
    return isinstance(object, types.CodeType)

def isbuiltin(object):
    """Return true if the object is a built-in function or method.

    Built-in functions and methods provide these attributes:
        __doc__         documentation string
        __name__        original name of this function or method
        __self__        instance to which a method is bound, or None"""
    return isinstance(object, types.BuiltinFunctionType)

def ismethodwrapper(object):
    """Return true if the object is a method wrapper."""
    return isinstance(object, types.MethodWrapperType)

def isroutine(object):
    """Return true if the object is any kind of function or method."""
    return (isbuiltin(object)
            or isfunction(object)
            or ismethod(object)
            or ismethoddescriptor(object)
            or ismethodwrapper(object))

def isabstract(object):
    """Return true if the object is an abstract base class (ABC)."""
    if not isinstance(object, type):
        return False
    if object.__flags__ & TPFLAGS_IS_ABSTRACT:
        return True
    if not issubclass(type(object), abc.ABCMeta):
        return False
    if hasattr(object, '__abstractmethods__'):
        # It looks like ABCMeta.__new__ has finished running;
        # TPFLAGS_IS_ABSTRACT should have been accurate.
        return False
    # It looks like ABCMeta.__new__ has not finished running yet; we're
    # probably in __init_subclass__. We'll look for abstractmethods manually.
    for name, value in object.__dict__.items():
        if getattr(value, "__isabstractmethod__", False):
            return True
    for base in object.__bases__:
        for name in getattr(base, "__abstractmethods__", ()):
            value = getattr(object, name, None)
            if getattr(value, "__isabstractmethod__", False):
                return True
    return False

def _getmembers(object, predicate, getter):
    results = []
    processed = set()
    names = dir(object)
    if isclass(object):
        mro = getmro(object)
        # add any DynamicClassAttributes to the list of names if object is a class;
        # this may result in duplicate entries if, for example, a virtual
        # attribute with the same name as a DynamicClassAttribute exists
        try:
            for base in object.__bases__:
                for k, v in base.__dict__.items():
                    if isinstance(v, types.DynamicClassAttribute):
                        names.append(k)
        except AttributeError:
            pass
    else:
        mro = ()
    for key in names:
        # First try to get the value via getattr.  Some descriptors don't
        # like calling their __get__ (see bug #1785), so fall back to
        # looking in the __dict__.
        try:
            value = getter(object, key)
            # handle the duplicate key
            if key in processed:
                raise AttributeError
        except AttributeError:
            for base in mro:
                if key in base.__dict__:
                    value = base.__dict__[key]
                    break
            else:
                # could be a (currently) missing slot member, or a buggy
                # __dir__; discard and move on
                continue
        if not predicate or predicate(value):
            results.append((key, value))
        processed.add(key)
    results.sort(key=lambda pair: pair[0])
    return results

def getmembers(object, predicate=None):
    """Return all members of an object as (name, value) pairs sorted by name.
    Optionally, only return members that satisfy a given predicate."""
    return _getmembers(object, predicate, getattr)

def getmembers_static(object, predicate=None):
    """Return all members of an object as (name, value) pairs sorted by name
    without triggering dynamic lookup via the descriptor protocol,
    __getattr__ or __getattribute__. Optionally, only return members that
    satisfy a given predicate.

    Note: this function may not be able to retrieve all members
       that getmembers can fetch (like dynamically created attributes)
       and may find members that getmembers can't (like descriptors
       that raise AttributeError). It can also return descriptor objects
       instead of instance members in some cases.
    """
    return _getmembers(object, predicate, getattr_static)

Attribute = namedtuple('Attribute', 'name kind defining_class object')

def classify_class_attrs(cls):
    """Return list of attribute-descriptor tuples.

    For each name in dir(cls), the return list contains a 4-tuple
    with these elements:

        0. The name (a string).

        1. The kind of attribute this is, one of these strings:
               'class method'    created via classmethod()
               'static method'   created via staticmethod()
               'property'        created via property()
               'method'          any other flavor of method or descriptor
               'data'            not a method

        2. The class which defined this attribute (a class).

        3. The object as obtained by calling getattr; if this fails, or if the
           resulting object does not live anywhere in the class' mro (including
           metaclasses) then the object is looked up in the defining class's
           dict (found by walking the mro).

    If one of the items in dir(cls) is stored in the metaclass it will now
    be discovered and not have None be listed as the class in which it was
    defined.  Any items whose home class cannot be discovered are skipped.
    """

    mro = getmro(cls)
    metamro = getmro(type(cls)) # for attributes stored in the metaclass
    metamro = tuple(cls for cls in metamro if cls not in (type, object))
    class_bases = (cls,) + mro
    all_bases = class_bases + metamro
    names = dir(cls)
    # :dd any DynamicClassAttributes to the list of names;
    # this may result in duplicate entries if, for example, a virtual
    # attribute with the same name as a DynamicClassAttribute exists.
    for base in mro:
        for k, v in base.__dict__.items():
            if isinstance(v, types.DynamicClassAttribute) and v.fget is not None:
                names.append(k)
    result = []
    processed = set()

    for name in names:
        # Get the object associated with the name, and where it was defined.
        # Normal objects will be looked up with both getattr and directly in
        # its class' dict (in case getattr fails [bug #1785], and also to look
        # for a docstring).
        # For DynamicClassAttributes on the second pass we only look in the
        # class's dict.
        #
        # Getting an obj from the __dict__ sometimes reveals more than
        # using getattr.  Static and class methods are dramatic examples.
        homecls = None
        get_obj = None
        dict_obj = None
        if name not in processed:
            try:
                if name == '__dict__':
                    raise Exception("__dict__ is special, don't want the proxy")
                get_obj = getattr(cls, name)
            except Exception:
                pass
            else:
                homecls = getattr(get_obj, "__objclass__", homecls)
                if homecls not in class_bases:
                    # if the resulting object does not live somewhere in the
                    # mro, drop it and search the mro manually
                    homecls = None
                    last_cls = None
                    # first look in the classes
                    for srch_cls in class_bases:
                        srch_obj = getattr(srch_cls, name, None)
                        if srch_obj is get_obj:
                            last_cls = srch_cls
                    # then check the metaclasses
                    for srch_cls in metamro:
                        try:
                            srch_obj = srch_cls.__getattr__(cls, name)
                        except AttributeError:
                            continue
                        if srch_obj is get_obj:
                            last_cls = srch_cls
                    if last_cls is not None:
                        homecls = last_cls
        for base in all_bases:
            if name in base.__dict__:
                dict_obj = base.__dict__[name]
                if homecls not in metamro:
                    homecls = base
                break
        if homecls is None:
            # unable to locate the attribute anywhere, most likely due to
            # buggy custom __dir__; discard and move on
            continue
        obj = get_obj if get_obj is not None else dict_obj
        # Classify the object or its descriptor.
        if isinstance(dict_obj, (staticmethod, types.BuiltinMethodType)):
            kind = "static method"
            obj = dict_obj
        elif isinstance(dict_obj, (classmethod, types.ClassMethodDescriptorType)):
            kind = "class method"
            obj = dict_obj
        elif isinstance(dict_obj, property):
            kind = "property"
            obj = dict_obj
        elif isroutine(obj):
            kind = "method"
        else:
            kind = "data"
        result.append(Attribute(name, kind, homecls, obj))
        processed.add(name)
    return result

# ----------------------------------------------------------- class helpers

def getmro(cls):
    "Return tuple of base classes (including cls) in method resolution order."
    return cls.__mro__

# -------------------------------------------------------- function helpers

def unwrap(func, *, stop=None):
    """Get the object wrapped by *func*.

   Follows the chain of :attr:`__wrapped__` attributes returning the last
   object in the chain.

   *stop* is an optional callback accepting an object in the wrapper chain
   as its sole argument that allows the unwrapping to be terminated early if
   the callback returns a true value. If the callback never returns a true
   value, the last object in the chain is returned as usual. For example,
   :func:`signature` uses this to stop unwrapping if any object in the
   chain has a ``__signature__`` attribute defined.

   :exc:`ValueError` is raised if a cycle is encountered.

    """
    f = func  # remember the original func for error reporting
    # Memoise by id to tolerate non-hashable objects, but store objects to
    # ensure they aren't destroyed, which would allow their IDs to be reused.
    memo = {id(f): f}
    recursion_limit = sys.getrecursionlimit()
    while not isinstance(func, type) and hasattr(func, '__wrapped__'):
        if stop is not None and stop(func):
            break
        func = func.__wrapped__
        id_func = id(func)
        if (id_func in memo) or (len(memo) >= recursion_limit):
            raise ValueError('wrapper loop when unwrapping {!r}'.format(f))
        memo[id_func] = func
    return func

# -------------------------------------------------- source code extraction
def indentsize(line):
    """Return the indent size, in spaces, at the start of a line of text."""
    expline = line.expandtabs()
    return len(expline) - len(expline.lstrip())

def _findclass(func):
    cls = sys.modules.get(func.__module__)
    if cls is None:
        return None
    for name in func.__qualname__.split('.')[:-1]:
        cls = getattr(cls, name)
    if not isclass(cls):
        return None
    return cls

def _finddoc(obj):
    if isclass(obj):
        for base in obj.__mro__:
            if base is not object:
                try:
                    doc = base.__doc__
                except AttributeError:
                    continue
                if doc is not None:
                    return doc
        return None

    if ismethod(obj):
        name = obj.__func__.__name__
        self = obj.__self__
        if (isclass(self) and
            getattr(getattr(self, name, None), '__func__') is obj.__func__):
            # classmethod
            cls = self
        else:
            cls = self.__class__
    elif isfunction(obj):
        name = obj.__name__
        cls = _findclass(obj)
        if cls is None or getattr(cls, name) is not obj:
            return None
    elif isbuiltin(obj):
        name = obj.__name__
        self = obj.__self__
        if (isclass(self) and
            self.__qualname__ + '.' + name == obj.__qualname__):
            # classmethod
            cls = self
        else:
            cls = self.__class__
    # Should be tested before isdatadescriptor().
    elif isinstance(obj, property):
        name = obj.__name__
        cls = _findclass(obj.fget)
        if cls is None or getattr(cls, name) is not obj:
            return None
    elif ismethoddescriptor(obj) or isdatadescriptor(obj):
        name = obj.__name__
        cls = obj.__objclass__
        if getattr(cls, name) is not obj:
            return None
        if ismemberdescriptor(obj):
            slots = getattr(cls, '__slots__', None)
            if isinstance(slots, dict) and name in slots:
                return slots[name]
    else:
        return None
    for base in cls.__mro__:
        try:
            doc = getattr(base, name).__doc__
        except AttributeError:
            continue
        if doc is not None:
            return doc
    return None

def getdoc(object):
    """Get the documentation string for an object.

    All tabs are expanded to spaces.  To clean up docstrings that are
    indented to line up with blocks of code, any whitespace than can be
    uniformly removed from the second line onwards is removed."""
    try:
        doc = object.__doc__
    except AttributeError:
        return None
    if doc is None:
        try:
            doc = _finddoc(object)
        except (AttributeError, TypeError):
            return None
    if not isinstance(doc, str):
        return None
    return cleandoc(doc)

def cleandoc(doc):
    """Clean up indentation from docstrings.

    Any whitespace that can be uniformly removed from the second line
    onwards is removed."""
    lines = doc.expandtabs().split('\n')

    # Find minimum indentation of any non-blank lines after first line.
    margin = sys.maxsize
    for line in lines[1:]:
        content = len(line.lstrip(' '))
        if content:
            indent = len(line) - content
            margin = min(margin, indent)
    # Remove indentation.
    if lines:
        lines[0] = lines[0].lstrip(' ')
    if margin < sys.maxsize:
        for i in range(1, len(lines)):
            lines[i] = lines[i][margin:]
    # Remove any trailing or leading blank lines.
    while lines and not lines[-1]:
        lines.pop()
    while lines and not lines[0]:
        lines.pop(0)
    return '\n'.join(lines)


def getfile(object):
    """Work out which source or compiled file an object was defined in."""
    if ismodule(object):
        if getattr(object, '__file__', None):
            return object.__file__
        raise TypeError('{!r} is a built-in module'.format(object))
    if isclass(object):
        if hasattr(object, '__module__'):
            module = sys.modules.get(object.__module__)
            if getattr(module, '__file__', None):
                return module.__file__
            if object.__module__ == '__main__':
                raise OSError('source code not available')
        raise TypeError('{!r} is a built-in class'.format(object))
    if ismethod(object):
        object = object.__func__
    if isfunction(object):
        object = object.__code__
    if istraceback(object):
        object = object.tb_frame
    if isframe(object):
        object = object.f_code
    if iscode(object):
        return object.co_filename
    raise TypeError('module, class, method, function, traceback, frame, or '
                    'code object was expected, got {}'.format(
                    type(object).__name__))

def getmodulename(path):
    """Return the module name for a given file, or None."""
    fname = os.path.basename(path)
    # Check for paths that look like an actual module file
    suffixes = [(-len(suffix), suffix)
                    for suffix in importlib.machinery.all_suffixes()]
    suffixes.sort() # try longest suffixes first, in case they overlap
    for neglen, suffix in suffixes:
        if fname.endswith(suffix):
            return fname[:neglen]
    return None

def getsourcefile(object):
    """Return the filename that can be used to locate an object's source.
    Return None if no way can be identified to get the source.
    """
    filename = getfile(object)
    all_bytecode_suffixes = importlib.machinery.DEBUG_BYTECODE_SUFFIXES[:]
    all_bytecode_suffixes += importlib.machinery.OPTIMIZED_BYTECODE_SUFFIXES[:]
    if any(filename.endswith(s) for s in all_bytecode_suffixes):
        filename = (os.path.splitext(filename)[0] +
                    importlib.machinery.SOURCE_SUFFIXES[0])
    elif any(filename.endswith(s) for s in
                 importlib.machinery.EXTENSION_SUFFIXES):
        return None
    elif filename.endswith(".fwork"):
        # Apple mobile framework markers are another type of non-source file
        return None

    # return a filename found in the linecache even if it doesn't exist on disk
    if filename in linecache.cache:
        return filename
    if os.path.exists(filename):
        return filename
    # only return a non-existent filename if the module has a PEP 302 loader
    module = getmodule(object, filename)
    if getattr(module, '__loader__', None) is not None:
        return filename
    elif getattr(getattr(module, "__spec__", None), "loader", None) is not None:
        return filename

def getabsfile(object, _filename=None):
    """Return an absolute path to the source or compiled file for an object.

    The idea is for each object to have a unique origin, so this routine
    normalizes the result as much as possible."""
    if _filename is None:
        _filename = getsourcefile(object) or getfile(object)
    return os.path.normcase(os.path.abspath(_filename))

modulesbyfile = {}
_filesbymodname = {}

def getmodule(object, _filename=None):
    """Return the module an object was defined in, or None if not found."""
    if ismodule(object):
        return object
    if hasattr(object, '__module__'):
        return sys.modules.get(object.__module__)

    # Try the filename to modulename cache
    if _filename is not None and _filename in modulesbyfile:
        return sys.modules.get(modulesbyfile[_filename])
    # Try the cache again with the absolute file name
    try:
        file = getabsfile(object, _filename)
    except (TypeError, FileNotFoundError):
        return None
    if file in modulesbyfile:
        return sys.modules.get(modulesbyfile[file])
    # Update the filename to module name cache and check yet again
    # Copy sys.modules in order to cope with changes while iterating
    for modname, module in sys.modules.copy().items():
        if ismodule(module) and hasattr(module, '__file__'):
            f = module.__file__
            if f == _filesbymodname.get(modname, None):
                # Have already mapped this module, so skip it
                continue
            _filesbymodname[modname] = f
            f = getabsfile(module)
            # Always map to the name the module knows itself by
            modulesbyfile[f] = modulesbyfile[
                os.path.realpath(f)] = module.__name__
    if file in modulesbyfile:
        return sys.modules.get(modulesbyfile[file])
    # Check the main module
    main = sys.modules['__main__']
    if not hasattr(object, '__name__'):
        return None
    if hasattr(main, object.__name__):
        mainobject = getattr(main, object.__name__)
        if mainobject is object:
            return main
    # Check builtins
    builtin = sys.modules['builtins']
    if hasattr(builtin, object.__name__):
        builtinobject = getattr(builtin, object.__name__)
        if builtinobject is object:
            return builtin


class ClassFoundException(Exception):
    pass


def findsource(object):
    """Return the entire source file and starting line number for an object.

    The argument may be a module, class, method, function, traceback, frame,
    or code object.  The source code is returned as a list of all the lines
    in the file and the line number indexes a line in that list.  An OSError
    is raised if the source code cannot be retrieved."""

    file = getsourcefile(object)
    if file:
        # Invalidate cache if needed.
        linecache.checkcache(file)
    else:
        file = getfile(object)
        # Allow filenames in form of "<something>" to pass through.
        # `doctest` monkeypatches `linecache` module to enable
        # inspection, so let `linecache.getlines` to be called.
        if (not (file.startswith('<') and file.endswith('>'))) or file.endswith('.fwork'):
            raise OSError('source code not available')

    module = getmodule(object, file)
    if module:
        lines = linecache.getlines(file, module.__dict__)
    else:
        lines = linecache.getlines(file)
    if not lines:
        raise OSError('could not get source code')

    if ismodule(object):
        return lines, 0

    if isclass(object):
        try:
            firstlineno = object.__firstlineno__
        except AttributeError:
            raise OSError('source code not available')
        return lines, object.__firstlineno__ - 1

    if ismethod(object):
        object = object.__func__
    if isfunction(object):
        object = object.__code__
    if istraceback(object):
        object = object.tb_frame
    if isframe(object):
        object = object.f_code
    if iscode(object):
        if not hasattr(object, 'co_firstlineno'):
            raise OSError('could not find function definition')
        lnum = object.co_firstlineno - 1
        if lnum >= len(lines):
            raise OSError('lineno is out of bounds')
        return lines, lnum
    raise OSError('could not find code object')

def getcomments(object):
    """Get lines of comments immediately preceding an object's source code.

    Returns None when source can't be found.
    """
    try:
        lines, lnum = findsource(object)
    except (OSError, TypeError):
        return None

    if ismodule(object):
        # Look for a comment block at the top of the file.
        start = 0
        if lines and lines[0][:2] == '#!': start = 1
        while start < len(lines) and lines[start].strip() in ('', '#'):
            start = start + 1
        if start < len(lines) and lines[start][:1] == '#':
            comments = []
            end = start
            while end < len(lines) and lines[end][:1] == '#':
                comments.append(lines[end].expandtabs())
                end = end + 1
            return ''.join(comments)

    # Look for a preceding block of comments at the same indentation.
    elif lnum > 0:
        indent = indentsize(lines[lnum])
        end = lnum - 1
        if end >= 0 and lines[end].lstrip()[:1] == '#' and \
            indentsize(lines[end]) == indent:
            comments = [lines[end].expandtabs().lstrip()]
            if end > 0:
                end = end - 1
                comment = lines[end].expandtabs().lstrip()
                while comment[:1] == '#' and indentsize(lines[end]) == indent:
                    comments[:0] = [comment]
                    end = end - 1
                    if end < 0: break
                    comment = lines[end].expandtabs().lstrip()
            while comments and comments[0].strip() == '#':
                comments[:1] = []
            while comments and comments[-1].strip() == '#':
                comments[-1:] = []
            return ''.join(comments)

class EndOfBlock(Exception): pass

class BlockFinder:
    """Provide a tokeneater() method to detect the end of a code block."""
    def __init__(self):
        self.indent = 0
        self.islambda = False
        self.started = False
        self.passline = False
        self.indecorator = False
        self.last = 1
        self.body_col0 = None

    def tokeneater(self, type, token, srowcol, erowcol, line):
        if not self.started and not self.indecorator:
            # skip any decorators
            if token == "@":
                self.indecorator = True
            # look for the first "def", "class" or "lambda"
            elif token in ("def", "class", "lambda"):
                if token == "lambda":
                    self.islambda = True
                self.started = True
            self.passline = True    # skip to the end of the line
        elif type == tokenize.NEWLINE:
            self.passline = False   # stop skipping when a NEWLINE is seen
            self.last = srowcol[0]
            if self.islambda:       # lambdas always end at the first NEWLINE
                raise EndOfBlock
            # hitting a NEWLINE when in a decorator without args
            # ends the decorator
            if self.indecorator:
                self.indecorator = False
        elif self.passline:
            pass
        elif type == tokenize.INDENT:
            if self.body_col0 is None and self.started:
                self.body_col0 = erowcol[1]
            self.indent = self.indent + 1
            self.passline = True
        elif type == tokenize.DEDENT:
            self.indent = self.indent - 1
            # the end of matching indent/dedent pairs end a block
            # (note that this only works for "def"/"class" blocks,
            #  not e.g. for "if: else:" or "try: finally:" blocks)
            if self.indent <= 0:
                raise EndOfBlock
        elif type == tokenize.COMMENT:
            if self.body_col0 is not None and srowcol[1] >= self.body_col0:
                # Include comments if indented at least as much as the block
                self.last = srowcol[0]
        elif self.indent == 0 and type not in (tokenize.COMMENT, tokenize.NL):
            # any other token on the same indentation level end the previous
            # block as well, except the pseudo-tokens COMMENT and NL.
            raise EndOfBlock

def getblock(lines):
    """Extract the block of code at the top of the given list of lines."""
    blockfinder = BlockFinder()
    try:
        tokens = tokenize.generate_tokens(iter(lines).__next__)
        for _token in tokens:
            blockfinder.tokeneater(*_token)
    except (EndOfBlock, IndentationError):
        pass
    except SyntaxError as e:
        if "unmatched" not in e.msg:
            raise e from None
        _, *_token_info = _token
        try:
            blockfinder.tokeneater(tokenize.NEWLINE, *_token_info)
        except (EndOfBlock, IndentationError):
            pass
    return lines[:blockfinder.last]

def getsourcelines(object):
    """Return a list of source lines and starting line number for an object.

    The argument may be a module, class, method, function, traceback, frame,
    or code object.  The source code is returned as a list of the lines
    corresponding to the object and the line number indicates where in the
    original source file the first line of code was found.  An OSError is
    raised if the source code cannot be retrieved."""
    object = unwrap(object)
    lines, lnum = findsource(object)

    if istraceback(object):
        object = object.tb_frame

    # for module or frame that corresponds to module, return all source lines
    if (ismodule(object) or
        (isframe(object) and object.f_code.co_name == "<module>")):
        return lines, 0
    else:
        return getblock(lines[lnum:]), lnum + 1

def getsource(object):
    """Return the text of the source code for an object.

    The argument may be a module, class, method, function, traceback, frame,
    or code object.  The source code is returned as a single string.  An
    OSError is raised if the source code cannot be retrieved."""
    lines, lnum = getsourcelines(object)
    return ''.join(lines)

# --------------------------------------------------- class tree extraction
def walktree(classes, children, parent):
    """Recursive helper function for getclasstree()."""
    results = []
    classes.sort(key=attrgetter('__module__', '__name__'))
    for c in classes:
        results.append((c, c.__bases__))
        if c in children:
            results.append(walktree(children[c], children, c))
    return results

def getclasstree(classes, unique=False):
    """Arrange the given list of classes into a hierarchy of nested lists.

    Where a nested list appears, it contains classes derived from the class
    whose entry immediately precedes the list.  Each entry is a 2-tuple
    containing a class and a tuple of its base classes.  If the 'unique'
    argument is true, exactly one entry appears in the returned structure
    for each class in the given list.  Otherwise, classes using multiple
    inheritance and their descendants will appear multiple times."""
    children = {}
    roots = []
    for c in classes:
        if c.__bases__:
            for parent in c.__bases__:
                if parent not in children:
                    children[parent] = []
                if c not in children[parent]:
                    children[parent].append(c)
                if unique and parent in classes: break
        elif c not in roots:
            roots.append(c)
    for parent in children:
        if parent not in classes:
            roots.append(parent)
    return walktree(roots, children, None)

# ------------------------------------------------ argument list extraction
Arguments = namedtuple('Arguments', 'args, varargs, varkw')

def getargs(co):
    """Get information about the arguments accepted by a code object.

    Three things are returned: (args, varargs, varkw), where
    'args' is the list of argument names. Keyword-only arguments are
    appended. 'varargs' and 'varkw' are the names of the * and **
    arguments or None."""
    if not iscode(co):
        raise TypeError('{!r} is not a code object'.format(co))

    names = co.co_varnames
    nargs = co.co_argcount
    nkwargs = co.co_kwonlyargcount
    args = list(names[:nargs])
    kwonlyargs = list(names[nargs:nargs+nkwargs])

    nargs += nkwargs
    varargs = None
    if co.co_flags & CO_VARARGS:
        varargs = co.co_varnames[nargs]
        nargs = nargs + 1
    varkw = None
    if co.co_flags & CO_VARKEYWORDS:
        varkw = co.co_varnames[nargs]
    return Arguments(args + kwonlyargs, varargs, varkw)


FullArgSpec = namedtuple('FullArgSpec',
    'args, varargs, varkw, defaults, kwonlyargs, kwonlydefaults, annotations')

def getfullargspec(func):
    """Get the names and default values of a callable object's parameters.

    A tuple of seven things is returned:
    (args, varargs, varkw, defaults, kwonlyargs, kwonlydefaults, annotations).
    'args' is a list of the parameter names.
    'varargs' and 'varkw' are the names of the * and ** parameters or None.
    'defaults' is an n-tuple of the default values of the last n parameters.
    'kwonlyargs' is a list of keyword-only parameter names.
    'kwonlydefaults' is a dictionary mapping names from kwonlyargs to defaults.
    'annotations' is a dictionary mapping parameter names to annotations.

    Notable differences from inspect.signature():
      - the "self" parameter is always reported, even for bound methods
      - wrapper chains defined by __wrapped__ *not* unwrapped automatically
    """
    try:
        # Re: `skip_bound_arg=False`
        #
        # There is a notable difference in behaviour between getfullargspec
        # and Signature: the former always returns 'self' parameter for bound
        # methods, whereas the Signature always shows the actual calling
        # signature of the passed object.
        #
        # To simulate this behaviour, we "unbind" bound methods, to trick
        # inspect.signature to always return their first parameter ("self",
        # usually)

        # Re: `follow_wrapper_chains=False`
        #
        # getfullargspec() historically ignored __wrapped__ attributes,
        # so we ensure that remains the case in 3.3+

        sig = _signature_from_callable(func,
                                       follow_wrapper_chains=False,
                                       skip_bound_arg=False,
                                       sigcls=Signature,
                                       eval_str=False)
    except Exception as ex:
        # Most of the times 'signature' will raise ValueError.
        # But, it can also raise AttributeError, and, maybe something
        # else. So to be fully backwards compatible, we catch all
        # possible exceptions here, and reraise a TypeError.
        raise TypeError('unsupported callable') from ex

    args = []
    varargs = None
    varkw = None
    posonlyargs = []
    kwonlyargs = []
    annotations = {}
    defaults = ()
    kwdefaults = {}

    if sig.return_annotation is not sig.empty:
        annotations['return'] = sig.return_annotation

    for param in sig.parameters.values():
        kind = param.kind
        name = param.name

        if kind is _POSITIONAL_ONLY:
            posonlyargs.append(name)
            if param.default is not param.empty:
                defaults += (param.default,)
        elif kind is _POSITIONAL_OR_KEYWORD:
            args.append(name)
            if param.default is not param.empty:
                defaults += (param.default,)
        elif kind is _VAR_POSITIONAL:
            varargs = name
        elif kind is _KEYWORD_ONLY:
            kwonlyargs.append(name)
            if param.default is not param.empty:
                kwdefaults[name] = param.default
        elif kind is _VAR_KEYWORD:
            varkw = name

        if param.annotation is not param.empty:
            annotations[name] = param.annotation

    if not kwdefaults:
        # compatibility with 'func.__kwdefaults__'
        kwdefaults = None

    if not defaults:
        # compatibility with 'func.__defaults__'
        defaults = None

    return FullArgSpec(posonlyargs + args, varargs, varkw, defaults,
                       kwonlyargs, kwdefaults, annotations)


ArgInfo = namedtuple('ArgInfo', 'args varargs keywords locals')

def getargvalues(frame):
    """Get information about arguments passed into a particular frame.

    A tuple of four things is returned: (args, varargs, varkw, locals).
    'args' is a list of the argument names.
    'varargs' and 'varkw' are the names of the * and ** arguments or None.
    'locals' is the locals dictionary of the given frame."""
    args, varargs, varkw = getargs(frame.f_code)
    return ArgInfo(args, varargs, varkw, frame.f_locals)

def formatannotation(annotation, base_module=None):
    if getattr(annotation, '__module__', None) == 'typing':
        def repl(match):
            text = match.group()
            return text.removeprefix('typing.')
        return re.sub(r'[\w\.]+', repl, repr(annotation))
    if isinstance(annotation, types.GenericAlias):
        return str(annotation)
    if isinstance(annotation, type):
        if annotation.__module__ in ('builtins', base_module):
            return annotation.__qualname__
        return annotation.__module__+'.'+annotation.__qualname__
    return repr(annotation)

def formatannotationrelativeto(object):
    module = getattr(object, '__module__', None)
    def _formatannotation(annotation):
        return formatannotation(annotation, module)
    return _formatannotation


def formatargvalues(args, varargs, varkw, locals,
                    formatarg=str,
                    formatvarargs=lambda name: '*' + name,
                    formatvarkw=lambda name: '**' + name,
                    formatvalue=lambda value: '=' + repr(value)):
    """Format an argument spec from the 4 values returned by getargvalues.

    The first four arguments are (args, varargs, varkw, locals).  The
    next four arguments are the corresponding optional formatting functions
    that are called to turn names and values into strings.  The ninth
    argument is an optional function to format the sequence of arguments."""
    def convert(name, locals=locals,
                formatarg=formatarg, formatvalue=formatvalue):
        return formatarg(name) + formatvalue(locals[name])
    specs = []
    for i in range(len(args)):
        specs.append(convert(args[i]))
    if varargs:
        specs.append(formatvarargs(varargs) + formatvalue(locals[varargs]))
    if varkw:
        specs.append(formatvarkw(varkw) + formatvalue(locals[varkw]))
    return '(' + ', '.join(specs) + ')'

def _missing_arguments(f_name, argnames, pos, values):
    names = [repr(name) for name in argnames if name not in values]
    missing = len(names)
    if missing == 1:
        s = names[0]
    elif missing == 2:
        s = "{} and {}".format(*names)
    else:
        tail = ", {} and {}".format(*names[-2:])
        del names[-2:]
        s = ", ".join(names) + tail
    raise TypeError("%s() missing %i required %s argument%s: %s" %
                    (f_name, missing,
                      "positional" if pos else "keyword-only",
                      "" if missing == 1 else "s", s))

def _too_many(f_name, args, kwonly, varargs, defcount, given, values):
    atleast = len(args) - defcount
    kwonly_given = len([arg for arg in kwonly if arg in values])
    if varargs:
        plural = atleast != 1
        sig = "at least %d" % (atleast,)
    elif defcount:
        plural = True
        sig = "from %d to %d" % (atleast, len(args))
    else:
        plural = len(args) != 1
        sig = str(len(args))
    kwonly_sig = ""
    if kwonly_given:
        msg = " positional argument%s (and %d keyword-only argument%s)"
        kwonly_sig = (msg % ("s" if given != 1 else "", kwonly_given,
                             "s" if kwonly_given != 1 else ""))
    raise TypeError("%s() takes %s positional argument%s but %d%s %s given" %
            (f_name, sig, "s" if plural else "", given, kwonly_sig,
             "was" if given == 1 and not kwonly_given else "were"))

def getcallargs(func, /, *positional, **named):
    """Get the mapping of arguments to values.

    A dict is returned, with keys the function argument names (including the
    names of the * and ** arguments, if any), and values the respective bound
    values from 'positional' and 'named'."""
    spec = getfullargspec(func)
    args, varargs, varkw, defaults, kwonlyargs, kwonlydefaults, ann = spec
    f_name = func.__name__
    arg2value = {}


    if ismethod(func) and func.__self__ is not None:
        # implicit 'self' (or 'cls' for classmethods) argument
        positional = (func.__self__,) + positional
    num_pos = len(positional)
    num_args = len(args)
    num_defaults = len(defaults) if defaults else 0

    n = min(num_pos, num_args)
    for i in range(n):
        arg2value[args[i]] = positional[i]
    if varargs:
        arg2value[varargs] = tuple(positional[n:])
    possible_kwargs = set(args + kwonlyargs)
    if varkw:
        arg2value[varkw] = {}
    for kw, value in named.items():
        if kw not in possible_kwargs:
            if not varkw:
                raise TypeError("%s() got an unexpected keyword argument %r" %
                                (f_name, kw))
            arg2value[varkw][kw] = value
            continue
        if kw in arg2value:
            raise TypeError("%s() got multiple values for argument %r" %
                            (f_name, kw))
        arg2value[kw] = value
    if num_pos > num_args and not varargs:
        _too_many(f_name, args, kwonlyargs, varargs, num_defaults,
                   num_pos, arg2value)
    if num_pos < num_args:
        req = args[:num_args - num_defaults]
        for arg in req:
            if arg not in arg2value:
                _missing_arguments(f_name, req, True, arg2value)
        for i, arg in enumerate(args[num_args - num_defaults:]):
            if arg not in arg2value:
                arg2value[arg] = defaults[i]
    missing = 0
    for kwarg in kwonlyargs:
        if kwarg not in arg2value:
            if kwonlydefaults and kwarg in kwonlydefaults:
                arg2value[kwarg] = kwonlydefaults[kwarg]
            else:
                missing += 1
    if missing:
        _missing_arguments(f_name, kwonlyargs, False, arg2value)
    return arg2value

ClosureVars = namedtuple('ClosureVars', 'nonlocals globals builtins unbound')

def getclosurevars(func):
    """
    Get the mapping of free variables to their current values.

    Returns a named tuple of dicts mapping the current nonlocal, global
    and builtin references as seen by the body of the function. A final
    set of unbound names that could not be resolved is also provided.
    """

    if ismethod(func):
        func = func.__func__

    if not isfunction(func):
        raise TypeError("{!r} is not a Python function".format(func))

    code = func.__code__
    # Nonlocal references are named in co_freevars and resolved
    # by looking them up in __closure__ by positional index
    if func.__closure__ is None:
        nonlocal_vars = {}
    else:
        nonlocal_vars = {
            var : cell.cell_contents
            for var, cell in zip(code.co_freevars, func.__closure__)
       }

    # Global and builtin references are named in co_names and resolved
    # by looking them up in __globals__ or __builtins__
    global_ns = func.__globals__
    builtin_ns = global_ns.get("__builtins__", builtins.__dict__)
    if ismodule(builtin_ns):
        builtin_ns = builtin_ns.__dict__
    global_vars = {}
    builtin_vars = {}
    unbound_names = set()
    for name in code.co_names:
        if name in ("None", "True", "False"):
            # Because these used to be builtins instead of keywords, they
            # may still show up as name references. We ignore them.
            continue
        try:
            global_vars[name] = global_ns[name]
        except KeyError:
            try:
                builtin_vars[name] = builtin_ns[name]
            except KeyError:
                unbound_names.add(name)

    return ClosureVars(nonlocal_vars, global_vars,
                       builtin_vars, unbound_names)

# -------------------------------------------------- stack frame extraction

_Traceback = namedtuple('_Traceback', 'filename lineno function code_context index')

class Traceback(_Traceback):
    def __new__(cls, filename, lineno, function, code_context, index, *, positions=None):
        instance = super().__new__(cls, filename, lineno, function, code_context, index)
        instance.positions = positions
        return instance

    def __repr__(self):
        return ('Traceback(filename={!r}, lineno={!r}, function={!r}, '
               'code_context={!r}, index={!r}, positions={!r})'.format(
                self.filename, self.lineno, self.function, self.code_context,
                self.index, self.positions))

def _get_code_position_from_tb(tb):
    code, instruction_index = tb.tb_frame.f_code, tb.tb_lasti
    return _get_code_position(code, instruction_index)

def _get_code_position(code, instruction_index):
    if instruction_index < 0:
        return (None, None, None, None)
    positions_gen = code.co_positions()
    # The nth entry in code.co_positions() corresponds to instruction (2*n)th since Python 3.10+
    return next(itertools.islice(positions_gen, instruction_index // 2, None))

def getframeinfo(frame, context=1):
    """Get information about a frame or traceback object.

    A tuple of five things is returned: the filename, the line number of
    the current line, the function name, a list of lines of context from
    the source code, and the index of the current line within that list.
    The optional second argument specifies the number of lines of context
    to return, which are centered around the current line."""
    if istraceback(frame):
        positions = _get_code_position_from_tb(frame)
        lineno = frame.tb_lineno
        frame = frame.tb_frame
    else:
        lineno = frame.f_lineno
        positions = _get_code_position(frame.f_code, frame.f_lasti)

    if positions[0] is None:
        frame, *positions = (frame, lineno, *positions[1:])
    else:
        frame, *positions = (frame, *positions)

    lineno = positions[0]

    if not isframe(frame):
        raise TypeError('{!r} is not a frame or traceback object'.format(frame))

    filename = getsourcefile(frame) or getfile(frame)
    if context > 0:
        start = lineno - 1 - context//2
        try:
            lines, lnum = findsource(frame)
        except OSError:
            lines = index = None
        else:
            start = max(0, min(start, len(lines) - context))
            lines = lines[start:start+context]
            index = lineno - 1 - start
    else:
        lines = index = None

    return Traceback(filename, lineno, frame.f_code.co_name, lines,
                     index, positions=dis.Positions(*positions))

def getlineno(frame):
    """Get the line number from a frame object, allowing for optimization."""
    # FrameType.f_lineno is now a descriptor that grovels co_lnotab
    return frame.f_lineno

_FrameInfo = namedtuple('_FrameInfo', ('frame',) + Traceback._fields)
class FrameInfo(_FrameInfo):
    def __new__(cls, frame, filename, lineno, function, code_context, index, *, positions=None):
        instance = super().__new__(cls, frame, filename, lineno, function, code_context, index)
        instance.positions = positions
        return instance

    def __repr__(self):
        return ('FrameInfo(frame={!r}, filename={!r}, lineno={!r}, function={!r}, '
               'code_context={!r}, index={!r}, positions={!r})'.format(
                self.frame, self.filename, self.lineno, self.function,
                self.code_context, self.index, self.positions))

def getouterframes(frame, context=1):
    """Get a list of records for a frame and all higher (calling) frames.

    Each record contains a frame object, filename, line number, function
    name, a list of lines of context, and index within the context."""
    framelist = []
    while frame:
        traceback_info = getframeinfo(frame, context)
        frameinfo = (frame,) + traceback_info
        framelist.append(FrameInfo(*frameinfo, positions=traceback_info.positions))
        frame = frame.f_back
    return framelist

def getinnerframes(tb, context=1):
    """Get a list of records for a traceback's frame and all lower frames.

    Each record contains a frame object, filename, line number, function
    name, a list of lines of context, and index within the context."""
    framelist = []
    while tb:
        traceback_info = getframeinfo(tb, context)
        frameinfo = (tb.tb_frame,) + traceback_info
        framelist.append(FrameInfo(*frameinfo, positions=traceback_info.positions))
        tb = tb.tb_next
    return framelist

def currentframe():
    """Return the frame of the caller or None if this is not possible."""
    return sys._getframe(1) if hasattr(sys, "_getframe") else None

def stack(context=1):
    """Return a list of records for the stack above the caller's frame."""
    return getouterframes(sys._getframe(1), context)

def trace(context=1):
    """Return a list of records for the stack below the current exception."""
    exc = sys.exception()
    tb = None if exc is None else exc.__traceback__
    return getinnerframes(tb, context)


# ------------------------------------------------ static version of getattr

_sentinel = object()
_static_getmro = type.__dict__['__mro__'].__get__
_get_dunder_dict_of_class = type.__dict__["__dict__"].__get__


def _check_instance(obj, attr):
    instance_dict = {}
    try:
        instance_dict = object.__getattribute__(obj, "__dict__")
    except AttributeError:
        pass
    return dict.get(instance_dict, attr, _sentinel)


def _check_class(klass, attr):
    for entry in _static_getmro(klass):
        if _shadowed_dict(type(entry)) is _sentinel and attr in entry.__dict__:
            return entry.__dict__[attr]
    return _sentinel


@functools.lru_cache()
def _shadowed_dict_from_weakref_mro_tuple(*weakref_mro):
    for weakref_entry in weakref_mro:
        # Normally we'd have to check whether the result of weakref_entry()
        # is None here, in case the object the weakref is pointing to has died.
        # In this specific case, however, we know that the only caller of this
        # function is `_shadowed_dict()`, and that therefore this weakref is
        # guaranteed to point to an object that is still alive.
        entry = weakref_entry()
        dunder_dict = _get_dunder_dict_of_class(entry)
        if '__dict__' in dunder_dict:
            class_dict = dunder_dict['__dict__']
            if not (type(class_dict) is types.GetSetDescriptorType and
                    class_dict.__name__ == "__dict__" and
                    class_dict.__objclass__ is entry):
                return class_dict
    return _sentinel


def _shadowed_dict(klass):
    # gh-118013: the inner function here is decorated with lru_cache for
    # performance reasons, *but* make sure not to pass strong references
    # to the items in the mro. Doing so can lead to unexpected memory
    # consumption in cases where classes are dynamically created and
    # destroyed, and the dynamically created classes happen to be the only
    # objects that hold strong references to other objects that take up a
    # significant amount of memory.
    return _shadowed_dict_from_weakref_mro_tuple(
        *[make_weakref(entry) for entry in _static_getmro(klass)]
    )


def getattr_static(obj, attr, default=_sentinel):
    """Retrieve attributes without triggering dynamic lookup via the
       descriptor protocol,  __getattr__ or __getattribute__.

       Note: this function may not be able to retrieve all attributes
       that getattr can fetch (like dynamically created attributes)
       and may find attributes that getattr can't (like descriptors
       that raise AttributeError). It can also return descriptor objects
       instead of instance members in some cases. See the
       documentation for details.
    """
    instance_result = _sentinel

    objtype = type(obj)
    if type not in _static_getmro(objtype):
        klass = objtype
        dict_attr = _shadowed_dict(klass)
        if (dict_attr is _sentinel or
            type(dict_attr) is types.MemberDescriptorType):
            instance_result = _check_instance(obj, attr)
    else:
        klass = obj

    klass_result = _check_class(klass, attr)

    if instance_result is not _sentinel and klass_result is not _sentinel:
        if _check_class(type(klass_result), "__get__") is not _sentinel and (
            _check_class(type(klass_result), "__set__") is not _sentinel
            or _check_class(type(klass_result), "__delete__") is not _sentinel
        ):
            return klass_result

    if instance_result is not _sentinel:
        return instance_result
    if klass_result is not _sentinel:
        return klass_result

    if obj is klass:
        # for types we check the metaclass too
        for entry in _static_getmro(type(klass)):
            if (
                _shadowed_dict(type(entry)) is _sentinel
                and attr in entry.__dict__
            ):
                return entry.__dict__[attr]
    if default is not _sentinel:
        return default
    raise AttributeError(attr)


# ------------------------------------------------ generator introspection

GEN_CREATED = 'GEN_CREATED'
GEN_RUNNING = 'GEN_RUNNING'
GEN_SUSPENDED = 'GEN_SUSPENDED'
GEN_CLOSED = 'GEN_CLOSED'

def getgeneratorstate(generator):
    """Get current state of a generator-iterator.

    Possible states are:
      GEN_CREATED: Waiting to start execution.
      GEN_RUNNING: Currently being executed by the interpreter.
      GEN_SUSPENDED: Currently suspended at a yield expression.
      GEN_CLOSED: Execution has completed.
    """
    if generator.gi_running:
        return GEN_RUNNING
    if generator.gi_suspended:
        return GEN_SUSPENDED
    if generator.gi_frame is None:
        return GEN_CLOSED
    return GEN_CREATED


def getgeneratorlocals(generator):
    """
    Get the mapping of generator local variables to their current values.

    A dict is returned, with the keys the local variable names and values the
    bound values."""

    if not isgenerator(generator):
        raise TypeError("{!r} is not a Python generator".format(generator))

    frame = getattr(generator, "gi_frame", None)
    if frame is not None:
        return generator.gi_frame.f_locals
    else:
        return {}


# ------------------------------------------------ coroutine introspection

CORO_CREATED = 'CORO_CREATED'
CORO_RUNNING = 'CORO_RUNNING'
CORO_SUSPENDED = 'CORO_SUSPENDED'
CORO_CLOSED = 'CORO_CLOSED'

def getcoroutinestate(coroutine):
    """Get current state of a coroutine object.

    Possible states are:
      CORO_CREATED: Waiting to start execution.
      CORO_RUNNING: Currently being executed by the interpreter.
      CORO_SUSPENDED: Currently suspended at an await expression.
      CORO_CLOSED: Execution has completed.
    """
    if coroutine.cr_running:
        return CORO_RUNNING
    if coroutine.cr_suspended:
        return CORO_SUSPENDED
    if coroutine.cr_frame is None:
        return CORO_CLOSED
    return CORO_CREATED


def getcoroutinelocals(coroutine):
    """
    Get the mapping of coroutine local variables to their current values.

    A dict is returned, with the keys the local variable names and values the
    bound values."""
    frame = getattr(coroutine, "cr_frame", None)
    if frame is not None:
        return frame.f_locals
    else:
        return {}


# ----------------------------------- asynchronous generator introspection

AGEN_CREATED = 'AGEN_CREATED'
AGEN_RUNNING = 'AGEN_RUNNING'
AGEN_SUSPENDED = 'AGEN_SUSPENDED'
AGEN_CLOSED = 'AGEN_CLOSED'


def getasyncgenstate(agen):
    """Get current state of an asynchronous generator object.

    Possible states are:
      AGEN_CREATED: Waiting to start execution.
      AGEN_RUNNING: Currently being executed by the interpreter.
      AGEN_SUSPENDED: Currently suspended at a yield expression.
      AGEN_CLOSED: Execution has completed.
    """
    if agen.ag_running:
        return AGEN_RUNNING
    if agen.ag_suspended:
        return AGEN_SUSPENDED
    if agen.ag_frame is None:
        return AGEN_CLOSED
    return AGEN_CREATED


def getasyncgenlocals(agen):
    """
    Get the mapping of asynchronous generator local variables to their current
    values.

    A dict is returned, with the keys the local variable names and values the
    bound values."""

    if not isasyncgen(agen):
        raise TypeError(f"{agen!r} is not a Python async generator")

    frame = getattr(agen, "ag_frame", None)
    if frame is not None:
        return agen.ag_frame.f_locals
    else:
        return {}


###############################################################################
### Function Signature Object (PEP 362)
###############################################################################


_NonUserDefinedCallables = (types.WrapperDescriptorType,
                            types.MethodWrapperType,
                            types.ClassMethodDescriptorType,
                            types.BuiltinFunctionType)


def _signature_get_user_defined_method(cls, method_name):
    """Private helper. Checks if ``cls`` has an attribute
    named ``method_name`` and returns it only if it is a
    pure python function.
    """
    if method_name == '__new__':
        meth = getattr(cls, method_name, None)
    else:
        meth = getattr_static(cls, method_name, None)
    if meth is None or isinstance(meth, _NonUserDefinedCallables):
        # Once '__signature__' will be added to 'C'-level
        # callables, this check won't be necessary
        return None
    if method_name != '__new__':
        meth = _descriptor_get(meth, cls)
    return meth


def _signature_get_partial(wrapped_sig, partial, extra_args=()):
    """Private helper to calculate how 'wrapped_sig' signature will
    look like after applying a 'functools.partial' object (or alike)
    on it.
    """

    old_params = wrapped_sig.parameters
    new_params = OrderedDict(old_params.items())

    partial_args = partial.args or ()
    partial_keywords = partial.keywords or {}

    if extra_args:
        partial_args = extra_args + partial_args

    try:
        ba = wrapped_sig.bind_partial(*partial_args, **partial_keywords)
    except TypeError as ex:
        msg = 'partial object {!r} has incorrect arguments'.format(partial)
        raise ValueError(msg) from ex


    transform_to_kwonly = False
    for param_name, param in old_params.items():
        try:
            arg_value = ba.arguments[param_name]
        except KeyError:
            pass
        else:
            if param.kind is _POSITIONAL_ONLY:
                # If positional-only parameter is bound by partial,
                # it effectively disappears from the signature
                new_params.pop(param_name)
                continue

            if param.kind is _POSITIONAL_OR_KEYWORD:
                if param_name in partial_keywords:
                    # This means that this parameter, and all parameters
                    # after it should be keyword-only (and var-positional
                    # should be removed). Here's why. Consider the following
                    # function:
                    #     foo(a, b, *args, c):
                    #         pass
                    #
                    # "partial(foo, a='spam')" will have the following
                    # signature: "(*, a='spam', b, c)". Because attempting
                    # to call that partial with "(10, 20)" arguments will
                    # raise a TypeError, saying that "a" argument received
                    # multiple values.
                    transform_to_kwonly = True
                    # Set the new default value
                    new_params[param_name] = param.replace(default=arg_value)
                else:
                    # was passed as a positional argument
                    new_params.pop(param.name)
                    continue

            if param.kind is _KEYWORD_ONLY:
                # Set the new default value
                new_params[param_name] = param.replace(default=arg_value)

        if transform_to_kwonly:
            assert param.kind is not _POSITIONAL_ONLY

            if param.kind is _POSITIONAL_OR_KEYWORD:
                new_param = new_params[param_name].replace(kind=_KEYWORD_ONLY)
                new_params[param_name] = new_param
                new_params.move_to_end(param_name)
            elif param.kind in (_KEYWORD_ONLY, _VAR_KEYWORD):
                new_params.move_to_end(param_name)
            elif param.kind is _VAR_POSITIONAL:
                new_params.pop(param.name)

    return wrapped_sig.replace(parameters=new_params.values())


def _signature_bound_method(sig):
    """Private helper to transform signatures for unbound
    functions to bound methods.
    """

    params = tuple(sig.parameters.values())

    if not params or params[0].kind in (_VAR_KEYWORD, _KEYWORD_ONLY):
        raise ValueError('invalid method signature')

    kind = params[0].kind
    if kind in (_POSITIONAL_OR_KEYWORD, _POSITIONAL_ONLY):
        # Drop first parameter:
        # '(p1, p2[, ...])' -> '(p2[, ...])'
        params = params[1:]
    else:
        if kind is not _VAR_POSITIONAL:
            # Unless we add a new parameter type we never
            # get here
            raise ValueError('invalid argument type')
        # It's a var-positional parameter.
        # Do nothing. '(*args[, ...])' -> '(*args[, ...])'

    return sig.replace(parameters=params)


def _signature_is_builtin(obj):
    """Private helper to test if `obj` is a callable that might
    support Argument Clinic's __text_signature__ protocol.
    """
    return (isbuiltin(obj) or
            ismethoddescriptor(obj) or
            isinstance(obj, _NonUserDefinedCallables) or
            # Can't test 'isinstance(type)' here, as it would
            # also be True for regular python classes.
            # Can't use the `in` operator here, as it would
            # invoke the custom __eq__ method.
            obj is type or obj is object)


def _signature_is_functionlike(obj):
    """Private helper to test if `obj` is a duck type of FunctionType.
    A good example of such objects are functions compiled with
    Cython, which have all attributes that a pure Python function
    would have, but have their code statically compiled.
    """

    if not callable(obj) or isclass(obj):
        # All function-like objects are obviously callables,
        # and not classes.
        return False

    name = getattr(obj, '__name__', None)
    code = getattr(obj, '__code__', None)
    defaults = getattr(obj, '__defaults__', _void) # Important to use _void ...
    kwdefaults = getattr(obj, '__kwdefaults__', _void) # ... and not None here
    annotations = getattr(obj, '__annotations__', None)

    return (isinstance(code, types.CodeType) and
            isinstance(name, str) and
            (defaults is None or isinstance(defaults, tuple)) and
            (kwdefaults is None or isinstance(kwdefaults, dict)) and
            (isinstance(annotations, (dict)) or annotations is None) )


def _signature_strip_non_python_syntax(signature):
    """
    Private helper function. Takes a signature in Argument Clinic's
    extended signature format.

    Returns a tuple of two things:
      * that signature re-rendered in standard Python syntax, and
      * the index of the "self" parameter (generally 0), or None if
        the function does not have a "self" parameter.
    """

    if not signature:
        return signature, None

    self_parameter = None

    lines = [l.encode('ascii') for l in signature.split('\n') if l]
    generator = iter(lines).__next__
    token_stream = tokenize.tokenize(generator)

    text = []
    add = text.append

    current_parameter = 0
    OP = token.OP
    ERRORTOKEN = token.ERRORTOKEN

    # token stream always starts with ENCODING token, skip it
    t = next(token_stream)
    assert t.type == tokenize.ENCODING

    for t in token_stream:
        type, string = t.type, t.string

        if type == OP:
            if string == ',':
                current_parameter += 1

        if (type == OP) and (string == '$'):
            assert self_parameter is None
            self_parameter = current_parameter
            continue

        add(string)
        if (string == ','):
            add(' ')
    clean_signature = ''.join(text).strip().replace("\n", "")
    return clean_signature, self_parameter


def _signature_fromstr(cls, obj, s, skip_bound_arg=True):
    """Private helper to parse content of '__text_signature__'
    and return a Signature based on it.
    """
    Parameter = cls._parameter_cls

    clean_signature, self_parameter = _signature_strip_non_python_syntax(s)

    program = "def foo" + clean_signature + ": pass"

    try:
        module = ast.parse(program)
    except SyntaxError:
        module = None

    if not isinstance(module, ast.Module):
        raise ValueError("{!r} builtin has invalid signature".format(obj))

    f = module.body[0]

    parameters = []
    empty = Parameter.empty

    module = None
    module_dict = {}
<<<<<<< HEAD
    module_name = (getattr(obj, '__module__', None) or
                   getattr(getattr(obj, '__objclass__', None),
                           '__module__', None))
=======

    module_name = getattr(obj, '__module__', None)
    if not module_name:
        objclass = getattr(obj, '__objclass__', None)
        module_name = getattr(objclass, '__module__', None)

>>>>>>> e04cd964
    if module_name:
        module = sys.modules.get(module_name, None)
        if module:
            module_dict = module.__dict__
    sys_module_dict = sys.modules.copy()

    def parse_name(node):
        return node.arg

    def parse_annotation(annotation):
        if annotation:
            expr = ast.unparse(annotation)
            try:
                value = eval(expr, module_dict)
            except NameError:
                try:
                    value = eval(expr, sys_module_dict)
                except NameError:
                    raise ValueError
            return value
        return empty

    def wrap_value(s):
        try:
            value = eval(s, module_dict)
        except NameError:
            try:
                value = eval(s, sys_module_dict)
            except NameError:
                raise ValueError

        if isinstance(value, (str, int, float, bytes, bool, type(None))):
            return ast.Constant(value)
        raise ValueError

    class RewriteSymbolics(ast.NodeTransformer):
        def visit_Attribute(self, node):
            a = []
            n = node
            while isinstance(n, ast.Attribute):
                a.append(n.attr)
                n = n.value
            if not isinstance(n, ast.Name):
                raise ValueError
            a.append(n.id)
            value = ".".join(reversed(a))
            return wrap_value(value)

        def visit_Name(self, node):
            if not isinstance(node.ctx, ast.Load):
                raise ValueError()
            return wrap_value(node.id)

        def visit_BinOp(self, node):
            # Support constant folding of a couple simple binary operations
            # commonly used to define default values in text signatures
            left = self.visit(node.left)
            right = self.visit(node.right)
            if not isinstance(left, ast.Constant) or not isinstance(right, ast.Constant):
                raise ValueError
            if isinstance(node.op, ast.Add):
                return ast.Constant(left.value + right.value)
            elif isinstance(node.op, ast.Sub):
                return ast.Constant(left.value - right.value)
            elif isinstance(node.op, ast.BitOr):
                return ast.Constant(left.value | right.value)
            raise ValueError

    def p(name_node, default_node, default=empty):
        assert isinstance(name_node, ast.arg)
        name = parse_name(name_node)
        if default_node and default_node is not _empty:
            try:
                default_node = RewriteSymbolics().visit(default_node)
                default = ast.literal_eval(default_node)
            except ValueError:
                raise ValueError("{!r} builtin has invalid signature".format(obj)) from None
        try:
            annotation = parse_annotation(name_node.annotation)
        except ValueError:
            raise ValueError("{!r} builtin has invalid signature".format(obj)) from None
        parameters.append(Parameter(name, kind, default=default, annotation=annotation))

    # non-keyword-only parameters
    total_non_kw_args = len(f.args.posonlyargs) + len(f.args.args)
    required_non_kw_args = total_non_kw_args - len(f.args.defaults)
    defaults = itertools.chain(itertools.repeat(None, required_non_kw_args), f.args.defaults)

    kind = Parameter.POSITIONAL_ONLY
    for (name, default) in zip(f.args.posonlyargs, defaults):
        p(name, default)

    kind = Parameter.POSITIONAL_OR_KEYWORD
    for (name, default) in zip(f.args.args, defaults):
        p(name, default)

    # *args
    if f.args.vararg:
        kind = Parameter.VAR_POSITIONAL
        p(f.args.vararg, empty)

    # keyword-only arguments
    kind = Parameter.KEYWORD_ONLY
    for name, default in zip(f.args.kwonlyargs, f.args.kw_defaults):
        p(name, default)

    # **kwargs
    if f.args.kwarg:
        kind = Parameter.VAR_KEYWORD
        p(f.args.kwarg, empty)

    if self_parameter is not None:
        # Possibly strip the bound argument:
        #    - We *always* strip first bound argument if
        #      it is a module.
        #    - We don't strip first bound argument if
        #      skip_bound_arg is False.
        assert parameters
        _self = getattr(obj, '__self__', None)
        self_isbound = _self is not None
        self_ismodule = ismodule(_self)
        if self_isbound and (self_ismodule or skip_bound_arg):
            parameters.pop(0)
        else:
            # for builtins, self parameter is always positional-only!
            p = parameters[0].replace(kind=Parameter.POSITIONAL_ONLY)
            parameters[0] = p

    try:
        return_annotation = parse_annotation(f.returns)
    except ValueError:
        raise ValueError("{!r} builtin has invalid signature".format(obj)) from None

    return cls(parameters, return_annotation=return_annotation)


def _signature_from_builtin(cls, func, skip_bound_arg=True):
    """Private helper function to get signature for
    builtin callables.
    """

    if not _signature_is_builtin(func):
        raise TypeError("{!r} is not a Python builtin "
                        "function".format(func))

    s = getattr(func, "__text_signature__", None)
    if not s:
        raise ValueError("no signature found for builtin {!r}".format(func))

    return _signature_fromstr(cls, func, s, skip_bound_arg)


def _signature_from_function(cls, func, skip_bound_arg=True,
                             globals=None, locals=None, eval_str=False):
    """Private helper: constructs Signature for the given python function."""

    is_duck_function = False
    if not isfunction(func):
        if _signature_is_functionlike(func):
            is_duck_function = True
        else:
            # If it's not a pure Python function, and not a duck type
            # of pure function:
            raise TypeError('{!r} is not a Python function'.format(func))

    s = getattr(func, "__text_signature__", None)
    if s:
        return _signature_fromstr(cls, func, s, skip_bound_arg)

    Parameter = cls._parameter_cls

    # Parameter information.
    func_code = func.__code__
    pos_count = func_code.co_argcount
    arg_names = func_code.co_varnames
    posonly_count = func_code.co_posonlyargcount
    positional = arg_names[:pos_count]
    keyword_only_count = func_code.co_kwonlyargcount
    keyword_only = arg_names[pos_count:pos_count + keyword_only_count]
    annotations = get_annotations(func, globals=globals, locals=locals, eval_str=eval_str)
    defaults = func.__defaults__
    kwdefaults = func.__kwdefaults__

    if defaults:
        pos_default_count = len(defaults)
    else:
        pos_default_count = 0

    parameters = []

    non_default_count = pos_count - pos_default_count
    posonly_left = posonly_count

    # Non-keyword-only parameters w/o defaults.
    for name in positional[:non_default_count]:
        kind = _POSITIONAL_ONLY if posonly_left else _POSITIONAL_OR_KEYWORD
        annotation = annotations.get(name, _empty)
        parameters.append(Parameter(name, annotation=annotation,
                                    kind=kind))
        if posonly_left:
            posonly_left -= 1

    # ... w/ defaults.
    for offset, name in enumerate(positional[non_default_count:]):
        kind = _POSITIONAL_ONLY if posonly_left else _POSITIONAL_OR_KEYWORD
        annotation = annotations.get(name, _empty)
        parameters.append(Parameter(name, annotation=annotation,
                                    kind=kind,
                                    default=defaults[offset]))
        if posonly_left:
            posonly_left -= 1

    # *args
    if func_code.co_flags & CO_VARARGS:
        name = arg_names[pos_count + keyword_only_count]
        annotation = annotations.get(name, _empty)
        parameters.append(Parameter(name, annotation=annotation,
                                    kind=_VAR_POSITIONAL))

    # Keyword-only parameters.
    for name in keyword_only:
        default = _empty
        if kwdefaults is not None:
            default = kwdefaults.get(name, _empty)

        annotation = annotations.get(name, _empty)
        parameters.append(Parameter(name, annotation=annotation,
                                    kind=_KEYWORD_ONLY,
                                    default=default))
    # **kwargs
    if func_code.co_flags & CO_VARKEYWORDS:
        index = pos_count + keyword_only_count
        if func_code.co_flags & CO_VARARGS:
            index += 1

        name = arg_names[index]
        annotation = annotations.get(name, _empty)
        parameters.append(Parameter(name, annotation=annotation,
                                    kind=_VAR_KEYWORD))

    # Is 'func' is a pure Python function - don't validate the
    # parameters list (for correct order and defaults), it should be OK.
    return cls(parameters,
               return_annotation=annotations.get('return', _empty),
               __validate_parameters__=is_duck_function)


def _descriptor_get(descriptor, obj):
    if isclass(descriptor):
        return descriptor
    get = getattr(type(descriptor), '__get__', _sentinel)
    if get is _sentinel:
        return descriptor
    return get(descriptor, obj, type(obj))


def _signature_from_callable(obj, *,
                             follow_wrapper_chains=True,
                             skip_bound_arg=True,
                             globals=None,
                             locals=None,
                             eval_str=False,
                             sigcls):

    """Private helper function to get signature for arbitrary
    callable objects.
    """

    _get_signature_of = functools.partial(_signature_from_callable,
                                follow_wrapper_chains=follow_wrapper_chains,
                                skip_bound_arg=skip_bound_arg,
                                globals=globals,
                                locals=locals,
                                sigcls=sigcls,
                                eval_str=eval_str)

    if not callable(obj):
        raise TypeError('{!r} is not a callable object'.format(obj))

    if isinstance(obj, types.MethodType):
        # In this case we skip the first parameter of the underlying
        # function (usually `self` or `cls`).
        sig = _get_signature_of(obj.__func__)

        if skip_bound_arg:
            return _signature_bound_method(sig)
        else:
            return sig

    # Was this function wrapped by a decorator?
    if follow_wrapper_chains:
        # Unwrap until we find an explicit signature or a MethodType (which will be
        # handled explicitly below).
        obj = unwrap(obj, stop=(lambda f: hasattr(f, "__signature__")
                                or isinstance(f, types.MethodType)))
        if isinstance(obj, types.MethodType):
            # If the unwrapped object is a *method*, we might want to
            # skip its first parameter (self).
            # See test_signature_wrapped_bound_method for details.
            return _get_signature_of(obj)

    try:
        sig = obj.__signature__
    except AttributeError:
        pass
    else:
        if sig is not None:
            if not isinstance(sig, Signature):
                raise TypeError(
                    'unexpected object {!r} in __signature__ '
                    'attribute'.format(sig))
            return sig

    try:
        partialmethod = obj.__partialmethod__
    except AttributeError:
        pass
    else:
        if isinstance(partialmethod, functools.partialmethod):
            # Unbound partialmethod (see functools.partialmethod)
            # This means, that we need to calculate the signature
            # as if it's a regular partial object, but taking into
            # account that the first positional argument
            # (usually `self`, or `cls`) will not be passed
            # automatically (as for boundmethods)

            wrapped_sig = _get_signature_of(partialmethod.func)

            sig = _signature_get_partial(wrapped_sig, partialmethod, (None,))
            first_wrapped_param = tuple(wrapped_sig.parameters.values())[0]
            if first_wrapped_param.kind is Parameter.VAR_POSITIONAL:
                # First argument of the wrapped callable is `*args`, as in
                # `partialmethod(lambda *args)`.
                return sig
            else:
                sig_params = tuple(sig.parameters.values())
                assert (not sig_params or
                        first_wrapped_param is not sig_params[0])
                new_params = (first_wrapped_param,) + sig_params
                return sig.replace(parameters=new_params)

    if isfunction(obj) or _signature_is_functionlike(obj):
        # If it's a pure Python function, or an object that is duck type
        # of a Python function (Cython functions, for instance), then:
        return _signature_from_function(sigcls, obj,
                                        skip_bound_arg=skip_bound_arg,
                                        globals=globals, locals=locals, eval_str=eval_str)

    if _signature_is_builtin(obj):
        return _signature_from_builtin(sigcls, obj,
                                       skip_bound_arg=skip_bound_arg)

    if isinstance(obj, functools.partial):
        wrapped_sig = _get_signature_of(obj.func)
        return _signature_get_partial(wrapped_sig, obj)

    if isinstance(obj, type):
        # obj is a class or a metaclass

        # First, let's see if it has an overloaded __call__ defined
        # in its metaclass
        call = _signature_get_user_defined_method(type(obj), '__call__')
        if call is not None:
            return _get_signature_of(call)

        new = _signature_get_user_defined_method(obj, '__new__')
        init = _signature_get_user_defined_method(obj, '__init__')

        # Go through the MRO and see if any class has user-defined
        # pure Python __new__ or __init__ method
        for base in obj.__mro__:
            # Now we check if the 'obj' class has an own '__new__' method
            if new is not None and '__new__' in base.__dict__:
                sig = _get_signature_of(new)
                if skip_bound_arg:
                    sig = _signature_bound_method(sig)
                return sig
            # or an own '__init__' method
            elif init is not None and '__init__' in base.__dict__:
                return _get_signature_of(init)

        # At this point we know, that `obj` is a class, with no user-
        # defined '__init__', '__new__', or class-level '__call__'

        for base in obj.__mro__[:-1]:
            # Since '__text_signature__' is implemented as a
            # descriptor that extracts text signature from the
            # class docstring, if 'obj' is derived from a builtin
            # class, its own '__text_signature__' may be 'None'.
            # Therefore, we go through the MRO (except the last
            # class in there, which is 'object') to find the first
            # class with non-empty text signature.
            try:
                text_sig = base.__text_signature__
            except AttributeError:
                pass
            else:
                if text_sig:
                    # If 'base' class has a __text_signature__ attribute:
                    # return a signature based on it
                    return _signature_fromstr(sigcls, base, text_sig)

        # No '__text_signature__' was found for the 'obj' class.
        # Last option is to check if its '__init__' is
        # object.__init__ or type.__init__.
        if type not in obj.__mro__:
            # We have a class (not metaclass), but no user-defined
            # __init__ or __new__ for it
            if (obj.__init__ is object.__init__ and
                obj.__new__ is object.__new__):
                # Return a signature of 'object' builtin.
                return sigcls.from_callable(object)
            else:
                raise ValueError(
                    'no signature found for builtin type {!r}'.format(obj))

    else:
        # An object with __call__
        call = getattr_static(type(obj), '__call__', None)
        if call is not None:
            try:
                text_sig = obj.__text_signature__
            except AttributeError:
                pass
            else:
                if text_sig:
                    return _signature_fromstr(sigcls, obj, text_sig)
            call = _descriptor_get(call, obj)
            return _get_signature_of(call)

    raise ValueError('callable {!r} is not supported by signature'.format(obj))


class _void:
    """A private marker - used in Parameter & Signature."""


class _empty:
    """Marker object for Signature.empty and Parameter.empty."""


class _ParameterKind(enum.IntEnum):
    POSITIONAL_ONLY = 'positional-only'
    POSITIONAL_OR_KEYWORD = 'positional or keyword'
    VAR_POSITIONAL = 'variadic positional'
    KEYWORD_ONLY = 'keyword-only'
    VAR_KEYWORD = 'variadic keyword'

    def __new__(cls, description):
        value = len(cls.__members__)
        member = int.__new__(cls, value)
        member._value_ = value
        member.description = description
        return member

    def __str__(self):
        return self.name

_POSITIONAL_ONLY         = _ParameterKind.POSITIONAL_ONLY
_POSITIONAL_OR_KEYWORD   = _ParameterKind.POSITIONAL_OR_KEYWORD
_VAR_POSITIONAL          = _ParameterKind.VAR_POSITIONAL
_KEYWORD_ONLY            = _ParameterKind.KEYWORD_ONLY
_VAR_KEYWORD             = _ParameterKind.VAR_KEYWORD


class Parameter:
    """Represents a parameter in a function signature.

    Has the following public attributes:

    * name : str
        The name of the parameter as a string.
    * default : object
        The default value for the parameter if specified.  If the
        parameter has no default value, this attribute is set to
        `Parameter.empty`.
    * annotation
        The annotation for the parameter if specified.  If the
        parameter has no annotation, this attribute is set to
        `Parameter.empty`.
    * kind : str
        Describes how argument values are bound to the parameter.
        Possible values: `Parameter.POSITIONAL_ONLY`,
        `Parameter.POSITIONAL_OR_KEYWORD`, `Parameter.VAR_POSITIONAL`,
        `Parameter.KEYWORD_ONLY`, `Parameter.VAR_KEYWORD`.
    """

    __slots__ = ('_name', '_kind', '_default', '_annotation')

    POSITIONAL_ONLY         = _POSITIONAL_ONLY
    POSITIONAL_OR_KEYWORD   = _POSITIONAL_OR_KEYWORD
    VAR_POSITIONAL          = _VAR_POSITIONAL
    KEYWORD_ONLY            = _KEYWORD_ONLY
    VAR_KEYWORD             = _VAR_KEYWORD

    empty = _empty

    def __init__(self, name, kind, *, default=_empty, annotation=_empty):
        try:
            self._kind = _ParameterKind(kind)
        except ValueError:
            raise ValueError(f'value {kind!r} is not a valid Parameter.kind')
        if default is not _empty:
            if self._kind in (_VAR_POSITIONAL, _VAR_KEYWORD):
                msg = '{} parameters cannot have default values'
                msg = msg.format(self._kind.description)
                raise ValueError(msg)
        self._default = default
        self._annotation = annotation

        if name is _empty:
            raise ValueError('name is a required attribute for Parameter')

        if not isinstance(name, str):
            msg = 'name must be a str, not a {}'.format(type(name).__name__)
            raise TypeError(msg)

        if name[0] == '.' and name[1:].isdigit():
            # These are implicit arguments generated by comprehensions. In
            # order to provide a friendlier interface to users, we recast
            # their name as "implicitN" and treat them as positional-only.
            # See issue 19611.
            if self._kind != _POSITIONAL_OR_KEYWORD:
                msg = (
                    'implicit arguments must be passed as '
                    'positional or keyword arguments, not {}'
                )
                msg = msg.format(self._kind.description)
                raise ValueError(msg)
            self._kind = _POSITIONAL_ONLY
            name = 'implicit{}'.format(name[1:])

        # It's possible for C functions to have a positional-only parameter
        # where the name is a keyword, so for compatibility we'll allow it.
        is_keyword = iskeyword(name) and self._kind is not _POSITIONAL_ONLY
        if is_keyword or not name.isidentifier():
            raise ValueError('{!r} is not a valid parameter name'.format(name))

        self._name = name

    def __reduce__(self):
        return (type(self),
                (self._name, self._kind),
                {'_default': self._default,
                 '_annotation': self._annotation})

    def __setstate__(self, state):
        self._default = state['_default']
        self._annotation = state['_annotation']

    @property
    def name(self):
        return self._name

    @property
    def default(self):
        return self._default

    @property
    def annotation(self):
        return self._annotation

    @property
    def kind(self):
        return self._kind

    def replace(self, *, name=_void, kind=_void,
                annotation=_void, default=_void):
        """Creates a customized copy of the Parameter."""

        if name is _void:
            name = self._name

        if kind is _void:
            kind = self._kind

        if annotation is _void:
            annotation = self._annotation

        if default is _void:
            default = self._default

        return type(self)(name, kind, default=default, annotation=annotation)

    def __str__(self):
        kind = self.kind
        formatted = self._name

        # Add annotation and default value
        if self._annotation is not _empty:
            formatted = '{}: {}'.format(formatted,
                                       formatannotation(self._annotation))

        if self._default is not _empty:
            if self._annotation is not _empty:
                formatted = '{} = {}'.format(formatted, repr(self._default))
            else:
                formatted = '{}={}'.format(formatted, repr(self._default))

        if kind == _VAR_POSITIONAL:
            formatted = '*' + formatted
        elif kind == _VAR_KEYWORD:
            formatted = '**' + formatted

        return formatted

    __replace__ = replace

    def __repr__(self):
        return '<{} "{}">'.format(self.__class__.__name__, self)

    def __hash__(self):
        return hash((self._name, self._kind, self._annotation, self._default))

    def __eq__(self, other):
        if self is other:
            return True
        if not isinstance(other, Parameter):
            return NotImplemented
        return (self._name == other._name and
                self._kind == other._kind and
                self._default == other._default and
                self._annotation == other._annotation)


class BoundArguments:
    """Result of `Signature.bind` call.  Holds the mapping of arguments
    to the function's parameters.

    Has the following public attributes:

    * arguments : dict
        An ordered mutable mapping of parameters' names to arguments' values.
        Does not contain arguments' default values.
    * signature : Signature
        The Signature object that created this instance.
    * args : tuple
        Tuple of positional arguments values.
    * kwargs : dict
        Dict of keyword arguments values.
    """

    __slots__ = ('arguments', '_signature', '__weakref__')

    def __init__(self, signature, arguments):
        self.arguments = arguments
        self._signature = signature

    @property
    def signature(self):
        return self._signature

    @property
    def args(self):
        args = []
        for param_name, param in self._signature.parameters.items():
            if param.kind in (_VAR_KEYWORD, _KEYWORD_ONLY):
                break

            try:
                arg = self.arguments[param_name]
            except KeyError:
                # We're done here. Other arguments
                # will be mapped in 'BoundArguments.kwargs'
                break
            else:
                if param.kind == _VAR_POSITIONAL:
                    # *args
                    args.extend(arg)
                else:
                    # plain argument
                    args.append(arg)

        return tuple(args)

    @property
    def kwargs(self):
        kwargs = {}
        kwargs_started = False
        for param_name, param in self._signature.parameters.items():
            if not kwargs_started:
                if param.kind in (_VAR_KEYWORD, _KEYWORD_ONLY):
                    kwargs_started = True
                else:
                    if param_name not in self.arguments:
                        kwargs_started = True
                        continue

            if not kwargs_started:
                continue

            try:
                arg = self.arguments[param_name]
            except KeyError:
                pass
            else:
                if param.kind == _VAR_KEYWORD:
                    # **kwargs
                    kwargs.update(arg)
                else:
                    # plain keyword argument
                    kwargs[param_name] = arg

        return kwargs

    def apply_defaults(self):
        """Set default values for missing arguments.

        For variable-positional arguments (*args) the default is an
        empty tuple.

        For variable-keyword arguments (**kwargs) the default is an
        empty dict.
        """
        arguments = self.arguments
        new_arguments = []
        for name, param in self._signature.parameters.items():
            try:
                new_arguments.append((name, arguments[name]))
            except KeyError:
                if param.default is not _empty:
                    val = param.default
                elif param.kind is _VAR_POSITIONAL:
                    val = ()
                elif param.kind is _VAR_KEYWORD:
                    val = {}
                else:
                    # This BoundArguments was likely produced by
                    # Signature.bind_partial().
                    continue
                new_arguments.append((name, val))
        self.arguments = dict(new_arguments)

    def __eq__(self, other):
        if self is other:
            return True
        if not isinstance(other, BoundArguments):
            return NotImplemented
        return (self.signature == other.signature and
                self.arguments == other.arguments)

    def __setstate__(self, state):
        self._signature = state['_signature']
        self.arguments = state['arguments']

    def __getstate__(self):
        return {'_signature': self._signature, 'arguments': self.arguments}

    def __repr__(self):
        args = []
        for arg, value in self.arguments.items():
            args.append('{}={!r}'.format(arg, value))
        return '<{} ({})>'.format(self.__class__.__name__, ', '.join(args))


class Signature:
    """A Signature object represents the overall signature of a function.
    It stores a Parameter object for each parameter accepted by the
    function, as well as information specific to the function itself.

    A Signature object has the following public attributes and methods:

    * parameters : OrderedDict
        An ordered mapping of parameters' names to the corresponding
        Parameter objects (keyword-only arguments are in the same order
        as listed in `code.co_varnames`).
    * return_annotation : object
        The annotation for the return type of the function if specified.
        If the function has no annotation for its return type, this
        attribute is set to `Signature.empty`.
    * bind(*args, **kwargs) -> BoundArguments
        Creates a mapping from positional and keyword arguments to
        parameters.
    * bind_partial(*args, **kwargs) -> BoundArguments
        Creates a partial mapping from positional and keyword arguments
        to parameters (simulating 'functools.partial' behavior.)
    """

    __slots__ = ('_return_annotation', '_parameters')

    _parameter_cls = Parameter
    _bound_arguments_cls = BoundArguments

    empty = _empty

    def __init__(self, parameters=None, *, return_annotation=_empty,
                 __validate_parameters__=True):
        """Constructs Signature from the given list of Parameter
        objects and 'return_annotation'.  All arguments are optional.
        """

        if parameters is None:
            params = OrderedDict()
        else:
            if __validate_parameters__:
                params = OrderedDict()
                top_kind = _POSITIONAL_ONLY
                seen_default = False

                for param in parameters:
                    kind = param.kind
                    name = param.name

                    if kind < top_kind:
                        msg = (
                            'wrong parameter order: {} parameter before {} '
                            'parameter'
                        )
                        msg = msg.format(top_kind.description,
                                         kind.description)
                        raise ValueError(msg)
                    elif kind > top_kind:
                        top_kind = kind

                    if kind in (_POSITIONAL_ONLY, _POSITIONAL_OR_KEYWORD):
                        if param.default is _empty:
                            if seen_default:
                                # No default for this parameter, but the
                                # previous parameter of had a default
                                msg = 'non-default argument follows default ' \
                                      'argument'
                                raise ValueError(msg)
                        else:
                            # There is a default for this parameter.
                            seen_default = True

                    if name in params:
                        msg = 'duplicate parameter name: {!r}'.format(name)
                        raise ValueError(msg)

                    params[name] = param
            else:
                params = OrderedDict((param.name, param) for param in parameters)

        self._parameters = types.MappingProxyType(params)
        self._return_annotation = return_annotation

    @classmethod
    def from_callable(cls, obj, *,
                      follow_wrapped=True, globals=None, locals=None, eval_str=False):
        """Constructs Signature for the given callable object."""
        return _signature_from_callable(obj, sigcls=cls,
                                        follow_wrapper_chains=follow_wrapped,
                                        globals=globals, locals=locals, eval_str=eval_str)

    @property
    def parameters(self):
        return self._parameters

    @property
    def return_annotation(self):
        return self._return_annotation

    def replace(self, *, parameters=_void, return_annotation=_void):
        """Creates a customized copy of the Signature.
        Pass 'parameters' and/or 'return_annotation' arguments
        to override them in the new copy.
        """

        if parameters is _void:
            parameters = self.parameters.values()

        if return_annotation is _void:
            return_annotation = self._return_annotation

        return type(self)(parameters,
                          return_annotation=return_annotation)

    __replace__ = replace

    def _hash_basis(self):
        params = tuple(param for param in self.parameters.values()
                             if param.kind != _KEYWORD_ONLY)

        kwo_params = {param.name: param for param in self.parameters.values()
                                        if param.kind == _KEYWORD_ONLY}

        return params, kwo_params, self.return_annotation

    def __hash__(self):
        params, kwo_params, return_annotation = self._hash_basis()
        kwo_params = frozenset(kwo_params.values())
        return hash((params, kwo_params, return_annotation))

    def __eq__(self, other):
        if self is other:
            return True
        if not isinstance(other, Signature):
            return NotImplemented
        return self._hash_basis() == other._hash_basis()

    def _bind(self, args, kwargs, *, partial=False):
        """Private method. Don't use directly."""

        arguments = {}

        parameters = iter(self.parameters.values())
        parameters_ex = ()
        arg_vals = iter(args)

        pos_only_param_in_kwargs = []

        while True:
            # Let's iterate through the positional arguments and corresponding
            # parameters
            try:
                arg_val = next(arg_vals)
            except StopIteration:
                # No more positional arguments
                try:
                    param = next(parameters)
                except StopIteration:
                    # No more parameters. That's it. Just need to check that
                    # we have no `kwargs` after this while loop
                    break
                else:
                    if param.kind == _VAR_POSITIONAL:
                        # That's OK, just empty *args.  Let's start parsing
                        # kwargs
                        break
                    elif param.name in kwargs:
                        if param.kind == _POSITIONAL_ONLY:
                            # Raise a TypeError once we are sure there is no
                            # **kwargs param later.
                            pos_only_param_in_kwargs.append(param)
                            continue
                        parameters_ex = (param,)
                        break
                    elif (param.kind == _VAR_KEYWORD or
                                                param.default is not _empty):
                        # That's fine too - we have a default value for this
                        # parameter.  So, lets start parsing `kwargs`, starting
                        # with the current parameter
                        parameters_ex = (param,)
                        break
                    else:
                        # No default, not VAR_KEYWORD, not VAR_POSITIONAL,
                        # not in `kwargs`
                        if partial:
                            parameters_ex = (param,)
                            break
                        else:
                            if param.kind == _KEYWORD_ONLY:
                                argtype = ' keyword-only'
                            else:
                                argtype = ''
                            msg = 'missing a required{argtype} argument: {arg!r}'
                            msg = msg.format(arg=param.name, argtype=argtype)
                            raise TypeError(msg) from None
            else:
                # We have a positional argument to process
                try:
                    param = next(parameters)
                except StopIteration:
                    raise TypeError('too many positional arguments') from None
                else:
                    if param.kind in (_VAR_KEYWORD, _KEYWORD_ONLY):
                        # Looks like we have no parameter for this positional
                        # argument
                        raise TypeError(
                            'too many positional arguments') from None

                    if param.kind == _VAR_POSITIONAL:
                        # We have an '*args'-like argument, let's fill it with
                        # all positional arguments we have left and move on to
                        # the next phase
                        values = [arg_val]
                        values.extend(arg_vals)
                        arguments[param.name] = tuple(values)
                        break

                    if param.name in kwargs and param.kind != _POSITIONAL_ONLY:
                        raise TypeError(
                            'multiple values for argument {arg!r}'.format(
                                arg=param.name)) from None

                    arguments[param.name] = arg_val

        # Now, we iterate through the remaining parameters to process
        # keyword arguments
        kwargs_param = None
        for param in itertools.chain(parameters_ex, parameters):
            if param.kind == _VAR_KEYWORD:
                # Memorize that we have a '**kwargs'-like parameter
                kwargs_param = param
                continue

            if param.kind == _VAR_POSITIONAL:
                # Named arguments don't refer to '*args'-like parameters.
                # We only arrive here if the positional arguments ended
                # before reaching the last parameter before *args.
                continue

            param_name = param.name
            try:
                arg_val = kwargs.pop(param_name)
            except KeyError:
                # We have no value for this parameter.  It's fine though,
                # if it has a default value, or it is an '*args'-like
                # parameter, left alone by the processing of positional
                # arguments.
                if (not partial and param.kind != _VAR_POSITIONAL and
                                                    param.default is _empty):
                    raise TypeError('missing a required argument: {arg!r}'. \
                                    format(arg=param_name)) from None

            else:
                arguments[param_name] = arg_val

        if kwargs:
            if kwargs_param is not None:
                # Process our '**kwargs'-like parameter
                arguments[kwargs_param.name] = kwargs
            elif pos_only_param_in_kwargs:
                raise TypeError(
                    'got some positional-only arguments passed as '
                    'keyword arguments: {arg!r}'.format(
                        arg=', '.join(
                            param.name
                            for param in pos_only_param_in_kwargs
                        ),
                    ),
                )
            else:
                raise TypeError(
                    'got an unexpected keyword argument {arg!r}'.format(
                        arg=next(iter(kwargs))))

        return self._bound_arguments_cls(self, arguments)

    def bind(self, /, *args, **kwargs):
        """Get a BoundArguments object, that maps the passed `args`
        and `kwargs` to the function's signature.  Raises `TypeError`
        if the passed arguments can not be bound.
        """
        return self._bind(args, kwargs)

    def bind_partial(self, /, *args, **kwargs):
        """Get a BoundArguments object, that partially maps the
        passed `args` and `kwargs` to the function's signature.
        Raises `TypeError` if the passed arguments can not be bound.
        """
        return self._bind(args, kwargs, partial=True)

    def __reduce__(self):
        return (type(self),
                (tuple(self._parameters.values()),),
                {'_return_annotation': self._return_annotation})

    def __setstate__(self, state):
        self._return_annotation = state['_return_annotation']

    def __repr__(self):
        return '<{} {}>'.format(self.__class__.__name__, self)

    def __str__(self):
        return self.format()

    def format(self, *, max_width=None):
        """Create a string representation of the Signature object.

        If *max_width* integer is passed,
        signature will try to fit into the *max_width*.
        If signature is longer than *max_width*,
        all parameters will be on separate lines.
        """
        result = []
        render_pos_only_separator = False
        render_kw_only_separator = True
        for param in self.parameters.values():
            formatted = str(param)

            kind = param.kind

            if kind == _POSITIONAL_ONLY:
                render_pos_only_separator = True
            elif render_pos_only_separator:
                # It's not a positional-only parameter, and the flag
                # is set to 'True' (there were pos-only params before.)
                result.append('/')
                render_pos_only_separator = False

            if kind == _VAR_POSITIONAL:
                # OK, we have an '*args'-like parameter, so we won't need
                # a '*' to separate keyword-only arguments
                render_kw_only_separator = False
            elif kind == _KEYWORD_ONLY and render_kw_only_separator:
                # We have a keyword-only parameter to render and we haven't
                # rendered an '*args'-like parameter before, so add a '*'
                # separator to the parameters list ("foo(arg1, *, arg2)" case)
                result.append('*')
                # This condition should be only triggered once, so
                # reset the flag
                render_kw_only_separator = False

            result.append(formatted)

        if render_pos_only_separator:
            # There were only positional-only parameters, hence the
            # flag was not reset to 'False'
            result.append('/')

        rendered = '({})'.format(', '.join(result))
        if max_width is not None and len(rendered) > max_width:
            rendered = '(\n    {}\n)'.format(',\n    '.join(result))

        if self.return_annotation is not _empty:
            anno = formatannotation(self.return_annotation)
            rendered += ' -> {}'.format(anno)

        return rendered


def signature(obj, *, follow_wrapped=True, globals=None, locals=None, eval_str=False):
    """Get a signature object for the passed callable."""
    return Signature.from_callable(obj, follow_wrapped=follow_wrapped,
                                   globals=globals, locals=locals, eval_str=eval_str)


class BufferFlags(enum.IntFlag):
    SIMPLE = 0x0
    WRITABLE = 0x1
    FORMAT = 0x4
    ND = 0x8
    STRIDES = 0x10 | ND
    C_CONTIGUOUS = 0x20 | STRIDES
    F_CONTIGUOUS = 0x40 | STRIDES
    ANY_CONTIGUOUS = 0x80 | STRIDES
    INDIRECT = 0x100 | STRIDES
    CONTIG = ND | WRITABLE
    CONTIG_RO = ND
    STRIDED = STRIDES | WRITABLE
    STRIDED_RO = STRIDES
    RECORDS = STRIDES | WRITABLE | FORMAT
    RECORDS_RO = STRIDES | FORMAT
    FULL = INDIRECT | WRITABLE | FORMAT
    FULL_RO = INDIRECT | FORMAT
    READ = 0x100
    WRITE = 0x200


def _main():
    """ Logic for inspecting an object given at command line """
    import argparse
    import importlib

    parser = argparse.ArgumentParser()
    parser.add_argument(
        'object',
         help="The object to be analysed. "
              "It supports the 'module:qualname' syntax")
    parser.add_argument(
        '-d', '--details', action='store_true',
        help='Display info about the module rather than its source code')

    args = parser.parse_args()

    target = args.object
    mod_name, has_attrs, attrs = target.partition(":")
    try:
        obj = module = importlib.import_module(mod_name)
    except Exception as exc:
        msg = "Failed to import {} ({}: {})".format(mod_name,
                                                    type(exc).__name__,
                                                    exc)
        print(msg, file=sys.stderr)
        sys.exit(2)

    if has_attrs:
        parts = attrs.split(".")
        obj = module
        for part in parts:
            obj = getattr(obj, part)

    if module.__name__ in sys.builtin_module_names:
        print("Can't get info for builtin modules.", file=sys.stderr)
        sys.exit(1)

    if args.details:
        print('Target: {}'.format(target))
        print('Origin: {}'.format(getsourcefile(module)))
        print('Cached: {}'.format(module.__cached__))
        if obj is module:
            print('Loader: {}'.format(repr(module.__loader__)))
            if hasattr(module, '__path__'):
                print('Submodule search path: {}'.format(module.__path__))
        else:
            try:
                __, lineno = findsource(obj)
            except Exception:
                pass
            else:
                print('Line: {}'.format(lineno))

        print('\n')
    else:
        print(getsource(obj))


if __name__ == "__main__":
    _main()<|MERGE_RESOLUTION|>--- conflicted
+++ resolved
@@ -2212,18 +2212,12 @@
 
     module = None
     module_dict = {}
-<<<<<<< HEAD
-    module_name = (getattr(obj, '__module__', None) or
-                   getattr(getattr(obj, '__objclass__', None),
-                           '__module__', None))
-=======
 
     module_name = getattr(obj, '__module__', None)
     if not module_name:
         objclass = getattr(obj, '__objclass__', None)
         module_name = getattr(objclass, '__module__', None)
 
->>>>>>> e04cd964
     if module_name:
         module = sys.modules.get(module_name, None)
         if module:
