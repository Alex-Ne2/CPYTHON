"""Get useful information from live Python objects.

This module encapsulates the interface provided by the internal special
attributes (co_*, im_*, tb_*, etc.) in a friendlier fashion.
It also provides some help for examining source code and class layout.

Here are some of the useful functions provided by this module:

    ismodule(), isclass(), ismethod(), isfunction(), isgeneratorfunction(),
        isgenerator(), istraceback(), isframe(), iscode(), isbuiltin(),
        isroutine() - check object types
    getmembers() - get members of an object that satisfy a given condition

    getfile(), getsourcefile(), getsource() - find an object's source code
    getdoc(), getcomments() - get documentation on an object
    getmodule() - determine the module that an object came from
    getclasstree() - arrange classes so as to represent their hierarchy

    getargvalues(), getcallargs() - get info about function arguments
    getfullargspec() - same, with support for Python 3 features
    formatargvalues() - format an argument spec
    getouterframes(), getinnerframes() - get info about frames
    currentframe() - get the current stack frame
    stack(), trace() - get info about frames on the stack or in a traceback

    signature() - get a Signature object for the callable

    get_annotations() - safely compute an object's annotations
"""

# This module is in the public domain.  No warranties.

__author__ = ('Ka-Ping Yee <ping@lfw.org>',
              'Yury Selivanov <yselivanov@sprymix.com>')

__all__ = [
    "ArgInfo",
    "Arguments",
    "Attribute",
    "BlockFinder",
    "BoundArguments",
    "CORO_CLOSED",
    "CORO_CREATED",
    "CORO_RUNNING",
    "CORO_SUSPENDED",
    "CO_ASYNC_GENERATOR",
    "CO_COROUTINE",
    "CO_GENERATOR",
    "CO_ITERABLE_COROUTINE",
    "CO_NESTED",
    "CO_NEWLOCALS",
    "CO_NOFREE",
    "CO_OPTIMIZED",
    "CO_VARARGS",
    "CO_VARKEYWORDS",
    "ClassFoundException",
    "ClosureVars",
    "EndOfBlock",
    "FrameInfo",
    "FullArgSpec",
    "GEN_CLOSED",
    "GEN_CREATED",
    "GEN_RUNNING",
    "GEN_SUSPENDED",
    "Parameter",
    "Signature",
    "TPFLAGS_IS_ABSTRACT",
    "Traceback",
    "classify_class_attrs",
    "cleandoc",
    "currentframe",
    "findsource",
    "formatannotation",
    "formatannotationrelativeto",
    "formatargvalues",
    "get_annotations",
    "getabsfile",
    "getargs",
    "getargvalues",
    "getattr_static",
    "getblock",
    "getcallargs",
    "getclasstree",
    "getclosurevars",
    "getcomments",
    "getcoroutinelocals",
    "getcoroutinestate",
    "getdoc",
    "getfile",
    "getframeinfo",
    "getfullargspec",
    "getgeneratorlocals",
    "getgeneratorstate",
    "getinnerframes",
    "getlineno",
    "getmembers",
    "getmembers_static",
    "getmodule",
    "getmodulename",
    "getmro",
    "getouterframes",
    "getsource",
    "getsourcefile",
    "getsourcelines",
    "indentsize",
    "isabstract",
    "isasyncgen",
    "isasyncgenfunction",
    "isawaitable",
    "isbuiltin",
    "isclass",
    "iscode",
    "iscoroutine",
    "iscoroutinefunction",
    "isdatadescriptor",
    "isframe",
    "isfunction",
    "isgenerator",
    "isgeneratorfunction",
    "isgetsetdescriptor",
    "ismemberdescriptor",
    "ismethod",
    "ismethoddescriptor",
    "ismethodwrapper",
    "ismodule",
    "isroutine",
    "istraceback",
    "signature",
    "stack",
    "trace",
    "unwrap",
    "walktree",
]


import abc
import ast
import dis
import collections.abc
import enum
import importlib.machinery
import itertools
import linecache
import os
import re
import sys
import tokenize
import token
import types
import functools
import builtins
from keyword import iskeyword
from operator import attrgetter
from collections import namedtuple, OrderedDict

# Create constants for the compiler flags in Include/code.h
# We try to get them from dis to avoid duplication
mod_dict = globals()
for k, v in dis.COMPILER_FLAG_NAMES.items():
    mod_dict["CO_" + v] = k
del k, v, mod_dict

# See Include/object.h
TPFLAGS_IS_ABSTRACT = 1 << 20


def get_annotations(obj, *, globals=None, locals=None, eval_str=False):
    """Compute the annotations dict for an object.

    obj may be a callable, class, or module.
    Passing in an object of any other type raises TypeError.

    Returns a dict.  get_annotations() returns a new dict every time
    it's called; calling it twice on the same object will return two
    different but equivalent dicts.

    This function handles several details for you:

      * If eval_str is true, values of type str will
        be un-stringized using eval().  This is intended
        for use with stringized annotations
        ("from __future__ import annotations").
      * If obj doesn't have an annotations dict, returns an
        empty dict.  (Functions and methods always have an
        annotations dict; classes, modules, and other types of
        callables may not.)
      * Ignores inherited annotations on classes.  If a class
        doesn't have its own annotations dict, returns an empty dict.
      * All accesses to object members and dict values are done
        using getattr() and dict.get() for safety.
      * Always, always, always returns a freshly-created dict.

    eval_str controls whether or not values of type str are replaced
    with the result of calling eval() on those values:

      * If eval_str is true, eval() is called on values of type str.
      * If eval_str is false (the default), values of type str are unchanged.

    globals and locals are passed in to eval(); see the documentation
    for eval() for more information.  If either globals or locals is
    None, this function may replace that value with a context-specific
    default, contingent on type(obj):

      * If obj is a module, globals defaults to obj.__dict__.
      * If obj is a class, globals defaults to
        sys.modules[obj.__module__].__dict__ and locals
        defaults to the obj class namespace.
      * If obj is a callable, globals defaults to obj.__globals__,
        although if obj is a wrapped function (using
        functools.update_wrapper()) it is first unwrapped.
    """
    if isinstance(obj, type):
        # class
        obj_dict = getattr(obj, '__dict__', None)
        if obj_dict and hasattr(obj_dict, 'get'):
            ann = obj_dict.get('__annotations__', None)
            if isinstance(ann, types.GetSetDescriptorType):
                ann = None
        else:
            ann = None

        obj_globals = None
        module_name = getattr(obj, '__module__', None)
        if module_name:
            module = sys.modules.get(module_name, None)
            if module:
                obj_globals = getattr(module, '__dict__', None)
        obj_locals = dict(vars(obj))
        unwrap = obj
    elif isinstance(obj, types.ModuleType):
        # module
        ann = getattr(obj, '__annotations__', None)
        obj_globals = getattr(obj, '__dict__')
        obj_locals = None
        unwrap = None
    elif callable(obj):
        # this includes types.Function, types.BuiltinFunctionType,
        # types.BuiltinMethodType, functools.partial, functools.singledispatch,
        # "class funclike" from Lib/test/test_inspect... on and on it goes.
        ann = getattr(obj, '__annotations__', None)
        obj_globals = getattr(obj, '__globals__', None)
        obj_locals = None
        unwrap = obj
    else:
        raise TypeError(f"{obj!r} is not a module, class, or callable.")

    if ann is None:
        return {}

    if not isinstance(ann, dict):
        raise ValueError(f"{obj!r}.__annotations__ is neither a dict nor None")

    if not ann:
        return {}

    if not eval_str:
        return dict(ann)

    if unwrap is not None:
        while True:
            if hasattr(unwrap, '__wrapped__'):
                unwrap = unwrap.__wrapped__
                continue
            if isinstance(unwrap, functools.partial):
                unwrap = unwrap.func
                continue
            break
        if hasattr(unwrap, "__globals__"):
            obj_globals = unwrap.__globals__

    if globals is None:
        globals = obj_globals
    if locals is None:
        locals = obj_locals

    return_value = {key:
        value if not isinstance(value, str) else eval(value, globals, locals)
        for key, value in ann.items() }
    return return_value


# ----------------------------------------------------------- type-checking
def ismodule(object):
    """Return true if the object is a module.

    Module objects provide these attributes:
        __cached__      pathname to byte compiled file
        __doc__         documentation string
        __file__        filename (missing for built-in modules)"""
    return isinstance(object, types.ModuleType)

def isclass(object):
    """Return true if the object is a class.

    Class objects provide these attributes:
        __doc__         documentation string
        __module__      name of module in which this class was defined"""
    return isinstance(object, type)

def ismethod(object):
    """Return true if the object is an instance method.

    Instance method objects provide these attributes:
        __doc__         documentation string
        __name__        name with which this method was defined
        __func__        function object containing implementation of method
        __self__        instance to which this method is bound"""
    return isinstance(object, types.MethodType)

def ismethoddescriptor(object):
    """Return true if the object is a method descriptor.

    But not if ismethod() or isclass() or isfunction() are true.

    This is new in Python 2.2, and, for example, is true of int.__add__.
    An object passing this test has a __get__ attribute but not a __set__
    attribute, but beyond that the set of attributes varies.  __name__ is
    usually sensible, and __doc__ often is.

    Methods implemented via descriptors that also pass one of the other
    tests return false from the ismethoddescriptor() test, simply because
    the other tests promise more -- you can, e.g., count on having the
    __func__ attribute (etc) when an object passes ismethod()."""
    if isclass(object) or ismethod(object) or isfunction(object):
        # mutual exclusion
        return False
    tp = type(object)
    return hasattr(tp, "__get__") and not hasattr(tp, "__set__")

def isdatadescriptor(object):
    """Return true if the object is a data descriptor.

    Data descriptors have a __set__ or a __delete__ attribute.  Examples are
    properties (defined in Python) and getsets and members (defined in C).
    Typically, data descriptors will also have __name__ and __doc__ attributes
    (properties, getsets, and members have both of these attributes), but this
    is not guaranteed."""
    if isclass(object) or ismethod(object) or isfunction(object):
        # mutual exclusion
        return False
    tp = type(object)
    return hasattr(tp, "__set__") or hasattr(tp, "__delete__")

if hasattr(types, 'MemberDescriptorType'):
    # CPython and equivalent
    def ismemberdescriptor(object):
        """Return true if the object is a member descriptor.

        Member descriptors are specialized descriptors defined in extension
        modules."""
        return isinstance(object, types.MemberDescriptorType)
else:
    # Other implementations
    def ismemberdescriptor(object):
        """Return true if the object is a member descriptor.

        Member descriptors are specialized descriptors defined in extension
        modules."""
        return False

if hasattr(types, 'GetSetDescriptorType'):
    # CPython and equivalent
    def isgetsetdescriptor(object):
        """Return true if the object is a getset descriptor.

        getset descriptors are specialized descriptors defined in extension
        modules."""
        return isinstance(object, types.GetSetDescriptorType)
else:
    # Other implementations
    def isgetsetdescriptor(object):
        """Return true if the object is a getset descriptor.

        getset descriptors are specialized descriptors defined in extension
        modules."""
        return False

def isfunction(object):
    """Return true if the object is a user-defined function.

    Function objects provide these attributes:
        __doc__         documentation string
        __name__        name with which this function was defined
        __code__        code object containing compiled function bytecode
        __defaults__    tuple of any default values for arguments
        __globals__     global namespace in which this function was defined
        __annotations__ dict of parameter annotations
        __kwdefaults__  dict of keyword only parameters with defaults"""
    return isinstance(object, types.FunctionType)

def _has_code_flag(f, flag):
    """Return true if ``f`` is a function (or a method or functools.partial
    wrapper wrapping a function) whose code object has the given ``flag``
    set in its flags."""
    while ismethod(f):
        f = f.__func__
    f = functools._unwrap_partial(f)
    if not (isfunction(f) or _signature_is_functionlike(f)):
        return False
    return bool(f.__code__.co_flags & flag)

def isgeneratorfunction(obj):
    """Return true if the object is a user-defined generator function.

    Generator function objects provide the same attributes as functions.
    See help(isfunction) for a list of attributes."""
    return _has_code_flag(obj, CO_GENERATOR)

def iscoroutinefunction(obj):
    """Return true if the object is a coroutine function.

    Coroutine functions are defined with "async def" syntax.
    """
    return _has_code_flag(obj, CO_COROUTINE)

def isasyncgenfunction(obj):
    """Return true if the object is an asynchronous generator function.

    Asynchronous generator functions are defined with "async def"
    syntax and have "yield" expressions in their body.
    """
    return _has_code_flag(obj, CO_ASYNC_GENERATOR)

def isasyncgen(object):
    """Return true if the object is an asynchronous generator."""
    return isinstance(object, types.AsyncGeneratorType)

def isgenerator(object):
    """Return true if the object is a generator.

    Generator objects provide these attributes:
        __iter__        defined to support iteration over container
        close           raises a new GeneratorExit exception inside the
                        generator to terminate the iteration
        gi_code         code object
        gi_frame        frame object or possibly None once the generator has
                        been exhausted
        gi_running      set to 1 when generator is executing, 0 otherwise
        next            return the next item from the container
        send            resumes the generator and "sends" a value that becomes
                        the result of the current yield-expression
        throw           used to raise an exception inside the generator"""
    return isinstance(object, types.GeneratorType)

def iscoroutine(object):
    """Return true if the object is a coroutine."""
    return isinstance(object, types.CoroutineType)

def isawaitable(object):
    """Return true if object can be passed to an ``await`` expression."""
    return (isinstance(object, types.CoroutineType) or
            isinstance(object, types.GeneratorType) and
                bool(object.gi_code.co_flags & CO_ITERABLE_COROUTINE) or
            isinstance(object, collections.abc.Awaitable))

def istraceback(object):
    """Return true if the object is a traceback.

    Traceback objects provide these attributes:
        tb_frame        frame object at this level
        tb_lasti        index of last attempted instruction in bytecode
        tb_lineno       current line number in Python source code
        tb_next         next inner traceback object (called by this level)"""
    return isinstance(object, types.TracebackType)

def isframe(object):
    """Return true if the object is a frame object.

    Frame objects provide these attributes:
        f_back          next outer frame object (this frame's caller)
        f_builtins      built-in namespace seen by this frame
        f_code          code object being executed in this frame
        f_globals       global namespace seen by this frame
        f_lasti         index of last attempted instruction in bytecode
        f_lineno        current line number in Python source code
        f_locals        local namespace seen by this frame
        f_trace         tracing function for this frame, or None"""
    return isinstance(object, types.FrameType)

def iscode(object):
    """Return true if the object is a code object.

    Code objects provide these attributes:
        co_argcount         number of arguments (not including *, ** args
                            or keyword only arguments)
        co_code             string of raw compiled bytecode
        co_cellvars         tuple of names of cell variables
        co_consts           tuple of constants used in the bytecode
        co_filename         name of file in which this code object was created
        co_firstlineno      number of first line in Python source code
        co_flags            bitmap: 1=optimized | 2=newlocals | 4=*arg | 8=**arg
                            | 16=nested | 32=generator | 64=nofree | 128=coroutine
                            | 256=iterable_coroutine | 512=async_generator
        co_freevars         tuple of names of free variables
        co_posonlyargcount  number of positional only arguments
        co_kwonlyargcount   number of keyword only arguments (not including ** arg)
        co_lnotab           encoded mapping of line numbers to bytecode indices
        co_name             name with which this code object was defined
        co_names            tuple of names other than arguments and function locals
        co_nlocals          number of local variables
        co_stacksize        virtual machine stack space required
        co_varnames         tuple of names of arguments and local variables"""
    return isinstance(object, types.CodeType)

def isbuiltin(object):
    """Return true if the object is a built-in function or method.

    Built-in functions and methods provide these attributes:
        __doc__         documentation string
        __name__        original name of this function or method
        __self__        instance to which a method is bound, or None"""
    return isinstance(object, types.BuiltinFunctionType)

def ismethodwrapper(object):
    """Return true if the object is a method wrapper."""
    return isinstance(object, types.MethodWrapperType)

def isroutine(object):
    """Return true if the object is any kind of function or method."""
    return (isbuiltin(object)
            or isfunction(object)
            or ismethod(object)
            or ismethoddescriptor(object)
            or ismethodwrapper(object))

def isabstract(object):
    """Return true if the object is an abstract base class (ABC)."""
    if not isinstance(object, type):
        return False
    if object.__flags__ & TPFLAGS_IS_ABSTRACT:
        return True
    if not issubclass(type(object), abc.ABCMeta):
        return False
    if hasattr(object, '__abstractmethods__'):
        # It looks like ABCMeta.__new__ has finished running;
        # TPFLAGS_IS_ABSTRACT should have been accurate.
        return False
    # It looks like ABCMeta.__new__ has not finished running yet; we're
    # probably in __init_subclass__. We'll look for abstractmethods manually.
    for name, value in object.__dict__.items():
        if getattr(value, "__isabstractmethod__", False):
            return True
    for base in object.__bases__:
        for name in getattr(base, "__abstractmethods__", ()):
            value = getattr(object, name, None)
            if getattr(value, "__isabstractmethod__", False):
                return True
    return False

def _getmembers(object, predicate, getter):
    results = []
    processed = set()
    names = dir(object)
    if isclass(object):
        mro = (object,) + getmro(object)
        # add any DynamicClassAttributes to the list of names if object is a class;
        # this may result in duplicate entries if, for example, a virtual
        # attribute with the same name as a DynamicClassAttribute exists
        try:
            for base in object.__bases__:
                for k, v in base.__dict__.items():
                    if isinstance(v, types.DynamicClassAttribute):
                        names.append(k)
        except AttributeError:
            pass
    else:
        mro = ()
    for key in names:
        # First try to get the value via getattr.  Some descriptors don't
        # like calling their __get__ (see bug #1785), so fall back to
        # looking in the __dict__.
        try:
            value = getter(object, key)
            # handle the duplicate key
            if key in processed:
                raise AttributeError
        except AttributeError:
            for base in mro:
                if key in base.__dict__:
                    value = base.__dict__[key]
                    break
            else:
                # could be a (currently) missing slot member, or a buggy
                # __dir__; discard and move on
                continue
        if not predicate or predicate(value):
            results.append((key, value))
        processed.add(key)
    results.sort(key=lambda pair: pair[0])
    return results

def getmembers(object, predicate=None):
    """Return all members of an object as (name, value) pairs sorted by name.
    Optionally, only return members that satisfy a given predicate."""
    return _getmembers(object, predicate, getattr)

def getmembers_static(object, predicate=None):
    """Return all members of an object as (name, value) pairs sorted by name
    without triggering dynamic lookup via the descriptor protocol,
    __getattr__ or __getattribute__. Optionally, only return members that
    satisfy a given predicate.

    Note: this function may not be able to retrieve all members
       that getmembers can fetch (like dynamically created attributes)
       and may find members that getmembers can't (like descriptors
       that raise AttributeError). It can also return descriptor objects
       instead of instance members in some cases.
    """
    return _getmembers(object, predicate, getattr_static)

Attribute = namedtuple('Attribute', 'name kind defining_class object')

def classify_class_attrs(cls):
    """Return list of attribute-descriptor tuples.

    For each name in dir(cls), the return list contains a 4-tuple
    with these elements:

        0. The name (a string).

        1. The kind of attribute this is, one of these strings:
               'class method'    created via classmethod()
               'static method'   created via staticmethod()
               'property'        created via property()
               'method'          any other flavor of method or descriptor
               'data'            not a method

        2. The class which defined this attribute (a class).

        3. The object as obtained by calling getattr; if this fails, or if the
           resulting object does not live anywhere in the class' mro (including
           metaclasses) then the object is looked up in the defining class's
           dict (found by walking the mro).

    If one of the items in dir(cls) is stored in the metaclass it will now
    be discovered and not have None be listed as the class in which it was
    defined.  Any items whose home class cannot be discovered are skipped.
    """

    mro = getmro(cls)
    metamro = getmro(type(cls)) # for attributes stored in the metaclass
    metamro = tuple(cls for cls in metamro if cls not in (type, object))
    class_bases = (cls,) + mro
    all_bases = class_bases + metamro
    names = dir(cls)
    # :dd any DynamicClassAttributes to the list of names;
    # this may result in duplicate entries if, for example, a virtual
    # attribute with the same name as a DynamicClassAttribute exists.
    for base in mro:
        for k, v in base.__dict__.items():
            if isinstance(v, types.DynamicClassAttribute) and v.fget is not None:
                names.append(k)
    result = []
    processed = set()

    for name in names:
        # Get the object associated with the name, and where it was defined.
        # Normal objects will be looked up with both getattr and directly in
        # its class' dict (in case getattr fails [bug #1785], and also to look
        # for a docstring).
        # For DynamicClassAttributes on the second pass we only look in the
        # class's dict.
        #
        # Getting an obj from the __dict__ sometimes reveals more than
        # using getattr.  Static and class methods are dramatic examples.
        homecls = None
        get_obj = None
        dict_obj = None
        if name not in processed:
            try:
                if name == '__dict__':
                    raise Exception("__dict__ is special, don't want the proxy")
                get_obj = getattr(cls, name)
            except Exception as exc:
                pass
            else:
                homecls = getattr(get_obj, "__objclass__", homecls)
                if homecls not in class_bases:
                    # if the resulting object does not live somewhere in the
                    # mro, drop it and search the mro manually
                    homecls = None
                    last_cls = None
                    # first look in the classes
                    for srch_cls in class_bases:
                        srch_obj = getattr(srch_cls, name, None)
                        if srch_obj is get_obj:
                            last_cls = srch_cls
                    # then check the metaclasses
                    for srch_cls in metamro:
                        try:
                            srch_obj = srch_cls.__getattr__(cls, name)
                        except AttributeError:
                            continue
                        if srch_obj is get_obj:
                            last_cls = srch_cls
                    if last_cls is not None:
                        homecls = last_cls
        for base in all_bases:
            if name in base.__dict__:
                dict_obj = base.__dict__[name]
                if homecls not in metamro:
                    homecls = base
                break
        if homecls is None:
            # unable to locate the attribute anywhere, most likely due to
            # buggy custom __dir__; discard and move on
            continue
        obj = get_obj if get_obj is not None else dict_obj
        # Classify the object or its descriptor.
        if isinstance(dict_obj, (staticmethod, types.BuiltinMethodType)):
            kind = "static method"
            obj = dict_obj
        elif isinstance(dict_obj, (classmethod, types.ClassMethodDescriptorType)):
            kind = "class method"
            obj = dict_obj
        elif isinstance(dict_obj, property):
            kind = "property"
            obj = dict_obj
        elif isroutine(obj):
            kind = "method"
        else:
            kind = "data"
        result.append(Attribute(name, kind, homecls, obj))
        processed.add(name)
    return result

# ----------------------------------------------------------- class helpers

def getmro(cls):
    "Return tuple of base classes (including cls) in method resolution order."
    return cls.__mro__

# -------------------------------------------------------- function helpers

def unwrap(func, *, stop=None):
    """Get the object wrapped by *func*.

   Follows the chain of :attr:`__wrapped__` attributes returning the last
   object in the chain.

   *stop* is an optional callback accepting an object in the wrapper chain
   as its sole argument that allows the unwrapping to be terminated early if
   the callback returns a true value. If the callback never returns a true
   value, the last object in the chain is returned as usual. For example,
   :func:`signature` uses this to stop unwrapping if any object in the
   chain has a ``__signature__`` attribute defined.

   :exc:`ValueError` is raised if a cycle is encountered.

    """
    if stop is None:
        def _is_wrapper(f):
            return hasattr(f, '__wrapped__')
    else:
        def _is_wrapper(f):
            return hasattr(f, '__wrapped__') and not stop(f)
    f = func  # remember the original func for error reporting
    # Memoise by id to tolerate non-hashable objects, but store objects to
    # ensure they aren't destroyed, which would allow their IDs to be reused.
    memo = {id(f): f}
    recursion_limit = sys.getrecursionlimit()
    while _is_wrapper(func):
        func = func.__wrapped__
        id_func = id(func)
        if (id_func in memo) or (len(memo) >= recursion_limit):
            raise ValueError('wrapper loop when unwrapping {!r}'.format(f))
        memo[id_func] = func
    return func

# -------------------------------------------------- source code extraction
def indentsize(line):
    """Return the indent size, in spaces, at the start of a line of text."""
    expline = line.expandtabs()
    return len(expline) - len(expline.lstrip())

def _findclass(func):
    cls = sys.modules.get(func.__module__)
    if cls is None:
        return None
    for name in func.__qualname__.split('.')[:-1]:
        cls = getattr(cls, name)
    if not isclass(cls):
        return None
    return cls

def _finddoc(obj):
    if isclass(obj):
        for base in obj.__mro__:
            if base is not object:
                try:
                    doc = base.__doc__
                except AttributeError:
                    continue
                if doc is not None:
                    return doc
        return None

    if ismethod(obj):
        name = obj.__func__.__name__
        self = obj.__self__
        if (isclass(self) and
            getattr(getattr(self, name, None), '__func__') is obj.__func__):
            # classmethod
            cls = self
        else:
            cls = self.__class__
    elif isfunction(obj):
        name = obj.__name__
        cls = _findclass(obj)
        if cls is None or getattr(cls, name) is not obj:
            return None
    elif isbuiltin(obj):
        name = obj.__name__
        self = obj.__self__
        if (isclass(self) and
            self.__qualname__ + '.' + name == obj.__qualname__):
            # classmethod
            cls = self
        else:
            cls = self.__class__
    # Should be tested before isdatadescriptor().
    elif isinstance(obj, property):
        func = obj.fget
        name = func.__name__
        cls = _findclass(func)
        if cls is None or getattr(cls, name) is not obj:
            return None
    elif ismethoddescriptor(obj) or isdatadescriptor(obj):
        name = obj.__name__
        cls = obj.__objclass__
        if getattr(cls, name) is not obj:
            return None
        if ismemberdescriptor(obj):
            slots = getattr(cls, '__slots__', None)
            if isinstance(slots, dict) and name in slots:
                return slots[name]
    else:
        return None
    for base in cls.__mro__:
        try:
            doc = getattr(base, name).__doc__
        except AttributeError:
            continue
        if doc is not None:
            return doc
    return None

def getdoc(object):
    """Get the documentation string for an object.

    All tabs are expanded to spaces.  To clean up docstrings that are
    indented to line up with blocks of code, any whitespace than can be
    uniformly removed from the second line onwards is removed."""
    try:
        doc = object.__doc__
    except AttributeError:
        return None
    if doc is None:
        try:
            doc = _finddoc(object)
        except (AttributeError, TypeError):
            return None
    if not isinstance(doc, str):
        return None
    return cleandoc(doc)

def cleandoc(doc):
    """Clean up indentation from docstrings.

    Any whitespace that can be uniformly removed from the second line
    onwards is removed."""
    try:
        lines = doc.expandtabs().split('\n')
    except UnicodeError:
        return None
    else:
        # Find minimum indentation of any non-blank lines after first line.
        margin = sys.maxsize
        for line in lines[1:]:
            content = len(line.lstrip())
            if content:
                indent = len(line) - content
                margin = min(margin, indent)
        # Remove indentation.
        if lines:
            lines[0] = lines[0].lstrip()
        if margin < sys.maxsize:
            for i in range(1, len(lines)): lines[i] = lines[i][margin:]
        # Remove any trailing or leading blank lines.
        while lines and not lines[-1]:
            lines.pop()
        while lines and not lines[0]:
            lines.pop(0)
        return '\n'.join(lines)

def _get_code_object(obj):
    """Walk through a callable or frame to find the code object"""
    if ismethod(obj):
        obj = obj.__func__
    if isfunction(obj):
        obj = unwrap(obj)
        obj = obj.__code__
    if istraceback(obj):
        obj = obj.tb_frame
    if isframe(obj):
        obj = obj.f_code
    if iscode(obj):
        return obj
    raise TypeError

def getfile(object):
    """Work out which source or compiled file an object was defined in."""
    if ismodule(object):
        if getattr(object, '__file__', None):
            return object.__file__
        raise TypeError('{!r} is a built-in module'.format(object))
    if isclass(object):
        if hasattr(object, '__module__'):
            module = sys.modules.get(object.__module__)
            if getattr(module, '__file__', None):
                return module.__file__
            if object.__module__ == '__main__':
                raise OSError('source code not available')
        raise TypeError('{!r} is a built-in class'.format(object))

    try:
        return _get_code_object(object).co_filename
    except TypeError:
        raise TypeError('module, class, method, function, traceback, frame, or '
                        'code object was expected, got {}'.format(
                        type(object).__name__)) from None

def getmodulename(path):
    """Return the module name for a given file, or None."""
    fname = os.path.basename(path)
    # Check for paths that look like an actual module file
    suffixes = [(-len(suffix), suffix)
                    for suffix in importlib.machinery.all_suffixes()]
    suffixes.sort() # try longest suffixes first, in case they overlap
    for neglen, suffix in suffixes:
        if fname.endswith(suffix):
            return fname[:neglen]
    return None

def getsourcefile(object):
    """Return the filename that can be used to locate an object's source.
    Return None if no way can be identified to get the source.
    """
    filename = getfile(object)
    all_bytecode_suffixes = importlib.machinery.DEBUG_BYTECODE_SUFFIXES[:]
    all_bytecode_suffixes += importlib.machinery.OPTIMIZED_BYTECODE_SUFFIXES[:]
    if any(filename.endswith(s) for s in all_bytecode_suffixes):
        filename = (os.path.splitext(filename)[0] +
                    importlib.machinery.SOURCE_SUFFIXES[0])
    elif any(filename.endswith(s) for s in
                 importlib.machinery.EXTENSION_SUFFIXES):
        return None
    if os.path.exists(filename):
        return filename
    # only return a non-existent filename if the module has a PEP 302 loader
    module = getmodule(object, filename)
    if getattr(module, '__loader__', None) is not None:
        return filename
    elif getattr(getattr(module, "__spec__", None), "loader", None) is not None:
        return filename
    # or it is in the linecache
    elif filename in linecache.cache:
        return filename

def getabsfile(object, _filename=None):
    """Return an absolute path to the source or compiled file for an object.

    The idea is for each object to have a unique origin, so this routine
    normalizes the result as much as possible."""
    if _filename is None:
        _filename = getsourcefile(object) or getfile(object)
    return os.path.normcase(os.path.abspath(_filename))

modulesbyfile = {}
_filesbymodname = {}

def getmodule(object, _filename=None):
    """Return the module an object was defined in, or None if not found."""
    if ismodule(object):
        return object
    if hasattr(object, '__module__'):
        return sys.modules.get(object.__module__)
    # Try the filename to modulename cache
    if _filename is not None and _filename in modulesbyfile:
        return sys.modules.get(modulesbyfile[_filename])
    # Try the cache again with the absolute file name
    try:
        file = getabsfile(object, _filename)
    except (TypeError, FileNotFoundError):
        return None
    if file in modulesbyfile:
        return sys.modules.get(modulesbyfile[file])
    # Update the filename to module name cache and check yet again
    # Copy sys.modules in order to cope with changes while iterating
    for modname, module in sys.modules.copy().items():
        if ismodule(module) and hasattr(module, '__file__'):
            f = module.__file__
            if f == _filesbymodname.get(modname, None):
                # Have already mapped this module, so skip it
                continue
            _filesbymodname[modname] = f
            f = getabsfile(module)
            # Always map to the name the module knows itself by
            modulesbyfile[f] = modulesbyfile[
                os.path.realpath(f)] = module.__name__
    if file in modulesbyfile:
        return sys.modules.get(modulesbyfile[file])
    # Check the main module
    main = sys.modules['__main__']
    if not hasattr(object, '__name__'):
        return None
    if hasattr(main, object.__name__):
        mainobject = getattr(main, object.__name__)
        if mainobject is object:
            return main
    # Check builtins
    builtin = sys.modules['builtins']
    if hasattr(builtin, object.__name__):
        builtinobject = getattr(builtin, object.__name__)
        if builtinobject is object:
            return builtin


class ClassFoundException(Exception):
    pass


class _ClassFinder(ast.NodeVisitor):

    def __init__(self, qualname):
        self.stack = []
        self.qualname = qualname

    def visit_FunctionDef(self, node):
        self.stack.append(node.name)
        self.stack.append('<locals>')
        self.generic_visit(node)
        self.stack.pop()
        self.stack.pop()

    visit_AsyncFunctionDef = visit_FunctionDef

    def visit_ClassDef(self, node):
        self.stack.append(node.name)
        if self.qualname == '.'.join(self.stack):
            # Return the decorator for the class if present
            if node.decorator_list:
                line_number = node.decorator_list[0].lineno
            else:
                line_number = node.lineno

            # decrement by one since lines starts with indexing by zero
            line_number -= 1
            raise ClassFoundException(line_number)
        self.generic_visit(node)
        self.stack.pop()


def findsource(object):
    """Return the entire source file and starting line number for an object.

    The argument may be a module, class, method, function, traceback, frame,
    or code object.  The source code is returned as a list of all the lines
    in the file and the line number indexes a line in that list.  An OSError
    is raised if the source code cannot be retrieved."""

    file = getsourcefile(object)
    if file:
        # Invalidate cache if needed.
        linecache.checkcache(file)
    else:
        file = getfile(object)
        # Allow filenames in form of "<something>" to pass through.
        # `doctest` monkeypatches `linecache` module to enable
        # inspection, so let `linecache.getlines` to be called.
        if not (file.startswith('<') and file.endswith('>')):
            raise OSError('source code not available')

    module = getmodule(object, file)
    if module:
        lines = linecache.getlines(file, module.__dict__)
    else:
        lines = linecache.getlines(file)
    if not lines:
        raise OSError('could not get source code')

    if ismodule(object):
        return lines, 0

    if isclass(object):
        qualname = object.__qualname__
        source = ''.join(lines)
        tree = ast.parse(source)
        class_finder = _ClassFinder(qualname)
        try:
            class_finder.visit(tree)
        except ClassFoundException as e:
            line_number = e.args[0]
            return lines, line_number
        else:
            raise OSError('could not find class definition')

<<<<<<< HEAD
    try:
        object = _get_code_object(object)
    except TypeError:
        raise OSError('could not find code object') from None

    if not hasattr(object, 'co_firstlineno'):
        raise OSError('could not find function definition')
    lnum = object.co_firstlineno - 1
    pat = re.compile(r'^(\s*def\s)|(\s*async\s+def\s)|(.*(?<!\w)lambda(:|\s))|^(\s*@)')
    while lnum > 0:
        if pat.match(lines[lnum]): break
        lnum = lnum - 1
    return lines, lnum
=======
    if ismethod(object):
        object = object.__func__
    if isfunction(object):
        object = object.__code__
    if istraceback(object):
        object = object.tb_frame
    if isframe(object):
        object = object.f_code
    if iscode(object):
        if not hasattr(object, 'co_firstlineno'):
            raise OSError('could not find function definition')
        lnum = object.co_firstlineno - 1
        pat = re.compile(r'^(\s*def\s)|(\s*async\s+def\s)|(.*(?<!\w)lambda(:|\s))|^(\s*@)')
        while lnum > 0:
            try:
                line = lines[lnum]
            except IndexError:
                raise OSError('lineno is out of bounds')
            if pat.match(line):
                break
            lnum = lnum - 1
        return lines, lnum
    raise OSError('could not find code object')
>>>>>>> b6558d76

def getcomments(object):
    """Get lines of comments immediately preceding an object's source code.

    Returns None when source can't be found.
    """
    try:
        lines, lnum = findsource(object)
    except (OSError, TypeError):
        return None

    if ismodule(object):
        # Look for a comment block at the top of the file.
        start = 0
        if lines and lines[0][:2] == '#!': start = 1
        while start < len(lines) and lines[start].strip() in ('', '#'):
            start = start + 1
        if start < len(lines) and lines[start][:1] == '#':
            comments = []
            end = start
            while end < len(lines) and lines[end][:1] == '#':
                comments.append(lines[end].expandtabs())
                end = end + 1
            return ''.join(comments)

    # Look for a preceding block of comments at the same indentation.
    elif lnum > 0:
        indent = indentsize(lines[lnum])
        end = lnum - 1
        if end >= 0 and lines[end].lstrip()[:1] == '#' and \
            indentsize(lines[end]) == indent:
            comments = [lines[end].expandtabs().lstrip()]
            if end > 0:
                end = end - 1
                comment = lines[end].expandtabs().lstrip()
                while comment[:1] == '#' and indentsize(lines[end]) == indent:
                    comments[:0] = [comment]
                    end = end - 1
                    if end < 0: break
                    comment = lines[end].expandtabs().lstrip()
            while comments and comments[0].strip() == '#':
                comments[:1] = []
            while comments and comments[-1].strip() == '#':
                comments[-1:] = []
            return ''.join(comments)

class EndOfBlock(Exception): pass

class BlockFinder:
    """Provide a tokeneater() method to detect the end of a code block."""
    def __init__(self):
        self.indent = 0
        self.islambda = False
        self.started = False
        self.passline = False
        self.indecorator = False
        self.decoratorhasargs = False
        self.last = 1
        self.body_col0 = None

    def tokeneater(self, type, token, srowcol, erowcol, line):
        if not self.started and not self.indecorator:
            # skip any decorators
            if token == "@":
                self.indecorator = True
            # look for the first "def", "class" or "lambda"
            elif token in ("def", "class", "lambda"):
                if token == "lambda":
                    self.islambda = True
                self.started = True
            self.passline = True    # skip to the end of the line
        elif token == "(":
            if self.indecorator:
                self.decoratorhasargs = True
        elif token == ")":
            if self.indecorator:
                self.indecorator = False
                self.decoratorhasargs = False
        elif type == tokenize.NEWLINE:
            self.passline = False   # stop skipping when a NEWLINE is seen
            self.last = srowcol[0]
            if self.islambda:       # lambdas always end at the first NEWLINE
                raise EndOfBlock
            # hitting a NEWLINE when in a decorator without args
            # ends the decorator
            if self.indecorator and not self.decoratorhasargs:
                self.indecorator = False
        elif self.passline:
            pass
        elif type == tokenize.INDENT:
            if self.body_col0 is None and self.started:
                self.body_col0 = erowcol[1]
            self.indent = self.indent + 1
            self.passline = True
        elif type == tokenize.DEDENT:
            self.indent = self.indent - 1
            # the end of matching indent/dedent pairs end a block
            # (note that this only works for "def"/"class" blocks,
            #  not e.g. for "if: else:" or "try: finally:" blocks)
            if self.indent <= 0:
                raise EndOfBlock
        elif type == tokenize.COMMENT:
            if self.body_col0 is not None and srowcol[1] >= self.body_col0:
                # Include comments if indented at least as much as the block
                self.last = srowcol[0]
        elif self.indent == 0 and type not in (tokenize.COMMENT, tokenize.NL):
            # any other token on the same indentation level end the previous
            # block as well, except the pseudo-tokens COMMENT and NL.
            raise EndOfBlock

def getblock(lines):
    """Extract the block of code at the top of the given list of lines."""
    blockfinder = BlockFinder()
    try:
        tokens = tokenize.generate_tokens(iter(lines).__next__)
        for _token in tokens:
            blockfinder.tokeneater(*_token)
    except (EndOfBlock, IndentationError):
        pass
    return lines[:blockfinder.last]

def getsourcelines(object):
    """Return a list of source lines and starting line number for an object.

    The argument may be a module, class, method, function, traceback, frame,
    or code object.  The source code is returned as a list of the lines
    corresponding to the object and the line number indicates where in the
    original source file the first line of code was found.  An OSError is
    raised if the source code cannot be retrieved."""
    lines, lnum = findsource(object)

    if istraceback(object):
        object = object.tb_frame

    # for module or frame that corresponds to module, return all source lines
    if (ismodule(object) or
        (isframe(object) and object.f_code.co_name == "<module>")):
        return lines, 0
    else:
        return getblock(lines[lnum:]), lnum + 1

def getsource(object):
    """Return the text of the source code for an object.

    The argument may be a module, class, method, function, traceback, frame,
    or code object.  The source code is returned as a single string.  An
    OSError is raised if the source code cannot be retrieved."""
    lines, lnum = getsourcelines(object)
    return ''.join(lines)

# --------------------------------------------------- class tree extraction
def walktree(classes, children, parent):
    """Recursive helper function for getclasstree()."""
    results = []
    classes.sort(key=attrgetter('__module__', '__name__'))
    for c in classes:
        results.append((c, c.__bases__))
        if c in children:
            results.append(walktree(children[c], children, c))
    return results

def getclasstree(classes, unique=False):
    """Arrange the given list of classes into a hierarchy of nested lists.

    Where a nested list appears, it contains classes derived from the class
    whose entry immediately precedes the list.  Each entry is a 2-tuple
    containing a class and a tuple of its base classes.  If the 'unique'
    argument is true, exactly one entry appears in the returned structure
    for each class in the given list.  Otherwise, classes using multiple
    inheritance and their descendants will appear multiple times."""
    children = {}
    roots = []
    for c in classes:
        if c.__bases__:
            for parent in c.__bases__:
                if parent not in children:
                    children[parent] = []
                if c not in children[parent]:
                    children[parent].append(c)
                if unique and parent in classes: break
        elif c not in roots:
            roots.append(c)
    for parent in children:
        if parent not in classes:
            roots.append(parent)
    return walktree(roots, children, None)

# ------------------------------------------------ argument list extraction
Arguments = namedtuple('Arguments', 'args, varargs, varkw')

def getargs(co):
    """Get information about the arguments accepted by a code object.

    Three things are returned: (args, varargs, varkw), where
    'args' is the list of argument names. Keyword-only arguments are
    appended. 'varargs' and 'varkw' are the names of the * and **
    arguments or None."""
    if not iscode(co):
        raise TypeError('{!r} is not a code object'.format(co))

    names = co.co_varnames
    nargs = co.co_argcount
    nkwargs = co.co_kwonlyargcount
    args = list(names[:nargs])
    kwonlyargs = list(names[nargs:nargs+nkwargs])
    step = 0

    nargs += nkwargs
    varargs = None
    if co.co_flags & CO_VARARGS:
        varargs = co.co_varnames[nargs]
        nargs = nargs + 1
    varkw = None
    if co.co_flags & CO_VARKEYWORDS:
        varkw = co.co_varnames[nargs]
    return Arguments(args + kwonlyargs, varargs, varkw)


FullArgSpec = namedtuple('FullArgSpec',
    'args, varargs, varkw, defaults, kwonlyargs, kwonlydefaults, annotations')

def getfullargspec(func):
    """Get the names and default values of a callable object's parameters.

    A tuple of seven things is returned:
    (args, varargs, varkw, defaults, kwonlyargs, kwonlydefaults, annotations).
    'args' is a list of the parameter names.
    'varargs' and 'varkw' are the names of the * and ** parameters or None.
    'defaults' is an n-tuple of the default values of the last n parameters.
    'kwonlyargs' is a list of keyword-only parameter names.
    'kwonlydefaults' is a dictionary mapping names from kwonlyargs to defaults.
    'annotations' is a dictionary mapping parameter names to annotations.

    Notable differences from inspect.signature():
      - the "self" parameter is always reported, even for bound methods
      - wrapper chains defined by __wrapped__ *not* unwrapped automatically
    """
    try:
        # Re: `skip_bound_arg=False`
        #
        # There is a notable difference in behaviour between getfullargspec
        # and Signature: the former always returns 'self' parameter for bound
        # methods, whereas the Signature always shows the actual calling
        # signature of the passed object.
        #
        # To simulate this behaviour, we "unbind" bound methods, to trick
        # inspect.signature to always return their first parameter ("self",
        # usually)

        # Re: `follow_wrapper_chains=False`
        #
        # getfullargspec() historically ignored __wrapped__ attributes,
        # so we ensure that remains the case in 3.3+

        sig = _signature_from_callable(func,
                                       follow_wrapper_chains=False,
                                       skip_bound_arg=False,
                                       sigcls=Signature,
                                       eval_str=False)
    except Exception as ex:
        # Most of the times 'signature' will raise ValueError.
        # But, it can also raise AttributeError, and, maybe something
        # else. So to be fully backwards compatible, we catch all
        # possible exceptions here, and reraise a TypeError.
        raise TypeError('unsupported callable') from ex

    args = []
    varargs = None
    varkw = None
    posonlyargs = []
    kwonlyargs = []
    annotations = {}
    defaults = ()
    kwdefaults = {}

    if sig.return_annotation is not sig.empty:
        annotations['return'] = sig.return_annotation

    for param in sig.parameters.values():
        kind = param.kind
        name = param.name

        if kind is _POSITIONAL_ONLY:
            posonlyargs.append(name)
            if param.default is not param.empty:
                defaults += (param.default,)
        elif kind is _POSITIONAL_OR_KEYWORD:
            args.append(name)
            if param.default is not param.empty:
                defaults += (param.default,)
        elif kind is _VAR_POSITIONAL:
            varargs = name
        elif kind is _KEYWORD_ONLY:
            kwonlyargs.append(name)
            if param.default is not param.empty:
                kwdefaults[name] = param.default
        elif kind is _VAR_KEYWORD:
            varkw = name

        if param.annotation is not param.empty:
            annotations[name] = param.annotation

    if not kwdefaults:
        # compatibility with 'func.__kwdefaults__'
        kwdefaults = None

    if not defaults:
        # compatibility with 'func.__defaults__'
        defaults = None

    return FullArgSpec(posonlyargs + args, varargs, varkw, defaults,
                       kwonlyargs, kwdefaults, annotations)


ArgInfo = namedtuple('ArgInfo', 'args varargs keywords locals')

def getargvalues(frame):
    """Get information about arguments passed into a particular frame.

    A tuple of four things is returned: (args, varargs, varkw, locals).
    'args' is a list of the argument names.
    'varargs' and 'varkw' are the names of the * and ** arguments or None.
    'locals' is the locals dictionary of the given frame."""
    args, varargs, varkw = getargs(frame.f_code)
    return ArgInfo(args, varargs, varkw, frame.f_locals)

def formatannotation(annotation, base_module=None):
    if getattr(annotation, '__module__', None) == 'typing':
        return repr(annotation).replace('typing.', '')
    if isinstance(annotation, types.GenericAlias):
        return str(annotation)
    if isinstance(annotation, type):
        if annotation.__module__ in ('builtins', base_module):
            return annotation.__qualname__
        return annotation.__module__+'.'+annotation.__qualname__
    return repr(annotation)

def formatannotationrelativeto(object):
    module = getattr(object, '__module__', None)
    def _formatannotation(annotation):
        return formatannotation(annotation, module)
    return _formatannotation


def formatargvalues(args, varargs, varkw, locals,
                    formatarg=str,
                    formatvarargs=lambda name: '*' + name,
                    formatvarkw=lambda name: '**' + name,
                    formatvalue=lambda value: '=' + repr(value)):
    """Format an argument spec from the 4 values returned by getargvalues.

    The first four arguments are (args, varargs, varkw, locals).  The
    next four arguments are the corresponding optional formatting functions
    that are called to turn names and values into strings.  The ninth
    argument is an optional function to format the sequence of arguments."""
    def convert(name, locals=locals,
                formatarg=formatarg, formatvalue=formatvalue):
        return formatarg(name) + formatvalue(locals[name])
    specs = []
    for i in range(len(args)):
        specs.append(convert(args[i]))
    if varargs:
        specs.append(formatvarargs(varargs) + formatvalue(locals[varargs]))
    if varkw:
        specs.append(formatvarkw(varkw) + formatvalue(locals[varkw]))
    return '(' + ', '.join(specs) + ')'

def _missing_arguments(f_name, argnames, pos, values):
    names = [repr(name) for name in argnames if name not in values]
    missing = len(names)
    if missing == 1:
        s = names[0]
    elif missing == 2:
        s = "{} and {}".format(*names)
    else:
        tail = ", {} and {}".format(*names[-2:])
        del names[-2:]
        s = ", ".join(names) + tail
    raise TypeError("%s() missing %i required %s argument%s: %s" %
                    (f_name, missing,
                      "positional" if pos else "keyword-only",
                      "" if missing == 1 else "s", s))

def _too_many(f_name, args, kwonly, varargs, defcount, given, values):
    atleast = len(args) - defcount
    kwonly_given = len([arg for arg in kwonly if arg in values])
    if varargs:
        plural = atleast != 1
        sig = "at least %d" % (atleast,)
    elif defcount:
        plural = True
        sig = "from %d to %d" % (atleast, len(args))
    else:
        plural = len(args) != 1
        sig = str(len(args))
    kwonly_sig = ""
    if kwonly_given:
        msg = " positional argument%s (and %d keyword-only argument%s)"
        kwonly_sig = (msg % ("s" if given != 1 else "", kwonly_given,
                             "s" if kwonly_given != 1 else ""))
    raise TypeError("%s() takes %s positional argument%s but %d%s %s given" %
            (f_name, sig, "s" if plural else "", given, kwonly_sig,
             "was" if given == 1 and not kwonly_given else "were"))

def getcallargs(func, /, *positional, **named):
    """Get the mapping of arguments to values.

    A dict is returned, with keys the function argument names (including the
    names of the * and ** arguments, if any), and values the respective bound
    values from 'positional' and 'named'."""
    spec = getfullargspec(func)
    args, varargs, varkw, defaults, kwonlyargs, kwonlydefaults, ann = spec
    f_name = func.__name__
    arg2value = {}


    if ismethod(func) and func.__self__ is not None:
        # implicit 'self' (or 'cls' for classmethods) argument
        positional = (func.__self__,) + positional
    num_pos = len(positional)
    num_args = len(args)
    num_defaults = len(defaults) if defaults else 0

    n = min(num_pos, num_args)
    for i in range(n):
        arg2value[args[i]] = positional[i]
    if varargs:
        arg2value[varargs] = tuple(positional[n:])
    possible_kwargs = set(args + kwonlyargs)
    if varkw:
        arg2value[varkw] = {}
    for kw, value in named.items():
        if kw not in possible_kwargs:
            if not varkw:
                raise TypeError("%s() got an unexpected keyword argument %r" %
                                (f_name, kw))
            arg2value[varkw][kw] = value
            continue
        if kw in arg2value:
            raise TypeError("%s() got multiple values for argument %r" %
                            (f_name, kw))
        arg2value[kw] = value
    if num_pos > num_args and not varargs:
        _too_many(f_name, args, kwonlyargs, varargs, num_defaults,
                   num_pos, arg2value)
    if num_pos < num_args:
        req = args[:num_args - num_defaults]
        for arg in req:
            if arg not in arg2value:
                _missing_arguments(f_name, req, True, arg2value)
        for i, arg in enumerate(args[num_args - num_defaults:]):
            if arg not in arg2value:
                arg2value[arg] = defaults[i]
    missing = 0
    for kwarg in kwonlyargs:
        if kwarg not in arg2value:
            if kwonlydefaults and kwarg in kwonlydefaults:
                arg2value[kwarg] = kwonlydefaults[kwarg]
            else:
                missing += 1
    if missing:
        _missing_arguments(f_name, kwonlyargs, False, arg2value)
    return arg2value

ClosureVars = namedtuple('ClosureVars', 'nonlocals globals builtins unbound')

def getclosurevars(func):
    """
    Get the mapping of free variables to their current values.

    Returns a named tuple of dicts mapping the current nonlocal, global
    and builtin references as seen by the body of the function. A final
    set of unbound names that could not be resolved is also provided.
    """

    if ismethod(func):
        func = func.__func__

    if not isfunction(func):
        raise TypeError("{!r} is not a Python function".format(func))

    code = func.__code__
    # Nonlocal references are named in co_freevars and resolved
    # by looking them up in __closure__ by positional index
    if func.__closure__ is None:
        nonlocal_vars = {}
    else:
        nonlocal_vars = {
            var : cell.cell_contents
            for var, cell in zip(code.co_freevars, func.__closure__)
       }

    # Global and builtin references are named in co_names and resolved
    # by looking them up in __globals__ or __builtins__
    global_ns = func.__globals__
    builtin_ns = global_ns.get("__builtins__", builtins.__dict__)
    if ismodule(builtin_ns):
        builtin_ns = builtin_ns.__dict__
    global_vars = {}
    builtin_vars = {}
    unbound_names = set()
    for name in code.co_names:
        if name in ("None", "True", "False"):
            # Because these used to be builtins instead of keywords, they
            # may still show up as name references. We ignore them.
            continue
        try:
            global_vars[name] = global_ns[name]
        except KeyError:
            try:
                builtin_vars[name] = builtin_ns[name]
            except KeyError:
                unbound_names.add(name)

    return ClosureVars(nonlocal_vars, global_vars,
                       builtin_vars, unbound_names)

# -------------------------------------------------- stack frame extraction

_Traceback = namedtuple('_Traceback', 'filename lineno function code_context index')

class Traceback(_Traceback):
    def __new__(cls, filename, lineno, function, code_context, index, *, positions=None):
        instance = super().__new__(cls, filename, lineno, function, code_context, index)
        instance.positions = positions
        return instance

    def __repr__(self):
        return ('Traceback(filename={!r}, lineno={!r}, function={!r}, '
               'code_context={!r}, index={!r}, positions={!r})'.format(
                self.filename, self.lineno, self.function, self.code_context,
                self.index, self.positions))

def _get_code_position_from_tb(tb):
    code, instruction_index = tb.tb_frame.f_code, tb.tb_lasti
    return _get_code_position(code, instruction_index)

def _get_code_position(code, instruction_index):
    if instruction_index < 0:
        return (None, None, None, None)
    positions_gen = code.co_positions()
    # The nth entry in code.co_positions() corresponds to instruction (2*n)th since Python 3.10+
    return next(itertools.islice(positions_gen, instruction_index // 2, None))

def getframeinfo(frame, context=1):
    """Get information about a frame or traceback object.

    A tuple of five things is returned: the filename, the line number of
    the current line, the function name, a list of lines of context from
    the source code, and the index of the current line within that list.
    The optional second argument specifies the number of lines of context
    to return, which are centered around the current line."""
    if istraceback(frame):
        positions = _get_code_position_from_tb(frame)
        lineno = frame.tb_lineno
        frame = frame.tb_frame
    else:
        lineno = frame.f_lineno
        positions = _get_code_position(frame.f_code, frame.f_lasti)

    if positions[0] is None:
        frame, *positions = (frame, lineno, *positions[1:])
    else:
        frame, *positions = (frame, *positions)

    lineno = positions[0]

    if not isframe(frame):
        raise TypeError('{!r} is not a frame or traceback object'.format(frame))

    filename = getsourcefile(frame) or getfile(frame)
    if context > 0:
        start = lineno - 1 - context//2
        try:
            lines, lnum = findsource(frame)
        except OSError:
            lines = index = None
        else:
            start = max(0, min(start, len(lines) - context))
            lines = lines[start:start+context]
            index = lineno - 1 - start
    else:
        lines = index = None

    return Traceback(filename, lineno, frame.f_code.co_name, lines,
                     index, positions=dis.Positions(*positions))

def getlineno(frame):
    """Get the line number from a frame object, allowing for optimization."""
    # FrameType.f_lineno is now a descriptor that grovels co_lnotab
    return frame.f_lineno

_FrameInfo = namedtuple('_FrameInfo', ('frame',) + Traceback._fields)
class FrameInfo(_FrameInfo):
    def __new__(cls, frame, filename, lineno, function, code_context, index, *, positions=None):
        instance = super().__new__(cls, frame, filename, lineno, function, code_context, index)
        instance.positions = positions
        return instance

    def __repr__(self):
        return ('FrameInfo(frame={!r}, filename={!r}, lineno={!r}, function={!r}, '
               'code_context={!r}, index={!r}, positions={!r})'.format(
                self.frame, self.filename, self.lineno, self.function,
                self.code_context, self.index, self.positions))

def getouterframes(frame, context=1):
    """Get a list of records for a frame and all higher (calling) frames.

    Each record contains a frame object, filename, line number, function
    name, a list of lines of context, and index within the context."""
    framelist = []
    while frame:
        traceback_info = getframeinfo(frame, context)
        frameinfo = (frame,) + traceback_info
        framelist.append(FrameInfo(*frameinfo, positions=traceback_info.positions))
        frame = frame.f_back
    return framelist

def getinnerframes(tb, context=1):
    """Get a list of records for a traceback's frame and all lower frames.

    Each record contains a frame object, filename, line number, function
    name, a list of lines of context, and index within the context."""
    framelist = []
    while tb:
        traceback_info = getframeinfo(tb, context)
        frameinfo = (tb.tb_frame,) + traceback_info
        framelist.append(FrameInfo(*frameinfo, positions=traceback_info.positions))
        tb = tb.tb_next
    return framelist

def currentframe():
    """Return the frame of the caller or None if this is not possible."""
    return sys._getframe(1) if hasattr(sys, "_getframe") else None

def stack(context=1):
    """Return a list of records for the stack above the caller's frame."""
    return getouterframes(sys._getframe(1), context)

def trace(context=1):
    """Return a list of records for the stack below the current exception."""
    return getinnerframes(sys.exc_info()[2], context)


# ------------------------------------------------ static version of getattr

_sentinel = object()

def _static_getmro(klass):
    return type.__dict__['__mro__'].__get__(klass)

def _check_instance(obj, attr):
    instance_dict = {}
    try:
        instance_dict = object.__getattribute__(obj, "__dict__")
    except AttributeError:
        pass
    return dict.get(instance_dict, attr, _sentinel)


def _check_class(klass, attr):
    for entry in _static_getmro(klass):
        if _shadowed_dict(type(entry)) is _sentinel:
            try:
                return entry.__dict__[attr]
            except KeyError:
                pass
    return _sentinel

def _is_type(obj):
    try:
        _static_getmro(obj)
    except TypeError:
        return False
    return True

def _shadowed_dict(klass):
    dict_attr = type.__dict__["__dict__"]
    for entry in _static_getmro(klass):
        try:
            class_dict = dict_attr.__get__(entry)["__dict__"]
        except KeyError:
            pass
        else:
            if not (type(class_dict) is types.GetSetDescriptorType and
                    class_dict.__name__ == "__dict__" and
                    class_dict.__objclass__ is entry):
                return class_dict
    return _sentinel

def getattr_static(obj, attr, default=_sentinel):
    """Retrieve attributes without triggering dynamic lookup via the
       descriptor protocol,  __getattr__ or __getattribute__.

       Note: this function may not be able to retrieve all attributes
       that getattr can fetch (like dynamically created attributes)
       and may find attributes that getattr can't (like descriptors
       that raise AttributeError). It can also return descriptor objects
       instead of instance members in some cases. See the
       documentation for details.
    """
    instance_result = _sentinel
    if not _is_type(obj):
        klass = type(obj)
        dict_attr = _shadowed_dict(klass)
        if (dict_attr is _sentinel or
            type(dict_attr) is types.MemberDescriptorType):
            instance_result = _check_instance(obj, attr)
    else:
        klass = obj

    klass_result = _check_class(klass, attr)

    if instance_result is not _sentinel and klass_result is not _sentinel:
        if (_check_class(type(klass_result), '__get__') is not _sentinel and
            _check_class(type(klass_result), '__set__') is not _sentinel):
            return klass_result

    if instance_result is not _sentinel:
        return instance_result
    if klass_result is not _sentinel:
        return klass_result

    if obj is klass:
        # for types we check the metaclass too
        for entry in _static_getmro(type(klass)):
            if _shadowed_dict(type(entry)) is _sentinel:
                try:
                    return entry.__dict__[attr]
                except KeyError:
                    pass
    if default is not _sentinel:
        return default
    raise AttributeError(attr)


# ------------------------------------------------ generator introspection

GEN_CREATED = 'GEN_CREATED'
GEN_RUNNING = 'GEN_RUNNING'
GEN_SUSPENDED = 'GEN_SUSPENDED'
GEN_CLOSED = 'GEN_CLOSED'

def getgeneratorstate(generator):
    """Get current state of a generator-iterator.

    Possible states are:
      GEN_CREATED: Waiting to start execution.
      GEN_RUNNING: Currently being executed by the interpreter.
      GEN_SUSPENDED: Currently suspended at a yield expression.
      GEN_CLOSED: Execution has completed.
    """
    if generator.gi_running:
        return GEN_RUNNING
    if generator.gi_suspended:
        return GEN_SUSPENDED
    if generator.gi_frame is None:
        return GEN_CLOSED
    return GEN_CREATED


def getgeneratorlocals(generator):
    """
    Get the mapping of generator local variables to their current values.

    A dict is returned, with the keys the local variable names and values the
    bound values."""

    if not isgenerator(generator):
        raise TypeError("{!r} is not a Python generator".format(generator))

    frame = getattr(generator, "gi_frame", None)
    if frame is not None:
        return generator.gi_frame.f_locals
    else:
        return {}


# ------------------------------------------------ coroutine introspection

CORO_CREATED = 'CORO_CREATED'
CORO_RUNNING = 'CORO_RUNNING'
CORO_SUSPENDED = 'CORO_SUSPENDED'
CORO_CLOSED = 'CORO_CLOSED'

def getcoroutinestate(coroutine):
    """Get current state of a coroutine object.

    Possible states are:
      CORO_CREATED: Waiting to start execution.
      CORO_RUNNING: Currently being executed by the interpreter.
      CORO_SUSPENDED: Currently suspended at an await expression.
      CORO_CLOSED: Execution has completed.
    """
    if coroutine.cr_running:
        return CORO_RUNNING
    if coroutine.cr_suspended:
        return CORO_SUSPENDED
    if coroutine.cr_frame is None:
        return CORO_CLOSED
    return CORO_CREATED


def getcoroutinelocals(coroutine):
    """
    Get the mapping of coroutine local variables to their current values.

    A dict is returned, with the keys the local variable names and values the
    bound values."""
    frame = getattr(coroutine, "cr_frame", None)
    if frame is not None:
        return frame.f_locals
    else:
        return {}


###############################################################################
### Function Signature Object (PEP 362)
###############################################################################


_NonUserDefinedCallables = (types.WrapperDescriptorType,
                            types.MethodWrapperType,
                            types.ClassMethodDescriptorType,
                            types.BuiltinFunctionType)


def _signature_get_user_defined_method(cls, method_name):
    """Private helper. Checks if ``cls`` has an attribute
    named ``method_name`` and returns it only if it is a
    pure python function.
    """
    try:
        meth = getattr(cls, method_name)
    except AttributeError:
        return
    else:
        if not isinstance(meth, _NonUserDefinedCallables):
            # Once '__signature__' will be added to 'C'-level
            # callables, this check won't be necessary
            return meth


def _signature_get_partial(wrapped_sig, partial, extra_args=()):
    """Private helper to calculate how 'wrapped_sig' signature will
    look like after applying a 'functools.partial' object (or alike)
    on it.
    """

    old_params = wrapped_sig.parameters
    new_params = OrderedDict(old_params.items())

    partial_args = partial.args or ()
    partial_keywords = partial.keywords or {}

    if extra_args:
        partial_args = extra_args + partial_args

    try:
        ba = wrapped_sig.bind_partial(*partial_args, **partial_keywords)
    except TypeError as ex:
        msg = 'partial object {!r} has incorrect arguments'.format(partial)
        raise ValueError(msg) from ex


    transform_to_kwonly = False
    for param_name, param in old_params.items():
        try:
            arg_value = ba.arguments[param_name]
        except KeyError:
            pass
        else:
            if param.kind is _POSITIONAL_ONLY:
                # If positional-only parameter is bound by partial,
                # it effectively disappears from the signature
                new_params.pop(param_name)
                continue

            if param.kind is _POSITIONAL_OR_KEYWORD:
                if param_name in partial_keywords:
                    # This means that this parameter, and all parameters
                    # after it should be keyword-only (and var-positional
                    # should be removed). Here's why. Consider the following
                    # function:
                    #     foo(a, b, *args, c):
                    #         pass
                    #
                    # "partial(foo, a='spam')" will have the following
                    # signature: "(*, a='spam', b, c)". Because attempting
                    # to call that partial with "(10, 20)" arguments will
                    # raise a TypeError, saying that "a" argument received
                    # multiple values.
                    transform_to_kwonly = True
                    # Set the new default value
                    new_params[param_name] = param.replace(default=arg_value)
                else:
                    # was passed as a positional argument
                    new_params.pop(param.name)
                    continue

            if param.kind is _KEYWORD_ONLY:
                # Set the new default value
                new_params[param_name] = param.replace(default=arg_value)

        if transform_to_kwonly:
            assert param.kind is not _POSITIONAL_ONLY

            if param.kind is _POSITIONAL_OR_KEYWORD:
                new_param = new_params[param_name].replace(kind=_KEYWORD_ONLY)
                new_params[param_name] = new_param
                new_params.move_to_end(param_name)
            elif param.kind in (_KEYWORD_ONLY, _VAR_KEYWORD):
                new_params.move_to_end(param_name)
            elif param.kind is _VAR_POSITIONAL:
                new_params.pop(param.name)

    return wrapped_sig.replace(parameters=new_params.values())


def _signature_bound_method(sig):
    """Private helper to transform signatures for unbound
    functions to bound methods.
    """

    params = tuple(sig.parameters.values())

    if not params or params[0].kind in (_VAR_KEYWORD, _KEYWORD_ONLY):
        raise ValueError('invalid method signature')

    kind = params[0].kind
    if kind in (_POSITIONAL_OR_KEYWORD, _POSITIONAL_ONLY):
        # Drop first parameter:
        # '(p1, p2[, ...])' -> '(p2[, ...])'
        params = params[1:]
    else:
        if kind is not _VAR_POSITIONAL:
            # Unless we add a new parameter type we never
            # get here
            raise ValueError('invalid argument type')
        # It's a var-positional parameter.
        # Do nothing. '(*args[, ...])' -> '(*args[, ...])'

    return sig.replace(parameters=params)


def _signature_is_builtin(obj):
    """Private helper to test if `obj` is a callable that might
    support Argument Clinic's __text_signature__ protocol.
    """
    return (isbuiltin(obj) or
            ismethoddescriptor(obj) or
            isinstance(obj, _NonUserDefinedCallables) or
            # Can't test 'isinstance(type)' here, as it would
            # also be True for regular python classes
            obj in (type, object))


def _signature_is_functionlike(obj):
    """Private helper to test if `obj` is a duck type of FunctionType.
    A good example of such objects are functions compiled with
    Cython, which have all attributes that a pure Python function
    would have, but have their code statically compiled.
    """

    if not callable(obj) or isclass(obj):
        # All function-like objects are obviously callables,
        # and not classes.
        return False

    name = getattr(obj, '__name__', None)
    code = getattr(obj, '__code__', None)
    defaults = getattr(obj, '__defaults__', _void) # Important to use _void ...
    kwdefaults = getattr(obj, '__kwdefaults__', _void) # ... and not None here
    annotations = getattr(obj, '__annotations__', None)

    return (isinstance(code, types.CodeType) and
            isinstance(name, str) and
            (defaults is None or isinstance(defaults, tuple)) and
            (kwdefaults is None or isinstance(kwdefaults, dict)) and
            (isinstance(annotations, (dict)) or annotations is None) )


def _signature_strip_non_python_syntax(signature):
    """
    Private helper function. Takes a signature in Argument Clinic's
    extended signature format.

    Returns a tuple of three things:
      * that signature re-rendered in standard Python syntax,
      * the index of the "self" parameter (generally 0), or None if
        the function does not have a "self" parameter, and
      * the index of the last "positional only" parameter,
        or None if the signature has no positional-only parameters.
    """

    if not signature:
        return signature, None, None

    self_parameter = None
    last_positional_only = None

    lines = [l.encode('ascii') for l in signature.split('\n')]
    generator = iter(lines).__next__
    token_stream = tokenize.tokenize(generator)

    delayed_comma = False
    skip_next_comma = False
    text = []
    add = text.append

    current_parameter = 0
    OP = token.OP
    ERRORTOKEN = token.ERRORTOKEN

    # token stream always starts with ENCODING token, skip it
    t = next(token_stream)
    assert t.type == tokenize.ENCODING

    for t in token_stream:
        type, string = t.type, t.string

        if type == OP:
            if string == ',':
                if skip_next_comma:
                    skip_next_comma = False
                else:
                    assert not delayed_comma
                    delayed_comma = True
                    current_parameter += 1
                continue

            if string == '/':
                assert not skip_next_comma
                assert last_positional_only is None
                skip_next_comma = True
                last_positional_only = current_parameter - 1
                continue

        if (type == ERRORTOKEN) and (string == '$'):
            assert self_parameter is None
            self_parameter = current_parameter
            continue

        if delayed_comma:
            delayed_comma = False
            if not ((type == OP) and (string == ')')):
                add(', ')
        add(string)
        if (string == ','):
            add(' ')
    clean_signature = ''.join(text)
    return clean_signature, self_parameter, last_positional_only


def _signature_fromstr(cls, obj, s, skip_bound_arg=True):
    """Private helper to parse content of '__text_signature__'
    and return a Signature based on it.
    """
    Parameter = cls._parameter_cls

    clean_signature, self_parameter, last_positional_only = \
        _signature_strip_non_python_syntax(s)

    program = "def foo" + clean_signature + ": pass"

    try:
        module = ast.parse(program)
    except SyntaxError:
        module = None

    if not isinstance(module, ast.Module):
        raise ValueError("{!r} builtin has invalid signature".format(obj))

    f = module.body[0]

    parameters = []
    empty = Parameter.empty
    invalid = object()

    module = None
    module_dict = {}
    module_name = getattr(obj, '__module__', None)
    if module_name:
        module = sys.modules.get(module_name, None)
        if module:
            module_dict = module.__dict__
    sys_module_dict = sys.modules.copy()

    def parse_name(node):
        assert isinstance(node, ast.arg)
        if node.annotation is not None:
            raise ValueError("Annotations are not currently supported")
        return node.arg

    def wrap_value(s):
        try:
            value = eval(s, module_dict)
        except NameError:
            try:
                value = eval(s, sys_module_dict)
            except NameError:
                raise RuntimeError()

        if isinstance(value, (str, int, float, bytes, bool, type(None))):
            return ast.Constant(value)
        raise RuntimeError()

    class RewriteSymbolics(ast.NodeTransformer):
        def visit_Attribute(self, node):
            a = []
            n = node
            while isinstance(n, ast.Attribute):
                a.append(n.attr)
                n = n.value
            if not isinstance(n, ast.Name):
                raise RuntimeError()
            a.append(n.id)
            value = ".".join(reversed(a))
            return wrap_value(value)

        def visit_Name(self, node):
            if not isinstance(node.ctx, ast.Load):
                raise ValueError()
            return wrap_value(node.id)

    def p(name_node, default_node, default=empty):
        name = parse_name(name_node)
        if name is invalid:
            return None
        if default_node and default_node is not _empty:
            try:
                default_node = RewriteSymbolics().visit(default_node)
                o = ast.literal_eval(default_node)
            except ValueError:
                o = invalid
            if o is invalid:
                return None
            default = o if o is not invalid else default
        parameters.append(Parameter(name, kind, default=default, annotation=empty))

    # non-keyword-only parameters
    args = reversed(f.args.args)
    defaults = reversed(f.args.defaults)
    iter = itertools.zip_longest(args, defaults, fillvalue=None)
    if last_positional_only is not None:
        kind = Parameter.POSITIONAL_ONLY
    else:
        kind = Parameter.POSITIONAL_OR_KEYWORD
    for i, (name, default) in enumerate(reversed(list(iter))):
        p(name, default)
        if i == last_positional_only:
            kind = Parameter.POSITIONAL_OR_KEYWORD

    # *args
    if f.args.vararg:
        kind = Parameter.VAR_POSITIONAL
        p(f.args.vararg, empty)

    # keyword-only arguments
    kind = Parameter.KEYWORD_ONLY
    for name, default in zip(f.args.kwonlyargs, f.args.kw_defaults):
        p(name, default)

    # **kwargs
    if f.args.kwarg:
        kind = Parameter.VAR_KEYWORD
        p(f.args.kwarg, empty)

    if self_parameter is not None:
        # Possibly strip the bound argument:
        #    - We *always* strip first bound argument if
        #      it is a module.
        #    - We don't strip first bound argument if
        #      skip_bound_arg is False.
        assert parameters
        _self = getattr(obj, '__self__', None)
        self_isbound = _self is not None
        self_ismodule = ismodule(_self)
        if self_isbound and (self_ismodule or skip_bound_arg):
            parameters.pop(0)
        else:
            # for builtins, self parameter is always positional-only!
            p = parameters[0].replace(kind=Parameter.POSITIONAL_ONLY)
            parameters[0] = p

    return cls(parameters, return_annotation=cls.empty)


def _signature_from_builtin(cls, func, skip_bound_arg=True):
    """Private helper function to get signature for
    builtin callables.
    """

    if not _signature_is_builtin(func):
        raise TypeError("{!r} is not a Python builtin "
                        "function".format(func))

    s = getattr(func, "__text_signature__", None)
    if not s:
        raise ValueError("no signature found for builtin {!r}".format(func))

    return _signature_fromstr(cls, func, s, skip_bound_arg)


def _signature_from_function(cls, func, skip_bound_arg=True,
                             globals=None, locals=None, eval_str=False):
    """Private helper: constructs Signature for the given python function."""

    is_duck_function = False
    if not isfunction(func):
        if _signature_is_functionlike(func):
            is_duck_function = True
        else:
            # If it's not a pure Python function, and not a duck type
            # of pure function:
            raise TypeError('{!r} is not a Python function'.format(func))

    s = getattr(func, "__text_signature__", None)
    if s:
        return _signature_fromstr(cls, func, s, skip_bound_arg)

    Parameter = cls._parameter_cls

    # Parameter information.
    func_code = func.__code__
    pos_count = func_code.co_argcount
    arg_names = func_code.co_varnames
    posonly_count = func_code.co_posonlyargcount
    positional = arg_names[:pos_count]
    keyword_only_count = func_code.co_kwonlyargcount
    keyword_only = arg_names[pos_count:pos_count + keyword_only_count]
    annotations = get_annotations(func, globals=globals, locals=locals, eval_str=eval_str)
    defaults = func.__defaults__
    kwdefaults = func.__kwdefaults__

    if defaults:
        pos_default_count = len(defaults)
    else:
        pos_default_count = 0

    parameters = []

    non_default_count = pos_count - pos_default_count
    posonly_left = posonly_count

    # Non-keyword-only parameters w/o defaults.
    for name in positional[:non_default_count]:
        kind = _POSITIONAL_ONLY if posonly_left else _POSITIONAL_OR_KEYWORD
        annotation = annotations.get(name, _empty)
        parameters.append(Parameter(name, annotation=annotation,
                                    kind=kind))
        if posonly_left:
            posonly_left -= 1

    # ... w/ defaults.
    for offset, name in enumerate(positional[non_default_count:]):
        kind = _POSITIONAL_ONLY if posonly_left else _POSITIONAL_OR_KEYWORD
        annotation = annotations.get(name, _empty)
        parameters.append(Parameter(name, annotation=annotation,
                                    kind=kind,
                                    default=defaults[offset]))
        if posonly_left:
            posonly_left -= 1

    # *args
    if func_code.co_flags & CO_VARARGS:
        name = arg_names[pos_count + keyword_only_count]
        annotation = annotations.get(name, _empty)
        parameters.append(Parameter(name, annotation=annotation,
                                    kind=_VAR_POSITIONAL))

    # Keyword-only parameters.
    for name in keyword_only:
        default = _empty
        if kwdefaults is not None:
            default = kwdefaults.get(name, _empty)

        annotation = annotations.get(name, _empty)
        parameters.append(Parameter(name, annotation=annotation,
                                    kind=_KEYWORD_ONLY,
                                    default=default))
    # **kwargs
    if func_code.co_flags & CO_VARKEYWORDS:
        index = pos_count + keyword_only_count
        if func_code.co_flags & CO_VARARGS:
            index += 1

        name = arg_names[index]
        annotation = annotations.get(name, _empty)
        parameters.append(Parameter(name, annotation=annotation,
                                    kind=_VAR_KEYWORD))

    # Is 'func' is a pure Python function - don't validate the
    # parameters list (for correct order and defaults), it should be OK.
    return cls(parameters,
               return_annotation=annotations.get('return', _empty),
               __validate_parameters__=is_duck_function)


def _signature_from_callable(obj, *,
                             follow_wrapper_chains=True,
                             skip_bound_arg=True,
                             globals=None,
                             locals=None,
                             eval_str=False,
                             sigcls):

    """Private helper function to get signature for arbitrary
    callable objects.
    """

    _get_signature_of = functools.partial(_signature_from_callable,
                                follow_wrapper_chains=follow_wrapper_chains,
                                skip_bound_arg=skip_bound_arg,
                                globals=globals,
                                locals=locals,
                                sigcls=sigcls,
                                eval_str=eval_str)

    if not callable(obj):
        raise TypeError('{!r} is not a callable object'.format(obj))

    if isinstance(obj, types.MethodType):
        # In this case we skip the first parameter of the underlying
        # function (usually `self` or `cls`).
        sig = _get_signature_of(obj.__func__)

        if skip_bound_arg:
            return _signature_bound_method(sig)
        else:
            return sig

    # Was this function wrapped by a decorator?
    if follow_wrapper_chains:
        obj = unwrap(obj, stop=(lambda f: hasattr(f, "__signature__")))
        if isinstance(obj, types.MethodType):
            # If the unwrapped object is a *method*, we might want to
            # skip its first parameter (self).
            # See test_signature_wrapped_bound_method for details.
            return _get_signature_of(obj)

    try:
        sig = obj.__signature__
    except AttributeError:
        pass
    else:
        if sig is not None:
            if not isinstance(sig, Signature):
                raise TypeError(
                    'unexpected object {!r} in __signature__ '
                    'attribute'.format(sig))
            return sig

    try:
        partialmethod = obj._partialmethod
    except AttributeError:
        pass
    else:
        if isinstance(partialmethod, functools.partialmethod):
            # Unbound partialmethod (see functools.partialmethod)
            # This means, that we need to calculate the signature
            # as if it's a regular partial object, but taking into
            # account that the first positional argument
            # (usually `self`, or `cls`) will not be passed
            # automatically (as for boundmethods)

            wrapped_sig = _get_signature_of(partialmethod.func)

            sig = _signature_get_partial(wrapped_sig, partialmethod, (None,))
            first_wrapped_param = tuple(wrapped_sig.parameters.values())[0]
            if first_wrapped_param.kind is Parameter.VAR_POSITIONAL:
                # First argument of the wrapped callable is `*args`, as in
                # `partialmethod(lambda *args)`.
                return sig
            else:
                sig_params = tuple(sig.parameters.values())
                assert (not sig_params or
                        first_wrapped_param is not sig_params[0])
                new_params = (first_wrapped_param,) + sig_params
                return sig.replace(parameters=new_params)

    if isfunction(obj) or _signature_is_functionlike(obj):
        # If it's a pure Python function, or an object that is duck type
        # of a Python function (Cython functions, for instance), then:
        return _signature_from_function(sigcls, obj,
                                        skip_bound_arg=skip_bound_arg,
                                        globals=globals, locals=locals, eval_str=eval_str)

    if _signature_is_builtin(obj):
        return _signature_from_builtin(sigcls, obj,
                                       skip_bound_arg=skip_bound_arg)

    if isinstance(obj, functools.partial):
        wrapped_sig = _get_signature_of(obj.func)
        return _signature_get_partial(wrapped_sig, obj)

    sig = None
    if isinstance(obj, type):
        # obj is a class or a metaclass

        # First, let's see if it has an overloaded __call__ defined
        # in its metaclass
        call = _signature_get_user_defined_method(type(obj), '__call__')
        if call is not None:
            sig = _get_signature_of(call)
        else:
            factory_method = None
            new = _signature_get_user_defined_method(obj, '__new__')
            init = _signature_get_user_defined_method(obj, '__init__')
            # Now we check if the 'obj' class has an own '__new__' method
            if '__new__' in obj.__dict__:
                factory_method = new
            # or an own '__init__' method
            elif '__init__' in obj.__dict__:
                factory_method = init
            # If not, we take inherited '__new__' or '__init__', if present
            elif new is not None:
                factory_method = new
            elif init is not None:
                factory_method = init

            if factory_method is not None:
                sig = _get_signature_of(factory_method)

        if sig is None:
            # At this point we know, that `obj` is a class, with no user-
            # defined '__init__', '__new__', or class-level '__call__'

            for base in obj.__mro__[:-1]:
                # Since '__text_signature__' is implemented as a
                # descriptor that extracts text signature from the
                # class docstring, if 'obj' is derived from a builtin
                # class, its own '__text_signature__' may be 'None'.
                # Therefore, we go through the MRO (except the last
                # class in there, which is 'object') to find the first
                # class with non-empty text signature.
                try:
                    text_sig = base.__text_signature__
                except AttributeError:
                    pass
                else:
                    if text_sig:
                        # If 'base' class has a __text_signature__ attribute:
                        # return a signature based on it
                        return _signature_fromstr(sigcls, base, text_sig)

            # No '__text_signature__' was found for the 'obj' class.
            # Last option is to check if its '__init__' is
            # object.__init__ or type.__init__.
            if type not in obj.__mro__:
                # We have a class (not metaclass), but no user-defined
                # __init__ or __new__ for it
                if (obj.__init__ is object.__init__ and
                    obj.__new__ is object.__new__):
                    # Return a signature of 'object' builtin.
                    return sigcls.from_callable(object)
                else:
                    raise ValueError(
                        'no signature found for builtin type {!r}'.format(obj))

    elif not isinstance(obj, _NonUserDefinedCallables):
        # An object with __call__
        # We also check that the 'obj' is not an instance of
        # types.WrapperDescriptorType or types.MethodWrapperType to avoid
        # infinite recursion (and even potential segfault)
        call = _signature_get_user_defined_method(type(obj), '__call__')
        if call is not None:
            try:
                sig = _get_signature_of(call)
            except ValueError as ex:
                msg = 'no signature found for {!r}'.format(obj)
                raise ValueError(msg) from ex

    if sig is not None:
        # For classes and objects we skip the first parameter of their
        # __call__, __new__, or __init__ methods
        if skip_bound_arg:
            return _signature_bound_method(sig)
        else:
            return sig

    if isinstance(obj, types.BuiltinFunctionType):
        # Raise a nicer error message for builtins
        msg = 'no signature found for builtin function {!r}'.format(obj)
        raise ValueError(msg)

    raise ValueError('callable {!r} is not supported by signature'.format(obj))


class _void:
    """A private marker - used in Parameter & Signature."""


class _empty:
    """Marker object for Signature.empty and Parameter.empty."""


class _ParameterKind(enum.IntEnum):
    POSITIONAL_ONLY = 'positional-only'
    POSITIONAL_OR_KEYWORD = 'positional or keyword'
    VAR_POSITIONAL = 'variadic positional'
    KEYWORD_ONLY = 'keyword-only'
    VAR_KEYWORD = 'variadic keyword'

    def __new__(cls, description):
        value = len(cls.__members__)
        member = int.__new__(cls, value)
        member._value_ = value
        member.description = description
        return member

    def __str__(self):
        return self.name

_POSITIONAL_ONLY         = _ParameterKind.POSITIONAL_ONLY
_POSITIONAL_OR_KEYWORD   = _ParameterKind.POSITIONAL_OR_KEYWORD
_VAR_POSITIONAL          = _ParameterKind.VAR_POSITIONAL
_KEYWORD_ONLY            = _ParameterKind.KEYWORD_ONLY
_VAR_KEYWORD             = _ParameterKind.VAR_KEYWORD


class Parameter:
    """Represents a parameter in a function signature.

    Has the following public attributes:

    * name : str
        The name of the parameter as a string.
    * default : object
        The default value for the parameter if specified.  If the
        parameter has no default value, this attribute is set to
        `Parameter.empty`.
    * annotation
        The annotation for the parameter if specified.  If the
        parameter has no annotation, this attribute is set to
        `Parameter.empty`.
    * kind : str
        Describes how argument values are bound to the parameter.
        Possible values: `Parameter.POSITIONAL_ONLY`,
        `Parameter.POSITIONAL_OR_KEYWORD`, `Parameter.VAR_POSITIONAL`,
        `Parameter.KEYWORD_ONLY`, `Parameter.VAR_KEYWORD`.
    """

    __slots__ = ('_name', '_kind', '_default', '_annotation')

    POSITIONAL_ONLY         = _POSITIONAL_ONLY
    POSITIONAL_OR_KEYWORD   = _POSITIONAL_OR_KEYWORD
    VAR_POSITIONAL          = _VAR_POSITIONAL
    KEYWORD_ONLY            = _KEYWORD_ONLY
    VAR_KEYWORD             = _VAR_KEYWORD

    empty = _empty

    def __init__(self, name, kind, *, default=_empty, annotation=_empty):
        try:
            self._kind = _ParameterKind(kind)
        except ValueError:
            raise ValueError(f'value {kind!r} is not a valid Parameter.kind')
        if default is not _empty:
            if self._kind in (_VAR_POSITIONAL, _VAR_KEYWORD):
                msg = '{} parameters cannot have default values'
                msg = msg.format(self._kind.description)
                raise ValueError(msg)
        self._default = default
        self._annotation = annotation

        if name is _empty:
            raise ValueError('name is a required attribute for Parameter')

        if not isinstance(name, str):
            msg = 'name must be a str, not a {}'.format(type(name).__name__)
            raise TypeError(msg)

        if name[0] == '.' and name[1:].isdigit():
            # These are implicit arguments generated by comprehensions. In
            # order to provide a friendlier interface to users, we recast
            # their name as "implicitN" and treat them as positional-only.
            # See issue 19611.
            if self._kind != _POSITIONAL_OR_KEYWORD:
                msg = (
                    'implicit arguments must be passed as '
                    'positional or keyword arguments, not {}'
                )
                msg = msg.format(self._kind.description)
                raise ValueError(msg)
            self._kind = _POSITIONAL_ONLY
            name = 'implicit{}'.format(name[1:])

        # It's possible for C functions to have a positional-only parameter
        # where the name is a keyword, so for compatibility we'll allow it.
        is_keyword = iskeyword(name) and self._kind is not _POSITIONAL_ONLY
        if is_keyword or not name.isidentifier():
            raise ValueError('{!r} is not a valid parameter name'.format(name))

        self._name = name

    def __reduce__(self):
        return (type(self),
                (self._name, self._kind),
                {'_default': self._default,
                 '_annotation': self._annotation})

    def __setstate__(self, state):
        self._default = state['_default']
        self._annotation = state['_annotation']

    @property
    def name(self):
        return self._name

    @property
    def default(self):
        return self._default

    @property
    def annotation(self):
        return self._annotation

    @property
    def kind(self):
        return self._kind

    def replace(self, *, name=_void, kind=_void,
                annotation=_void, default=_void):
        """Creates a customized copy of the Parameter."""

        if name is _void:
            name = self._name

        if kind is _void:
            kind = self._kind

        if annotation is _void:
            annotation = self._annotation

        if default is _void:
            default = self._default

        return type(self)(name, kind, default=default, annotation=annotation)

    def __str__(self):
        kind = self.kind
        formatted = self._name

        # Add annotation and default value
        if self._annotation is not _empty:
            formatted = '{}: {}'.format(formatted,
                                       formatannotation(self._annotation))

        if self._default is not _empty:
            if self._annotation is not _empty:
                formatted = '{} = {}'.format(formatted, repr(self._default))
            else:
                formatted = '{}={}'.format(formatted, repr(self._default))

        if kind == _VAR_POSITIONAL:
            formatted = '*' + formatted
        elif kind == _VAR_KEYWORD:
            formatted = '**' + formatted

        return formatted

    def __repr__(self):
        return '<{} "{}">'.format(self.__class__.__name__, self)

    def __hash__(self):
        return hash((self.name, self.kind, self.annotation, self.default))

    def __eq__(self, other):
        if self is other:
            return True
        if not isinstance(other, Parameter):
            return NotImplemented
        return (self._name == other._name and
                self._kind == other._kind and
                self._default == other._default and
                self._annotation == other._annotation)


class BoundArguments:
    """Result of `Signature.bind` call.  Holds the mapping of arguments
    to the function's parameters.

    Has the following public attributes:

    * arguments : dict
        An ordered mutable mapping of parameters' names to arguments' values.
        Does not contain arguments' default values.
    * signature : Signature
        The Signature object that created this instance.
    * args : tuple
        Tuple of positional arguments values.
    * kwargs : dict
        Dict of keyword arguments values.
    """

    __slots__ = ('arguments', '_signature', '__weakref__')

    def __init__(self, signature, arguments):
        self.arguments = arguments
        self._signature = signature

    @property
    def signature(self):
        return self._signature

    @property
    def args(self):
        args = []
        for param_name, param in self._signature.parameters.items():
            if param.kind in (_VAR_KEYWORD, _KEYWORD_ONLY):
                break

            try:
                arg = self.arguments[param_name]
            except KeyError:
                # We're done here. Other arguments
                # will be mapped in 'BoundArguments.kwargs'
                break
            else:
                if param.kind == _VAR_POSITIONAL:
                    # *args
                    args.extend(arg)
                else:
                    # plain argument
                    args.append(arg)

        return tuple(args)

    @property
    def kwargs(self):
        kwargs = {}
        kwargs_started = False
        for param_name, param in self._signature.parameters.items():
            if not kwargs_started:
                if param.kind in (_VAR_KEYWORD, _KEYWORD_ONLY):
                    kwargs_started = True
                else:
                    if param_name not in self.arguments:
                        kwargs_started = True
                        continue

            if not kwargs_started:
                continue

            try:
                arg = self.arguments[param_name]
            except KeyError:
                pass
            else:
                if param.kind == _VAR_KEYWORD:
                    # **kwargs
                    kwargs.update(arg)
                else:
                    # plain keyword argument
                    kwargs[param_name] = arg

        return kwargs

    def apply_defaults(self):
        """Set default values for missing arguments.

        For variable-positional arguments (*args) the default is an
        empty tuple.

        For variable-keyword arguments (**kwargs) the default is an
        empty dict.
        """
        arguments = self.arguments
        new_arguments = []
        for name, param in self._signature.parameters.items():
            try:
                new_arguments.append((name, arguments[name]))
            except KeyError:
                if param.default is not _empty:
                    val = param.default
                elif param.kind is _VAR_POSITIONAL:
                    val = ()
                elif param.kind is _VAR_KEYWORD:
                    val = {}
                else:
                    # This BoundArguments was likely produced by
                    # Signature.bind_partial().
                    continue
                new_arguments.append((name, val))
        self.arguments = dict(new_arguments)

    def __eq__(self, other):
        if self is other:
            return True
        if not isinstance(other, BoundArguments):
            return NotImplemented
        return (self.signature == other.signature and
                self.arguments == other.arguments)

    def __setstate__(self, state):
        self._signature = state['_signature']
        self.arguments = state['arguments']

    def __getstate__(self):
        return {'_signature': self._signature, 'arguments': self.arguments}

    def __repr__(self):
        args = []
        for arg, value in self.arguments.items():
            args.append('{}={!r}'.format(arg, value))
        return '<{} ({})>'.format(self.__class__.__name__, ', '.join(args))


class Signature:
    """A Signature object represents the overall signature of a function.
    It stores a Parameter object for each parameter accepted by the
    function, as well as information specific to the function itself.

    A Signature object has the following public attributes and methods:

    * parameters : OrderedDict
        An ordered mapping of parameters' names to the corresponding
        Parameter objects (keyword-only arguments are in the same order
        as listed in `code.co_varnames`).
    * return_annotation : object
        The annotation for the return type of the function if specified.
        If the function has no annotation for its return type, this
        attribute is set to `Signature.empty`.
    * bind(*args, **kwargs) -> BoundArguments
        Creates a mapping from positional and keyword arguments to
        parameters.
    * bind_partial(*args, **kwargs) -> BoundArguments
        Creates a partial mapping from positional and keyword arguments
        to parameters (simulating 'functools.partial' behavior.)
    """

    __slots__ = ('_return_annotation', '_parameters')

    _parameter_cls = Parameter
    _bound_arguments_cls = BoundArguments

    empty = _empty

    def __init__(self, parameters=None, *, return_annotation=_empty,
                 __validate_parameters__=True):
        """Constructs Signature from the given list of Parameter
        objects and 'return_annotation'.  All arguments are optional.
        """

        if parameters is None:
            params = OrderedDict()
        else:
            if __validate_parameters__:
                params = OrderedDict()
                top_kind = _POSITIONAL_ONLY
                kind_defaults = False

                for param in parameters:
                    kind = param.kind
                    name = param.name

                    if kind < top_kind:
                        msg = (
                            'wrong parameter order: {} parameter before {} '
                            'parameter'
                        )
                        msg = msg.format(top_kind.description,
                                         kind.description)
                        raise ValueError(msg)
                    elif kind > top_kind:
                        kind_defaults = False
                        top_kind = kind

                    if kind in (_POSITIONAL_ONLY, _POSITIONAL_OR_KEYWORD):
                        if param.default is _empty:
                            if kind_defaults:
                                # No default for this parameter, but the
                                # previous parameter of the same kind had
                                # a default
                                msg = 'non-default argument follows default ' \
                                      'argument'
                                raise ValueError(msg)
                        else:
                            # There is a default for this parameter.
                            kind_defaults = True

                    if name in params:
                        msg = 'duplicate parameter name: {!r}'.format(name)
                        raise ValueError(msg)

                    params[name] = param
            else:
                params = OrderedDict((param.name, param) for param in parameters)

        self._parameters = types.MappingProxyType(params)
        self._return_annotation = return_annotation

    @classmethod
    def from_callable(cls, obj, *,
                      follow_wrapped=True, globals=None, locals=None, eval_str=False):
        """Constructs Signature for the given callable object."""
        return _signature_from_callable(obj, sigcls=cls,
                                        follow_wrapper_chains=follow_wrapped,
                                        globals=globals, locals=locals, eval_str=eval_str)

    @property
    def parameters(self):
        return self._parameters

    @property
    def return_annotation(self):
        return self._return_annotation

    def replace(self, *, parameters=_void, return_annotation=_void):
        """Creates a customized copy of the Signature.
        Pass 'parameters' and/or 'return_annotation' arguments
        to override them in the new copy.
        """

        if parameters is _void:
            parameters = self.parameters.values()

        if return_annotation is _void:
            return_annotation = self._return_annotation

        return type(self)(parameters,
                          return_annotation=return_annotation)

    def _hash_basis(self):
        params = tuple(param for param in self.parameters.values()
                             if param.kind != _KEYWORD_ONLY)

        kwo_params = {param.name: param for param in self.parameters.values()
                                        if param.kind == _KEYWORD_ONLY}

        return params, kwo_params, self.return_annotation

    def __hash__(self):
        params, kwo_params, return_annotation = self._hash_basis()
        kwo_params = frozenset(kwo_params.values())
        return hash((params, kwo_params, return_annotation))

    def __eq__(self, other):
        if self is other:
            return True
        if not isinstance(other, Signature):
            return NotImplemented
        return self._hash_basis() == other._hash_basis()

    def _bind(self, args, kwargs, *, partial=False):
        """Private method. Don't use directly."""

        arguments = {}

        parameters = iter(self.parameters.values())
        parameters_ex = ()
        arg_vals = iter(args)

        while True:
            # Let's iterate through the positional arguments and corresponding
            # parameters
            try:
                arg_val = next(arg_vals)
            except StopIteration:
                # No more positional arguments
                try:
                    param = next(parameters)
                except StopIteration:
                    # No more parameters. That's it. Just need to check that
                    # we have no `kwargs` after this while loop
                    break
                else:
                    if param.kind == _VAR_POSITIONAL:
                        # That's OK, just empty *args.  Let's start parsing
                        # kwargs
                        break
                    elif param.name in kwargs:
                        if param.kind == _POSITIONAL_ONLY:
                            msg = '{arg!r} parameter is positional only, ' \
                                  'but was passed as a keyword'
                            msg = msg.format(arg=param.name)
                            raise TypeError(msg) from None
                        parameters_ex = (param,)
                        break
                    elif (param.kind == _VAR_KEYWORD or
                                                param.default is not _empty):
                        # That's fine too - we have a default value for this
                        # parameter.  So, lets start parsing `kwargs`, starting
                        # with the current parameter
                        parameters_ex = (param,)
                        break
                    else:
                        # No default, not VAR_KEYWORD, not VAR_POSITIONAL,
                        # not in `kwargs`
                        if partial:
                            parameters_ex = (param,)
                            break
                        else:
                            msg = 'missing a required argument: {arg!r}'
                            msg = msg.format(arg=param.name)
                            raise TypeError(msg) from None
            else:
                # We have a positional argument to process
                try:
                    param = next(parameters)
                except StopIteration:
                    raise TypeError('too many positional arguments') from None
                else:
                    if param.kind in (_VAR_KEYWORD, _KEYWORD_ONLY):
                        # Looks like we have no parameter for this positional
                        # argument
                        raise TypeError(
                            'too many positional arguments') from None

                    if param.kind == _VAR_POSITIONAL:
                        # We have an '*args'-like argument, let's fill it with
                        # all positional arguments we have left and move on to
                        # the next phase
                        values = [arg_val]
                        values.extend(arg_vals)
                        arguments[param.name] = tuple(values)
                        break

                    if param.name in kwargs and param.kind != _POSITIONAL_ONLY:
                        raise TypeError(
                            'multiple values for argument {arg!r}'.format(
                                arg=param.name)) from None

                    arguments[param.name] = arg_val

        # Now, we iterate through the remaining parameters to process
        # keyword arguments
        kwargs_param = None
        for param in itertools.chain(parameters_ex, parameters):
            if param.kind == _VAR_KEYWORD:
                # Memorize that we have a '**kwargs'-like parameter
                kwargs_param = param
                continue

            if param.kind == _VAR_POSITIONAL:
                # Named arguments don't refer to '*args'-like parameters.
                # We only arrive here if the positional arguments ended
                # before reaching the last parameter before *args.
                continue

            param_name = param.name
            try:
                arg_val = kwargs.pop(param_name)
            except KeyError:
                # We have no value for this parameter.  It's fine though,
                # if it has a default value, or it is an '*args'-like
                # parameter, left alone by the processing of positional
                # arguments.
                if (not partial and param.kind != _VAR_POSITIONAL and
                                                    param.default is _empty):
                    raise TypeError('missing a required argument: {arg!r}'. \
                                    format(arg=param_name)) from None

            else:
                if param.kind == _POSITIONAL_ONLY:
                    # This should never happen in case of a properly built
                    # Signature object (but let's have this check here
                    # to ensure correct behaviour just in case)
                    raise TypeError('{arg!r} parameter is positional only, '
                                    'but was passed as a keyword'. \
                                    format(arg=param.name))

                arguments[param_name] = arg_val

        if kwargs:
            if kwargs_param is not None:
                # Process our '**kwargs'-like parameter
                arguments[kwargs_param.name] = kwargs
            else:
                raise TypeError(
                    'got an unexpected keyword argument {arg!r}'.format(
                        arg=next(iter(kwargs))))

        return self._bound_arguments_cls(self, arguments)

    def bind(self, /, *args, **kwargs):
        """Get a BoundArguments object, that maps the passed `args`
        and `kwargs` to the function's signature.  Raises `TypeError`
        if the passed arguments can not be bound.
        """
        return self._bind(args, kwargs)

    def bind_partial(self, /, *args, **kwargs):
        """Get a BoundArguments object, that partially maps the
        passed `args` and `kwargs` to the function's signature.
        Raises `TypeError` if the passed arguments can not be bound.
        """
        return self._bind(args, kwargs, partial=True)

    def __reduce__(self):
        return (type(self),
                (tuple(self._parameters.values()),),
                {'_return_annotation': self._return_annotation})

    def __setstate__(self, state):
        self._return_annotation = state['_return_annotation']

    def __repr__(self):
        return '<{} {}>'.format(self.__class__.__name__, self)

    def __str__(self):
        result = []
        render_pos_only_separator = False
        render_kw_only_separator = True
        for param in self.parameters.values():
            formatted = str(param)

            kind = param.kind

            if kind == _POSITIONAL_ONLY:
                render_pos_only_separator = True
            elif render_pos_only_separator:
                # It's not a positional-only parameter, and the flag
                # is set to 'True' (there were pos-only params before.)
                result.append('/')
                render_pos_only_separator = False

            if kind == _VAR_POSITIONAL:
                # OK, we have an '*args'-like parameter, so we won't need
                # a '*' to separate keyword-only arguments
                render_kw_only_separator = False
            elif kind == _KEYWORD_ONLY and render_kw_only_separator:
                # We have a keyword-only parameter to render and we haven't
                # rendered an '*args'-like parameter before, so add a '*'
                # separator to the parameters list ("foo(arg1, *, arg2)" case)
                result.append('*')
                # This condition should be only triggered once, so
                # reset the flag
                render_kw_only_separator = False

            result.append(formatted)

        if render_pos_only_separator:
            # There were only positional-only parameters, hence the
            # flag was not reset to 'False'
            result.append('/')

        rendered = '({})'.format(', '.join(result))

        if self.return_annotation is not _empty:
            anno = formatannotation(self.return_annotation)
            rendered += ' -> {}'.format(anno)

        return rendered


def signature(obj, *, follow_wrapped=True, globals=None, locals=None, eval_str=False):
    """Get a signature object for the passed callable."""
    return Signature.from_callable(obj, follow_wrapped=follow_wrapped,
                                   globals=globals, locals=locals, eval_str=eval_str)


def _main():
    """ Logic for inspecting an object given at command line """
    import argparse
    import importlib

    parser = argparse.ArgumentParser()
    parser.add_argument(
        'object',
         help="The object to be analysed. "
              "It supports the 'module:qualname' syntax")
    parser.add_argument(
        '-d', '--details', action='store_true',
        help='Display info about the module rather than its source code')

    args = parser.parse_args()

    target = args.object
    mod_name, has_attrs, attrs = target.partition(":")
    try:
        obj = module = importlib.import_module(mod_name)
    except Exception as exc:
        msg = "Failed to import {} ({}: {})".format(mod_name,
                                                    type(exc).__name__,
                                                    exc)
        print(msg, file=sys.stderr)
        sys.exit(2)

    if has_attrs:
        parts = attrs.split(".")
        obj = module
        for part in parts:
            obj = getattr(obj, part)

    if module.__name__ in sys.builtin_module_names:
        print("Can't get info for builtin modules.", file=sys.stderr)
        sys.exit(1)

    if args.details:
        print('Target: {}'.format(target))
        print('Origin: {}'.format(getsourcefile(module)))
        print('Cached: {}'.format(module.__cached__))
        if obj is module:
            print('Loader: {}'.format(repr(module.__loader__)))
            if hasattr(module, '__path__'):
                print('Submodule search path: {}'.format(module.__path__))
        else:
            try:
                __, lineno = findsource(obj)
            except Exception:
                pass
            else:
                print('Line: {}'.format(lineno))

        print('\n')
    else:
        print(getsource(obj))


if __name__ == "__main__":
    _main()<|MERGE_RESOLUTION|>--- conflicted
+++ resolved
@@ -1105,7 +1105,6 @@
         else:
             raise OSError('could not find class definition')
 
-<<<<<<< HEAD
     try:
         object = _get_code_object(object)
     except TypeError:
@@ -1116,34 +1115,14 @@
     lnum = object.co_firstlineno - 1
     pat = re.compile(r'^(\s*def\s)|(\s*async\s+def\s)|(.*(?<!\w)lambda(:|\s))|^(\s*@)')
     while lnum > 0:
-        if pat.match(lines[lnum]): break
+        try:
+            line = lines[lnum]
+        except IndexError:
+            raise OSError('lineno is out of bounds')
+        if pat.match(line):
+            break
         lnum = lnum - 1
     return lines, lnum
-=======
-    if ismethod(object):
-        object = object.__func__
-    if isfunction(object):
-        object = object.__code__
-    if istraceback(object):
-        object = object.tb_frame
-    if isframe(object):
-        object = object.f_code
-    if iscode(object):
-        if not hasattr(object, 'co_firstlineno'):
-            raise OSError('could not find function definition')
-        lnum = object.co_firstlineno - 1
-        pat = re.compile(r'^(\s*def\s)|(\s*async\s+def\s)|(.*(?<!\w)lambda(:|\s))|^(\s*@)')
-        while lnum > 0:
-            try:
-                line = lines[lnum]
-            except IndexError:
-                raise OSError('lineno is out of bounds')
-            if pat.match(line):
-                break
-            lnum = lnum - 1
-        return lines, lnum
-    raise OSError('could not find code object')
->>>>>>> b6558d76
 
 def getcomments(object):
     """Get lines of comments immediately preceding an object's source code.
