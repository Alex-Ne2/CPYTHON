"""Find modules used by a script, using introspection."""

import dis
import importlib._bootstrap_external
import importlib.machinery
import marshal
import os
import io
import sys

# Old imp constants:

_SEARCH_ERROR = 0
_PY_SOURCE = 1
_PY_COMPILED = 2
_C_EXTENSION = 3
_PKG_DIRECTORY = 5
_C_BUILTIN = 6
_PY_FROZEN = 7

# Modulefinder does a good job at simulating Python's, but it can not
# handle __path__ modifications packages make at runtime.  Therefore there
# is a mechanism whereby you can register extra paths in this map for a
# package, and it will be honored.

# Note this is a mapping is lists of paths.
packagePathMap = {}

# A Public interface
def AddPackagePath(packagename, path):
    packagePathMap.setdefault(packagename, []).append(path)

replacePackageMap = {}

# This ReplacePackage mechanism allows modulefinder to work around
# situations in which a package injects itself under the name
# of another package into sys.modules at runtime by calling
# ReplacePackage("real_package_name", "faked_package_name")
# before running ModuleFinder.

def ReplacePackage(oldname, newname):
    replacePackageMap[oldname] = newname


def _find_module(name, path=None):
    """An importlib reimplementation of imp.find_module (for our purposes)."""

    # It's necessary to clear the caches for our Finder first, in case any
    # modules are being added/deleted/modified at runtime. In particular,
    # test_modulefinder.py changes file tree contents in a cache-breaking way:

    importlib.machinery.PathFinder.invalidate_caches()

    spec = importlib.machinery.PathFinder.find_spec(name, path)

    if spec is None:
        raise ImportError("No module named {name!r}".format(name=name), name=name)

    # Some special cases:

    if spec.loader is importlib.machinery.BuiltinImporter:
        return None, None, ("", "", _C_BUILTIN)

    if spec.loader is importlib.machinery.FrozenImporter:
        return None, None, ("", "", _PY_FROZEN)

    file_path = spec.origin

    if spec.loader.is_package(name):
        return None, os.path.dirname(file_path), ("", "", _PKG_DIRECTORY)

    if isinstance(spec.loader, importlib.machinery.SourceFileLoader):
        kind = _PY_SOURCE

    elif isinstance(spec.loader, importlib.machinery.ExtensionFileLoader):
        kind = _C_EXTENSION

    elif isinstance(spec.loader, importlib.machinery.SourcelessFileLoader):
        kind = _PY_COMPILED

    else:  # Should never happen.
        return None, None, ("", "", _SEARCH_ERROR)

<<<<<<< HEAD
    file = open(file_path, 'rb')

    suffix = os.path.splitext(file_path)[-1]

    return file, file_path, (suffix, 'rb', kind)
=======
    file = io.open_code(file_path)
    suffix = os.path.splitext(file_path)[-1]

    return file, file_path, (suffix, "rb", kind)
>>>>>>> 88f0d0c1


class Module:

    def __init__(self, name, file=None, path=None):
        self.__name__ = name
        self.__file__ = file
        self.__path__ = path
        self.__code__ = None
        # The set of global names that are assigned to in the module.
        # This includes those names imported through starimports of
        # Python modules.
        self.globalnames = {}
        # The set of starimports this module did that could not be
        # resolved, ie. a starimport from a non-Python module.
        self.starimports = {}

    def __repr__(self):
        s = "Module(%r" % (self.__name__,)
        if self.__file__ is not None:
            s = s + ", %r" % (self.__file__,)
        if self.__path__ is not None:
            s = s + ", %r" % (self.__path__,)
        s = s + ")"
        return s

class ModuleFinder:

    def __init__(self, path=None, debug=0, excludes=None, replace_paths=None):
        if path is None:
            path = sys.path
        self.path = path
        self.modules = {}
        self.badmodules = {}
        self.debug = debug
        self.indent = 0
        self.excludes = excludes if excludes is not None else []
        self.replace_paths = replace_paths if replace_paths is not None else []
        self.processed_paths = []   # Used in debugging only

    def msg(self, level, str, *args):
        if level <= self.debug:
            for i in range(self.indent):
                print("   ", end=' ')
            print(str, end=' ')
            for arg in args:
                print(repr(arg), end=' ')
            print()

    def msgin(self, *args):
        level = args[0]
        if level <= self.debug:
            self.indent = self.indent + 1
            self.msg(*args)

    def msgout(self, *args):
        level = args[0]
        if level <= self.debug:
            self.indent = self.indent - 1
            self.msg(*args)

    def run_script(self, pathname):
        self.msg(2, "run_script", pathname)
        with io.open_code(pathname) as fp:
            stuff = ("", "rb", _PY_SOURCE)
            self.load_module('__main__', fp, pathname, stuff)

    def load_file(self, pathname):
        dir, name = os.path.split(pathname)
        name, ext = os.path.splitext(name)
        with io.open_code(pathname) as fp:
            stuff = (ext, "rb", _PY_SOURCE)
            self.load_module(name, fp, pathname, stuff)

    def import_hook(self, name, caller=None, fromlist=None, level=-1):
        self.msg(3, "import_hook", name, caller, fromlist, level)
        parent = self.determine_parent(caller, level=level)
        q, tail = self.find_head_package(parent, name)
        m = self.load_tail(q, tail)
        if not fromlist:
            return q
        if m.__path__:
            self.ensure_fromlist(m, fromlist)
        return None

    def determine_parent(self, caller, level=-1):
        self.msgin(4, "determine_parent", caller, level)
        if not caller or level == 0:
            self.msgout(4, "determine_parent -> None")
            return None
        pname = caller.__name__
        if level >= 1: # relative import
            if caller.__path__:
                level -= 1
            if level == 0:
                parent = self.modules[pname]
                assert parent is caller
                self.msgout(4, "determine_parent ->", parent)
                return parent
            if pname.count(".") < level:
                raise ImportError("relative importpath too deep")
            pname = ".".join(pname.split(".")[:-level])
            parent = self.modules[pname]
            self.msgout(4, "determine_parent ->", parent)
            return parent
        if caller.__path__:
            parent = self.modules[pname]
            assert caller is parent
            self.msgout(4, "determine_parent ->", parent)
            return parent
        if '.' in pname:
            i = pname.rfind('.')
            pname = pname[:i]
            parent = self.modules[pname]
            assert parent.__name__ == pname
            self.msgout(4, "determine_parent ->", parent)
            return parent
        self.msgout(4, "determine_parent -> None")
        return None

    def find_head_package(self, parent, name):
        self.msgin(4, "find_head_package", parent, name)
        if '.' in name:
            i = name.find('.')
            head = name[:i]
            tail = name[i+1:]
        else:
            head = name
            tail = ""
        if parent:
            qname = "%s.%s" % (parent.__name__, head)
        else:
            qname = head
        q = self.import_module(head, qname, parent)
        if q:
            self.msgout(4, "find_head_package ->", (q, tail))
            return q, tail
        if parent:
            qname = head
            parent = None
            q = self.import_module(head, qname, parent)
            if q:
                self.msgout(4, "find_head_package ->", (q, tail))
                return q, tail
        self.msgout(4, "raise ImportError: No module named", qname)
        raise ImportError("No module named " + qname)

    def load_tail(self, q, tail):
        self.msgin(4, "load_tail", q, tail)
        m = q
        while tail:
            i = tail.find('.')
            if i < 0: i = len(tail)
            head, tail = tail[:i], tail[i+1:]
            mname = "%s.%s" % (m.__name__, head)
            m = self.import_module(head, mname, m)
            if not m:
                self.msgout(4, "raise ImportError: No module named", mname)
                raise ImportError("No module named " + mname)
        self.msgout(4, "load_tail ->", m)
        return m

    def ensure_fromlist(self, m, fromlist, recursive=0):
        self.msg(4, "ensure_fromlist", m, fromlist, recursive)
        for sub in fromlist:
            if sub == "*":
                if not recursive:
                    all = self.find_all_submodules(m)
                    if all:
                        self.ensure_fromlist(m, all, 1)
            elif not hasattr(m, sub):
                subname = "%s.%s" % (m.__name__, sub)
                submod = self.import_module(sub, subname, m)
                if not submod:
                    raise ImportError("No module named " + subname)

    def find_all_submodules(self, m):
        if not m.__path__:
            return
        modules = {}
        # 'suffixes' used to be a list hardcoded to [".py", ".pyc"].
        # But we must also collect Python extension modules - although
        # we cannot separate normal dlls from Python extensions.
        suffixes = []
        suffixes += importlib.machinery.EXTENSION_SUFFIXES[:]
        suffixes += importlib.machinery.SOURCE_SUFFIXES[:]
        suffixes += importlib.machinery.BYTECODE_SUFFIXES[:]
        for dir in m.__path__:
            try:
                names = os.listdir(dir)
            except OSError:
                self.msg(2, "can't list directory", dir)
                continue
            for name in names:
                mod = None
                for suff in suffixes:
                    n = len(suff)
                    if name[-n:] == suff:
                        mod = name[:-n]
                        break
                if mod and mod != "__init__":
                    modules[mod] = mod
        return modules.keys()

    def import_module(self, partname, fqname, parent):
        self.msgin(3, "import_module", partname, fqname, parent)
        try:
            m = self.modules[fqname]
        except KeyError:
            pass
        else:
            self.msgout(3, "import_module ->", m)
            return m
        if fqname in self.badmodules:
            self.msgout(3, "import_module -> None")
            return None
        if parent and parent.__path__ is None:
            self.msgout(3, "import_module -> None")
            return None
        try:
            fp, pathname, stuff = self.find_module(partname,
                                                   parent and parent.__path__, parent)
        except ImportError:
            self.msgout(3, "import_module ->", None)
            return None

        try:
            m = self.load_module(fqname, fp, pathname, stuff)
        finally:
            if fp:
                fp.close()
        if parent:
            setattr(parent, partname, m)
        self.msgout(3, "import_module ->", m)
        return m

    def load_module(self, fqname, fp, pathname, file_info):
        suffix, mode, type = file_info
        self.msgin(2, "load_module", fqname, fp and "fp", pathname)
        if type == _PKG_DIRECTORY:
            m = self.load_package(fqname, pathname)
            self.msgout(2, "load_module ->", m)
            return m
        if type == _PY_SOURCE:
            co = compile(fp.read(), pathname, 'exec')
        elif type == _PY_COMPILED:
            try:
                data = fp.read()
                importlib._bootstrap_external._classify_pyc(data, fqname, {})
            except ImportError as exc:
                self.msgout(2, "raise ImportError: " + str(exc), pathname)
                raise
            co = marshal.loads(memoryview(data)[16:])
        else:
            co = None
        m = self.add_module(fqname)
        m.__file__ = pathname
        if co:
            if self.replace_paths:
                co = self.replace_paths_in_code(co)
            m.__code__ = co
            self.scan_code(co, m)
        self.msgout(2, "load_module ->", m)
        return m

    def _add_badmodule(self, name, caller):
        if name not in self.badmodules:
            self.badmodules[name] = {}
        if caller:
            self.badmodules[name][caller.__name__] = 1
        else:
            self.badmodules[name]["-"] = 1

    def _safe_import_hook(self, name, caller, fromlist, level=-1):
        # wrapper for self.import_hook() that won't raise ImportError
        if name in self.badmodules:
            self._add_badmodule(name, caller)
            return
        try:
            self.import_hook(name, caller, level=level)
        except ImportError as msg:
            self.msg(2, "ImportError:", str(msg))
            self._add_badmodule(name, caller)
        except SyntaxError as msg:
            self.msg(2, "SyntaxError:", str(msg))
            self._add_badmodule(name, caller)
        else:
            if fromlist:
                for sub in fromlist:
                    fullname = name + "." + sub
                    if fullname in self.badmodules:
                        self._add_badmodule(fullname, caller)
                        continue
                    try:
                        self.import_hook(name, caller, [sub], level=level)
                    except ImportError as msg:
                        self.msg(2, "ImportError:", str(msg))
                        self._add_badmodule(fullname, caller)

    def scan_opcodes(self, co):
        # Scan the code, and yield 'interesting' opcode combinations
        for name in dis._find_store_names(co):
            yield "store", (name,)
        for name, level, fromlist in dis._find_imports(co):
            if level == 0:  # absolute import
                yield "absolute_import", (fromlist, name)
            else:  # relative import
                yield "relative_import", (level, fromlist, name)

    def scan_code(self, co, m):
        code = co.co_code
        scanner = self.scan_opcodes
        for what, args in scanner(co):
            if what == "store":
                name, = args
                m.globalnames[name] = 1
            elif what == "absolute_import":
                fromlist, name = args
                have_star = 0
                if fromlist is not None:
                    if "*" in fromlist:
                        have_star = 1
                    fromlist = [f for f in fromlist if f != "*"]
                self._safe_import_hook(name, m, fromlist, level=0)
                if have_star:
                    # We've encountered an "import *". If it is a Python module,
                    # the code has already been parsed and we can suck out the
                    # global names.
                    mm = None
                    if m.__path__:
                        # At this point we don't know whether 'name' is a
                        # submodule of 'm' or a global module. Let's just try
                        # the full name first.
                        mm = self.modules.get(m.__name__ + "." + name)
                    if mm is None:
                        mm = self.modules.get(name)
                    if mm is not None:
                        m.globalnames.update(mm.globalnames)
                        m.starimports.update(mm.starimports)
                        if mm.__code__ is None:
                            m.starimports[name] = 1
                    else:
                        m.starimports[name] = 1
            elif what == "relative_import":
                level, fromlist, name = args
                if name:
                    self._safe_import_hook(name, m, fromlist, level=level)
                else:
                    parent = self.determine_parent(m, level=level)
                    self._safe_import_hook(parent.__name__, None, fromlist, level=0)
            else:
                # We don't expect anything else from the generator.
                raise RuntimeError(what)

        for c in co.co_consts:
            if isinstance(c, type(co)):
                self.scan_code(c, m)

    def load_package(self, fqname, pathname):
        self.msgin(2, "load_package", fqname, pathname)
        newname = replacePackageMap.get(fqname)
        if newname:
            fqname = newname
        m = self.add_module(fqname)
        m.__file__ = pathname
        m.__path__ = [pathname]

        # As per comment at top of file, simulate runtime __path__ additions.
        m.__path__ = m.__path__ + packagePathMap.get(fqname, [])

        fp, buf, stuff = self.find_module("__init__", m.__path__)
        try:
            self.load_module(fqname, fp, buf, stuff)
            self.msgout(2, "load_package ->", m)
            return m
        finally:
            if fp:
                fp.close()

    def add_module(self, fqname):
        if fqname in self.modules:
            return self.modules[fqname]
        self.modules[fqname] = m = Module(fqname)
        return m

    def find_module(self, name, path, parent=None):
        if parent is not None:
            # assert path is not None
            fullname = parent.__name__+'.'+name
        else:
            fullname = name
        if fullname in self.excludes:
            self.msgout(3, "find_module -> Excluded", fullname)
            raise ImportError(name)

        if path is None:
            if name in sys.builtin_module_names:
                return (None, None, ("", "", _C_BUILTIN))

            path = self.path

        return _find_module(name, path)

    def report(self):
        """Print a report to stdout, listing the found modules with their
        paths, as well as modules that are missing, or seem to be missing.
        """
        print()
        print("  %-25s %s" % ("Name", "File"))
        print("  %-25s %s" % ("----", "----"))
        # Print modules found
        keys = sorted(self.modules.keys())
        for key in keys:
            m = self.modules[key]
            if m.__path__:
                print("P", end=' ')
            else:
                print("m", end=' ')
            print("%-25s" % key, m.__file__ or "")

        # Print missing modules
        missing, maybe = self.any_missing_maybe()
        if missing:
            print()
            print("Missing modules:")
            for name in missing:
                mods = sorted(self.badmodules[name].keys())
                print("?", name, "imported from", ', '.join(mods))
        # Print modules that may be missing, but then again, maybe not...
        if maybe:
            print()
            print("Submodules that appear to be missing, but could also be", end=' ')
            print("global names in the parent package:")
            for name in maybe:
                mods = sorted(self.badmodules[name].keys())
                print("?", name, "imported from", ', '.join(mods))

    def any_missing(self):
        """Return a list of modules that appear to be missing. Use
        any_missing_maybe() if you want to know which modules are
        certain to be missing, and which *may* be missing.
        """
        missing, maybe = self.any_missing_maybe()
        return missing + maybe

    def any_missing_maybe(self):
        """Return two lists, one with modules that are certainly missing
        and one with modules that *may* be missing. The latter names could
        either be submodules *or* just global names in the package.

        The reason it can't always be determined is that it's impossible to
        tell which names are imported when "from module import *" is done
        with an extension module, short of actually importing it.
        """
        missing = []
        maybe = []
        for name in self.badmodules:
            if name in self.excludes:
                continue
            i = name.rfind(".")
            if i < 0:
                missing.append(name)
                continue
            subname = name[i+1:]
            pkgname = name[:i]
            pkg = self.modules.get(pkgname)
            if pkg is not None:
                if pkgname in self.badmodules[name]:
                    # The package tried to import this module itself and
                    # failed. It's definitely missing.
                    missing.append(name)
                elif subname in pkg.globalnames:
                    # It's a global in the package: definitely not missing.
                    pass
                elif pkg.starimports:
                    # It could be missing, but the package did an "import *"
                    # from a non-Python module, so we simply can't be sure.
                    maybe.append(name)
                else:
                    # It's not a global in the package, the package didn't
                    # do funny star imports, it's very likely to be missing.
                    # The symbol could be inserted into the package from the
                    # outside, but since that's not good style we simply list
                    # it missing.
                    missing.append(name)
            else:
                missing.append(name)
        missing.sort()
        maybe.sort()
        return missing, maybe

    def replace_paths_in_code(self, co):
        new_filename = original_filename = os.path.normpath(co.co_filename)
        for f, r in self.replace_paths:
            if original_filename.startswith(f):
                new_filename = r + original_filename[len(f):]
                break

        if self.debug and original_filename not in self.processed_paths:
            if new_filename != original_filename:
                self.msgout(2, "co_filename %r changed to %r" \
                                    % (original_filename,new_filename,))
            else:
                self.msgout(2, "co_filename %r remains unchanged" \
                                    % (original_filename,))
            self.processed_paths.append(original_filename)

        consts = list(co.co_consts)
        for i in range(len(consts)):
            if isinstance(consts[i], type(co)):
                consts[i] = self.replace_paths_in_code(consts[i])

        return co.replace(co_consts=tuple(consts), co_filename=new_filename)


def test():
    # Parse command line
    import getopt
    try:
        opts, args = getopt.getopt(sys.argv[1:], "dmp:qx:")
    except getopt.error as msg:
        print(msg)
        return

    # Process options
    debug = 1
    domods = 0
    addpath = []
    exclude = []
    for o, a in opts:
        if o == '-d':
            debug = debug + 1
        if o == '-m':
            domods = 1
        if o == '-p':
            addpath = addpath + a.split(os.pathsep)
        if o == '-q':
            debug = 0
        if o == '-x':
            exclude.append(a)

    # Provide default arguments
    if not args:
        script = "hello.py"
    else:
        script = args[0]

    # Set the path based on sys.path and the script directory
    path = sys.path[:]
    path[0] = os.path.dirname(script)
    path = addpath + path
    if debug > 1:
        print("path:")
        for item in path:
            print("   ", repr(item))

    # Create the module finder and turn its crank
    mf = ModuleFinder(path, debug, exclude)
    for arg in args[1:]:
        if arg == '-m':
            domods = 1
            continue
        if domods:
            if arg[-2:] == '.*':
                mf.import_hook(arg[:-2], None, ["*"])
            else:
                mf.import_hook(arg)
        else:
            mf.load_file(arg)
    mf.run_script(script)
    mf.report()
    return mf  # for -i debugging


if __name__ == '__main__':
    try:
        mf = test()
    except KeyboardInterrupt:
        print("\n[interrupted]")<|MERGE_RESOLUTION|>--- conflicted
+++ resolved
@@ -81,18 +81,10 @@
     else:  # Should never happen.
         return None, None, ("", "", _SEARCH_ERROR)
 
-<<<<<<< HEAD
-    file = open(file_path, 'rb')
-
-    suffix = os.path.splitext(file_path)[-1]
-
-    return file, file_path, (suffix, 'rb', kind)
-=======
     file = io.open_code(file_path)
     suffix = os.path.splitext(file_path)[-1]
 
     return file, file_path, (suffix, "rb", kind)
->>>>>>> 88f0d0c1
 
 
 class Module:
