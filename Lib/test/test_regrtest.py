--- conflicted
+++ resolved
@@ -19,17 +19,11 @@
 import textwrap
 import unittest
 from test import support
-<<<<<<< HEAD
 from test.support import os_helper, TestStats, without_optimizer
-from test.libregrtest import utils, setup
-from test.libregrtest.runtest import normalize_test_name
-=======
-from test.support import os_helper, TestStats
 from test.libregrtest import cmdline
 from test.libregrtest import utils
 from test.libregrtest import setup
 from test.libregrtest.utils import normalize_test_name
->>>>>>> baa6dc8e
 
 if not support.has_subprocess_support:
     raise unittest.SkipTest("test module requires subprocess")
@@ -1024,25 +1018,17 @@
                                   stats=TestStats(4, 1),
                                   forever=True)
 
-<<<<<<< HEAD
     @without_optimizer
-    def check_leak(self, code, what):
-=======
     def check_leak(self, code, what, *, multiprocessing=False):
->>>>>>> baa6dc8e
         test = self.create_test('huntrleaks', code=code)
 
         filename = 'reflog.txt'
         self.addCleanup(os_helper.unlink, filename)
-<<<<<<< HEAD
-        output = self.run_tests('--huntrleaks', '3:3:', test,
-=======
-        cmd = ['--huntrleaks', '6:3:']
+        cmd = ['--huntrleaks', '3:3:']
         if multiprocessing:
             cmd.append('-j1')
         cmd.append(test)
         output = self.run_tests(*cmd,
->>>>>>> baa6dc8e
                                 exitcode=EXITCODE_BAD_TEST,
                                 stderr=subprocess.STDOUT)
         self.check_executed_tests(output, [test], failed=test, stats=1)
