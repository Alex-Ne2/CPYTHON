""" Test suite for the code in msilib """
import os
import unittest
<<<<<<< HEAD
from test.support import TESTFN, TESTFN_ASCII, import_module, unlink
=======
from test.support import TESTFN, FS_NONASCII, import_module, unlink
>>>>>>> 55939b17
msilib = import_module('msilib')
import msilib.schema


def init_database():
<<<<<<< HEAD
    # MSIOpenDatabase() currently works correctly only with ASCII names
    path = TESTFN_ASCII + '.msi'
=======
    path = TESTFN + (FS_NONASCII or '') + '.msi'
>>>>>>> 55939b17
    db = msilib.init_database(
        path,
        msilib.schema,
        'Python Tests',
        'product_code',
        '1.0',
        'PSF',
    )
    return db, path


class MsiDatabaseTestCase(unittest.TestCase):

    def test_view_fetch_returns_none(self):
        db, db_path = init_database()
        properties = []
        view = db.OpenView('SELECT Property, Value FROM Property')
        view.Execute(None)
        while True:
            record = view.Fetch()
            if record is None:
                break
            properties.append(record.GetString(1))
        view.Close()
        db.Close()
        self.assertEqual(
            properties,
            [
                'ProductName', 'ProductCode', 'ProductVersion',
                'Manufacturer', 'ProductLanguage',
            ]
        )
        self.addCleanup(unlink, db_path)

    def test_view_non_ascii(self):
        db, db_path = init_database()
        view = db.OpenView("SELECT 'ß-розпад' FROM Property")
        view.Execute(None)
        record = view.Fetch()
        self.assertEqual(record.GetString(1), 'ß-розпад')
        view.Close()
        db.Close()
        self.addCleanup(unlink, db_path)

    def test_summaryinfo_getproperty_issue1104(self):
        db, db_path = init_database()
        try:
            sum_info = db.GetSummaryInformation(99)
            title = sum_info.GetProperty(msilib.PID_TITLE)
            self.assertEqual(title, b"Installation Database")

            sum_info.SetProperty(msilib.PID_TITLE, "a" * 999)
            title = sum_info.GetProperty(msilib.PID_TITLE)
            self.assertEqual(title, b"a" * 999)

            sum_info.SetProperty(msilib.PID_TITLE, "a" * 1000)
            title = sum_info.GetProperty(msilib.PID_TITLE)
            self.assertEqual(title, b"a" * 1000)

            sum_info.SetProperty(msilib.PID_TITLE, "a" * 1001)
            title = sum_info.GetProperty(msilib.PID_TITLE)
            self.assertEqual(title, b"a" * 1001)
        finally:
            db = None
            sum_info = None
            os.unlink(db_path)

    def test_database_open_failed(self):
        with self.assertRaises(msilib.MSIError) as cm:
            msilib.OpenDatabase('non-existent.msi', msilib.MSIDBOPEN_READONLY)
        self.assertEqual(str(cm.exception), 'open failed')

    def test_database_create_failed(self):
        db_path = os.path.join(TESTFN, 'test.msi')
        with self.assertRaises(msilib.MSIError) as cm:
            msilib.OpenDatabase(db_path, msilib.MSIDBOPEN_CREATE)
        self.assertEqual(str(cm.exception), 'create failed')

    def test_get_property_vt_empty(self):
        db, db_path = init_database()
        summary = db.GetSummaryInformation(0)
        self.assertIsNone(summary.GetProperty(msilib.PID_SECURITY))
        db.Close()
        self.addCleanup(unlink, db_path)

    def test_directory_start_component_keyfile(self):
        db, db_path = init_database()
        self.addCleanup(unlink, db_path)
        self.addCleanup(db.Close)
        self.addCleanup(msilib._directories.clear)
        feature = msilib.Feature(db, 0, 'Feature', 'A feature', 'Python')
        cab = msilib.CAB('CAB')
        dir = msilib.Directory(db, cab, None, TESTFN, 'TARGETDIR',
                               'SourceDir', 0)
        dir.start_component(None, feature, None, 'keyfile')

    def test_getproperty_uninitialized_var(self):
        db, db_path = init_database()
        self.addCleanup(unlink, db_path)
        self.addCleanup(db.Close)
        si = db.GetSummaryInformation(0)
        with self.assertRaises(msilib.MSIError):
            si.GetProperty(-1)


class Test_make_id(unittest.TestCase):
    #http://msdn.microsoft.com/en-us/library/aa369212(v=vs.85).aspx
    """The Identifier data type is a text string. Identifiers may contain the
    ASCII characters A-Z (a-z), digits, underscores (_), or periods (.).
    However, every identifier must begin with either a letter or an
    underscore.
    """

    def test_is_no_change_required(self):
        self.assertEqual(
            msilib.make_id("short"), "short")
        self.assertEqual(
            msilib.make_id("nochangerequired"), "nochangerequired")
        self.assertEqual(
            msilib.make_id("one.dot"), "one.dot")
        self.assertEqual(
            msilib.make_id("_"), "_")
        self.assertEqual(
            msilib.make_id("a"), "a")
        #self.assertEqual(
        #    msilib.make_id(""), "")

    def test_invalid_first_char(self):
        self.assertEqual(
            msilib.make_id("9.short"), "_9.short")
        self.assertEqual(
            msilib.make_id(".short"), "_.short")

    def test_invalid_any_char(self):
        self.assertEqual(
            msilib.make_id(".s\x82ort"), "_.s_ort")
        self.assertEqual(
            msilib.make_id(".s\x82o?*+rt"), "_.s_o___rt")


if __name__ == '__main__':
    unittest.main()<|MERGE_RESOLUTION|>--- conflicted
+++ resolved
@@ -1,22 +1,13 @@
 """ Test suite for the code in msilib """
 import os
 import unittest
-<<<<<<< HEAD
-from test.support import TESTFN, TESTFN_ASCII, import_module, unlink
-=======
-from test.support import TESTFN, FS_NONASCII, import_module, unlink
->>>>>>> 55939b17
+from test.support import TESTFN, import_module, unlink
 msilib = import_module('msilib')
 import msilib.schema
 
 
 def init_database():
-<<<<<<< HEAD
-    # MSIOpenDatabase() currently works correctly only with ASCII names
-    path = TESTFN_ASCII + '.msi'
-=======
-    path = TESTFN + (FS_NONASCII or '') + '.msi'
->>>>>>> 55939b17
+    path = TESTFN + '.msi'
     db = msilib.init_database(
         path,
         msilib.schema,
