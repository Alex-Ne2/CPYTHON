--- conflicted
+++ resolved
@@ -1571,7 +1571,6 @@
 
         self.run_and_compare(func, EXPECTED_EVENTS)
 
-<<<<<<< HEAD
     def test_correct_tracing_quickened_call_class_init(self):
 
         class C:
@@ -1580,7 +1579,20 @@
 
         def func():
             C()
-=======
+
+        EXPECTED_EVENTS = [
+            (0, 'call'),
+            (1, 'line'),
+            (-3, 'call'),
+            (-2, 'line'),
+            (-2, 'return'),
+            (1, 'return')]
+
+        self.run_and_compare(func, EXPECTED_EVENTS)
+        # Quicken
+        for _ in range(100):
+            func()
+        self.run_and_compare(func, EXPECTED_EVENTS)
     def test_very_large_function(self):
         # There is a separate code path when the number of lines > (1 << 15).
         d = {}
@@ -1591,23 +1603,10 @@
             x += 1                    #
             return""" % ('\n' * (1 << 16),), d)
         f = d['f']
->>>>>>> 3f2dd0a7
 
         EXPECTED_EVENTS = [
             (0, 'call'),
             (1, 'line'),
-<<<<<<< HEAD
-            (-3, 'call'),
-            (-2, 'line'),
-            (-2, 'return'),
-            (1, 'return')]
-
-        self.run_and_compare(func, EXPECTED_EVENTS)
-        # Quicken
-        for _ in range(100):
-            func()
-        self.run_and_compare(func, EXPECTED_EVENTS)
-=======
             (2, 'line'),
             (65540, 'line'),
             (65541, 'line'),
@@ -1616,7 +1615,6 @@
 
         self.run_and_compare(f, EXPECTED_EVENTS)
 
->>>>>>> 3f2dd0a7
 
 EVENT_NAMES = [
     'call',
