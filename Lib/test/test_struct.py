--- conflicted
+++ resolved
@@ -599,7 +599,6 @@
                 'offset -11 out of range for 10-byte buffer'):
             struct.pack_into('<B', byte_list, -11, 123)
 
-<<<<<<< HEAD
     def test_bad_value_error_message(self):
         regex = (
             r'got bad value at item 4, short format requires '
@@ -612,7 +611,7 @@
             struct.pack('hhhh', 0x5FFF, 0x6FFF, 0x7FFF, 0x8FFF)
         with self.assertRaisesRegex(struct.error, regex):
             struct.pack('iihh', 0x5FFF, 0x6FFF, 0x7FFF, 0x8FFF)
-=======
+
     def test_issue29802(self):
         # When the second argument of struct.unpack() was of wrong type
         # the Struct object was decrefed twice and the reference to
@@ -621,7 +620,6 @@
             struct.unpack(b'b', 0)
         # Shouldn't crash.
         self.assertEqual(struct.unpack(b'b', b'a'), (b'a'[0],))
->>>>>>> 7fae81e1
 
 
 class UnpackIteratorTest(unittest.TestCase):
