--- conflicted
+++ resolved
@@ -1799,21 +1799,17 @@
         """
 
         output = """
-<<<<<<< HEAD
+        LABEL(other_label)
+        {
+
+        }
+
+        LABEL(other_label2)
+        {
+
+        }
+
         LABEL(my_label)
-=======
-        other_label:
-        {
-
-        }
-
-        other_label2:
-        {
-
-        }
-
-        my_label:
->>>>>>> f61afca2
         {
             // Comment
             _PyFrame_SetStackPointer(frame, stack_pointer);
