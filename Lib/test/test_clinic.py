# Argument Clinic
# Copyright 2012-2013 by Larry Hastings.
# Licensed to the PSF under a contributor agreement.

from test import support, test_tools
from test.support import import_helper, os_helper
from unittest import TestCase
import collections
import inspect
import os.path
import sys
import unittest

test_tools.skip_if_missing('clinic')
with test_tools.imports_under_tool('clinic'):
    import clinic
    from clinic import DSLParser


class FakeConverter:
    def __init__(self, name, args):
        self.name = name
        self.args = args


class FakeConverterFactory:
    def __init__(self, name):
        self.name = name

    def __call__(self, name, default, **kwargs):
        return FakeConverter(self.name, kwargs)


class FakeConvertersDict:
    def __init__(self):
        self.used_converters = {}

    def get(self, name, default):
        return self.used_converters.setdefault(name, FakeConverterFactory(name))

c = clinic.Clinic(language='C', filename = "file")

class FakeClinic:
    def __init__(self):
        self.converters = FakeConvertersDict()
        self.legacy_converters = FakeConvertersDict()
        self.language = clinic.CLanguage(None)
        self.filename = None
        self.destination_buffers = {}
        self.block_parser = clinic.BlockParser('', self.language)
        self.modules = collections.OrderedDict()
        self.classes = collections.OrderedDict()
        clinic.clinic = self
        self.name = "FakeClinic"
        self.line_prefix = self.line_suffix = ''
        self.destinations = {}
        self.add_destination("block", "buffer")
        self.add_destination("file", "buffer")
        self.add_destination("suppress", "suppress")
        d = self.destinations.get
        self.field_destinations = collections.OrderedDict((
            ('docstring_prototype', d('suppress')),
            ('docstring_definition', d('block')),
            ('methoddef_define', d('block')),
            ('impl_prototype', d('block')),
            ('parser_prototype', d('suppress')),
            ('parser_definition', d('block')),
            ('impl_definition', d('block')),
        ))

    def get_destination(self, name):
        d = self.destinations.get(name)
        if not d:
            sys.exit("Destination does not exist: " + repr(name))
        return d

    def add_destination(self, name, type, *args):
        if name in self.destinations:
            sys.exit("Destination already exists: " + repr(name))
        self.destinations[name] = clinic.Destination(name, type, self, *args)

    def is_directive(self, name):
        return name == "module"

    def directive(self, name, args):
        self.called_directives[name] = args

    _module_and_class = clinic.Clinic._module_and_class

class ClinicWholeFileTest(TestCase):
    def test_eol(self):
        # regression test:
        # clinic's block parser didn't recognize
        # the "end line" for the block if it
        # didn't end in "\n" (as in, the last)
        # byte of the file was '/'.
        # so it would spit out an end line for you.
        # and since you really already had one,
        # the last line of the block got corrupted.
        c = clinic.Clinic(clinic.CLanguage(None), filename="file")
        raw = "/*[clinic]\nfoo\n[clinic]*/"
        cooked = c.parse(raw).splitlines()
        end_line = cooked[2].rstrip()
        # this test is redundant, it's just here explicitly to catch
        # the regression test so we don't forget what it looked like
        self.assertNotEqual(end_line, "[clinic]*/[clinic]*/")
        self.assertEqual(end_line, "[clinic]*/")



class ClinicGroupPermuterTest(TestCase):
    def _test(self, l, m, r, output):
        computed = clinic.permute_optional_groups(l, m, r)
        self.assertEqual(output, computed)

    def test_range(self):
        self._test([['start']], ['stop'], [['step']],
          (
            ('stop',),
            ('start', 'stop',),
            ('start', 'stop', 'step',),
          ))

    def test_add_window(self):
        self._test([['x', 'y']], ['ch'], [['attr']],
          (
            ('ch',),
            ('ch', 'attr'),
            ('x', 'y', 'ch',),
            ('x', 'y', 'ch', 'attr'),
          ))

    def test_ludicrous(self):
        self._test([['a1', 'a2', 'a3'], ['b1', 'b2']], ['c1'], [['d1', 'd2'], ['e1', 'e2', 'e3']],
          (
          ('c1',),
          ('b1', 'b2', 'c1'),
          ('b1', 'b2', 'c1', 'd1', 'd2'),
          ('a1', 'a2', 'a3', 'b1', 'b2', 'c1'),
          ('a1', 'a2', 'a3', 'b1', 'b2', 'c1', 'd1', 'd2'),
          ('a1', 'a2', 'a3', 'b1', 'b2', 'c1', 'd1', 'd2', 'e1', 'e2', 'e3'),
          ))

    def test_right_only(self):
        self._test([], [], [['a'],['b'],['c']],
          (
          (),
          ('a',),
          ('a', 'b'),
          ('a', 'b', 'c')
          ))

    def test_have_left_options_but_required_is_empty(self):
        def fn():
            clinic.permute_optional_groups(['a'], [], [])
        self.assertRaises(ValueError, fn)


class ClinicLinearFormatTest(TestCase):
    def _test(self, input, output, **kwargs):
        computed = clinic.linear_format(input, **kwargs)
        self.assertEqual(output, computed)

    def test_empty_strings(self):
        self._test('', '')

    def test_solo_newline(self):
        self._test('\n', '\n')

    def test_no_substitution(self):
        self._test("""
          abc
          """, """
          abc
          """)

    def test_empty_substitution(self):
        self._test("""
          abc
          {name}
          def
          """, """
          abc
          def
          """, name='')

    def test_single_line_substitution(self):
        self._test("""
          abc
          {name}
          def
          """, """
          abc
          GARGLE
          def
          """, name='GARGLE')

    def test_multiline_substitution(self):
        self._test("""
          abc
          {name}
          def
          """, """
          abc
          bingle
          bungle

          def
          """, name='bingle\nbungle\n')

class InertParser:
    def __init__(self, clinic):
        pass

    def parse(self, block):
        pass

class CopyParser:
    def __init__(self, clinic):
        pass

    def parse(self, block):
        block.output = block.input


class ClinicBlockParserTest(TestCase):
    def _test(self, input, output):
        language = clinic.CLanguage(None)

        blocks = list(clinic.BlockParser(input, language))
        writer = clinic.BlockPrinter(language)
        for block in blocks:
            writer.print_block(block)
        output = writer.f.getvalue()
        assert output == input, "output != input!\n\noutput " + repr(output) + "\n\n input " + repr(input)

    def round_trip(self, input):
        return self._test(input, input)

    def test_round_trip_1(self):
        self.round_trip("""
    verbatim text here
    lah dee dah
""")
    def test_round_trip_2(self):
        self.round_trip("""
    verbatim text here
    lah dee dah
/*[inert]
abc
[inert]*/
def
/*[inert checksum: 7b18d017f89f61cf17d47f92749ea6930a3f1deb]*/
xyz
""")

    def _test_clinic(self, input, output):
        language = clinic.CLanguage(None)
        c = clinic.Clinic(language, filename="file")
        c.parsers['inert'] = InertParser(c)
        c.parsers['copy'] = CopyParser(c)
        computed = c.parse(input)
        self.assertEqual(output, computed)

    def test_clinic_1(self):
        self._test_clinic("""
    verbatim text here
    lah dee dah
/*[copy input]
def
[copy start generated code]*/
abc
/*[copy end generated code: output=03cfd743661f0797 input=7b18d017f89f61cf]*/
xyz
""", """
    verbatim text here
    lah dee dah
/*[copy input]
def
[copy start generated code]*/
def
/*[copy end generated code: output=7b18d017f89f61cf input=7b18d017f89f61cf]*/
xyz
""")


class ClinicParserTest(TestCase):
    def test_trivial(self):
        parser = DSLParser(FakeClinic())
        block = clinic.Block("module os\nos.access")
        parser.parse(block)
        module, function = block.signatures
        self.assertEqual("access", function.name)
        self.assertEqual("os", module.name)

    def test_ignore_line(self):
        block = self.parse("#\nmodule os\nos.access")
        module, function = block.signatures
        self.assertEqual("access", function.name)
        self.assertEqual("os", module.name)

    def test_param(self):
        function = self.parse_function("module os\nos.access\n   path: int")
        self.assertEqual("access", function.name)
        self.assertEqual(2, len(function.parameters))
        p = function.parameters['path']
        self.assertEqual('path', p.name)
        self.assertIsInstance(p.converter, clinic.int_converter)

    def test_param_default(self):
        function = self.parse_function("module os\nos.access\n    follow_symlinks: bool = True")
        p = function.parameters['follow_symlinks']
        self.assertEqual(True, p.default)

    def test_param_with_continuations(self):
        function = self.parse_function("module os\nos.access\n    follow_symlinks: \\\n   bool \\\n   =\\\n    True")
        p = function.parameters['follow_symlinks']
        self.assertEqual(True, p.default)

    def test_param_default_expression(self):
        function = self.parse_function("module os\nos.access\n    follow_symlinks: int(c_default='MAXSIZE') = sys.maxsize")
        p = function.parameters['follow_symlinks']
        self.assertEqual(sys.maxsize, p.default)
        self.assertEqual("MAXSIZE", p.converter.c_default)

        s = self.parse_function_should_fail("module os\nos.access\n    follow_symlinks: int = sys.maxsize")
        self.assertEqual(s, "Error on line 0:\nWhen you specify a named constant ('sys.maxsize') as your default value,\nyou MUST specify a valid c_default.\n")

    def test_param_no_docstring(self):
        function = self.parse_function("""
module os
os.access
    follow_symlinks: bool = True
    something_else: str = ''""")
        p = function.parameters['follow_symlinks']
        self.assertEqual(3, len(function.parameters))
        self.assertIsInstance(function.parameters['something_else'].converter, clinic.str_converter)

    def test_param_default_parameters_out_of_order(self):
        s = self.parse_function_should_fail("""
module os
os.access
    follow_symlinks: bool = True
    something_else: str""")
        self.assertEqual(s, """Error on line 0:
Can't have a parameter without a default ('something_else')
after a parameter with a default!
""")

    def disabled_test_converter_arguments(self):
        function = self.parse_function("module os\nos.access\n    path: path_t(allow_fd=1)")
        p = function.parameters['path']
        self.assertEqual(1, p.converter.args['allow_fd'])

    def test_function_docstring(self):
        function = self.parse_function("""
module os
os.stat as os_stat_fn

   path: str
       Path to be examined

Perform a stat system call on the given path.""")
        self.assertEqual("""
stat($module, /, path)
--

Perform a stat system call on the given path.

  path
    Path to be examined
""".strip(), function.docstring)

    def test_explicit_parameters_in_docstring(self):
        function = self.parse_function("""
module foo
foo.bar
  x: int
     Documentation for x.
  y: int

This is the documentation for foo.

Okay, we're done here.
""")
        self.assertEqual("""
bar($module, /, x, y)
--

This is the documentation for foo.

  x
    Documentation for x.

Okay, we're done here.
""".strip(), function.docstring)

    def test_parser_regression_special_character_in_parameter_column_of_docstring_first_line(self):
        function = self.parse_function("""
module os
os.stat
    path: str
This/used to break Clinic!
""")
        self.assertEqual("stat($module, /, path)\n--\n\nThis/used to break Clinic!", function.docstring)

    def test_c_name(self):
        function = self.parse_function("module os\nos.stat as os_stat_fn")
        self.assertEqual("os_stat_fn", function.c_basename)

    def test_return_converter(self):
        function = self.parse_function("module os\nos.stat -> int")
        self.assertIsInstance(function.return_converter, clinic.int_return_converter)

    def test_star(self):
        function = self.parse_function("module os\nos.access\n    *\n    follow_symlinks: bool = True")
        p = function.parameters['follow_symlinks']
        self.assertEqual(inspect.Parameter.KEYWORD_ONLY, p.kind)
        self.assertEqual(0, p.group)

    def test_group(self):
        function = self.parse_function("module window\nwindow.border\n [\n ls : int\n ]\n /\n")
        p = function.parameters['ls']
        self.assertEqual(1, p.group)

    def test_left_group(self):
        function = self.parse_function("""
module curses
curses.addch
   [
   y: int
     Y-coordinate.
   x: int
     X-coordinate.
   ]
   ch: char
     Character to add.
   [
   attr: long
     Attributes for the character.
   ]
   /
""")
        for name, group in (
            ('y', -1), ('x', -1),
            ('ch', 0),
            ('attr', 1),
            ):
            p = function.parameters[name]
            self.assertEqual(p.group, group)
            self.assertEqual(p.kind, inspect.Parameter.POSITIONAL_ONLY)
        self.assertEqual(function.docstring.strip(), """
addch([y, x,] ch, [attr])


  y
    Y-coordinate.
  x
    X-coordinate.
  ch
    Character to add.
  attr
    Attributes for the character.
            """.strip())

    def test_nested_groups(self):
        function = self.parse_function("""
module curses
curses.imaginary
   [
   [
   y1: int
     Y-coordinate.
   y2: int
     Y-coordinate.
   ]
   x1: int
     X-coordinate.
   x2: int
     X-coordinate.
   ]
   ch: char
     Character to add.
   [
   attr1: long
     Attributes for the character.
   attr2: long
     Attributes for the character.
   attr3: long
     Attributes for the character.
   [
   attr4: long
     Attributes for the character.
   attr5: long
     Attributes for the character.
   attr6: long
     Attributes for the character.
   ]
   ]
   /
""")
        for name, group in (
            ('y1', -2), ('y2', -2),
            ('x1', -1), ('x2', -1),
            ('ch', 0),
            ('attr1', 1), ('attr2', 1), ('attr3', 1),
            ('attr4', 2), ('attr5', 2), ('attr6', 2),
            ):
            p = function.parameters[name]
            self.assertEqual(p.group, group)
            self.assertEqual(p.kind, inspect.Parameter.POSITIONAL_ONLY)

        self.assertEqual(function.docstring.strip(), """
imaginary([[y1, y2,] x1, x2,] ch, [attr1, attr2, attr3, [attr4, attr5,
          attr6]])


  y1
    Y-coordinate.
  y2
    Y-coordinate.
  x1
    X-coordinate.
  x2
    X-coordinate.
  ch
    Character to add.
  attr1
    Attributes for the character.
  attr2
    Attributes for the character.
  attr3
    Attributes for the character.
  attr4
    Attributes for the character.
  attr5
    Attributes for the character.
  attr6
    Attributes for the character.
                """.strip())

    def parse_function_should_fail(self, s):
        with support.captured_stdout() as stdout:
            with self.assertRaises(SystemExit):
                self.parse_function(s)
        return stdout.getvalue()

    def test_disallowed_grouping__two_top_groups_on_left(self):
        s = self.parse_function_should_fail("""
module foo
foo.two_top_groups_on_left
    [
    group1 : int
    ]
    [
    group2 : int
    ]
    param: int
            """)
        self.assertEqual(s,
            ('Error on line 0:\n'
            'Function two_top_groups_on_left has an unsupported group configuration. (Unexpected state 2.b)\n'))

    def test_disallowed_grouping__two_top_groups_on_right(self):
        self.parse_function_should_fail("""
module foo
foo.two_top_groups_on_right
    param: int
    [
    group1 : int
    ]
    [
    group2 : int
    ]
            """)

    def test_disallowed_grouping__parameter_after_group_on_right(self):
        self.parse_function_should_fail("""
module foo
foo.parameter_after_group_on_right
    param: int
    [
    [
    group1 : int
    ]
    group2 : int
    ]
            """)

    def test_disallowed_grouping__group_after_parameter_on_left(self):
        self.parse_function_should_fail("""
module foo
foo.group_after_parameter_on_left
    [
    group2 : int
    [
    group1 : int
    ]
    ]
    param: int
            """)

    def test_disallowed_grouping__empty_group_on_left(self):
        self.parse_function_should_fail("""
module foo
foo.empty_group
    [
    [
    ]
    group2 : int
    ]
    param: int
            """)

    def test_disallowed_grouping__empty_group_on_right(self):
        self.parse_function_should_fail("""
module foo
foo.empty_group
    param: int
    [
    [
    ]
    group2 : int
    ]
            """)

    def test_no_parameters(self):
        function = self.parse_function("""
module foo
foo.bar

Docstring

""")
        self.assertEqual("bar($module, /)\n--\n\nDocstring", function.docstring)
        self.assertEqual(1, len(function.parameters)) # self!

    def test_init_with_no_parameters(self):
        function = self.parse_function("""
module foo
class foo.Bar "unused" "notneeded"
foo.Bar.__init__

Docstring

""", signatures_in_block=3, function_index=2)
        # self is not in the signature
        self.assertEqual("Bar()\n--\n\nDocstring", function.docstring)
        # but it *is* a parameter
        self.assertEqual(1, len(function.parameters))

    def test_illegal_module_line(self):
        self.parse_function_should_fail("""
module foo
foo.bar => int
    /
""")

    def test_illegal_c_basename(self):
        self.parse_function_should_fail("""
module foo
foo.bar as 935
    /
""")

    def test_single_star(self):
        self.parse_function_should_fail("""
module foo
foo.bar
    *
    *
""")

    def test_parameters_required_after_star_without_initial_parameters_or_docstring(self):
        self.parse_function_should_fail("""
module foo
foo.bar
    *
""")

    def test_parameters_required_after_star_without_initial_parameters_with_docstring(self):
        self.parse_function_should_fail("""
module foo
foo.bar
    *
Docstring here.
""")

    def test_parameters_required_after_star_with_initial_parameters_without_docstring(self):
        self.parse_function_should_fail("""
module foo
foo.bar
    this: int
    *
""")

    def test_parameters_required_after_star_with_initial_parameters_and_docstring(self):
        self.parse_function_should_fail("""
module foo
foo.bar
    this: int
    *
Docstring.
""")

    def test_single_slash(self):
        self.parse_function_should_fail("""
module foo
foo.bar
    /
    /
""")

    def test_mix_star_and_slash(self):
        self.parse_function_should_fail("""
module foo
foo.bar
   x: int
   y: int
   *
   z: int
   /
""")

    def test_parameters_not_permitted_after_slash_for_now(self):
        self.parse_function_should_fail("""
module foo
foo.bar
    /
    x: int
""")

    def test_parameters_no_more_than_one_vararg(self):
        s = self.parse_function_should_fail("""
module foo
foo.bar
   *vararg1: object
   *vararg2: object
""")
        self.assertEqual(s, "Error on line 0:\nToo many var args\n")

    def test_function_not_at_column_0(self):
        function = self.parse_function("""
  module foo
  foo.bar
    x: int
      Nested docstring here, goeth.
    *
    y: str
  Not at column 0!
""")
        self.assertEqual("""
bar($module, /, x, *, y)
--

Not at column 0!

  x
    Nested docstring here, goeth.
""".strip(), function.docstring)

    def test_directive(self):
        c = FakeClinic()
        parser = DSLParser(c)
        parser.flag = False
        parser.directives['setflag'] = lambda : setattr(parser, 'flag', True)
        block = clinic.Block("setflag")
        parser.parse(block)
        self.assertTrue(parser.flag)

    def test_legacy_converters(self):
        block = self.parse('module os\nos.access\n   path: "s"')
        module, function = block.signatures
        self.assertIsInstance((function.parameters['path']).converter, clinic.str_converter)

    def parse(self, text):
        c = FakeClinic()
        parser = DSLParser(c)
        block = clinic.Block(text)
        parser.parse(block)
        return block

    def parse_function(self, text, signatures_in_block=2, function_index=1):
        block = self.parse(text)
        s = block.signatures
        self.assertEqual(len(s), signatures_in_block)
        assert isinstance(s[0], clinic.Module)
        assert isinstance(s[function_index], clinic.Function)
        return s[function_index]

    def test_scaffolding(self):
        # test repr on special values
        self.assertEqual(repr(clinic.unspecified), '<Unspecified>')
        self.assertEqual(repr(clinic.NULL), '<Null>')

        # test that fail fails
        with support.captured_stdout() as stdout:
            with self.assertRaises(SystemExit):
                clinic.fail('The igloos are melting!', filename='clown.txt', line_number=69)
        self.assertEqual(stdout.getvalue(), 'Error in file "clown.txt" on line 69:\nThe igloos are melting!\n')


class ClinicExternalTest(TestCase):
    maxDiff = None

    def test_external(self):
        # bpo-42398: Test that the destination file is left unchanged if the
        # content does not change. Moreover, check also that the file
        # modification time does not change in this case.
        source = support.findfile('clinic.test')
        with open(source, 'r', encoding='utf-8') as f:
            orig_contents = f.read()

        with os_helper.temp_dir() as tmp_dir:
            testfile = os.path.join(tmp_dir, 'clinic.test.c')
            with open(testfile, 'w', encoding='utf-8') as f:
                f.write(orig_contents)
            old_mtime_ns = os.stat(testfile).st_mtime_ns

            clinic.parse_file(testfile)

            with open(testfile, 'r', encoding='utf-8') as f:
                new_contents = f.read()
            new_mtime_ns = os.stat(testfile).st_mtime_ns

        self.assertEqual(new_contents, orig_contents)
        # Don't change the file modification time
        # if the content does not change
        self.assertEqual(new_mtime_ns, old_mtime_ns)


ac_tester = import_helper.import_module('_testclinic')


class ClinicFunctionalTest(unittest.TestCase):
    locals().update((name, getattr(ac_tester, name))
                    for name in dir(ac_tester) if name.startswith('test_'))

    def test_objects_converter(self):
        with self.assertRaises(TypeError):
            ac_tester.objects_converter()
        self.assertEqual(ac_tester.objects_converter(1, 2), (1, 2))
        self.assertEqual(ac_tester.objects_converter([], 'whatever class'), ([], 'whatever class'))
        self.assertEqual(ac_tester.objects_converter(1), (1, None))

    def test_bytes_object_converter(self):
        with self.assertRaises(TypeError):
            ac_tester.bytes_object_converter(1)
        self.assertEqual(ac_tester.bytes_object_converter(b'BytesObject'), (b'BytesObject',))

    def test_byte_array_object_converter(self):
        with self.assertRaises(TypeError):
            ac_tester.byte_array_object_converter(1)
        byte_arr = bytearray(b'ByteArrayObject')
        self.assertEqual(ac_tester.byte_array_object_converter(byte_arr), (byte_arr,))

    def test_unicode_converter(self):
        with self.assertRaises(TypeError):
            ac_tester.unicode_converter(1)
        self.assertEqual(ac_tester.unicode_converter('unicode'), ('unicode',))

    def test_bool_converter(self):
        with self.assertRaises(TypeError):
            ac_tester.bool_converter(False, False, 'not a int')
        self.assertEqual(ac_tester.bool_converter(), (True, True, True))
        self.assertEqual(ac_tester.bool_converter('', [], 5), (False, False, True))
        self.assertEqual(ac_tester.bool_converter(('not empty',), {1: 2}, 0), (True, True, False))

    def test_char_converter(self):
        with self.assertRaises(TypeError):
            ac_tester.char_converter(1)
        with self.assertRaises(TypeError):
            ac_tester.char_converter(b'ab')
        chars = [b'A', b'\a', b'\b', b'\t', b'\n', b'\v', b'\f', b'\r', b'"', b"'", b'?', b'\\', b'\000', b'\377']
        expected = tuple(ord(c) for c in chars)
        self.assertEqual(ac_tester.char_converter(), expected)
        chars = [b'1', b'2', b'3', b'4', b'5', b'6', b'7', b'8', b'9', b'0', b'a', b'b', b'c', b'd']
        expected = tuple(ord(c) for c in chars)
        self.assertEqual(ac_tester.char_converter(*chars), expected)

    def test_unsigned_char_converter(self):
        from _testcapi import UCHAR_MAX
        with self.assertRaises(OverflowError):
            ac_tester.unsigned_char_converter(-1)
        with self.assertRaises(OverflowError):
            ac_tester.unsigned_char_converter(UCHAR_MAX + 1)
        with self.assertRaises(OverflowError):
            ac_tester.unsigned_char_converter(0, UCHAR_MAX + 1)
        with self.assertRaises(TypeError):
            ac_tester.unsigned_char_converter([])
        self.assertEqual(ac_tester.unsigned_char_converter(), (12, 34, 56))
        self.assertEqual(ac_tester.unsigned_char_converter(0, 0, UCHAR_MAX + 1), (0, 0, 0))
        self.assertEqual(ac_tester.unsigned_char_converter(0, 0, (UCHAR_MAX + 1) * 3 + 123), (0, 0, 123))

    def test_short_converter(self):
        from _testcapi import SHRT_MIN, SHRT_MAX
        with self.assertRaises(OverflowError):
            ac_tester.short_converter(SHRT_MIN - 1)
        with self.assertRaises(OverflowError):
            ac_tester.short_converter(SHRT_MAX + 1)
        with self.assertRaises(TypeError):
            ac_tester.short_converter([])
        self.assertEqual(ac_tester.short_converter(-1234), (-1234,))
        self.assertEqual(ac_tester.short_converter(4321), (4321,))

    def test_unsigned_short_converter(self):
        from _testcapi import USHRT_MAX
        with self.assertRaises(ValueError):
            ac_tester.unsigned_short_converter(-1)
        with self.assertRaises(OverflowError):
            ac_tester.unsigned_short_converter(USHRT_MAX + 1)
        with self.assertRaises(OverflowError):
            ac_tester.unsigned_short_converter(0, USHRT_MAX + 1)
        with self.assertRaises(TypeError):
            ac_tester.unsigned_short_converter([])
        self.assertEqual(ac_tester.unsigned_short_converter(), (12, 34, 56))
        self.assertEqual(ac_tester.unsigned_short_converter(0, 0, USHRT_MAX + 1), (0, 0, 0))
        self.assertEqual(ac_tester.unsigned_short_converter(0, 0, (USHRT_MAX + 1) * 3 + 123), (0, 0, 123))

    def test_int_converter(self):
        from _testcapi import INT_MIN, INT_MAX
        with self.assertRaises(OverflowError):
            ac_tester.int_converter(INT_MIN - 1)
        with self.assertRaises(OverflowError):
            ac_tester.int_converter(INT_MAX + 1)
        with self.assertRaises(TypeError):
            ac_tester.int_converter(1, 2, 3)
        with self.assertRaises(TypeError):
            ac_tester.int_converter([])
        self.assertEqual(ac_tester.int_converter(), (12, 34, 45))
        self.assertEqual(ac_tester.int_converter(1, 2, '3'), (1, 2, ord('3')))

    def test_unsigned_int_converter(self):
        from _testcapi import UINT_MAX
        with self.assertRaises(ValueError):
            ac_tester.unsigned_int_converter(-1)
        with self.assertRaises(OverflowError):
            ac_tester.unsigned_int_converter(UINT_MAX + 1)
        with self.assertRaises(OverflowError):
            ac_tester.unsigned_int_converter(0, UINT_MAX + 1)
        with self.assertRaises(TypeError):
            ac_tester.unsigned_int_converter([])
        self.assertEqual(ac_tester.unsigned_int_converter(), (12, 34, 56))
        self.assertEqual(ac_tester.unsigned_int_converter(0, 0, UINT_MAX + 1), (0, 0, 0))
        self.assertEqual(ac_tester.unsigned_int_converter(0, 0, (UINT_MAX + 1) * 3 + 123), (0, 0, 123))

    def test_long_converter(self):
        from _testcapi import LONG_MIN, LONG_MAX
        with self.assertRaises(OverflowError):
            ac_tester.long_converter(LONG_MIN - 1)
        with self.assertRaises(OverflowError):
            ac_tester.long_converter(LONG_MAX + 1)
        with self.assertRaises(TypeError):
            ac_tester.long_converter([])
        self.assertEqual(ac_tester.long_converter(), (12,))
        self.assertEqual(ac_tester.long_converter(-1234), (-1234,))

    def test_unsigned_long_converter(self):
        from _testcapi import ULONG_MAX
        with self.assertRaises(ValueError):
            ac_tester.unsigned_long_converter(-1)
        with self.assertRaises(OverflowError):
            ac_tester.unsigned_long_converter(ULONG_MAX + 1)
        with self.assertRaises(OverflowError):
            ac_tester.unsigned_long_converter(0, ULONG_MAX + 1)
        with self.assertRaises(TypeError):
            ac_tester.unsigned_long_converter([])
        self.assertEqual(ac_tester.unsigned_long_converter(), (12, 34, 56))
        self.assertEqual(ac_tester.unsigned_long_converter(0, 0, ULONG_MAX + 1), (0, 0, 0))
        self.assertEqual(ac_tester.unsigned_long_converter(0, 0, (ULONG_MAX + 1) * 3 + 123), (0, 0, 123))

    def test_long_long_converter(self):
        from _testcapi import LLONG_MIN, LLONG_MAX
        with self.assertRaises(OverflowError):
            ac_tester.long_long_converter(LLONG_MIN - 1)
        with self.assertRaises(OverflowError):
            ac_tester.long_long_converter(LLONG_MAX + 1)
        with self.assertRaises(TypeError):
            ac_tester.long_long_converter([])
        self.assertEqual(ac_tester.long_long_converter(), (12,))
        self.assertEqual(ac_tester.long_long_converter(-1234), (-1234,))

    def test_unsigned_long_long_converter(self):
        from _testcapi import ULLONG_MAX
        with self.assertRaises(ValueError):
            ac_tester.unsigned_long_long_converter(-1)
        with self.assertRaises(OverflowError):
            ac_tester.unsigned_long_long_converter(ULLONG_MAX + 1)
        with self.assertRaises(OverflowError):
            ac_tester.unsigned_long_long_converter(0, ULLONG_MAX + 1)
        with self.assertRaises(TypeError):
            ac_tester.unsigned_long_long_converter([])
        self.assertEqual(ac_tester.unsigned_long_long_converter(), (12, 34, 56))
        self.assertEqual(ac_tester.unsigned_long_long_converter(0, 0, ULLONG_MAX + 1), (0, 0, 0))
        self.assertEqual(ac_tester.unsigned_long_long_converter(0, 0, (ULLONG_MAX + 1) * 3 + 123), (0, 0, 123))

    def test_py_ssize_t_converter(self):
        from _testcapi import PY_SSIZE_T_MIN, PY_SSIZE_T_MAX
        with self.assertRaises(OverflowError):
            ac_tester.py_ssize_t_converter(PY_SSIZE_T_MIN - 1)
        with self.assertRaises(OverflowError):
            ac_tester.py_ssize_t_converter(PY_SSIZE_T_MAX + 1)
        with self.assertRaises(TypeError):
            ac_tester.py_ssize_t_converter([])
        self.assertEqual(ac_tester.py_ssize_t_converter(), (12, 34, 56))
        self.assertEqual(ac_tester.py_ssize_t_converter(1, 2, None), (1, 2, 56))

    def test_slice_index_converter(self):
        from _testcapi import PY_SSIZE_T_MIN, PY_SSIZE_T_MAX
        with self.assertRaises(TypeError):
            ac_tester.slice_index_converter([])
        self.assertEqual(ac_tester.slice_index_converter(), (12, 34, 56))
        self.assertEqual(ac_tester.slice_index_converter(1, 2, None), (1, 2, 56))
        self.assertEqual(ac_tester.slice_index_converter(PY_SSIZE_T_MAX, PY_SSIZE_T_MAX + 1, PY_SSIZE_T_MAX + 1234),
                         (PY_SSIZE_T_MAX, PY_SSIZE_T_MAX, PY_SSIZE_T_MAX))
        self.assertEqual(ac_tester.slice_index_converter(PY_SSIZE_T_MIN, PY_SSIZE_T_MIN - 1, PY_SSIZE_T_MIN - 1234),
                         (PY_SSIZE_T_MIN, PY_SSIZE_T_MIN, PY_SSIZE_T_MIN))

    def test_size_t_converter(self):
        with self.assertRaises(ValueError):
            ac_tester.size_t_converter(-1)
        with self.assertRaises(TypeError):
            ac_tester.size_t_converter([])
        self.assertEqual(ac_tester.size_t_converter(), (12,))

    def test_float_converter(self):
        with self.assertRaises(TypeError):
            ac_tester.float_converter([])
        self.assertEqual(ac_tester.float_converter(), (12.5,))
        self.assertEqual(ac_tester.float_converter(-0.5), (-0.5,))

    def test_double_converter(self):
        with self.assertRaises(TypeError):
            ac_tester.double_converter([])
        self.assertEqual(ac_tester.double_converter(), (12.5,))
        self.assertEqual(ac_tester.double_converter(-0.5), (-0.5,))

    def test_py_complex_converter(self):
        with self.assertRaises(TypeError):
            ac_tester.py_complex_converter([])
        self.assertEqual(ac_tester.py_complex_converter(complex(1, 2)), (complex(1, 2),))
        self.assertEqual(ac_tester.py_complex_converter(complex('-1-2j')), (complex('-1-2j'),))
        self.assertEqual(ac_tester.py_complex_converter(-0.5), (-0.5,))
        self.assertEqual(ac_tester.py_complex_converter(10), (10,))

    def test_str_converter(self):
        with self.assertRaises(TypeError):
            ac_tester.str_converter(1)
        with self.assertRaises(TypeError):
            ac_tester.str_converter('a', 'b', 'c')
        with self.assertRaises(ValueError):
            ac_tester.str_converter('a', b'b\0b', 'c')
        self.assertEqual(ac_tester.str_converter('a', b'b', 'c'), ('a', 'b', 'c'))
        self.assertEqual(ac_tester.str_converter('a', b'b', b'c'), ('a', 'b', 'c'))
        self.assertEqual(ac_tester.str_converter('a', b'b', 'c\0c'), ('a', 'b', 'c\0c'))

    def test_str_converter_encoding(self):
        with self.assertRaises(TypeError):
            ac_tester.str_converter_encoding(1)
        self.assertEqual(ac_tester.str_converter_encoding('a', 'b', 'c'), ('a', 'b', 'c'))
        with self.assertRaises(TypeError):
            ac_tester.str_converter_encoding('a', b'b\0b', 'c')
        self.assertEqual(ac_tester.str_converter_encoding('a', b'b', bytearray([ord('c')])), ('a', 'b', 'c'))
        self.assertEqual(ac_tester.str_converter_encoding('a', b'b', bytearray([ord('c'), 0, ord('c')])),
                         ('a', 'b', 'c\x00c'))
        self.assertEqual(ac_tester.str_converter_encoding('a', b'b', b'c\x00c'), ('a', 'b', 'c\x00c'))

    def test_py_buffer_converter(self):
        with self.assertRaises(TypeError):
            ac_tester.py_buffer_converter('a', 'b')
        self.assertEqual(ac_tester.py_buffer_converter('abc', bytearray([1, 2, 3])), (b'abc', b'\x01\x02\x03'))

    def test_keywords(self):
        self.assertEqual(ac_tester.keywords(1, 2), (1, 2))
        self.assertEqual(ac_tester.keywords(1, b=2), (1, 2))
        self.assertEqual(ac_tester.keywords(a=1, b=2), (1, 2))

    def test_keywords_kwonly(self):
        with self.assertRaises(TypeError):
            ac_tester.keywords_kwonly(1, 2)
        self.assertEqual(ac_tester.keywords_kwonly(1, b=2), (1, 2))
        self.assertEqual(ac_tester.keywords_kwonly(a=1, b=2), (1, 2))

    def test_keywords_opt(self):
        self.assertEqual(ac_tester.keywords_opt(1), (1, None, None))
        self.assertEqual(ac_tester.keywords_opt(1, 2), (1, 2, None))
        self.assertEqual(ac_tester.keywords_opt(1, 2, 3), (1, 2, 3))
        self.assertEqual(ac_tester.keywords_opt(1, b=2), (1, 2, None))
        self.assertEqual(ac_tester.keywords_opt(1, 2, c=3), (1, 2, 3))
        self.assertEqual(ac_tester.keywords_opt(a=1, c=3), (1, None, 3))
        self.assertEqual(ac_tester.keywords_opt(a=1, b=2, c=3), (1, 2, 3))

    def test_keywords_opt_kwonly(self):
        self.assertEqual(ac_tester.keywords_opt_kwonly(1), (1, None, None, None))
        self.assertEqual(ac_tester.keywords_opt_kwonly(1, 2), (1, 2, None, None))
        with self.assertRaises(TypeError):
            ac_tester.keywords_opt_kwonly(1, 2, 3)
        self.assertEqual(ac_tester.keywords_opt_kwonly(1, b=2), (1, 2, None, None))
        self.assertEqual(ac_tester.keywords_opt_kwonly(1, 2, c=3), (1, 2, 3, None))
        self.assertEqual(ac_tester.keywords_opt_kwonly(a=1, c=3), (1, None, 3, None))
        self.assertEqual(ac_tester.keywords_opt_kwonly(a=1, b=2, c=3, d=4), (1, 2, 3, 4))

    def test_keywords_kwonly_opt(self):
        self.assertEqual(ac_tester.keywords_kwonly_opt(1), (1, None, None))
        with self.assertRaises(TypeError):
            ac_tester.keywords_kwonly_opt(1, 2)
        self.assertEqual(ac_tester.keywords_kwonly_opt(1, b=2), (1, 2, None))
        self.assertEqual(ac_tester.keywords_kwonly_opt(a=1, c=3), (1, None, 3))
        self.assertEqual(ac_tester.keywords_kwonly_opt(a=1, b=2, c=3), (1, 2, 3))

    def test_posonly_keywords(self):
        with self.assertRaises(TypeError):
            ac_tester.posonly_keywords(1)
        with self.assertRaises(TypeError):
            ac_tester.posonly_keywords(a=1, b=2)
        self.assertEqual(ac_tester.posonly_keywords(1, 2), (1, 2))
        self.assertEqual(ac_tester.posonly_keywords(1, b=2), (1, 2))

    def test_posonly_kwonly(self):
        with self.assertRaises(TypeError):
            ac_tester.posonly_kwonly(1)
        with self.assertRaises(TypeError):
            ac_tester.posonly_kwonly(1, 2)
        with self.assertRaises(TypeError):
            ac_tester.posonly_kwonly(a=1, b=2)
        self.assertEqual(ac_tester.posonly_kwonly(1, b=2), (1, 2))

    def test_posonly_keywords_kwonly(self):
        with self.assertRaises(TypeError):
            ac_tester.posonly_keywords_kwonly(1)
        with self.assertRaises(TypeError):
            ac_tester.posonly_keywords_kwonly(1, 2, 3)
        with self.assertRaises(TypeError):
            ac_tester.posonly_keywords_kwonly(a=1, b=2, c=3)
        self.assertEqual(ac_tester.posonly_keywords_kwonly(1, 2, c=3), (1, 2, 3))
        self.assertEqual(ac_tester.posonly_keywords_kwonly(1, b=2, c=3), (1, 2, 3))

    def test_posonly_keywords_opt(self):
        with self.assertRaises(TypeError):
            ac_tester.posonly_keywords_opt(1)
        self.assertEqual(ac_tester.posonly_keywords_opt(1, 2), (1, 2, None, None))
        self.assertEqual(ac_tester.posonly_keywords_opt(1, 2, 3), (1, 2, 3, None))
        self.assertEqual(ac_tester.posonly_keywords_opt(1, 2, 3, 4), (1, 2, 3, 4))
        self.assertEqual(ac_tester.posonly_keywords_opt(1, b=2), (1, 2, None, None))
        self.assertEqual(ac_tester.posonly_keywords_opt(1, 2, c=3), (1, 2, 3, None))
        with self.assertRaises(TypeError):
            ac_tester.posonly_keywords_opt(a=1, b=2, c=3, d=4)
        self.assertEqual(ac_tester.posonly_keywords_opt(1, b=2, c=3, d=4), (1, 2, 3, 4))

    def test_posonly_opt_keywords_opt(self):
        self.assertEqual(ac_tester.posonly_opt_keywords_opt(1), (1, None, None, None))
        self.assertEqual(ac_tester.posonly_opt_keywords_opt(1, 2), (1, 2, None, None))
        self.assertEqual(ac_tester.posonly_opt_keywords_opt(1, 2, 3), (1, 2, 3, None))
        self.assertEqual(ac_tester.posonly_opt_keywords_opt(1, 2, 3, 4), (1, 2, 3, 4))
        with self.assertRaises(TypeError):
            ac_tester.posonly_opt_keywords_opt(1, b=2)
        self.assertEqual(ac_tester.posonly_opt_keywords_opt(1, 2, c=3), (1, 2, 3, None))
        self.assertEqual(ac_tester.posonly_opt_keywords_opt(1, 2, c=3, d=4), (1, 2, 3, 4))
        with self.assertRaises(TypeError):
            ac_tester.posonly_opt_keywords_opt(a=1, b=2, c=3, d=4)

    def test_posonly_kwonly_opt(self):
        with self.assertRaises(TypeError):
            ac_tester.posonly_kwonly_opt(1)
        with self.assertRaises(TypeError):
            ac_tester.posonly_kwonly_opt(1, 2)
        self.assertEqual(ac_tester.posonly_kwonly_opt(1, b=2), (1, 2, None, None))
        self.assertEqual(ac_tester.posonly_kwonly_opt(1, b=2, c=3), (1, 2, 3, None))
        self.assertEqual(ac_tester.posonly_kwonly_opt(1, b=2, c=3, d=4), (1, 2, 3, 4))
        with self.assertRaises(TypeError):
            ac_tester.posonly_kwonly_opt(a=1, b=2, c=3, d=4)

    def test_posonly_opt_kwonly_opt(self):
        self.assertEqual(ac_tester.posonly_opt_kwonly_opt(1), (1, None, None, None))
        self.assertEqual(ac_tester.posonly_opt_kwonly_opt(1, 2), (1, 2, None, None))
        with self.assertRaises(TypeError):
            ac_tester.posonly_opt_kwonly_opt(1, 2, 3)
        with self.assertRaises(TypeError):
            ac_tester.posonly_opt_kwonly_opt(1, b=2)
        self.assertEqual(ac_tester.posonly_opt_kwonly_opt(1, 2, c=3), (1, 2, 3, None))
        self.assertEqual(ac_tester.posonly_opt_kwonly_opt(1, 2, c=3, d=4), (1, 2, 3, 4))

    def test_posonly_keywords_kwonly_opt(self):
        with self.assertRaises(TypeError):
            ac_tester.posonly_keywords_kwonly_opt(1)
        with self.assertRaises(TypeError):
            ac_tester.posonly_keywords_kwonly_opt(1, 2)
        with self.assertRaises(TypeError):
            ac_tester.posonly_keywords_kwonly_opt(1, b=2)
        with self.assertRaises(TypeError):
            ac_tester.posonly_keywords_kwonly_opt(1, 2, 3)
        with self.assertRaises(TypeError):
            ac_tester.posonly_keywords_kwonly_opt(a=1, b=2, c=3)
        self.assertEqual(ac_tester.posonly_keywords_kwonly_opt(1, 2, c=3), (1, 2, 3, None, None))
        self.assertEqual(ac_tester.posonly_keywords_kwonly_opt(1, b=2, c=3), (1, 2, 3, None, None))
        self.assertEqual(ac_tester.posonly_keywords_kwonly_opt(1, 2, c=3, d=4), (1, 2, 3, 4, None))
        self.assertEqual(ac_tester.posonly_keywords_kwonly_opt(1, 2, c=3, d=4, e=5), (1, 2, 3, 4, 5))

    def test_posonly_keywords_opt_kwonly_opt(self):
        with self.assertRaises(TypeError):
            ac_tester.posonly_keywords_opt_kwonly_opt(1)
        self.assertEqual(ac_tester.posonly_keywords_opt_kwonly_opt(1, 2), (1, 2, None, None, None))
        self.assertEqual(ac_tester.posonly_keywords_opt_kwonly_opt(1, b=2), (1, 2, None, None, None))
        with self.assertRaises(TypeError):
            ac_tester.posonly_keywords_opt_kwonly_opt(1, 2, 3, 4)
        with self.assertRaises(TypeError):
            ac_tester.posonly_keywords_opt_kwonly_opt(a=1, b=2)
        self.assertEqual(ac_tester.posonly_keywords_opt_kwonly_opt(1, 2, c=3), (1, 2, 3, None, None))
        self.assertEqual(ac_tester.posonly_keywords_opt_kwonly_opt(1, b=2, c=3), (1, 2, 3, None, None))
        self.assertEqual(ac_tester.posonly_keywords_opt_kwonly_opt(1, 2, 3, d=4), (1, 2, 3, 4, None))
        self.assertEqual(ac_tester.posonly_keywords_opt_kwonly_opt(1, 2, c=3, d=4), (1, 2, 3, 4, None))
        self.assertEqual(ac_tester.posonly_keywords_opt_kwonly_opt(1, 2, 3, d=4, e=5), (1, 2, 3, 4, 5))
        self.assertEqual(ac_tester.posonly_keywords_opt_kwonly_opt(1, 2, c=3, d=4, e=5), (1, 2, 3, 4, 5))

    def test_posonly_opt_keywords_opt_kwonly_opt(self):
        self.assertEqual(ac_tester.posonly_opt_keywords_opt_kwonly_opt(1), (1, None, None, None))
        self.assertEqual(ac_tester.posonly_opt_keywords_opt_kwonly_opt(1, 2), (1, 2, None, None))
        with self.assertRaises(TypeError):
            ac_tester.posonly_opt_keywords_opt_kwonly_opt(1, b=2)
        self.assertEqual(ac_tester.posonly_opt_keywords_opt_kwonly_opt(1, 2, 3), (1, 2, 3, None))
        self.assertEqual(ac_tester.posonly_opt_keywords_opt_kwonly_opt(1, 2, c=3), (1, 2, 3, None))
        self.assertEqual(ac_tester.posonly_opt_keywords_opt_kwonly_opt(1, 2, 3, d=4), (1, 2, 3, 4))
        self.assertEqual(ac_tester.posonly_opt_keywords_opt_kwonly_opt(1, 2, c=3, d=4), (1, 2, 3, 4))
        with self.assertRaises(TypeError):
            ac_tester.posonly_opt_keywords_opt_kwonly_opt(1, 2, 3, 4)

    def test_keyword_only_parameter(self):
        with self.assertRaises(TypeError):
            ac_tester.keyword_only_parameter()
        with self.assertRaises(TypeError):
            ac_tester.keyword_only_parameter(1)
        self.assertEqual(ac_tester.keyword_only_parameter(a=1), (1,))

<<<<<<< HEAD
    def test_posonly_vararg(self):
        with self.assertRaises(TypeError):
            ac_tester.posonly_vararg()
        self.assertEqual(ac_tester.posonly_vararg(1, 2), (1, 2, ()))
        self.assertEqual(ac_tester.posonly_vararg(1, b=2), (1, 2, ()))
        self.assertEqual(ac_tester.posonly_vararg(1, 2, 3, 4), (1, 2, (3, 4)))

    def test_vararg(self):
        with self.assertRaises(TypeError):
            ac_tester.vararg()
        with self.assertRaises(TypeError):
            ac_tester.vararg(1, b=2)
        self.assertEqual(ac_tester.vararg(1, 2, 3, 4), (1, (2, 3, 4)))

    def test_vararg_with_default(self):
        with self.assertRaises(TypeError):
            ac_tester.vararg_with_default()
        self.assertEqual(ac_tester.vararg_with_default(1, b=False), (1, (), False))
        self.assertEqual(ac_tester.vararg_with_default(1, 2, 3, 4), (1, (2, 3, 4), False))
        self.assertEqual(ac_tester.vararg_with_default(1, 2, 3, 4, b=True), (1, (2, 3, 4), True))

    def test_vararg_with_only_defaults(self):
        self.assertEqual(ac_tester.vararg_with_only_defaults(), ((), None))
        self.assertEqual(ac_tester.vararg_with_only_defaults(b=2), ((), 2))
        self.assertEqual(ac_tester.vararg_with_only_defaults(1, b=2), ((1, ), 2))
        self.assertEqual(ac_tester.vararg_with_only_defaults(1, 2, 3, 4), ((1, 2, 3, 4), None))
        self.assertEqual(ac_tester.vararg_with_only_defaults(1, 2, 3, 4, b=5), ((1, 2, 3, 4), 5))

    def test_gh_32092_oob(self):
        ac_tester.gh_32092_oob(1, 2, 3, 4, kw1=5, kw2=6)

    def test_gh_32092_kw_pass(self):
        ac_tester.gh_32092_kw_pass(1, 2, 3)
=======
    def test_vararg_and_posonly(self):
        with self.assertRaises(TypeError):
            ac_tester.vararg_and_posonly()
        with self.assertRaises(TypeError):
            ac_tester.vararg_and_posonly(1, b=2)
        self.assertEqual(ac_tester.vararg_and_posonly(1, 2, 3, 4), (1, (2, 3, 4)))

    def test_gh_99233_refcount(self):
        arg = '*A unique string is not referenced by anywhere else.*'
        arg_refcount_origin = sys.getrefcount(arg)
        ac_tester.gh_99233_refcount(arg)
        arg_refcount_after = sys.getrefcount(arg)
        self.assertEqual(arg_refcount_origin, arg_refcount_after)

    def test_gh_99240_double_free(self):
        expected_error = r'gh_99240_double_free\(\) argument 2 must be encoded string without null bytes, not str'
        with self.assertRaisesRegex(TypeError, expected_error):
            ac_tester.gh_99240_double_free('a', '\0b')
>>>>>>> 8dbe08eb

if __name__ == "__main__":
    unittest.main()<|MERGE_RESOLUTION|>--- conflicted
+++ resolved
@@ -1231,13 +1231,19 @@
             ac_tester.keyword_only_parameter(1)
         self.assertEqual(ac_tester.keyword_only_parameter(a=1), (1,))
 
-<<<<<<< HEAD
     def test_posonly_vararg(self):
         with self.assertRaises(TypeError):
             ac_tester.posonly_vararg()
         self.assertEqual(ac_tester.posonly_vararg(1, 2), (1, 2, ()))
         self.assertEqual(ac_tester.posonly_vararg(1, b=2), (1, 2, ()))
         self.assertEqual(ac_tester.posonly_vararg(1, 2, 3, 4), (1, 2, (3, 4)))
+
+    def test_vararg_and_posonly(self):
+        with self.assertRaises(TypeError):
+            ac_tester.vararg_and_posonly()
+        with self.assertRaises(TypeError):
+            ac_tester.vararg_and_posonly(1, b=2)
+        self.assertEqual(ac_tester.vararg_and_posonly(1, 2, 3, 4), (1, (2, 3, 4)))
 
     def test_vararg(self):
         with self.assertRaises(TypeError):
@@ -1265,13 +1271,6 @@
 
     def test_gh_32092_kw_pass(self):
         ac_tester.gh_32092_kw_pass(1, 2, 3)
-=======
-    def test_vararg_and_posonly(self):
-        with self.assertRaises(TypeError):
-            ac_tester.vararg_and_posonly()
-        with self.assertRaises(TypeError):
-            ac_tester.vararg_and_posonly(1, b=2)
-        self.assertEqual(ac_tester.vararg_and_posonly(1, 2, 3, 4), (1, (2, 3, 4)))
 
     def test_gh_99233_refcount(self):
         arg = '*A unique string is not referenced by anywhere else.*'
@@ -1284,7 +1283,7 @@
         expected_error = r'gh_99240_double_free\(\) argument 2 must be encoded string without null bytes, not str'
         with self.assertRaisesRegex(TypeError, expected_error):
             ac_tester.gh_99240_double_free('a', '\0b')
->>>>>>> 8dbe08eb
+
 
 if __name__ == "__main__":
     unittest.main()