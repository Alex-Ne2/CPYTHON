--- conflicted
+++ resolved
@@ -303,16 +303,9 @@
             test.fn
                 a: Custom
             [clinic start generated code]*/
-<<<<<<< HEAD
         """
         err = (
-            "Stepped on a land mine, trying to access attribute 'noaccess':\n"
-            "Don't access members of self.function inside converter_init!"
-=======
-        """)
-        msg = (
             "accessing self.function inside converter_init is disallowed!"
->>>>>>> 818c83cf
         )
         self.expect_failure(raw, err)
 
