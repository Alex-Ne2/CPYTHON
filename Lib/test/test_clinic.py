# Argument Clinic
# Copyright 2012-2013 by Larry Hastings.
# Licensed to the PSF under a contributor agreement.

from test import support, test_tools
from test.support import os_helper
from textwrap import dedent
from unittest import TestCase
import collections
import inspect
import os.path
import sys
import unittest

test_tools.skip_if_missing('clinic')
with test_tools.imports_under_tool('clinic'):
    import clinic
    from clinic import DSLParser


class _ParserBase(TestCase):
    maxDiff = None

    def expect_parser_failure(self, parser, _input):
        with support.captured_stdout() as stdout:
            with self.assertRaises(SystemExit):
                parser(_input)
        return stdout.getvalue()

    def parse_function_should_fail(self, _input):
        return self.expect_parser_failure(self.parse_function, _input)


class FakeConverter:
    def __init__(self, name, args):
        self.name = name
        self.args = args


class FakeConverterFactory:
    def __init__(self, name):
        self.name = name

    def __call__(self, name, default, **kwargs):
        return FakeConverter(self.name, kwargs)


class FakeConvertersDict:
    def __init__(self):
        self.used_converters = {}

    def get(self, name, default):
        return self.used_converters.setdefault(name, FakeConverterFactory(name))

c = clinic.Clinic(language='C', filename = "file")

class FakeClinic:
    def __init__(self):
        self.converters = FakeConvertersDict()
        self.legacy_converters = FakeConvertersDict()
        self.language = clinic.CLanguage(None)
        self.filename = None
        self.destination_buffers = {}
        self.block_parser = clinic.BlockParser('', self.language)
        self.modules = collections.OrderedDict()
        self.classes = collections.OrderedDict()
        clinic.clinic = self
        self.name = "FakeClinic"
        self.line_prefix = self.line_suffix = ''
        self.destinations = {}
        self.add_destination("block", "buffer")
        self.add_destination("file", "buffer")
        self.add_destination("suppress", "suppress")
        d = self.destinations.get
        self.field_destinations = collections.OrderedDict((
            ('docstring_prototype', d('suppress')),
            ('docstring_definition', d('block')),
            ('methoddef_define', d('block')),
            ('impl_prototype', d('block')),
            ('parser_prototype', d('suppress')),
            ('parser_definition', d('block')),
            ('impl_definition', d('block')),
        ))

    def get_destination(self, name):
        d = self.destinations.get(name)
        if not d:
            sys.exit("Destination does not exist: " + repr(name))
        return d

    def add_destination(self, name, type, *args):
        if name in self.destinations:
            sys.exit("Destination already exists: " + repr(name))
        self.destinations[name] = clinic.Destination(name, type, self, *args)

    def is_directive(self, name):
        return name == "module"

    def directive(self, name, args):
        self.called_directives[name] = args

    _module_and_class = clinic.Clinic._module_and_class


class ClinicWholeFileTest(_ParserBase):
    def setUp(self):
        self.clinic = clinic.Clinic(clinic.CLanguage(None), filename="test.c")

    def expect_failure(self, raw):
        _input = dedent(raw).strip()
        return self.expect_parser_failure(self.clinic.parse, _input)

    def test_eol(self):
        # regression test:
        # clinic's block parser didn't recognize
        # the "end line" for the block if it
        # didn't end in "\n" (as in, the last)
        # byte of the file was '/'.
        # so it would spit out an end line for you.
        # and since you really already had one,
        # the last line of the block got corrupted.
        raw = "/*[clinic]\nfoo\n[clinic]*/"
        cooked = self.clinic.parse(raw).splitlines()
        end_line = cooked[2].rstrip()
        # this test is redundant, it's just here explicitly to catch
        # the regression test so we don't forget what it looked like
        self.assertNotEqual(end_line, "[clinic]*/[clinic]*/")
        self.assertEqual(end_line, "[clinic]*/")

    def test_mangled_marker_line(self):
        raw = """
            /*[clinic input]
            [clinic start generated code]*/
            /*[clinic end generated code: foo]*/
        """
        msg = (
            'Error in file "test.c" on line 3:\n'
            "Mangled Argument Clinic marker line: '/*[clinic end generated code: foo]*/'\n"
        )
        out = self.expect_failure(raw)
        self.assertEqual(out, msg)

    def test_checksum_mismatch(self):
        raw = """
            /*[clinic input]
            [clinic start generated code]*/
            /*[clinic end generated code: output=0123456789abcdef input=fedcba9876543210]*/
        """
        msg = (
            'Error in file "test.c" on line 3:\n'
            'Checksum mismatch!\n'
            'Expected: 0123456789abcdef\n'
            'Computed: da39a3ee5e6b4b0d\n'
        )
        out = self.expect_failure(raw)
        self.assertIn(msg, out)

    def test_garbage_after_stop_line(self):
        raw = """
            /*[clinic input]
            [clinic start generated code]*/foobarfoobar!
        """
        msg = (
            'Error in file "test.c" on line 2:\n'
            "Garbage after stop line: 'foobarfoobar!'\n"
        )
        out = self.expect_failure(raw)
        self.assertEqual(out, msg)

    def test_whitespace_before_stop_line(self):
        raw = """
            /*[clinic input]
             [clinic start generated code]*/
        """
        msg = (
            'Error in file "test.c" on line 2:\n'
            "Whitespace is not allowed before the stop line: ' [clinic start generated code]*/'\n"
        )
        out = self.expect_failure(raw)
        self.assertEqual(out, msg)

    def test_parse_with_body_prefix(self):
        clang = clinic.CLanguage(None)
        clang.body_prefix = "//"
        clang.start_line = "//[{dsl_name} start]"
        clang.stop_line = "//[{dsl_name} stop]"
        cl = clinic.Clinic(clang, filename="test.c")
        raw = dedent("""
            //[clinic start]
            //module test
            //[clinic stop]
        """).strip()
        out = cl.parse(raw)
        expected = dedent("""
            //[clinic start]
            //module test
            //
            //[clinic stop]
            /*[clinic end generated code: output=da39a3ee5e6b4b0d input=65fab8adff58cf08]*/
        """).lstrip()  # Note, lstrip() because of the newline
        self.assertEqual(out, expected)

    def test_cpp_monitor_fail_nested_block_comment(self):
        raw = """
            /* start
            /* nested
            */
            */
        """
        msg = (
            'Error in file "test.c" on line 2:\n'
            'Nested block comment!\n'
        )
        out = self.expect_failure(raw)
        self.assertEqual(out, msg)

    def test_cpp_monitor_fail_invalid_format_noarg(self):
        raw = """
            #if
            a()
            #endif
        """
        msg = (
            'Error in file "test.c" on line 1:\n'
            'Invalid format for #if line: no argument!\n'
        )
        out = self.expect_failure(raw)
        self.assertEqual(out, msg)

    def test_cpp_monitor_fail_invalid_format_toomanyargs(self):
        raw = """
            #ifdef A B
            a()
            #endif
        """
        msg = (
            'Error in file "test.c" on line 1:\n'
            'Invalid format for #ifdef line: should be exactly one argument!\n'
        )
        out = self.expect_failure(raw)
        self.assertEqual(out, msg)

    def test_cpp_monitor_fail_no_matching_if(self):
        raw = '#else'
        msg = (
            'Error in file "test.c" on line 1:\n'
            '#else without matching #if / #ifdef / #ifndef!\n'
        )
        out = self.expect_failure(raw)
        self.assertEqual(out, msg)

<<<<<<< HEAD
    def test_directive_output_unknown_preset(self):
        out = self.expect_failure("""
            /*[clinic input]
            output preset nosuchpreset
            [clinic start generated code]*/
        """)
        msg = "Unknown preset 'nosuchpreset'"
        self.assertIn(msg, out)

    def test_directive_output_cant_pop(self):
        out = self.expect_failure("""
            /*[clinic input]
            output pop
            [clinic start generated code]*/
        """)
        msg = "Can't 'output pop', stack is empty"
        self.assertIn(msg, out)

    def test_directive_output_print(self):
        raw = dedent("""
            /*[clinic input]
            output print 'I told you once.'
            [clinic start generated code]*/
        """)
        out = self.clinic.parse(raw)
        # The generated output will differ for every run, but we can check that
        # it starts with the clinic block, we check that it contains all the
        # expected fields, and we check that it contains the checksum line.
        self.assertTrue(out.startswith(dedent("""
            /*[clinic input]
            output print 'I told you once.'
            [clinic start generated code]*/
        """)))
        fields = {
            "cpp_endif",
            "cpp_if",
            "docstring_definition",
            "docstring_prototype",
            "impl_definition",
            "impl_prototype",
            "methoddef_define",
            "methoddef_ifndef",
            "parser_definition",
            "parser_prototype",
        }
        for field in fields:
            with self.subTest(field=field):
                self.assertIn(field, out)
        last_line = out.rstrip().split("\n")[-1]
        self.assertTrue(
            last_line.startswith("/*[clinic end generated code: output=")
        )

=======
    def test_unknown_destination_command(self):
        out = self.expect_failure("""
            /*[clinic input]
            destination buffer nosuchcommand
            [clinic start generated code]*/
        """)
        msg = "unknown destination command 'nosuchcommand'"
        self.assertIn(msg, out)

>>>>>>> 443d9b30

class ClinicGroupPermuterTest(TestCase):
    def _test(self, l, m, r, output):
        computed = clinic.permute_optional_groups(l, m, r)
        self.assertEqual(output, computed)

    def test_range(self):
        self._test([['start']], ['stop'], [['step']],
          (
            ('stop',),
            ('start', 'stop',),
            ('start', 'stop', 'step',),
          ))

    def test_add_window(self):
        self._test([['x', 'y']], ['ch'], [['attr']],
          (
            ('ch',),
            ('ch', 'attr'),
            ('x', 'y', 'ch',),
            ('x', 'y', 'ch', 'attr'),
          ))

    def test_ludicrous(self):
        self._test([['a1', 'a2', 'a3'], ['b1', 'b2']], ['c1'], [['d1', 'd2'], ['e1', 'e2', 'e3']],
          (
          ('c1',),
          ('b1', 'b2', 'c1'),
          ('b1', 'b2', 'c1', 'd1', 'd2'),
          ('a1', 'a2', 'a3', 'b1', 'b2', 'c1'),
          ('a1', 'a2', 'a3', 'b1', 'b2', 'c1', 'd1', 'd2'),
          ('a1', 'a2', 'a3', 'b1', 'b2', 'c1', 'd1', 'd2', 'e1', 'e2', 'e3'),
          ))

    def test_right_only(self):
        self._test([], [], [['a'],['b'],['c']],
          (
          (),
          ('a',),
          ('a', 'b'),
          ('a', 'b', 'c')
          ))

    def test_have_left_options_but_required_is_empty(self):
        def fn():
            clinic.permute_optional_groups(['a'], [], [])
        self.assertRaises(ValueError, fn)


class ClinicLinearFormatTest(TestCase):
    def _test(self, input, output, **kwargs):
        computed = clinic.linear_format(input, **kwargs)
        self.assertEqual(output, computed)

    def test_empty_strings(self):
        self._test('', '')

    def test_solo_newline(self):
        self._test('\n', '\n')

    def test_no_substitution(self):
        self._test("""
          abc
        """, """
          abc
        """)

    def test_empty_substitution(self):
        self._test("""
          abc
          {name}
          def
        """, """
          abc
          def
        """, name='')

    def test_single_line_substitution(self):
        self._test("""
          abc
          {name}
          def
        """, """
          abc
          GARGLE
          def
        """, name='GARGLE')

    def test_multiline_substitution(self):
        self._test("""
          abc
          {name}
          def
        """, """
          abc
          bingle
          bungle

          def
        """, name='bingle\nbungle\n')

class InertParser:
    def __init__(self, clinic):
        pass

    def parse(self, block):
        pass

class CopyParser:
    def __init__(self, clinic):
        pass

    def parse(self, block):
        block.output = block.input


class ClinicBlockParserTest(TestCase):
    def _test(self, input, output):
        language = clinic.CLanguage(None)

        blocks = list(clinic.BlockParser(input, language))
        writer = clinic.BlockPrinter(language)
        for block in blocks:
            writer.print_block(block)
        output = writer.f.getvalue()
        assert output == input, "output != input!\n\noutput " + repr(output) + "\n\n input " + repr(input)

    def round_trip(self, input):
        return self._test(input, input)

    def test_round_trip_1(self):
        self.round_trip("""
            verbatim text here
            lah dee dah
        """)
    def test_round_trip_2(self):
        self.round_trip("""
    verbatim text here
    lah dee dah
/*[inert]
abc
[inert]*/
def
/*[inert checksum: 7b18d017f89f61cf17d47f92749ea6930a3f1deb]*/
xyz
""")

    def _test_clinic(self, input, output):
        language = clinic.CLanguage(None)
        c = clinic.Clinic(language, filename="file")
        c.parsers['inert'] = InertParser(c)
        c.parsers['copy'] = CopyParser(c)
        computed = c.parse(input)
        self.assertEqual(output, computed)

    def test_clinic_1(self):
        self._test_clinic("""
    verbatim text here
    lah dee dah
/*[copy input]
def
[copy start generated code]*/
abc
/*[copy end generated code: output=03cfd743661f0797 input=7b18d017f89f61cf]*/
xyz
""", """
    verbatim text here
    lah dee dah
/*[copy input]
def
[copy start generated code]*/
def
/*[copy end generated code: output=7b18d017f89f61cf input=7b18d017f89f61cf]*/
xyz
""")


class ClinicParserTest(_ParserBase):
    def checkDocstring(self, fn, expected):
        self.assertTrue(hasattr(fn, "docstring"))
        self.assertEqual(fn.docstring.strip(),
                         dedent(expected).strip())

    def test_trivial(self):
        parser = DSLParser(FakeClinic())
        block = clinic.Block("""
            module os
            os.access
        """)
        parser.parse(block)
        module, function = block.signatures
        self.assertEqual("access", function.name)
        self.assertEqual("os", module.name)

    def test_ignore_line(self):
        block = self.parse(dedent("""
            #
            module os
            os.access
        """))
        module, function = block.signatures
        self.assertEqual("access", function.name)
        self.assertEqual("os", module.name)

    def test_param(self):
        function = self.parse_function("""
            module os
            os.access
                path: int
        """)
        self.assertEqual("access", function.name)
        self.assertEqual(2, len(function.parameters))
        p = function.parameters['path']
        self.assertEqual('path', p.name)
        self.assertIsInstance(p.converter, clinic.int_converter)

    def test_param_default(self):
        function = self.parse_function("""
            module os
            os.access
                follow_symlinks: bool = True
        """)
        p = function.parameters['follow_symlinks']
        self.assertEqual(True, p.default)

    def test_param_with_continuations(self):
        function = self.parse_function(r"""
            module os
            os.access
                follow_symlinks: \
                bool \
                = \
                True
        """)
        p = function.parameters['follow_symlinks']
        self.assertEqual(True, p.default)

    def test_param_default_expression(self):
        function = self.parse_function("""
            module os
            os.access
                follow_symlinks: int(c_default='MAXSIZE') = sys.maxsize
            """)
        p = function.parameters['follow_symlinks']
        self.assertEqual(sys.maxsize, p.default)
        self.assertEqual("MAXSIZE", p.converter.c_default)

        expected_msg = (
            "Error on line 0:\n"
            "When you specify a named constant ('sys.maxsize') as your default value,\n"
            "you MUST specify a valid c_default.\n"
        )
        out = self.parse_function_should_fail("""
            module os
            os.access
                follow_symlinks: int = sys.maxsize
        """)
        self.assertEqual(out, expected_msg)

    def test_param_no_docstring(self):
        function = self.parse_function("""
            module os
            os.access
                follow_symlinks: bool = True
                something_else: str = ''
        """)
        p = function.parameters['follow_symlinks']
        self.assertEqual(3, len(function.parameters))
        conv = function.parameters['something_else'].converter
        self.assertIsInstance(conv, clinic.str_converter)

    def test_param_default_parameters_out_of_order(self):
        expected_msg = (
            "Error on line 0:\n"
            "Can't have a parameter without a default ('something_else')\n"
            "after a parameter with a default!\n"
        )
        out = self.parse_function_should_fail("""
            module os
            os.access
                follow_symlinks: bool = True
                something_else: str""")
        self.assertEqual(out, expected_msg)

    def disabled_test_converter_arguments(self):
        function = self.parse_function("""
            module os
            os.access
                path: path_t(allow_fd=1)
        """)
        p = function.parameters['path']
        self.assertEqual(1, p.converter.args['allow_fd'])

    def test_function_docstring(self):
        function = self.parse_function("""
            module os
            os.stat as os_stat_fn

               path: str
                   Path to be examined

            Perform a stat system call on the given path.
        """)
        self.checkDocstring(function, """
            stat($module, /, path)
            --

            Perform a stat system call on the given path.

              path
                Path to be examined
        """)

    def test_explicit_parameters_in_docstring(self):
        function = self.parse_function(dedent("""
            module foo
            foo.bar
              x: int
                 Documentation for x.
              y: int

            This is the documentation for foo.

            Okay, we're done here.
        """))
        self.checkDocstring(function, """
            bar($module, /, x, y)
            --

            This is the documentation for foo.

              x
                Documentation for x.

            Okay, we're done here.
        """)

    def test_parser_regression_special_character_in_parameter_column_of_docstring_first_line(self):
        function = self.parse_function(dedent("""
            module os
            os.stat
                path: str
            This/used to break Clinic!
        """))
        self.checkDocstring(function, """
            stat($module, /, path)
            --

            This/used to break Clinic!
        """)

    def test_c_name(self):
        function = self.parse_function("""
            module os
            os.stat as os_stat_fn
        """)
        self.assertEqual("os_stat_fn", function.c_basename)

    def test_return_converter(self):
        function = self.parse_function("""
            module os
            os.stat -> int
        """)
        self.assertIsInstance(function.return_converter, clinic.int_return_converter)

    def test_star(self):
        function = self.parse_function("""
            module os
            os.access
                *
                follow_symlinks: bool = True
        """)
        p = function.parameters['follow_symlinks']
        self.assertEqual(inspect.Parameter.KEYWORD_ONLY, p.kind)
        self.assertEqual(0, p.group)

    def test_group(self):
        function = self.parse_function("""
            module window
            window.border
                [
                ls: int
                ]
                /
        """)
        p = function.parameters['ls']
        self.assertEqual(1, p.group)

    def test_left_group(self):
        function = self.parse_function("""
            module curses
            curses.addch
                [
                y: int
                    Y-coordinate.
                x: int
                    X-coordinate.
                ]
                ch: char
                    Character to add.
                [
                attr: long
                    Attributes for the character.
                ]
                /
        """)
        dataset = (
            ('y', -1), ('x', -1),
            ('ch', 0),
            ('attr', 1),
        )
        for name, group in dataset:
            with self.subTest(name=name, group=group):
                p = function.parameters[name]
                self.assertEqual(p.group, group)
                self.assertEqual(p.kind, inspect.Parameter.POSITIONAL_ONLY)
        self.checkDocstring(function, """
            addch([y, x,] ch, [attr])


              y
                Y-coordinate.
              x
                X-coordinate.
              ch
                Character to add.
              attr
                Attributes for the character.
        """)

    def test_nested_groups(self):
        function = self.parse_function("""
            module curses
            curses.imaginary
               [
               [
               y1: int
                 Y-coordinate.
               y2: int
                 Y-coordinate.
               ]
               x1: int
                 X-coordinate.
               x2: int
                 X-coordinate.
               ]
               ch: char
                 Character to add.
               [
               attr1: long
                 Attributes for the character.
               attr2: long
                 Attributes for the character.
               attr3: long
                 Attributes for the character.
               [
               attr4: long
                 Attributes for the character.
               attr5: long
                 Attributes for the character.
               attr6: long
                 Attributes for the character.
               ]
               ]
               /
        """)
        dataset = (
            ('y1', -2), ('y2', -2),
            ('x1', -1), ('x2', -1),
            ('ch', 0),
            ('attr1', 1), ('attr2', 1), ('attr3', 1),
            ('attr4', 2), ('attr5', 2), ('attr6', 2),
        )
        for name, group in dataset:
            with self.subTest(name=name, group=group):
                p = function.parameters[name]
                self.assertEqual(p.group, group)
                self.assertEqual(p.kind, inspect.Parameter.POSITIONAL_ONLY)

        self.checkDocstring(function, """
            imaginary([[y1, y2,] x1, x2,] ch, [attr1, attr2, attr3, [attr4, attr5,
                      attr6]])


              y1
                Y-coordinate.
              y2
                Y-coordinate.
              x1
                X-coordinate.
              x2
                X-coordinate.
              ch
                Character to add.
              attr1
                Attributes for the character.
              attr2
                Attributes for the character.
              attr3
                Attributes for the character.
              attr4
                Attributes for the character.
              attr5
                Attributes for the character.
              attr6
                Attributes for the character.
        """)

    def parse_function_should_fail(self, s):
        with support.captured_stdout() as stdout:
            with self.assertRaises(SystemExit):
                self.parse_function(s)
        return stdout.getvalue()

    def test_disallowed_grouping__two_top_groups_on_left(self):
        expected_msg = (
            'Error on line 0:\n'
            'Function two_top_groups_on_left has an unsupported group '
            'configuration. (Unexpected state 2.b)\n'
        )
        out = self.parse_function_should_fail("""
            module foo
            foo.two_top_groups_on_left
                [
                group1 : int
                ]
                [
                group2 : int
                ]
                param: int
        """)
        self.assertEqual(out, expected_msg)

    def test_disallowed_grouping__two_top_groups_on_right(self):
        out = self.parse_function_should_fail("""
            module foo
            foo.two_top_groups_on_right
                param: int
                [
                group1 : int
                ]
                [
                group2 : int
                ]
        """)
        msg = (
            "Function two_top_groups_on_right has an unsupported group "
            "configuration. (Unexpected state 6.b)"
        )
        self.assertIn(msg, out)

    def test_disallowed_grouping__parameter_after_group_on_right(self):
        out = self.parse_function_should_fail("""
            module foo
            foo.parameter_after_group_on_right
                param: int
                [
                [
                group1 : int
                ]
                group2 : int
                ]
        """)
        msg = (
            "Function parameter_after_group_on_right has an unsupported group "
            "configuration. (Unexpected state 6.a)"
        )
        self.assertIn(msg, out)

    def test_disallowed_grouping__group_after_parameter_on_left(self):
        out = self.parse_function_should_fail("""
            module foo
            foo.group_after_parameter_on_left
                [
                group2 : int
                [
                group1 : int
                ]
                ]
                param: int
        """)
        msg = (
            "Function group_after_parameter_on_left has an unsupported group "
            "configuration. (Unexpected state 2.b)"
        )
        self.assertIn(msg, out)

    def test_disallowed_grouping__empty_group_on_left(self):
        out = self.parse_function_should_fail("""
            module foo
            foo.empty_group
                [
                [
                ]
                group2 : int
                ]
                param: int
        """)
        msg = (
            "Function empty_group has an empty group.\n"
            "All groups must contain at least one parameter."
        )
        self.assertIn(msg, out)

    def test_disallowed_grouping__empty_group_on_right(self):
        out = self.parse_function_should_fail("""
            module foo
            foo.empty_group
                param: int
                [
                [
                ]
                group2 : int
                ]
        """)
        msg = (
            "Function empty_group has an empty group.\n"
            "All groups must contain at least one parameter."
        )
        self.assertIn(msg, out)

    def test_disallowed_grouping__no_matching_bracket(self):
        out = self.parse_function_should_fail("""
            module foo
            foo.empty_group
                param: int
                ]
                group2: int
                ]
        """)
        msg = "Function empty_group has a ] without a matching [."
        self.assertIn(msg, out)

    def test_no_parameters(self):
        function = self.parse_function("""
            module foo
            foo.bar

            Docstring

        """)
        self.assertEqual("bar($module, /)\n--\n\nDocstring", function.docstring)
        self.assertEqual(1, len(function.parameters)) # self!

    def test_init_with_no_parameters(self):
        function = self.parse_function("""
            module foo
            class foo.Bar "unused" "notneeded"
            foo.Bar.__init__

            Docstring

        """, signatures_in_block=3, function_index=2)

        # self is not in the signature
        self.assertEqual("Bar()\n--\n\nDocstring", function.docstring)
        # but it *is* a parameter
        self.assertEqual(1, len(function.parameters))

    def test_illegal_module_line(self):
        out = self.parse_function_should_fail("""
            module foo
            foo.bar => int
                /
        """)
        msg = "Illegal function name: foo.bar => int"
        self.assertIn(msg, out)

    def test_illegal_c_basename(self):
        out = self.parse_function_should_fail("""
            module foo
            foo.bar as 935
                /
        """)
        msg = "Illegal C basename: 935"
        self.assertIn(msg, out)

    def test_single_star(self):
        out = self.parse_function_should_fail("""
            module foo
            foo.bar
                *
                *
        """)
        self.assertIn("Function bar uses '*' more than once.", out)

    def test_parameters_required_after_star(self):
        dataset = (
            "module foo\nfoo.bar\n  *",
            "module foo\nfoo.bar\n  *\nDocstring here.",
            "module foo\nfoo.bar\n  this: int\n  *",
            "module foo\nfoo.bar\n  this: int\n  *\nDocstring.",
        )
        msg = "Function bar specifies '*' without any parameters afterwards."
        for block in dataset:
            with self.subTest(block=block):
                out = self.parse_function_should_fail(block)
                self.assertIn(msg, out)

    def test_single_slash(self):
        out = self.parse_function_should_fail("""
            module foo
            foo.bar
                /
                /
        """)
        msg = (
            "Function bar has an unsupported group configuration. "
            "(Unexpected state 0.d)"
        )
        self.assertIn(msg, out)

    def test_double_slash(self):
        out = self.parse_function_should_fail("""
            module foo
            foo.bar
                a: int
                /
                b: int
                /
        """)
        msg = "Function bar uses '/' more than once."
        self.assertIn(msg, out)

    def test_mix_star_and_slash(self):
        out = self.parse_function_should_fail("""
            module foo
            foo.bar
               x: int
               y: int
               *
               z: int
               /
        """)
        msg = (
            "Function bar mixes keyword-only and positional-only parameters, "
            "which is unsupported."
        )
        self.assertIn(msg, out)

    def test_parameters_not_permitted_after_slash_for_now(self):
        out = self.parse_function_should_fail("""
            module foo
            foo.bar
                /
                x: int
        """)
        msg = (
            "Function bar has an unsupported group configuration. "
            "(Unexpected state 0.d)"
        )
        self.assertIn(msg, out)

    def test_parameters_no_more_than_one_vararg(self):
        expected_msg = (
            "Error on line 0:\n"
            "Too many var args\n"
        )
        out = self.parse_function_should_fail("""
            module foo
            foo.bar
               *vararg1: object
               *vararg2: object
        """)
        self.assertEqual(out, expected_msg)

    def test_function_not_at_column_0(self):
        function = self.parse_function("""
              module foo
              foo.bar
                x: int
                  Nested docstring here, goeth.
                *
                y: str
              Not at column 0!
        """)
        self.checkDocstring(function, """
            bar($module, /, x, *, y)
            --

            Not at column 0!

              x
                Nested docstring here, goeth.
        """)

    def test_indent_stack_no_tabs(self):
        out = self.parse_function_should_fail("""
            module foo
            foo.bar
               *vararg1: object
            \t*vararg2: object
        """)
        msg = "Tab characters are illegal in the Clinic DSL."
        self.assertIn(msg, out)

    def test_indent_stack_illegal_outdent(self):
        out = self.parse_function_should_fail("""
            module foo
            foo.bar
              a: object
             b: object
        """)
        self.assertIn("Illegal outdent", out)

    def test_directive(self):
        c = FakeClinic()
        parser = DSLParser(c)
        parser.flag = False
        parser.directives['setflag'] = lambda : setattr(parser, 'flag', True)
        block = clinic.Block("setflag")
        parser.parse(block)
        self.assertTrue(parser.flag)

    def test_legacy_converters(self):
        block = self.parse('module os\nos.access\n   path: "s"')
        module, function = block.signatures
        conv = (function.parameters['path']).converter
        self.assertIsInstance(conv, clinic.str_converter)

    def test_legacy_converters_non_string_constant_annotation(self):
        expected_failure_message = (
            "Error on line 0:\n"
            "Annotations must be either a name, a function call, or a string.\n"
        )
        dataset = (
            'module os\nos.access\n   path: 42',
            'module os\nos.access\n   path: 42.42',
            'module os\nos.access\n   path: 42j',
            'module os\nos.access\n   path: b"42"',
        )
        for block in dataset:
            with self.subTest(block=block):
                out = self.parse_function_should_fail(block)
                self.assertEqual(out, expected_failure_message)

    def test_other_bizarre_things_in_annotations_fail(self):
        expected_failure_message = (
            "Error on line 0:\n"
            "Annotations must be either a name, a function call, or a string.\n"
        )
        dataset = (
            'module os\nos.access\n   path: {"some": "dictionary"}',
            'module os\nos.access\n   path: ["list", "of", "strings"]',
            'module os\nos.access\n   path: (x for x in range(42))',
        )
        for block in dataset:
            with self.subTest(block=block):
                out = self.parse_function_should_fail(block)
                self.assertEqual(out, expected_failure_message)

    def test_kwarg_splats_disallowed_in_function_call_annotations(self):
        expected_error_msg = (
            "Error on line 0:\n"
            "Cannot use a kwarg splat in a function-call annotation\n"
        )
        dataset = (
            'module fo\nfo.barbaz\n   o: bool(**{None: "bang!"})',
            'module fo\nfo.barbaz -> bool(**{None: "bang!"})',
            'module fo\nfo.barbaz -> bool(**{"bang": 42})',
            'module fo\nfo.barbaz\n   o: bool(**{"bang": None})',
        )
        for fn in dataset:
            with self.subTest(fn=fn):
                out = self.parse_function_should_fail(fn)
                self.assertEqual(out, expected_error_msg)

    def test_self_param_placement(self):
        expected_error_msg = (
            "Error on line 0:\n"
            "A 'self' parameter, if specified, must be the very first thing "
            "in the parameter block.\n"
        )
        block = """
            module foo
            foo.func
                a: int
                self: self(type="PyObject *")
        """
        out = self.parse_function_should_fail(block)
        self.assertEqual(out, expected_error_msg)

    def test_self_param_cannot_be_optional(self):
        expected_error_msg = (
            "Error on line 0:\n"
            "A 'self' parameter cannot be marked optional.\n"
        )
        block = """
            module foo
            foo.func
                self: self(type="PyObject *") = None
        """
        out = self.parse_function_should_fail(block)
        self.assertEqual(out, expected_error_msg)

    def test_defining_class_param_placement(self):
        expected_error_msg = (
            "Error on line 0:\n"
            "A 'defining_class' parameter, if specified, must either be the "
            "first thing in the parameter block, or come just after 'self'.\n"
        )
        block = """
            module foo
            foo.func
                self: self(type="PyObject *")
                a: int
                cls: defining_class
        """
        out = self.parse_function_should_fail(block)
        self.assertEqual(out, expected_error_msg)

    def test_defining_class_param_cannot_be_optional(self):
        expected_error_msg = (
            "Error on line 0:\n"
            "A 'defining_class' parameter cannot be marked optional.\n"
        )
        block = """
            module foo
            foo.func
                cls: defining_class(type="PyObject *") = None
        """
        out = self.parse_function_should_fail(block)
        self.assertEqual(out, expected_error_msg)

    def test_slot_methods_cannot_access_defining_class(self):
        block = """
            module foo
            class Foo "" ""
            Foo.__init__
                cls: defining_class
                a: object
        """
        msg = "Slot methods cannot access their defining class."
        with self.assertRaisesRegex(ValueError, msg):
            self.parse_function(block)

    def test_new_must_be_a_class_method(self):
        expected_error_msg = (
            "Error on line 0:\n"
            "__new__ must be a class method!\n"
        )
        out = self.parse_function_should_fail("""
            module foo
            class Foo "" ""
            Foo.__new__
        """)
        self.assertEqual(out, expected_error_msg)

    def test_init_must_be_a_normal_method(self):
        expected_error_msg = (
            "Error on line 0:\n"
            "__init__ must be a normal method, not a class or static method!\n"
        )
        out = self.parse_function_should_fail("""
            module foo
            class Foo "" ""
            @classmethod
            Foo.__init__
        """)
        self.assertEqual(out, expected_error_msg)

    def test_unused_param(self):
        block = self.parse("""
            module foo
            foo.func
                fn: object
                k: float
                i: float(unused=True)
                /
                *
                flag: bool(unused=True) = False
        """)
        sig = block.signatures[1]  # Function index == 1
        params = sig.parameters
        conv = lambda fn: params[fn].converter
        dataset = (
            {"name": "fn", "unused": False},
            {"name": "k", "unused": False},
            {"name": "i", "unused": True},
            {"name": "flag", "unused": True},
        )
        for param in dataset:
            name, unused = param.values()
            with self.subTest(name=name, unused=unused):
                p = conv(name)
                # Verify that the unused flag is parsed correctly.
                self.assertEqual(unused, p.unused)

                # Now, check that we'll produce correct code.
                decl = p.simple_declaration(in_parser=False)
                if unused:
                    self.assertIn("Py_UNUSED", decl)
                else:
                    self.assertNotIn("Py_UNUSED", decl)

                # Make sure the Py_UNUSED macro is not used in the parser body.
                parser_decl = p.simple_declaration(in_parser=True)
                self.assertNotIn("Py_UNUSED", parser_decl)

    def parse(self, text):
        c = FakeClinic()
        parser = DSLParser(c)
        block = clinic.Block(text)
        parser.parse(block)
        return block

    def parse_function(self, text, signatures_in_block=2, function_index=1):
        block = self.parse(text)
        s = block.signatures
        self.assertEqual(len(s), signatures_in_block)
        assert isinstance(s[0], clinic.Module)
        assert isinstance(s[function_index], clinic.Function)
        return s[function_index]

    def test_scaffolding(self):
        # test repr on special values
        self.assertEqual(repr(clinic.unspecified), '<Unspecified>')
        self.assertEqual(repr(clinic.NULL), '<Null>')

        # test that fail fails
        expected = (
            'Error in file "clown.txt" on line 69:\n'
            'The igloos are melting!\n'
        )
        with support.captured_stdout() as stdout:
            with self.assertRaises(SystemExit):
                clinic.fail('The igloos are melting!',
                            filename='clown.txt', line_number=69)
        actual = stdout.getvalue()
        self.assertEqual(actual, expected)


class ClinicExternalTest(TestCase):
    maxDiff = None

    def test_external(self):
        CLINIC_TEST = 'clinic.test.c'
        # bpo-42398: Test that the destination file is left unchanged if the
        # content does not change. Moreover, check also that the file
        # modification time does not change in this case.
        source = support.findfile(CLINIC_TEST)
        with open(source, 'r', encoding='utf-8') as f:
            orig_contents = f.read()

        with os_helper.temp_dir() as tmp_dir:
            testfile = os.path.join(tmp_dir, CLINIC_TEST)
            with open(testfile, 'w', encoding='utf-8') as f:
                f.write(orig_contents)
            old_mtime_ns = os.stat(testfile).st_mtime_ns

            clinic.parse_file(testfile)

            with open(testfile, 'r', encoding='utf-8') as f:
                new_contents = f.read()
            new_mtime_ns = os.stat(testfile).st_mtime_ns

        self.assertEqual(new_contents, orig_contents)
        # Don't change the file modification time
        # if the content does not change
        self.assertEqual(new_mtime_ns, old_mtime_ns)


try:
    import _testclinic as ac_tester
except ImportError:
    ac_tester = None

@unittest.skipIf(ac_tester is None, "_testclinic is missing")
class ClinicFunctionalTest(unittest.TestCase):
    locals().update((name, getattr(ac_tester, name))
                    for name in dir(ac_tester) if name.startswith('test_'))

    def test_objects_converter(self):
        with self.assertRaises(TypeError):
            ac_tester.objects_converter()
        self.assertEqual(ac_tester.objects_converter(1, 2), (1, 2))
        self.assertEqual(ac_tester.objects_converter([], 'whatever class'), ([], 'whatever class'))
        self.assertEqual(ac_tester.objects_converter(1), (1, None))

    def test_bytes_object_converter(self):
        with self.assertRaises(TypeError):
            ac_tester.bytes_object_converter(1)
        self.assertEqual(ac_tester.bytes_object_converter(b'BytesObject'), (b'BytesObject',))

    def test_byte_array_object_converter(self):
        with self.assertRaises(TypeError):
            ac_tester.byte_array_object_converter(1)
        byte_arr = bytearray(b'ByteArrayObject')
        self.assertEqual(ac_tester.byte_array_object_converter(byte_arr), (byte_arr,))

    def test_unicode_converter(self):
        with self.assertRaises(TypeError):
            ac_tester.unicode_converter(1)
        self.assertEqual(ac_tester.unicode_converter('unicode'), ('unicode',))

    def test_bool_converter(self):
        with self.assertRaises(TypeError):
            ac_tester.bool_converter(False, False, 'not a int')
        self.assertEqual(ac_tester.bool_converter(), (True, True, True))
        self.assertEqual(ac_tester.bool_converter('', [], 5), (False, False, True))
        self.assertEqual(ac_tester.bool_converter(('not empty',), {1: 2}, 0), (True, True, False))

    def test_char_converter(self):
        with self.assertRaises(TypeError):
            ac_tester.char_converter(1)
        with self.assertRaises(TypeError):
            ac_tester.char_converter(b'ab')
        chars = [b'A', b'\a', b'\b', b'\t', b'\n', b'\v', b'\f', b'\r', b'"', b"'", b'?', b'\\', b'\000', b'\377']
        expected = tuple(ord(c) for c in chars)
        self.assertEqual(ac_tester.char_converter(), expected)
        chars = [b'1', b'2', b'3', b'4', b'5', b'6', b'7', b'8', b'9', b'0', b'a', b'b', b'c', b'd']
        expected = tuple(ord(c) for c in chars)
        self.assertEqual(ac_tester.char_converter(*chars), expected)

    def test_unsigned_char_converter(self):
        from _testcapi import UCHAR_MAX
        with self.assertRaises(OverflowError):
            ac_tester.unsigned_char_converter(-1)
        with self.assertRaises(OverflowError):
            ac_tester.unsigned_char_converter(UCHAR_MAX + 1)
        with self.assertRaises(OverflowError):
            ac_tester.unsigned_char_converter(0, UCHAR_MAX + 1)
        with self.assertRaises(TypeError):
            ac_tester.unsigned_char_converter([])
        self.assertEqual(ac_tester.unsigned_char_converter(), (12, 34, 56))
        self.assertEqual(ac_tester.unsigned_char_converter(0, 0, UCHAR_MAX + 1), (0, 0, 0))
        self.assertEqual(ac_tester.unsigned_char_converter(0, 0, (UCHAR_MAX + 1) * 3 + 123), (0, 0, 123))

    def test_short_converter(self):
        from _testcapi import SHRT_MIN, SHRT_MAX
        with self.assertRaises(OverflowError):
            ac_tester.short_converter(SHRT_MIN - 1)
        with self.assertRaises(OverflowError):
            ac_tester.short_converter(SHRT_MAX + 1)
        with self.assertRaises(TypeError):
            ac_tester.short_converter([])
        self.assertEqual(ac_tester.short_converter(-1234), (-1234,))
        self.assertEqual(ac_tester.short_converter(4321), (4321,))

    def test_unsigned_short_converter(self):
        from _testcapi import USHRT_MAX
        with self.assertRaises(ValueError):
            ac_tester.unsigned_short_converter(-1)
        with self.assertRaises(OverflowError):
            ac_tester.unsigned_short_converter(USHRT_MAX + 1)
        with self.assertRaises(OverflowError):
            ac_tester.unsigned_short_converter(0, USHRT_MAX + 1)
        with self.assertRaises(TypeError):
            ac_tester.unsigned_short_converter([])
        self.assertEqual(ac_tester.unsigned_short_converter(), (12, 34, 56))
        self.assertEqual(ac_tester.unsigned_short_converter(0, 0, USHRT_MAX + 1), (0, 0, 0))
        self.assertEqual(ac_tester.unsigned_short_converter(0, 0, (USHRT_MAX + 1) * 3 + 123), (0, 0, 123))

    def test_int_converter(self):
        from _testcapi import INT_MIN, INT_MAX
        with self.assertRaises(OverflowError):
            ac_tester.int_converter(INT_MIN - 1)
        with self.assertRaises(OverflowError):
            ac_tester.int_converter(INT_MAX + 1)
        with self.assertRaises(TypeError):
            ac_tester.int_converter(1, 2, 3)
        with self.assertRaises(TypeError):
            ac_tester.int_converter([])
        self.assertEqual(ac_tester.int_converter(), (12, 34, 45))
        self.assertEqual(ac_tester.int_converter(1, 2, '3'), (1, 2, ord('3')))

    def test_unsigned_int_converter(self):
        from _testcapi import UINT_MAX
        with self.assertRaises(ValueError):
            ac_tester.unsigned_int_converter(-1)
        with self.assertRaises(OverflowError):
            ac_tester.unsigned_int_converter(UINT_MAX + 1)
        with self.assertRaises(OverflowError):
            ac_tester.unsigned_int_converter(0, UINT_MAX + 1)
        with self.assertRaises(TypeError):
            ac_tester.unsigned_int_converter([])
        self.assertEqual(ac_tester.unsigned_int_converter(), (12, 34, 56))
        self.assertEqual(ac_tester.unsigned_int_converter(0, 0, UINT_MAX + 1), (0, 0, 0))
        self.assertEqual(ac_tester.unsigned_int_converter(0, 0, (UINT_MAX + 1) * 3 + 123), (0, 0, 123))

    def test_long_converter(self):
        from _testcapi import LONG_MIN, LONG_MAX
        with self.assertRaises(OverflowError):
            ac_tester.long_converter(LONG_MIN - 1)
        with self.assertRaises(OverflowError):
            ac_tester.long_converter(LONG_MAX + 1)
        with self.assertRaises(TypeError):
            ac_tester.long_converter([])
        self.assertEqual(ac_tester.long_converter(), (12,))
        self.assertEqual(ac_tester.long_converter(-1234), (-1234,))

    def test_unsigned_long_converter(self):
        from _testcapi import ULONG_MAX
        with self.assertRaises(ValueError):
            ac_tester.unsigned_long_converter(-1)
        with self.assertRaises(OverflowError):
            ac_tester.unsigned_long_converter(ULONG_MAX + 1)
        with self.assertRaises(OverflowError):
            ac_tester.unsigned_long_converter(0, ULONG_MAX + 1)
        with self.assertRaises(TypeError):
            ac_tester.unsigned_long_converter([])
        self.assertEqual(ac_tester.unsigned_long_converter(), (12, 34, 56))
        self.assertEqual(ac_tester.unsigned_long_converter(0, 0, ULONG_MAX + 1), (0, 0, 0))
        self.assertEqual(ac_tester.unsigned_long_converter(0, 0, (ULONG_MAX + 1) * 3 + 123), (0, 0, 123))

    def test_long_long_converter(self):
        from _testcapi import LLONG_MIN, LLONG_MAX
        with self.assertRaises(OverflowError):
            ac_tester.long_long_converter(LLONG_MIN - 1)
        with self.assertRaises(OverflowError):
            ac_tester.long_long_converter(LLONG_MAX + 1)
        with self.assertRaises(TypeError):
            ac_tester.long_long_converter([])
        self.assertEqual(ac_tester.long_long_converter(), (12,))
        self.assertEqual(ac_tester.long_long_converter(-1234), (-1234,))

    def test_unsigned_long_long_converter(self):
        from _testcapi import ULLONG_MAX
        with self.assertRaises(ValueError):
            ac_tester.unsigned_long_long_converter(-1)
        with self.assertRaises(OverflowError):
            ac_tester.unsigned_long_long_converter(ULLONG_MAX + 1)
        with self.assertRaises(OverflowError):
            ac_tester.unsigned_long_long_converter(0, ULLONG_MAX + 1)
        with self.assertRaises(TypeError):
            ac_tester.unsigned_long_long_converter([])
        self.assertEqual(ac_tester.unsigned_long_long_converter(), (12, 34, 56))
        self.assertEqual(ac_tester.unsigned_long_long_converter(0, 0, ULLONG_MAX + 1), (0, 0, 0))
        self.assertEqual(ac_tester.unsigned_long_long_converter(0, 0, (ULLONG_MAX + 1) * 3 + 123), (0, 0, 123))

    def test_py_ssize_t_converter(self):
        from _testcapi import PY_SSIZE_T_MIN, PY_SSIZE_T_MAX
        with self.assertRaises(OverflowError):
            ac_tester.py_ssize_t_converter(PY_SSIZE_T_MIN - 1)
        with self.assertRaises(OverflowError):
            ac_tester.py_ssize_t_converter(PY_SSIZE_T_MAX + 1)
        with self.assertRaises(TypeError):
            ac_tester.py_ssize_t_converter([])
        self.assertEqual(ac_tester.py_ssize_t_converter(), (12, 34, 56))
        self.assertEqual(ac_tester.py_ssize_t_converter(1, 2, None), (1, 2, 56))

    def test_slice_index_converter(self):
        from _testcapi import PY_SSIZE_T_MIN, PY_SSIZE_T_MAX
        with self.assertRaises(TypeError):
            ac_tester.slice_index_converter([])
        self.assertEqual(ac_tester.slice_index_converter(), (12, 34, 56))
        self.assertEqual(ac_tester.slice_index_converter(1, 2, None), (1, 2, 56))
        self.assertEqual(ac_tester.slice_index_converter(PY_SSIZE_T_MAX, PY_SSIZE_T_MAX + 1, PY_SSIZE_T_MAX + 1234),
                         (PY_SSIZE_T_MAX, PY_SSIZE_T_MAX, PY_SSIZE_T_MAX))
        self.assertEqual(ac_tester.slice_index_converter(PY_SSIZE_T_MIN, PY_SSIZE_T_MIN - 1, PY_SSIZE_T_MIN - 1234),
                         (PY_SSIZE_T_MIN, PY_SSIZE_T_MIN, PY_SSIZE_T_MIN))

    def test_size_t_converter(self):
        with self.assertRaises(ValueError):
            ac_tester.size_t_converter(-1)
        with self.assertRaises(TypeError):
            ac_tester.size_t_converter([])
        self.assertEqual(ac_tester.size_t_converter(), (12,))

    def test_float_converter(self):
        with self.assertRaises(TypeError):
            ac_tester.float_converter([])
        self.assertEqual(ac_tester.float_converter(), (12.5,))
        self.assertEqual(ac_tester.float_converter(-0.5), (-0.5,))

    def test_double_converter(self):
        with self.assertRaises(TypeError):
            ac_tester.double_converter([])
        self.assertEqual(ac_tester.double_converter(), (12.5,))
        self.assertEqual(ac_tester.double_converter(-0.5), (-0.5,))

    def test_py_complex_converter(self):
        with self.assertRaises(TypeError):
            ac_tester.py_complex_converter([])
        self.assertEqual(ac_tester.py_complex_converter(complex(1, 2)), (complex(1, 2),))
        self.assertEqual(ac_tester.py_complex_converter(complex('-1-2j')), (complex('-1-2j'),))
        self.assertEqual(ac_tester.py_complex_converter(-0.5), (-0.5,))
        self.assertEqual(ac_tester.py_complex_converter(10), (10,))

    def test_str_converter(self):
        with self.assertRaises(TypeError):
            ac_tester.str_converter(1)
        with self.assertRaises(TypeError):
            ac_tester.str_converter('a', 'b', 'c')
        with self.assertRaises(ValueError):
            ac_tester.str_converter('a', b'b\0b', 'c')
        self.assertEqual(ac_tester.str_converter('a', b'b', 'c'), ('a', 'b', 'c'))
        self.assertEqual(ac_tester.str_converter('a', b'b', b'c'), ('a', 'b', 'c'))
        self.assertEqual(ac_tester.str_converter('a', b'b', 'c\0c'), ('a', 'b', 'c\0c'))

    def test_str_converter_encoding(self):
        with self.assertRaises(TypeError):
            ac_tester.str_converter_encoding(1)
        self.assertEqual(ac_tester.str_converter_encoding('a', 'b', 'c'), ('a', 'b', 'c'))
        with self.assertRaises(TypeError):
            ac_tester.str_converter_encoding('a', b'b\0b', 'c')
        self.assertEqual(ac_tester.str_converter_encoding('a', b'b', bytearray([ord('c')])), ('a', 'b', 'c'))
        self.assertEqual(ac_tester.str_converter_encoding('a', b'b', bytearray([ord('c'), 0, ord('c')])),
                         ('a', 'b', 'c\x00c'))
        self.assertEqual(ac_tester.str_converter_encoding('a', b'b', b'c\x00c'), ('a', 'b', 'c\x00c'))

    def test_py_buffer_converter(self):
        with self.assertRaises(TypeError):
            ac_tester.py_buffer_converter('a', 'b')
        self.assertEqual(ac_tester.py_buffer_converter('abc', bytearray([1, 2, 3])), (b'abc', b'\x01\x02\x03'))

    def test_keywords(self):
        self.assertEqual(ac_tester.keywords(1, 2), (1, 2))
        self.assertEqual(ac_tester.keywords(1, b=2), (1, 2))
        self.assertEqual(ac_tester.keywords(a=1, b=2), (1, 2))

    def test_keywords_kwonly(self):
        with self.assertRaises(TypeError):
            ac_tester.keywords_kwonly(1, 2)
        self.assertEqual(ac_tester.keywords_kwonly(1, b=2), (1, 2))
        self.assertEqual(ac_tester.keywords_kwonly(a=1, b=2), (1, 2))

    def test_keywords_opt(self):
        self.assertEqual(ac_tester.keywords_opt(1), (1, None, None))
        self.assertEqual(ac_tester.keywords_opt(1, 2), (1, 2, None))
        self.assertEqual(ac_tester.keywords_opt(1, 2, 3), (1, 2, 3))
        self.assertEqual(ac_tester.keywords_opt(1, b=2), (1, 2, None))
        self.assertEqual(ac_tester.keywords_opt(1, 2, c=3), (1, 2, 3))
        self.assertEqual(ac_tester.keywords_opt(a=1, c=3), (1, None, 3))
        self.assertEqual(ac_tester.keywords_opt(a=1, b=2, c=3), (1, 2, 3))

    def test_keywords_opt_kwonly(self):
        self.assertEqual(ac_tester.keywords_opt_kwonly(1), (1, None, None, None))
        self.assertEqual(ac_tester.keywords_opt_kwonly(1, 2), (1, 2, None, None))
        with self.assertRaises(TypeError):
            ac_tester.keywords_opt_kwonly(1, 2, 3)
        self.assertEqual(ac_tester.keywords_opt_kwonly(1, b=2), (1, 2, None, None))
        self.assertEqual(ac_tester.keywords_opt_kwonly(1, 2, c=3), (1, 2, 3, None))
        self.assertEqual(ac_tester.keywords_opt_kwonly(a=1, c=3), (1, None, 3, None))
        self.assertEqual(ac_tester.keywords_opt_kwonly(a=1, b=2, c=3, d=4), (1, 2, 3, 4))

    def test_keywords_kwonly_opt(self):
        self.assertEqual(ac_tester.keywords_kwonly_opt(1), (1, None, None))
        with self.assertRaises(TypeError):
            ac_tester.keywords_kwonly_opt(1, 2)
        self.assertEqual(ac_tester.keywords_kwonly_opt(1, b=2), (1, 2, None))
        self.assertEqual(ac_tester.keywords_kwonly_opt(a=1, c=3), (1, None, 3))
        self.assertEqual(ac_tester.keywords_kwonly_opt(a=1, b=2, c=3), (1, 2, 3))

    def test_posonly_keywords(self):
        with self.assertRaises(TypeError):
            ac_tester.posonly_keywords(1)
        with self.assertRaises(TypeError):
            ac_tester.posonly_keywords(a=1, b=2)
        self.assertEqual(ac_tester.posonly_keywords(1, 2), (1, 2))
        self.assertEqual(ac_tester.posonly_keywords(1, b=2), (1, 2))

    def test_posonly_kwonly(self):
        with self.assertRaises(TypeError):
            ac_tester.posonly_kwonly(1)
        with self.assertRaises(TypeError):
            ac_tester.posonly_kwonly(1, 2)
        with self.assertRaises(TypeError):
            ac_tester.posonly_kwonly(a=1, b=2)
        self.assertEqual(ac_tester.posonly_kwonly(1, b=2), (1, 2))

    def test_posonly_keywords_kwonly(self):
        with self.assertRaises(TypeError):
            ac_tester.posonly_keywords_kwonly(1)
        with self.assertRaises(TypeError):
            ac_tester.posonly_keywords_kwonly(1, 2, 3)
        with self.assertRaises(TypeError):
            ac_tester.posonly_keywords_kwonly(a=1, b=2, c=3)
        self.assertEqual(ac_tester.posonly_keywords_kwonly(1, 2, c=3), (1, 2, 3))
        self.assertEqual(ac_tester.posonly_keywords_kwonly(1, b=2, c=3), (1, 2, 3))

    def test_posonly_keywords_opt(self):
        with self.assertRaises(TypeError):
            ac_tester.posonly_keywords_opt(1)
        self.assertEqual(ac_tester.posonly_keywords_opt(1, 2), (1, 2, None, None))
        self.assertEqual(ac_tester.posonly_keywords_opt(1, 2, 3), (1, 2, 3, None))
        self.assertEqual(ac_tester.posonly_keywords_opt(1, 2, 3, 4), (1, 2, 3, 4))
        self.assertEqual(ac_tester.posonly_keywords_opt(1, b=2), (1, 2, None, None))
        self.assertEqual(ac_tester.posonly_keywords_opt(1, 2, c=3), (1, 2, 3, None))
        with self.assertRaises(TypeError):
            ac_tester.posonly_keywords_opt(a=1, b=2, c=3, d=4)
        self.assertEqual(ac_tester.posonly_keywords_opt(1, b=2, c=3, d=4), (1, 2, 3, 4))

    def test_posonly_opt_keywords_opt(self):
        self.assertEqual(ac_tester.posonly_opt_keywords_opt(1), (1, None, None, None))
        self.assertEqual(ac_tester.posonly_opt_keywords_opt(1, 2), (1, 2, None, None))
        self.assertEqual(ac_tester.posonly_opt_keywords_opt(1, 2, 3), (1, 2, 3, None))
        self.assertEqual(ac_tester.posonly_opt_keywords_opt(1, 2, 3, 4), (1, 2, 3, 4))
        with self.assertRaises(TypeError):
            ac_tester.posonly_opt_keywords_opt(1, b=2)
        self.assertEqual(ac_tester.posonly_opt_keywords_opt(1, 2, c=3), (1, 2, 3, None))
        self.assertEqual(ac_tester.posonly_opt_keywords_opt(1, 2, c=3, d=4), (1, 2, 3, 4))
        with self.assertRaises(TypeError):
            ac_tester.posonly_opt_keywords_opt(a=1, b=2, c=3, d=4)

    def test_posonly_kwonly_opt(self):
        with self.assertRaises(TypeError):
            ac_tester.posonly_kwonly_opt(1)
        with self.assertRaises(TypeError):
            ac_tester.posonly_kwonly_opt(1, 2)
        self.assertEqual(ac_tester.posonly_kwonly_opt(1, b=2), (1, 2, None, None))
        self.assertEqual(ac_tester.posonly_kwonly_opt(1, b=2, c=3), (1, 2, 3, None))
        self.assertEqual(ac_tester.posonly_kwonly_opt(1, b=2, c=3, d=4), (1, 2, 3, 4))
        with self.assertRaises(TypeError):
            ac_tester.posonly_kwonly_opt(a=1, b=2, c=3, d=4)

    def test_posonly_opt_kwonly_opt(self):
        self.assertEqual(ac_tester.posonly_opt_kwonly_opt(1), (1, None, None, None))
        self.assertEqual(ac_tester.posonly_opt_kwonly_opt(1, 2), (1, 2, None, None))
        with self.assertRaises(TypeError):
            ac_tester.posonly_opt_kwonly_opt(1, 2, 3)
        with self.assertRaises(TypeError):
            ac_tester.posonly_opt_kwonly_opt(1, b=2)
        self.assertEqual(ac_tester.posonly_opt_kwonly_opt(1, 2, c=3), (1, 2, 3, None))
        self.assertEqual(ac_tester.posonly_opt_kwonly_opt(1, 2, c=3, d=4), (1, 2, 3, 4))

    def test_posonly_keywords_kwonly_opt(self):
        with self.assertRaises(TypeError):
            ac_tester.posonly_keywords_kwonly_opt(1)
        with self.assertRaises(TypeError):
            ac_tester.posonly_keywords_kwonly_opt(1, 2)
        with self.assertRaises(TypeError):
            ac_tester.posonly_keywords_kwonly_opt(1, b=2)
        with self.assertRaises(TypeError):
            ac_tester.posonly_keywords_kwonly_opt(1, 2, 3)
        with self.assertRaises(TypeError):
            ac_tester.posonly_keywords_kwonly_opt(a=1, b=2, c=3)
        self.assertEqual(ac_tester.posonly_keywords_kwonly_opt(1, 2, c=3), (1, 2, 3, None, None))
        self.assertEqual(ac_tester.posonly_keywords_kwonly_opt(1, b=2, c=3), (1, 2, 3, None, None))
        self.assertEqual(ac_tester.posonly_keywords_kwonly_opt(1, 2, c=3, d=4), (1, 2, 3, 4, None))
        self.assertEqual(ac_tester.posonly_keywords_kwonly_opt(1, 2, c=3, d=4, e=5), (1, 2, 3, 4, 5))

    def test_posonly_keywords_opt_kwonly_opt(self):
        with self.assertRaises(TypeError):
            ac_tester.posonly_keywords_opt_kwonly_opt(1)
        self.assertEqual(ac_tester.posonly_keywords_opt_kwonly_opt(1, 2), (1, 2, None, None, None))
        self.assertEqual(ac_tester.posonly_keywords_opt_kwonly_opt(1, b=2), (1, 2, None, None, None))
        with self.assertRaises(TypeError):
            ac_tester.posonly_keywords_opt_kwonly_opt(1, 2, 3, 4)
        with self.assertRaises(TypeError):
            ac_tester.posonly_keywords_opt_kwonly_opt(a=1, b=2)
        self.assertEqual(ac_tester.posonly_keywords_opt_kwonly_opt(1, 2, c=3), (1, 2, 3, None, None))
        self.assertEqual(ac_tester.posonly_keywords_opt_kwonly_opt(1, b=2, c=3), (1, 2, 3, None, None))
        self.assertEqual(ac_tester.posonly_keywords_opt_kwonly_opt(1, 2, 3, d=4), (1, 2, 3, 4, None))
        self.assertEqual(ac_tester.posonly_keywords_opt_kwonly_opt(1, 2, c=3, d=4), (1, 2, 3, 4, None))
        self.assertEqual(ac_tester.posonly_keywords_opt_kwonly_opt(1, 2, 3, d=4, e=5), (1, 2, 3, 4, 5))
        self.assertEqual(ac_tester.posonly_keywords_opt_kwonly_opt(1, 2, c=3, d=4, e=5), (1, 2, 3, 4, 5))

    def test_posonly_opt_keywords_opt_kwonly_opt(self):
        self.assertEqual(ac_tester.posonly_opt_keywords_opt_kwonly_opt(1), (1, None, None, None))
        self.assertEqual(ac_tester.posonly_opt_keywords_opt_kwonly_opt(1, 2), (1, 2, None, None))
        with self.assertRaises(TypeError):
            ac_tester.posonly_opt_keywords_opt_kwonly_opt(1, b=2)
        self.assertEqual(ac_tester.posonly_opt_keywords_opt_kwonly_opt(1, 2, 3), (1, 2, 3, None))
        self.assertEqual(ac_tester.posonly_opt_keywords_opt_kwonly_opt(1, 2, c=3), (1, 2, 3, None))
        self.assertEqual(ac_tester.posonly_opt_keywords_opt_kwonly_opt(1, 2, 3, d=4), (1, 2, 3, 4))
        self.assertEqual(ac_tester.posonly_opt_keywords_opt_kwonly_opt(1, 2, c=3, d=4), (1, 2, 3, 4))
        with self.assertRaises(TypeError):
            ac_tester.posonly_opt_keywords_opt_kwonly_opt(1, 2, 3, 4)

    def test_keyword_only_parameter(self):
        with self.assertRaises(TypeError):
            ac_tester.keyword_only_parameter()
        with self.assertRaises(TypeError):
            ac_tester.keyword_only_parameter(1)
        self.assertEqual(ac_tester.keyword_only_parameter(a=1), (1,))

    def test_posonly_vararg(self):
        with self.assertRaises(TypeError):
            ac_tester.posonly_vararg()
        self.assertEqual(ac_tester.posonly_vararg(1, 2), (1, 2, ()))
        self.assertEqual(ac_tester.posonly_vararg(1, b=2), (1, 2, ()))
        self.assertEqual(ac_tester.posonly_vararg(1, 2, 3, 4), (1, 2, (3, 4)))

    def test_vararg_and_posonly(self):
        with self.assertRaises(TypeError):
            ac_tester.vararg_and_posonly()
        with self.assertRaises(TypeError):
            ac_tester.vararg_and_posonly(1, b=2)
        self.assertEqual(ac_tester.vararg_and_posonly(1, 2, 3, 4), (1, (2, 3, 4)))

    def test_vararg(self):
        with self.assertRaises(TypeError):
            ac_tester.vararg()
        with self.assertRaises(TypeError):
            ac_tester.vararg(1, b=2)
        self.assertEqual(ac_tester.vararg(1, 2, 3, 4), (1, (2, 3, 4)))

    def test_vararg_with_default(self):
        with self.assertRaises(TypeError):
            ac_tester.vararg_with_default()
        self.assertEqual(ac_tester.vararg_with_default(1, b=False), (1, (), False))
        self.assertEqual(ac_tester.vararg_with_default(1, 2, 3, 4), (1, (2, 3, 4), False))
        self.assertEqual(ac_tester.vararg_with_default(1, 2, 3, 4, b=True), (1, (2, 3, 4), True))

    def test_vararg_with_only_defaults(self):
        self.assertEqual(ac_tester.vararg_with_only_defaults(), ((), None))
        self.assertEqual(ac_tester.vararg_with_only_defaults(b=2), ((), 2))
        self.assertEqual(ac_tester.vararg_with_only_defaults(1, b=2), ((1, ), 2))
        self.assertEqual(ac_tester.vararg_with_only_defaults(1, 2, 3, 4), ((1, 2, 3, 4), None))
        self.assertEqual(ac_tester.vararg_with_only_defaults(1, 2, 3, 4, b=5), ((1, 2, 3, 4), 5))

    def test_gh_32092_oob(self):
        ac_tester.gh_32092_oob(1, 2, 3, 4, kw1=5, kw2=6)

    def test_gh_32092_kw_pass(self):
        ac_tester.gh_32092_kw_pass(1, 2, 3)

    def test_gh_99233_refcount(self):
        arg = '*A unique string is not referenced by anywhere else.*'
        arg_refcount_origin = sys.getrefcount(arg)
        ac_tester.gh_99233_refcount(arg)
        arg_refcount_after = sys.getrefcount(arg)
        self.assertEqual(arg_refcount_origin, arg_refcount_after)

    def test_gh_99240_double_free(self):
        expected_error = r'gh_99240_double_free\(\) argument 2 must be encoded string without null bytes, not str'
        with self.assertRaisesRegex(TypeError, expected_error):
            ac_tester.gh_99240_double_free('a', '\0b')

    def test_cloned_func_exception_message(self):
        incorrect_arg = -1  # f1() and f2() accept a single str
        with self.assertRaisesRegex(TypeError, "clone_f1"):
            ac_tester.clone_f1(incorrect_arg)
        with self.assertRaisesRegex(TypeError, "clone_f2"):
            ac_tester.clone_f2(incorrect_arg)

    def test_cloned_func_with_converter_exception_message(self):
        for name in "clone_with_conv_f1", "clone_with_conv_f2":
            with self.subTest(name=name):
                func = getattr(ac_tester, name)
                self.assertEqual(func(), name)


class PermutationTests(unittest.TestCase):
    """Test permutation support functions."""

    def test_permute_left_option_groups(self):
        expected = (
            (),
            (3,),
            (2, 3),
            (1, 2, 3),
        )
        data = list(zip([1, 2, 3]))  # Generate a list of 1-tuples.
        actual = tuple(clinic.permute_left_option_groups(data))
        self.assertEqual(actual, expected)

    def test_permute_right_option_groups(self):
        expected = (
            (),
            (1,),
            (1, 2),
            (1, 2, 3),
        )
        data = list(zip([1, 2, 3]))  # Generate a list of 1-tuples.
        actual = tuple(clinic.permute_right_option_groups(data))
        self.assertEqual(actual, expected)

    def test_permute_optional_groups(self):
        empty = {
            "left": (), "required": (), "right": (),
            "expected": ((),),
        }
        noleft1 = {
            "left": (), "required": ("b",), "right": ("c",),
            "expected": (
                ("b",),
                ("b", "c"),
            ),
        }
        noleft2 = {
            "left": (), "required": ("b", "c",), "right": ("d",),
            "expected": (
                ("b", "c"),
                ("b", "c", "d"),
            ),
        }
        noleft3 = {
            "left": (), "required": ("b", "c",), "right": ("d", "e"),
            "expected": (
                ("b", "c"),
                ("b", "c", "d"),
                ("b", "c", "d", "e"),
            ),
        }
        noright1 = {
            "left": ("a",), "required": ("b",), "right": (),
            "expected": (
                ("b",),
                ("a", "b"),
            ),
        }
        noright2 = {
            "left": ("a",), "required": ("b", "c"), "right": (),
            "expected": (
                ("b", "c"),
                ("a", "b", "c"),
            ),
        }
        noright3 = {
            "left": ("a", "b"), "required": ("c",), "right": (),
            "expected": (
                ("c",),
                ("b", "c"),
                ("a", "b", "c"),
            ),
        }
        leftandright1 = {
            "left": ("a",), "required": ("b",), "right": ("c",),
            "expected": (
                ("b",),
                ("a", "b"),  # Prefer left.
                ("a", "b", "c"),
            ),
        }
        leftandright2 = {
            "left": ("a", "b"), "required": ("c", "d"), "right": ("e", "f"),
            "expected": (
                ("c", "d"),
                ("b", "c", "d"),       # Prefer left.
                ("a", "b", "c", "d"),  # Prefer left.
                ("a", "b", "c", "d", "e"),
                ("a", "b", "c", "d", "e", "f"),
            ),
        }
        dataset = (
            empty,
            noleft1, noleft2, noleft3,
            noright1, noright2, noright3,
            leftandright1, leftandright2,
        )
        for params in dataset:
            with self.subTest(**params):
                left, required, right, expected = params.values()
                permutations = clinic.permute_optional_groups(left, required, right)
                actual = tuple(permutations)
                self.assertEqual(actual, expected)


class FormatHelperTests(unittest.TestCase):

    def test_strip_leading_and_trailing_blank_lines(self):
        dataset = (
            # Input lines, expected output.
            ("a\nb",            "a\nb"),
            ("a\nb\n",          "a\nb"),
            ("a\nb ",           "a\nb"),
            ("\na\nb\n\n",      "a\nb"),
            ("\n\na\nb\n\n",    "a\nb"),
            ("\n\na\n\nb\n\n",  "a\n\nb"),
            # Note, leading whitespace is preserved:
            (" a\nb",               " a\nb"),
            (" a\nb ",              " a\nb"),
            (" \n \n a\nb \n \n ",  " a\nb"),
        )
        for lines, expected in dataset:
            with self.subTest(lines=lines, expected=expected):
                out = clinic.strip_leading_and_trailing_blank_lines(lines)
                self.assertEqual(out, expected)

    def test_normalize_snippet(self):
        snippet = """
            one
            two
            three
        """

        # Expected outputs:
        zero_indent = (
            "one\n"
            "two\n"
            "three"
        )
        four_indent = (
            "    one\n"
            "    two\n"
            "    three"
        )
        eight_indent = (
            "        one\n"
            "        two\n"
            "        three"
        )
        expected_outputs = {0: zero_indent, 4: four_indent, 8: eight_indent}
        for indent, expected in expected_outputs.items():
            with self.subTest(indent=indent):
                actual = clinic.normalize_snippet(snippet, indent=indent)
                self.assertEqual(actual, expected)

    def test_accumulator(self):
        acc = clinic.text_accumulator()
        self.assertEqual(acc.output(), "")
        acc.append("a")
        self.assertEqual(acc.output(), "a")
        self.assertEqual(acc.output(), "")
        acc.append("b")
        self.assertEqual(acc.output(), "b")
        self.assertEqual(acc.output(), "")
        acc.append("c")
        acc.append("d")
        self.assertEqual(acc.output(), "cd")
        self.assertEqual(acc.output(), "")

    def test_quoted_for_c_string(self):
        dataset = (
            # input,    expected
            (r"abc",    r"abc"),
            (r"\abc",   r"\\abc"),
            (r"\a\bc",  r"\\a\\bc"),
            (r"\a\\bc", r"\\a\\\\bc"),
            (r'"abc"',  r'\"abc\"'),
            (r"'a'",    r"\'a\'"),
        )
        for line, expected in dataset:
            with self.subTest(line=line, expected=expected):
                out = clinic.quoted_for_c_string(line)
                self.assertEqual(out, expected)

    def test_rstrip_lines(self):
        lines = (
            "a \n"
            "b\n"
            " c\n"
            " d \n"
        )
        expected = (
            "a\n"
            "b\n"
            " c\n"
            " d\n"
        )
        out = clinic.rstrip_lines(lines)
        self.assertEqual(out, expected)

    def test_format_escape(self):
        line = "{}, {a}"
        expected = "{{}}, {{a}}"
        out = clinic.format_escape(line)
        self.assertEqual(out, expected)

    def test_indent_all_lines(self):
        # Blank lines are expected to be unchanged.
        self.assertEqual(clinic.indent_all_lines("", prefix="bar"), "")

        lines = (
            "one\n"
            "two"  # The missing newline is deliberate.
        )
        expected = (
            "barone\n"
            "bartwo"
        )
        out = clinic.indent_all_lines(lines, prefix="bar")
        self.assertEqual(out, expected)

        # If last line is empty, expect it to be unchanged.
        lines = (
            "\n"
            "one\n"
            "two\n"
            ""
        )
        expected = (
            "bar\n"
            "barone\n"
            "bartwo\n"
            ""
        )
        out = clinic.indent_all_lines(lines, prefix="bar")
        self.assertEqual(out, expected)

    def test_suffix_all_lines(self):
        # Blank lines are expected to be unchanged.
        self.assertEqual(clinic.suffix_all_lines("", suffix="foo"), "")

        lines = (
            "one\n"
            "two"  # The missing newline is deliberate.
        )
        expected = (
            "onefoo\n"
            "twofoo"
        )
        out = clinic.suffix_all_lines(lines, suffix="foo")
        self.assertEqual(out, expected)

        # If last line is empty, expect it to be unchanged.
        lines = (
            "\n"
            "one\n"
            "two\n"
            ""
        )
        expected = (
            "foo\n"
            "onefoo\n"
            "twofoo\n"
            ""
        )
        out = clinic.suffix_all_lines(lines, suffix="foo")
        self.assertEqual(out, expected)


if __name__ == "__main__":
    unittest.main()<|MERGE_RESOLUTION|>--- conflicted
+++ resolved
@@ -249,7 +249,6 @@
         out = self.expect_failure(raw)
         self.assertEqual(out, msg)
 
-<<<<<<< HEAD
     def test_directive_output_unknown_preset(self):
         out = self.expect_failure("""
             /*[clinic input]
@@ -303,7 +302,6 @@
             last_line.startswith("/*[clinic end generated code: output=")
         )
 
-=======
     def test_unknown_destination_command(self):
         out = self.expect_failure("""
             /*[clinic input]
@@ -313,7 +311,6 @@
         msg = "unknown destination command 'nosuchcommand'"
         self.assertIn(msg, out)
 
->>>>>>> 443d9b30
 
 class ClinicGroupPermuterTest(TestCase):
     def _test(self, l, m, r, output):
