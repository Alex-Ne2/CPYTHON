import contextlib
import dis
import io
import itertools
import math
import opcode
import os
import re
import unittest
import sys
import ast
import _ast
import tempfile
import types
import textwrap
import warnings
try:
    import _testinternalcapi
except ImportError:
    _testinternalcapi = None

from test import support
from test.support import (script_helper, requires_debug_ranges, run_code,
                          requires_specialization)
from test.support.bytecode_helper import instructions_with_positions
from test.support.os_helper import FakePath


class DummyEnter:
    def __enter__(self, *args, **kwargs):
        pass


class DummyExit:
    def __exit__(self, *args, **kwargs):
        pass


class SyncDummy(DummyEnter, DummyExit):
    pass


class AsyncDummyEnter:
    async def __aenter__(self, *args, **kwargs):
        pass


class AsyncDummyExit:
    async def __aexit__(self, *args, **kwargs):
        pass


class AsyncDummy(AsyncDummyEnter, AsyncDummyExit):
    pass


class TestSpecifics(unittest.TestCase):

    def compile_single(self, source):
        compile(source, "<single>", "single")

    def assertInvalidSingle(self, source):
        self.assertRaises(SyntaxError, self.compile_single, source)

    def test_no_ending_newline(self):
        compile("hi", "<test>", "exec")
        compile("hi\r", "<test>", "exec")

    def test_empty(self):
        compile("", "<test>", "exec")

    def test_other_newlines(self):
        compile("\r\n", "<test>", "exec")
        compile("\r", "<test>", "exec")
        compile("hi\r\nstuff\r\ndef f():\n    pass\r", "<test>", "exec")
        compile("this_is\rreally_old_mac\rdef f():\n    pass", "<test>", "exec")

    def test_debug_assignment(self):
        # catch assignments to __debug__
        self.assertRaises(SyntaxError, compile, '__debug__ = 1', '?', 'single')
        import builtins
        prev = builtins.__debug__
        setattr(builtins, '__debug__', 'sure')
        self.assertEqual(__debug__, prev)
        setattr(builtins, '__debug__', prev)

    def test_argument_handling(self):
        # detect duplicate positional and keyword arguments
        self.assertRaises(SyntaxError, eval, 'lambda a,a:0')
        self.assertRaises(SyntaxError, eval, 'lambda a,a=1:0')
        self.assertRaises(SyntaxError, eval, 'lambda a=1,a=1:0')
        self.assertRaises(SyntaxError, exec, 'def f(a, a): pass')
        self.assertRaises(SyntaxError, exec, 'def f(a = 0, a = 1): pass')
        self.assertRaises(SyntaxError, exec, 'def f(a): global a; a = 1')

    def test_syntax_error(self):
        self.assertRaises(SyntaxError, compile, "1+*3", "filename", "exec")

    def test_none_keyword_arg(self):
        self.assertRaises(SyntaxError, compile, "f(None=1)", "<string>", "exec")

    def test_duplicate_global_local(self):
        self.assertRaises(SyntaxError, exec, 'def f(a): global a; a = 1')

    def test_exec_with_general_mapping_for_locals(self):

        class M:
            "Test mapping interface versus possible calls from eval()."
            def __getitem__(self, key):
                if key == 'a':
                    return 12
                raise KeyError
            def __setitem__(self, key, value):
                self.results = (key, value)
            def keys(self):
                return list('xyz')

        m = M()
        g = globals()
        exec('z = a', g, m)
        self.assertEqual(m.results, ('z', 12))
        try:
            exec('z = b', g, m)
        except NameError:
            pass
        else:
            self.fail('Did not detect a KeyError')
        exec('z = dir()', g, m)
        self.assertEqual(m.results, ('z', list('xyz')))
        exec('z = globals()', g, m)
        self.assertEqual(m.results, ('z', g))
        exec('z = locals()', g, m)
        self.assertEqual(m.results, ('z', m))
        self.assertRaises(TypeError, exec, 'z = b', m)

        class A:
            "Non-mapping"
            pass
        m = A()
        self.assertRaises(TypeError, exec, 'z = a', g, m)

        # Verify that dict subclasses work as well
        class D(dict):
            def __getitem__(self, key):
                if key == 'a':
                    return 12
                return dict.__getitem__(self, key)
        d = D()
        exec('z = a', g, d)
        self.assertEqual(d['z'], 12)

    @unittest.skipIf(support.is_wasi, "exhausts limited stack on WASI")
    @support.skip_emscripten_stack_overflow()
    def test_extended_arg(self):
        repeat = 100
        longexpr = 'x = x or ' + '-x' * repeat
        g = {}
        code = textwrap.dedent('''
            def f(x):
                %s
                %s
                %s
                %s
                %s
                %s
                %s
                %s
                %s
                %s
                # the expressions above have no effect, x == argument
                while x:
                    x -= 1
                    # EXTENDED_ARG/JUMP_ABSOLUTE here
                return x
            ''' % ((longexpr,)*10))
        exec(code, g)
        self.assertEqual(g['f'](5), 0)

    def test_argument_order(self):
        self.assertRaises(SyntaxError, exec, 'def f(a=1, b): pass')

    def test_float_literals(self):
        # testing bad float literals
        self.assertRaises(SyntaxError, eval, "2e")
        self.assertRaises(SyntaxError, eval, "2.0e+")
        self.assertRaises(SyntaxError, eval, "1e-")
        self.assertRaises(SyntaxError, eval, "3-4e/21")

    def test_indentation(self):
        # testing compile() of indented block w/o trailing newline"
        s = textwrap.dedent("""
            if 1:
                if 2:
                    pass
            """)
        compile(s, "<string>", "exec")

    # This test is probably specific to CPython and may not generalize
    # to other implementations.  We are trying to ensure that when
    # the first line of code starts after 256, correct line numbers
    # in tracebacks are still produced.
    def test_leading_newlines(self):
        s256 = "".join(["\n"] * 256 + ["spam"])
        co = compile(s256, 'fn', 'exec')
        self.assertEqual(co.co_firstlineno, 1)
        lines = [line for _, _, line in co.co_lines()]
        self.assertEqual(lines, [0, 257])

    def test_literals_with_leading_zeroes(self):
        for arg in ["077787", "0xj", "0x.", "0e",  "090000000000000",
                    "080000000000000", "000000000000009", "000000000000008",
                    "0b42", "0BADCAFE", "0o123456789", "0b1.1", "0o4.2",
                    "0b101j", "0o153j", "0b100e1", "0o777e1", "0777",
                    "000777", "000000000000007"]:
            self.assertRaises(SyntaxError, eval, arg)

        self.assertEqual(eval("0xff"), 255)
        self.assertEqual(eval("0777."), 777)
        self.assertEqual(eval("0777.0"), 777)
        self.assertEqual(eval("000000000000000000000000000000000000000000000000000777e0"), 777)
        self.assertEqual(eval("0777e1"), 7770)
        self.assertEqual(eval("0e0"), 0)
        self.assertEqual(eval("0000e-012"), 0)
        self.assertEqual(eval("09.5"), 9.5)
        self.assertEqual(eval("0777j"), 777j)
        self.assertEqual(eval("000"), 0)
        self.assertEqual(eval("00j"), 0j)
        self.assertEqual(eval("00.0"), 0)
        self.assertEqual(eval("0e3"), 0)
        self.assertEqual(eval("090000000000000."), 90000000000000.)
        self.assertEqual(eval("090000000000000.0000000000000000000000"), 90000000000000.)
        self.assertEqual(eval("090000000000000e0"), 90000000000000.)
        self.assertEqual(eval("090000000000000e-0"), 90000000000000.)
        self.assertEqual(eval("090000000000000j"), 90000000000000j)
        self.assertEqual(eval("000000000000008."), 8.)
        self.assertEqual(eval("000000000000009."), 9.)
        self.assertEqual(eval("0b101010"), 42)
        self.assertEqual(eval("-0b000000000010"), -2)
        self.assertEqual(eval("0o777"), 511)
        self.assertEqual(eval("-0o0000010"), -8)

    def test_int_literals_too_long(self):
        n = 3000
        source = f"a = 1\nb = 2\nc = {'3'*n}\nd = 4"
        with support.adjust_int_max_str_digits(n):
            compile(source, "<long_int_pass>", "exec")  # no errors.
        with support.adjust_int_max_str_digits(n-1):
            with self.assertRaises(SyntaxError) as err_ctx:
                compile(source, "<long_int_fail>", "exec")
            exc = err_ctx.exception
            self.assertEqual(exc.lineno, 3)
            self.assertIn('Exceeds the limit ', str(exc))
            self.assertIn(' Consider hexadecimal ', str(exc))

    def test_unary_minus(self):
        # Verify treatment of unary minus on negative numbers SF bug #660455
        if sys.maxsize == 2147483647:
            # 32-bit machine
            all_one_bits = '0xffffffff'
            self.assertEqual(eval(all_one_bits), 4294967295)
            self.assertEqual(eval("-" + all_one_bits), -4294967295)
        elif sys.maxsize == 9223372036854775807:
            # 64-bit machine
            all_one_bits = '0xffffffffffffffff'
            self.assertEqual(eval(all_one_bits), 18446744073709551615)
            self.assertEqual(eval("-" + all_one_bits), -18446744073709551615)
        else:
            self.fail("How many bits *does* this machine have???")
        # Verify treatment of constant folding on -(sys.maxsize+1)
        # i.e. -2147483648 on 32 bit platforms.  Should return int.
        self.assertIsInstance(eval("%s" % (-sys.maxsize - 1)), int)
        self.assertIsInstance(eval("%s" % (-sys.maxsize - 2)), int)

    if sys.maxsize == 9223372036854775807:
        def test_32_63_bit_values(self):
            a = +4294967296  # 1 << 32
            b = -4294967296  # 1 << 32
            c = +281474976710656  # 1 << 48
            d = -281474976710656  # 1 << 48
            e = +4611686018427387904  # 1 << 62
            f = -4611686018427387904  # 1 << 62
            g = +9223372036854775807  # 1 << 63 - 1
            h = -9223372036854775807  # 1 << 63 - 1

            for variable in self.test_32_63_bit_values.__code__.co_consts:
                if variable is not None:
                    self.assertIsInstance(variable, int)

    def test_sequence_unpacking_error(self):
        # Verify sequence packing/unpacking with "or".  SF bug #757818
        i,j = (1, -1) or (-1, 1)
        self.assertEqual(i, 1)
        self.assertEqual(j, -1)

    def test_none_assignment(self):
        stmts = [
            'None = 0',
            'None += 0',
            '__builtins__.None = 0',
            'def None(): pass',
            'class None: pass',
            '(a, None) = 0, 0',
            'for None in range(10): pass',
            'def f(None): pass',
            'import None',
            'import x as None',
            'from x import None',
            'from x import y as None'
        ]
        for stmt in stmts:
            stmt += "\n"
            self.assertRaises(SyntaxError, compile, stmt, 'tmp', 'single')
            self.assertRaises(SyntaxError, compile, stmt, 'tmp', 'exec')

    def test_import(self):
        succeed = [
            'import sys',
            'import os, sys',
            'import os as bar',
            'import os.path as bar',
            'from __future__ import nested_scopes, generators',
            'from __future__ import (nested_scopes,\ngenerators)',
            'from __future__ import (nested_scopes,\ngenerators,)',
            'from sys import stdin, stderr, stdout',
            'from sys import (stdin, stderr,\nstdout)',
            'from sys import (stdin, stderr,\nstdout,)',
            'from sys import (stdin\n, stderr, stdout)',
            'from sys import (stdin\n, stderr, stdout,)',
            'from sys import stdin as si, stdout as so, stderr as se',
            'from sys import (stdin as si, stdout as so, stderr as se)',
            'from sys import (stdin as si, stdout as so, stderr as se,)',
            ]
        fail = [
            'import (os, sys)',
            'import (os), (sys)',
            'import ((os), (sys))',
            'import (sys',
            'import sys)',
            'import (os,)',
            'import os As bar',
            'import os.path a bar',
            'from sys import stdin As stdout',
            'from sys import stdin a stdout',
            'from (sys) import stdin',
            'from __future__ import (nested_scopes',
            'from __future__ import nested_scopes)',
            'from __future__ import nested_scopes,\ngenerators',
            'from sys import (stdin',
            'from sys import stdin)',
            'from sys import stdin, stdout,\nstderr',
            'from sys import stdin si',
            'from sys import stdin,',
            'from sys import (*)',
            'from sys import (stdin,, stdout, stderr)',
            'from sys import (stdin, stdout),',
            ]
        for stmt in succeed:
            compile(stmt, 'tmp', 'exec')
        for stmt in fail:
            self.assertRaises(SyntaxError, compile, stmt, 'tmp', 'exec')

    def test_for_distinct_code_objects(self):
        # SF bug 1048870
        def f():
            f1 = lambda x=1: x
            f2 = lambda x=2: x
            return f1, f2
        f1, f2 = f()
        self.assertNotEqual(id(f1.__code__), id(f2.__code__))

    def test_lambda_doc(self):
        l = lambda: "foo"
        self.assertIsNone(l.__doc__)

    def test_lambda_consts(self):
        l = lambda: "this is the only const"
        self.assertEqual(l.__code__.co_consts, ("this is the only const",))

    def test_encoding(self):
        code = b'# -*- coding: badencoding -*-\npass\n'
        self.assertRaises(SyntaxError, compile, code, 'tmp', 'exec')
        code = '# -*- coding: badencoding -*-\n"\xc2\xa4"\n'
        compile(code, 'tmp', 'exec')
        self.assertEqual(eval(code), '\xc2\xa4')
        code = '"\xc2\xa4"\n'
        self.assertEqual(eval(code), '\xc2\xa4')
        code = b'"\xc2\xa4"\n'
        self.assertEqual(eval(code), '\xa4')
        code = b'# -*- coding: latin1 -*-\n"\xc2\xa4"\n'
        self.assertEqual(eval(code), '\xc2\xa4')
        code = b'# -*- coding: utf-8 -*-\n"\xc2\xa4"\n'
        self.assertEqual(eval(code), '\xa4')
        code = b'# -*- coding: iso8859-15 -*-\n"\xc2\xa4"\n'
        self.assertEqual(eval(code), '\xc2\u20ac')
        code = '"""\\\n# -*- coding: iso8859-15 -*-\n\xc2\xa4"""\n'
        self.assertEqual(eval(code), '# -*- coding: iso8859-15 -*-\n\xc2\xa4')
        code = b'"""\\\n# -*- coding: iso8859-15 -*-\n\xc2\xa4"""\n'
        self.assertEqual(eval(code), '# -*- coding: iso8859-15 -*-\n\xa4')

    def test_subscripts(self):
        # SF bug 1448804
        # Class to make testing subscript results easy
        class str_map(object):
            def __init__(self):
                self.data = {}
            def __getitem__(self, key):
                return self.data[str(key)]
            def __setitem__(self, key, value):
                self.data[str(key)] = value
            def __delitem__(self, key):
                del self.data[str(key)]
            def __contains__(self, key):
                return str(key) in self.data
        d = str_map()
        # Index
        d[1] = 1
        self.assertEqual(d[1], 1)
        d[1] += 1
        self.assertEqual(d[1], 2)
        del d[1]
        self.assertNotIn(1, d)
        # Tuple of indices
        d[1, 1] = 1
        self.assertEqual(d[1, 1], 1)
        d[1, 1] += 1
        self.assertEqual(d[1, 1], 2)
        del d[1, 1]
        self.assertNotIn((1, 1), d)
        # Simple slice
        d[1:2] = 1
        self.assertEqual(d[1:2], 1)
        d[1:2] += 1
        self.assertEqual(d[1:2], 2)
        del d[1:2]
        self.assertNotIn(slice(1, 2), d)
        # Tuple of simple slices
        d[1:2, 1:2] = 1
        self.assertEqual(d[1:2, 1:2], 1)
        d[1:2, 1:2] += 1
        self.assertEqual(d[1:2, 1:2], 2)
        del d[1:2, 1:2]
        self.assertNotIn((slice(1, 2), slice(1, 2)), d)
        # Extended slice
        d[1:2:3] = 1
        self.assertEqual(d[1:2:3], 1)
        d[1:2:3] += 1
        self.assertEqual(d[1:2:3], 2)
        del d[1:2:3]
        self.assertNotIn(slice(1, 2, 3), d)
        # Tuple of extended slices
        d[1:2:3, 1:2:3] = 1
        self.assertEqual(d[1:2:3, 1:2:3], 1)
        d[1:2:3, 1:2:3] += 1
        self.assertEqual(d[1:2:3, 1:2:3], 2)
        del d[1:2:3, 1:2:3]
        self.assertNotIn((slice(1, 2, 3), slice(1, 2, 3)), d)
        # Ellipsis
        d[...] = 1
        self.assertEqual(d[...], 1)
        d[...] += 1
        self.assertEqual(d[...], 2)
        del d[...]
        self.assertNotIn(Ellipsis, d)
        # Tuple of Ellipses
        d[..., ...] = 1
        self.assertEqual(d[..., ...], 1)
        d[..., ...] += 1
        self.assertEqual(d[..., ...], 2)
        del d[..., ...]
        self.assertNotIn((Ellipsis, Ellipsis), d)

    def test_annotation_limit(self):
        # more than 255 annotations, should compile ok
        s = "def f(%s): pass"
        s %= ', '.join('a%d:%d' % (i,i) for i in range(300))
        compile(s, '?', 'exec')

    def test_mangling(self):
        class A:
            def f():
                __mangled = 1
                __not_mangled__ = 2
                import __mangled_mod       # noqa: F401
                import __package__.module  # noqa: F401

        self.assertIn("_A__mangled", A.f.__code__.co_varnames)
        self.assertIn("__not_mangled__", A.f.__code__.co_varnames)
        self.assertIn("_A__mangled_mod", A.f.__code__.co_varnames)
        self.assertIn("__package__", A.f.__code__.co_varnames)

    def test_condition_expression_with_dead_blocks_compiles(self):
        # See gh-113054
        compile('if (5 if 5 else T): 0', '<eval>', 'exec')

    def test_condition_expression_with_redundant_comparisons_compiles(self):
        # See gh-113054, gh-114083
        exprs = [
            'if 9<9<9and 9or 9:9',
            'if 9<9<9and 9or 9or 9:9',
            'if 9<9<9and 9or 9or 9or 9:9',
            'if 9<9<9and 9or 9or 9or 9or 9:9',
        ]
        for expr in exprs:
            with self.subTest(expr=expr):
                with self.assertWarns(SyntaxWarning):
                    compile(expr, '<eval>', 'exec')

    def test_dead_code_with_except_handler_compiles(self):
        compile(textwrap.dedent("""
                if None:
                    with CM:
                        x = 1
                else:
                    x = 2
               """), '<eval>', 'exec')

    def test_try_except_in_while_with_chained_condition_compiles(self):
        # see gh-124871
        compile(textwrap.dedent("""
            name_1, name_2, name_3 = 1, 2, 3
            while name_3 <= name_2 > name_1:
                try:
                    raise
                except:
                    pass
                finally:
                    pass
            """), '<eval>', 'exec')

    def test_compile_invalid_namedexpr(self):
        # gh-109351
        m = ast.Module(
            body=[
                ast.Expr(
                    value=ast.ListComp(
                        elt=ast.NamedExpr(
                            target=ast.Constant(value=1),
                            value=ast.Constant(value=3),
                        ),
                        generators=[
                            ast.comprehension(
                                target=ast.Name(id="x", ctx=ast.Store()),
                                iter=ast.Name(id="y", ctx=ast.Load()),
                                ifs=[],
                                is_async=0,
                            )
                        ],
                    )
                )
            ],
            type_ignores=[],
        )

        with self.assertRaisesRegex(TypeError, "NamedExpr target must be a Name"):
            compile(ast.fix_missing_locations(m), "<file>", "exec")

    def test_compile_redundant_jumps_and_nops_after_moving_cold_blocks(self):
        # See gh-120367
        code=textwrap.dedent("""
            try:
                pass
            except:
                pass
            else:
                match name_2:
                    case b'':
                        pass
            finally:
                something
            """)

        tree = ast.parse(code)

        # make all instruction locations the same to create redundancies
        for node in ast.walk(tree):
            if hasattr(node,"lineno"):
                 del node.lineno
                 del node.end_lineno
                 del node.col_offset
                 del node.end_col_offset

        compile(ast.fix_missing_locations(tree), "<file>", "exec")

    def test_compile_redundant_jump_after_convert_pseudo_ops(self):
        # See gh-120367
        code=textwrap.dedent("""
            if name_2:
                pass
            else:
                try:
                    pass
                except:
                    pass
            ~name_5
            """)

        tree = ast.parse(code)

        # make all instruction locations the same to create redundancies
        for node in ast.walk(tree):
            if hasattr(node,"lineno"):
                 del node.lineno
                 del node.end_lineno
                 del node.col_offset
                 del node.end_col_offset

        compile(ast.fix_missing_locations(tree), "<file>", "exec")

    def test_compile_ast(self):
        fname = __file__
        if fname.lower().endswith('pyc'):
            fname = fname[:-1]
        with open(fname, encoding='utf-8') as f:
            fcontents = f.read()
        sample_code = [
            ['<assign>', 'x = 5'],
            ['<ifblock>', """if True:\n    pass\n"""],
            ['<forblock>', """for n in [1, 2, 3]:\n    print(n)\n"""],
            ['<deffunc>', """def foo():\n    pass\nfoo()\n"""],
            [fname, fcontents],
        ]

        for fname, code in sample_code:
            co1 = compile(code, '%s1' % fname, 'exec')
            ast = compile(code, '%s2' % fname, 'exec', _ast.PyCF_ONLY_AST)
            self.assertTrue(type(ast) == _ast.Module)
            co2 = compile(ast, '%s3' % fname, 'exec')
            self.assertEqual(co1, co2)
            # the code object's filename comes from the second compilation step
            self.assertEqual(co2.co_filename, '%s3' % fname)

        # raise exception when node type doesn't match with compile mode
        co1 = compile('print(1)', '<string>', 'exec', _ast.PyCF_ONLY_AST)
        self.assertRaises(TypeError, compile, co1, '<ast>', 'eval')

        # raise exception when node type is no start node
        self.assertRaises(TypeError, compile, _ast.If(test=_ast.Name(id='x', ctx=_ast.Load())), '<ast>', 'exec')

        # raise exception when node has invalid children
        ast = _ast.Module()
        ast.body = [_ast.BoolOp(op=_ast.Or())]
        self.assertRaises(TypeError, compile, ast, '<ast>', 'exec')

    def test_compile_invalid_typealias(self):
        # gh-109341
        m = ast.Module(
            body=[
                ast.TypeAlias(
                    name=ast.Subscript(
                        value=ast.Name(id="foo", ctx=ast.Load()),
                        slice=ast.Constant(value="x"),
                        ctx=ast.Store(),
                    ),
                    type_params=[],
                    value=ast.Name(id="Callable", ctx=ast.Load()),
                )
            ],
            type_ignores=[],
        )

        with self.assertRaisesRegex(TypeError, "TypeAlias with non-Name name"):
            compile(ast.fix_missing_locations(m), "<file>", "exec")

    def test_dict_evaluation_order(self):
        i = 0

        def f():
            nonlocal i
            i += 1
            return i

        d = {f(): f(), f(): f()}
        self.assertEqual(d, {1: 2, 3: 4})

    def test_compile_filename(self):
        for filename in 'file.py', b'file.py':
            code = compile('pass', filename, 'exec')
            self.assertEqual(code.co_filename, 'file.py')
        for filename in bytearray(b'file.py'), memoryview(b'file.py'):
            with self.assertRaises(TypeError):
                compile('pass', filename, 'exec')
        self.assertRaises(TypeError, compile, 'pass', list(b'file.py'), 'exec')

    @support.cpython_only
    def test_same_filename_used(self):
        s = """def f(): pass\ndef g(): pass"""
        c = compile(s, "myfile", "exec")
        for obj in c.co_consts:
            if isinstance(obj, types.CodeType):
                self.assertIs(obj.co_filename, c.co_filename)

    def test_single_statement(self):
        self.compile_single("1 + 2")
        self.compile_single("\n1 + 2")
        self.compile_single("1 + 2\n")
        self.compile_single("1 + 2\n\n")
        self.compile_single("1 + 2\t\t\n")
        self.compile_single("1 + 2\t\t\n        ")
        self.compile_single("1 + 2 # one plus two")
        self.compile_single("1; 2")
        self.compile_single("import sys; sys")
        self.compile_single("def f():\n   pass")
        self.compile_single("while False:\n   pass")
        self.compile_single("if x:\n   f(x)")
        self.compile_single("if x:\n   f(x)\nelse:\n   g(x)")
        self.compile_single("class T:\n   pass")
        self.compile_single("c = '''\na=1\nb=2\nc=3\n'''")

    def test_bad_single_statement(self):
        self.assertInvalidSingle('1\n2')
        self.assertInvalidSingle('def f(): pass')
        self.assertInvalidSingle('a = 13\nb = 187')
        self.assertInvalidSingle('del x\ndel y')
        self.assertInvalidSingle('f()\ng()')
        self.assertInvalidSingle('f()\n# blah\nblah()')
        self.assertInvalidSingle('f()\nxy # blah\nblah()')
        self.assertInvalidSingle('x = 5 # comment\nx = 6\n')
        self.assertInvalidSingle("c = '''\nd=1\n'''\na = 1\n\nb = 2\n")

    def test_particularly_evil_undecodable(self):
        # Issue 24022
        src = b'0000\x00\n00000000000\n\x00\n\x9e\n'
        with tempfile.TemporaryDirectory() as tmpd:
            fn = os.path.join(tmpd, "bad.py")
            with open(fn, "wb") as fp:
                fp.write(src)
            res = script_helper.run_python_until_end(fn)[0]
        self.assertIn(b"source code cannot contain null bytes", res.err)

    def test_yet_more_evil_still_undecodable(self):
        # Issue #25388
        src = b"#\x00\n#\xfd\n"
        with tempfile.TemporaryDirectory() as tmpd:
            fn = os.path.join(tmpd, "bad.py")
            with open(fn, "wb") as fp:
                fp.write(src)
            res = script_helper.run_python_until_end(fn)[0]
        self.assertIn(b"source code cannot contain null bytes", res.err)

    @support.cpython_only
    @unittest.skipIf(support.is_wasi, "exhausts limited stack on WASI")
    @support.skip_emscripten_stack_overflow()
    def test_compiler_recursion_limit(self):
        # Compiler frames are small
        limit = 100
        crash_depth = limit * 5000
        success_depth = limit

        def check_limit(prefix, repeated, mode="single"):
            expect_ok = prefix + repeated * success_depth
            compile(expect_ok, '<test>', mode)
            broken = prefix + repeated * crash_depth
            details = f"Compiling ({prefix!r} + {repeated!r} * {crash_depth})"
            with self.assertRaises(RecursionError, msg=details):
                compile(broken, '<test>', mode)

        check_limit("a", "()")
        check_limit("a", ".b")
        check_limit("a", "[0]")
        check_limit("a", "*a")
        # XXX Crashes in the parser.
        # check_limit("a", " if a else a")
        # check_limit("if a: pass", "\nelif a: pass", mode="exec")

    def test_null_terminated(self):
        # The source code is null-terminated internally, but bytes-like
        # objects are accepted, which could be not terminated.
        with self.assertRaisesRegex(SyntaxError, "cannot contain null"):
            compile("123\x00", "<dummy>", "eval")
        with self.assertRaisesRegex(SyntaxError, "cannot contain null"):
            compile(memoryview(b"123\x00"), "<dummy>", "eval")
        code = compile(memoryview(b"123\x00")[1:-1], "<dummy>", "eval")
        self.assertEqual(eval(code), 23)
        code = compile(memoryview(b"1234")[1:-1], "<dummy>", "eval")
        self.assertEqual(eval(code), 23)
        code = compile(memoryview(b"$23$")[1:-1], "<dummy>", "eval")
        self.assertEqual(eval(code), 23)

        # Also test when eval() and exec() do the compilation step
        self.assertEqual(eval(memoryview(b"1234")[1:-1]), 23)
        namespace = dict()
        exec(memoryview(b"ax = 123")[1:-1], namespace)
        self.assertEqual(namespace['x'], 12)

    def check_constant(self, func, expected):
        for const in func.__code__.co_consts:
            if repr(const) == repr(expected):
                break
        else:
            self.fail("unable to find constant %r in %r"
                      % (expected, func.__code__.co_consts))

    # Merging equal constants is not a strict requirement for the Python
    # semantics, it's a more an implementation detail.
    @support.cpython_only
    def test_merge_constants(self):
        # Issue #25843: compile() must merge constants which are equal
        # and have the same type.

        def check_same_constant(const):
            ns = {}
            code = "f1, f2 = lambda: %r, lambda: %r" % (const, const)
            exec(code, ns)
            f1 = ns['f1']
            f2 = ns['f2']
            self.assertIs(f1.__code__.co_consts, f2.__code__.co_consts)
            self.check_constant(f1, const)
            self.assertEqual(repr(f1()), repr(const))

        check_same_constant(None)
        check_same_constant(0.0)
        check_same_constant(b'abc')
        check_same_constant('abc')

        # Note: "lambda: ..." emits "LOAD_CONST Ellipsis",
        # whereas "lambda: Ellipsis" emits "LOAD_GLOBAL Ellipsis"
        f1, f2 = lambda: ..., lambda: ...
        self.assertIs(f1.__code__.co_consts, f2.__code__.co_consts)
        self.check_constant(f1, Ellipsis)
        self.assertEqual(repr(f1()), repr(Ellipsis))

        # Merge constants in tuple or frozenset
        f1, f2 = lambda: "not a name", lambda: ("not a name",)
        f3 = lambda x: x in {("not a name",)}
        self.assertIs(f1.__code__.co_consts[0],
                      f2.__code__.co_consts[1][0])
        self.assertIs(next(iter(f3.__code__.co_consts[1])),
                      f2.__code__.co_consts[1])

        # {0} is converted to a constant frozenset({0}) by the peephole
        # optimizer
        f1, f2 = lambda x: x in {0}, lambda x: x in {0}
        self.assertIs(f1.__code__.co_consts, f2.__code__.co_consts)
        self.check_constant(f1, frozenset({0}))
        self.assertTrue(f1(0))

    # Merging equal co_linetable is not a strict requirement
    # for the Python semantics, it's a more an implementation detail.
    @support.cpython_only
    def test_merge_code_attrs(self):
        # See https://bugs.python.org/issue42217
        f1 = lambda x: x.y.z
        f2 = lambda a: a.b.c

        self.assertIs(f1.__code__.co_linetable, f2.__code__.co_linetable)

    @support.cpython_only
    def test_remove_unused_consts(self):
        def f():
            "docstring"
            if True:
                return "used"
            else:
                return "unused"

        self.assertEqual(f.__code__.co_consts,
                         (f.__doc__, "used"))

    @support.cpython_only
    def test_remove_unused_consts_no_docstring(self):
        # the first item (None for no docstring in this case) is
        # always retained.
        def f():
            if True:
                return "used"
            else:
                return "unused"

        self.assertEqual(f.__code__.co_consts,
                         (True, "used"))

    @support.cpython_only
    def test_remove_unused_consts_extended_args(self):
        N = 1000
        code = ["def f():\n"]
        code.append("\ts = ''\n")
        code.append("\tfor i in range(1):\n")
        for i in range(N):
            code.append(f"\t\tif True: s += 't{i}'\n")
            code.append(f"\t\tif False: s += 'f{i}'\n")
        code.append("\treturn s\n")

        code = "".join(code)
        g = {}
        eval(compile(code, "file.py", "exec"), g)
        exec(code, g)
        f = g['f']
        expected = tuple([''] + [f't{i}' for i in range(N)])
        self.assertEqual(f.__code__.co_consts, expected)
        expected = "".join(expected[1:])
        self.assertEqual(expected, f())

    # Stripping unused constants is not a strict requirement for the
    # Python semantics, it's a more an implementation detail.
    @support.cpython_only
    def test_strip_unused_None(self):
        # Python 3.10rc1 appended None to co_consts when None is not used
        # at all. See bpo-45056.
        def f1():
            "docstring"
            return 42
        self.assertEqual(f1.__code__.co_consts, (f1.__doc__,))

    # This is a regression test for a CPython specific peephole optimizer
    # implementation bug present in a few releases.  It's assertion verifies
    # that peephole optimization was actually done though that isn't an
    # indication of the bugs presence or not (crashing is).
    @support.cpython_only
    def test_peephole_opt_unreachable_code_array_access_in_bounds(self):
        """Regression test for issue35193 when run under clang msan."""
        def unused_code_at_end():
            return 3
            raise RuntimeError("unreachable")
        # The above function definition will trigger the out of bounds
        # bug in the peephole optimizer as it scans opcodes past the
        # RETURN_VALUE opcode.  This does not always crash an interpreter.
        # When you build with the clang memory sanitizer it reliably aborts.
        self.assertEqual(
            'RETURN_VALUE',
            list(dis.get_instructions(unused_code_at_end))[-1].opname)

    @support.cpython_only
    def test_docstring(self):
        src = textwrap.dedent("""
            def with_docstring():
                "docstring"

            def two_strings():
                "docstring"
                "not docstring"

            def with_fstring():
                f"not docstring"

            def with_const_expression():
                "also" + " not docstring"

            def multiple_const_strings():
                "not docstring " * 3
            """)

        for opt in [0, 1, 2]:
            with self.subTest(opt=opt):
                code = compile(src, "<test>", "exec", optimize=opt)
                ns = {}
                exec(code, ns)

                if opt < 2:
                    self.assertEqual(ns['with_docstring'].__doc__, "docstring")
                    self.assertEqual(ns['two_strings'].__doc__, "docstring")
                else:
                    self.assertIsNone(ns['with_docstring'].__doc__)
                    self.assertIsNone(ns['two_strings'].__doc__)
                self.assertIsNone(ns['with_fstring'].__doc__)
                self.assertIsNone(ns['with_const_expression'].__doc__)
                self.assertIsNone(ns['multiple_const_strings'].__doc__)

    @support.cpython_only
    def test_docstring_interactive_mode(self):
        srcs = [
            """def with_docstring():
                "docstring"
            """,
            """class with_docstring:
                "docstring"
            """,
        ]

        for opt in [0, 1, 2]:
            for src in srcs:
                with self.subTest(opt=opt, src=src):
                    code = compile(textwrap.dedent(src), "<test>", "single", optimize=opt)
                    ns = {}
                    exec(code, ns)
                    if opt < 2:
                        self.assertEqual(ns['with_docstring'].__doc__, "docstring")
                    else:
                        self.assertIsNone(ns['with_docstring'].__doc__)

    @support.cpython_only
    def test_docstring_omitted(self):
        # See gh-115347
        src = textwrap.dedent("""
            def f():
                "docstring1"
                def h():
                    "docstring2"
                    return 42

                class C:
                    "docstring3"
                    pass

                return h
        """)
        for opt in [-1, 0, 1, 2]:
            for mode in ["exec", "single"]:
                with self.subTest(opt=opt, mode=mode):
                    code = compile(src, "<test>", mode, optimize=opt)
                    output = io.StringIO()
                    with contextlib.redirect_stdout(output):
                        dis.dis(code)
                    self.assertNotIn('NOP', output.getvalue())

    def test_dont_merge_constants(self):
        # Issue #25843: compile() must not merge constants which are equal
        # but have a different type.

        def check_different_constants(const1, const2):
            ns = {}
            exec("f1, f2 = lambda: %r, lambda: %r" % (const1, const2), ns)
            f1 = ns['f1']
            f2 = ns['f2']
            self.assertIsNot(f1.__code__, f2.__code__)
            self.assertNotEqual(f1.__code__, f2.__code__)
            self.check_constant(f1, const1)
            self.check_constant(f2, const2)
            self.assertEqual(repr(f1()), repr(const1))
            self.assertEqual(repr(f2()), repr(const2))

        check_different_constants(+0.0, -0.0)
        check_different_constants((0,), (0.0,))
        check_different_constants('a', b'a')
        check_different_constants(('a',), (b'a',))

        # check_different_constants() cannot be used because repr(-0j) is
        # '(-0-0j)', but when '(-0-0j)' is evaluated to 0j: we loose the sign.
        f1, f2 = lambda: +0.0j, lambda: -0.0j
        self.assertIsNot(f1.__code__, f2.__code__)
        self.check_constant(f1, +0.0j)
        self.check_constant(f2, -0.0j)
        self.assertEqual(repr(f1()), repr(+0.0j))
        self.assertEqual(repr(f2()), repr(-0.0j))

        # {0} is converted to a constant frozenset({0}) by the peephole
        # optimizer
        f1, f2 = lambda x: x in {0}, lambda x: x in {0.0}
        self.assertIsNot(f1.__code__, f2.__code__)
        self.check_constant(f1, frozenset({0}))
        self.check_constant(f2, frozenset({0.0}))
        self.assertTrue(f1(0))
        self.assertTrue(f2(0.0))

    def test_path_like_objects(self):
        # An implicit test for PyUnicode_FSDecoder().
        compile("42", FakePath("test_compile_pathlike"), "single")

    @support.requires_resource('cpu')
    def test_stack_overflow(self):
        # bpo-31113: Stack overflow when compile a long sequence of
        # complex statements.
        compile("if a: b\n" * 200000, "<dummy>", "exec")

    # Multiple users rely on the fact that CPython does not generate
    # bytecode for dead code blocks. See bpo-37500 for more context.
    @support.cpython_only
    def test_dead_blocks_do_not_generate_bytecode(self):
        def unused_block_if():
            if 0:
                return 42

        def unused_block_while():
            while 0:
                return 42

        def unused_block_if_else():
            if 1:
                return None
            else:
                return 42

        def unused_block_while_else():
            while 1:
                return None
            else:
                return 42

        funcs = [unused_block_if, unused_block_while,
                 unused_block_if_else, unused_block_while_else]

        for func in funcs:
            opcodes = list(dis.get_instructions(func))
            self.assertLessEqual(len(opcodes), 4)
            self.assertEqual('RETURN_VALUE', opcodes[-1].opname)
            self.assertEqual(None, opcodes[-1].argval)

    def test_false_while_loop(self):
        def break_in_while():
            while False:
                break

        def continue_in_while():
            while False:
                continue

        funcs = [break_in_while, continue_in_while]

        # Check that we did not raise but we also don't generate bytecode
        for func in funcs:
            opcodes = list(dis.get_instructions(func))
            self.assertEqual(3, len(opcodes))
            self.assertEqual('RETURN_VALUE', opcodes[-1].opname)
            self.assertEqual(None, opcodes[1].argval)

    def test_consts_in_conditionals(self):
        def and_true(x):
            return True and x

        def and_false(x):
            return False and x

        def or_true(x):
            return True or x

        def or_false(x):
            return False or x

        funcs = [and_true, and_false, or_true, or_false]

        # Check that condition is removed.
        for func in funcs:
            with self.subTest(func=func):
                opcodes = list(dis.get_instructions(func))
                self.assertLessEqual(len(opcodes), 3)
                self.assertIn('LOAD_', opcodes[-2].opname)
                self.assertEqual('RETURN_VALUE', opcodes[-1].opname)

    def test_imported_load_method(self):
        sources = [
            """\
            import os
            def foo():
                return os.uname()
            """,
            """\
            import os as operating_system
            def foo():
                return operating_system.uname()
            """,
            """\
            from os import path
            def foo(x):
                return path.join(x)
            """,
            """\
            from os import path as os_path
            def foo(x):
                return os_path.join(x)
            """
        ]
        for source in sources:
            namespace = {}
            exec(textwrap.dedent(source), namespace)
            func = namespace['foo']
            with self.subTest(func=func.__name__):
                opcodes = list(dis.get_instructions(func))
                instructions = [opcode.opname for opcode in opcodes]
                self.assertNotIn('LOAD_METHOD', instructions)
                self.assertIn('LOAD_ATTR', instructions)
                self.assertIn('CALL', instructions)

    def test_folding_type_param(self):
        get_code_fn_cls = lambda x: x.co_consts[0].co_consts[2]
        get_code_type_alias = lambda x: x.co_consts[0].co_consts[3]
        snippets = [
            ("def foo[T = 40 + 5](): pass", get_code_fn_cls),
            ("def foo[**P = 40 + 5](): pass", get_code_fn_cls),
            ("def foo[*Ts = 40 + 5](): pass", get_code_fn_cls),
            ("class foo[T = 40 + 5]: pass", get_code_fn_cls),
            ("class foo[**P = 40 + 5]: pass", get_code_fn_cls),
            ("class foo[*Ts = 40 + 5]: pass", get_code_fn_cls),
            ("type foo[T = 40 + 5] = 1", get_code_type_alias),
            ("type foo[**P = 40 + 5] = 1", get_code_type_alias),
            ("type foo[*Ts = 40 + 5] = 1", get_code_type_alias),
        ]
        for snippet, get_code in snippets:
            c = compile(snippet, "<dummy>", "exec")
            code = get_code(c)
            opcodes = list(dis.get_instructions(code))
            instructions = [opcode.opname for opcode in opcodes]
            args = [opcode.oparg for opcode in opcodes]
            self.assertNotIn(40, args)
            self.assertNotIn(5, args)
            self.assertIn('LOAD_SMALL_INT', instructions)
            self.assertIn(45, args)

    def test_lineno_procedure_call(self):
        def call():
            (
                print()
            )
        line1 = call.__code__.co_firstlineno + 1
        assert line1 not in [line for (_, _, line) in call.__code__.co_lines()]

    def test_lineno_after_implicit_return(self):
        TRUE = True
        # Don't use constant True or False, as compiler will remove test
        def if1(x):
            x()
            if TRUE:
                pass
        def if2(x):
            x()
            if TRUE:
                pass
            else:
                pass
        def if3(x):
            x()
            if TRUE:
                pass
            else:
                return None
        def if4(x):
            x()
            if not TRUE:
                pass
        funcs = [ if1, if2, if3, if4]
        lastlines = [ 3, 3, 3, 2]
        frame = None
        def save_caller_frame():
            nonlocal frame
            frame = sys._getframe(1)
        for func, lastline in zip(funcs, lastlines, strict=True):
            with self.subTest(func=func):
                func(save_caller_frame)
                self.assertEqual(frame.f_lineno-frame.f_code.co_firstlineno, lastline)

    def test_lineno_after_no_code(self):
        def no_code1():
            "doc string"

        def no_code2():
            a: int

        for func in (no_code1, no_code2):
            with self.subTest(func=func):
                if func is no_code1 and no_code1.__doc__ is None:
                    continue
                code = func.__code__
                [(start, end, line)] = code.co_lines()
                self.assertEqual(start, 0)
                self.assertEqual(end, len(code.co_code))
                self.assertEqual(line, code.co_firstlineno)

    def get_code_lines(self, code):
        last_line = -2
        res = []
        for _, _, line in code.co_lines():
            if line is not None and line != last_line:
                res.append(line - code.co_firstlineno)
                last_line = line
        return res

    def test_lineno_attribute(self):
        def load_attr():
            return (
                o.
                a
            )
        load_attr_lines = [ 0, 2, 3, 1 ]

        def load_method():
            return (
                o.
                m(
                    0
                )
            )
        load_method_lines = [ 0, 2, 3, 4, 3, 1 ]

        def store_attr():
            (
                o.
                a
            ) = (
                v
            )
        store_attr_lines = [ 0, 5, 2, 3 ]

        def aug_store_attr():
            (
                o.
                a
            ) += (
                v
            )
        aug_store_attr_lines = [ 0, 2, 3, 5, 1, 3 ]

        funcs = [ load_attr, load_method, store_attr, aug_store_attr]
        func_lines = [ load_attr_lines, load_method_lines,
                 store_attr_lines, aug_store_attr_lines]

        for func, lines in zip(funcs, func_lines, strict=True):
            with self.subTest(func=func):
                code_lines = self.get_code_lines(func.__code__)
                self.assertEqual(lines, code_lines)

    def test_line_number_genexp(self):

        def return_genexp():
            return (1
                    for
                    x
                    in
                    y)
        genexp_lines = [0, 4, 2, 0, 4]

        genexp_code = return_genexp.__code__.co_consts[0]
        code_lines = self.get_code_lines(genexp_code)
        self.assertEqual(genexp_lines, code_lines)

    def test_line_number_implicit_return_after_async_for(self):

        async def test(aseq):
            async for i in aseq:
                body

        expected_lines = [0, 1, 2, 1]
        code_lines = self.get_code_lines(test.__code__)
        self.assertEqual(expected_lines, code_lines)

    def check_line_numbers(self, code, opnames=None):
        # Check that all instructions whose op matches opnames
        # have a line number. opnames can be a single name, or
        # a sequence of names. If it is None, match all ops.

        if isinstance(opnames, str):
            opnames = (opnames, )
        for inst in dis.Bytecode(code):
            if opnames and inst.opname in opnames:
                self.assertIsNotNone(inst.positions.lineno)

    def test_line_number_synthetic_jump_multiple_predecessors(self):
        def f():
            for x in it:
                try:
                    if C1:
                        yield 2
                except OSError:
                    pass

        self.check_line_numbers(f.__code__, 'JUMP_BACKWARD')

    def test_line_number_synthetic_jump_multiple_predecessors_nested(self):
        def f():
            for x in it:
                try:
                    X = 3
                except OSError:
                    try:
                        if C3:
                            X = 4
                    except OSError:
                        pass
            return 42

        self.check_line_numbers(f.__code__, 'JUMP_BACKWARD')

    def test_line_number_synthetic_jump_multiple_predecessors_more_nested(self):
        def f():
            for x in it:
                try:
                    X = 3
                except OSError:
                    try:
                        if C3:
                            if C4:
                                X = 4
                    except OSError:
                        try:
                            if C3:
                                if C4:
                                    X = 5
                        except OSError:
                            pass
            return 42

        self.check_line_numbers(f.__code__, 'JUMP_BACKWARD')

    def test_lineno_of_backward_jump_conditional_in_loop(self):
        # Issue gh-107901
        def f():
            for i in x:
                if y:
                    pass

        self.check_line_numbers(f.__code__, 'JUMP_BACKWARD')

    def test_big_dict_literal(self):
        # The compiler has a flushing point in "compiler_dict" that calls compiles
        # a portion of the dictionary literal when the loop that iterates over the items
        # reaches 0xFFFF elements but the code was not including the boundary element,
        # dropping the key at position 0xFFFF. See bpo-41531 for more information

        dict_size = 0xFFFF + 1
        the_dict = "{" + ",".join(f"{x}:{x}" for x in range(dict_size)) + "}"
        self.assertEqual(len(eval(the_dict)), dict_size)

    def test_redundant_jump_in_if_else_break(self):
        # Check if bytecode containing jumps that simply point to the next line
        # is generated around if-else-break style structures. See bpo-42615.

        def if_else_break():
            val = 1
            while True:
                if val > 0:
                    val -= 1
                else:
                    break
                val = -1

        INSTR_SIZE = 2
        HANDLED_JUMPS = (
            'POP_JUMP_IF_FALSE',
            'POP_JUMP_IF_TRUE',
            'JUMP_ABSOLUTE',
            'JUMP_FORWARD',
        )

        for line, instr in enumerate(
            dis.Bytecode(if_else_break, show_caches=True)
        ):
            if instr.opname == 'JUMP_FORWARD':
                self.assertNotEqual(instr.arg, 0)
            elif instr.opname in HANDLED_JUMPS:
                self.assertNotEqual(instr.arg, (line + 1)*INSTR_SIZE)

    def test_no_wraparound_jump(self):
        # See https://bugs.python.org/issue46724

        def while_not_chained(a, b, c):
            while not (a < b < c):
                pass

        for instr in dis.Bytecode(while_not_chained):
            self.assertNotEqual(instr.opname, "EXTENDED_ARG")

    @support.cpython_only
    def test_uses_slice_instructions(self):

        def check_op_count(func, op, expected):
            actual = 0
            for instr in dis.Bytecode(func):
                if instr.opname == op:
                    actual += 1
            self.assertEqual(actual, expected)

        def check_consts(func, typ, expected):
            expected = set([repr(x) for x in expected])
            all_consts = set()
            consts = func.__code__.co_consts
            for instr in dis.Bytecode(func):
                if instr.opname == "LOAD_CONST" and isinstance(consts[instr.oparg], typ):
                    all_consts.add(repr(consts[instr.oparg]))
            self.assertEqual(all_consts, expected)

        def load():
            return x[a:b] + x [a:] + x[:b] + x[:]

        check_op_count(load, "BINARY_SLICE", 3)
        check_op_count(load, "BUILD_SLICE", 0)
        check_consts(load, slice, [slice(None, None, None)])
        check_op_count(load, "BINARY_OP", 4)

        def store():
            x[a:b] = y
            x [a:] = y
            x[:b] = y
            x[:] = y

        check_op_count(store, "STORE_SLICE", 3)
        check_op_count(store, "BUILD_SLICE", 0)
        check_op_count(store, "STORE_SUBSCR", 1)
        check_consts(store, slice, [slice(None, None, None)])

        def long_slice():
            return x[a:b:c]

        check_op_count(long_slice, "BUILD_SLICE", 1)
        check_op_count(long_slice, "BINARY_SLICE", 0)
        check_consts(long_slice, slice, [])
        check_op_count(long_slice, "BINARY_OP", 1)

        def aug():
            x[a:b] += y

        check_op_count(aug, "BINARY_SLICE", 1)
        check_op_count(aug, "STORE_SLICE", 1)
        check_op_count(aug, "BUILD_SLICE", 0)
        check_op_count(aug, "BINARY_OP", 1)
        check_op_count(aug, "STORE_SUBSCR", 0)
        check_consts(aug, slice, [])

        def aug_const():
            x[1:2] += y

        check_op_count(aug_const, "BINARY_SLICE", 0)
        check_op_count(aug_const, "STORE_SLICE", 0)
        check_op_count(aug_const, "BINARY_OP", 2)
        check_op_count(aug_const, "STORE_SUBSCR", 1)
        check_consts(aug_const, slice, [slice(1, 2)])

        def compound_const_slice():
            x[1:2:3, 4:5:6] = y

        check_op_count(compound_const_slice, "BINARY_SLICE", 0)
        check_op_count(compound_const_slice, "BUILD_SLICE", 0)
        check_op_count(compound_const_slice, "STORE_SLICE", 0)
        check_op_count(compound_const_slice, "STORE_SUBSCR", 1)
        check_consts(compound_const_slice, slice, [])
        check_consts(compound_const_slice, tuple, [(slice(1, 2, 3), slice(4, 5, 6))])

        def mutable_slice():
            x[[]:] = y

        check_consts(mutable_slice, slice, {})

        def different_but_equal():
            x[:0] = y
            x[:0.0] = y
            x[:False] = y
            x[:None] = y

        check_consts(
            different_but_equal,
            slice,
            [
                slice(None, 0, None),
                slice(None, 0.0, None),
                slice(None, False, None),
                slice(None, None, None)
            ]
        )

    def test_compare_positions(self):
        for opname_prefix, op in [
            ("COMPARE_", "<"),
            ("COMPARE_", "<="),
            ("COMPARE_", ">"),
            ("COMPARE_", ">="),
            ("CONTAINS_OP", "in"),
            ("CONTAINS_OP", "not in"),
            ("IS_OP", "is"),
            ("IS_OP", "is not"),
        ]:
            expr = f'a {op} b {op} c'
            expected_positions = 2 * [(2, 2, 0, len(expr))]
            for source in [
                f"\\\n{expr}", f'if \\\n{expr}: x', f"x if \\\n{expr} else y"
            ]:
                code = compile(source, "<test>", "exec")
                actual_positions = [
                    instruction.positions
                    for instruction in dis.get_instructions(code)
                    if instruction.opname.startswith(opname_prefix)
                ]
                with self.subTest(source):
                    self.assertEqual(actual_positions, expected_positions)

    def test_if_expression_expression_empty_block(self):
        # See regression in gh-99708
        exprs = [
            "assert (False if 1 else True)",
            "def f():\n\tif not (False if 1 else True): raise AssertionError",
            "def f():\n\tif not (False if 1 else True): return 12",
        ]
        for expr in exprs:
            with self.subTest(expr=expr):
                compile(expr, "<single>", "exec")

    def test_multi_line_lambda_as_argument(self):
        # See gh-101928
        code = textwrap.dedent("""
            def foo(param, lambda_exp):
                pass

            foo(param=0,
                lambda_exp=lambda:
                1)
        """)
        compile(code, "<test>", "exec")

    def test_apply_static_swaps(self):
        def f(x, y):
            a, a = x, y
            return a
        self.assertEqual(f("x", "y"), "y")

    def test_apply_static_swaps_2(self):
        def f(x, y, z):
            a, b, a = x, y, z
            return a
        self.assertEqual(f("x", "y", "z"), "z")

    def test_apply_static_swaps_3(self):
        def f(x, y, z):
            a, a, b = x, y, z
            return a
        self.assertEqual(f("x", "y", "z"), "y")

    def test_variable_dependent(self):
        # gh-104635: Since the value of b is dependent on the value of a
        # the first STORE_FAST for a should not be skipped. (e.g POP_TOP).
        # This test case is added to prevent potential regression from aggressive optimization.
        def f():
            a = 42; b = a + 54; a = 54
            return a, b
        self.assertEqual(f(), (54, 96))

    def test_duplicated_small_exit_block(self):
        # See gh-109627
        def f():
            while element and something:
                try:
                    return something
                except:
                    pass

    def test_cold_block_moved_to_end(self):
        # See gh-109719
        def f():
            while name:
                try:
                    break
                except:
                    pass
            else:
                1 if 1 else 1

    def test_remove_empty_basic_block_with_jump_target_label(self):
        # See gh-109823
        def f(x):
            while x:
                0 if 1 else 0

    def test_remove_redundant_nop_edge_case(self):
        # See gh-109889
        def f():
            a if (1 if b else c) else d

    def test_global_declaration_in_except_used_in_else(self):
        # See gh-111123
        code = textwrap.dedent("""\
            def f():
                try:
                    pass
                %s Exception:
                    global a
                else:
                    print(a)
        """)

        g, l = {'a': 5}, {}
        for kw in ("except", "except*"):
            exec(code % kw, g, l);

    def test_regression_gh_120225(self):
        async def name_4():
            match b'':
                case True:
                    pass
                case name_5 if f'e':
                    {name_3: name_4 async for name_2 in name_5}
                case []:
                    pass
            [[]]

<<<<<<< HEAD
    def test_invalid_with_usages(self):
        def f(obj):
            with obj:
                pass

        with self.assertRaisesRegex(TypeError, re.escape((
            "object does not support the context manager protocol "
            "(missed __exit__ method)"
        ))):
            f(DummyEnter())

        with self.assertRaisesRegex(TypeError, re.escape((
            "object does not support the context manager protocol "
            "(missed __enter__ method)"
        ))):
            f(DummyExit())

        # a missing __exit__ is reported missing before a missing __enter__
        with self.assertRaisesRegex(TypeError, re.escape((
            "object does not support the context manager protocol "
            "(missed __exit__ method)"
        ))):
            f(object())

        with self.assertRaisesRegex(TypeError, re.escape((
            "object does not support the context manager protocol "
            "(missed __exit__ method) but it supports the asynchronous "
            "context manager protocol. Did you mean to use 'async with'?"
        ))):
            f(AsyncDummy())

    def test_invalid_async_with_usages(self):
        async def f(obj):
            async with obj:
                pass

        with self.assertRaisesRegex(TypeError, re.escape((
            "object does not support the asynchronous context manager protocol "
            "(missed __aexit__ method)"
        ))):
            f(AsyncDummyEnter()).send(None)

        with self.assertRaisesRegex(TypeError, re.escape((
            "object does not support the asynchronous context manager protocol "
            "(missed __aenter__ method)"
        ))):
            f(AsyncDummyExit()).send(None)

        # a missing __aexit__ is reported missing before a missing __aenter__
        with self.assertRaisesRegex(TypeError, re.escape((
            "object does not support the asynchronous context manager protocol "
            "(missed __aexit__ method)"
        ))):
            f(object()).send(None)

        with self.assertRaisesRegex(TypeError, re.escape((
            "object does not support the asynchronous context manager protocol "
            "(missed __aexit__ method) but it supports the context manager "
            "protocol. Did you mean to use 'with'?"
        ))):
            f(SyncDummy()).send(None)

=======
    def test_globals_dict_subclass(self):
        # gh-132386
        class WeirdDict(dict):
            pass

        ns = {}
        exec('def foo(): return a', WeirdDict(), ns)

        self.assertRaises(NameError, ns['foo'])

    def test_compile_warnings(self):
        # See gh-131927
        # Compile warnings originating from the same file and
        # line are now only emitted once.
        with warnings.catch_warnings(record=True) as caught:
            warnings.simplefilter("default")
            compile('1 is 1', '<stdin>', 'eval')
            compile('1 is 1', '<stdin>', 'eval')

        self.assertEqual(len(caught), 1)

        with warnings.catch_warnings(record=True) as caught:
            warnings.simplefilter("always")
            compile('1 is 1', '<stdin>', 'eval')
            compile('1 is 1', '<stdin>', 'eval')

        self.assertEqual(len(caught), 2)
>>>>>>> c7f6535e

class TestBooleanExpression(unittest.TestCase):
    class Value:
        def __init__(self):
            self.called = 0

        def __bool__(self):
            self.called += 1
            return self.value

    class Yes(Value):
        value = True

    class No(Value):
        value = False

    def test_short_circuit_and(self):
        v = [self.Yes(), self.No(), self.Yes()]
        res = v[0] and v[1] and v[0]
        self.assertIs(res, v[1])
        self.assertEqual([e.called for e in v], [1, 1, 0])

    def test_short_circuit_or(self):
        v = [self.No(), self.Yes(), self.No()]
        res = v[0] or v[1] or v[0]
        self.assertIs(res, v[1])
        self.assertEqual([e.called for e in v], [1, 1, 0])

    def test_compound(self):
        # See gh-124285
        v = [self.No(), self.Yes(), self.Yes(), self.Yes()]
        res = v[0] and v[1] or v[2] or v[3]
        self.assertIs(res, v[2])
        self.assertEqual([e.called for e in v], [1, 0, 1, 0])

        v = [self.No(), self.No(), self.Yes(), self.Yes(), self.No()]
        res = v[0] or v[1] and v[2] or v[3] or v[4]
        self.assertIs(res, v[3])
        self.assertEqual([e.called for e in v], [1, 1, 0, 1, 0])

@requires_debug_ranges()
class TestSourcePositions(unittest.TestCase):
    # Ensure that compiled code snippets have correct line and column numbers
    # in `co_positions()`.

    def check_positions_against_ast(self, snippet):
        # Basic check that makes sure each line and column is at least present
        # in one of the AST nodes of the source code.
        code = compile(snippet, 'test_compile.py', 'exec')
        ast_tree = compile(snippet, 'test_compile.py', 'exec', _ast.PyCF_ONLY_AST)
        self.assertTrue(type(ast_tree) == _ast.Module)

        # Use an AST visitor that notes all the offsets.
        lines, end_lines, columns, end_columns = set(), set(), set(), set()
        class SourceOffsetVisitor(ast.NodeVisitor):
            def generic_visit(self, node):
                super().generic_visit(node)
                if not isinstance(node, (ast.expr, ast.stmt, ast.pattern)):
                    return
                lines.add(node.lineno)
                end_lines.add(node.end_lineno)
                columns.add(node.col_offset)
                end_columns.add(node.end_col_offset)

        SourceOffsetVisitor().visit(ast_tree)

        # Check against the positions in the code object.
        for (line, end_line, col, end_col) in code.co_positions():
            if line == 0:
                continue # This is an artificial module-start line
            # If the offset is not None (indicating missing data), ensure that
            # it was part of one of the AST nodes.
            if line is not None:
                self.assertIn(line, lines)
            if end_line is not None:
                self.assertIn(end_line, end_lines)
            if col is not None:
                self.assertIn(col, columns)
            if end_col is not None:
                self.assertIn(end_col, end_columns)

        return code, ast_tree

    def assertOpcodeSourcePositionIs(self, code, opcode,
            line, end_line, column, end_column, occurrence=1):

        for instr, position in instructions_with_positions(
            dis.Bytecode(code), code.co_positions()
        ):
            if instr.opname == opcode:
                occurrence -= 1
                if not occurrence:
                    self.assertEqual(position[0], line)
                    self.assertEqual(position[1], end_line)
                    self.assertEqual(position[2], column)
                    self.assertEqual(position[3], end_column)
                    return

        self.fail(f"Opcode {opcode} not found in code")

    def test_simple_assignment(self):
        snippet = "x = 1"
        self.check_positions_against_ast(snippet)

    def test_compiles_to_extended_op_arg(self):
        # Make sure we still have valid positions when the code compiles to an
        # EXTENDED_ARG by performing a loop which needs a JUMP_ABSOLUTE after
        # a bunch of opcodes.
        snippet = "x = x\n" * 10_000
        snippet += ("while x != 0:\n"
                    "  x -= 1\n"
                    "while x != 0:\n"
                    "  x +=  1\n"
                   )

        compiled_code, _ = self.check_positions_against_ast(snippet)

        self.assertOpcodeSourcePositionIs(compiled_code, 'BINARY_OP',
            line=10_000 + 2, end_line=10_000 + 2,
            column=2, end_column=8, occurrence=1)
        self.assertOpcodeSourcePositionIs(compiled_code, 'BINARY_OP',
            line=10_000 + 4, end_line=10_000 + 4,
            column=2, end_column=9, occurrence=2)

    def test_multiline_expression(self):
        snippet = textwrap.dedent("""\
            f(
                1, 2, 3, 4
            )
            """)
        compiled_code, _ = self.check_positions_against_ast(snippet)
        self.assertOpcodeSourcePositionIs(compiled_code, 'CALL',
            line=1, end_line=3, column=0, end_column=1)

    @requires_specialization
    def test_multiline_boolean_expression(self):
        snippet = textwrap.dedent("""\
            if (a or
                (b and not c) or
                not (
                    d > 0)):
                x = 42
            """)
        compiled_code, _ = self.check_positions_against_ast(snippet)
        # jump if a is true:
        self.assertOpcodeSourcePositionIs(compiled_code, 'POP_JUMP_IF_TRUE',
            line=1, end_line=1, column=4, end_column=5, occurrence=1)
        # jump if b is false:
        self.assertOpcodeSourcePositionIs(compiled_code, 'POP_JUMP_IF_FALSE',
            line=2, end_line=2, column=5, end_column=6, occurrence=1)
        # jump if c is false:
        self.assertOpcodeSourcePositionIs(compiled_code, 'POP_JUMP_IF_FALSE',
            line=2, end_line=2, column=15, end_column=16, occurrence=2)
        # compare d and 0
        self.assertOpcodeSourcePositionIs(compiled_code, 'COMPARE_OP',
            line=4, end_line=4, column=8, end_column=13, occurrence=1)
        # jump if comparison it True
        self.assertOpcodeSourcePositionIs(compiled_code, 'POP_JUMP_IF_TRUE',
            line=4, end_line=4, column=8, end_column=13, occurrence=2)

    @unittest.skipIf(sys.flags.optimize, "Assertions are disabled in optimized mode")
    def test_multiline_assert(self):
        snippet = textwrap.dedent("""\
            assert (a > 0 and
                    bb > 0 and
                    ccc == 1000000), "error msg"
            """)
        compiled_code, _ = self.check_positions_against_ast(snippet)
        self.assertOpcodeSourcePositionIs(compiled_code, 'LOAD_COMMON_CONSTANT',
            line=1, end_line=3, column=0, end_column=36, occurrence=1)
        #  The "error msg":
        self.assertOpcodeSourcePositionIs(compiled_code, 'LOAD_CONST',
            line=3, end_line=3, column=25, end_column=36, occurrence=2)
        self.assertOpcodeSourcePositionIs(compiled_code, 'CALL',
            line=1, end_line=3, column=0, end_column=36, occurrence=1)
        self.assertOpcodeSourcePositionIs(compiled_code, 'RAISE_VARARGS',
            line=1, end_line=3, column=8, end_column=22, occurrence=1)

    def test_multiline_generator_expression(self):
        snippet = textwrap.dedent("""\
            ((x,
                2*x)
                for x
                in [1,2,3] if (x > 0
                               and x < 100
                               and x != 50))
            """)
        compiled_code, _ = self.check_positions_against_ast(snippet)
        compiled_code = compiled_code.co_consts[0]
        self.assertIsInstance(compiled_code, types.CodeType)
        self.assertOpcodeSourcePositionIs(compiled_code, 'YIELD_VALUE',
            line=1, end_line=2, column=1, end_column=8, occurrence=1)
        self.assertOpcodeSourcePositionIs(compiled_code, 'JUMP_BACKWARD',
            line=1, end_line=2, column=1, end_column=8, occurrence=1)
        self.assertOpcodeSourcePositionIs(compiled_code, 'RETURN_VALUE',
            line=4, end_line=4, column=7, end_column=14, occurrence=1)

    def test_multiline_async_generator_expression(self):
        snippet = textwrap.dedent("""\
            ((x,
                2*x)
                async for x
                in [1,2,3] if (x > 0
                               and x < 100
                               and x != 50))
            """)
        compiled_code, _ = self.check_positions_against_ast(snippet)
        compiled_code = compiled_code.co_consts[0]
        self.assertIsInstance(compiled_code, types.CodeType)
        self.assertOpcodeSourcePositionIs(compiled_code, 'YIELD_VALUE',
            line=1, end_line=2, column=1, end_column=8, occurrence=2)
        self.assertOpcodeSourcePositionIs(compiled_code, 'RETURN_VALUE',
            line=1, end_line=6, column=0, end_column=32, occurrence=1)

    def test_multiline_list_comprehension(self):
        snippet = textwrap.dedent("""\
            [(x,
                2*x)
                for x
                in [1,2,3] if (x > 0
                               and x < 100
                               and x != 50)]
            """)
        compiled_code, _ = self.check_positions_against_ast(snippet)
        self.assertIsInstance(compiled_code, types.CodeType)
        self.assertOpcodeSourcePositionIs(compiled_code, 'LIST_APPEND',
            line=1, end_line=2, column=1, end_column=8, occurrence=1)
        self.assertOpcodeSourcePositionIs(compiled_code, 'JUMP_BACKWARD',
            line=1, end_line=2, column=1, end_column=8, occurrence=1)

    def test_multiline_async_list_comprehension(self):
        snippet = textwrap.dedent("""\
            async def f():
                [(x,
                    2*x)
                    async for x
                    in [1,2,3] if (x > 0
                                   and x < 100
                                   and x != 50)]
            """)
        compiled_code, _ = self.check_positions_against_ast(snippet)
        g = {}
        eval(compiled_code, g)
        compiled_code = g['f'].__code__
        self.assertIsInstance(compiled_code, types.CodeType)
        self.assertOpcodeSourcePositionIs(compiled_code, 'LIST_APPEND',
            line=2, end_line=3, column=5, end_column=12, occurrence=1)
        self.assertOpcodeSourcePositionIs(compiled_code, 'JUMP_BACKWARD',
            line=2, end_line=3, column=5, end_column=12, occurrence=1)
        self.assertOpcodeSourcePositionIs(compiled_code, 'RETURN_VALUE',
            line=2, end_line=7, column=4, end_column=36, occurrence=1)

    def test_multiline_set_comprehension(self):
        snippet = textwrap.dedent("""\
            {(x,
                2*x)
                for x
                in [1,2,3] if (x > 0
                               and x < 100
                               and x != 50)}
            """)
        compiled_code, _ = self.check_positions_against_ast(snippet)
        self.assertIsInstance(compiled_code, types.CodeType)
        self.assertOpcodeSourcePositionIs(compiled_code, 'SET_ADD',
            line=1, end_line=2, column=1, end_column=8, occurrence=1)
        self.assertOpcodeSourcePositionIs(compiled_code, 'JUMP_BACKWARD',
            line=1, end_line=2, column=1, end_column=8, occurrence=1)

    def test_multiline_async_set_comprehension(self):
        snippet = textwrap.dedent("""\
            async def f():
                {(x,
                    2*x)
                    async for x
                    in [1,2,3] if (x > 0
                                   and x < 100
                                   and x != 50)}
            """)
        compiled_code, _ = self.check_positions_against_ast(snippet)
        g = {}
        eval(compiled_code, g)
        compiled_code = g['f'].__code__
        self.assertIsInstance(compiled_code, types.CodeType)
        self.assertOpcodeSourcePositionIs(compiled_code, 'SET_ADD',
            line=2, end_line=3, column=5, end_column=12, occurrence=1)
        self.assertOpcodeSourcePositionIs(compiled_code, 'JUMP_BACKWARD',
            line=2, end_line=3, column=5, end_column=12, occurrence=1)
        self.assertOpcodeSourcePositionIs(compiled_code, 'RETURN_VALUE',
            line=2, end_line=7, column=4, end_column=36, occurrence=1)

    def test_multiline_dict_comprehension(self):
        snippet = textwrap.dedent("""\
            {x:
                2*x
                for x
                in [1,2,3] if (x > 0
                               and x < 100
                               and x != 50)}
            """)
        compiled_code, _ = self.check_positions_against_ast(snippet)
        self.assertIsInstance(compiled_code, types.CodeType)
        self.assertOpcodeSourcePositionIs(compiled_code, 'MAP_ADD',
            line=1, end_line=2, column=1, end_column=7, occurrence=1)
        self.assertOpcodeSourcePositionIs(compiled_code, 'JUMP_BACKWARD',
            line=1, end_line=2, column=1, end_column=7, occurrence=1)

    def test_multiline_async_dict_comprehension(self):
        snippet = textwrap.dedent("""\
            async def f():
                {x:
                    2*x
                    async for x
                    in [1,2,3] if (x > 0
                                   and x < 100
                                   and x != 50)}
            """)
        compiled_code, _ = self.check_positions_against_ast(snippet)
        g = {}
        eval(compiled_code, g)
        compiled_code = g['f'].__code__
        self.assertIsInstance(compiled_code, types.CodeType)
        self.assertOpcodeSourcePositionIs(compiled_code, 'MAP_ADD',
            line=2, end_line=3, column=5, end_column=11, occurrence=1)
        self.assertOpcodeSourcePositionIs(compiled_code, 'JUMP_BACKWARD',
            line=2, end_line=3, column=5, end_column=11, occurrence=1)
        self.assertOpcodeSourcePositionIs(compiled_code, 'RETURN_VALUE',
            line=2, end_line=7, column=4, end_column=36, occurrence=1)

    def test_matchcase_sequence(self):
        snippet = textwrap.dedent("""\
            match x:
                case a, b:
                    pass
            """)
        compiled_code, _ = self.check_positions_against_ast(snippet)
        self.assertOpcodeSourcePositionIs(compiled_code, 'MATCH_SEQUENCE',
            line=2, end_line=2, column=9, end_column=13, occurrence=1)
        self.assertOpcodeSourcePositionIs(compiled_code, 'UNPACK_SEQUENCE',
            line=2, end_line=2, column=9, end_column=13, occurrence=1)
        self.assertOpcodeSourcePositionIs(compiled_code, 'STORE_NAME',
            line=2, end_line=2, column=9, end_column=13, occurrence=1)
        self.assertOpcodeSourcePositionIs(compiled_code, 'STORE_NAME',
            line=2, end_line=2, column=9, end_column=13, occurrence=2)

    def test_matchcase_sequence_wildcard(self):
        snippet = textwrap.dedent("""\
            match x:
                case a, *b, c:
                    pass
            """)
        compiled_code, _ = self.check_positions_against_ast(snippet)
        self.assertOpcodeSourcePositionIs(compiled_code, 'MATCH_SEQUENCE',
            line=2, end_line=2, column=9, end_column=17, occurrence=1)
        self.assertOpcodeSourcePositionIs(compiled_code, 'UNPACK_EX',
            line=2, end_line=2, column=9, end_column=17, occurrence=1)
        self.assertOpcodeSourcePositionIs(compiled_code, 'STORE_NAME',
            line=2, end_line=2, column=9, end_column=17, occurrence=1)
        self.assertOpcodeSourcePositionIs(compiled_code, 'STORE_NAME',
            line=2, end_line=2, column=9, end_column=17, occurrence=2)
        self.assertOpcodeSourcePositionIs(compiled_code, 'STORE_NAME',
            line=2, end_line=2, column=9, end_column=17, occurrence=3)

    def test_matchcase_mapping(self):
        snippet = textwrap.dedent("""\
            match x:
                case {"a" : a, "b": b}:
                    pass
            """)
        compiled_code, _ = self.check_positions_against_ast(snippet)
        self.assertOpcodeSourcePositionIs(compiled_code, 'MATCH_MAPPING',
            line=2, end_line=2, column=9, end_column=26, occurrence=1)
        self.assertOpcodeSourcePositionIs(compiled_code, 'MATCH_KEYS',
            line=2, end_line=2, column=9, end_column=26, occurrence=1)
        self.assertOpcodeSourcePositionIs(compiled_code, 'STORE_NAME',
            line=2, end_line=2, column=9, end_column=26, occurrence=1)
        self.assertOpcodeSourcePositionIs(compiled_code, 'STORE_NAME',
            line=2, end_line=2, column=9, end_column=26, occurrence=2)

    def test_matchcase_mapping_wildcard(self):
        snippet = textwrap.dedent("""\
            match x:
                case {"a" : a, "b": b, **c}:
                    pass
            """)
        compiled_code, _ = self.check_positions_against_ast(snippet)
        self.assertOpcodeSourcePositionIs(compiled_code, 'MATCH_MAPPING',
            line=2, end_line=2, column=9, end_column=31, occurrence=1)
        self.assertOpcodeSourcePositionIs(compiled_code, 'MATCH_KEYS',
            line=2, end_line=2, column=9, end_column=31, occurrence=1)
        self.assertOpcodeSourcePositionIs(compiled_code, 'STORE_NAME',
            line=2, end_line=2, column=9, end_column=31, occurrence=1)
        self.assertOpcodeSourcePositionIs(compiled_code, 'STORE_NAME',
            line=2, end_line=2, column=9, end_column=31, occurrence=2)

    def test_matchcase_class(self):
        snippet = textwrap.dedent("""\
            match x:
                case C(a, b):
                    pass
            """)
        compiled_code, _ = self.check_positions_against_ast(snippet)
        self.assertOpcodeSourcePositionIs(compiled_code, 'MATCH_CLASS',
            line=2, end_line=2, column=9, end_column=16, occurrence=1)
        self.assertOpcodeSourcePositionIs(compiled_code, 'UNPACK_SEQUENCE',
            line=2, end_line=2, column=9, end_column=16, occurrence=1)
        self.assertOpcodeSourcePositionIs(compiled_code, 'STORE_NAME',
            line=2, end_line=2, column=9, end_column=16, occurrence=1)
        self.assertOpcodeSourcePositionIs(compiled_code, 'STORE_NAME',
            line=2, end_line=2, column=9, end_column=16, occurrence=2)

    def test_matchcase_or(self):
        snippet = textwrap.dedent("""\
            match x:
                case C(1) | C(2):
                    pass
            """)
        compiled_code, _ = self.check_positions_against_ast(snippet)
        self.assertOpcodeSourcePositionIs(compiled_code, 'MATCH_CLASS',
            line=2, end_line=2, column=9, end_column=13, occurrence=1)
        self.assertOpcodeSourcePositionIs(compiled_code, 'MATCH_CLASS',
            line=2, end_line=2, column=16, end_column=20, occurrence=2)

    def test_very_long_line_end_offset(self):
        # Make sure we get the correct column offset for offsets
        # too large to store in a byte.
        long_string = "a" * 1000
        snippet = f"g('{long_string}')"

        compiled_code, _ = self.check_positions_against_ast(snippet)
        self.assertOpcodeSourcePositionIs(compiled_code, 'CALL',
            line=1, end_line=1, column=0, end_column=1005)

    def test_complex_single_line_expression(self):
        snippet = "a - b @ (c * x['key'] + 23)"

        compiled_code, _ = self.check_positions_against_ast(snippet)
        self.assertOpcodeSourcePositionIs(compiled_code, 'BINARY_OP',
            line=1, end_line=1, column=13, end_column=21)
        self.assertOpcodeSourcePositionIs(compiled_code, 'BINARY_OP',
            line=1, end_line=1, column=9, end_column=21, occurrence=2)
        self.assertOpcodeSourcePositionIs(compiled_code, 'BINARY_OP',
            line=1, end_line=1, column=9, end_column=26, occurrence=3)
        self.assertOpcodeSourcePositionIs(compiled_code, 'BINARY_OP',
            line=1, end_line=1, column=4, end_column=27, occurrence=4)
        self.assertOpcodeSourcePositionIs(compiled_code, 'BINARY_OP',
            line=1, end_line=1, column=0, end_column=27, occurrence=5)

    def test_multiline_assert_rewritten_as_method_call(self):
        # GH-94694: Don't crash if pytest rewrites a multiline assert as a
        # method call with the same location information:
        tree = ast.parse("assert (\n42\n)")
        old_node = tree.body[0]
        new_node = ast.Expr(
            ast.Call(
                ast.Attribute(
                    ast.Name("spam", ast.Load()),
                    "eggs",
                    ast.Load(),
                ),
                [],
                [],
            )
        )
        ast.copy_location(new_node, old_node)
        ast.fix_missing_locations(new_node)
        tree.body[0] = new_node
        compile(tree, "<test>", "exec")

    def test_push_null_load_global_positions(self):
        source_template = """
        import abc, dis
        import ast as art

        abc = None
        dix = dis
        ast = art

        def f():
        {}
        """
        for body in [
            "    abc.a()",
            "    art.a()",
            "    ast.a()",
            "    dis.a()",
            "    dix.a()",
            "    abc[...]()",
            "    art()()",
            "   (ast or ...)()",
            "   [dis]()",
            "   (dix + ...)()",
        ]:
            with self.subTest(body):
                namespace = {}
                source = textwrap.dedent(source_template.format(body))
                with warnings.catch_warnings():
                    warnings.simplefilter('ignore', SyntaxWarning)
                    exec(source, namespace)
                code = namespace["f"].__code__
                self.assertOpcodeSourcePositionIs(
                    code,
                    "LOAD_GLOBAL",
                    line=10,
                    end_line=10,
                    column=4,
                    end_column=7,
                )

    def test_attribute_augassign(self):
        source = "(\n lhs  \n   .    \n     rhs      \n       ) += 42"
        code = compile(source, "<test>", "exec")
        self.assertOpcodeSourcePositionIs(
            code, "LOAD_ATTR", line=4, end_line=4, column=5, end_column=8
        )
        self.assertOpcodeSourcePositionIs(
            code, "STORE_ATTR", line=4, end_line=4, column=5, end_column=8
        )

    def test_attribute_del(self):
        source = "del (\n lhs  \n   .    \n     rhs      \n       )"
        code = compile(source, "<test>", "exec")
        self.assertOpcodeSourcePositionIs(
            code, "DELETE_ATTR", line=4, end_line=4, column=5, end_column=8
        )

    def test_attribute_load(self):
        source = "(\n lhs  \n   .    \n     rhs      \n       )"
        code = compile(source, "<test>", "exec")
        self.assertOpcodeSourcePositionIs(
            code, "LOAD_ATTR", line=4, end_line=4, column=5, end_column=8
        )

    def test_attribute_store(self):
        source = "(\n lhs  \n   .    \n     rhs      \n       ) = 42"
        code = compile(source, "<test>", "exec")
        self.assertOpcodeSourcePositionIs(
            code, "STORE_ATTR", line=4, end_line=4, column=5, end_column=8
        )

    def test_method_call(self):
        source = "(\n lhs  \n   .    \n     rhs      \n       )()"
        code = compile(source, "<test>", "exec")
        self.assertOpcodeSourcePositionIs(
            code, "LOAD_ATTR", line=4, end_line=4, column=5, end_column=8
        )
        self.assertOpcodeSourcePositionIs(
            code, "CALL", line=4, end_line=5, column=5, end_column=10
        )

    def test_weird_attribute_position_regressions(self):
        def f():
            (bar.
        baz)
            (bar.
        baz(
        ))
            files().setdefault(
                0
            ).setdefault(
                0
            )
        for line, end_line, column, end_column in f.__code__.co_positions():
            self.assertIsNotNone(line)
            self.assertIsNotNone(end_line)
            self.assertIsNotNone(column)
            self.assertIsNotNone(end_column)
            self.assertLessEqual((line, column), (end_line, end_column))

    @support.cpython_only
    def test_column_offset_deduplication(self):
        # GH-95150: Code with different column offsets shouldn't be merged!
        for source in [
            "lambda: a",
            "(a for b in c)",
        ]:
            with self.subTest(source):
                code = compile(f"{source}, {source}", "<test>", "eval")
                self.assertEqual(len(code.co_consts), 2)
                self.assertIsInstance(code.co_consts[0], types.CodeType)
                self.assertIsInstance(code.co_consts[1], types.CodeType)
                self.assertNotEqual(code.co_consts[0], code.co_consts[1])
                self.assertNotEqual(
                    list(code.co_consts[0].co_positions()),
                    list(code.co_consts[1].co_positions()),
                )

    def test_load_super_attr(self):
        source = "class C:\n  def __init__(self):\n    super().__init__()"
        for const in compile(source, "<test>", "exec").co_consts[0].co_consts:
            if isinstance(const, types.CodeType):
                code = const
                break
        self.assertOpcodeSourcePositionIs(
            code, "LOAD_GLOBAL", line=3, end_line=3, column=4, end_column=9
        )

    def test_lambda_return_position(self):
        snippets = [
            "f = lambda: x",
            "f = lambda: 42",
            "f = lambda: 1 + 2",
            "f = lambda: a + b",
        ]
        for snippet in snippets:
            with self.subTest(snippet=snippet):
                lamb = run_code(snippet)["f"]
                positions = lamb.__code__.co_positions()
                # assert that all positions are within the lambda
                for i, pos in enumerate(positions):
                    with self.subTest(i=i, pos=pos):
                        start_line, end_line, start_col, end_col = pos
                        if i == 0 and start_col == end_col == 0:
                            # ignore the RESUME in the beginning
                            continue
                        self.assertEqual(start_line, 1)
                        self.assertEqual(end_line, 1)
                        code_start = snippet.find(":") + 2
                        code_end = len(snippet)
                        self.assertGreaterEqual(start_col, code_start)
                        self.assertLessEqual(end_col, code_end)
                        self.assertGreaterEqual(end_col, start_col)
                        self.assertLessEqual(end_col, code_end)

    def test_return_in_with_positions(self):
        # See gh-98442
        def f():
            with xyz:
                1
                2
                3
                4
                return R

        # All instructions should have locations on a single line
        for instr in dis.get_instructions(f):
            start_line, end_line, _, _ = instr.positions
            self.assertEqual(start_line, end_line)

        # Expect four `LOAD_CONST None` instructions:
        # three for the no-exception __exit__ call, and one for the return.
        # They should all have the locations of the context manager ('xyz').

        load_none = [instr for instr in dis.get_instructions(f) if
                     instr.opname == 'LOAD_CONST' and instr.argval is None]
        return_value = [instr for instr in dis.get_instructions(f) if
                        instr.opname == 'RETURN_VALUE']

        self.assertEqual(len(load_none), 4)
        self.assertEqual(len(return_value), 2)
        for instr in load_none + return_value:
            start_line, end_line, start_col, end_col = instr.positions
            self.assertEqual(start_line, f.__code__.co_firstlineno + 1)
            self.assertEqual(end_line, f.__code__.co_firstlineno + 1)
            self.assertEqual(start_col, 17)
            self.assertEqual(end_col, 20)


class TestStaticAttributes(unittest.TestCase):

    def test_basic(self):
        class C:
            def f(self):
                self.a = self.b = 42
                # read fields are not included
                self.f()
                self.arr[3]

        self.assertIsInstance(C.__static_attributes__, tuple)
        self.assertEqual(sorted(C.__static_attributes__), ['a', 'b'])

    def test_nested_function(self):
        class C:
            def f(self):
                self.x = 1
                self.y = 2
                self.x = 3   # check deduplication

            def g(self, obj):
                self.y = 4
                self.z = 5

                def h(self, a):
                    self.u = 6
                    self.v = 7

                obj.self = 8

        self.assertEqual(sorted(C.__static_attributes__), ['u', 'v', 'x', 'y', 'z'])

    def test_nested_class(self):
        class C:
            def f(self):
                self.x = 42
                self.y = 42

            class D:
                def g(self):
                    self.y = 42
                    self.z = 42

        self.assertEqual(sorted(C.__static_attributes__), ['x', 'y'])
        self.assertEqual(sorted(C.D.__static_attributes__), ['y', 'z'])

    def test_subclass(self):
        class C:
            def f(self):
                self.x = 42
                self.y = 42

        class D(C):
            def g(self):
                self.y = 42
                self.z = 42

        self.assertEqual(sorted(C.__static_attributes__), ['x', 'y'])
        self.assertEqual(sorted(D.__static_attributes__), ['y', 'z'])


class TestExpressionStackSize(unittest.TestCase):
    # These tests check that the computed stack size for a code object
    # stays within reasonable bounds (see issue #21523 for an example
    # dysfunction).
    N = 100

    def check_stack_size(self, code):
        # To assert that the alleged stack size is not O(N), we
        # check that it is smaller than log(N).
        if isinstance(code, str):
            code = compile(code, "<foo>", "single")
        max_size = math.ceil(math.log(len(code.co_code)))
        self.assertLessEqual(code.co_stacksize, max_size)

    def test_and(self):
        self.check_stack_size("x and " * self.N + "x")

    def test_or(self):
        self.check_stack_size("x or " * self.N + "x")

    def test_and_or(self):
        self.check_stack_size("x and x or " * self.N + "x")

    def test_chained_comparison(self):
        self.check_stack_size("x < " * self.N + "x")

    def test_if_else(self):
        self.check_stack_size("x if x else " * self.N + "x")

    def test_binop(self):
        self.check_stack_size("x + " * self.N + "x")

    def test_list(self):
        self.check_stack_size("[" + "x, " * self.N + "x]")

    def test_tuple(self):
        self.check_stack_size("(" + "x, " * self.N + "x)")

    def test_set(self):
        self.check_stack_size("{" + "x, " * self.N + "x}")

    def test_dict(self):
        self.check_stack_size("{" + "x:x, " * self.N + "x:x}")

    def test_func_args(self):
        self.check_stack_size("f(" + "x, " * self.N + ")")

    def test_func_kwargs(self):
        kwargs = (f'a{i}=x' for i in range(self.N))
        self.check_stack_size("f(" +  ", ".join(kwargs) + ")")

    def test_meth_args(self):
        self.check_stack_size("o.m(" + "x, " * self.N + ")")

    def test_meth_kwargs(self):
        kwargs = (f'a{i}=x' for i in range(self.N))
        self.check_stack_size("o.m(" +  ", ".join(kwargs) + ")")

    def test_func_and(self):
        code = "def f(x):\n"
        code += "   x and x\n" * self.N
        self.check_stack_size(code)

    def test_stack_3050(self):
        M = 3050
        code = "x," * M + "=t"
        # This raised on 3.10.0 to 3.10.5
        compile(code, "<foo>", "single")

    def test_stack_3050_2(self):
        M = 3050
        args = ", ".join(f"arg{i}:type{i}" for i in range(M))
        code = f"def f({args}):\n  pass"
        # This raised on 3.10.0 to 3.10.5
        compile(code, "<foo>", "single")


class TestStackSizeStability(unittest.TestCase):
    # Check that repeating certain snippets doesn't increase the stack size
    # beyond what a single snippet requires.

    def check_stack_size(self, snippet, async_=False):
        def compile_snippet(i):
            ns = {}
            script = """def func():\n""" + i * snippet
            if async_:
                script = "async " + script
            with warnings.catch_warnings():
                warnings.simplefilter('ignore', SyntaxWarning)
                code = compile(script, "<script>", "exec")
            exec(code, ns, ns)
            return ns['func'].__code__

        sizes = [compile_snippet(i).co_stacksize for i in range(2, 5)]
        if len(set(sizes)) != 1:
            import dis, io
            out = io.StringIO()
            dis.dis(compile_snippet(1), file=out)
            self.fail("stack sizes diverge with # of consecutive snippets: "
                      "%s\n%s\n%s" % (sizes, snippet, out.getvalue()))

    def test_if(self):
        snippet = """
            if x:
                a
            """
        self.check_stack_size(snippet)

    def test_if_else(self):
        snippet = """
            if x:
                a
            elif y:
                b
            else:
                c
            """
        self.check_stack_size(snippet)

    def test_try_except_bare(self):
        snippet = """
            try:
                a
            except:
                b
            """
        self.check_stack_size(snippet)

    def test_try_except_qualified(self):
        snippet = """
            try:
                a
            except ImportError:
                b
            except:
                c
            else:
                d
            """
        self.check_stack_size(snippet)

    def test_try_except_as(self):
        snippet = """
            try:
                a
            except ImportError as e:
                b
            except:
                c
            else:
                d
            """
        self.check_stack_size(snippet)

    def test_try_except_star_qualified(self):
        snippet = """
            try:
                a
            except* ImportError:
                b
            else:
                c
            """
        self.check_stack_size(snippet)

    def test_try_except_star_as(self):
        snippet = """
            try:
                a
            except* ImportError as e:
                b
            else:
                c
            """
        self.check_stack_size(snippet)

    def test_try_except_star_finally(self):
        snippet = """
                try:
                    a
                except* A:
                    b
                finally:
                    c
            """
        self.check_stack_size(snippet)

    def test_try_finally(self):
        snippet = """
                try:
                    a
                finally:
                    b
            """
        self.check_stack_size(snippet)

    def test_with(self):
        snippet = """
            with x as y:
                a
            """
        self.check_stack_size(snippet)

    def test_while_else(self):
        snippet = """
            while x:
                a
            else:
                b
            """
        self.check_stack_size(snippet)

    def test_for(self):
        snippet = """
            for x in y:
                a
            """
        self.check_stack_size(snippet)

    def test_for_else(self):
        snippet = """
            for x in y:
                a
            else:
                b
            """
        self.check_stack_size(snippet)

    def test_for_break_continue(self):
        snippet = """
            for x in y:
                if z:
                    break
                elif u:
                    continue
                else:
                    a
            else:
                b
            """
        self.check_stack_size(snippet)

    def test_for_break_continue_inside_try_finally_block(self):
        snippet = """
            for x in y:
                try:
                    if z:
                        break
                    elif u:
                        continue
                    else:
                        a
                finally:
                    f
            else:
                b
            """
        self.check_stack_size(snippet)

    def test_for_break_continue_inside_finally_block(self):
        snippet = """
            for x in y:
                try:
                    t
                finally:
                    if z:
                        break
                    elif u:
                        continue
                    else:
                        a
            else:
                b
            """
        self.check_stack_size(snippet)

    def test_for_break_continue_inside_except_block(self):
        snippet = """
            for x in y:
                try:
                    t
                except:
                    if z:
                        break
                    elif u:
                        continue
                    else:
                        a
            else:
                b
            """
        self.check_stack_size(snippet)

    def test_for_break_continue_inside_with_block(self):
        snippet = """
            for x in y:
                with c:
                    if z:
                        break
                    elif u:
                        continue
                    else:
                        a
            else:
                b
            """
        self.check_stack_size(snippet)

    def test_return_inside_try_finally_block(self):
        snippet = """
            try:
                if z:
                    return
                else:
                    a
            finally:
                f
            """
        self.check_stack_size(snippet)

    def test_return_inside_finally_block(self):
        snippet = """
            try:
                t
            finally:
                if z:
                    return
                else:
                    a
            """
        self.check_stack_size(snippet)

    def test_return_inside_except_block(self):
        snippet = """
            try:
                t
            except:
                if z:
                    return
                else:
                    a
            """
        self.check_stack_size(snippet)

    def test_return_inside_with_block(self):
        snippet = """
            with c:
                if z:
                    return
                else:
                    a
            """
        self.check_stack_size(snippet)

    def test_async_with(self):
        snippet = """
            async with x as y:
                a
            """
        self.check_stack_size(snippet, async_=True)

    def test_async_for(self):
        snippet = """
            async for x in y:
                a
            """
        self.check_stack_size(snippet, async_=True)

    def test_async_for_else(self):
        snippet = """
            async for x in y:
                a
            else:
                b
            """
        self.check_stack_size(snippet, async_=True)

    def test_for_break_continue_inside_async_with_block(self):
        snippet = """
            for x in y:
                async with c:
                    if z:
                        break
                    elif u:
                        continue
                    else:
                        a
            else:
                b
            """
        self.check_stack_size(snippet, async_=True)

    def test_return_inside_async_with_block(self):
        snippet = """
            async with c:
                if z:
                    return
                else:
                    a
            """
        self.check_stack_size(snippet, async_=True)

@support.cpython_only
@unittest.skipIf(_testinternalcapi is None, 'need _testinternalcapi module')
class TestInstructionSequence(unittest.TestCase):
    def compare_instructions(self, seq, expected):
        self.assertEqual([(opcode.opname[i[0]],) + i[1:] for i in seq.get_instructions()],
                         expected)

    def test_basics(self):
        seq = _testinternalcapi.new_instruction_sequence()

        def add_op(seq, opname, oparg, bl, bc=0, el=0, ec=0):
            seq.addop(opcode.opmap[opname], oparg, bl, bc, el, el)

        add_op(seq, 'LOAD_CONST', 1, 1)
        add_op(seq, 'JUMP', lbl1 := seq.new_label(), 2)
        add_op(seq, 'LOAD_CONST', 1, 3)
        add_op(seq, 'JUMP', lbl2 := seq.new_label(), 4)
        seq.use_label(lbl1)
        add_op(seq, 'LOAD_CONST', 2, 4)
        seq.use_label(lbl2)
        add_op(seq, 'RETURN_VALUE', 0, 3)

        expected = [('LOAD_CONST', 1, 1),
                    ('JUMP', 4, 2),
                    ('LOAD_CONST', 1, 3),
                    ('JUMP', 5, 4),
                    ('LOAD_CONST', 2, 4),
                    ('RETURN_VALUE', None, 3),
                   ]

        self.compare_instructions(seq, [ex + (0,0,0) for ex in expected])

    def test_nested(self):
        seq = _testinternalcapi.new_instruction_sequence()
        seq.addop(opcode.opmap['LOAD_CONST'], 1, 1, 0, 0, 0)
        nested = _testinternalcapi.new_instruction_sequence()
        nested.addop(opcode.opmap['LOAD_CONST'], 2, 2, 0, 0, 0)

        self.compare_instructions(seq, [('LOAD_CONST', 1, 1, 0, 0, 0)])
        self.compare_instructions(nested, [('LOAD_CONST', 2, 2, 0, 0, 0)])

        seq.add_nested(nested)
        self.compare_instructions(seq, [('LOAD_CONST', 1, 1, 0, 0, 0)])
        self.compare_instructions(seq.get_nested()[0], [('LOAD_CONST', 2, 2, 0, 0, 0)])

    def test_static_attributes_are_sorted(self):
        code = (
            'class T:\n'
            '    def __init__(self):\n'
            '        self.{V1} = 10\n'
            '        self.{V2} = 10\n'
            '    def foo(self):\n'
            '        self.{V3} = 10\n'
        )
        attributes = ("a", "b", "c")
        for perm in itertools.permutations(attributes):
            var_names = {f'V{i + 1}': name for i, name in enumerate(perm)}
            ns = run_code(code.format(**var_names))
            t = ns['T']
            self.assertEqual(t.__static_attributes__, attributes)


if __name__ == "__main__":
    unittest.main()<|MERGE_RESOLUTION|>--- conflicted
+++ resolved
@@ -1666,70 +1666,6 @@
                     pass
             [[]]
 
-<<<<<<< HEAD
-    def test_invalid_with_usages(self):
-        def f(obj):
-            with obj:
-                pass
-
-        with self.assertRaisesRegex(TypeError, re.escape((
-            "object does not support the context manager protocol "
-            "(missed __exit__ method)"
-        ))):
-            f(DummyEnter())
-
-        with self.assertRaisesRegex(TypeError, re.escape((
-            "object does not support the context manager protocol "
-            "(missed __enter__ method)"
-        ))):
-            f(DummyExit())
-
-        # a missing __exit__ is reported missing before a missing __enter__
-        with self.assertRaisesRegex(TypeError, re.escape((
-            "object does not support the context manager protocol "
-            "(missed __exit__ method)"
-        ))):
-            f(object())
-
-        with self.assertRaisesRegex(TypeError, re.escape((
-            "object does not support the context manager protocol "
-            "(missed __exit__ method) but it supports the asynchronous "
-            "context manager protocol. Did you mean to use 'async with'?"
-        ))):
-            f(AsyncDummy())
-
-    def test_invalid_async_with_usages(self):
-        async def f(obj):
-            async with obj:
-                pass
-
-        with self.assertRaisesRegex(TypeError, re.escape((
-            "object does not support the asynchronous context manager protocol "
-            "(missed __aexit__ method)"
-        ))):
-            f(AsyncDummyEnter()).send(None)
-
-        with self.assertRaisesRegex(TypeError, re.escape((
-            "object does not support the asynchronous context manager protocol "
-            "(missed __aenter__ method)"
-        ))):
-            f(AsyncDummyExit()).send(None)
-
-        # a missing __aexit__ is reported missing before a missing __aenter__
-        with self.assertRaisesRegex(TypeError, re.escape((
-            "object does not support the asynchronous context manager protocol "
-            "(missed __aexit__ method)"
-        ))):
-            f(object()).send(None)
-
-        with self.assertRaisesRegex(TypeError, re.escape((
-            "object does not support the asynchronous context manager protocol "
-            "(missed __aexit__ method) but it supports the context manager "
-            "protocol. Did you mean to use 'with'?"
-        ))):
-            f(SyncDummy()).send(None)
-
-=======
     def test_globals_dict_subclass(self):
         # gh-132386
         class WeirdDict(dict):
@@ -1757,7 +1693,7 @@
             compile('1 is 1', '<stdin>', 'eval')
 
         self.assertEqual(len(caught), 2)
->>>>>>> c7f6535e
+
 
 class TestBooleanExpression(unittest.TestCase):
     class Value:
