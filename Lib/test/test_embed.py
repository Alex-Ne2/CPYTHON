# Run the tests in Programs/_testembed.c (tests for the CPython embedding APIs)
from test import support
import unittest

from collections import namedtuple
import contextlib
import json
import os
import re
import shutil
import subprocess
import sys
import tempfile
import textwrap


MS_WINDOWS = (os.name == 'nt')
MACOS = (sys.platform == 'darwin')

PYMEM_ALLOCATOR_NOT_SET = 0
PYMEM_ALLOCATOR_DEBUG = 2
PYMEM_ALLOCATOR_MALLOC = 3

# _PyCoreConfig_InitCompatConfig()
API_COMPAT = 1
# _PyCoreConfig_InitPythonConfig()
API_PYTHON = 2
# _PyCoreConfig_InitIsolatedConfig()
API_ISOLATED = 3


def debug_build(program):
    program = os.path.basename(program)
    name = os.path.splitext(program)[0]
    return name.endswith("_d")


def remove_python_envvars():
    env = dict(os.environ)
    # Remove PYTHON* environment variables to get deterministic environment
    for key in list(env):
        if key.startswith('PYTHON'):
            del env[key]
    return env


class EmbeddingTestsMixin:
    def setUp(self):
        here = os.path.abspath(__file__)
        basepath = os.path.dirname(os.path.dirname(os.path.dirname(here)))
        exename = "_testembed"
        if MS_WINDOWS:
            ext = ("_d" if debug_build(sys.executable) else "") + ".exe"
            exename += ext
            exepath = os.path.dirname(sys.executable)
        else:
            exepath = os.path.join(basepath, "Programs")
        self.test_exe = exe = os.path.join(exepath, exename)
        if not os.path.exists(exe):
            self.skipTest("%r doesn't exist" % exe)
        # This is needed otherwise we get a fatal error:
        # "Py_Initialize: Unable to get the locale encoding
        # LookupError: no codec search functions registered: can't find encoding"
        self.oldcwd = os.getcwd()
        os.chdir(basepath)

    def tearDown(self):
        os.chdir(self.oldcwd)

    def run_embedded_interpreter(self, *args, env=None,
                                 timeout=None, returncode=0, input=None,
                                 cwd=None):
        """Runs a test in the embedded interpreter"""
        cmd = [self.test_exe]
        cmd.extend(args)
        if env is not None and MS_WINDOWS:
            # Windows requires at least the SYSTEMROOT environment variable to
            # start Python.
            env = env.copy()
            env['SYSTEMROOT'] = os.environ['SYSTEMROOT']

        p = subprocess.Popen(cmd,
                             stdout=subprocess.PIPE,
                             stderr=subprocess.PIPE,
                             universal_newlines=True,
                             env=env,
                             cwd=cwd)
        try:
            (out, err) = p.communicate(input=input, timeout=timeout)
        except:
            p.terminate()
            p.wait()
            raise
        if p.returncode != returncode and support.verbose:
            print(f"--- {cmd} failed ---")
            print(f"stdout:\n{out}")
            print(f"stderr:\n{err}")
            print(f"------")

        self.assertEqual(p.returncode, returncode,
                         "bad returncode %d, stderr is %r" %
                         (p.returncode, err))
        return out, err

    def run_repeated_init_and_subinterpreters(self):
        out, err = self.run_embedded_interpreter("test_repeated_init_and_subinterpreters")
        self.assertEqual(err, "")

        # The output from _testembed looks like this:
        # --- Pass 0 ---
        # interp 0 <0x1cf9330>, thread state <0x1cf9700>: id(modules) = 139650431942728
        # interp 1 <0x1d4f690>, thread state <0x1d35350>: id(modules) = 139650431165784
        # interp 2 <0x1d5a690>, thread state <0x1d99ed0>: id(modules) = 139650413140368
        # interp 3 <0x1d4f690>, thread state <0x1dc3340>: id(modules) = 139650412862200
        # interp 0 <0x1cf9330>, thread state <0x1cf9700>: id(modules) = 139650431942728
        # --- Pass 1 ---
        # ...

        interp_pat = (r"^interp (\d+) <(0x[\dA-F]+)>, "
                      r"thread state <(0x[\dA-F]+)>: "
                      r"id\(modules\) = ([\d]+)$")
        Interp = namedtuple("Interp", "id interp tstate modules")

        numloops = 0
        current_run = []
        for line in out.splitlines():
            if line == "--- Pass {} ---".format(numloops):
                self.assertEqual(len(current_run), 0)
                if support.verbose > 1:
                    print(line)
                numloops += 1
                continue

            self.assertLess(len(current_run), 5)
            match = re.match(interp_pat, line)
            if match is None:
                self.assertRegex(line, interp_pat)

            # Parse the line from the loop.  The first line is the main
            # interpreter and the 3 afterward are subinterpreters.
            interp = Interp(*match.groups())
            if support.verbose > 1:
                print(interp)
            self.assertTrue(interp.interp)
            self.assertTrue(interp.tstate)
            self.assertTrue(interp.modules)
            current_run.append(interp)

            # The last line in the loop should be the same as the first.
            if len(current_run) == 5:
                main = current_run[0]
                self.assertEqual(interp, main)
                yield current_run
                current_run = []


class EmbeddingTests(EmbeddingTestsMixin, unittest.TestCase):
    def test_subinterps_main(self):
        for run in self.run_repeated_init_and_subinterpreters():
            main = run[0]

            self.assertEqual(main.id, '0')

    def test_subinterps_different_ids(self):
        for run in self.run_repeated_init_and_subinterpreters():
            main, *subs, _ = run

            mainid = int(main.id)
            for i, sub in enumerate(subs):
                self.assertEqual(sub.id, str(mainid + i + 1))

    def test_subinterps_distinct_state(self):
        for run in self.run_repeated_init_and_subinterpreters():
            main, *subs, _ = run

            if '0x0' in main:
                # XXX Fix on Windows (and other platforms): something
                # is going on with the pointers in Programs/_testembed.c.
                # interp.interp is 0x0 and interp.modules is the same
                # between interpreters.
                raise unittest.SkipTest('platform prints pointers as 0x0')

            for sub in subs:
                # A new subinterpreter may have the same
                # PyInterpreterState pointer as a previous one if
                # the earlier one has already been destroyed.  So
                # we compare with the main interpreter.  The same
                # applies to tstate.
                self.assertNotEqual(sub.interp, main.interp)
                self.assertNotEqual(sub.tstate, main.tstate)
                self.assertNotEqual(sub.modules, main.modules)

    def test_forced_io_encoding(self):
        # Checks forced configuration of embedded interpreter IO streams
        env = dict(os.environ, PYTHONIOENCODING="utf-8:surrogateescape")
        out, err = self.run_embedded_interpreter("test_forced_io_encoding", env=env)
        if support.verbose > 1:
            print()
            print(out)
            print(err)
        expected_stream_encoding = "utf-8"
        expected_errors = "surrogateescape"
        expected_output = '\n'.join([
        "--- Use defaults ---",
        "Expected encoding: default",
        "Expected errors: default",
        "stdin: {in_encoding}:{errors}",
        "stdout: {out_encoding}:{errors}",
        "stderr: {out_encoding}:backslashreplace",
        "--- Set errors only ---",
        "Expected encoding: default",
        "Expected errors: ignore",
        "stdin: {in_encoding}:ignore",
        "stdout: {out_encoding}:ignore",
        "stderr: {out_encoding}:backslashreplace",
        "--- Set encoding only ---",
        "Expected encoding: iso8859-1",
        "Expected errors: default",
        "stdin: iso8859-1:{errors}",
        "stdout: iso8859-1:{errors}",
        "stderr: iso8859-1:backslashreplace",
        "--- Set encoding and errors ---",
        "Expected encoding: iso8859-1",
        "Expected errors: replace",
        "stdin: iso8859-1:replace",
        "stdout: iso8859-1:replace",
        "stderr: iso8859-1:backslashreplace"])
        expected_output = expected_output.format(
                                in_encoding=expected_stream_encoding,
                                out_encoding=expected_stream_encoding,
                                errors=expected_errors)
        # This is useful if we ever trip over odd platform behaviour
        self.maxDiff = None
        self.assertEqual(out.strip(), expected_output)

    def test_pre_initialization_api(self):
        """
        Checks some key parts of the C-API that need to work before the runtine
        is initialized (via Py_Initialize()).
        """
        env = dict(os.environ, PYTHONPATH=os.pathsep.join(sys.path))
        out, err = self.run_embedded_interpreter("test_pre_initialization_api", env=env)
        if MS_WINDOWS:
            expected_path = self.test_exe
        else:
            expected_path = os.path.join(os.getcwd(), "spam")
        expected_output = f"sys.executable: {expected_path}\n"
        self.assertIn(expected_output, out)
        self.assertEqual(err, '')

    def test_pre_initialization_sys_options(self):
        """
        Checks that sys.warnoptions and sys._xoptions can be set before the
        runtime is initialized (otherwise they won't be effective).
        """
        env = remove_python_envvars()
        env['PYTHONPATH'] = os.pathsep.join(sys.path)
        out, err = self.run_embedded_interpreter(
                        "test_pre_initialization_sys_options", env=env)
        expected_output = (
            "sys.warnoptions: ['once', 'module', 'default']\n"
            "sys._xoptions: {'not_an_option': '1', 'also_not_an_option': '2'}\n"
            "warnings.filters[:3]: ['default', 'module', 'once']\n"
        )
        self.assertIn(expected_output, out)
        self.assertEqual(err, '')

    def test_bpo20891(self):
        """
        bpo-20891: Calling PyGILState_Ensure in a non-Python thread must not
        crash.
        """
        out, err = self.run_embedded_interpreter("test_bpo20891")
        self.assertEqual(out, '')
        self.assertEqual(err, '')

    def test_initialize_twice(self):
        """
        bpo-33932: Calling Py_Initialize() twice should do nothing (and not
        crash!).
        """
        out, err = self.run_embedded_interpreter("test_initialize_twice")
        self.assertEqual(out, '')
        self.assertEqual(err, '')

    def test_initialize_pymain(self):
        """
        bpo-34008: Calling Py_Main() after Py_Initialize() must not fail.
        """
        out, err = self.run_embedded_interpreter("test_initialize_pymain")
        self.assertEqual(out.rstrip(), "Py_Main() after Py_Initialize: sys.argv=['-c', 'arg2']")
        self.assertEqual(err, '')

    def test_run_main(self):
        out, err = self.run_embedded_interpreter("test_run_main")
        self.assertEqual(out.rstrip(), "Py_RunMain(): sys.argv=['-c', 'arg2']")
        self.assertEqual(err, '')


class InitConfigTests(EmbeddingTestsMixin, unittest.TestCase):
    maxDiff = 4096
    UTF8_MODE_ERRORS = ('surrogatepass' if MS_WINDOWS else 'surrogateescape')

    # Marker to read the default configuration: get_default_config()
    GET_DEFAULT_CONFIG = object()

    # Marker to ignore a configuration parameter
    IGNORE_CONFIG = object()

    PRE_CONFIG_COMPAT = {
        '_config_init': API_COMPAT,
        'allocator': PYMEM_ALLOCATOR_NOT_SET,
        'parse_argv': 0,
        'configure_locale': 1,
        'coerce_c_locale': 0,
        'coerce_c_locale_warn': 0,
        'utf8_mode': 0,
    }
    if MS_WINDOWS:
        PRE_CONFIG_COMPAT.update({
            'legacy_windows_fs_encoding': 0,
        })
    PRE_CONFIG_PYTHON = dict(PRE_CONFIG_COMPAT,
        _config_init=API_PYTHON,
        parse_argv=1,
        coerce_c_locale=GET_DEFAULT_CONFIG,
        utf8_mode=GET_DEFAULT_CONFIG,
    )
    PRE_CONFIG_ISOLATED = dict(PRE_CONFIG_COMPAT,
        _config_init=API_ISOLATED,
        configure_locale=0,
        isolated=1,
        use_environment=0,
        utf8_mode=0,
        dev_mode=0,
        coerce_c_locale=0,
    )

    COPY_PRE_CONFIG = [
        'dev_mode',
        'isolated',
        'use_environment',
    ]

    CONFIG_COMPAT = {
        '_config_init': API_COMPAT,
        'isolated': 0,
        'use_environment': 1,
        'dev_mode': 0,

        'install_signal_handlers': 1,
        'use_hash_seed': 0,
        'hash_seed': 0,
        'faulthandler': 0,
        'tracemalloc': 0,
        'import_time': 0,
        'show_ref_count': 0,
        'dump_refs': 0,
        'malloc_stats': 0,

        'filesystem_encoding': GET_DEFAULT_CONFIG,
        'filesystem_errors': GET_DEFAULT_CONFIG,

        'pycache_prefix': None,
        'program_name': GET_DEFAULT_CONFIG,
        'parse_argv': 0,
        'argv': [""],
        '_orig_argv': [],

        'xoptions': [],
        'warnoptions': [],

        'pythonpath_env': None,
        'home': None,
        'executable': GET_DEFAULT_CONFIG,
        'base_executable': GET_DEFAULT_CONFIG,

        'prefix': GET_DEFAULT_CONFIG,
        'base_prefix': GET_DEFAULT_CONFIG,
        'exec_prefix': GET_DEFAULT_CONFIG,
        'base_exec_prefix': GET_DEFAULT_CONFIG,
        'module_search_paths': GET_DEFAULT_CONFIG,
        'platlibdir': sys.platlibdir,

        'site_import': 1,
        'bytes_warning': 0,
        'inspect': 0,
        'interactive': 0,
        'optimization_level': 0,
        'parser_debug': 0,
        'write_bytecode': 1,
        'verbose': 0,
        'quiet': 0,
        'user_site_directory': 1,
        'configure_c_stdio': 0,
        'buffered_stdio': 1,

        'stdio_encoding': GET_DEFAULT_CONFIG,
        'stdio_errors': GET_DEFAULT_CONFIG,

        'skip_source_first_line': 0,
        'run_command': None,
        'run_module': None,
        'run_filename': None,

        '_install_importlib': 1,
        'check_hash_pycs_mode': 'default',
        'pathconfig_warnings': 1,
        '_init_main': 1,
        '_isolated_interpreter': 0,
    }
    if MS_WINDOWS:
        CONFIG_COMPAT.update({
            'legacy_windows_stdio': 0,
        })

    CONFIG_PYTHON = dict(CONFIG_COMPAT,
        _config_init=API_PYTHON,
        configure_c_stdio=1,
        parse_argv=1,
    )
    CONFIG_ISOLATED = dict(CONFIG_COMPAT,
        _config_init=API_ISOLATED,
        isolated=1,
        use_environment=0,
        user_site_directory=0,
        dev_mode=0,
        install_signal_handlers=0,
        use_hash_seed=0,
        faulthandler=0,
        tracemalloc=0,
        pathconfig_warnings=0,
    )
    if MS_WINDOWS:
        CONFIG_ISOLATED['legacy_windows_stdio'] = 0

    # global config
    DEFAULT_GLOBAL_CONFIG = {
        'Py_HasFileSystemDefaultEncoding': 0,
        'Py_HashRandomizationFlag': 1,
        '_Py_HasFileSystemDefaultEncodeErrors': 0,
    }
    COPY_GLOBAL_PRE_CONFIG = [
        ('Py_UTF8Mode', 'utf8_mode'),
    ]
    COPY_GLOBAL_CONFIG = [
        # Copy core config to global config for expected values
        # True means that the core config value is inverted (0 => 1 and 1 => 0)
        ('Py_BytesWarningFlag', 'bytes_warning'),
        ('Py_DebugFlag', 'parser_debug'),
        ('Py_DontWriteBytecodeFlag', 'write_bytecode', True),
        ('Py_FileSystemDefaultEncodeErrors', 'filesystem_errors'),
        ('Py_FileSystemDefaultEncoding', 'filesystem_encoding'),
        ('Py_FrozenFlag', 'pathconfig_warnings', True),
        ('Py_IgnoreEnvironmentFlag', 'use_environment', True),
        ('Py_InspectFlag', 'inspect'),
        ('Py_InteractiveFlag', 'interactive'),
        ('Py_IsolatedFlag', 'isolated'),
        ('Py_NoSiteFlag', 'site_import', True),
        ('Py_NoUserSiteDirectory', 'user_site_directory', True),
        ('Py_OptimizeFlag', 'optimization_level'),
        ('Py_QuietFlag', 'quiet'),
        ('Py_UnbufferedStdioFlag', 'buffered_stdio', True),
        ('Py_VerboseFlag', 'verbose'),
    ]
    if MS_WINDOWS:
        COPY_GLOBAL_PRE_CONFIG.extend((
            ('Py_LegacyWindowsFSEncodingFlag', 'legacy_windows_fs_encoding'),
        ))
        COPY_GLOBAL_CONFIG.extend((
            ('Py_LegacyWindowsStdioFlag', 'legacy_windows_stdio'),
        ))

    EXPECTED_CONFIG = None

    @classmethod
    def tearDownClass(cls):
        # clear cache
        cls.EXPECTED_CONFIG = None

    def main_xoptions(self, xoptions_list):
        xoptions = {}
        for opt in xoptions_list:
            if '=' in opt:
                key, value = opt.split('=', 1)
                xoptions[key] = value
            else:
                xoptions[opt] = True
        return xoptions

    def _get_expected_config_impl(self):
        env = remove_python_envvars()
        code = textwrap.dedent('''
            import json
            import sys
            import _testinternalcapi

            configs = _testinternalcapi.get_configs()

            data = json.dumps(configs)
            data = data.encode('utf-8')
            sys.stdout.buffer.write(data)
            sys.stdout.buffer.flush()
        ''')

        # Use -S to not import the site module: get the proper configuration
        # when test_embed is run from a venv (bpo-35313)
        args = [sys.executable, '-S', '-c', code]
        proc = subprocess.run(args, env=env,
                              stdout=subprocess.PIPE,
                              stderr=subprocess.PIPE)
        if proc.returncode:
            raise Exception(f"failed to get the default config: "
                            f"stdout={proc.stdout!r} stderr={proc.stderr!r}")
        stdout = proc.stdout.decode('utf-8')
        # ignore stderr
        try:
            return json.loads(stdout)
        except json.JSONDecodeError:
            self.fail(f"fail to decode stdout: {stdout!r}")

    def _get_expected_config(self):
        cls = InitConfigTests
        if cls.EXPECTED_CONFIG is None:
            cls.EXPECTED_CONFIG = self._get_expected_config_impl()

        # get a copy
        configs = {}
        for config_key, config_value in cls.EXPECTED_CONFIG.items():
            config = {}
            for key, value in config_value.items():
                if isinstance(value, list):
                    value = value.copy()
                config[key] = value
            configs[config_key] = config
        return configs

    def get_expected_config(self, expected_preconfig, expected, env, api,
                            modify_path_cb=None):
        cls = self.__class__
        configs = self._get_expected_config()

        pre_config = configs['pre_config']
        for key, value in expected_preconfig.items():
            if value is self.GET_DEFAULT_CONFIG:
                expected_preconfig[key] = pre_config[key]

        if not expected_preconfig['configure_locale'] or api == API_COMPAT:
            # there is no easy way to get the locale encoding before
            # setlocale(LC_CTYPE, "") is called: don't test encodings
            for key in ('filesystem_encoding', 'filesystem_errors',
                        'stdio_encoding', 'stdio_errors'):
                expected[key] = self.IGNORE_CONFIG

        if not expected_preconfig['configure_locale']:
            # UTF-8 Mode depends on the locale. There is no easy way
            # to guess if UTF-8 Mode will be enabled or not if the locale
            # is not configured.
            expected_preconfig['utf8_mode'] = self.IGNORE_CONFIG

        if expected_preconfig['utf8_mode'] == 1:
            if expected['filesystem_encoding'] is self.GET_DEFAULT_CONFIG:
                expected['filesystem_encoding'] = 'utf-8'
            if expected['filesystem_errors'] is self.GET_DEFAULT_CONFIG:
                expected['filesystem_errors'] = self.UTF8_MODE_ERRORS
            if expected['stdio_encoding'] is self.GET_DEFAULT_CONFIG:
                expected['stdio_encoding'] = 'utf-8'
            if expected['stdio_errors'] is self.GET_DEFAULT_CONFIG:
                expected['stdio_errors'] = 'surrogateescape'

        if sys.platform == 'win32':
            default_executable = self.test_exe
        elif expected['program_name'] is not self.GET_DEFAULT_CONFIG:
            default_executable = os.path.abspath(expected['program_name'])
        else:
            default_executable = os.path.join(os.getcwd(), '_testembed')
        if expected['executable'] is self.GET_DEFAULT_CONFIG:
            expected['executable'] = default_executable
        if expected['base_executable'] is self.GET_DEFAULT_CONFIG:
            expected['base_executable'] = default_executable
        if expected['program_name'] is self.GET_DEFAULT_CONFIG:
            expected['program_name'] = './_testembed'

        config = configs['config']
        for key, value in expected.items():
            if value is self.GET_DEFAULT_CONFIG:
                expected[key] = config[key]

        if expected['module_search_paths'] is not self.IGNORE_CONFIG:
            pythonpath_env = expected['pythonpath_env']
            if pythonpath_env is not None:
                paths = pythonpath_env.split(os.path.pathsep)
                expected['module_search_paths'] = [*paths, *expected['module_search_paths']]
            if modify_path_cb is not None:
                expected['module_search_paths'] = expected['module_search_paths'].copy()
                modify_path_cb(expected['module_search_paths'])

        for key in self.COPY_PRE_CONFIG:
            if key not in expected_preconfig:
                expected_preconfig[key] = expected[key]

    def check_pre_config(self, configs, expected):
        pre_config = dict(configs['pre_config'])
        for key, value in list(expected.items()):
            if value is self.IGNORE_CONFIG:
                del pre_config[key]
                del expected[key]
        self.assertEqual(pre_config, expected)

    def check_config(self, configs, expected):
        config = dict(configs['config'])
        for key, value in list(expected.items()):
            if value is self.IGNORE_CONFIG:
                del config[key]
                del expected[key]
        self.assertEqual(config, expected)

    def check_global_config(self, configs):
        pre_config = configs['pre_config']
        config = configs['config']

        expected = dict(self.DEFAULT_GLOBAL_CONFIG)
        for item in self.COPY_GLOBAL_CONFIG:
            if len(item) == 3:
                global_key, core_key, opposite = item
                expected[global_key] = 0 if config[core_key] else 1
            else:
                global_key, core_key = item
                expected[global_key] = config[core_key]
        for item in self.COPY_GLOBAL_PRE_CONFIG:
            if len(item) == 3:
                global_key, core_key, opposite = item
                expected[global_key] = 0 if pre_config[core_key] else 1
            else:
                global_key, core_key = item
                expected[global_key] = pre_config[core_key]

        self.assertEqual(configs['global_config'], expected)

    def check_all_configs(self, testname, expected_config=None,
                          expected_preconfig=None, modify_path_cb=None,
                          stderr=None, *, api, preconfig_api=None,
                          env=None, ignore_stderr=False, cwd=None):
        new_env = remove_python_envvars()
        if env is not None:
            new_env.update(env)
        env = new_env

        if preconfig_api is None:
            preconfig_api = api
        if preconfig_api == API_ISOLATED:
            default_preconfig = self.PRE_CONFIG_ISOLATED
        elif preconfig_api == API_PYTHON:
            default_preconfig = self.PRE_CONFIG_PYTHON
        else:
            default_preconfig = self.PRE_CONFIG_COMPAT
        if expected_preconfig is None:
            expected_preconfig = {}
        expected_preconfig = dict(default_preconfig, **expected_preconfig)
        if expected_config is None:
            expected_config = {}

        if api == API_PYTHON:
            default_config = self.CONFIG_PYTHON
        elif api == API_ISOLATED:
            default_config = self.CONFIG_ISOLATED
        else:
            default_config = self.CONFIG_COMPAT
        expected_config = dict(default_config, **expected_config)

        self.get_expected_config(expected_preconfig,
                                 expected_config, env,
                                 api, modify_path_cb)

        out, err = self.run_embedded_interpreter(testname,
                                                 env=env, cwd=cwd)
        if stderr is None and not expected_config['verbose']:
            stderr = ""
        if stderr is not None and not ignore_stderr:
            self.assertEqual(err.rstrip(), stderr)
        try:
            configs = json.loads(out)
        except json.JSONDecodeError:
            self.fail(f"fail to decode stdout: {out!r}")

        self.check_pre_config(configs, expected_preconfig)
        self.check_config(configs, expected_config)
        self.check_global_config(configs)

    def test_init_default_config(self):
        self.check_all_configs("test_init_initialize_config", api=API_COMPAT)

    def test_preinit_compat_config(self):
        self.check_all_configs("test_preinit_compat_config", api=API_COMPAT)

    def test_init_compat_config(self):
        self.check_all_configs("test_init_compat_config", api=API_COMPAT)

    def test_init_global_config(self):
        preconfig = {
            'utf8_mode': 1,
        }
        config = {
            'program_name': './globalvar',
            'site_import': 0,
            'bytes_warning': 1,
            'warnoptions': ['default::BytesWarning'],
            'inspect': 1,
            'interactive': 1,
            'optimization_level': 2,
            'write_bytecode': 0,
            'verbose': 1,
            'quiet': 1,
            'buffered_stdio': 0,

            'user_site_directory': 0,
            'pathconfig_warnings': 0,
        }
        self.check_all_configs("test_init_global_config", config, preconfig,
                               api=API_COMPAT)

    def test_init_from_config(self):
        preconfig = {
            'allocator': PYMEM_ALLOCATOR_MALLOC,
            'utf8_mode': 1,
        }
        config = {
            'install_signal_handlers': 0,
            'use_hash_seed': 1,
            'hash_seed': 123,
            'tracemalloc': 2,
            'import_time': 1,
            'show_ref_count': 1,
            'malloc_stats': 1,

            'stdio_encoding': 'iso8859-1',
            'stdio_errors': 'replace',

            'pycache_prefix': 'conf_pycache_prefix',
            'program_name': './conf_program_name',
            'argv': ['-c', 'arg2'],
            '_orig_argv': ['python3',
                           '-W', 'cmdline_warnoption',
                           '-X', 'cmdline_xoption',
                           '-c', 'pass',
                           'arg2'],
            'parse_argv': 1,
            'xoptions': [
                'config_xoption1=3',
                'config_xoption2=',
                'config_xoption3',
                'cmdline_xoption',
            ],
            'warnoptions': [
                'cmdline_warnoption',
                'default::BytesWarning',
                'config_warnoption',
            ],
            'run_command': 'pass\n',

            'site_import': 0,
            'bytes_warning': 1,
            'inspect': 1,
            'interactive': 1,
            'optimization_level': 2,
            'write_bytecode': 0,
            'verbose': 1,
            'quiet': 1,
            'configure_c_stdio': 1,
            'buffered_stdio': 0,
            'user_site_directory': 0,
            'faulthandler': 1,
            'platlibdir': 'my_platlibdir',
            'module_search_paths': self.IGNORE_CONFIG,

            'check_hash_pycs_mode': 'always',
            'pathconfig_warnings': 0,

            '_isolated_interpreter': 1,
        }
        self.check_all_configs("test_init_from_config", config, preconfig,
                               api=API_COMPAT)

    def test_init_compat_env(self):
        preconfig = {
            'allocator': PYMEM_ALLOCATOR_MALLOC,
        }
        config = {
            'use_hash_seed': 1,
            'hash_seed': 42,
            'tracemalloc': 2,
            'import_time': 1,
            'malloc_stats': 1,
            'inspect': 1,
            'optimization_level': 2,
            'pythonpath_env': '/my/path',
            'pycache_prefix': 'env_pycache_prefix',
            'write_bytecode': 0,
            'verbose': 1,
            'buffered_stdio': 0,
            'stdio_encoding': 'iso8859-1',
            'stdio_errors': 'replace',
            'user_site_directory': 0,
            'faulthandler': 1,
            'warnoptions': ['EnvVar'],
            'platlibdir': 'env_platlibdir',
            'module_search_paths': self.IGNORE_CONFIG,
        }
        self.check_all_configs("test_init_compat_env", config, preconfig,
                               api=API_COMPAT)

    def test_init_python_env(self):
        preconfig = {
            'allocator': PYMEM_ALLOCATOR_MALLOC,
            'utf8_mode': 1,
        }
        config = {
            'use_hash_seed': 1,
            'hash_seed': 42,
            'tracemalloc': 2,
            'import_time': 1,
            'malloc_stats': 1,
            'inspect': 1,
            'optimization_level': 2,
            'pythonpath_env': '/my/path',
            'pycache_prefix': 'env_pycache_prefix',
            'write_bytecode': 0,
            'verbose': 1,
            'buffered_stdio': 0,
            'stdio_encoding': 'iso8859-1',
            'stdio_errors': 'replace',
            'user_site_directory': 0,
            'faulthandler': 1,
            'warnoptions': ['EnvVar'],
            'platlibdir': 'env_platlibdir',
            'module_search_paths': self.IGNORE_CONFIG,
        }
        self.check_all_configs("test_init_python_env", config, preconfig,
                               api=API_PYTHON)

    def test_init_env_dev_mode(self):
        preconfig = dict(allocator=PYMEM_ALLOCATOR_DEBUG)
        config = dict(dev_mode=1,
                      faulthandler=1,
                      warnoptions=['default'])
        self.check_all_configs("test_init_env_dev_mode", config, preconfig,
                               api=API_COMPAT)

    def test_init_env_dev_mode_alloc(self):
        preconfig = dict(allocator=PYMEM_ALLOCATOR_MALLOC)
        config = dict(dev_mode=1,
                      faulthandler=1,
                      warnoptions=['default'])
        self.check_all_configs("test_init_env_dev_mode_alloc", config, preconfig,
                               api=API_COMPAT)

    def test_init_dev_mode(self):
        preconfig = {
            'allocator': PYMEM_ALLOCATOR_DEBUG,
        }
        config = {
            'faulthandler': 1,
            'dev_mode': 1,
            'warnoptions': ['default'],
        }
        self.check_all_configs("test_init_dev_mode", config, preconfig,
                               api=API_PYTHON)

    def test_preinit_parse_argv(self):
        # Pre-initialize implicitly using argv: make sure that -X dev
        # is used to configure the allocation in preinitialization
        preconfig = {
            'allocator': PYMEM_ALLOCATOR_DEBUG,
        }
        config = {
            'argv': ['script.py'],
            '_orig_argv': ['python3', '-X', 'dev', 'script.py'],
            'run_filename': os.path.abspath('script.py'),
            'dev_mode': 1,
            'faulthandler': 1,
            'warnoptions': ['default'],
            'xoptions': ['dev'],
        }
        self.check_all_configs("test_preinit_parse_argv", config, preconfig,
                               api=API_PYTHON)

    def test_preinit_dont_parse_argv(self):
        # -X dev must be ignored by isolated preconfiguration
        preconfig = {
            'isolated': 0,
        }
        argv = ["python3",
               "-E", "-I",
               "-X", "dev",
               "-X", "utf8",
               "script.py"]
        config = {
            'argv': argv,
            '_orig_argv': argv,
            'isolated': 0,
        }
        self.check_all_configs("test_preinit_dont_parse_argv", config, preconfig,
                               api=API_ISOLATED)

    def test_init_isolated_flag(self):
        config = {
            'isolated': 1,
            'use_environment': 0,
            'user_site_directory': 0,
        }
        self.check_all_configs("test_init_isolated_flag", config, api=API_PYTHON)

    def test_preinit_isolated1(self):
        # _PyPreConfig.isolated=1, _PyCoreConfig.isolated not set
        config = {
            'isolated': 1,
            'use_environment': 0,
            'user_site_directory': 0,
        }
        self.check_all_configs("test_preinit_isolated1", config, api=API_COMPAT)

    def test_preinit_isolated2(self):
        # _PyPreConfig.isolated=0, _PyCoreConfig.isolated=1
        config = {
            'isolated': 1,
            'use_environment': 0,
            'user_site_directory': 0,
        }
        self.check_all_configs("test_preinit_isolated2", config, api=API_COMPAT)

    def test_preinit_isolated_config(self):
        self.check_all_configs("test_preinit_isolated_config", api=API_ISOLATED)

    def test_init_isolated_config(self):
        self.check_all_configs("test_init_isolated_config", api=API_ISOLATED)

    def test_preinit_python_config(self):
        self.check_all_configs("test_preinit_python_config", api=API_PYTHON)

    def test_init_python_config(self):
        self.check_all_configs("test_init_python_config", api=API_PYTHON)

    def test_init_dont_configure_locale(self):
        # _PyPreConfig.configure_locale=0
        preconfig = {
            'configure_locale': 0,
            'coerce_c_locale': 0,
        }
        self.check_all_configs("test_init_dont_configure_locale", {}, preconfig,
                               api=API_PYTHON)

    def test_init_read_set(self):
        config = {
            'program_name': './init_read_set',
            'executable': 'my_executable',
        }
        def modify_path(path):
            path.insert(1, "test_path_insert1")
            path.append("test_path_append")
        self.check_all_configs("test_init_read_set", config,
                               api=API_PYTHON,
                               modify_path_cb=modify_path)

    def test_init_sys_add(self):
        config = {
            'faulthandler': 1,
            'xoptions': [
                'config_xoption',
                'cmdline_xoption',
                'sysadd_xoption',
                'faulthandler',
            ],
            'warnoptions': [
                'ignore:::cmdline_warnoption',
                'ignore:::sysadd_warnoption',
                'ignore:::config_warnoption',
            ],
            '_orig_argv': ['python3',
                           '-W', 'ignore:::cmdline_warnoption',
                           '-X', 'cmdline_xoption'],
        }
        self.check_all_configs("test_init_sys_add", config, api=API_PYTHON)

    def test_init_run_main(self):
        code = ('import _testinternalcapi, json; '
                'print(json.dumps(_testinternalcapi.get_configs()))')
        config = {
            'argv': ['-c', 'arg2'],
            '_orig_argv': ['python3', '-c', code, 'arg2'],
            'program_name': './python3',
            'run_command': code + '\n',
            'parse_argv': 1,
        }
        self.check_all_configs("test_init_run_main", config, api=API_PYTHON)

    def test_init_main(self):
        code = ('import _testinternalcapi, json; '
                'print(json.dumps(_testinternalcapi.get_configs()))')
        config = {
            'argv': ['-c', 'arg2'],
            '_orig_argv': ['python3',
                           '-c', code,
                           'arg2'],
            'program_name': './python3',
            'run_command': code + '\n',
            'parse_argv': 1,
            '_init_main': 0,
        }
        self.check_all_configs("test_init_main", config,
                               api=API_PYTHON,
                               stderr="Run Python code before _Py_InitializeMain")

    def test_init_parse_argv(self):
        config = {
            'parse_argv': 1,
            'argv': ['-c', 'arg1', '-v', 'arg3'],
            '_orig_argv': ['./argv0', '-E', '-c', 'pass', 'arg1', '-v', 'arg3'],
            'program_name': './argv0',
            'run_command': 'pass\n',
            'use_environment': 0,
        }
        self.check_all_configs("test_init_parse_argv", config, api=API_PYTHON)

    def test_init_dont_parse_argv(self):
        pre_config = {
            'parse_argv': 0,
        }
        config = {
            'parse_argv': 0,
            'argv': ['./argv0', '-E', '-c', 'pass', 'arg1', '-v', 'arg3'],
            '_orig_argv': ['./argv0', '-E', '-c', 'pass', 'arg1', '-v', 'arg3'],
            'program_name': './argv0',
        }
        self.check_all_configs("test_init_dont_parse_argv", config, pre_config,
                               api=API_PYTHON)

    def default_program_name(self, config):
        if MS_WINDOWS:
            program_name = 'python'
            executable = self.test_exe
        else:
            program_name = 'python3'
            if MACOS:
                executable = self.test_exe
            else:
                executable = shutil.which(program_name) or ''
        config.update({
            'program_name': program_name,
            'base_executable': executable,
            'executable': executable,
        })

    def test_init_setpath(self):
        # Test Py_SetPath()
        config = self._get_expected_config()
        paths = config['config']['module_search_paths']

        config = {
            'module_search_paths': paths,
            'prefix': '',
            'base_prefix': '',
            'exec_prefix': '',
            'base_exec_prefix': '',
        }
        self.default_program_name(config)
        env = {'TESTPATH': os.path.pathsep.join(paths)}
        self.check_all_configs("test_init_setpath", config,
                               api=API_COMPAT, env=env,
                               ignore_stderr=True)

    def test_init_setpath_config(self):
        # Test Py_SetPath() with PyConfig
        config = self._get_expected_config()
        paths = config['config']['module_search_paths']

        config = {
            # set by Py_SetPath()
            'module_search_paths': paths,
            'prefix': '',
            'base_prefix': '',
            'exec_prefix': '',
            'base_exec_prefix': '',
            # overriden by PyConfig
            'program_name': 'conf_program_name',
            'base_executable': 'conf_executable',
            'executable': 'conf_executable',
        }
        env = {'TESTPATH': os.path.pathsep.join(paths)}
        self.check_all_configs("test_init_setpath_config", config,
                               api=API_PYTHON, env=env, ignore_stderr=True)

    def module_search_paths(self, prefix=None, exec_prefix=None):
        config = self._get_expected_config()
        if prefix is None:
            prefix = config['config']['prefix']
        if exec_prefix is None:
            exec_prefix = config['config']['prefix']
        if MS_WINDOWS:
            return config['config']['module_search_paths']
        else:
            ver = sys.version_info
            return [
                os.path.join(prefix, sys.platlibdir,
                             f'python{ver.major}{ver.minor}.zip'),
                os.path.join(prefix, sys.platlibdir,
                             f'python{ver.major}.{ver.minor}'),
                os.path.join(exec_prefix, sys.platlibdir,
                             f'python{ver.major}.{ver.minor}', 'lib-dynload'),
            ]

    @contextlib.contextmanager
    def tmpdir_with_python(self):
        # Temporary directory with a copy of the Python program
        with tempfile.TemporaryDirectory() as tmpdir:
            # bpo-38234: On macOS and FreeBSD, the temporary directory
            # can be symbolic link. For example, /tmp can be a symbolic link
            # to /var/tmp. Call realpath() to resolve all symbolic links.
            tmpdir = os.path.realpath(tmpdir)

            if MS_WINDOWS:
                # Copy pythonXY.dll (or pythonXY_d.dll)
                ver = sys.version_info
                dll = f'python{ver.major}{ver.minor}'
                if debug_build(sys.executable):
                    dll += '_d'
                dll += '.dll'
                dll = os.path.join(os.path.dirname(self.test_exe), dll)
                dll_copy = os.path.join(tmpdir, os.path.basename(dll))
                shutil.copyfile(dll, dll_copy)

            # Copy Python program
            exec_copy = os.path.join(tmpdir, os.path.basename(self.test_exe))
            shutil.copyfile(self.test_exe, exec_copy)
            shutil.copystat(self.test_exe, exec_copy)
            self.test_exe = exec_copy

            yield tmpdir

    def test_init_setpythonhome(self):
        # Test Py_SetPythonHome(home) with PYTHONPATH env var
        config = self._get_expected_config()
        paths = config['config']['module_search_paths']
        paths_str = os.path.pathsep.join(paths)

        for path in paths:
            if not os.path.isdir(path):
                continue
            if os.path.exists(os.path.join(path, 'os.py')):
                home = os.path.dirname(path)
                break
        else:
            self.fail(f"Unable to find home in {paths!r}")

        prefix = exec_prefix = home
        ver = sys.version_info
        expected_paths = self.module_search_paths(prefix=home, exec_prefix=home)

        config = {
            'home': home,
            'module_search_paths': expected_paths,
            'prefix': prefix,
            'base_prefix': prefix,
            'exec_prefix': exec_prefix,
            'base_exec_prefix': exec_prefix,
            'pythonpath_env': paths_str,
        }
        self.default_program_name(config)
        env = {'TESTHOME': home, 'PYTHONPATH': paths_str}
        self.check_all_configs("test_init_setpythonhome", config,
                               api=API_COMPAT, env=env)

    def copy_paths_by_env(self, config):
        all_configs = self._get_expected_config()
        paths = all_configs['config']['module_search_paths']
        paths_str = os.path.pathsep.join(paths)
        config['pythonpath_env'] = paths_str
        env = {'PYTHONPATH': paths_str}
        return env

    @unittest.skipIf(MS_WINDOWS, 'Windows does not use pybuilddir.txt')
    def test_init_pybuilddir(self):
        # Test path configuration with pybuilddir.txt configuration file

        with self.tmpdir_with_python() as tmpdir:
            # pybuilddir.txt is a sub-directory relative to the current
            # directory (tmpdir)
            subdir = 'libdir'
            libdir = os.path.join(tmpdir, subdir)
            os.mkdir(libdir)

            filename = os.path.join(tmpdir, 'pybuilddir.txt')
            with open(filename, "w", encoding="utf8") as fp:
                fp.write(subdir)

            module_search_paths = self.module_search_paths()
            module_search_paths[-1] = libdir

            executable = self.test_exe
            config = {
                'base_executable': executable,
                'executable': executable,
                'module_search_paths': module_search_paths,
            }
            env = self.copy_paths_by_env(config)
            self.check_all_configs("test_init_compat_config", config,
                                   api=API_COMPAT, env=env,
                                   ignore_stderr=True, cwd=tmpdir)

    def test_init_pyvenv_cfg(self):
        # Test path configuration with pyvenv.cfg configuration file

        with self.tmpdir_with_python() as tmpdir, \
             tempfile.TemporaryDirectory() as pyvenv_home:
            ver = sys.version_info

            if not MS_WINDOWS:
                lib_dynload = os.path.join(pyvenv_home,
                                           sys.platlibdir,
                                           f'python{ver.major}.{ver.minor}',
                                           'lib-dynload')
                os.makedirs(lib_dynload)
            else:
                lib_dynload = os.path.join(pyvenv_home, 'lib')
                os.makedirs(lib_dynload)
                # getpathp.c uses Lib\os.py as the LANDMARK
                shutil.copyfile(os.__file__, os.path.join(lib_dynload, 'os.py'))

            filename = os.path.join(tmpdir, 'pyvenv.cfg')
            with open(filename, "w", encoding="utf8") as fp:
                print("home = %s" % pyvenv_home, file=fp)
                print("include-system-site-packages = false", file=fp)

            paths = self.module_search_paths()
            if not MS_WINDOWS:
                paths[-1] = lib_dynload
            else:
                for index, path in enumerate(paths):
                    if index == 0:
                        paths[index] = os.path.join(tmpdir, os.path.basename(path))
                    else:
                        paths[index] = os.path.join(pyvenv_home, os.path.basename(path))
                paths[-1] = pyvenv_home

            executable = self.test_exe
            exec_prefix = pyvenv_home
            config = {
                'base_exec_prefix': exec_prefix,
                'exec_prefix': exec_prefix,
                'base_executable': executable,
                'executable': executable,
                'module_search_paths': paths,
            }
            if MS_WINDOWS:
                config['base_prefix'] = pyvenv_home
                config['prefix'] = pyvenv_home
            env = self.copy_paths_by_env(config)
            self.check_all_configs("test_init_compat_config", config,
                                   api=API_COMPAT, env=env,
                                   ignore_stderr=True, cwd=tmpdir)

    def test_global_pathconfig(self):
        # Test C API functions getting the path configuration:
        #
        # - Py_GetExecPrefix()
        # - Py_GetPath()
        # - Py_GetPrefix()
        # - Py_GetProgramFullPath()
        # - Py_GetProgramName()
        # - Py_GetPythonHome()
        #
        # The global path configuration (_Py_path_config) must be a copy
        # of the path configuration of PyInterpreter.config (PyConfig).
        ctypes = support.import_module('ctypes')
        _testinternalcapi = support.import_module('_testinternalcapi')

        def get_func(name):
            func = getattr(ctypes.pythonapi, name)
            func.argtypes = ()
            func.restype = ctypes.c_wchar_p
            return func

        Py_GetPath = get_func('Py_GetPath')
        Py_GetPrefix = get_func('Py_GetPrefix')
        Py_GetExecPrefix = get_func('Py_GetExecPrefix')
        Py_GetProgramName = get_func('Py_GetProgramName')
        Py_GetProgramFullPath = get_func('Py_GetProgramFullPath')
        Py_GetPythonHome = get_func('Py_GetPythonHome')

        config = _testinternalcapi.get_configs()['config']

        self.assertEqual(Py_GetPath().split(os.path.pathsep),
                         config['module_search_paths'])
        self.assertEqual(Py_GetPrefix(), config['prefix'])
        self.assertEqual(Py_GetExecPrefix(), config['exec_prefix'])
        self.assertEqual(Py_GetProgramName(), config['program_name'])
        self.assertEqual(Py_GetProgramFullPath(), config['executable'])
        self.assertEqual(Py_GetPythonHome(), config['home'])

    def test_init_warnoptions(self):
        # lowest to highest priority
        warnoptions = [
            'ignore:::PyConfig_Insert0',      # PyWideStringList_Insert(0)
            'default',                        # PyConfig.dev_mode=1
            'ignore:::env1',                  # PYTHONWARNINGS env var
            'ignore:::env2',                  # PYTHONWARNINGS env var
            'ignore:::cmdline1',              # -W opt command line option
            'ignore:::cmdline2',              # -W opt command line option
            'default::BytesWarning',          # PyConfig.bytes_warnings=1
            'ignore:::PySys_AddWarnOption1',  # PySys_AddWarnOption()
            'ignore:::PySys_AddWarnOption2',  # PySys_AddWarnOption()
            'ignore:::PyConfig_BeforeRead',   # PyConfig.warnoptions
            'ignore:::PyConfig_AfterRead']    # PyWideStringList_Append()
        preconfig = dict(allocator=PYMEM_ALLOCATOR_DEBUG)
        config = {
            'dev_mode': 1,
            'faulthandler': 1,
            'bytes_warning': 1,
            'warnoptions': warnoptions,
            '_orig_argv': ['python3',
                           '-Wignore:::cmdline1',
                           '-Wignore:::cmdline2'],
        }
        self.check_all_configs("test_init_warnoptions", config, preconfig,
                               api=API_PYTHON)

    def test_get_argc_argv(self):
        self.run_embedded_interpreter("test_get_argc_argv")
        # ignore output


class AuditingTests(EmbeddingTestsMixin, unittest.TestCase):
    def test_open_code_hook(self):
        self.run_embedded_interpreter("test_open_code_hook")

    def test_audit(self):
        self.run_embedded_interpreter("test_audit")

    def test_audit_subinterpreter(self):
        self.run_embedded_interpreter("test_audit_subinterpreter")

    def test_audit_run_command(self):
        self.run_embedded_interpreter("test_audit_run_command",
                                      timeout=support.SHORT_TIMEOUT,
                                      returncode=1)

    def test_audit_run_file(self):
        self.run_embedded_interpreter("test_audit_run_file",
                                      timeout=support.SHORT_TIMEOUT,
                                      returncode=1)

    def test_audit_run_interactivehook(self):
<<<<<<< HEAD
        startup = os.path.join(self.oldcwd, support.TESTFN) + ".py"
=======
        startup = os.path.join(self.oldcwd, support.TESTFN) + (support.FS_NONASCII or '') + ".py"
>>>>>>> a7dc7147
        with open(startup, "w", encoding="utf-8") as f:
            print("import sys", file=f)
            print("sys.__interactivehook__ = lambda: None", file=f)
        try:
            env = {**remove_python_envvars(), "PYTHONSTARTUP": startup}
            self.run_embedded_interpreter("test_audit_run_interactivehook",
                                          timeout=support.SHORT_TIMEOUT,
                                          returncode=10, env=env)
        finally:
            os.unlink(startup)

    def test_audit_run_startup(self):
<<<<<<< HEAD
        startup = os.path.join(self.oldcwd, support.TESTFN) + ".py"
=======
        startup = os.path.join(self.oldcwd, support.TESTFN) + (support.FS_NONASCII or '') + ".py"
>>>>>>> a7dc7147
        with open(startup, "w", encoding="utf-8") as f:
            print("pass", file=f)
        try:
            env = {**remove_python_envvars(), "PYTHONSTARTUP": startup,
                   #"PYTHONIOENCODING": sys.getfilesystemencoding()}
                   "PYTHONIOENCODING": 'ascii:backslashreplace'}
            self.run_embedded_interpreter("test_audit_run_startup",
                                          timeout=support.SHORT_TIMEOUT,
                                          returncode=10, env=env)
        finally:
            os.unlink(startup)

    def test_audit_run_stdin(self):
        self.run_embedded_interpreter("test_audit_run_stdin",
                                      timeout=support.SHORT_TIMEOUT,
                                      returncode=1)

if __name__ == "__main__":
    unittest.main()<|MERGE_RESOLUTION|>--- conflicted
+++ resolved
@@ -1349,11 +1349,7 @@
                                       returncode=1)
 
     def test_audit_run_interactivehook(self):
-<<<<<<< HEAD
         startup = os.path.join(self.oldcwd, support.TESTFN) + ".py"
-=======
-        startup = os.path.join(self.oldcwd, support.TESTFN) + (support.FS_NONASCII or '') + ".py"
->>>>>>> a7dc7147
         with open(startup, "w", encoding="utf-8") as f:
             print("import sys", file=f)
             print("sys.__interactivehook__ = lambda: None", file=f)
@@ -1366,17 +1362,11 @@
             os.unlink(startup)
 
     def test_audit_run_startup(self):
-<<<<<<< HEAD
         startup = os.path.join(self.oldcwd, support.TESTFN) + ".py"
-=======
-        startup = os.path.join(self.oldcwd, support.TESTFN) + (support.FS_NONASCII or '') + ".py"
->>>>>>> a7dc7147
         with open(startup, "w", encoding="utf-8") as f:
             print("pass", file=f)
         try:
-            env = {**remove_python_envvars(), "PYTHONSTARTUP": startup,
-                   #"PYTHONIOENCODING": sys.getfilesystemencoding()}
-                   "PYTHONIOENCODING": 'ascii:backslashreplace'}
+            env = {**remove_python_envvars(), "PYTHONSTARTUP": startup}
             self.run_embedded_interpreter("test_audit_run_startup",
                                           timeout=support.SHORT_TIMEOUT,
                                           returncode=10, env=env)
