"""
Very minimal unittests for parts of the readline module.
"""
import locale
import os
import sys
import tempfile
import textwrap
import unittest
from test.support import verbose
from test.support.import_helper import import_module
from test.support.os_helper import unlink, temp_dir, TESTFN
from test.support.pty_helper import run_pty
from test.support.script_helper import assert_python_ok

# Skip tests if there is no readline module
readline = import_module('readline')

if hasattr(readline, "_READLINE_LIBRARY_VERSION"):
    is_editline = ("EditLine wrapper" in readline._READLINE_LIBRARY_VERSION)
else:
    is_editline = readline.backend == "editline"


def setUpModule():
    if verbose:
        # Python implementations other than CPython may not have
        # these private attributes
        if hasattr(readline, "_READLINE_VERSION"):
            print(f"readline version: {readline._READLINE_VERSION:#x}")
            print(f"readline runtime version: {readline._READLINE_RUNTIME_VERSION:#x}")
        if hasattr(readline, "_READLINE_LIBRARY_VERSION"):
            print(f"readline library version: {readline._READLINE_LIBRARY_VERSION!r}")
        print(f"use libedit emulation? {is_editline}")


@unittest.skipUnless(hasattr(readline, "clear_history"),
                     "The history update test cannot be run because the "
                     "clear_history method is not available.")
class TestHistoryManipulation (unittest.TestCase):
    """
    These tests were added to check that the libedit emulation on OSX and the
    "real" readline have the same interface for history manipulation. That's
    why the tests cover only a small subset of the interface.
    """

    def testHistoryUpdates(self):
        readline.clear_history()

        readline.add_history("first line")
        readline.add_history("second line")

        self.assertEqual(readline.get_history_item(0), None)
        self.assertEqual(readline.get_history_item(1), "first line")
        self.assertEqual(readline.get_history_item(2), "second line")

        readline.replace_history_item(0, "replaced line")
        self.assertEqual(readline.get_history_item(0), None)
        self.assertEqual(readline.get_history_item(1), "replaced line")
        self.assertEqual(readline.get_history_item(2), "second line")

        self.assertEqual(readline.get_current_history_length(), 2)

        readline.remove_history_item(0)
        self.assertEqual(readline.get_history_item(0), None)
        self.assertEqual(readline.get_history_item(1), "second line")

        self.assertEqual(readline.get_current_history_length(), 1)

    @unittest.skipUnless(hasattr(readline, "append_history_file"),
                         "append_history not available")
    def test_write_read_append(self):
        hfile = tempfile.NamedTemporaryFile(delete=False)
        hfile.close()
        hfilename = hfile.name
        self.addCleanup(unlink, hfilename)

        # test write-clear-read == nop
        readline.clear_history()
        readline.add_history("first line")
        readline.add_history("second line")
        readline.write_history_file(hfilename)

        readline.clear_history()
        self.assertEqual(readline.get_current_history_length(), 0)

        readline.read_history_file(hfilename)
        self.assertEqual(readline.get_current_history_length(), 2)
        self.assertEqual(readline.get_history_item(1), "first line")
        self.assertEqual(readline.get_history_item(2), "second line")

        # test append
        readline.append_history_file(1, hfilename)
        readline.clear_history()
        readline.read_history_file(hfilename)
        self.assertEqual(readline.get_current_history_length(), 3)
        self.assertEqual(readline.get_history_item(1), "first line")
        self.assertEqual(readline.get_history_item(2), "second line")
        self.assertEqual(readline.get_history_item(3), "second line")

        # test 'no such file' behaviour
        os.unlink(hfilename)
        try:
            readline.append_history_file(1, hfilename)
        except FileNotFoundError:
            pass  # Some implementations return this error (libreadline).
        else:
            os.unlink(hfilename)  # Some create it anyways (libedit).
            # If the file wasn't created, unlink will fail.
        # We're just testing that one of the two expected behaviors happens
        # instead of an incorrect error.

        # write_history_file can create the target
        readline.write_history_file(hfilename)

    def test_nonascii_history(self):
        readline.clear_history()
        try:
            readline.add_history("entrée 1")
        except UnicodeEncodeError as err:
            self.skipTest("Locale cannot encode test data: " + format(err))
        readline.add_history("entrée 2")
        readline.replace_history_item(1, "entrée 22")
        readline.write_history_file(TESTFN)
        self.addCleanup(os.remove, TESTFN)
        readline.clear_history()
        readline.read_history_file(TESTFN)
        if is_editline:
            # An add_history() call seems to be required for get_history_
            # item() to register items from the file
            readline.add_history("dummy")
        self.assertEqual(readline.get_history_item(1), "entrée 1")
        self.assertEqual(readline.get_history_item(2), "entrée 22")


class TestReadline(unittest.TestCase):

    @unittest.skipIf(readline._READLINE_VERSION < 0x0601 and not is_editline,
                     "not supported in this library version")
    def test_init(self):
        # Issue #19884: Ensure that the ANSI sequence "\033[1034h" is not
        # written into stdout when the readline module is imported and stdout
        # is redirected to a pipe.
        rc, stdout, stderr = assert_python_ok('-c', 'import readline',
                                              TERM='xterm-256color')
        self.assertEqual(stdout, b'')

    def test_backend(self):
        self.assertIn(readline.backend, ("readline", "editline"))

    auto_history_script = """\
import readline
readline.set_auto_history({})
input()
print("History length:", readline.get_current_history_length())
"""
    auto_history_script_with_null = """\
import readline
readline.set_auto_history({})
input("Hello \\x00 World: ")
print("History length:", readline.get_current_history_length())
"""


    def test_auto_history_enabled(self):
        output = run_pty(self.auto_history_script.format(True))
        # bpo-44949: Sometimes, the newline character is not written at the
        # end, so don't expect it in the output.
        self.assertIn(b"History length: 1", output)

    def test_auto_history_disabled(self):
        output = run_pty(self.auto_history_script.format(False))
        # bpo-44949: Sometimes, the newline character is not written at the
        # end, so don't expect it in the output.
        self.assertIn(b"History length: 0", output)

<<<<<<< HEAD
    def test_prompt_contains_null(self):
        output = run_pty(self.auto_history_script_with_null.format(False))
        self.assertIn(b"ValueError: input: prompt string cannot contain null characters", output)
=======
    def test_set_complete_delims(self):
        script = textwrap.dedent("""
            import readline
            def complete(text, state):
                if state == 0 and text == "$":
                    return "$complete"
                return None
            if readline.backend == "editline":
                readline.parse_and_bind(r'bind "\\t" rl_complete')
            else:
                readline.parse_and_bind(r'"\\t": complete')
            readline.set_completer_delims(" \\t\\n")
            readline.set_completer(complete)
            print(input())
        """)

        output = run_pty(script, input=b"$\t\n")
        self.assertIn(b"$complete", output)
>>>>>>> cc7e45cc

    def test_nonascii(self):
        loc = locale.setlocale(locale.LC_CTYPE, None)
        if loc in ('C', 'POSIX'):
            # bpo-29240: On FreeBSD, if the LC_CTYPE locale is C or POSIX,
            # writing and reading non-ASCII bytes into/from a TTY works, but
            # readline or ncurses ignores non-ASCII bytes on read.
            self.skipTest(f"the LC_CTYPE locale is {loc!r}")

        try:
            readline.add_history("\xEB\xEF")
        except UnicodeEncodeError as err:
            self.skipTest("Locale cannot encode test data: " + format(err))

        script = r"""import readline

is_editline = readline.backend == "editline"
inserted = "[\xEFnserted]"
macro = "|t\xEB[after]"
set_pre_input_hook = getattr(readline, "set_pre_input_hook", None)
if is_editline or not set_pre_input_hook:
    # The insert_line() call via pre_input_hook() does nothing with Editline,
    # so include the extra text that would have been inserted here
    macro = inserted + macro

if is_editline:
    readline.parse_and_bind(r'bind ^B ed-prev-char')
    readline.parse_and_bind(r'bind "\t" rl_complete')
    readline.parse_and_bind(r'bind -s ^A "{}"'.format(macro))
else:
    readline.parse_and_bind(r'Control-b: backward-char')
    readline.parse_and_bind(r'"\t": complete')
    readline.parse_and_bind(r'set disable-completion off')
    readline.parse_and_bind(r'set show-all-if-ambiguous off')
    readline.parse_and_bind(r'set show-all-if-unmodified off')
    readline.parse_and_bind(r'Control-a: "{}"'.format(macro))

def pre_input_hook():
    readline.insert_text(inserted)
    readline.redisplay()
if set_pre_input_hook:
    set_pre_input_hook(pre_input_hook)

def completer(text, state):
    if text == "t\xEB":
        if state == 0:
            print("text", ascii(text))
            print("line", ascii(readline.get_line_buffer()))
            print("indexes", readline.get_begidx(), readline.get_endidx())
            return "t\xEBnt"
        if state == 1:
            return "t\xEBxt"
    if text == "t\xEBx" and state == 0:
        return "t\xEBxt"
    return None
readline.set_completer(completer)

def display(substitution, matches, longest_match_length):
    print("substitution", ascii(substitution))
    print("matches", ascii(matches))
readline.set_completion_display_matches_hook(display)

print("result", ascii(input()))
print("history", ascii(readline.get_history_item(1)))
"""

        input = b"\x01"  # Ctrl-A, expands to "|t\xEB[after]"
        input += b"\x02" * len("[after]")  # Move cursor back
        input += b"\t\t"  # Display possible completions
        input += b"x\t"  # Complete "t\xEBx" -> "t\xEBxt"
        input += b"\r"
        output = run_pty(script, input)
        self.assertIn(b"text 't\\xeb'\r\n", output)
        self.assertIn(b"line '[\\xefnserted]|t\\xeb[after]'\r\n", output)
        if sys.platform == "darwin" or not is_editline:
            self.assertIn(b"indexes 11 13\r\n", output)
            # Non-macOS libedit does not handle non-ASCII bytes
            # the same way and generates character indices
            # rather than byte indices via get_begidx() and
            # get_endidx().  Ex: libedit2 3.1-20191231-2 on Debian
            # winds up with "indexes 10 12".  Stemming from the
            # start and end values calls back into readline.c's
            # rl_attempted_completion_function = flex_complete with:
            # (11, 13) instead of libreadline's (12, 15).

        if not is_editline and hasattr(readline, "set_pre_input_hook"):
            self.assertIn(b"substitution 't\\xeb'\r\n", output)
            self.assertIn(b"matches ['t\\xebnt', 't\\xebxt']\r\n", output)
        expected = br"'[\xefnserted]|t\xebxt[after]'"
        self.assertIn(b"result " + expected + b"\r\n", output)
        # bpo-45195: Sometimes, the newline character is not written at the
        # end, so don't expect it in the output.
        self.assertIn(b"history " + expected, output)

    # We have 2 reasons to skip this test:
    # - readline: history size was added in 6.0
    #   See https://cnswww.cns.cwru.edu/php/chet/readline/CHANGES
    # - editline: history size is broken on OS X 10.11.6.
    #   Newer versions were not tested yet.
    @unittest.skipIf(readline._READLINE_VERSION < 0x600,
                     "this readline version does not support history-size")
    @unittest.skipIf(is_editline,
                     "editline history size configuration is broken")
    def test_history_size(self):
        history_size = 10
        with temp_dir() as test_dir:
            inputrc = os.path.join(test_dir, "inputrc")
            with open(inputrc, "wb") as f:
                f.write(b"set history-size %d\n" % history_size)

            history_file = os.path.join(test_dir, "history")
            with open(history_file, "wb") as f:
                # history_size * 2 items crashes readline
                data = b"".join(b"item %d\n" % i
                                for i in range(history_size * 2))
                f.write(data)

            script = """
import os
import readline

history_file = os.environ["HISTORY_FILE"]
readline.read_history_file(history_file)
input()
readline.write_history_file(history_file)
"""

            env = dict(os.environ)
            env["INPUTRC"] = inputrc
            env["HISTORY_FILE"] = history_file

            run_pty(script, input=b"last input\r", env=env)

            with open(history_file, "rb") as f:
                lines = f.readlines()
            self.assertEqual(len(lines), history_size)
            self.assertEqual(lines[-1].strip(), b"last input")


if __name__ == "__main__":
    unittest.main()<|MERGE_RESOLUTION|>--- conflicted
+++ resolved
@@ -174,11 +174,10 @@
         # end, so don't expect it in the output.
         self.assertIn(b"History length: 0", output)
 
-<<<<<<< HEAD
     def test_prompt_contains_null(self):
         output = run_pty(self.auto_history_script_with_null.format(False))
         self.assertIn(b"ValueError: input: prompt string cannot contain null characters", output)
-=======
+
     def test_set_complete_delims(self):
         script = textwrap.dedent("""
             import readline
@@ -197,7 +196,6 @@
 
         output = run_pty(script, input=b"$\t\n")
         self.assertIn(b"$complete", output)
->>>>>>> cc7e45cc
 
     def test_nonascii(self):
         loc = locale.setlocale(locale.LC_CTYPE, None)
