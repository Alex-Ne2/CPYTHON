--- conflicted
+++ resolved
@@ -2,11 +2,6 @@
 import importlib.util
 import io
 import os
-<<<<<<< HEAD
-import importlib.util
-import lzma
-=======
->>>>>>> 4f9ffc9d
 import pathlib
 import posixpath
 import struct
