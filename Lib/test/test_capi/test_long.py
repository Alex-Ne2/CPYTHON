import unittest
import sys
import test.support as support

from test.support import import_helper

# Skip this test if the _testcapi and _testlimitedcapi modules isn't available.
_testcapi = import_helper.import_module('_testcapi')
_testlimitedcapi = import_helper.import_module('_testlimitedcapi')

NULL = None

class IntSubclass(int):
    pass

class Index:
    def __init__(self, value):
        self.value = value

    def __index__(self):
        return self.value

# use __index__(), not __int__()
class MyIndexAndInt:
    def __index__(self):
        return 10
    def __int__(self):
        return 22


class LongTests(unittest.TestCase):

    def test_compact(self):
        for n in {
            # Edge cases
            *(2**n for n in range(66)),
            *(-2**n for n in range(66)),
            *(2**n - 1 for n in range(66)),
            *(-2**n + 1 for n in range(66)),
            # Essentially random
            *(37**n for n in range(14)),
            *(-37**n for n in range(14)),
        }:
            with self.subTest(n=n):
                is_compact, value = _testcapi.call_long_compact_api(n)
                if is_compact:
                    self.assertEqual(n, value)

    def test_compact_known(self):
        # Sanity-check some implementation details (we don't guarantee
        # that these are/aren't compact)
        self.assertEqual(_testcapi.call_long_compact_api(-1), (True, -1))
        self.assertEqual(_testcapi.call_long_compact_api(0), (True, 0))
        self.assertEqual(_testcapi.call_long_compact_api(256), (True, 256))
        self.assertEqual(_testcapi.call_long_compact_api(sys.maxsize),
                         (False, -1))

    def test_long_check(self):
        # Test PyLong_Check()
        check = _testlimitedcapi.pylong_check
        self.assertTrue(check(1))
        self.assertTrue(check(123456789012345678901234567890))
        self.assertTrue(check(-1))
        self.assertTrue(check(True))
        self.assertTrue(check(IntSubclass(1)))
        self.assertFalse(check(1.0))
        self.assertFalse(check(object()))
        # CRASHES check(NULL)

    def test_long_checkexact(self):
        # Test PyLong_CheckExact()
        check = _testlimitedcapi.pylong_checkexact
        self.assertTrue(check(1))
        self.assertTrue(check(123456789012345678901234567890))
        self.assertTrue(check(-1))
        self.assertFalse(check(True))
        self.assertFalse(check(IntSubclass(1)))
        self.assertFalse(check(1.0))
        self.assertFalse(check(object()))
        # CRASHES check(NULL)

    def test_long_fromdouble(self):
        # Test PyLong_FromDouble()
        fromdouble = _testlimitedcapi.pylong_fromdouble
        float_max = sys.float_info.max
        for value in (5.0, 5.1, 5.9, -5.1, -5.9, 0.0, -0.0, float_max, -float_max):
            with self.subTest(value=value):
                self.assertEqual(fromdouble(value), int(value))
        self.assertRaises(OverflowError, fromdouble, float('inf'))
        self.assertRaises(OverflowError, fromdouble, float('-inf'))
        self.assertRaises(ValueError, fromdouble, float('nan'))

    def test_long_fromvoidptr(self):
        # Test PyLong_FromVoidPtr()
        fromvoidptr = _testlimitedcapi.pylong_fromvoidptr
        obj = object()
        x = fromvoidptr(obj)
        y = fromvoidptr(NULL)
        self.assertIsInstance(x, int)
        self.assertGreaterEqual(x, 0)
        self.assertIsInstance(y, int)
        self.assertEqual(y, 0)
        self.assertNotEqual(x, y)

    def test_long_fromstring(self):
        # Test PyLong_FromString()
        fromstring = _testlimitedcapi.pylong_fromstring
        self.assertEqual(fromstring(b'123', 10), (123, 3))
        self.assertEqual(fromstring(b'cafe', 16), (0xcafe, 4))
        self.assertEqual(fromstring(b'xyz', 36), (44027, 3))
        self.assertEqual(fromstring(b'123', 0), (123, 3))
        self.assertEqual(fromstring(b'0xcafe', 0), (0xcafe, 6))
        self.assertRaises(ValueError, fromstring, b'cafe', 0)
        self.assertEqual(fromstring(b'-123', 10), (-123, 4))
        self.assertEqual(fromstring(b' -123 ', 10), (-123, 6))
        self.assertEqual(fromstring(b'1_23', 10), (123, 4))
        self.assertRaises(ValueError, fromstring, b'- 123', 10)
        self.assertRaises(ValueError, fromstring, b'', 10)

        self.assertRaises(ValueError, fromstring, b'123', 1)
        self.assertRaises(ValueError, fromstring, b'123', -1)
        self.assertRaises(ValueError, fromstring, b'123', 37)

        self.assertRaises(ValueError, fromstring, '١٢٣٤٥٦٧٨٩٠'.encode(), 0)
        self.assertRaises(ValueError, fromstring, '١٢٣٤٥٦٧٨٩٠'.encode(), 16)

        self.assertEqual(fromstring(b'123\x00', 0), (123, 3))
        self.assertEqual(fromstring(b'123\x00456', 0), (123, 3))
        self.assertEqual(fromstring(b'123\x00', 16), (0x123, 3))
        self.assertEqual(fromstring(b'123\x00456', 16), (0x123, 3))

        # CRASHES fromstring(NULL, 0)
        # CRASHES fromstring(NULL, 16)

    def test_long_fromunicodeobject(self):
        # Test PyLong_FromUnicodeObject()
        fromunicodeobject = _testcapi.pylong_fromunicodeobject
        self.assertEqual(fromunicodeobject('123', 10), 123)
        self.assertEqual(fromunicodeobject('cafe', 16), 0xcafe)
        self.assertEqual(fromunicodeobject('xyz', 36), 44027)
        self.assertEqual(fromunicodeobject('123', 0), 123)
        self.assertEqual(fromunicodeobject('0xcafe', 0), 0xcafe)
        self.assertRaises(ValueError, fromunicodeobject, 'cafe', 0)
        self.assertEqual(fromunicodeobject('-123', 10), -123)
        self.assertEqual(fromunicodeobject(' -123 ', 10), -123)
        self.assertEqual(fromunicodeobject('1_23', 10), 123)
        self.assertRaises(ValueError, fromunicodeobject, '- 123', 10)
        self.assertRaises(ValueError, fromunicodeobject, '', 10)

        self.assertRaises(ValueError, fromunicodeobject, '123', 1)
        self.assertRaises(ValueError, fromunicodeobject, '123', -1)
        self.assertRaises(ValueError, fromunicodeobject, '123', 37)

        self.assertEqual(fromunicodeobject('١٢٣٤٥٦٧٨٩٠', 0), 1234567890)
        self.assertEqual(fromunicodeobject('١٢٣٤٥٦٧٨٩٠', 16), 0x1234567890)

        self.assertRaises(ValueError, fromunicodeobject, '123\x00', 0)
        self.assertRaises(ValueError, fromunicodeobject, '123\x00456', 0)
        self.assertRaises(ValueError, fromunicodeobject, '123\x00', 16)
        self.assertRaises(ValueError, fromunicodeobject, '123\x00456', 16)

        # CRASHES fromunicodeobject(NULL, 0)
        # CRASHES fromunicodeobject(NULL, 16)

    def check_long_asint(self, func, min_val, max_val, *,
                         use_index=True,
                         mask=False,
                         negative_value_error=OverflowError):
        # round trip (object -> C integer -> object)
        values = (0, 1, 1234, max_val)
        if min_val < 0:
            values += (-1, min_val)
        for value in values:
            with self.subTest(value=value):
                self.assertEqual(func(value), value)
                self.assertEqual(func(IntSubclass(value)), value)
                if use_index:
                    self.assertEqual(func(Index(value)), value)

        if use_index:
            self.assertEqual(func(MyIndexAndInt()), 10)
        else:
            self.assertRaises(TypeError, func, Index(42))
            self.assertRaises(TypeError, func, MyIndexAndInt())

        if mask:
            self.assertEqual(func(min_val - 1), max_val)
            self.assertEqual(func(max_val + 1), min_val)
            self.assertEqual(func(-1 << 1000), 0)
            self.assertEqual(func(1 << 1000), 0)
        else:
            self.assertRaises(negative_value_error, func, min_val - 1)
            self.assertRaises(negative_value_error, func, -1 << 1000)
            self.assertRaises(OverflowError, func, max_val + 1)
            self.assertRaises(OverflowError, func, 1 << 1000)
        self.assertRaises(TypeError, func, 1.0)
        self.assertRaises(TypeError, func, b'2')
        self.assertRaises(TypeError, func, '3')
        self.assertRaises(SystemError, func, NULL)

    def check_long_asintandoverflow(self, func, min_val, max_val):
        # round trip (object -> C integer -> object)
        for value in (min_val, max_val, -1, 0, 1, 1234):
            with self.subTest(value=value):
                self.assertEqual(func(value), (value, 0))
                self.assertEqual(func(IntSubclass(value)), (value, 0))
                self.assertEqual(func(Index(value)), (value, 0))

        self.assertEqual(func(MyIndexAndInt()), (10, 0))

        self.assertEqual(func(min_val - 1), (-1, -1))
        self.assertEqual(func(max_val + 1), (-1, +1))

        # CRASHES func(1.0)
        # CRASHES func(NULL)

    def test_long_asint(self):
        # Test PyLong_AsInt()
        PyLong_AsInt = _testlimitedcapi.PyLong_AsInt
        from _testcapi import INT_MIN, INT_MAX
        self.check_long_asint(PyLong_AsInt, INT_MIN, INT_MAX)

    def test_long_aslong(self):
        # Test PyLong_AsLong() and PyLong_FromLong()
        aslong = _testlimitedcapi.pylong_aslong
        from _testcapi import LONG_MIN, LONG_MAX
        self.check_long_asint(aslong, LONG_MIN, LONG_MAX)

    def test_long_aslongandoverflow(self):
        # Test PyLong_AsLongAndOverflow()
        aslongandoverflow = _testlimitedcapi.pylong_aslongandoverflow
        from _testcapi import LONG_MIN, LONG_MAX
        self.check_long_asintandoverflow(aslongandoverflow, LONG_MIN, LONG_MAX)

    def test_long_asunsignedlong(self):
        # Test PyLong_AsUnsignedLong() and PyLong_FromUnsignedLong()
        asunsignedlong = _testlimitedcapi.pylong_asunsignedlong
        from _testcapi import ULONG_MAX
        self.check_long_asint(asunsignedlong, 0, ULONG_MAX,
                                      use_index=False)

    def test_long_asunsignedlongmask(self):
        # Test PyLong_AsUnsignedLongMask()
        asunsignedlongmask = _testlimitedcapi.pylong_asunsignedlongmask
        from _testcapi import ULONG_MAX
        self.check_long_asint(asunsignedlongmask, 0, ULONG_MAX, mask=True)

    def test_long_aslonglong(self):
        # Test PyLong_AsLongLong() and PyLong_FromLongLong()
        aslonglong = _testlimitedcapi.pylong_aslonglong
        from _testcapi import LLONG_MIN, LLONG_MAX
        self.check_long_asint(aslonglong, LLONG_MIN, LLONG_MAX)

    def test_long_aslonglongandoverflow(self):
        # Test PyLong_AsLongLongAndOverflow()
        aslonglongandoverflow = _testlimitedcapi.pylong_aslonglongandoverflow
        from _testcapi import LLONG_MIN, LLONG_MAX
        self.check_long_asintandoverflow(aslonglongandoverflow, LLONG_MIN, LLONG_MAX)

    def test_long_asunsignedlonglong(self):
        # Test PyLong_AsUnsignedLongLong() and PyLong_FromUnsignedLongLong()
        asunsignedlonglong = _testlimitedcapi.pylong_asunsignedlonglong
        from _testcapi import ULLONG_MAX
        self.check_long_asint(asunsignedlonglong, 0, ULLONG_MAX, use_index=False)

    def test_long_asunsignedlonglongmask(self):
        # Test PyLong_AsUnsignedLongLongMask()
        asunsignedlonglongmask = _testlimitedcapi.pylong_asunsignedlonglongmask
        from _testcapi import ULLONG_MAX
        self.check_long_asint(asunsignedlonglongmask, 0, ULLONG_MAX, mask=True)

    def test_long_as_ssize_t(self):
        # Test PyLong_AsSsize_t() and PyLong_FromSsize_t()
        as_ssize_t = _testlimitedcapi.pylong_as_ssize_t
        from _testcapi import PY_SSIZE_T_MIN, PY_SSIZE_T_MAX
        self.check_long_asint(as_ssize_t, PY_SSIZE_T_MIN, PY_SSIZE_T_MAX,
                              use_index=False)

    def test_long_as_size_t(self):
        # Test PyLong_AsSize_t() and PyLong_FromSize_t()
        as_size_t = _testlimitedcapi.pylong_as_size_t
        from _testcapi import SIZE_MAX
        self.check_long_asint(as_size_t, 0, SIZE_MAX, use_index=False)

    def test_long_asdouble(self):
        # Test PyLong_AsDouble()
        asdouble = _testlimitedcapi.pylong_asdouble
        MAX = int(sys.float_info.max)
        for value in (-MAX, MAX, -1, 0, 1, 1234):
            with self.subTest(value=value):
                self.assertEqual(asdouble(value), float(value))
                self.assertIsInstance(asdouble(value), float)

        self.assertEqual(asdouble(IntSubclass(42)), 42.0)
        self.assertRaises(TypeError, asdouble, Index(42))
        self.assertRaises(TypeError, asdouble, MyIndexAndInt())

        self.assertRaises(OverflowError, asdouble, 2 * MAX)
        self.assertRaises(OverflowError, asdouble, -2 * MAX)
        self.assertRaises(TypeError, asdouble, 1.0)
        self.assertRaises(TypeError, asdouble, b'2')
        self.assertRaises(TypeError, asdouble, '3')
        self.assertRaises(SystemError, asdouble, NULL)

    def test_long_asvoidptr(self):
        # Test PyLong_AsVoidPtr()
        fromvoidptr = _testlimitedcapi.pylong_fromvoidptr
        asvoidptr = _testlimitedcapi.pylong_asvoidptr
        obj = object()
        x = fromvoidptr(obj)
        y = fromvoidptr(NULL)
        self.assertIs(asvoidptr(x), obj)
        self.assertIs(asvoidptr(y), NULL)
        self.assertIs(asvoidptr(IntSubclass(x)), obj)

        # negative values
        M = (1 << _testcapi.SIZEOF_VOID_P * 8)
        if x >= M//2:
            self.assertIs(asvoidptr(x - M), obj)
        if y >= M//2:
            self.assertIs(asvoidptr(y - M), NULL)

        self.assertRaises(TypeError, asvoidptr, Index(x))
        self.assertRaises(TypeError, asvoidptr, object())
        self.assertRaises(OverflowError, asvoidptr, 2**1000)
        self.assertRaises(OverflowError, asvoidptr, -2**1000)
        # CRASHES asvoidptr(NULL)

    def _test_long_aspid(self, aspid):
        # Test PyLong_AsPid()
        from _testcapi import SIZEOF_PID_T
        bits = 8 * SIZEOF_PID_T
        PID_T_MIN = -2**(bits-1)
        PID_T_MAX = 2**(bits-1) - 1
        self.check_long_asint(aspid, PID_T_MIN, PID_T_MAX)

    def test_long_aspid(self):
        self._test_long_aspid(_testcapi.pylong_aspid)

    def test_long_aspid_limited(self):
        self._test_long_aspid(_testlimitedcapi.pylong_aspid)

    @support.bigmemtest(2**32, memuse=0.35)
    def test_long_asnativebytes_huge(self, size):
        asnativebytes = _testcapi.pylong_asnativebytes
        v = 1 << size
        buffer = bytearray(size * 2 // 15 + 10)
        r = asnativebytes(v, buffer, 0, -1)
        self.assertEqual(r, size // 8 + 1)
        self.assertEqual(buffer.count(0), len(buffer))
        r = asnativebytes(v, buffer, len(buffer), -1)
        self.assertEqual(r, size // 8 + 1)
        self.assertEqual(buffer.count(0), len(buffer) - 1)

    def test_long_asnativebytes(self):
        import math
        from _testcapi import (
            pylong_asnativebytes as asnativebytes,
            SIZE_MAX,
        )

        # Abbreviate sizeof(Py_ssize_t) to SZ because we use it a lot
        SZ = int(math.ceil(math.log(SIZE_MAX + 1) / math.log(2)) / 8)
        MAX_SSIZE = 2 ** (SZ * 8 - 1) - 1
        MAX_USIZE = 2 ** (SZ * 8) - 1
        if support.verbose:
            print(f"SIZEOF_SIZE={SZ}\n{MAX_SSIZE=:016X}\n{MAX_USIZE=:016X}")

        # These tests check that the requested buffer size is correct.
        # This matches our current implementation: We only specify that the
        # return value is a size *sufficient* to hold the result when queried
        # using n_bytes=0. If our implementation changes, feel free to update
        # the expectations here -- or loosen them to be range checks.
        # (i.e. 0 *could* be stored in 1 byte and 512 in 2)
        for v, expect in [
            (0, SZ),
            (512, SZ),
            (-512, SZ),
            (MAX_SSIZE, SZ),
            (MAX_USIZE, SZ + 1),
            (-MAX_SSIZE, SZ),
            (-MAX_USIZE, SZ + 1),
            (2**255-1, 32),
            (-(2**255-1), 32),
            (2**255, 33),
            (-(2**255), 33), # if you ask, we'll say 33, but 32 would do
            (2**256-1, 33),
            (-(2**256-1), 33),
            (2**256, 33),
            (-(2**256), 33),
        ]:
            with self.subTest(f"sizeof-{v:X}"):
                buffer = bytearray(b"\x5a")
                self.assertEqual(expect, asnativebytes(v, buffer, 0, -1),
                    "PyLong_AsNativeBytes(v, <unknown>, 0, -1)")
                self.assertEqual(buffer, b"\x5a",
                    "buffer overwritten when it should not have been")
                # Also check via the __index__ path.
                # We pass Py_ASNATIVEBYTES_NATIVE_ENDIAN | ALLOW_INDEX
                self.assertEqual(expect, asnativebytes(Index(v), buffer, 0, 3 | 16),
                    "PyLong_AsNativeBytes(Index(v), <unknown>, 0, -1)")
                self.assertEqual(buffer, b"\x5a",
                    "buffer overwritten when it should not have been")

        # Test that we populate n=2 bytes but do not overwrite more.
        buffer = bytearray(b"\x99"*3)
        self.assertEqual(2, asnativebytes(4, buffer, 2, 0),  # BE
            "PyLong_AsNativeBytes(v, <3 byte buffer>, 2, 0)  // BE")
        self.assertEqual(buffer, b"\x00\x04\x99")
        self.assertEqual(2, asnativebytes(4, buffer, 2, 1),  # LE
            "PyLong_AsNativeBytes(v, <3 byte buffer>, 2, 1)  // LE")
        self.assertEqual(buffer, b"\x04\x00\x99")

        # We request as many bytes as `expect_be` contains, and always check
        # the result (both big and little endian). We check the return value
        # independently, since the buffer should always be filled correctly even
        # if we need more bytes
        for v, expect_be, expect_n in [
            (0,         b'\x00',                1),
            (0,         b'\x00' * 2,            2),
            (0,         b'\x00' * 8,            min(8, SZ)),
            (1,         b'\x01',                1),
            (1,         b'\x00' * 10 + b'\x01', min(11, SZ)),
            (42,        b'\x2a',                1),
            (42,        b'\x00' * 10 + b'\x2a', min(11, SZ)),
            (-1,        b'\xff',                1),
            (-1,        b'\xff' * 10,           min(11, SZ)),
            (-42,       b'\xd6',                1),
            (-42,       b'\xff' * 10 + b'\xd6', min(11, SZ)),
            # Extracts 255 into a single byte, but requests 2
            # (this is currently a special case, and "should" request SZ)
            (255,       b'\xff',                2),
            (255,       b'\x00\xff',            2),
            (256,       b'\x01\x00',            2),
            (0x80,      b'\x00' * 7 + b'\x80',  min(8, SZ)),
            # Extracts successfully (unsigned), but requests 9 bytes
            (2**63,     b'\x80' + b'\x00' * 7,  9),
            (2**63,     b'\x00\x80' + b'\x00' * 7, 9),
            # Extracts into 8 bytes, but if you provide 9 we'll say 9
            (-2**63,    b'\x80' + b'\x00' * 7,  8),
            (-2**63,    b'\xff\x80' + b'\x00' * 7, 9),

            (2**255-1,      b'\x7f' + b'\xff' * 31,                 32),
            (-(2**255-1),   b'\x80' + b'\x00' * 30 + b'\x01',       32),
            # Request extra bytes, but result says we only needed 32
            (-(2**255-1),   b'\xff\x80' + b'\x00' * 30 + b'\x01',   32),
            (-(2**255-1),   b'\xff\xff\x80' + b'\x00' * 30 + b'\x01', 32),

            # Extracting 256 bits of integer will request 33 bytes, but still
            # copy as many bits as possible into the buffer. So we *can* copy
            # into a 32-byte buffer, though negative number may be unrecoverable
            (2**256-1,      b'\xff' * 32,                           33),
            (2**256-1,      b'\x00' + b'\xff' * 32,                 33),
            (-(2**256-1),   b'\x00' * 31 + b'\x01',                 33),
            (-(2**256-1),   b'\xff' + b'\x00' * 31 + b'\x01',       33),
            (-(2**256-1),   b'\xff\xff' + b'\x00' * 31 + b'\x01',   33),
            # However, -2**255 precisely will extract into 32 bytes and return
            # success. For bigger buffers, it will still succeed, but will
            # return 33
            (-(2**255),     b'\x80' + b'\x00' * 31,                 32),
            (-(2**255),     b'\xff\x80' + b'\x00' * 31,             33),

            # The classic "Windows HRESULT as negative number" case
            #   HRESULT hr;
            #   PyLong_AsNativeBytes(<-2147467259>, &hr, sizeof(HRESULT), -1)
            #   assert(hr == E_FAIL)
            (-2147467259, b'\x80\x00\x40\x05', 4),
        ]:
            with self.subTest(f"{v:X}-{len(expect_be)}bytes"):
                n = len(expect_be)
                # Fill the buffer with dummy data to ensure all bytes
                # are overwritten.
                buffer = bytearray(b"\xa5"*n)
                expect_le = expect_be[::-1]

                self.assertEqual(expect_n, asnativebytes(v, buffer, n, 0),
                    f"PyLong_AsNativeBytes(v, buffer, {n}, <big>)")
                self.assertEqual(expect_be, buffer[:n], "<big>")
                self.assertEqual(expect_n, asnativebytes(v, buffer, n, 1),
                    f"PyLong_AsNativeBytes(v, buffer, {n}, <little>)")
                self.assertEqual(expect_le, buffer[:n], "<little>")

        # Test cases that do not request size for a sign bit when we pass the
        # Py_ASNATIVEBYTES_UNSIGNED_BUFFER flag
        for v, expect_be, expect_n in [
            (255,       b'\xff',                1),
            # We pass a 2 byte buffer so it just uses the whole thing
            (255,       b'\x00\xff',            2),

            (2**63,     b'\x80' + b'\x00' * 7,  8),
            # We pass a 9 byte buffer so it uses the whole thing
            (2**63,     b'\x00\x80' + b'\x00' * 7, 9),

            (2**256-1,  b'\xff' * 32,           32),
            # We pass a 33 byte buffer so it uses the whole thing
            (2**256-1,  b'\x00' + b'\xff' * 32, 33),
        ]:
            with self.subTest(f"{v:X}-{len(expect_be)}bytes-unsigned"):
                n = len(expect_be)
                buffer = bytearray(b"\xa5"*n)
                self.assertEqual(expect_n, asnativebytes(v, buffer, n, 4),
                    f"PyLong_AsNativeBytes(v, buffer, {n}, <big|unsigned>)")
                self.assertEqual(expect_n, asnativebytes(v, buffer, n, 5),
                    f"PyLong_AsNativeBytes(v, buffer, {n}, <little|unsigned>)")

        # Ensure Py_ASNATIVEBYTES_REJECT_NEGATIVE raises on negative value
        with self.assertRaises(ValueError):
            asnativebytes(-1, buffer, 0, 8)

        # Ensure omitting Py_ASNATIVEBYTES_ALLOW_INDEX raises on __index__ value
        with self.assertRaises(TypeError):
            asnativebytes(Index(1), buffer, 0, -1)
        with self.assertRaises(TypeError):
            asnativebytes(Index(1), buffer, 0, 3)

        # Check a few error conditions. These are validated in code, but are
        # unspecified in docs, so if we make changes to the implementation, it's
        # fine to just update these tests rather than preserve the behaviour.
        with self.assertRaises(TypeError):
            asnativebytes('not a number', buffer, 0, -1)

    def test_long_asnativebytes_fuzz(self):
        import math
        from random import Random
        from _testcapi import (
            pylong_asnativebytes as asnativebytes,
            SIZE_MAX,
        )

        # Abbreviate sizeof(Py_ssize_t) to SZ because we use it a lot
        SZ = int(math.ceil(math.log(SIZE_MAX + 1) / math.log(2)) / 8)

        rng = Random()
        # Allocate bigger buffer than actual values are going to be
        buffer = bytearray(260)

        for _ in range(1000):
            n = rng.randrange(1, 256)
            bytes_be = bytes([
                # Ensure the most significant byte is nonzero
                rng.randrange(1, 256),
                *[rng.randrange(256) for _ in range(n - 1)]
            ])
            bytes_le = bytes_be[::-1]
            v = int.from_bytes(bytes_le, 'little')

            expect_1 = expect_2 = (SZ, n)
            if bytes_be[0] & 0x80:
                # All values are positive, so if MSB is set, expect extra bit
                # when we request the size or have a large enough buffer
                expect_1 = (SZ, n + 1)
                # When passing Py_ASNATIVEBYTES_UNSIGNED_BUFFER, we expect the
                # return to be exactly the right size.
                expect_2 = (n,)

            try:
                actual = asnativebytes(v, buffer, 0, -1)
                self.assertIn(actual, expect_1)

                actual = asnativebytes(v, buffer, len(buffer), 0)
                self.assertIn(actual, expect_1)
                self.assertEqual(bytes_be, buffer[-n:])

                actual = asnativebytes(v, buffer, len(buffer), 1)
                self.assertIn(actual, expect_1)
                self.assertEqual(bytes_le, buffer[:n])

                actual = asnativebytes(v, buffer, n, 4)
                self.assertIn(actual, expect_2, bytes_be.hex())
                actual = asnativebytes(v, buffer, n, 5)
                self.assertIn(actual, expect_2, bytes_be.hex())
            except AssertionError as ex:
                value_hex = ''.join(reversed([
                    f'{b:02X}{"" if i % 8 else "_"}'
                    for i, b in enumerate(bytes_le, start=1)
                ])).strip('_')
                if support.verbose:
                    print()
                    print(n, 'bytes')
                    print('hex =', value_hex)
                    print('int =', v)
                    raise
                raise AssertionError(f"Value: 0x{value_hex}") from ex

    def test_long_fromnativebytes(self):
        import math
        from _testcapi import (
            pylong_fromnativebytes as fromnativebytes,
            SIZE_MAX,
        )

        # Abbreviate sizeof(Py_ssize_t) to SZ because we use it a lot
        SZ = int(math.ceil(math.log(SIZE_MAX + 1) / math.log(2)) / 8)
        MAX_SSIZE = 2 ** (SZ * 8 - 1) - 1
        MAX_USIZE = 2 ** (SZ * 8) - 1

        for v_be, expect_s, expect_u in [
            (b'\x00', 0, 0),
            (b'\x01', 1, 1),
            (b'\xff', -1, 255),
            (b'\x00\xff', 255, 255),
            (b'\xff\xff', -1, 65535),
        ]:
            with self.subTest(f"{expect_s}-{expect_u:X}-{len(v_be)}bytes"):
                n = len(v_be)
                v_le = v_be[::-1]

                self.assertEqual(expect_s, fromnativebytes(v_be, n, 0, 1),
                    f"PyLong_FromNativeBytes(buffer, {n}, <big>)")
                self.assertEqual(expect_s, fromnativebytes(v_le, n, 1, 1),
                    f"PyLong_FromNativeBytes(buffer, {n}, <little>)")
                self.assertEqual(expect_u, fromnativebytes(v_be, n, 0, 0),
                    f"PyLong_FromUnsignedNativeBytes(buffer, {n}, <big>)")
                self.assertEqual(expect_u, fromnativebytes(v_le, n, 1, 0),
                    f"PyLong_FromUnsignedNativeBytes(buffer, {n}, <little>)")

                # Check native endian when the result would be the same either
                # way and we can test it.
                if v_be == v_le:
                    self.assertEqual(expect_s, fromnativebytes(v_be, n, -1, 1),
                        f"PyLong_FromNativeBytes(buffer, {n}, <native>)")
                    self.assertEqual(expect_u, fromnativebytes(v_be, n, -1, 0),
                        f"PyLong_FromUnsignedNativeBytes(buffer, {n}, <native>)")

                # Swap the unsigned request for tests and use the
                # Py_ASNATIVEBYTES_UNSIGNED_BUFFER flag instead
                self.assertEqual(expect_u, fromnativebytes(v_be, n, 4, 1),
                    f"PyLong_FromNativeBytes(buffer, {n}, <big|unsigned>)")

    def test_long_getsign(self):
        # Test PyLong_GetSign()
        getsign = _testcapi.pylong_getsign
        self.assertEqual(getsign(1), 1)
        self.assertEqual(getsign(123456), 1)
        self.assertEqual(getsign(-2), -1)
        self.assertEqual(getsign(0), 0)
        self.assertEqual(getsign(True), 1)
        self.assertEqual(getsign(IntSubclass(-11)), -1)
        self.assertEqual(getsign(False), 0)

        self.assertRaises(TypeError, getsign, 1.0)
        self.assertRaises(TypeError, getsign, Index(123))

        # CRASHES getsign(NULL)

<<<<<<< HEAD
    def test_long_layout(self):
        # Test PyLong_LAYOUT
        int_info = sys.int_info
        layout = _testcapi.get_pylong_layout()
        expected = {
            'array_endian': -1,
            'bits_per_digit': int_info.bits_per_digit,
            'digit_size': int_info.sizeof_digit,
            'word_endian': -1 if sys.byteorder == 'little' else 1,
        }
        self.assertEqual(layout, expected)

    def test_long_export(self):
        # Test PyLong_Export()
        layout = _testcapi.get_pylong_layout()
        base = 2 ** layout['bits_per_digit']

        pylong_asdigitarray = _testcapi.pylong_asdigitarray
        self.assertEqual(pylong_asdigitarray(0), (0, [0], layout))
        self.assertEqual(pylong_asdigitarray(123), (0, [123], layout))
        self.assertEqual(pylong_asdigitarray(-123), (1, [123], layout))
        self.assertEqual(pylong_asdigitarray(base**2 * 3 + base * 2 + 1),
                         (0, [1, 2, 3], layout))

        with self.assertRaises(TypeError):
            pylong_asdigitarray(1.0)
        with self.assertRaises(TypeError):
            pylong_asdigitarray(0+1j)
        with self.assertRaises(TypeError):
            pylong_asdigitarray("abc")

    def test_longwriter_create(self):
        # Test PyLong_Import()
        layout = _testcapi.get_pylong_layout()
        base = 2 ** layout['bits_per_digit']

        pylongwriter_create = _testcapi.pylongwriter_create
        self.assertEqual(pylongwriter_create(0, [], layout), 0)
        self.assertEqual(pylongwriter_create(0, [0], layout), 0)
        self.assertEqual(pylongwriter_create(0, [123], layout), 123)
        self.assertEqual(pylongwriter_create(1, [123], layout), -123)
        self.assertEqual(pylongwriter_create(1, [1, 2], layout),
                         -(base * 2 + 1))
        self.assertEqual(pylongwriter_create(0, [1, 2, 3], layout),
                         base**2 * 3 + base * 2 + 1)
        max_digit = base - 1
        self.assertEqual(pylongwriter_create(0, [max_digit, max_digit, max_digit], layout),
                         base**2 * max_digit + base * max_digit + max_digit)

        # normalize
        self.assertEqual(pylongwriter_create(0, [123, 0, 0], layout), 123)

        # test singletons + normalize
        for num in (-2, 0, 1, 5, 42, 100):
            self.assertIs(pylongwriter_create(bool(num < 0), [abs(num), 0], layout),
                          num)

        # round trip: Python int -> export -> Python int
        pylong_asdigitarray = _testcapi.pylong_asdigitarray
        numbers = [*range(0, 10), 12345, 0xdeadbeef, 2**100, 2**100-1]
        numbers.extend(-num for num in list(numbers))
        for num in numbers:
            with self.subTest(num=num):
                negative, digits, layout = pylong_asdigitarray(num)
                self.assertEqual(pylongwriter_create(negative, digits, layout), num,
                                 (negative, digits, layout))

        # invalid layout
        with self.assertRaises(ValueError):
            layout = _testcapi.get_pylong_layout()
            layout['bits_per_digit'] += 1
            pylongwriter_create(0, [123], layout)
        with self.assertRaises(ValueError):
            layout = _testcapi.get_pylong_layout()
            layout['digit_size'] *= 2
            pylongwriter_create(0, [123], layout)
        def change_endian(endian):
            return (-endian if endian else 1)
        with self.assertRaises(ValueError):
            layout = _testcapi.get_pylong_layout()
            layout['word_endian'] = change_endian(layout['word_endian'])
            pylongwriter_create(0, [123], layout)
        with self.assertRaises(ValueError):
            layout = _testcapi.get_pylong_layout()
            layout['array_endian'] = change_endian(layout['array_endian'])
            pylongwriter_create(0, [123], layout)

=======
    def test_long_asint32(self):
        # Test PyLong_AsInt32() and PyLong_FromInt32()
        to_int32 = _testlimitedcapi.pylong_asint32
        from _testcapi import INT32_MIN, INT32_MAX
        self.check_long_asint(to_int32, INT32_MIN, INT32_MAX)

    def test_long_asint64(self):
        # Test PyLong_AsInt64() and PyLong_FromInt64()
        as_int64 = _testlimitedcapi.pylong_asint64
        from _testcapi import INT64_MIN, INT64_MAX
        self.check_long_asint(as_int64, INT64_MIN, INT64_MAX)

    def test_long_asuint32(self):
        # Test PyLong_AsUInt32() and PyLong_FromUInt32()
        as_uint32 = _testlimitedcapi.pylong_asuint32
        from _testcapi import UINT32_MAX
        self.check_long_asint(as_uint32, 0, UINT32_MAX,
                              negative_value_error=ValueError)

    def test_long_asuint64(self):
        # Test PyLong_AsUInt64() and PyLong_FromUInt64()
        as_uint64 = _testlimitedcapi.pylong_asuint64
        from _testcapi import UINT64_MAX
        self.check_long_asint(as_uint64, 0, UINT64_MAX,
                              negative_value_error=ValueError)
>>>>>>> 68fe5758

if __name__ == "__main__":
    unittest.main()<|MERGE_RESOLUTION|>--- conflicted
+++ resolved
@@ -643,7 +643,32 @@
 
         # CRASHES getsign(NULL)
 
-<<<<<<< HEAD
+    def test_long_asint32(self):
+        # Test PyLong_AsInt32() and PyLong_FromInt32()
+        to_int32 = _testlimitedcapi.pylong_asint32
+        from _testcapi import INT32_MIN, INT32_MAX
+        self.check_long_asint(to_int32, INT32_MIN, INT32_MAX)
+
+    def test_long_asint64(self):
+        # Test PyLong_AsInt64() and PyLong_FromInt64()
+        as_int64 = _testlimitedcapi.pylong_asint64
+        from _testcapi import INT64_MIN, INT64_MAX
+        self.check_long_asint(as_int64, INT64_MIN, INT64_MAX)
+
+    def test_long_asuint32(self):
+        # Test PyLong_AsUInt32() and PyLong_FromUInt32()
+        as_uint32 = _testlimitedcapi.pylong_asuint32
+        from _testcapi import UINT32_MAX
+        self.check_long_asint(as_uint32, 0, UINT32_MAX,
+                              negative_value_error=ValueError)
+
+    def test_long_asuint64(self):
+        # Test PyLong_AsUInt64() and PyLong_FromUInt64()
+        as_uint64 = _testlimitedcapi.pylong_asuint64
+        from _testcapi import UINT64_MAX
+        self.check_long_asint(as_uint64, 0, UINT64_MAX,
+                              negative_value_error=ValueError)
+
     def test_long_layout(self):
         # Test PyLong_LAYOUT
         int_info = sys.int_info
@@ -731,33 +756,6 @@
             layout['array_endian'] = change_endian(layout['array_endian'])
             pylongwriter_create(0, [123], layout)
 
-=======
-    def test_long_asint32(self):
-        # Test PyLong_AsInt32() and PyLong_FromInt32()
-        to_int32 = _testlimitedcapi.pylong_asint32
-        from _testcapi import INT32_MIN, INT32_MAX
-        self.check_long_asint(to_int32, INT32_MIN, INT32_MAX)
-
-    def test_long_asint64(self):
-        # Test PyLong_AsInt64() and PyLong_FromInt64()
-        as_int64 = _testlimitedcapi.pylong_asint64
-        from _testcapi import INT64_MIN, INT64_MAX
-        self.check_long_asint(as_int64, INT64_MIN, INT64_MAX)
-
-    def test_long_asuint32(self):
-        # Test PyLong_AsUInt32() and PyLong_FromUInt32()
-        as_uint32 = _testlimitedcapi.pylong_asuint32
-        from _testcapi import UINT32_MAX
-        self.check_long_asint(as_uint32, 0, UINT32_MAX,
-                              negative_value_error=ValueError)
-
-    def test_long_asuint64(self):
-        # Test PyLong_AsUInt64() and PyLong_FromUInt64()
-        as_uint64 = _testlimitedcapi.pylong_asuint64
-        from _testcapi import UINT64_MAX
-        self.check_long_asint(as_uint64, 0, UINT64_MAX,
-                              negative_value_error=ValueError)
->>>>>>> 68fe5758
 
 if __name__ == "__main__":
     unittest.main()