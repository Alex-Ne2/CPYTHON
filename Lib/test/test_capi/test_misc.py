# Run the _testcapi module tests (tests for the Python/C API):  by defn,
# these are all functions _testcapi exports whose name begins with 'test_'.

from collections import OrderedDict
import _thread
import importlib.machinery
import importlib.util
import os
import pickle
import random
import re
import subprocess
import sys
import textwrap
import threading
import time
import unittest
import warnings
import weakref
from test import support
from test.support import MISSING_C_DOCSTRINGS
from test.support import import_helper
from test.support import threading_helper
from test.support import warnings_helper
from test.support.script_helper import assert_python_failure, assert_python_ok
try:
    import _posixsubprocess
except ImportError:
    _posixsubprocess = None
try:
    import _testmultiphase
except ImportError:
    _testmultiphase = None

# Skip this test if the _testcapi module isn't available.
_testcapi = import_helper.import_module('_testcapi')

from _testcapi import (
    PYFUNC_EVENT_CREATE,
    PYFUNC_EVENT_DESTROY,
    PYFUNC_EVENT_MODIFY_CODE,
    PYFUNC_EVENT_MODIFY_DEFAULTS,
    PYFUNC_EVENT_MODIFY_KWDEFAULTS,
    _add_func_watcher,
    _allocate_too_many_func_watchers,
    _clear_func_watcher,
    _set_func_defaults_via_capi,
    _set_func_kwdefaults_via_capi,
)

import _testinternalcapi


def decode_stderr(err):
    return err.decode('utf-8', 'replace').replace('\r', '')


def testfunction(self):
    """some doc"""
    return self


class InstanceMethod:
    id = _testcapi.instancemethod(id)
    testfunction = _testcapi.instancemethod(testfunction)

class CAPITest(unittest.TestCase):

    def test_instancemethod(self):
        inst = InstanceMethod()
        self.assertEqual(id(inst), inst.id())
        self.assertTrue(inst.testfunction() is inst)
        self.assertEqual(inst.testfunction.__doc__, testfunction.__doc__)
        self.assertEqual(InstanceMethod.testfunction.__doc__, testfunction.__doc__)

        InstanceMethod.testfunction.attribute = "test"
        self.assertEqual(testfunction.attribute, "test")
        self.assertRaises(AttributeError, setattr, inst.testfunction, "attribute", "test")

    @support.requires_subprocess()
    def test_no_FatalError_infinite_loop(self):
        with support.SuppressCrashReport():
            p = subprocess.Popen([sys.executable, "-c",
                                  'import _testcapi;'
                                  '_testcapi.crash_no_current_thread()'],
                                 stdout=subprocess.PIPE,
                                 stderr=subprocess.PIPE,
                                 text=True)
        (out, err) = p.communicate()
        self.assertEqual(out, '')
        # This used to cause an infinite loop.
        msg = ("Fatal Python error: PyThreadState_Get: "
               "the function must be called with the GIL held, "
               "after Python initialization and before Python finalization, "
               "but the GIL is released "
               "(the current Python thread state is NULL)")
        self.assertTrue(err.rstrip().startswith(msg),
                        err)

    def test_memoryview_from_NULL_pointer(self):
        self.assertRaises(ValueError, _testcapi.make_memoryview_from_NULL_pointer)

    def test_exception(self):
        raised_exception = ValueError("5")
        new_exc = TypeError("TEST")
        try:
            raise raised_exception
        except ValueError as e:
            orig_sys_exception = sys.exception()
            orig_exception = _testcapi.set_exception(new_exc)
            new_sys_exception = sys.exception()
            new_exception = _testcapi.set_exception(orig_exception)
            reset_sys_exception = sys.exception()

            self.assertEqual(orig_exception, e)

            self.assertEqual(orig_exception, raised_exception)
            self.assertEqual(orig_sys_exception, orig_exception)
            self.assertEqual(reset_sys_exception, orig_exception)
            self.assertEqual(new_exception, new_exc)
            self.assertEqual(new_sys_exception, new_exception)
        else:
            self.fail("Exception not raised")

    def test_exc_info(self):
        raised_exception = ValueError("5")
        new_exc = TypeError("TEST")
        try:
            raise raised_exception
        except ValueError as e:
            tb = e.__traceback__
            orig_sys_exc_info = sys.exc_info()
            orig_exc_info = _testcapi.set_exc_info(new_exc.__class__, new_exc, None)
            new_sys_exc_info = sys.exc_info()
            new_exc_info = _testcapi.set_exc_info(*orig_exc_info)
            reset_sys_exc_info = sys.exc_info()

            self.assertEqual(orig_exc_info[1], e)

            self.assertSequenceEqual(orig_exc_info, (raised_exception.__class__, raised_exception, tb))
            self.assertSequenceEqual(orig_sys_exc_info, orig_exc_info)
            self.assertSequenceEqual(reset_sys_exc_info, orig_exc_info)
            self.assertSequenceEqual(new_exc_info, (new_exc.__class__, new_exc, None))
            self.assertSequenceEqual(new_sys_exc_info, new_exc_info)
        else:
            self.assertTrue(False)

    @unittest.skipUnless(_posixsubprocess, '_posixsubprocess required for this test.')
    def test_seq_bytes_to_charp_array(self):
        # Issue #15732: crash in _PySequence_BytesToCharpArray()
        class Z(object):
            def __len__(self):
                return 1
        self.assertRaises(TypeError, _posixsubprocess.fork_exec,
                          1,Z(),3,(1, 2),5,6,7,8,9,10,11,12,13,14,15,16,17,18,19,20,21,22,23)
        # Issue #15736: overflow in _PySequence_BytesToCharpArray()
        class Z(object):
            def __len__(self):
                return sys.maxsize
            def __getitem__(self, i):
                return b'x'
        self.assertRaises(MemoryError, _posixsubprocess.fork_exec,
                          1,Z(),3,(1, 2),5,6,7,8,9,10,11,12,13,14,15,16,17,18,19,20,21,22,23)

    @unittest.skipUnless(_posixsubprocess, '_posixsubprocess required for this test.')
    def test_subprocess_fork_exec(self):
        class Z(object):
            def __len__(self):
                return 1

        # Issue #15738: crash in subprocess_fork_exec()
        self.assertRaises(TypeError, _posixsubprocess.fork_exec,
                          Z(),[b'1'],3,(1, 2),5,6,7,8,9,10,11,12,13,14,15,16,17,18,19,20,21,22,23)

    @unittest.skipIf(MISSING_C_DOCSTRINGS,
                     "Signature information for builtins requires docstrings")
    def test_docstring_signature_parsing(self):

        self.assertEqual(_testcapi.no_docstring.__doc__, None)
        self.assertEqual(_testcapi.no_docstring.__text_signature__, None)

        self.assertEqual(_testcapi.docstring_empty.__doc__, None)
        self.assertEqual(_testcapi.docstring_empty.__text_signature__, None)

        self.assertEqual(_testcapi.docstring_no_signature.__doc__,
            "This docstring has no signature.")
        self.assertEqual(_testcapi.docstring_no_signature.__text_signature__, None)

        self.assertEqual(_testcapi.docstring_with_invalid_signature.__doc__,
            "docstring_with_invalid_signature($module, /, boo)\n"
            "\n"
            "This docstring has an invalid signature."
            )
        self.assertEqual(_testcapi.docstring_with_invalid_signature.__text_signature__, None)

        self.assertEqual(_testcapi.docstring_with_invalid_signature2.__doc__,
            "docstring_with_invalid_signature2($module, /, boo)\n"
            "\n"
            "--\n"
            "\n"
            "This docstring also has an invalid signature."
            )
        self.assertEqual(_testcapi.docstring_with_invalid_signature2.__text_signature__, None)

        self.assertEqual(_testcapi.docstring_with_signature.__doc__,
            "This docstring has a valid signature.")
        self.assertEqual(_testcapi.docstring_with_signature.__text_signature__, "($module, /, sig)")

        self.assertEqual(_testcapi.docstring_with_signature_but_no_doc.__doc__, None)
        self.assertEqual(_testcapi.docstring_with_signature_but_no_doc.__text_signature__,
            "($module, /, sig)")

        self.assertEqual(_testcapi.docstring_with_signature_and_extra_newlines.__doc__,
            "\nThis docstring has a valid signature and some extra newlines.")
        self.assertEqual(_testcapi.docstring_with_signature_and_extra_newlines.__text_signature__,
            "($module, /, parameter)")

    def test_c_type_with_matrix_multiplication(self):
        M = _testcapi.matmulType
        m1 = M()
        m2 = M()
        self.assertEqual(m1 @ m2, ("matmul", m1, m2))
        self.assertEqual(m1 @ 42, ("matmul", m1, 42))
        self.assertEqual(42 @ m1, ("matmul", 42, m1))
        o = m1
        o @= m2
        self.assertEqual(o, ("imatmul", m1, m2))
        o = m1
        o @= 42
        self.assertEqual(o, ("imatmul", m1, 42))
        o = 42
        o @= m1
        self.assertEqual(o, ("matmul", 42, m1))

    def test_c_type_with_ipow(self):
        # When the __ipow__ method of a type was implemented in C, using the
        # modulo param would cause segfaults.
        o = _testcapi.ipowType()
        self.assertEqual(o.__ipow__(1), (1, None))
        self.assertEqual(o.__ipow__(2, 2), (2, 2))

    def test_return_null_without_error(self):
        # Issue #23571: A function must not return NULL without setting an
        # error
        if support.Py_DEBUG:
            code = textwrap.dedent("""
                import _testcapi
                from test import support

                with support.SuppressCrashReport():
                    _testcapi.return_null_without_error()
            """)
            rc, out, err = assert_python_failure('-c', code)
            err = decode_stderr(err)
            self.assertRegex(err,
                r'Fatal Python error: _Py_CheckFunctionResult: '
                    r'a function returned NULL without setting an exception\n'
                r'Python runtime state: initialized\n'
                r'SystemError: <built-in function return_null_without_error> '
                    r'returned NULL without setting an exception\n'
                r'\n'
                r'Current thread.*:\n'
                r'  File .*", line 6 in <module>\n')
        else:
            with self.assertRaises(SystemError) as cm:
                _testcapi.return_null_without_error()
            self.assertRegex(str(cm.exception),
                             'return_null_without_error.* '
                             'returned NULL without setting an exception')

    def test_return_result_with_error(self):
        # Issue #23571: A function must not return a result with an error set
        if support.Py_DEBUG:
            code = textwrap.dedent("""
                import _testcapi
                from test import support

                with support.SuppressCrashReport():
                    _testcapi.return_result_with_error()
            """)
            rc, out, err = assert_python_failure('-c', code)
            err = decode_stderr(err)
            self.assertRegex(err,
                    r'Fatal Python error: _Py_CheckFunctionResult: '
                        r'a function returned a result with an exception set\n'
                    r'Python runtime state: initialized\n'
                    r'ValueError\n'
                    r'\n'
                    r'The above exception was the direct cause '
                        r'of the following exception:\n'
                    r'\n'
                    r'SystemError: <built-in '
                        r'function return_result_with_error> '
                        r'returned a result with an exception set\n'
                    r'\n'
                    r'Current thread.*:\n'
                    r'  File .*, line 6 in <module>\n')
        else:
            with self.assertRaises(SystemError) as cm:
                _testcapi.return_result_with_error()
            self.assertRegex(str(cm.exception),
                             'return_result_with_error.* '
                             'returned a result with an exception set')

    def test_getitem_with_error(self):
        # Test _Py_CheckSlotResult(). Raise an exception and then calls
        # PyObject_GetItem(): check that the assertion catches the bug.
        # PyObject_GetItem() must not be called with an exception set.
        code = textwrap.dedent("""
            import _testcapi
            from test import support

            with support.SuppressCrashReport():
                _testcapi.getitem_with_error({1: 2}, 1)
        """)
        rc, out, err = assert_python_failure('-c', code)
        err = decode_stderr(err)
        if 'SystemError: ' not in err:
            self.assertRegex(err,
                    r'Fatal Python error: _Py_CheckSlotResult: '
                        r'Slot __getitem__ of type dict succeeded '
                        r'with an exception set\n'
                    r'Python runtime state: initialized\n'
                    r'ValueError: bug\n'
                    r'\n'
                    r'Current thread .* \(most recent call first\):\n'
                    r'  File .*, line 6 in <module>\n'
                    r'\n'
                    r'Extension modules: _testcapi \(total: 1\)\n')
        else:
            # Python built with NDEBUG macro defined:
            # test _Py_CheckFunctionResult() instead.
            self.assertIn('returned a result with an exception set', err)

    def test_buildvalue_N(self):
        _testcapi.test_buildvalue_N()

    def test_set_nomemory(self):
        code = """if 1:
            import _testcapi

            class C(): pass

            # The first loop tests both functions and that remove_mem_hooks()
            # can be called twice in a row. The second loop checks a call to
            # set_nomemory() after a call to remove_mem_hooks(). The third
            # loop checks the start and stop arguments of set_nomemory().
            for outer_cnt in range(1, 4):
                start = 10 * outer_cnt
                for j in range(100):
                    if j == 0:
                        if outer_cnt != 3:
                            _testcapi.set_nomemory(start)
                        else:
                            _testcapi.set_nomemory(start, start + 1)
                    try:
                        C()
                    except MemoryError as e:
                        if outer_cnt != 3:
                            _testcapi.remove_mem_hooks()
                        print('MemoryError', outer_cnt, j)
                        _testcapi.remove_mem_hooks()
                        break
        """
        rc, out, err = assert_python_ok('-c', code)
        lines = out.splitlines()
        for i, line in enumerate(lines, 1):
            self.assertIn(b'MemoryError', out)
            *_, count = line.split(b' ')
            count = int(count)
            self.assertLessEqual(count, i*5)
            self.assertGreaterEqual(count, i*5-2)

    def test_mapping_keys_values_items(self):
        class Mapping1(dict):
            def keys(self):
                return list(super().keys())
            def values(self):
                return list(super().values())
            def items(self):
                return list(super().items())
        class Mapping2(dict):
            def keys(self):
                return tuple(super().keys())
            def values(self):
                return tuple(super().values())
            def items(self):
                return tuple(super().items())
        dict_obj = {'foo': 1, 'bar': 2, 'spam': 3}

        for mapping in [{}, OrderedDict(), Mapping1(), Mapping2(),
                        dict_obj, OrderedDict(dict_obj),
                        Mapping1(dict_obj), Mapping2(dict_obj)]:
            self.assertListEqual(_testcapi.get_mapping_keys(mapping),
                                 list(mapping.keys()))
            self.assertListEqual(_testcapi.get_mapping_values(mapping),
                                 list(mapping.values()))
            self.assertListEqual(_testcapi.get_mapping_items(mapping),
                                 list(mapping.items()))

    def test_mapping_keys_values_items_bad_arg(self):
        self.assertRaises(AttributeError, _testcapi.get_mapping_keys, None)
        self.assertRaises(AttributeError, _testcapi.get_mapping_values, None)
        self.assertRaises(AttributeError, _testcapi.get_mapping_items, None)

        class BadMapping:
            def keys(self):
                return None
            def values(self):
                return None
            def items(self):
                return None
        bad_mapping = BadMapping()
        self.assertRaises(TypeError, _testcapi.get_mapping_keys, bad_mapping)
        self.assertRaises(TypeError, _testcapi.get_mapping_values, bad_mapping)
        self.assertRaises(TypeError, _testcapi.get_mapping_items, bad_mapping)

    def test_mapping_has_key(self):
        dct = {'a': 1}
        self.assertTrue(_testcapi.mapping_has_key(dct, 'a'))
        self.assertFalse(_testcapi.mapping_has_key(dct, 'b'))

        class SubDict(dict):
            pass

        dct2 = SubDict({'a': 1})
        self.assertTrue(_testcapi.mapping_has_key(dct2, 'a'))
        self.assertFalse(_testcapi.mapping_has_key(dct2, 'b'))

    def test_sequence_set_slice(self):
        # Correct case:
        data = [1, 2, 3, 4, 5]
        data_copy = data.copy()

        _testcapi.sequence_set_slice(data, 1, 3, [8, 9])
        data_copy[1:3] = [8, 9]
        self.assertEqual(data, data_copy)
        self.assertEqual(data, [1, 8, 9, 4, 5])

        # Custom class:
        class Custom:
            def __setitem__(self, index, value):
                self.index = index
                self.value = value

        c = Custom()
        _testcapi.sequence_set_slice(c, 0, 5, 'abc')
        self.assertEqual(c.index, slice(0, 5))
        self.assertEqual(c.value, 'abc')

        # Immutable sequences must raise:
        bad_seq1 = (1, 2, 3, 4)
        with self.assertRaises(TypeError):
            _testcapi.sequence_set_slice(bad_seq1, 1, 3, (8, 9))
        self.assertEqual(bad_seq1, (1, 2, 3, 4))

        bad_seq2 = 'abcd'
        with self.assertRaises(TypeError):
            _testcapi.sequence_set_slice(bad_seq2, 1, 3, 'xy')
        self.assertEqual(bad_seq2, 'abcd')

        # Not a sequence:
        with self.assertRaises(TypeError):
            _testcapi.sequence_set_slice(None, 1, 3, 'xy')

        mapping = {1: 'a', 2: 'b', 3: 'c'}
        with self.assertRaises(TypeError):
            _testcapi.sequence_set_slice(mapping, 1, 3, 'xy')
        self.assertEqual(mapping, {1: 'a', 2: 'b', 3: 'c'})

    def test_sequence_del_slice(self):
        # Correct case:
        data = [1, 2, 3, 4, 5]
        data_copy = data.copy()

        _testcapi.sequence_del_slice(data, 1, 3)
        del data_copy[1:3]
        self.assertEqual(data, data_copy)
        self.assertEqual(data, [1, 4, 5])

        # Custom class:
        class Custom:
            def __delitem__(self, index):
                self.index = index

        c = Custom()
        _testcapi.sequence_del_slice(c, 0, 5)
        self.assertEqual(c.index, slice(0, 5))

        # Immutable sequences must raise:
        bad_seq1 = (1, 2, 3, 4)
        with self.assertRaises(TypeError):
            _testcapi.sequence_del_slice(bad_seq1, 1, 3)
        self.assertEqual(bad_seq1, (1, 2, 3, 4))

        bad_seq2 = 'abcd'
        with self.assertRaises(TypeError):
            _testcapi.sequence_del_slice(bad_seq2, 1, 3)
        self.assertEqual(bad_seq2, 'abcd')

        # Not a sequence:
        with self.assertRaises(TypeError):
            _testcapi.sequence_del_slice(None, 1, 3)

        mapping = {1: 'a', 2: 'b', 3: 'c'}
        with self.assertRaises(TypeError):
            _testcapi.sequence_del_slice(mapping, 1, 3)
        self.assertEqual(mapping, {1: 'a', 2: 'b', 3: 'c'})

    @unittest.skipUnless(hasattr(_testcapi, 'negative_refcount'),
                         'need _testcapi.negative_refcount')
    def test_negative_refcount(self):
        # bpo-35059: Check that Py_DECREF() reports the correct filename
        # when calling _Py_NegativeRefcount() to abort Python.
        code = textwrap.dedent("""
            import _testcapi
            from test import support

            with support.SuppressCrashReport():
                _testcapi.negative_refcount()
        """)
        rc, out, err = assert_python_failure('-c', code)
        self.assertRegex(err,
                         br'_testcapimodule\.c:[0-9]+: '
                         br'_Py_NegativeRefcount: Assertion failed: '
                         br'object has negative ref count')

    def test_trashcan_subclass(self):
        # bpo-35983: Check that the trashcan mechanism for "list" is NOT
        # activated when its tp_dealloc is being called by a subclass
        from _testcapi import MyList
        L = None
        for i in range(1000):
            L = MyList((L,))

    @support.requires_resource('cpu')
    def test_trashcan_python_class1(self):
        self.do_test_trashcan_python_class(list)

    @support.requires_resource('cpu')
    def test_trashcan_python_class2(self):
        from _testcapi import MyList
        self.do_test_trashcan_python_class(MyList)

    def do_test_trashcan_python_class(self, base):
        # Check that the trashcan mechanism works properly for a Python
        # subclass of a class using the trashcan (this specific test assumes
        # that the base class "base" behaves like list)
        class PyList(base):
            # Count the number of PyList instances to verify that there is
            # no memory leak
            num = 0
            def __init__(self, *args):
                __class__.num += 1
                super().__init__(*args)
            def __del__(self):
                __class__.num -= 1

        for parity in (0, 1):
            L = None
            # We need in the order of 2**20 iterations here such that a
            # typical 8MB stack would overflow without the trashcan.
            for i in range(2**20):
                L = PyList((L,))
                L.attr = i
            if parity:
                # Add one additional nesting layer
                L = (L,)
            self.assertGreater(PyList.num, 0)
            del L
            self.assertEqual(PyList.num, 0)

    def test_heap_ctype_doc_and_text_signature(self):
        self.assertEqual(_testcapi.HeapDocCType.__doc__, "somedoc")
        self.assertEqual(_testcapi.HeapDocCType.__text_signature__, "(arg1, arg2)")

    def test_null_type_doc(self):
        self.assertEqual(_testcapi.NullTpDocType.__doc__, None)

    def test_subclass_of_heap_gc_ctype_with_tpdealloc_decrefs_once(self):
        class HeapGcCTypeSubclass(_testcapi.HeapGcCType):
            def __init__(self):
                self.value2 = 20
                super().__init__()

        subclass_instance = HeapGcCTypeSubclass()
        type_refcnt = sys.getrefcount(HeapGcCTypeSubclass)

        # Test that subclass instance was fully created
        self.assertEqual(subclass_instance.value, 10)
        self.assertEqual(subclass_instance.value2, 20)

        # Test that the type reference count is only decremented once
        del subclass_instance
        self.assertEqual(type_refcnt - 1, sys.getrefcount(HeapGcCTypeSubclass))

    def test_subclass_of_heap_gc_ctype_with_del_modifying_dunder_class_only_decrefs_once(self):
        class A(_testcapi.HeapGcCType):
            def __init__(self):
                self.value2 = 20
                super().__init__()

        class B(A):
            def __init__(self):
                super().__init__()

            def __del__(self):
                self.__class__ = A
                A.refcnt_in_del = sys.getrefcount(A)
                B.refcnt_in_del = sys.getrefcount(B)

        subclass_instance = B()
        type_refcnt = sys.getrefcount(B)
        new_type_refcnt = sys.getrefcount(A)

        # Test that subclass instance was fully created
        self.assertEqual(subclass_instance.value, 10)
        self.assertEqual(subclass_instance.value2, 20)

        del subclass_instance

        # Test that setting __class__ modified the reference counts of the types
        if support.Py_DEBUG:
            # gh-89373: In debug mode, _Py_Dealloc() keeps a strong reference
            # to the type while calling tp_dealloc()
            self.assertEqual(type_refcnt, B.refcnt_in_del)
        else:
            self.assertEqual(type_refcnt - 1, B.refcnt_in_del)
        self.assertEqual(new_type_refcnt + 1, A.refcnt_in_del)

        # Test that the original type already has decreased its refcnt
        self.assertEqual(type_refcnt - 1, sys.getrefcount(B))

        # Test that subtype_dealloc decref the newly assigned __class__ only once
        self.assertEqual(new_type_refcnt, sys.getrefcount(A))

    def test_heaptype_with_dict(self):
        inst = _testcapi.HeapCTypeWithDict()
        inst.foo = 42
        self.assertEqual(inst.foo, 42)
        self.assertEqual(inst.dictobj, inst.__dict__)
        self.assertEqual(inst.dictobj, {"foo": 42})

        inst = _testcapi.HeapCTypeWithDict()
        self.assertEqual({}, inst.__dict__)

    def test_heaptype_with_managed_dict(self):
        inst = _testcapi.HeapCTypeWithManagedDict()
        inst.foo = 42
        self.assertEqual(inst.foo, 42)
        self.assertEqual(inst.__dict__, {"foo": 42})

        inst = _testcapi.HeapCTypeWithManagedDict()
        self.assertEqual({}, inst.__dict__)

        a = _testcapi.HeapCTypeWithManagedDict()
        b = _testcapi.HeapCTypeWithManagedDict()
        a.b = b
        b.a = a
        del a, b

    def test_sublclassing_managed_dict(self):

        class C(_testcapi.HeapCTypeWithManagedDict):
            pass

        i = C()
        i.spam = i
        del i

    def test_heaptype_with_negative_dict(self):
        inst = _testcapi.HeapCTypeWithNegativeDict()
        inst.foo = 42
        self.assertEqual(inst.foo, 42)
        self.assertEqual(inst.dictobj, inst.__dict__)
        self.assertEqual(inst.dictobj, {"foo": 42})

        inst = _testcapi.HeapCTypeWithNegativeDict()
        self.assertEqual({}, inst.__dict__)

    def test_heaptype_with_weakref(self):
        inst = _testcapi.HeapCTypeWithWeakref()
        ref = weakref.ref(inst)
        self.assertEqual(ref(), inst)
        self.assertEqual(inst.weakreflist, ref)

    def test_heaptype_with_managed_weakref(self):
        inst = _testcapi.HeapCTypeWithManagedWeakref()
        ref = weakref.ref(inst)
        self.assertEqual(ref(), inst)

    def test_sublclassing_managed_weakref(self):

        class C(_testcapi.HeapCTypeWithManagedWeakref):
            pass

        inst = C()
        ref = weakref.ref(inst)
        self.assertEqual(ref(), inst)

    def test_sublclassing_managed_both(self):

        class C1(_testcapi.HeapCTypeWithManagedWeakref, _testcapi.HeapCTypeWithManagedDict):
            pass

        class C2(_testcapi.HeapCTypeWithManagedDict, _testcapi.HeapCTypeWithManagedWeakref):
            pass

        for cls in (C1, C2):
            inst = cls()
            ref = weakref.ref(inst)
            self.assertEqual(ref(), inst)
            inst.spam = inst
            del inst
            ref = weakref.ref(cls())
            self.assertIs(ref(), None)

    def test_heaptype_with_buffer(self):
        inst = _testcapi.HeapCTypeWithBuffer()
        b = bytes(inst)
        self.assertEqual(b, b"1234")

    def test_c_subclass_of_heap_ctype_with_tpdealloc_decrefs_once(self):
        subclass_instance = _testcapi.HeapCTypeSubclass()
        type_refcnt = sys.getrefcount(_testcapi.HeapCTypeSubclass)

        # Test that subclass instance was fully created
        self.assertEqual(subclass_instance.value, 10)
        self.assertEqual(subclass_instance.value2, 20)

        # Test that the type reference count is only decremented once
        del subclass_instance
        self.assertEqual(type_refcnt - 1, sys.getrefcount(_testcapi.HeapCTypeSubclass))

    def test_c_subclass_of_heap_ctype_with_del_modifying_dunder_class_only_decrefs_once(self):
        subclass_instance = _testcapi.HeapCTypeSubclassWithFinalizer()
        type_refcnt = sys.getrefcount(_testcapi.HeapCTypeSubclassWithFinalizer)
        new_type_refcnt = sys.getrefcount(_testcapi.HeapCTypeSubclass)

        # Test that subclass instance was fully created
        self.assertEqual(subclass_instance.value, 10)
        self.assertEqual(subclass_instance.value2, 20)

        # The tp_finalize slot will set __class__ to HeapCTypeSubclass
        del subclass_instance

        # Test that setting __class__ modified the reference counts of the types
        if support.Py_DEBUG:
            # gh-89373: In debug mode, _Py_Dealloc() keeps a strong reference
            # to the type while calling tp_dealloc()
            self.assertEqual(type_refcnt, _testcapi.HeapCTypeSubclassWithFinalizer.refcnt_in_del)
        else:
            self.assertEqual(type_refcnt - 1, _testcapi.HeapCTypeSubclassWithFinalizer.refcnt_in_del)
        self.assertEqual(new_type_refcnt + 1, _testcapi.HeapCTypeSubclass.refcnt_in_del)

        # Test that the original type already has decreased its refcnt
        self.assertEqual(type_refcnt - 1, sys.getrefcount(_testcapi.HeapCTypeSubclassWithFinalizer))

        # Test that subtype_dealloc decref the newly assigned __class__ only once
        self.assertEqual(new_type_refcnt, sys.getrefcount(_testcapi.HeapCTypeSubclass))

    def test_heaptype_with_setattro(self):
        obj = _testcapi.HeapCTypeSetattr()
        self.assertEqual(obj.pvalue, 10)
        obj.value = 12
        self.assertEqual(obj.pvalue, 12)
        del obj.value
        self.assertEqual(obj.pvalue, 0)

    def test_heaptype_with_custom_metaclass(self):
        self.assertTrue(issubclass(_testcapi.HeapCTypeMetaclass, type))
        self.assertTrue(issubclass(_testcapi.HeapCTypeMetaclassCustomNew, type))

        t = _testcapi.pytype_fromspec_meta(_testcapi.HeapCTypeMetaclass)
        self.assertIsInstance(t, type)
        self.assertEqual(t.__name__, "HeapCTypeViaMetaclass")
        self.assertIs(type(t), _testcapi.HeapCTypeMetaclass)

        msg = "Metaclasses with custom tp_new are not supported."
        with self.assertRaisesRegex(TypeError, msg):
            t = _testcapi.pytype_fromspec_meta(_testcapi.HeapCTypeMetaclassCustomNew)

    def test_multiple_inheritance_ctypes_with_weakref_or_dict(self):

        with self.assertRaises(TypeError):
            class Both1(_testcapi.HeapCTypeWithWeakref, _testcapi.HeapCTypeWithDict):
                pass
        with self.assertRaises(TypeError):
            class Both2(_testcapi.HeapCTypeWithDict, _testcapi.HeapCTypeWithWeakref):
                pass

    def test_multiple_inheritance_ctypes_with_weakref_or_dict_and_other_builtin(self):

        with self.assertRaises(TypeError):
            class C1(_testcapi.HeapCTypeWithDict, list):
                pass

        with self.assertRaises(TypeError):
            class C2(_testcapi.HeapCTypeWithWeakref, list):
                pass

        class C3(_testcapi.HeapCTypeWithManagedDict, list):
            pass
        class C4(_testcapi.HeapCTypeWithManagedWeakref, list):
            pass

        inst = C3()
        inst.append(0)
        str(inst.__dict__)

        inst = C4()
        inst.append(0)
        str(inst.__weakref__)

        for cls in (_testcapi.HeapCTypeWithManagedDict, _testcapi.HeapCTypeWithManagedWeakref):
            for cls2 in (_testcapi.HeapCTypeWithDict, _testcapi.HeapCTypeWithWeakref):
                class S(cls, cls2):
                    pass
            class B1(C3, cls):
                pass
            class B2(C4, cls):
                pass

    def test_pytype_fromspec_with_repeated_slots(self):
        for variant in range(2):
            with self.subTest(variant=variant):
                with self.assertRaises(SystemError):
                    _testcapi.create_type_from_repeated_slots(variant)

    @warnings_helper.ignore_warnings(category=DeprecationWarning)
    def test_immutable_type_with_mutable_base(self):
        # Add deprecation warning here so it's removed in 3.14
        warnings._deprecated(
            'creating immutable classes with mutable bases', remove=(3, 14))

        class MutableBase:
            def meth(self):
                return 'original'

        with self.assertWarns(DeprecationWarning):
            ImmutableSubclass = _testcapi.make_immutable_type_with_base(
                MutableBase)
        instance = ImmutableSubclass()

        self.assertEqual(instance.meth(), 'original')

        # Cannot override the static type's method
        with self.assertRaisesRegex(
                TypeError,
                "cannot set 'meth' attribute of immutable type"):
            ImmutableSubclass.meth = lambda self: 'overridden'
        self.assertEqual(instance.meth(), 'original')

        # Can change the method on the mutable base
        MutableBase.meth = lambda self: 'changed'
        self.assertEqual(instance.meth(), 'changed')


    def test_pynumber_tobase(self):
        from _testcapi import pynumber_tobase
        small_number = 123
        large_number = 2**64
        class IDX:
            def __init__(self, val):
                self.val = val
            def __index__(self):
                return self.val

        test_cases = ((2, '0b1111011', '0b10000000000000000000000000000000000000000000000000000000000000000'),
                      (8, '0o173', '0o2000000000000000000000'),
                      (10, '123', '18446744073709551616'),
                      (16, '0x7b', '0x10000000000000000'))
        for base, small_target, large_target in test_cases:
            with self.subTest(base=base, st=small_target, lt=large_target):
                # Test for small number
                self.assertEqual(pynumber_tobase(small_number, base), small_target)
                self.assertEqual(pynumber_tobase(-small_number, base), '-' + small_target)
                self.assertEqual(pynumber_tobase(IDX(small_number), base), small_target)
                # Test for large number(out of range of a longlong,i.e.[-2**63, 2**63-1])
                self.assertEqual(pynumber_tobase(large_number, base), large_target)
                self.assertEqual(pynumber_tobase(-large_number, base), '-' + large_target)
                self.assertEqual(pynumber_tobase(IDX(large_number), base), large_target)
        self.assertRaises(TypeError, pynumber_tobase, IDX(123.0), 10)
        self.assertRaises(TypeError, pynumber_tobase, IDX('123'), 10)
        self.assertRaises(TypeError, pynumber_tobase, 123.0, 10)
        self.assertRaises(TypeError, pynumber_tobase, '123', 10)
        self.assertRaises(SystemError, pynumber_tobase, 123, 0)

    def check_fatal_error(self, code, expected, not_expected=()):
        with support.SuppressCrashReport():
            rc, out, err = assert_python_failure('-sSI', '-c', code)

        err = decode_stderr(err)
        self.assertIn('Fatal Python error: test_fatal_error: MESSAGE\n',
                      err)

        match = re.search(r'^Extension modules:(.*) \(total: ([0-9]+)\)$',
                          err, re.MULTILINE)
        if not match:
            self.fail(f"Cannot find 'Extension modules:' in {err!r}")
        modules = set(match.group(1).strip().split(', '))
        total = int(match.group(2))

        for name in expected:
            self.assertIn(name, modules)
        for name in not_expected:
            self.assertNotIn(name, modules)
        self.assertEqual(len(modules), total)

    @support.requires_subprocess()
    def test_fatal_error(self):
        # By default, stdlib extension modules are ignored,
        # but not test modules.
        expected = ('_testcapi',)
        not_expected = ('sys',)
        code = 'import _testcapi, sys; _testcapi.fatal_error(b"MESSAGE")'
        self.check_fatal_error(code, expected, not_expected)

        # Mark _testcapi as stdlib module, but not sys
        expected = ('sys',)
        not_expected = ('_testcapi',)
        code = textwrap.dedent('''
            import _testcapi, sys
            sys.stdlib_module_names = frozenset({"_testcapi"})
            _testcapi.fatal_error(b"MESSAGE")
        ''')
        self.check_fatal_error(code, expected)

    def test_pyobject_repr_from_null(self):
        s = _testcapi.pyobject_repr_from_null()
        self.assertEqual(s, '<NULL>')

    def test_pyobject_str_from_null(self):
        s = _testcapi.pyobject_str_from_null()
        self.assertEqual(s, '<NULL>')

    def test_pyobject_bytes_from_null(self):
        s = _testcapi.pyobject_bytes_from_null()
        self.assertEqual(s, b'<NULL>')

    def test_Py_CompileString(self):
        # Check that Py_CompileString respects the coding cookie
        _compile = _testcapi.Py_CompileString
        code = b"# -*- coding: latin1 -*-\nprint('\xc2\xa4')\n"
        result = _compile(code)
        expected = compile(code, "<string>", "exec")
        self.assertEqual(result.co_consts, expected.co_consts)

    def test_export_symbols(self):
        # bpo-44133: Ensure that the "Py_FrozenMain" and
        # "PyThread_get_thread_native_id" symbols are exported by the Python
        # (directly by the binary, or via by the Python dynamic library).
        ctypes = import_helper.import_module('ctypes')
        names = []

        # Test if the PY_HAVE_THREAD_NATIVE_ID macro is defined
        if hasattr(_thread, 'get_native_id'):
            names.append('PyThread_get_thread_native_id')

        # Python/frozenmain.c fails to build on Windows when the symbols are
        # missing:
        # - PyWinFreeze_ExeInit
        # - PyWinFreeze_ExeTerm
        # - PyInitFrozenExtensions
        if os.name != 'nt':
            names.append('Py_FrozenMain')

        for name in names:
            with self.subTest(name=name):
                self.assertTrue(hasattr(ctypes.pythonapi, name))

    def test_clear_managed_dict(self):

        class C:
            def __init__(self):
                self.a = 1

        c = C()
        _testcapi.clear_managed_dict(c)
        self.assertEqual(c.__dict__, {})
        c = C()
        self.assertEqual(c.__dict__, {'a':1})
        _testcapi.clear_managed_dict(c)
        self.assertEqual(c.__dict__, {})

    def test_eval_get_func_name(self):
        def function_example(): ...

        class A:
            def method_example(self): ...

        self.assertEqual(_testcapi.eval_get_func_name(function_example),
                         "function_example")
        self.assertEqual(_testcapi.eval_get_func_name(A.method_example),
                         "method_example")
        self.assertEqual(_testcapi.eval_get_func_name(A().method_example),
                         "method_example")
        self.assertEqual(_testcapi.eval_get_func_name(sum), "sum")  # c function
        self.assertEqual(_testcapi.eval_get_func_name(A), "type")

    def test_eval_get_func_desc(self):
        def function_example(): ...

        class A:
            def method_example(self): ...

        self.assertEqual(_testcapi.eval_get_func_desc(function_example),
                         "()")
        self.assertEqual(_testcapi.eval_get_func_desc(A.method_example),
                         "()")
        self.assertEqual(_testcapi.eval_get_func_desc(A().method_example),
                         "()")
        self.assertEqual(_testcapi.eval_get_func_desc(sum), "()")  # c function
        self.assertEqual(_testcapi.eval_get_func_desc(A), " object")

    def test_function_get_code(self):
        import types

        def some():
            pass

        code = _testcapi.function_get_code(some)
        self.assertIsInstance(code, types.CodeType)
        self.assertEqual(code, some.__code__)

        with self.assertRaises(SystemError):
            _testcapi.function_get_code(None)  # not a function

    def test_function_get_globals(self):
        def some():
            pass

        globals_ = _testcapi.function_get_globals(some)
        self.assertIsInstance(globals_, dict)
        self.assertEqual(globals_, some.__globals__)

        with self.assertRaises(SystemError):
            _testcapi.function_get_globals(None)  # not a function

    def test_function_get_module(self):
        def some():
            pass

        module = _testcapi.function_get_module(some)
        self.assertIsInstance(module, str)
        self.assertEqual(module, some.__module__)

        with self.assertRaises(SystemError):
            _testcapi.function_get_module(None)  # not a function

    def test_function_get_defaults(self):
        def some(
            pos_only1, pos_only2='p',
            /,
            zero=0, optional=None,
            *,
            kw1,
            kw2=True,
        ):
            pass

        defaults = _testcapi.function_get_defaults(some)
        self.assertEqual(defaults, ('p', 0, None))
        self.assertEqual(defaults, some.__defaults__)

        with self.assertRaises(SystemError):
            _testcapi.function_get_defaults(None)  # not a function

    def test_function_set_defaults(self):
        def some(
            pos_only1, pos_only2='p',
            /,
            zero=0, optional=None,
            *,
            kw1,
            kw2=True,
        ):
            pass

        old_defaults = ('p', 0, None)
        self.assertEqual(_testcapi.function_get_defaults(some), old_defaults)
        self.assertEqual(some.__defaults__, old_defaults)

        with self.assertRaises(SystemError):
            _testcapi.function_set_defaults(some, 1)  # not tuple or None
        self.assertEqual(_testcapi.function_get_defaults(some), old_defaults)
        self.assertEqual(some.__defaults__, old_defaults)

        with self.assertRaises(SystemError):
            _testcapi.function_set_defaults(1, ())    # not a function
        self.assertEqual(_testcapi.function_get_defaults(some), old_defaults)
        self.assertEqual(some.__defaults__, old_defaults)

        new_defaults = ('q', 1, None)
        _testcapi.function_set_defaults(some, new_defaults)
        self.assertEqual(_testcapi.function_get_defaults(some), new_defaults)
        self.assertEqual(some.__defaults__, new_defaults)

        # Empty tuple is fine:
        new_defaults = ()
        _testcapi.function_set_defaults(some, new_defaults)
        self.assertEqual(_testcapi.function_get_defaults(some), new_defaults)
        self.assertEqual(some.__defaults__, new_defaults)

        class tuplesub(tuple): ...  # tuple subclasses must work

        new_defaults = tuplesub(((1, 2), ['a', 'b'], None))
        _testcapi.function_set_defaults(some, new_defaults)
        self.assertEqual(_testcapi.function_get_defaults(some), new_defaults)
        self.assertEqual(some.__defaults__, new_defaults)

        # `None` is special, it sets `defaults` to `NULL`,
        # it needs special handling in `_testcapi`:
        _testcapi.function_set_defaults(some, None)
        self.assertEqual(_testcapi.function_get_defaults(some), None)
        self.assertEqual(some.__defaults__, None)

    def test_function_get_kw_defaults(self):
        def some(
            pos_only1, pos_only2='p',
            /,
            zero=0, optional=None,
            *,
            kw1,
            kw2=True,
        ):
            pass

        defaults = _testcapi.function_get_kw_defaults(some)
        self.assertEqual(defaults, {'kw2': True})
        self.assertEqual(defaults, some.__kwdefaults__)

        with self.assertRaises(SystemError):
            _testcapi.function_get_kw_defaults(None)  # not a function

    def test_function_set_kw_defaults(self):
        def some(
            pos_only1, pos_only2='p',
            /,
            zero=0, optional=None,
            *,
            kw1,
            kw2=True,
        ):
            pass

        old_defaults = {'kw2': True}
        self.assertEqual(_testcapi.function_get_kw_defaults(some), old_defaults)
        self.assertEqual(some.__kwdefaults__, old_defaults)

        with self.assertRaises(SystemError):
            _testcapi.function_set_kw_defaults(some, 1)  # not dict or None
        self.assertEqual(_testcapi.function_get_kw_defaults(some), old_defaults)
        self.assertEqual(some.__kwdefaults__, old_defaults)

        with self.assertRaises(SystemError):
            _testcapi.function_set_kw_defaults(1, {})    # not a function
        self.assertEqual(_testcapi.function_get_kw_defaults(some), old_defaults)
        self.assertEqual(some.__kwdefaults__, old_defaults)

        new_defaults = {'kw2': (1, 2, 3)}
        _testcapi.function_set_kw_defaults(some, new_defaults)
        self.assertEqual(_testcapi.function_get_kw_defaults(some), new_defaults)
        self.assertEqual(some.__kwdefaults__, new_defaults)

        # Empty dict is fine:
        new_defaults = {}
        _testcapi.function_set_kw_defaults(some, new_defaults)
        self.assertEqual(_testcapi.function_get_kw_defaults(some), new_defaults)
        self.assertEqual(some.__kwdefaults__, new_defaults)

        class dictsub(dict): ...  # dict subclasses must work

        new_defaults = dictsub({'kw2': None})
        _testcapi.function_set_kw_defaults(some, new_defaults)
        self.assertEqual(_testcapi.function_get_kw_defaults(some), new_defaults)
        self.assertEqual(some.__kwdefaults__, new_defaults)

        # `None` is special, it sets `kwdefaults` to `NULL`,
        # it needs special handling in `_testcapi`:
        _testcapi.function_set_kw_defaults(some, None)
        self.assertEqual(_testcapi.function_get_kw_defaults(some), None)
        self.assertEqual(some.__kwdefaults__, None)


class TestPendingCalls(unittest.TestCase):

    def pendingcalls_submit(self, l, n):
        def callback():
            #this function can be interrupted by thread switching so let's
            #use an atomic operation
            l.append(None)

        for i in range(n):
            time.sleep(random.random()*0.02) #0.01 secs on average
            #try submitting callback until successful.
            #rely on regular interrupt to flush queue if we are
            #unsuccessful.
            while True:
                if _testcapi._pending_threadfunc(callback):
                    break

    def pendingcalls_wait(self, l, n, context = None):
        #now, stick around until l[0] has grown to 10
        count = 0
        while len(l) != n:
            #this busy loop is where we expect to be interrupted to
            #run our callbacks.  Note that callbacks are only run on the
            #main thread
            if False and support.verbose:
                print("(%i)"%(len(l),),)
            for i in range(1000):
                a = i*i
            if context and not context.event.is_set():
                continue
            count += 1
            self.assertTrue(count < 10000,
                "timeout waiting for %i callbacks, got %i"%(n, len(l)))
        if False and support.verbose:
            print("(%i)"%(len(l),))

    @threading_helper.requires_working_threading()
    def test_pendingcalls_threaded(self):

        #do every callback on a separate thread
        n = 32 #total callbacks
        threads = []
        class foo(object):pass
        context = foo()
        context.l = []
        context.n = 2 #submits per thread
        context.nThreads = n // context.n
        context.nFinished = 0
        context.lock = threading.Lock()
        context.event = threading.Event()

        threads = [threading.Thread(target=self.pendingcalls_thread,
                                    args=(context,))
                   for i in range(context.nThreads)]
        with threading_helper.start_threads(threads):
            self.pendingcalls_wait(context.l, n, context)

    def pendingcalls_thread(self, context):
        try:
            self.pendingcalls_submit(context.l, context.n)
        finally:
            with context.lock:
                context.nFinished += 1
                nFinished = context.nFinished
                if False and support.verbose:
                    print("finished threads: ", nFinished)
            if nFinished == context.nThreads:
                context.event.set()

    def test_pendingcalls_non_threaded(self):
        #again, just using the main thread, likely they will all be dispatched at
        #once.  It is ok to ask for too many, because we loop until we find a slot.
        #the loop can be interrupted to dispatch.
        #there are only 32 dispatch slots, so we go for twice that!
        l = []
        n = 64
        self.pendingcalls_submit(l, n)
        self.pendingcalls_wait(l, n)


class SubinterpreterTest(unittest.TestCase):

    @unittest.skipUnless(hasattr(os, "pipe"), "requires os.pipe()")
    def test_subinterps(self):
        import builtins
        r, w = os.pipe()
        code = """if 1:
            import sys, builtins, pickle
            with open({:d}, "wb") as f:
                pickle.dump(id(sys.modules), f)
                pickle.dump(id(builtins), f)
            """.format(w)
        with open(r, "rb") as f:
            ret = support.run_in_subinterp(code)
            self.assertEqual(ret, 0)
            self.assertNotEqual(pickle.load(f), id(sys.modules))
            self.assertNotEqual(pickle.load(f), id(builtins))

    @unittest.skipUnless(hasattr(os, "pipe"), "requires os.pipe()")
    def test_subinterps_recent_language_features(self):
        r, w = os.pipe()
        code = """if 1:
            import pickle
            with open({:d}, "wb") as f:

                @(lambda x:x)  # Py 3.9
                def noop(x): return x

                a = (b := f'1{{2}}3') + noop('x')  # Py 3.8 (:=) / 3.6 (f'')

                async def foo(arg): return await arg  # Py 3.5

                pickle.dump(dict(a=a, b=b), f)
            """.format(w)

        with open(r, "rb") as f:
            ret = support.run_in_subinterp(code)
            self.assertEqual(ret, 0)
            self.assertEqual(pickle.load(f), {'a': '123x', 'b': '123'})

    def test_py_config_isoloated_per_interpreter(self):
        # A config change in one interpreter must not leak to out to others.
        #
        # This test could verify ANY config value, it just happens to have been
        # written around the time of int_max_str_digits. Refactoring is okay.
        code = """if 1:
        import sys, _testinternalcapi

        # Any config value would do, this happens to be the one being
        # double checked at the time this test was written.
        config = _testinternalcapi.get_config()
        config['int_max_str_digits'] = 55555
        _testinternalcapi.set_config(config)
        sub_value = _testinternalcapi.get_config()['int_max_str_digits']
        assert sub_value == 55555, sub_value
        """
        before_config = _testinternalcapi.get_config()
        assert before_config['int_max_str_digits'] != 55555
        self.assertEqual(support.run_in_subinterp(code), 0,
                         'subinterp code failure, check stderr.')
        after_config = _testinternalcapi.get_config()
        self.assertIsNot(
                before_config, after_config,
                "Expected get_config() to return a new dict on each call")
        self.assertEqual(before_config, after_config,
                         "CAUTION: Tests executed after this may be "
                         "running under an altered config.")
        # try:...finally: calling set_config(before_config) not done
        # as that results in sys.argv, sys.path, and sys.warnoptions
        # "being modified by test_capi" per test.regrtest.  So if this
        # test fails, assume that the environment in this process may
        # be altered and suspect.

    @unittest.skipUnless(hasattr(os, "pipe"), "requires os.pipe()")
    def test_configured_settings(self):
        """
        The config with which an interpreter is created corresponds
        1-to-1 with the new interpreter's settings.  This test verifies
        that they match.
        """
        import json

        THREADS = 1<<10
        DAEMON_THREADS = 1<<11
        FORK = 1<<15
        EXEC = 1<<16

        features = ['fork', 'exec', 'threads', 'daemon_threads']
        kwlist = [f'allow_{n}' for n in features]
        for config, expected in {
            (True, True, True, True): FORK | EXEC | THREADS | DAEMON_THREADS,
            (False, False, False, False): 0,
            (False, False, True, False): THREADS,
        }.items():
            kwargs = dict(zip(kwlist, config))
            expected = {
                'feature_flags': expected,
            }
            with self.subTest(config):
                r, w = os.pipe()
                script = textwrap.dedent(f'''
                    import _testinternalcapi, json, os
                    settings = _testinternalcapi.get_interp_settings()
                    with os.fdopen({w}, "w") as stdin:
                        json.dump(settings, stdin)
                    ''')
                with os.fdopen(r) as stdout:
                    support.run_in_subinterp_with_config(script, **kwargs)
                    out = stdout.read()
                settings = json.loads(out)

                self.assertEqual(settings, expected)

    def test_mutate_exception(self):
        """
        Exceptions saved in global module state get shared between
        individual module instances. This test checks whether or not
        a change in one interpreter's module gets reflected into the
        other ones.
        """
        import binascii

        support.run_in_subinterp("import binascii; binascii.Error.foobar = 'foobar'")

        self.assertFalse(hasattr(binascii.Error, "foobar"))

    @unittest.skipIf(_testmultiphase is None, "test requires _testmultiphase module")
    def test_module_state_shared_in_global(self):
        """
        bpo-44050: Extension module state should be shared between interpreters
        when it doesn't support sub-interpreters.
        """
        r, w = os.pipe()
        self.addCleanup(os.close, r)
        self.addCleanup(os.close, w)

        script = textwrap.dedent(f"""
            import importlib.machinery
            import importlib.util
            import os

            fullname = '_test_module_state_shared'
            origin = importlib.util.find_spec('_testmultiphase').origin
            loader = importlib.machinery.ExtensionFileLoader(fullname, origin)
            spec = importlib.util.spec_from_loader(fullname, loader)
            module = importlib.util.module_from_spec(spec)
            attr_id = str(id(module.Error)).encode()

            os.write({w}, attr_id)
            """)
        exec(script)
        main_attr_id = os.read(r, 100)

        ret = support.run_in_subinterp(script)
        self.assertEqual(ret, 0)
        subinterp_attr_id = os.read(r, 100)
        self.assertEqual(main_attr_id, subinterp_attr_id)


class TestThreadState(unittest.TestCase):

    @threading_helper.reap_threads
    @threading_helper.requires_working_threading()
    def test_thread_state(self):
        # some extra thread-state tests driven via _testcapi
        def target():
            idents = []

            def callback():
                idents.append(threading.get_ident())

            _testcapi._test_thread_state(callback)
            a = b = callback
            time.sleep(1)
            # Check our main thread is in the list exactly 3 times.
            self.assertEqual(idents.count(threading.get_ident()), 3,
                             "Couldn't find main thread correctly in the list")

        target()
        t = threading.Thread(target=target)
        t.start()
        t.join()

    @threading_helper.reap_threads
    @threading_helper.requires_working_threading()
    def test_gilstate_ensure_no_deadlock(self):
        # See https://github.com/python/cpython/issues/96071
        code = textwrap.dedent(f"""
            import _testcapi

            def callback():
                print('callback called')

            _testcapi._test_thread_state(callback)
            """)
        ret = assert_python_ok('-X', 'tracemalloc', '-c', code)
        self.assertIn(b'callback called', ret.out)


class Test_testcapi(unittest.TestCase):
    locals().update((name, getattr(_testcapi, name))
                    for name in dir(_testcapi)
                    if name.startswith('test_') and not name.endswith('_code'))

    # Suppress warning from PyUnicode_FromUnicode().
    @warnings_helper.ignore_warnings(category=DeprecationWarning)
    def test_widechar(self):
        _testcapi.test_widechar()

    def test_version_api_data(self):
        self.assertEqual(_testcapi.Py_Version, sys.hexversion)


class Test_testinternalcapi(unittest.TestCase):
    locals().update((name, getattr(_testinternalcapi, name))
                    for name in dir(_testinternalcapi)
                    if name.startswith('test_'))


@support.requires_subprocess()
class PyMemDebugTests(unittest.TestCase):
    PYTHONMALLOC = 'debug'
    # '0x04c06e0' or '04C06E0'
    PTR_REGEX = r'(?:0x)?[0-9a-fA-F]+'

    def check(self, code):
        with support.SuppressCrashReport():
            out = assert_python_failure(
                '-c', code,
                PYTHONMALLOC=self.PYTHONMALLOC,
                # FreeBSD: instruct jemalloc to not fill freed() memory
                # with junk byte 0x5a, see JEMALLOC(3)
                MALLOC_CONF="junk:false",
            )
        stderr = out.err
        return stderr.decode('ascii', 'replace')

    def test_buffer_overflow(self):
        out = self.check('import _testcapi; _testcapi.pymem_buffer_overflow()')
        regex = (r"Debug memory block at address p={ptr}: API 'm'\n"
                 r"    16 bytes originally requested\n"
                 r"    The [0-9] pad bytes at p-[0-9] are FORBIDDENBYTE, as expected.\n"
                 r"    The [0-9] pad bytes at tail={ptr} are not all FORBIDDENBYTE \(0x[0-9a-f]{{2}}\):\n"
                 r"        at tail\+0: 0x78 \*\*\* OUCH\n"
                 r"        at tail\+1: 0xfd\n"
                 r"        at tail\+2: 0xfd\n"
                 r"        .*\n"
                 r"(    The block was made by call #[0-9]+ to debug malloc/realloc.\n)?"
                 r"    Data at p: cd cd cd .*\n"
                 r"\n"
                 r"Enable tracemalloc to get the memory block allocation traceback\n"
                 r"\n"
                 r"Fatal Python error: _PyMem_DebugRawFree: bad trailing pad byte")
        regex = regex.format(ptr=self.PTR_REGEX)
        regex = re.compile(regex, flags=re.DOTALL)
        self.assertRegex(out, regex)

    def test_api_misuse(self):
        out = self.check('import _testcapi; _testcapi.pymem_api_misuse()')
        regex = (r"Debug memory block at address p={ptr}: API 'm'\n"
                 r"    16 bytes originally requested\n"
                 r"    The [0-9] pad bytes at p-[0-9] are FORBIDDENBYTE, as expected.\n"
                 r"    The [0-9] pad bytes at tail={ptr} are FORBIDDENBYTE, as expected.\n"
                 r"(    The block was made by call #[0-9]+ to debug malloc/realloc.\n)?"
                 r"    Data at p: cd cd cd .*\n"
                 r"\n"
                 r"Enable tracemalloc to get the memory block allocation traceback\n"
                 r"\n"
                 r"Fatal Python error: _PyMem_DebugRawFree: bad ID: Allocated using API 'm', verified using API 'r'\n")
        regex = regex.format(ptr=self.PTR_REGEX)
        self.assertRegex(out, regex)

    def check_malloc_without_gil(self, code):
        out = self.check(code)
        expected = ('Fatal Python error: _PyMem_DebugMalloc: '
                    'Python memory allocator called without holding the GIL')
        self.assertIn(expected, out)

    def test_pymem_malloc_without_gil(self):
        # Debug hooks must raise an error if PyMem_Malloc() is called
        # without holding the GIL
        code = 'import _testcapi; _testcapi.pymem_malloc_without_gil()'
        self.check_malloc_without_gil(code)

    def test_pyobject_malloc_without_gil(self):
        # Debug hooks must raise an error if PyObject_Malloc() is called
        # without holding the GIL
        code = 'import _testcapi; _testcapi.pyobject_malloc_without_gil()'
        self.check_malloc_without_gil(code)

    def check_pyobject_is_freed(self, func_name):
        code = textwrap.dedent(f'''
            import gc, os, sys, _testcapi
            # Disable the GC to avoid crash on GC collection
            gc.disable()
            try:
                _testcapi.{func_name}()
                # Exit immediately to avoid a crash while deallocating
                # the invalid object
                os._exit(0)
            except _testcapi.error:
                os._exit(1)
        ''')
        assert_python_ok(
            '-c', code,
            PYTHONMALLOC=self.PYTHONMALLOC,
            MALLOC_CONF="junk:false",
        )

    def test_pyobject_null_is_freed(self):
        self.check_pyobject_is_freed('check_pyobject_null_is_freed')

    def test_pyobject_uninitialized_is_freed(self):
        self.check_pyobject_is_freed('check_pyobject_uninitialized_is_freed')

    def test_pyobject_forbidden_bytes_is_freed(self):
        self.check_pyobject_is_freed('check_pyobject_forbidden_bytes_is_freed')

    def test_pyobject_freed_is_freed(self):
        self.check_pyobject_is_freed('check_pyobject_freed_is_freed')


class PyMemMallocDebugTests(PyMemDebugTests):
    PYTHONMALLOC = 'malloc_debug'


@unittest.skipUnless(support.with_pymalloc(), 'need pymalloc')
class PyMemPymallocDebugTests(PyMemDebugTests):
    PYTHONMALLOC = 'pymalloc_debug'


@unittest.skipUnless(support.Py_DEBUG, 'need Py_DEBUG')
class PyMemDefaultTests(PyMemDebugTests):
    # test default allocator of Python compiled in debug mode
    PYTHONMALLOC = ''


@unittest.skipIf(_testmultiphase is None, "test requires _testmultiphase module")
class Test_ModuleStateAccess(unittest.TestCase):
    """Test access to module start (PEP 573)"""

    # The C part of the tests lives in _testmultiphase, in a module called
    # _testmultiphase_meth_state_access.
    # This module has multi-phase initialization, unlike _testcapi.

    def setUp(self):
        fullname = '_testmultiphase_meth_state_access'  # XXX
        origin = importlib.util.find_spec('_testmultiphase').origin
        loader = importlib.machinery.ExtensionFileLoader(fullname, origin)
        spec = importlib.util.spec_from_loader(fullname, loader)
        module = importlib.util.module_from_spec(spec)
        loader.exec_module(module)
        self.module = module

    def test_subclass_get_module(self):
        """PyType_GetModule for defining_class"""
        class StateAccessType_Subclass(self.module.StateAccessType):
            pass

        instance = StateAccessType_Subclass()
        self.assertIs(instance.get_defining_module(), self.module)

    def test_subclass_get_module_with_super(self):
        class StateAccessType_Subclass(self.module.StateAccessType):
            def get_defining_module(self):
                return super().get_defining_module()

        instance = StateAccessType_Subclass()
        self.assertIs(instance.get_defining_module(), self.module)

    def test_state_access(self):
        """Checks methods defined with and without argument clinic

        This tests a no-arg method (get_count) and a method with
        both a positional and keyword argument.
        """

        a = self.module.StateAccessType()
        b = self.module.StateAccessType()

        methods = {
            'clinic': a.increment_count_clinic,
            'noclinic': a.increment_count_noclinic,
        }

        for name, increment_count in methods.items():
            with self.subTest(name):
                self.assertEqual(a.get_count(), b.get_count())
                self.assertEqual(a.get_count(), 0)

                increment_count()
                self.assertEqual(a.get_count(), b.get_count())
                self.assertEqual(a.get_count(), 1)

                increment_count(3)
                self.assertEqual(a.get_count(), b.get_count())
                self.assertEqual(a.get_count(), 4)

                increment_count(-2, twice=True)
                self.assertEqual(a.get_count(), b.get_count())
                self.assertEqual(a.get_count(), 0)

                with self.assertRaises(TypeError):
                    increment_count(thrice=3)

                with self.assertRaises(TypeError):
                    increment_count(1, 2, 3)

    def test_get_module_bad_def(self):
        # PyType_GetModuleByDef fails gracefully if it doesn't
        # find what it's looking for.
        # see bpo-46433
        instance = self.module.StateAccessType()
        with self.assertRaises(TypeError):
            instance.getmodulebydef_bad_def()

    def test_get_module_static_in_mro(self):
        # Here, the class PyType_GetModuleByDef is looking for
        # appears in the MRO after a static type (Exception).
        # see bpo-46433
        class Subclass(BaseException, self.module.StateAccessType):
            pass
        self.assertIs(Subclass().get_defining_module(), self.module)


SUFFICIENT_TO_DEOPT_AND_SPECIALIZE = 100

class Test_Pep523API(unittest.TestCase):

    def do_test(self, func):
        calls = []
        start = SUFFICIENT_TO_DEOPT_AND_SPECIALIZE
        count = start + SUFFICIENT_TO_DEOPT_AND_SPECIALIZE
        for i in range(count):
            if i == start:
                _testinternalcapi.set_eval_frame_record(calls)
            func()
        _testinternalcapi.set_eval_frame_default()
        self.assertEqual(len(calls), SUFFICIENT_TO_DEOPT_AND_SPECIALIZE)
        for name in calls:
            self.assertEqual(name, func.__name__)

    def test_pep523_with_specialization_simple(self):
        def func1():
            pass
        self.do_test(func1)

    def test_pep523_with_specialization_with_default(self):
        def func2(x=None):
            pass
        self.do_test(func2)


<<<<<<< HEAD
class TestDictWatchers(unittest.TestCase):
    # types of watchers testcapimodule can add:
    EVENTS = 0   # appends dict events as strings to global event list
    ERROR = 1    # unconditionally sets and signals a RuntimeException
    SECOND = 2   # always appends "second" to global event list

    def add_watcher(self, kind=EVENTS):
        return _testcapi.add_dict_watcher(kind)

    def clear_watcher(self, watcher_id):
        _testcapi.clear_dict_watcher(watcher_id)

    @contextmanager
    def watcher(self, kind=EVENTS):
        wid = self.add_watcher(kind)
        try:
            yield wid
        finally:
            self.clear_watcher(wid)

    def assert_events(self, expected):
        actual = _testcapi.get_dict_watcher_events()
        self.assertEqual(actual, expected)

    def watch(self, wid, d):
        _testcapi.watch_dict(wid, d)

    def unwatch(self, wid, d):
        _testcapi.unwatch_dict(wid, d)

    def test_set_new_item(self):
        d = {}
        with self.watcher() as wid:
            self.watch(wid, d)
            d["foo"] = "bar"
            self.assert_events(["new:foo:bar"])

    def test_set_existing_item(self):
        d = {"foo": "bar"}
        with self.watcher() as wid:
            self.watch(wid, d)
            d["foo"] = "baz"
            self.assert_events(["mod:foo:baz"])

    def test_clone(self):
        d = {}
        d2 = {"foo": "bar"}
        with self.watcher() as wid:
            self.watch(wid, d)
            d.update(d2)
            self.assert_events(["clone"])

    def test_no_event_if_not_watched(self):
        d = {}
        with self.watcher() as wid:
            d["foo"] = "bar"
            self.assert_events([])

    def test_del(self):
        d = {"foo": "bar"}
        with self.watcher() as wid:
            self.watch(wid, d)
            del d["foo"]
            self.assert_events(["del:foo"])

    def test_pop(self):
        d = {"foo": "bar"}
        with self.watcher() as wid:
            self.watch(wid, d)
            d.pop("foo")
            self.assert_events(["del:foo"])

    def test_clear(self):
        d = {"foo": "bar"}
        with self.watcher() as wid:
            self.watch(wid, d)
            d.clear()
            self.assert_events(["clear"])

    def test_dealloc(self):
        d = {"foo": "bar"}
        with self.watcher() as wid:
            self.watch(wid, d)
            del d
            self.assert_events(["dealloc"])

    def test_unwatch(self):
        d = {}
        with self.watcher() as wid:
            self.watch(wid, d)
            d["foo"] = "bar"
            self.unwatch(wid, d)
            d["hmm"] = "baz"
            self.assert_events(["new:foo:bar"])

    def test_error(self):
        d = {}
        with self.watcher(kind=self.ERROR) as wid:
            self.watch(wid, d)
            with catch_unraisable_exception() as cm:
                d["foo"] = "bar"
                self.assertIs(cm.unraisable.object, d)
                self.assertEqual(str(cm.unraisable.exc_value), "boom!")
            self.assert_events([])

    def test_two_watchers(self):
        d1 = {}
        d2 = {}
        with self.watcher() as wid1:
            with self.watcher(kind=self.SECOND) as wid2:
                self.watch(wid1, d1)
                self.watch(wid2, d2)
                d1["foo"] = "bar"
                d2["hmm"] = "baz"
                self.assert_events(["new:foo:bar", "second"])

    def test_watch_non_dict(self):
        with self.watcher() as wid:
            with self.assertRaisesRegex(ValueError, r"Cannot watch non-dictionary"):
                self.watch(wid, 1)

    def test_watch_out_of_range_watcher_id(self):
        d = {}
        with self.assertRaisesRegex(ValueError, r"Invalid dict watcher ID -1"):
            self.watch(-1, d)
        with self.assertRaisesRegex(ValueError, r"Invalid dict watcher ID 8"):
            self.watch(8, d)  # DICT_MAX_WATCHERS = 8

    def test_watch_unassigned_watcher_id(self):
        d = {}
        with self.assertRaisesRegex(ValueError, r"No dict watcher set for ID 1"):
            self.watch(1, d)

    def test_unwatch_non_dict(self):
        with self.watcher() as wid:
            with self.assertRaisesRegex(ValueError, r"Cannot watch non-dictionary"):
                self.unwatch(wid, 1)

    def test_unwatch_out_of_range_watcher_id(self):
        d = {}
        with self.assertRaisesRegex(ValueError, r"Invalid dict watcher ID -1"):
            self.unwatch(-1, d)
        with self.assertRaisesRegex(ValueError, r"Invalid dict watcher ID 8"):
            self.unwatch(8, d)  # DICT_MAX_WATCHERS = 8

    def test_unwatch_unassigned_watcher_id(self):
        d = {}
        with self.assertRaisesRegex(ValueError, r"No dict watcher set for ID 1"):
            self.unwatch(1, d)

    def test_clear_out_of_range_watcher_id(self):
        with self.assertRaisesRegex(ValueError, r"Invalid dict watcher ID -1"):
            self.clear_watcher(-1)
        with self.assertRaisesRegex(ValueError, r"Invalid dict watcher ID 8"):
            self.clear_watcher(8)  # DICT_MAX_WATCHERS = 8

    def test_clear_unassigned_watcher_id(self):
        with self.assertRaisesRegex(ValueError, r"No dict watcher set for ID 1"):
            self.clear_watcher(1)


class FuncEventsTest(unittest.TestCase):
    @contextmanager
    def add_watcher(self, func):
        wid = _add_func_watcher(func)
        try:
            yield
        finally:
            _clear_func_watcher(wid)

    def test_func_events_dispatched(self):
        events = []
        def watcher(*args):
            events.append(args)

        with self.add_watcher(watcher):
            def myfunc():
                pass
            self.assertIn((PYFUNC_EVENT_CREATE, myfunc, None), events)
            myfunc_id = id(myfunc)

            new_code = self.test_func_events_dispatched.__code__
            myfunc.__code__ = new_code
            self.assertIn((PYFUNC_EVENT_MODIFY_CODE, myfunc, new_code), events)

            new_defaults = (123,)
            myfunc.__defaults__ = new_defaults
            self.assertIn((PYFUNC_EVENT_MODIFY_DEFAULTS, myfunc, new_defaults), events)

            new_defaults = (456,)
            _set_func_defaults_via_capi(myfunc, new_defaults)
            self.assertIn((PYFUNC_EVENT_MODIFY_DEFAULTS, myfunc, new_defaults), events)

            new_kwdefaults = {"self": 123}
            myfunc.__kwdefaults__ = new_kwdefaults
            self.assertIn((PYFUNC_EVENT_MODIFY_KWDEFAULTS, myfunc, new_kwdefaults), events)

            new_kwdefaults = {"self": 456}
            _set_func_kwdefaults_via_capi(myfunc, new_kwdefaults)
            self.assertIn((PYFUNC_EVENT_MODIFY_KWDEFAULTS, myfunc, new_kwdefaults), events)

            # Clear events reference to func
            events = []
            del myfunc
            self.assertIn((PYFUNC_EVENT_DESTROY, myfunc_id, None), events)

    def test_multiple_watchers(self):
        events0 = []
        def first_watcher(*args):
            events0.append(args)

        events1 = []
        def second_watcher(*args):
            events1.append(args)

        with self.add_watcher(first_watcher):
            with self.add_watcher(second_watcher):
                def myfunc():
                    pass

                event = (PYFUNC_EVENT_CREATE, myfunc, None)
                self.assertIn(event, events0)
                self.assertIn(event, events1)

    def test_watcher_raises_error(self):
        class MyError(Exception):
            pass

        def watcher(*args):
            raise MyError("testing 123")

        with self.add_watcher(watcher):
            with catch_unraisable_exception() as cm:
                def myfunc():
                    pass

                self.assertIs(cm.unraisable.object, myfunc)
                self.assertIsInstance(cm.unraisable.exc_value, MyError)

    def test_clear_out_of_range_watcher_id(self):
        with self.assertRaisesRegex(ValueError, r"invalid func watcher ID -1"):
            _clear_func_watcher(-1)
        with self.assertRaisesRegex(ValueError, r"invalid func watcher ID 8"):
            _clear_func_watcher(8)  # FUNC_MAX_WATCHERS = 8

    def test_clear_unassigned_watcher_id(self):
        with self.assertRaisesRegex(ValueError, r"no func watcher set for ID 1"):
            _clear_func_watcher(1)

    def test_allocate_too_many_watchers(self):
        with self.assertRaisesRegex(RuntimeError, r"no more func watcher IDs"):
            _allocate_too_many_func_watchers()


class TestTypeWatchers(unittest.TestCase):
    # types of watchers testcapimodule can add:
    TYPES = 0    # appends modified types to global event list
    ERROR = 1    # unconditionally sets and signals a RuntimeException
    WRAP = 2     # appends modified type wrapped in list to global event list

    # duplicating the C constant
    TYPE_MAX_WATCHERS = 8

    def add_watcher(self, kind=TYPES):
        return _testcapi.add_type_watcher(kind)

    def clear_watcher(self, watcher_id):
        _testcapi.clear_type_watcher(watcher_id)

    @contextmanager
    def watcher(self, kind=TYPES):
        wid = self.add_watcher(kind)
        try:
            yield wid
        finally:
            self.clear_watcher(wid)

    def assert_events(self, expected):
        actual = _testcapi.get_type_modified_events()
        self.assertEqual(actual, expected)

    def watch(self, wid, t):
        _testcapi.watch_type(wid, t)

    def unwatch(self, wid, t):
        _testcapi.unwatch_type(wid, t)

    def test_watch_type(self):
        class C: pass
        with self.watcher() as wid:
            self.watch(wid, C)
            C.foo = "bar"
            self.assert_events([C])

    def test_event_aggregation(self):
        class C: pass
        with self.watcher() as wid:
            self.watch(wid, C)
            C.foo = "bar"
            C.bar = "baz"
            # only one event registered for both modifications
            self.assert_events([C])

    def test_lookup_resets_aggregation(self):
        class C: pass
        with self.watcher() as wid:
            self.watch(wid, C)
            C.foo = "bar"
            # lookup resets type version tag
            self.assertEqual(C.foo, "bar")
            C.bar = "baz"
            # both events registered
            self.assert_events([C, C])

    def test_unwatch_type(self):
        class C: pass
        with self.watcher() as wid:
            self.watch(wid, C)
            C.foo = "bar"
            self.assertEqual(C.foo, "bar")
            self.assert_events([C])
            self.unwatch(wid, C)
            C.bar = "baz"
            self.assert_events([C])

    def test_clear_watcher(self):
        class C: pass
        # outer watcher is unused, it's just to keep events list alive
        with self.watcher() as _:
            with self.watcher() as wid:
                self.watch(wid, C)
                C.foo = "bar"
                self.assertEqual(C.foo, "bar")
                self.assert_events([C])
            C.bar = "baz"
            # Watcher on C has been cleared, no new event
            self.assert_events([C])

    def test_watch_type_subclass(self):
        class C: pass
        class D(C): pass
        with self.watcher() as wid:
            self.watch(wid, D)
            C.foo = "bar"
            self.assert_events([D])

    def test_error(self):
        class C: pass
        with self.watcher(kind=self.ERROR) as wid:
            self.watch(wid, C)
            with catch_unraisable_exception() as cm:
                C.foo = "bar"
                self.assertIs(cm.unraisable.object, C)
                self.assertEqual(str(cm.unraisable.exc_value), "boom!")
            self.assert_events([])

    def test_two_watchers(self):
        class C1: pass
        class C2: pass
        with self.watcher() as wid1:
            with self.watcher(kind=self.WRAP) as wid2:
                self.assertNotEqual(wid1, wid2)
                self.watch(wid1, C1)
                self.watch(wid2, C2)
                C1.foo = "bar"
                C2.hmm = "baz"
                self.assert_events([C1, [C2]])

    def test_watch_non_type(self):
        with self.watcher() as wid:
            with self.assertRaisesRegex(ValueError, r"Cannot watch non-type"):
                self.watch(wid, 1)

    def test_watch_out_of_range_watcher_id(self):
        class C: pass
        with self.assertRaisesRegex(ValueError, r"Invalid type watcher ID -1"):
            self.watch(-1, C)
        with self.assertRaisesRegex(ValueError, r"Invalid type watcher ID 8"):
            self.watch(self.TYPE_MAX_WATCHERS, C)

    def test_watch_unassigned_watcher_id(self):
        class C: pass
        with self.assertRaisesRegex(ValueError, r"No type watcher set for ID 1"):
            self.watch(1, C)

    def test_unwatch_non_type(self):
        with self.watcher() as wid:
            with self.assertRaisesRegex(ValueError, r"Cannot watch non-type"):
                self.unwatch(wid, 1)

    def test_unwatch_out_of_range_watcher_id(self):
        class C: pass
        with self.assertRaisesRegex(ValueError, r"Invalid type watcher ID -1"):
            self.unwatch(-1, C)
        with self.assertRaisesRegex(ValueError, r"Invalid type watcher ID 8"):
            self.unwatch(self.TYPE_MAX_WATCHERS, C)

    def test_unwatch_unassigned_watcher_id(self):
        class C: pass
        with self.assertRaisesRegex(ValueError, r"No type watcher set for ID 1"):
            self.unwatch(1, C)

    def test_clear_out_of_range_watcher_id(self):
        with self.assertRaisesRegex(ValueError, r"Invalid type watcher ID -1"):
            self.clear_watcher(-1)
        with self.assertRaisesRegex(ValueError, r"Invalid type watcher ID 8"):
            self.clear_watcher(self.TYPE_MAX_WATCHERS)

    def test_clear_unassigned_watcher_id(self):
        with self.assertRaisesRegex(ValueError, r"No type watcher set for ID 1"):
            self.clear_watcher(1)

    def test_no_more_ids_available(self):
        contexts = [self.watcher() for i in range(self.TYPE_MAX_WATCHERS)]
        with ExitStack() as stack:
            for ctx in contexts:
                stack.enter_context(ctx)
            with self.assertRaisesRegex(RuntimeError, r"no more type watcher IDs"):
                self.add_watcher()


=======
>>>>>>> 2781ec9b
if __name__ == "__main__":
    unittest.main()<|MERGE_RESOLUTION|>--- conflicted
+++ resolved
@@ -35,19 +35,6 @@
 # Skip this test if the _testcapi module isn't available.
 _testcapi = import_helper.import_module('_testcapi')
 
-from _testcapi import (
-    PYFUNC_EVENT_CREATE,
-    PYFUNC_EVENT_DESTROY,
-    PYFUNC_EVENT_MODIFY_CODE,
-    PYFUNC_EVENT_MODIFY_DEFAULTS,
-    PYFUNC_EVENT_MODIFY_KWDEFAULTS,
-    _add_func_watcher,
-    _allocate_too_many_func_watchers,
-    _clear_func_watcher,
-    _set_func_defaults_via_capi,
-    _set_func_kwdefaults_via_capi,
-)
-
 import _testinternalcapi
 
 
@@ -1716,429 +1703,5 @@
         self.do_test(func2)
 
 
-<<<<<<< HEAD
-class TestDictWatchers(unittest.TestCase):
-    # types of watchers testcapimodule can add:
-    EVENTS = 0   # appends dict events as strings to global event list
-    ERROR = 1    # unconditionally sets and signals a RuntimeException
-    SECOND = 2   # always appends "second" to global event list
-
-    def add_watcher(self, kind=EVENTS):
-        return _testcapi.add_dict_watcher(kind)
-
-    def clear_watcher(self, watcher_id):
-        _testcapi.clear_dict_watcher(watcher_id)
-
-    @contextmanager
-    def watcher(self, kind=EVENTS):
-        wid = self.add_watcher(kind)
-        try:
-            yield wid
-        finally:
-            self.clear_watcher(wid)
-
-    def assert_events(self, expected):
-        actual = _testcapi.get_dict_watcher_events()
-        self.assertEqual(actual, expected)
-
-    def watch(self, wid, d):
-        _testcapi.watch_dict(wid, d)
-
-    def unwatch(self, wid, d):
-        _testcapi.unwatch_dict(wid, d)
-
-    def test_set_new_item(self):
-        d = {}
-        with self.watcher() as wid:
-            self.watch(wid, d)
-            d["foo"] = "bar"
-            self.assert_events(["new:foo:bar"])
-
-    def test_set_existing_item(self):
-        d = {"foo": "bar"}
-        with self.watcher() as wid:
-            self.watch(wid, d)
-            d["foo"] = "baz"
-            self.assert_events(["mod:foo:baz"])
-
-    def test_clone(self):
-        d = {}
-        d2 = {"foo": "bar"}
-        with self.watcher() as wid:
-            self.watch(wid, d)
-            d.update(d2)
-            self.assert_events(["clone"])
-
-    def test_no_event_if_not_watched(self):
-        d = {}
-        with self.watcher() as wid:
-            d["foo"] = "bar"
-            self.assert_events([])
-
-    def test_del(self):
-        d = {"foo": "bar"}
-        with self.watcher() as wid:
-            self.watch(wid, d)
-            del d["foo"]
-            self.assert_events(["del:foo"])
-
-    def test_pop(self):
-        d = {"foo": "bar"}
-        with self.watcher() as wid:
-            self.watch(wid, d)
-            d.pop("foo")
-            self.assert_events(["del:foo"])
-
-    def test_clear(self):
-        d = {"foo": "bar"}
-        with self.watcher() as wid:
-            self.watch(wid, d)
-            d.clear()
-            self.assert_events(["clear"])
-
-    def test_dealloc(self):
-        d = {"foo": "bar"}
-        with self.watcher() as wid:
-            self.watch(wid, d)
-            del d
-            self.assert_events(["dealloc"])
-
-    def test_unwatch(self):
-        d = {}
-        with self.watcher() as wid:
-            self.watch(wid, d)
-            d["foo"] = "bar"
-            self.unwatch(wid, d)
-            d["hmm"] = "baz"
-            self.assert_events(["new:foo:bar"])
-
-    def test_error(self):
-        d = {}
-        with self.watcher(kind=self.ERROR) as wid:
-            self.watch(wid, d)
-            with catch_unraisable_exception() as cm:
-                d["foo"] = "bar"
-                self.assertIs(cm.unraisable.object, d)
-                self.assertEqual(str(cm.unraisable.exc_value), "boom!")
-            self.assert_events([])
-
-    def test_two_watchers(self):
-        d1 = {}
-        d2 = {}
-        with self.watcher() as wid1:
-            with self.watcher(kind=self.SECOND) as wid2:
-                self.watch(wid1, d1)
-                self.watch(wid2, d2)
-                d1["foo"] = "bar"
-                d2["hmm"] = "baz"
-                self.assert_events(["new:foo:bar", "second"])
-
-    def test_watch_non_dict(self):
-        with self.watcher() as wid:
-            with self.assertRaisesRegex(ValueError, r"Cannot watch non-dictionary"):
-                self.watch(wid, 1)
-
-    def test_watch_out_of_range_watcher_id(self):
-        d = {}
-        with self.assertRaisesRegex(ValueError, r"Invalid dict watcher ID -1"):
-            self.watch(-1, d)
-        with self.assertRaisesRegex(ValueError, r"Invalid dict watcher ID 8"):
-            self.watch(8, d)  # DICT_MAX_WATCHERS = 8
-
-    def test_watch_unassigned_watcher_id(self):
-        d = {}
-        with self.assertRaisesRegex(ValueError, r"No dict watcher set for ID 1"):
-            self.watch(1, d)
-
-    def test_unwatch_non_dict(self):
-        with self.watcher() as wid:
-            with self.assertRaisesRegex(ValueError, r"Cannot watch non-dictionary"):
-                self.unwatch(wid, 1)
-
-    def test_unwatch_out_of_range_watcher_id(self):
-        d = {}
-        with self.assertRaisesRegex(ValueError, r"Invalid dict watcher ID -1"):
-            self.unwatch(-1, d)
-        with self.assertRaisesRegex(ValueError, r"Invalid dict watcher ID 8"):
-            self.unwatch(8, d)  # DICT_MAX_WATCHERS = 8
-
-    def test_unwatch_unassigned_watcher_id(self):
-        d = {}
-        with self.assertRaisesRegex(ValueError, r"No dict watcher set for ID 1"):
-            self.unwatch(1, d)
-
-    def test_clear_out_of_range_watcher_id(self):
-        with self.assertRaisesRegex(ValueError, r"Invalid dict watcher ID -1"):
-            self.clear_watcher(-1)
-        with self.assertRaisesRegex(ValueError, r"Invalid dict watcher ID 8"):
-            self.clear_watcher(8)  # DICT_MAX_WATCHERS = 8
-
-    def test_clear_unassigned_watcher_id(self):
-        with self.assertRaisesRegex(ValueError, r"No dict watcher set for ID 1"):
-            self.clear_watcher(1)
-
-
-class FuncEventsTest(unittest.TestCase):
-    @contextmanager
-    def add_watcher(self, func):
-        wid = _add_func_watcher(func)
-        try:
-            yield
-        finally:
-            _clear_func_watcher(wid)
-
-    def test_func_events_dispatched(self):
-        events = []
-        def watcher(*args):
-            events.append(args)
-
-        with self.add_watcher(watcher):
-            def myfunc():
-                pass
-            self.assertIn((PYFUNC_EVENT_CREATE, myfunc, None), events)
-            myfunc_id = id(myfunc)
-
-            new_code = self.test_func_events_dispatched.__code__
-            myfunc.__code__ = new_code
-            self.assertIn((PYFUNC_EVENT_MODIFY_CODE, myfunc, new_code), events)
-
-            new_defaults = (123,)
-            myfunc.__defaults__ = new_defaults
-            self.assertIn((PYFUNC_EVENT_MODIFY_DEFAULTS, myfunc, new_defaults), events)
-
-            new_defaults = (456,)
-            _set_func_defaults_via_capi(myfunc, new_defaults)
-            self.assertIn((PYFUNC_EVENT_MODIFY_DEFAULTS, myfunc, new_defaults), events)
-
-            new_kwdefaults = {"self": 123}
-            myfunc.__kwdefaults__ = new_kwdefaults
-            self.assertIn((PYFUNC_EVENT_MODIFY_KWDEFAULTS, myfunc, new_kwdefaults), events)
-
-            new_kwdefaults = {"self": 456}
-            _set_func_kwdefaults_via_capi(myfunc, new_kwdefaults)
-            self.assertIn((PYFUNC_EVENT_MODIFY_KWDEFAULTS, myfunc, new_kwdefaults), events)
-
-            # Clear events reference to func
-            events = []
-            del myfunc
-            self.assertIn((PYFUNC_EVENT_DESTROY, myfunc_id, None), events)
-
-    def test_multiple_watchers(self):
-        events0 = []
-        def first_watcher(*args):
-            events0.append(args)
-
-        events1 = []
-        def second_watcher(*args):
-            events1.append(args)
-
-        with self.add_watcher(first_watcher):
-            with self.add_watcher(second_watcher):
-                def myfunc():
-                    pass
-
-                event = (PYFUNC_EVENT_CREATE, myfunc, None)
-                self.assertIn(event, events0)
-                self.assertIn(event, events1)
-
-    def test_watcher_raises_error(self):
-        class MyError(Exception):
-            pass
-
-        def watcher(*args):
-            raise MyError("testing 123")
-
-        with self.add_watcher(watcher):
-            with catch_unraisable_exception() as cm:
-                def myfunc():
-                    pass
-
-                self.assertIs(cm.unraisable.object, myfunc)
-                self.assertIsInstance(cm.unraisable.exc_value, MyError)
-
-    def test_clear_out_of_range_watcher_id(self):
-        with self.assertRaisesRegex(ValueError, r"invalid func watcher ID -1"):
-            _clear_func_watcher(-1)
-        with self.assertRaisesRegex(ValueError, r"invalid func watcher ID 8"):
-            _clear_func_watcher(8)  # FUNC_MAX_WATCHERS = 8
-
-    def test_clear_unassigned_watcher_id(self):
-        with self.assertRaisesRegex(ValueError, r"no func watcher set for ID 1"):
-            _clear_func_watcher(1)
-
-    def test_allocate_too_many_watchers(self):
-        with self.assertRaisesRegex(RuntimeError, r"no more func watcher IDs"):
-            _allocate_too_many_func_watchers()
-
-
-class TestTypeWatchers(unittest.TestCase):
-    # types of watchers testcapimodule can add:
-    TYPES = 0    # appends modified types to global event list
-    ERROR = 1    # unconditionally sets and signals a RuntimeException
-    WRAP = 2     # appends modified type wrapped in list to global event list
-
-    # duplicating the C constant
-    TYPE_MAX_WATCHERS = 8
-
-    def add_watcher(self, kind=TYPES):
-        return _testcapi.add_type_watcher(kind)
-
-    def clear_watcher(self, watcher_id):
-        _testcapi.clear_type_watcher(watcher_id)
-
-    @contextmanager
-    def watcher(self, kind=TYPES):
-        wid = self.add_watcher(kind)
-        try:
-            yield wid
-        finally:
-            self.clear_watcher(wid)
-
-    def assert_events(self, expected):
-        actual = _testcapi.get_type_modified_events()
-        self.assertEqual(actual, expected)
-
-    def watch(self, wid, t):
-        _testcapi.watch_type(wid, t)
-
-    def unwatch(self, wid, t):
-        _testcapi.unwatch_type(wid, t)
-
-    def test_watch_type(self):
-        class C: pass
-        with self.watcher() as wid:
-            self.watch(wid, C)
-            C.foo = "bar"
-            self.assert_events([C])
-
-    def test_event_aggregation(self):
-        class C: pass
-        with self.watcher() as wid:
-            self.watch(wid, C)
-            C.foo = "bar"
-            C.bar = "baz"
-            # only one event registered for both modifications
-            self.assert_events([C])
-
-    def test_lookup_resets_aggregation(self):
-        class C: pass
-        with self.watcher() as wid:
-            self.watch(wid, C)
-            C.foo = "bar"
-            # lookup resets type version tag
-            self.assertEqual(C.foo, "bar")
-            C.bar = "baz"
-            # both events registered
-            self.assert_events([C, C])
-
-    def test_unwatch_type(self):
-        class C: pass
-        with self.watcher() as wid:
-            self.watch(wid, C)
-            C.foo = "bar"
-            self.assertEqual(C.foo, "bar")
-            self.assert_events([C])
-            self.unwatch(wid, C)
-            C.bar = "baz"
-            self.assert_events([C])
-
-    def test_clear_watcher(self):
-        class C: pass
-        # outer watcher is unused, it's just to keep events list alive
-        with self.watcher() as _:
-            with self.watcher() as wid:
-                self.watch(wid, C)
-                C.foo = "bar"
-                self.assertEqual(C.foo, "bar")
-                self.assert_events([C])
-            C.bar = "baz"
-            # Watcher on C has been cleared, no new event
-            self.assert_events([C])
-
-    def test_watch_type_subclass(self):
-        class C: pass
-        class D(C): pass
-        with self.watcher() as wid:
-            self.watch(wid, D)
-            C.foo = "bar"
-            self.assert_events([D])
-
-    def test_error(self):
-        class C: pass
-        with self.watcher(kind=self.ERROR) as wid:
-            self.watch(wid, C)
-            with catch_unraisable_exception() as cm:
-                C.foo = "bar"
-                self.assertIs(cm.unraisable.object, C)
-                self.assertEqual(str(cm.unraisable.exc_value), "boom!")
-            self.assert_events([])
-
-    def test_two_watchers(self):
-        class C1: pass
-        class C2: pass
-        with self.watcher() as wid1:
-            with self.watcher(kind=self.WRAP) as wid2:
-                self.assertNotEqual(wid1, wid2)
-                self.watch(wid1, C1)
-                self.watch(wid2, C2)
-                C1.foo = "bar"
-                C2.hmm = "baz"
-                self.assert_events([C1, [C2]])
-
-    def test_watch_non_type(self):
-        with self.watcher() as wid:
-            with self.assertRaisesRegex(ValueError, r"Cannot watch non-type"):
-                self.watch(wid, 1)
-
-    def test_watch_out_of_range_watcher_id(self):
-        class C: pass
-        with self.assertRaisesRegex(ValueError, r"Invalid type watcher ID -1"):
-            self.watch(-1, C)
-        with self.assertRaisesRegex(ValueError, r"Invalid type watcher ID 8"):
-            self.watch(self.TYPE_MAX_WATCHERS, C)
-
-    def test_watch_unassigned_watcher_id(self):
-        class C: pass
-        with self.assertRaisesRegex(ValueError, r"No type watcher set for ID 1"):
-            self.watch(1, C)
-
-    def test_unwatch_non_type(self):
-        with self.watcher() as wid:
-            with self.assertRaisesRegex(ValueError, r"Cannot watch non-type"):
-                self.unwatch(wid, 1)
-
-    def test_unwatch_out_of_range_watcher_id(self):
-        class C: pass
-        with self.assertRaisesRegex(ValueError, r"Invalid type watcher ID -1"):
-            self.unwatch(-1, C)
-        with self.assertRaisesRegex(ValueError, r"Invalid type watcher ID 8"):
-            self.unwatch(self.TYPE_MAX_WATCHERS, C)
-
-    def test_unwatch_unassigned_watcher_id(self):
-        class C: pass
-        with self.assertRaisesRegex(ValueError, r"No type watcher set for ID 1"):
-            self.unwatch(1, C)
-
-    def test_clear_out_of_range_watcher_id(self):
-        with self.assertRaisesRegex(ValueError, r"Invalid type watcher ID -1"):
-            self.clear_watcher(-1)
-        with self.assertRaisesRegex(ValueError, r"Invalid type watcher ID 8"):
-            self.clear_watcher(self.TYPE_MAX_WATCHERS)
-
-    def test_clear_unassigned_watcher_id(self):
-        with self.assertRaisesRegex(ValueError, r"No type watcher set for ID 1"):
-            self.clear_watcher(1)
-
-    def test_no_more_ids_available(self):
-        contexts = [self.watcher() for i in range(self.TYPE_MAX_WATCHERS)]
-        with ExitStack() as stack:
-            for ctx in contexts:
-                stack.enter_context(ctx)
-            with self.assertRaisesRegex(RuntimeError, r"no more type watcher IDs"):
-                self.add_watcher()
-
-
-=======
->>>>>>> 2781ec9b
 if __name__ == "__main__":
     unittest.main()