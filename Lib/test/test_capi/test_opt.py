--- conflicted
+++ resolved
@@ -2362,15 +2362,6 @@
         self.assertNotIn("_GUARD_TOS_INT", uops)
         self.assertNotIn("_GUARD_NOS_INT", uops)
 
-<<<<<<< HEAD
-    def test_unary_negative_long_float_type(self):
-        def testfunc(n):
-            for _ in range(n):
-                a = 9397
-                f = 9397.0
-                x = -a + -a
-                y = -f + -f
-=======
     def test_attr_promotion_failure(self):
         # We're not testing for any specific uops here, just
         # testing it doesn't crash.
@@ -2418,7 +2409,6 @@
         def testfunc(n):
             for _ in range(n):
                 global_identity(100000)
->>>>>>> 569fc687
 
         testfunc(TIER2_THRESHOLD)
 
@@ -2426,29 +2416,40 @@
         self.assertIsNotNone(ex)
         uops = get_opnames(ex)
 
-<<<<<<< HEAD
+        self.assertIn("_POP_TOP_INT", uops)
+
+    def test_pop_top_specialize_float(self):
+        def testfunc(n):
+            for _ in range(n):
+                global_identity(1e6)
+
+        testfunc(TIER2_THRESHOLD)
+
+        ex = get_first_executor(testfunc)
+        self.assertIsNotNone(ex)
+        uops = get_opnames(ex)
+
+        self.assertIn("_POP_TOP_FLOAT", uops)
+
+
+    def test_unary_negative_long_float_type(self):
+        def testfunc(n):
+            for _ in range(n):
+                a = 9397
+                f = 9397.0
+                x = -a + -a
+                y = -f + -f
+
+        testfunc(TIER2_THRESHOLD)
+
+        ex = get_first_executor(testfunc)
+        self.assertIsNotNone(ex)
+        uops = get_opnames(ex)
+
         self.assertNotIn("_GUARD_TOS_INT", uops)
         self.assertNotIn("_GUARD_NOS_INT", uops)
         self.assertNotIn("_GUARD_TOS_FLOAT", uops)
         self.assertNotIn("_GUARD_NOS_FLOAT", uops)
-=======
-        self.assertIn("_POP_TOP_INT", uops)
-
-    def test_pop_top_specialize_float(self):
-        def testfunc(n):
-            for _ in range(n):
-                global_identity(1e6)
-
-        testfunc(TIER2_THRESHOLD)
-
-        ex = get_first_executor(testfunc)
-        self.assertIsNotNone(ex)
-        uops = get_opnames(ex)
-
-        self.assertIn("_POP_TOP_FLOAT", uops)
-
-
->>>>>>> 569fc687
 
 def global_identity(x):
     return x
