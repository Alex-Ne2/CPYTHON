--- conflicted
+++ resolved
@@ -1251,8 +1251,9 @@
                 a += dummy_h(n)
             return a
 
-<<<<<<< HEAD
-        self._run_with_optimizer(testfunc, 32)
+        res, ex = self._run_with_optimizer(testfunc, 32)
+        self.assertEqual(res, 32 * 32)
+        self.assertIsNone(ex)
 
     def test_int_constant_propagation(self):
         def testfunc(n):
@@ -1284,11 +1285,6 @@
         self.assertIn("_BINARY_OP_ADD_INT", uops)
         self.assertIn("_BINARY_OP_MULTIPLY_INT", uops)
         self.assertIn("_BINARY_OP_SUBTRACT_INT", uops)
-=======
-        res, ex = self._run_with_optimizer(testfunc, 32)
-        self.assertEqual(res, 32 * 32)
-        self.assertIsNone(ex)
->>>>>>> 62aeb0ee
 
 if __name__ == "__main__":
     unittest.main()