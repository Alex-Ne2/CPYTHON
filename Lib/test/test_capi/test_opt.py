--- conflicted
+++ resolved
@@ -1942,11 +1942,7 @@
         self.assertNotIn("_COMPARE_OP_INT", uops)
         self.assertNotIn("_GUARD_IS_TRUE_POP", uops)
 
-<<<<<<< HEAD
-    def test_call_isinstance_is_true(self):
-=======
     def test_call_isinstance_guards_removed(self):
->>>>>>> c492ac72
         def testfunc(n):
             x = 0
             for _ in range(n):
@@ -1960,7 +1956,23 @@
         self.assertIsNotNone(ex)
         uops = get_opnames(ex)
         self.assertIn("_CALL_ISINSTANCE", uops)
-<<<<<<< HEAD
+        self.assertNotIn("_GUARD_THIRD_NULL", uops)
+        self.assertNotIn("_GUARD_CALLABLE_ISINSTANCE", uops)
+
+    def test_call_isinstance_is_true(self):
+        def testfunc(n):
+            x = 0
+            for _ in range(n):
+                y = isinstance(42, int)
+                if y:
+                    x += 1
+            return x
+
+        res, ex = self._run_with_optimizer(testfunc, TIER2_THRESHOLD)
+        self.assertEqual(res, TIER2_THRESHOLD)
+        self.assertIsNotNone(ex)
+        uops = get_opnames(ex)
+        self.assertIn("_CALL_ISINSTANCE", uops)
         self.assertNotIn("_TO_BOOL_BOOL", uops)
         self.assertNotIn("_GUARD_IS_TRUE_POP", uops)
 
@@ -2040,10 +2052,6 @@
         self.assertIn("_CALL_ISINSTANCE", uops)
         self.assertNotIn("_TO_BOOL_BOOL", uops)
         self.assertIn("_GUARD_IS_TRUE_POP", uops)
-=======
-        self.assertNotIn("_GUARD_THIRD_NULL", uops)
-        self.assertNotIn("_GUARD_CALLABLE_ISINSTANCE", uops)
->>>>>>> c492ac72
 
 
 def global_identity(x):
