import contextlib
import itertools
import sys
import textwrap
import unittest
import gc
import os

import _opcode

from test.support import (script_helper, requires_specialization,
                          import_helper, Py_GIL_DISABLED, requires_jit_enabled,
                          reset_code)

_testinternalcapi = import_helper.import_module("_testinternalcapi")

from _testinternalcapi import TIER2_THRESHOLD


@contextlib.contextmanager
def clear_executors(func):
    # Clear executors in func before and after running a block
    reset_code(func)
    try:
        yield
    finally:
        reset_code(func)


def get_first_executor(func):
    code = func.__code__
    co_code = code.co_code
    for i in range(0, len(co_code), 2):
        try:
            return _opcode.get_executor(code, i)
        except ValueError:
            pass
    return None


def iter_opnames(ex):
    for item in ex:
        yield item[0]


def get_opnames(ex):
    return list(iter_opnames(ex))


@requires_specialization
@unittest.skipIf(Py_GIL_DISABLED, "optimizer not yet supported in free-threaded builds")
@requires_jit_enabled
class TestExecutorInvalidation(unittest.TestCase):

    def test_invalidate_object(self):
        # Generate a new set of functions at each call
        ns = {}
        func_src = "\n".join(
            f"""
            def f{n}():
                for _ in range({TIER2_THRESHOLD}):
                    pass
            """ for n in range(5)
        )
        exec(textwrap.dedent(func_src), ns, ns)
        funcs = [ ns[f'f{n}'] for n in range(5)]
        objects = [object() for _ in range(5)]

        for f in funcs:
            f()
        executors = [get_first_executor(f) for f in funcs]
        # Set things up so each executor depends on the objects
        # with an equal or lower index.
        for i, exe in enumerate(executors):
            self.assertTrue(exe.is_valid())
            for obj in objects[:i+1]:
                _testinternalcapi.add_executor_dependency(exe, obj)
            self.assertTrue(exe.is_valid())
        # Assert that the correct executors are invalidated
        # and check that nothing crashes when we invalidate
        # an executor multiple times.
        for i in (4,3,2,1,0):
            _testinternalcapi.invalidate_executors(objects[i])
            for exe in executors[i:]:
                self.assertFalse(exe.is_valid())
            for exe in executors[:i]:
                self.assertTrue(exe.is_valid())

    def test_uop_optimizer_invalidation(self):
        # Generate a new function at each call
        ns = {}
        exec(textwrap.dedent(f"""
            def f():
                for i in range({TIER2_THRESHOLD}):
                    pass
        """), ns, ns)
        f = ns['f']
        f()
        exe = get_first_executor(f)
        self.assertIsNotNone(exe)
        self.assertTrue(exe.is_valid())
        _testinternalcapi.invalidate_executors(f.__code__)
        self.assertFalse(exe.is_valid())

    def test_sys__clear_internal_caches(self):
        def f():
            for _ in range(TIER2_THRESHOLD):
                pass
        f()
        exe = get_first_executor(f)
        self.assertIsNotNone(exe)
        self.assertTrue(exe.is_valid())
        sys._clear_internal_caches()
        self.assertFalse(exe.is_valid())
        exe = get_first_executor(f)
        self.assertIsNone(exe)


@requires_specialization
@unittest.skipIf(Py_GIL_DISABLED, "optimizer not yet supported in free-threaded builds")
@requires_jit_enabled
@unittest.skipIf(os.getenv("PYTHON_UOPS_OPTIMIZE") == "0", "Needs uop optimizer to run.")
class TestUops(unittest.TestCase):

    def test_basic_loop(self):
        def testfunc(x):
            i = 0
            while i < x:
                i += 1

        testfunc(TIER2_THRESHOLD)

        ex = get_first_executor(testfunc)
        self.assertIsNotNone(ex)
        uops = get_opnames(ex)
        self.assertIn("_JUMP_TO_TOP", uops)
        self.assertIn("_LOAD_FAST_BORROW_0", uops)

    def test_extended_arg(self):
        "Check EXTENDED_ARG handling in superblock creation"
        ns = {}
        exec(textwrap.dedent(f"""
            def many_vars():
                # 260 vars, so z9 should have index 259
                a0 = a1 = a2 = a3 = a4 = a5 = a6 = a7 = a8 = a9 = 42
                b0 = b1 = b2 = b3 = b4 = b5 = b6 = b7 = b8 = b9 = 42
                c0 = c1 = c2 = c3 = c4 = c5 = c6 = c7 = c8 = c9 = 42
                d0 = d1 = d2 = d3 = d4 = d5 = d6 = d7 = d8 = d9 = 42
                e0 = e1 = e2 = e3 = e4 = e5 = e6 = e7 = e8 = e9 = 42
                f0 = f1 = f2 = f3 = f4 = f5 = f6 = f7 = f8 = f9 = 42
                g0 = g1 = g2 = g3 = g4 = g5 = g6 = g7 = g8 = g9 = 42
                h0 = h1 = h2 = h3 = h4 = h5 = h6 = h7 = h8 = h9 = 42
                i0 = i1 = i2 = i3 = i4 = i5 = i6 = i7 = i8 = i9 = 42
                j0 = j1 = j2 = j3 = j4 = j5 = j6 = j7 = j8 = j9 = 42
                k0 = k1 = k2 = k3 = k4 = k5 = k6 = k7 = k8 = k9 = 42
                l0 = l1 = l2 = l3 = l4 = l5 = l6 = l7 = l8 = l9 = 42
                m0 = m1 = m2 = m3 = m4 = m5 = m6 = m7 = m8 = m9 = 42
                n0 = n1 = n2 = n3 = n4 = n5 = n6 = n7 = n8 = n9 = 42
                o0 = o1 = o2 = o3 = o4 = o5 = o6 = o7 = o8 = o9 = 42
                p0 = p1 = p2 = p3 = p4 = p5 = p6 = p7 = p8 = p9 = 42
                q0 = q1 = q2 = q3 = q4 = q5 = q6 = q7 = q8 = q9 = 42
                r0 = r1 = r2 = r3 = r4 = r5 = r6 = r7 = r8 = r9 = 42
                s0 = s1 = s2 = s3 = s4 = s5 = s6 = s7 = s8 = s9 = 42
                t0 = t1 = t2 = t3 = t4 = t5 = t6 = t7 = t8 = t9 = 42
                u0 = u1 = u2 = u3 = u4 = u5 = u6 = u7 = u8 = u9 = 42
                v0 = v1 = v2 = v3 = v4 = v5 = v6 = v7 = v8 = v9 = 42
                w0 = w1 = w2 = w3 = w4 = w5 = w6 = w7 = w8 = w9 = 42
                x0 = x1 = x2 = x3 = x4 = x5 = x6 = x7 = x8 = x9 = 42
                y0 = y1 = y2 = y3 = y4 = y5 = y6 = y7 = y8 = y9 = 42
                z0 = z1 = z2 = z3 = z4 = z5 = z6 = z7 = z8 = z9 = {TIER2_THRESHOLD}
                while z9 > 0:
                    z9 = z9 - 1
                    +z9
        """), ns, ns)
        many_vars = ns["many_vars"]

        ex = get_first_executor(many_vars)
        self.assertIsNone(ex)
        many_vars()

        ex = get_first_executor(many_vars)
        self.assertIsNotNone(ex)
        self.assertTrue(any((opcode, oparg, operand) == ("_LOAD_FAST_BORROW", 259, 0)
                            for opcode, oparg, _, operand in list(ex)))

    def test_unspecialized_unpack(self):
        # An example of an unspecialized opcode
        def testfunc(x):
            i = 0
            while i < x:
                i += 1
                a, b = {1: 2, 3: 3}
            assert a == 1 and b == 3
            i = 0
            while i < x:
                i += 1

        testfunc(TIER2_THRESHOLD)

        ex = get_first_executor(testfunc)
        self.assertIsNotNone(ex)
        uops = get_opnames(ex)
        self.assertIn("_UNPACK_SEQUENCE", uops)

    def test_pop_jump_if_false(self):
        def testfunc(n):
            i = 0
            while i < n:
                i += 1

        testfunc(TIER2_THRESHOLD)

        ex = get_first_executor(testfunc)
        self.assertIsNotNone(ex)
        uops = get_opnames(ex)
        self.assertIn("_GUARD_IS_TRUE_POP", uops)

    def test_pop_jump_if_none(self):
        def testfunc(a):
            for x in a:
                if x is None:
                    x = 0

        testfunc(range(TIER2_THRESHOLD))

        ex = get_first_executor(testfunc)
        self.assertIsNotNone(ex)
        uops = get_opnames(ex)
        self.assertNotIn("_GUARD_IS_NONE_POP", uops)
        self.assertNotIn("_GUARD_IS_NOT_NONE_POP", uops)

    def test_pop_jump_if_not_none(self):
        def testfunc(a):
            for x in a:
                x = None
                if x is not None:
                    x = 0

        testfunc(range(TIER2_THRESHOLD))

        ex = get_first_executor(testfunc)
        self.assertIsNotNone(ex)
        uops = get_opnames(ex)
        self.assertNotIn("_GUARD_IS_NONE_POP", uops)
        self.assertNotIn("_GUARD_IS_NOT_NONE_POP", uops)

    def test_pop_jump_if_true(self):
        def testfunc(n):
            i = 0
            while not i >= n:
                i += 1

        testfunc(TIER2_THRESHOLD)

        ex = get_first_executor(testfunc)
        self.assertIsNotNone(ex)
        uops = get_opnames(ex)
        self.assertIn("_GUARD_IS_FALSE_POP", uops)

    def test_jump_backward(self):
        def testfunc(n):
            i = 0
            while i < n:
                i += 1

        testfunc(TIER2_THRESHOLD)

        ex = get_first_executor(testfunc)
        self.assertIsNotNone(ex)
        uops = get_opnames(ex)
        self.assertIn("_JUMP_TO_TOP", uops)

    def test_jump_forward(self):
        def testfunc(n):
            a = 0
            while a < n:
                if a < 0:
                    a = -a
                else:
                    a = +a
                a += 1
            return a

        testfunc(TIER2_THRESHOLD)

        ex = get_first_executor(testfunc)
        self.assertIsNotNone(ex)
        uops = get_opnames(ex)
        # Since there is no JUMP_FORWARD instruction,
        # look for indirect evidence: the += operator
        self.assertIn("_BINARY_OP_ADD_INT", uops)

    def test_for_iter_range(self):
        def testfunc(n):
            total = 0
            for i in range(n):
                total += i
            return total

        total = testfunc(TIER2_THRESHOLD)
        self.assertEqual(total, sum(range(TIER2_THRESHOLD)))

        ex = get_first_executor(testfunc)
        self.assertIsNotNone(ex)
        # for i, (opname, oparg) in enumerate(ex):
        #     print(f"{i:4d}: {opname:<20s} {oparg:3d}")
        uops = get_opnames(ex)
        self.assertIn("_GUARD_NOT_EXHAUSTED_RANGE", uops)
        # Verification that the jump goes past END_FOR
        # is done by manual inspection of the output

    def test_for_iter_list(self):
        def testfunc(a):
            total = 0
            for i in a:
                total += i
            return total

        a = list(range(TIER2_THRESHOLD))
        total = testfunc(a)
        self.assertEqual(total, sum(a))

        ex = get_first_executor(testfunc)
        self.assertIsNotNone(ex)
        # for i, (opname, oparg) in enumerate(ex):
        #     print(f"{i:4d}: {opname:<20s} {oparg:3d}")
        uops = get_opnames(ex)
        self.assertIn("_GUARD_NOT_EXHAUSTED_LIST", uops)
        # Verification that the jump goes past END_FOR
        # is done by manual inspection of the output

    def test_for_iter_tuple(self):
        def testfunc(a):
            total = 0
            for i in a:
                total += i
            return total

        a = tuple(range(TIER2_THRESHOLD))
        total = testfunc(a)
        self.assertEqual(total, sum(a))

        ex = get_first_executor(testfunc)
        self.assertIsNotNone(ex)
        # for i, (opname, oparg) in enumerate(ex):
        #     print(f"{i:4d}: {opname:<20s} {oparg:3d}")
        uops = get_opnames(ex)
        self.assertIn("_GUARD_NOT_EXHAUSTED_TUPLE", uops)
        # Verification that the jump goes past END_FOR
        # is done by manual inspection of the output

    def test_list_edge_case(self):
        def testfunc(it):
            for x in it:
                pass

        a = [1, 2, 3]
        it = iter(a)
        testfunc(it)
        a.append(4)
        with self.assertRaises(StopIteration):
            next(it)

    def test_call_py_exact_args(self):
        def testfunc(n):
            def dummy(x):
                return x+1
            for i in range(n):
                dummy(i)

        testfunc(TIER2_THRESHOLD)

        ex = get_first_executor(testfunc)
        self.assertIsNotNone(ex)
        uops = get_opnames(ex)
        self.assertIn("_PUSH_FRAME", uops)
        self.assertIn("_BINARY_OP_ADD_INT", uops)

    def test_branch_taken(self):
        def testfunc(n):
            for i in range(n):
                if i < 0:
                    i = 0
                else:
                    i = 1

        testfunc(TIER2_THRESHOLD)

        ex = get_first_executor(testfunc)
        self.assertIsNotNone(ex)
        uops = get_opnames(ex)
        self.assertIn("_GUARD_IS_FALSE_POP", uops)

    def test_for_iter_tier_two(self):
        class MyIter:
            def __init__(self, n):
                self.n = n
            def __iter__(self):
                return self
            def __next__(self):
                self.n -= 1
                if self.n < 0:
                    raise StopIteration
                return self.n

        def testfunc(n, m):
            x = 0
            for i in range(m):
                for j in MyIter(n):
                    x += 1000*i + j
            return x

        x = testfunc(TIER2_THRESHOLD, TIER2_THRESHOLD)

        self.assertEqual(x, sum(range(TIER2_THRESHOLD)) * TIER2_THRESHOLD * 1001)

        ex = get_first_executor(testfunc)
        self.assertIsNotNone(ex)
        uops = get_opnames(ex)
        self.assertIn("_FOR_ITER_TIER_TWO", uops)

    def test_confidence_score(self):
        def testfunc(n):
            bits = 0
            for i in range(n):
                if i & 0x01:
                    bits += 1
                if i & 0x02:
                    bits += 1
                if i&0x04:
                    bits += 1
                if i&0x08:
                    bits += 1
                if i&0x10:
                    bits += 1
            return bits

        x = testfunc(TIER2_THRESHOLD * 2)

        self.assertEqual(x, TIER2_THRESHOLD * 5)
        ex = get_first_executor(testfunc)
        self.assertIsNotNone(ex)
        ops = list(iter_opnames(ex))
        #Since branch is 50/50 the trace could go either way.
        count = ops.count("_GUARD_IS_TRUE_POP") + ops.count("_GUARD_IS_FALSE_POP")
        self.assertLessEqual(count, 2)


@requires_specialization
@unittest.skipIf(Py_GIL_DISABLED, "optimizer not yet supported in free-threaded builds")
@requires_jit_enabled
@unittest.skipIf(os.getenv("PYTHON_UOPS_OPTIMIZE") == "0", "Needs uop optimizer to run.")
class TestUopsOptimization(unittest.TestCase):

    def _run_with_optimizer(self, testfunc, arg):
        res = testfunc(arg)

        ex = get_first_executor(testfunc)
        return res, ex


    def test_int_type_propagation(self):
        def testfunc(loops):
            num = 0
            for i in range(loops):
                x = num + num
                a = x + 1
                num += 1
            return a

        res, ex = self._run_with_optimizer(testfunc, TIER2_THRESHOLD)
        self.assertIsNotNone(ex)
        self.assertEqual(res, (TIER2_THRESHOLD - 1) * 2 + 1)
        binop_count = [opname for opname in iter_opnames(ex) if opname == "_BINARY_OP_ADD_INT"]
        guard_tos_int_count = [opname for opname in iter_opnames(ex) if opname == "_GUARD_TOS_INT"]
        guard_nos_int_count = [opname for opname in iter_opnames(ex) if opname == "_GUARD_NOS_INT"]
        self.assertGreaterEqual(len(binop_count), 3)
        self.assertLessEqual(len(guard_tos_int_count), 1)
        self.assertLessEqual(len(guard_nos_int_count), 1)

    def test_int_type_propagation_through_frame(self):
        def double(x):
            return x + x
        def testfunc(loops):
            num = 0
            for i in range(loops):
                x = num + num
                a = double(x)
                num += 1
            return a

        res = testfunc(TIER2_THRESHOLD)

        ex = get_first_executor(testfunc)
        self.assertIsNotNone(ex)
        self.assertEqual(res, (TIER2_THRESHOLD - 1) * 4)
        binop_count = [opname for opname in iter_opnames(ex) if opname == "_BINARY_OP_ADD_INT"]
        guard_tos_int_count = [opname for opname in iter_opnames(ex) if opname == "_GUARD_TOS_INT"]
        guard_nos_int_count = [opname for opname in iter_opnames(ex) if opname == "_GUARD_NOS_INT"]
        self.assertGreaterEqual(len(binop_count), 3)
        self.assertLessEqual(len(guard_tos_int_count), 1)
        self.assertLessEqual(len(guard_nos_int_count), 1)

    def test_int_type_propagation_from_frame(self):
        def double(x):
            return x + x
        def testfunc(loops):
            num = 0
            for i in range(loops):
                a = double(num)
                x = a + a
                num += 1
            return x

        res = testfunc(TIER2_THRESHOLD)

        ex = get_first_executor(testfunc)
        self.assertIsNotNone(ex)
        self.assertEqual(res, (TIER2_THRESHOLD - 1) * 4)
        binop_count = [opname for opname in iter_opnames(ex) if opname == "_BINARY_OP_ADD_INT"]
        guard_tos_int_count = [opname for opname in iter_opnames(ex) if opname == "_GUARD_TOS_INT"]
        guard_nos_int_count = [opname for opname in iter_opnames(ex) if opname == "_GUARD_NOS_INT"]
        self.assertGreaterEqual(len(binop_count), 3)
        self.assertLessEqual(len(guard_tos_int_count), 1)
        self.assertLessEqual(len(guard_nos_int_count), 1)

    def test_int_impure_region(self):
        def testfunc(loops):
            num = 0
            while num < loops:
                x = num + num
                y = 1
                x // 2
                a = x + y
                num += 1
            return a

        res, ex = self._run_with_optimizer(testfunc, TIER2_THRESHOLD)
        self.assertIsNotNone(ex)
        binop_count = [opname for opname in iter_opnames(ex) if opname == "_BINARY_OP_ADD_INT"]
        self.assertGreaterEqual(len(binop_count), 3)

    def test_call_py_exact_args(self):
        def testfunc(n):
            def dummy(x):
                return x+1
            for i in range(n):
                dummy(i)

        res, ex = self._run_with_optimizer(testfunc, TIER2_THRESHOLD)
        self.assertIsNotNone(ex)
        uops = get_opnames(ex)
        self.assertIn("_PUSH_FRAME", uops)
        self.assertIn("_BINARY_OP_ADD_INT", uops)
        self.assertNotIn("_CHECK_PEP_523", uops)

    def test_int_type_propagate_through_range(self):
        def testfunc(n):

            for i in range(n):
                x = i + i
            return x

        res, ex = self._run_with_optimizer(testfunc, TIER2_THRESHOLD)
        self.assertEqual(res, (TIER2_THRESHOLD - 1) * 2)
        self.assertIsNotNone(ex)
        uops = get_opnames(ex)
        self.assertNotIn("_GUARD_TOS_INT", uops)
        self.assertNotIn("_GUARD_NOS_INT", uops)

    def test_int_value_numbering(self):
        def testfunc(n):

            y = 1
            for i in range(n):
                x = y
                z = x
                a = z
                b = a
                res = x + z + a + b
            return res

        res, ex = self._run_with_optimizer(testfunc, TIER2_THRESHOLD)
        self.assertEqual(res, 4)
        self.assertIsNotNone(ex)
        uops = get_opnames(ex)
        self.assertIn("_GUARD_TOS_INT", uops)
        self.assertNotIn("_GUARD_NOS_INT", uops)
        guard_tos_count = [opname for opname in iter_opnames(ex) if opname == "_GUARD_TOS_INT"]
        self.assertEqual(len(guard_tos_count), 1)

    def test_comprehension(self):
        def testfunc(n):
            for _ in range(n):
                return [i for i in range(n)]

        res, ex = self._run_with_optimizer(testfunc, TIER2_THRESHOLD)
        self.assertEqual(res, list(range(TIER2_THRESHOLD)))
        self.assertIsNotNone(ex)
        uops = get_opnames(ex)
        self.assertNotIn("_BINARY_OP_ADD_INT", uops)

    def test_call_py_exact_args_disappearing(self):
        def dummy(x):
            return x+1

        def testfunc(n):
            for i in range(n):
                dummy(i)

        # Trigger specialization
        testfunc(8)
        del dummy
        gc.collect()

        def dummy(x):
            return x + 2
        testfunc(32)

        ex = get_first_executor(testfunc)
        # Honestly as long as it doesn't crash it's fine.
        # Whether we get an executor or not is non-deterministic,
        # because it's decided by when the function is freed.
        # This test is a little implementation specific.

    def test_promote_globals_to_constants(self):

        result = script_helper.run_python_until_end('-c', textwrap.dedent("""
        import _testinternalcapi
        import opcode
        import _opcode

        def get_first_executor(func):
            code = func.__code__
            co_code = code.co_code
            for i in range(0, len(co_code), 2):
                try:
                    return _opcode.get_executor(code, i)
                except ValueError:
                    pass
            return None

        def get_opnames(ex):
            return {item[0] for item in ex}

        def testfunc(n):
            for i in range(n):
                x = range(i)
            return x

        testfunc(_testinternalcapi.TIER2_THRESHOLD)

        ex = get_first_executor(testfunc)
        assert ex is not None
        uops = get_opnames(ex)
        assert "_LOAD_GLOBAL_BUILTINS" not in uops
        assert "_LOAD_CONST_INLINE_BORROW" in uops
        """), PYTHON_JIT="1")
        self.assertEqual(result[0].rc, 0, result)

    def test_float_add_constant_propagation(self):
        def testfunc(n):
            a = 1.0
            for _ in range(n):
                a = a + 0.25
                a = a + 0.25
                a = a + 0.25
                a = a + 0.25
            return a

        res, ex = self._run_with_optimizer(testfunc, TIER2_THRESHOLD)
        self.assertAlmostEqual(res, TIER2_THRESHOLD + 1)
        self.assertIsNotNone(ex)
        uops = get_opnames(ex)
        guard_tos_float_count = [opname for opname in iter_opnames(ex) if opname == "_GUARD_TOS_FLOAT"]
        guard_nos_float_count = [opname for opname in iter_opnames(ex) if opname == "_GUARD_NOS_FLOAT"]
        self.assertLessEqual(len(guard_tos_float_count), 1)
        self.assertLessEqual(len(guard_nos_float_count), 1)
        # TODO gh-115506: this assertion may change after propagating constants.
        # We'll also need to verify that propagation actually occurs.
        self.assertIn("_BINARY_OP_ADD_FLOAT__NO_DECREF_INPUTS", uops)

    def test_float_subtract_constant_propagation(self):
        def testfunc(n):
            a = 1.0
            for _ in range(n):
                a = a - 0.25
                a = a - 0.25
                a = a - 0.25
                a = a - 0.25
            return a

        res, ex = self._run_with_optimizer(testfunc, TIER2_THRESHOLD)
        self.assertAlmostEqual(res, -TIER2_THRESHOLD + 1)
        self.assertIsNotNone(ex)
        uops = get_opnames(ex)
        guard_tos_float_count = [opname for opname in iter_opnames(ex) if opname == "_GUARD_TOS_FLOAT"]
        guard_nos_float_count = [opname for opname in iter_opnames(ex) if opname == "_GUARD_NOS_FLOAT"]
        self.assertLessEqual(len(guard_tos_float_count), 1)
        self.assertLessEqual(len(guard_nos_float_count), 1)
        # TODO gh-115506: this assertion may change after propagating constants.
        # We'll also need to verify that propagation actually occurs.
        self.assertIn("_BINARY_OP_SUBTRACT_FLOAT__NO_DECREF_INPUTS", uops)

    def test_float_multiply_constant_propagation(self):
        def testfunc(n):
            a = 1.0
            for _ in range(n):
                a = a * 1.0
                a = a * 1.0
                a = a * 1.0
                a = a * 1.0
            return a

        res, ex = self._run_with_optimizer(testfunc, TIER2_THRESHOLD)
        self.assertAlmostEqual(res, 1.0)
        self.assertIsNotNone(ex)
        uops = get_opnames(ex)
        guard_tos_float_count = [opname for opname in iter_opnames(ex) if opname == "_GUARD_TOS_FLOAT"]
        guard_nos_float_count = [opname for opname in iter_opnames(ex) if opname == "_GUARD_NOS_FLOAT"]
        self.assertLessEqual(len(guard_tos_float_count), 1)
        self.assertLessEqual(len(guard_nos_float_count), 1)
        # TODO gh-115506: this assertion may change after propagating constants.
        # We'll also need to verify that propagation actually occurs.
        self.assertIn("_BINARY_OP_MULTIPLY_FLOAT__NO_DECREF_INPUTS", uops)

    def test_add_unicode_propagation(self):
        def testfunc(n):
            a = ""
            for _ in range(n):
                a + a
                a + a
                a + a
                a + a
            return a

        res, ex = self._run_with_optimizer(testfunc, TIER2_THRESHOLD)
        self.assertEqual(res, "")
        self.assertIsNotNone(ex)
        uops = get_opnames(ex)
        guard_tos_unicode_count = [opname for opname in iter_opnames(ex) if opname == "_GUARD_TOS_UNICODE"]
        guard_nos_unicode_count = [opname for opname in iter_opnames(ex) if opname == "_GUARD_NOS_UNICODE"]
        self.assertLessEqual(len(guard_tos_unicode_count), 1)
        self.assertLessEqual(len(guard_nos_unicode_count), 1)
        self.assertIn("_BINARY_OP_ADD_UNICODE", uops)

    def test_compare_op_type_propagation_float(self):
        def testfunc(n):
            a = 1.0
            for _ in range(n):
                x = a == a
                x = a == a
                x = a == a
                x = a == a
            return x

        res, ex = self._run_with_optimizer(testfunc, TIER2_THRESHOLD)
        self.assertTrue(res)
        self.assertIsNotNone(ex)
        uops = get_opnames(ex)
        guard_tos_float_count = [opname for opname in iter_opnames(ex) if opname == "_GUARD_TOS_FLOAT"]
        guard_nos_float_count = [opname for opname in iter_opnames(ex) if opname == "_GUARD_NOS_FLOAT"]
        self.assertLessEqual(len(guard_tos_float_count), 1)
        self.assertLessEqual(len(guard_nos_float_count), 1)
        self.assertIn("_COMPARE_OP_FLOAT", uops)

    def test_compare_op_type_propagation_int(self):
        def testfunc(n):
            a = 1
            for _ in range(n):
                x = a == a
                x = a == a
                x = a == a
                x = a == a
            return x

        res, ex = self._run_with_optimizer(testfunc, TIER2_THRESHOLD)
        self.assertTrue(res)
        self.assertIsNotNone(ex)
        uops = get_opnames(ex)
        guard_tos_int_count = [opname for opname in iter_opnames(ex) if opname == "_GUARD_TOS_INT"]
        guard_nos_int_count = [opname for opname in iter_opnames(ex) if opname == "_GUARD_NOS_INT"]
        self.assertLessEqual(len(guard_tos_int_count), 1)
        self.assertLessEqual(len(guard_nos_int_count), 1)
        self.assertIn("_COMPARE_OP_INT", uops)

    def test_compare_op_type_propagation_int_partial(self):
        def testfunc(n):
            a = 1
            for _ in range(n):
                if a > 2:
                    x = 0
                if a < 2:
                    x = 1
            return x

        res, ex = self._run_with_optimizer(testfunc, TIER2_THRESHOLD)
        self.assertEqual(res, 1)
        self.assertIsNotNone(ex)
        uops = get_opnames(ex)
        guard_nos_int_count = [opname for opname in iter_opnames(ex) if opname == "_GUARD_NOS_INT"]
        guard_tos_int_count = [opname for opname in iter_opnames(ex) if opname == "_GUARD_TOS_INT"]
        self.assertLessEqual(len(guard_nos_int_count), 1)
        self.assertEqual(len(guard_tos_int_count), 0)
        self.assertIn("_COMPARE_OP_INT", uops)

    def test_compare_op_type_propagation_float_partial(self):
        def testfunc(n):
            a = 1.0
            for _ in range(n):
                if a > 2.0:
                    x = 0
                if a < 2.0:
                    x = 1
            return x

        res, ex = self._run_with_optimizer(testfunc, TIER2_THRESHOLD)
        self.assertEqual(res, 1)
        self.assertIsNotNone(ex)
        uops = get_opnames(ex)
        guard_nos_float_count = [opname for opname in iter_opnames(ex) if opname == "_GUARD_NOS_FLOAT"]
        guard_tos_float_count = [opname for opname in iter_opnames(ex) if opname == "_GUARD_TOS_FLOAT"]
        self.assertLessEqual(len(guard_nos_float_count), 1)
        self.assertEqual(len(guard_tos_float_count), 0)
        self.assertIn("_COMPARE_OP_FLOAT", uops)

    def test_compare_op_type_propagation_unicode(self):
        def testfunc(n):
            a = ""
            for _ in range(n):
                x = a == a
                x = a == a
                x = a == a
                x = a == a
            return x

        res, ex = self._run_with_optimizer(testfunc, TIER2_THRESHOLD)
        self.assertTrue(res)
        self.assertIsNotNone(ex)
        uops = get_opnames(ex)
        guard_tos_unicode_count = [opname for opname in iter_opnames(ex) if opname == "_GUARD_TOS_UNICODE"]
        guard_nos_unicode_count = [opname for opname in iter_opnames(ex) if opname == "_GUARD_NOS_UNICODE"]
        self.assertLessEqual(len(guard_tos_unicode_count), 1)
        self.assertLessEqual(len(guard_nos_unicode_count), 1)
        self.assertIn("_COMPARE_OP_STR", uops)

    def test_type_inconsistency(self):
        ns = {}
        src = textwrap.dedent("""
            def testfunc(n):
                for i in range(n):
                    x = _test_global + _test_global
        """)
        exec(src, ns, ns)
        testfunc = ns['testfunc']
        ns['_test_global'] = 0
        _, ex = self._run_with_optimizer(testfunc, TIER2_THRESHOLD - 1)
        self.assertIsNone(ex)
        ns['_test_global'] = 1
        _, ex = self._run_with_optimizer(testfunc, TIER2_THRESHOLD - 1)
        self.assertIsNotNone(ex)
        uops = get_opnames(ex)
        self.assertNotIn("_GUARD_TOS_INT", uops)
        self.assertNotIn("_GUARD_NOS_INT", uops)
        self.assertIn("_BINARY_OP_ADD_INT", uops)
        # Try again, but between the runs, set the global to a float.
        # This should result in no executor the second time.
        ns = {}
        exec(src, ns, ns)
        testfunc = ns['testfunc']
        ns['_test_global'] = 0
        _, ex = self._run_with_optimizer(testfunc, TIER2_THRESHOLD - 1)
        self.assertIsNone(ex)
        ns['_test_global'] = 3.14
        _, ex = self._run_with_optimizer(testfunc, TIER2_THRESHOLD - 1)
        self.assertIsNone(ex)

    def test_combine_stack_space_checks_sequential(self):
        def dummy12(x):
            return x - 1
        def dummy13(y):
            z = y + 2
            return y, z
        def testfunc(n):
            a = 0
            for _ in range(n):
                b = dummy12(7)
                c, d = dummy13(9)
                a += b + c + d
            return a

        res, ex = self._run_with_optimizer(testfunc, TIER2_THRESHOLD)
        self.assertEqual(res, TIER2_THRESHOLD * 26)
        self.assertIsNotNone(ex)

        uops_and_operands = [(opcode, operand) for opcode, _, _, operand in ex]
        uop_names = [uop[0] for uop in uops_and_operands]
        self.assertEqual(uop_names.count("_PUSH_FRAME"), 2)
        self.assertEqual(uop_names.count("_RETURN_VALUE"), 2)
        self.assertEqual(uop_names.count("_CHECK_STACK_SPACE"), 0)
        self.assertEqual(uop_names.count("_CHECK_STACK_SPACE_OPERAND"), 1)
        # sequential calls: max(12, 13) == 13
        largest_stack = _testinternalcapi.get_co_framesize(dummy13.__code__)
        self.assertIn(("_CHECK_STACK_SPACE_OPERAND", largest_stack), uops_and_operands)

    def test_combine_stack_space_checks_nested(self):
        def dummy12(x):
            return x + 3
        def dummy15(y):
            z = dummy12(y)
            return y, z
        def testfunc(n):
            a = 0
            for _ in range(n):
                b, c = dummy15(2)
                a += b + c
            return a

        res, ex = self._run_with_optimizer(testfunc, TIER2_THRESHOLD)
        self.assertEqual(res, TIER2_THRESHOLD * 7)
        self.assertIsNotNone(ex)

        uops_and_operands = [(opcode, operand) for opcode, _, _, operand in ex]
        uop_names = [uop[0] for uop in uops_and_operands]
        self.assertEqual(uop_names.count("_PUSH_FRAME"), 2)
        self.assertEqual(uop_names.count("_RETURN_VALUE"), 2)
        self.assertEqual(uop_names.count("_CHECK_STACK_SPACE"), 0)
        self.assertEqual(uop_names.count("_CHECK_STACK_SPACE_OPERAND"), 1)
        # nested calls: 15 + 12 == 27
        largest_stack = (
            _testinternalcapi.get_co_framesize(dummy15.__code__) +
            _testinternalcapi.get_co_framesize(dummy12.__code__)
        )
        self.assertIn(("_CHECK_STACK_SPACE_OPERAND", largest_stack), uops_and_operands)

    def test_combine_stack_space_checks_several_calls(self):
        def dummy12(x):
            return x + 3
        def dummy13(y):
            z = y + 2
            return y, z
        def dummy18(y):
            z = dummy12(y)
            x, w = dummy13(z)
            return z, x, w
        def testfunc(n):
            a = 0
            for _ in range(n):
                b = dummy12(5)
                c, d, e = dummy18(2)
                a += b + c + d + e
            return a

        res, ex = self._run_with_optimizer(testfunc, TIER2_THRESHOLD)
        self.assertEqual(res, TIER2_THRESHOLD * 25)
        self.assertIsNotNone(ex)

        uops_and_operands = [(opcode, operand) for opcode, _, _, operand in ex]
        uop_names = [uop[0] for uop in uops_and_operands]
        self.assertEqual(uop_names.count("_PUSH_FRAME"), 4)
        self.assertEqual(uop_names.count("_RETURN_VALUE"), 4)
        self.assertEqual(uop_names.count("_CHECK_STACK_SPACE"), 0)
        self.assertEqual(uop_names.count("_CHECK_STACK_SPACE_OPERAND"), 1)
        # max(12, 18 + max(12, 13)) == 31
        largest_stack = (
            _testinternalcapi.get_co_framesize(dummy18.__code__) +
            _testinternalcapi.get_co_framesize(dummy13.__code__)
        )
        self.assertIn(("_CHECK_STACK_SPACE_OPERAND", largest_stack), uops_and_operands)

    def test_combine_stack_space_checks_several_calls_different_order(self):
        # same as `several_calls` but with top-level calls reversed
        def dummy12(x):
            return x + 3
        def dummy13(y):
            z = y + 2
            return y, z
        def dummy18(y):
            z = dummy12(y)
            x, w = dummy13(z)
            return z, x, w
        def testfunc(n):
            a = 0
            for _ in range(n):
                c, d, e = dummy18(2)
                b = dummy12(5)
                a += b + c + d + e
            return a

        res, ex = self._run_with_optimizer(testfunc, TIER2_THRESHOLD)
        self.assertEqual(res, TIER2_THRESHOLD * 25)
        self.assertIsNotNone(ex)

        uops_and_operands = [(opcode, operand) for opcode, _, _, operand in ex]
        uop_names = [uop[0] for uop in uops_and_operands]
        self.assertEqual(uop_names.count("_PUSH_FRAME"), 4)
        self.assertEqual(uop_names.count("_RETURN_VALUE"), 4)
        self.assertEqual(uop_names.count("_CHECK_STACK_SPACE"), 0)
        self.assertEqual(uop_names.count("_CHECK_STACK_SPACE_OPERAND"), 1)
        # max(18 + max(12, 13), 12) == 31
        largest_stack = (
            _testinternalcapi.get_co_framesize(dummy18.__code__) +
            _testinternalcapi.get_co_framesize(dummy13.__code__)
        )
        self.assertIn(("_CHECK_STACK_SPACE_OPERAND", largest_stack), uops_and_operands)

    def test_combine_stack_space_complex(self):
        def dummy0(x):
            return x
        def dummy1(x):
            return dummy0(x)
        def dummy2(x):
            return dummy1(x)
        def dummy3(x):
            return dummy0(x)
        def dummy4(x):
            y = dummy0(x)
            return dummy3(y)
        def dummy5(x):
            return dummy2(x)
        def dummy6(x):
            y = dummy5(x)
            z = dummy0(y)
            return dummy4(z)
        def testfunc(n):
            a = 0
            for _ in range(n):
                b = dummy5(1)
                c = dummy0(1)
                d = dummy6(1)
                a += b + c + d
            return a

        res, ex = self._run_with_optimizer(testfunc, TIER2_THRESHOLD)
        self.assertEqual(res, TIER2_THRESHOLD * 3)
        self.assertIsNotNone(ex)

        uops_and_operands = [(opcode, operand) for opcode, _, _, operand in ex]
        uop_names = [uop[0] for uop in uops_and_operands]
        self.assertEqual(uop_names.count("_PUSH_FRAME"), 15)
        self.assertEqual(uop_names.count("_RETURN_VALUE"), 15)

        self.assertEqual(uop_names.count("_CHECK_STACK_SPACE"), 0)
        self.assertEqual(uop_names.count("_CHECK_STACK_SPACE_OPERAND"), 1)
        largest_stack = (
            _testinternalcapi.get_co_framesize(dummy6.__code__) +
            _testinternalcapi.get_co_framesize(dummy5.__code__) +
            _testinternalcapi.get_co_framesize(dummy2.__code__) +
            _testinternalcapi.get_co_framesize(dummy1.__code__) +
            _testinternalcapi.get_co_framesize(dummy0.__code__)
        )
        self.assertIn(
            ("_CHECK_STACK_SPACE_OPERAND", largest_stack), uops_and_operands
        )

    def test_combine_stack_space_checks_large_framesize(self):
        # Create a function with a large framesize. This ensures _CHECK_STACK_SPACE is
        # actually doing its job. Note that the resulting trace hits
        # UOP_MAX_TRACE_LENGTH, but since all _CHECK_STACK_SPACEs happen early, this
        # test is still meaningful.
        repetitions = 10000
        ns = {}
        header = """
            def dummy_large(a0):
        """
        body = "".join([f"""
                a{n+1} = a{n} + 1
        """ for n in range(repetitions)])
        return_ = f"""
                return a{repetitions-1}
        """
        exec(textwrap.dedent(header + body + return_), ns, ns)
        dummy_large = ns['dummy_large']

        # this is something like:
        #
        # def dummy_large(a0):
        #     a1 = a0 + 1
        #     a2 = a1 + 1
        #     ....
        #     a9999 = a9998 + 1
        #     return a9999

        def dummy15(z):
            y = dummy_large(z)
            return y + 3

        def testfunc(n):
            b = 0
            for _ in range(n):
                b += dummy15(7)
            return b

        res, ex = self._run_with_optimizer(testfunc, TIER2_THRESHOLD)
        self.assertEqual(res, TIER2_THRESHOLD * (repetitions + 9))
        self.assertIsNotNone(ex)

        uops_and_operands = [(opcode, operand) for opcode, _, _, operand in ex]
        uop_names = [uop[0] for uop in uops_and_operands]
        self.assertEqual(uop_names.count("_PUSH_FRAME"), 2)
        self.assertEqual(uop_names.count("_CHECK_STACK_SPACE_OPERAND"), 1)

        # this hits a different case during trace projection in refcount test runs only,
        # so we need to account for both possibilities
        self.assertIn(uop_names.count("_CHECK_STACK_SPACE"), [0, 1])
        if uop_names.count("_CHECK_STACK_SPACE") == 0:
            largest_stack = (
                _testinternalcapi.get_co_framesize(dummy15.__code__) +
                _testinternalcapi.get_co_framesize(dummy_large.__code__)
            )
        else:
            largest_stack = _testinternalcapi.get_co_framesize(dummy15.__code__)
        self.assertIn(
            ("_CHECK_STACK_SPACE_OPERAND", largest_stack), uops_and_operands
        )

    def test_combine_stack_space_checks_recursion(self):
        def dummy15(x):
            while x > 0:
                return dummy15(x - 1)
            return 42
        def testfunc(n):
            a = 0
            for _ in range(n):
                a += dummy15(n)
            return a

        recursion_limit = sys.getrecursionlimit()
        try:
            sys.setrecursionlimit(TIER2_THRESHOLD + recursion_limit)
            res, ex = self._run_with_optimizer(testfunc, TIER2_THRESHOLD)
        finally:
            sys.setrecursionlimit(recursion_limit)
        self.assertEqual(res, TIER2_THRESHOLD * 42)
        self.assertIsNotNone(ex)

        uops_and_operands = [(opcode, operand) for opcode, _, _, operand in ex]
        uop_names = [uop[0] for uop in uops_and_operands]
        self.assertEqual(uop_names.count("_PUSH_FRAME"), 2)
        self.assertEqual(uop_names.count("_RETURN_VALUE"), 0)
        self.assertEqual(uop_names.count("_CHECK_STACK_SPACE"), 1)
        self.assertEqual(uop_names.count("_CHECK_STACK_SPACE_OPERAND"), 1)
        largest_stack = _testinternalcapi.get_co_framesize(dummy15.__code__)
        self.assertIn(("_CHECK_STACK_SPACE_OPERAND", largest_stack), uops_and_operands)

    def test_many_nested(self):
        # overflow the trace_stack
        def dummy_a(x):
            return x
        def dummy_b(x):
            return dummy_a(x)
        def dummy_c(x):
            return dummy_b(x)
        def dummy_d(x):
            return dummy_c(x)
        def dummy_e(x):
            return dummy_d(x)
        def dummy_f(x):
            return dummy_e(x)
        def dummy_g(x):
            return dummy_f(x)
        def dummy_h(x):
            return dummy_g(x)
        def testfunc(n):
            a = 0
            for _ in range(n):
                a += dummy_h(n)
            return a

        res, ex = self._run_with_optimizer(testfunc, 32)
        self.assertEqual(res, 32 * 32)
        self.assertIsNone(ex)

    def test_return_generator(self):
        def gen():
            yield None
        def testfunc(n):
            for i in range(n):
                gen()
            return i
        res, ex = self._run_with_optimizer(testfunc, TIER2_THRESHOLD)
        self.assertEqual(res, TIER2_THRESHOLD - 1)
        self.assertIsNotNone(ex)
        self.assertIn("_RETURN_GENERATOR", get_opnames(ex))

    def test_for_iter(self):
        def testfunc(n):
            t = 0
            for i in set(range(n)):
                t += i
            return t
        res, ex = self._run_with_optimizer(testfunc, TIER2_THRESHOLD)
        self.assertEqual(res, TIER2_THRESHOLD * (TIER2_THRESHOLD - 1) // 2)
        self.assertIsNotNone(ex)
        self.assertIn("_FOR_ITER_TIER_TWO", get_opnames(ex))

    @unittest.skip("Tracing into generators currently isn't supported.")
    def test_for_iter_gen(self):
        def gen(n):
            for i in range(n):
                yield i
        def testfunc(n):
            g = gen(n)
            s = 0
            for i in g:
                s += i
            return s
        res, ex = self._run_with_optimizer(testfunc, TIER2_THRESHOLD)
        self.assertEqual(res, sum(range(TIER2_THRESHOLD)))
        self.assertIsNotNone(ex)
        self.assertIn("_FOR_ITER_GEN_FRAME", get_opnames(ex))

    def test_modified_local_is_seen_by_optimized_code(self):
        l = sys._getframe().f_locals
        a = 1
        s = 0
        for j in range(1 << 10):
            a + a
            l["xa"[j >> 9]] = 1.0
            s += a
        self.assertIs(type(a), float)
        self.assertIs(type(s), float)
        self.assertEqual(s, 1024.0)

    def test_guard_type_version_removed(self):
        def thing(a):
            x = 0
            for _ in range(TIER2_THRESHOLD):
                x += a.attr
                x += a.attr
            return x

        class Foo:
            attr = 1

        res, ex = self._run_with_optimizer(thing, Foo())
        opnames = list(iter_opnames(ex))
        self.assertIsNotNone(ex)
        self.assertEqual(res, TIER2_THRESHOLD * 2)
        guard_type_version_count = opnames.count("_GUARD_TYPE_VERSION")
        self.assertEqual(guard_type_version_count, 1)

    def test_guard_type_version_removed_inlined(self):
        """
        Verify that the guard type version if we have an inlined function
        """

        def fn():
            pass

        def thing(a):
            x = 0
            for _ in range(TIER2_THRESHOLD):
                x += a.attr
                fn()
                x += a.attr
            return x

        class Foo:
            attr = 1

        res, ex = self._run_with_optimizer(thing, Foo())
        opnames = list(iter_opnames(ex))
        self.assertIsNotNone(ex)
        self.assertEqual(res, TIER2_THRESHOLD * 2)
        guard_type_version_count = opnames.count("_GUARD_TYPE_VERSION")
        self.assertEqual(guard_type_version_count, 1)

    def test_guard_type_version_removed_invalidation(self):

        def thing(a):
            x = 0
            for i in range(TIER2_THRESHOLD * 2 + 1):
                x += a.attr
                # The first TIER2_THRESHOLD iterations we set the attribute on
                # this dummy class, which shouldn't trigger the type watcher.
                # Note that the code needs to be in this weird form so it's
                # optimized inline without any control flow:
                setattr((Bar, Foo)[i == TIER2_THRESHOLD + 1], "attr", 2)
                x += a.attr
            return x

        class Foo:
            attr = 1

        class Bar:
            pass

        res, ex = self._run_with_optimizer(thing, Foo())
        opnames = list(iter_opnames(ex))
        self.assertIsNotNone(ex)
        self.assertEqual(res, TIER2_THRESHOLD * 6 + 1)
        call = opnames.index("_CALL_BUILTIN_FAST")
        load_attr_top = opnames.index("_POP_TOP_LOAD_CONST_INLINE_BORROW", 0, call)
        load_attr_bottom = opnames.index("_POP_TOP_LOAD_CONST_INLINE_BORROW", call)
        self.assertEqual(opnames[:load_attr_top].count("_GUARD_TYPE_VERSION"), 1)
        self.assertEqual(opnames[call:load_attr_bottom].count("_CHECK_VALIDITY"), 2)

    def test_guard_type_version_removed_escaping(self):

        def thing(a):
            x = 0
            for i in range(TIER2_THRESHOLD):
                x += a.attr
                # eval should be escaping
                eval("None")
                x += a.attr
            return x

        class Foo:
            attr = 1
        res, ex = self._run_with_optimizer(thing, Foo())
        opnames = list(iter_opnames(ex))
        self.assertIsNotNone(ex)
        self.assertEqual(res, TIER2_THRESHOLD * 2)
        call = opnames.index("_CALL_BUILTIN_FAST_WITH_KEYWORDS")
        load_attr_top = opnames.index("_POP_TOP_LOAD_CONST_INLINE_BORROW", 0, call)
        load_attr_bottom = opnames.index("_POP_TOP_LOAD_CONST_INLINE_BORROW", call)
        self.assertEqual(opnames[:load_attr_top].count("_GUARD_TYPE_VERSION"), 1)
        self.assertEqual(opnames[call:load_attr_bottom].count("_CHECK_VALIDITY"), 2)

    def test_guard_type_version_executor_invalidated(self):
        """
        Verify that the executor is invalided on a type change.
        """

        def thing(a):
            x = 0
            for i in range(TIER2_THRESHOLD):
                x += a.attr
                x += a.attr
            return x

        class Foo:
            attr = 1

        res, ex = self._run_with_optimizer(thing, Foo())
        self.assertEqual(res, TIER2_THRESHOLD * 2)
        self.assertIsNotNone(ex)
        self.assertEqual(list(iter_opnames(ex)).count("_GUARD_TYPE_VERSION"), 1)
        self.assertTrue(ex.is_valid())
        Foo.attr = 0
        self.assertFalse(ex.is_valid())

    def test_type_version_doesnt_segfault(self):
        """
        Tests that setting a type version doesn't cause a segfault when later looking at the stack.
        """

        # Minimized from mdp.py benchmark

        class A:
            def __init__(self):
                self.attr = {}

            def method(self, arg):
                self.attr[arg] = None

        def fn(a):
            for _ in range(100):
                (_ for _ in [])
                (_ for _ in [a.method(None)])

        fn(A())

    def test_func_guards_removed_or_reduced(self):
        def testfunc(n):
            for i in range(n):
                # Only works on functions promoted to constants
                global_identity(i)

        testfunc(TIER2_THRESHOLD)

        ex = get_first_executor(testfunc)
        self.assertIsNotNone(ex)
        uops = get_opnames(ex)
        self.assertIn("_PUSH_FRAME", uops)
        # Strength reduced version
        self.assertIn("_CHECK_FUNCTION_VERSION_INLINE", uops)
        self.assertNotIn("_CHECK_FUNCTION_VERSION", uops)
        # Removed guard
        self.assertNotIn("_CHECK_FUNCTION_EXACT_ARGS", uops)

    def test_method_guards_removed_or_reduced(self):
        def testfunc(n):
            result = 0
            for i in range(n):
                result += test_bound_method(i)
            return result
        res, ex = self._run_with_optimizer(testfunc, TIER2_THRESHOLD)
        self.assertEqual(res, sum(range(TIER2_THRESHOLD)))
        self.assertIsNotNone(ex)
        uops = get_opnames(ex)
        self.assertIn("_PUSH_FRAME", uops)
        # Strength reduced version
        self.assertIn("_CHECK_FUNCTION_VERSION_INLINE", uops)
        self.assertNotIn("_CHECK_METHOD_VERSION", uops)

    def test_jit_error_pops(self):
        """
        Tests that the correct number of pops are inserted into the
        exit stub
        """
        items = 17 * [None] + [[]]
        with self.assertRaises(TypeError):
            {item for item in items}

    def test_power_type_depends_on_input_values(self):
        template = textwrap.dedent("""
            import _testinternalcapi

            L, R, X, Y = {l}, {r}, {x}, {y}

            def check(actual: complex, expected: complex) -> None:
                assert actual == expected, (actual, expected)
                assert type(actual) is type(expected), (actual, expected)

            def f(l: complex, r: complex) -> None:
                expected_local_local = pow(l, r) + pow(l, r)
                expected_const_local = pow(L, r) + pow(L, r)
                expected_local_const = pow(l, R) + pow(l, R)
                expected_const_const = pow(L, R) + pow(L, R)
                for _ in range(_testinternalcapi.TIER2_THRESHOLD):
                    # Narrow types:
                    l + l, r + r
                    # The powers produce results, and the addition is unguarded:
                    check(l ** r + l ** r, expected_local_local)
                    check(L ** r + L ** r, expected_const_local)
                    check(l ** R + l ** R, expected_local_const)
                    check(L ** R + L ** R, expected_const_const)

            # JIT for one pair of values...
            f(L, R)
            # ...then run with another:
            f(X, Y)
        """)
        interesting = [
            (1, 1),  # int ** int -> int
            (1, -1),  # int ** int -> float
            (1.0, 1),  # float ** int -> float
            (1, 1.0),  # int ** float -> float
            (-1, 0.5),  # int ** float -> complex
            (1.0, 1.0),  # float ** float -> float
            (-1.0, 0.5),  # float ** float -> complex
        ]
        for (l, r), (x, y) in itertools.product(interesting, repeat=2):
            s = template.format(l=l, r=r, x=x, y=y)
            with self.subTest(l=l, r=r, x=x, y=y):
                script_helper.assert_python_ok("-c", s)

    def test_symbols_flow_through_tuples(self):
        def testfunc(n):
            for _ in range(n):
                a = 1
                b = 2
                t = a, b
                x, y = t
                r = x + y
            return r

        res, ex = self._run_with_optimizer(testfunc, TIER2_THRESHOLD)
        self.assertEqual(res, 3)
        self.assertIsNotNone(ex)
        uops = get_opnames(ex)
        self.assertIn("_BINARY_OP_ADD_INT", uops)
        self.assertNotIn("_GUARD_NOS_INT", uops)
        self.assertNotIn("_GUARD_TOS_INT", uops)

    def test_decref_escapes(self):
        class Convert9999ToNone:
            def __del__(self):
                ns = sys._getframe(1).f_locals
                if ns["i"] == _testinternalcapi.TIER2_THRESHOLD:
                    ns["i"] = None

        def crash_addition():
            try:
                for i in range(_testinternalcapi.TIER2_THRESHOLD + 1):
                    n = Convert9999ToNone()
                    i + i  # Remove guards for i.
                    n = None  # Change i.
                    i + i  # This crashed when we didn't treat DECREF as escaping (gh-124483)
            except TypeError:
                pass

        crash_addition()

    def test_narrow_type_to_constant_bool_false(self):
        def f(n):
            trace = []
            for i in range(n):
                # false is always False, but we can only prove that it's a bool:
                false = i == TIER2_THRESHOLD
                trace.append("A")
                if not false:  # Kept.
                    trace.append("B")
                    if not false:  # Removed!
                        trace.append("C")
                    trace.append("D")
                    if false:  # Removed!
                        trace.append("X")
                    trace.append("E")
                trace.append("F")
                if false:  # Removed!
                    trace.append("X")
                trace.append("G")
            return trace

        trace, ex = self._run_with_optimizer(f, TIER2_THRESHOLD)
        self.assertEqual(trace, list("ABCDEFG") * TIER2_THRESHOLD)
        self.assertIsNotNone(ex)
        uops = get_opnames(ex)
        # Only one guard remains:
        self.assertEqual(uops.count("_GUARD_IS_FALSE_POP"), 1)
        self.assertEqual(uops.count("_GUARD_IS_TRUE_POP"), 0)
        # But all of the appends we care about are still there:
        self.assertEqual(uops.count("_CALL_LIST_APPEND"), len("ABCDEFG"))

    def test_narrow_type_to_constant_bool_true(self):
        def f(n):
            trace = []
            for i in range(n):
                # true always True, but we can only prove that it's a bool:
                true = i != TIER2_THRESHOLD
                trace.append("A")
                if true:  # Kept.
                    trace.append("B")
                    if not true:  # Removed!
                        trace.append("X")
                    trace.append("C")
                    if true:  # Removed!
                        trace.append("D")
                    trace.append("E")
                trace.append("F")
                if not true:  # Removed!
                    trace.append("X")
                trace.append("G")
            return trace

        trace, ex = self._run_with_optimizer(f, TIER2_THRESHOLD)
        self.assertEqual(trace, list("ABCDEFG") * TIER2_THRESHOLD)
        self.assertIsNotNone(ex)
        uops = get_opnames(ex)
        # Only one guard remains:
        self.assertEqual(uops.count("_GUARD_IS_FALSE_POP"), 0)
        self.assertEqual(uops.count("_GUARD_IS_TRUE_POP"), 1)
        # But all of the appends we care about are still there:
        self.assertEqual(uops.count("_CALL_LIST_APPEND"), len("ABCDEFG"))

    def test_narrow_type_to_constant_int_zero(self):
        def f(n):
            trace = []
            for i in range(n):
                # zero is always (int) 0, but we can only prove that it's a integer:
                false = i == TIER2_THRESHOLD # this will always be false, while hopefully still fooling optimizer improvements
                zero = false + 0 # this should always set the variable zero equal to 0
                trace.append("A")
                if not zero:  # Kept.
                    trace.append("B")
                    if not zero:  # Removed!
                        trace.append("C")
                    trace.append("D")
                    if zero:  # Removed!
                        trace.append("X")
                    trace.append("E")
                trace.append("F")
                if zero:  # Removed!
                    trace.append("X")
                trace.append("G")
            return trace

        trace, ex = self._run_with_optimizer(f, TIER2_THRESHOLD)
        self.assertEqual(trace, list("ABCDEFG") * TIER2_THRESHOLD)
        self.assertIsNotNone(ex)
        uops = get_opnames(ex)
        # Only one guard remains:
        self.assertEqual(uops.count("_GUARD_IS_FALSE_POP"), 1)
        self.assertEqual(uops.count("_GUARD_IS_TRUE_POP"), 0)
        # But all of the appends we care about are still there:
        self.assertEqual(uops.count("_CALL_LIST_APPEND"), len("ABCDEFG"))

    def test_narrow_type_to_constant_str_empty(self):
        def f(n):
            trace = []
            for i in range(n):
                # Hopefully the optimizer can't guess what the value is.
                # empty is always "", but we can only prove that it's a string:
                false = i == TIER2_THRESHOLD
                empty = "X"[:false]
                trace.append("A")
                if not empty:  # Kept.
                    trace.append("B")
                    if not empty:  # Removed!
                        trace.append("C")
                    trace.append("D")
                    if empty:  # Removed!
                        trace.append("X")
                    trace.append("E")
                trace.append("F")
                if empty:  # Removed!
                    trace.append("X")
                trace.append("G")
            return trace

        trace, ex = self._run_with_optimizer(f, TIER2_THRESHOLD)
        self.assertEqual(trace, list("ABCDEFG") * TIER2_THRESHOLD)
        self.assertIsNotNone(ex)
        uops = get_opnames(ex)
        # Only one guard remains:
        self.assertEqual(uops.count("_GUARD_IS_FALSE_POP"), 1)
        self.assertEqual(uops.count("_GUARD_IS_TRUE_POP"), 0)
        # But all of the appends we care about are still there:
        self.assertEqual(uops.count("_CALL_LIST_APPEND"), len("ABCDEFG"))

    def test_compare_pop_two_load_const_inline_borrow(self):
        def testfunc(n):
            x = 0
            for _ in range(n):
                a = 10
                b = 10
                if a == b:
                    x += 1
            return x

        res, ex = self._run_with_optimizer(testfunc, TIER2_THRESHOLD)
        self.assertEqual(res, TIER2_THRESHOLD)
        self.assertIsNotNone(ex)
        uops = get_opnames(ex)
        self.assertNotIn("_COMPARE_OP_INT", uops)
        self.assertNotIn("_POP_TWO_LOAD_CONST_INLINE_BORROW", uops)

    def test_to_bool_bool_contains_op_set(self):
        """
        Test that _TO_BOOL_BOOL is removed from code like:

        res = foo in some_set
        if res:
            ....

        """
        def testfunc(n):
            x = 0
            s = {1, 2, 3}
            for _ in range(n):
                a = 2
                in_set = a in s
                if in_set:
                    x += 1
            return x

        res, ex = self._run_with_optimizer(testfunc, TIER2_THRESHOLD)
        self.assertEqual(res, TIER2_THRESHOLD)
        self.assertIsNotNone(ex)
        uops = get_opnames(ex)
        self.assertIn("_CONTAINS_OP_SET", uops)
        self.assertNotIn("_TO_BOOL_BOOL", uops)

    def test_to_bool_bool_contains_op_dict(self):
        """
        Test that _TO_BOOL_BOOL is removed from code like:

        res = foo in some_dict
        if res:
            ....

        """
        def testfunc(n):
            x = 0
            s = {1: 1, 2: 2, 3: 3}
            for _ in range(n):
                a = 2
                in_dict = a in s
                if in_dict:
                    x += 1
            return x

        res, ex = self._run_with_optimizer(testfunc, TIER2_THRESHOLD)
        self.assertEqual(res, TIER2_THRESHOLD)
        self.assertIsNotNone(ex)
        uops = get_opnames(ex)
        self.assertIn("_CONTAINS_OP_DICT", uops)
        self.assertNotIn("_TO_BOOL_BOOL", uops)

    def test_remove_guard_for_known_type_str(self):
        def f(n):
            for i in range(n):
                false = i == TIER2_THRESHOLD
                empty = "X"[:false]
                if empty:
                    return 1
            return 0

        res, ex = self._run_with_optimizer(f, TIER2_THRESHOLD)
        self.assertEqual(res, 0)
        self.assertIsNotNone(ex)
        uops = get_opnames(ex)
        self.assertIn("_TO_BOOL_STR", uops)
        self.assertNotIn("_GUARD_TOS_UNICODE", uops)

    def test_remove_guard_for_known_type_dict(self):
        def f(n):
            x = 0
            for _ in range(n):
                d = {}
                d["Spam"] = 1  # unguarded!
                x += d["Spam"]  # ...unguarded!
            return x

        res, ex = self._run_with_optimizer(f, TIER2_THRESHOLD)
        self.assertEqual(res, TIER2_THRESHOLD)
        self.assertIsNotNone(ex)
        uops = get_opnames(ex)
        self.assertEqual(uops.count("_GUARD_NOS_DICT"), 0)
        self.assertEqual(uops.count("_STORE_SUBSCR_DICT"), 1)
        self.assertEqual(uops.count("_BINARY_OP_SUBSCR_DICT"), 1)

    def test_remove_guard_for_known_type_list(self):
        def f(n):
            x = 0
            for _ in range(n):
                l = [0]
                l[0] = 1  # unguarded!
                [a] = l  # ...unguarded!
                b = l[0]  # ...unguarded!
                if l:  # ...unguarded!
                    x += a + b
            return x

        res, ex = self._run_with_optimizer(f, TIER2_THRESHOLD)
        self.assertEqual(res, 2 * TIER2_THRESHOLD)
        self.assertIsNotNone(ex)
        uops = get_opnames(ex)
        self.assertEqual(uops.count("_GUARD_NOS_LIST"), 0)
        self.assertEqual(uops.count("_STORE_SUBSCR_LIST_INT"), 1)
        self.assertEqual(uops.count("_GUARD_TOS_LIST"), 0)
        self.assertEqual(uops.count("_UNPACK_SEQUENCE_LIST"), 1)
        self.assertEqual(uops.count("_BINARY_OP_SUBSCR_LIST_INT"), 1)
        self.assertEqual(uops.count("_TO_BOOL_LIST"), 1)

    def test_remove_guard_for_known_type_set(self):
        def f(n):
            x = 0
            for _ in range(n):
                x += "Spam" in {"Spam"}  # Unguarded!
            return x

        res, ex = self._run_with_optimizer(f, TIER2_THRESHOLD)
        self.assertEqual(res, TIER2_THRESHOLD)
        self.assertIsNotNone(ex)
        uops = get_opnames(ex)
        self.assertNotIn("_GUARD_TOS_ANY_SET", uops)
        self.assertIn("_CONTAINS_OP_SET", uops)

    def test_remove_guard_for_known_type_tuple(self):
        def f(n):
            x = 0
            for _ in range(n):
                t = (1, 2, (3, (4,)))
                t_0, t_1, (t_2_0, t_2_1) = t  # Unguarded!
                t_2_1_0 = t_2_1[0]  # Unguarded!
                x += t_0 + t_1 + t_2_0 + t_2_1_0
            return x

        res, ex = self._run_with_optimizer(f, TIER2_THRESHOLD)
        self.assertEqual(res, 10 * TIER2_THRESHOLD)
        self.assertIsNotNone(ex)
        uops = get_opnames(ex)
        self.assertNotIn("_GUARD_TOS_TUPLE", uops)
        self.assertIn("_UNPACK_SEQUENCE_TUPLE", uops)
        self.assertIn("_UNPACK_SEQUENCE_TWO_TUPLE", uops)
        self.assertNotIn("_GUARD_NOS_TUPLE", uops)
        self.assertIn("_BINARY_OP_SUBSCR_TUPLE_INT", uops)

    def test_binary_subcsr_str_int_narrows_to_str(self):
        def testfunc(n):
            x = []
            s = "foo"
            for _ in range(n):
                y = s[0]       # _BINARY_OP_SUBSCR_STR_INT
                z = "bar" + y  # (_GUARD_TOS_UNICODE) + _BINARY_OP_ADD_UNICODE
                x.append(z)
            return x

        res, ex = self._run_with_optimizer(testfunc, TIER2_THRESHOLD)
        self.assertEqual(res, ["barf"] * TIER2_THRESHOLD)
        self.assertIsNotNone(ex)
        uops = get_opnames(ex)
        self.assertIn("_BINARY_OP_SUBSCR_STR_INT", uops)
        # _BINARY_OP_SUBSCR_STR_INT narrows the result to 'str' so
        # the unicode guard before _BINARY_OP_ADD_UNICODE is removed.
        self.assertNotIn("_GUARD_TOS_UNICODE", uops)
        self.assertIn("_BINARY_OP_ADD_UNICODE", uops)

    def test_call_type_1_guards_removed(self):
        def testfunc(n):
            x = 0
            for _ in range(n):
                foo = eval('42')
                x += type(foo) is int
            return x

        res, ex = self._run_with_optimizer(testfunc, TIER2_THRESHOLD)
        self.assertEqual(res, TIER2_THRESHOLD)
        self.assertIsNotNone(ex)
        uops = get_opnames(ex)
        self.assertIn("_CALL_TYPE_1", uops)
        self.assertNotIn("_GUARD_NOS_NULL", uops)
        self.assertNotIn("_GUARD_CALLABLE_TYPE_1", uops)

    def test_call_type_1_known_type(self):
        def testfunc(n):
            x = 0
            for _ in range(n):
                x += type(42) is int
            return x

        res, ex = self._run_with_optimizer(testfunc, TIER2_THRESHOLD)
        self.assertEqual(res, TIER2_THRESHOLD)
        self.assertIsNotNone(ex)
        uops = get_opnames(ex)
        # When the result of type(...) is known, _CALL_TYPE_1 is replaced with
        # _POP_CALL_ONE_LOAD_CONST_INLINE_BORROW which is optimized away in
        # remove_unneeded_uops.
        self.assertNotIn("_CALL_TYPE_1", uops)
        self.assertNotIn("_POP_CALL_ONE_LOAD_CONST_INLINE_BORROW", uops)
        self.assertNotIn("_POP_CALL_LOAD_CONST_INLINE_BORROW", uops)
        self.assertNotIn("_POP_TOP_LOAD_CONST_INLINE_BORROW", uops)

    def test_call_type_1_result_is_const(self):
        def testfunc(n):
            x = 0
            for _ in range(n):
                t = type(42)
                if t is not None:  # guard is removed
                    x += 1
            return x

        res, ex = self._run_with_optimizer(testfunc, TIER2_THRESHOLD)
        self.assertEqual(res, TIER2_THRESHOLD)
        self.assertIsNotNone(ex)
        uops = get_opnames(ex)
        self.assertNotIn("_GUARD_IS_NOT_NONE_POP", uops)

    def test_call_str_1(self):
        def testfunc(n):
            x = 0
            for _ in range(n):
                y = str(42)
                if y == '42':
                    x += 1
            return x

        res, ex = self._run_with_optimizer(testfunc, TIER2_THRESHOLD)
        self.assertEqual(res, TIER2_THRESHOLD)
        self.assertIsNotNone(ex)
        uops = get_opnames(ex)
        self.assertIn("_CALL_STR_1", uops)
        self.assertNotIn("_GUARD_NOS_NULL", uops)
        self.assertNotIn("_GUARD_CALLABLE_STR_1", uops)

    def test_call_str_1_result_is_str(self):
        def testfunc(n):
            x = 0
            for _ in range(n):
                y = str(42) + 'foo'
                if y == '42foo':
                    x += 1
            return x

        res, ex = self._run_with_optimizer(testfunc, TIER2_THRESHOLD)
        self.assertEqual(res, TIER2_THRESHOLD)
        self.assertIsNotNone(ex)
        uops = get_opnames(ex)
        self.assertIn("_CALL_STR_1", uops)
        self.assertIn("_BINARY_OP_ADD_UNICODE", uops)
        self.assertNotIn("_GUARD_NOS_UNICODE", uops)
        self.assertNotIn("_GUARD_TOS_UNICODE", uops)

    def test_call_str_1_result_is_const_for_str_input(self):
        # Test a special case where the argument of str(arg)
        # is known to be a string. The information about the
        # argument being a string should be propagated to the
        # result of str(arg).
        def testfunc(n):
            x = 0
            for _ in range(n):
                y = str('foo')  # string argument
                if y:           # _TO_BOOL_STR + _GUARD_IS_TRUE_POP are removed
                    x += 1
            return x

        res, ex = self._run_with_optimizer(testfunc, TIER2_THRESHOLD)
        self.assertEqual(res, TIER2_THRESHOLD)
        self.assertIsNotNone(ex)
        uops = get_opnames(ex)
        self.assertIn("_CALL_STR_1", uops)
        self.assertNotIn("_TO_BOOL_STR", uops)
        self.assertNotIn("_GUARD_IS_TRUE_POP", uops)

    def test_call_tuple_1(self):
        def testfunc(n):
            x = 0
            for _ in range(n):
                y = tuple([1, 2])  # _CALL_TUPLE_1
                if y == (1, 2):
                    x += 1
            return x

        res, ex = self._run_with_optimizer(testfunc, TIER2_THRESHOLD)
        self.assertEqual(res, TIER2_THRESHOLD)
        self.assertIsNotNone(ex)
        uops = get_opnames(ex)
        self.assertIn("_CALL_TUPLE_1", uops)
        self.assertNotIn("_GUARD_NOS_NULL", uops)
        self.assertNotIn("_GUARD_CALLABLE_TUPLE_1", uops)

    def test_call_tuple_1_result_is_tuple(self):
        def testfunc(n):
            x = 0
            for _ in range(n):
                y = tuple([1, 2])  # _CALL_TUPLE_1
                if y[0] == 1:      # _BINARY_OP_SUBSCR_TUPLE_INT
                    x += 1
            return x

        res, ex = self._run_with_optimizer(testfunc, TIER2_THRESHOLD)
        self.assertEqual(res, TIER2_THRESHOLD)
        self.assertIsNotNone(ex)
        uops = get_opnames(ex)
        self.assertIn("_CALL_TUPLE_1", uops)
        self.assertIn("_BINARY_OP_SUBSCR_TUPLE_INT", uops)
        self.assertNotIn("_GUARD_NOS_TUPLE", uops)

    def test_call_tuple_1_result_propagates_for_tuple_input(self):
        # Test a special case where the argument of tuple(arg)
        # is known to be a tuple. The information about the
        # argument being a tuple should be propagated to the
        # result of tuple(arg).
        def testfunc(n):
            x = 0
            for _ in range(n):
                y = tuple((1, 2))  # tuple argument
                a, _ = y           # _UNPACK_SEQUENCE_TWO_TUPLE
                if a == 1:         # _COMPARE_OP_INT + _GUARD_IS_TRUE_POP are removed
                    x += 1
            return x

        res, ex = self._run_with_optimizer(testfunc, TIER2_THRESHOLD)
        self.assertEqual(res, TIER2_THRESHOLD)
        self.assertIsNotNone(ex)
        uops = get_opnames(ex)
        self.assertIn("_CALL_TUPLE_1", uops)
        self.assertIn("_UNPACK_SEQUENCE_TWO_TUPLE", uops)
        self.assertNotIn("_COMPARE_OP_INT", uops)
        self.assertNotIn("_GUARD_IS_TRUE_POP", uops)

    def test_call_len(self):
        def testfunc(n):
            a = [1, 2, 3, 4]
            for _ in range(n):
                _ = len(a) - 1

        _, ex = self._run_with_optimizer(testfunc, TIER2_THRESHOLD)
        uops = get_opnames(ex)
        self.assertNotIn("_GUARD_NOS_NULL", uops)
        self.assertNotIn("_GUARD_CALLABLE_LEN", uops)
        self.assertIn("_CALL_LEN", uops)
        self.assertNotIn("_GUARD_NOS_INT", uops)
        self.assertNotIn("_GUARD_TOS_INT", uops)

    def test_get_len_with_const_tuple(self):
        def testfunc(n):
            x = 0.0
            for _ in range(n):
                match (1, 2, 3, 4):
                    case [_, _, _, _]:
                        x += 1.0
            return x
        res, ex = self._run_with_optimizer(testfunc, TIER2_THRESHOLD)
        self.assertEqual(int(res), TIER2_THRESHOLD)
        uops = get_opnames(ex)
        self.assertNotIn("_GUARD_NOS_INT", uops)
        self.assertNotIn("_GET_LEN", uops)
        self.assertIn("_LOAD_CONST_INLINE_BORROW", uops)

    def test_get_len_with_non_const_tuple(self):
        def testfunc(n):
            x = 0.0
            for _ in range(n):
                match object(), object():
                    case [_, _]:
                        x += 1.0
            return x
        res, ex = self._run_with_optimizer(testfunc, TIER2_THRESHOLD)
        self.assertEqual(int(res), TIER2_THRESHOLD)
        uops = get_opnames(ex)
        self.assertNotIn("_GUARD_NOS_INT", uops)
        self.assertNotIn("_GET_LEN", uops)
        self.assertIn("_LOAD_CONST_INLINE_BORROW", uops)

    def test_get_len_with_non_tuple(self):
        def testfunc(n):
            x = 0.0
            for _ in range(n):
                match [1, 2, 3, 4]:
                    case [_, _, _, _]:
                        x += 1.0
            return x
        res, ex = self._run_with_optimizer(testfunc, TIER2_THRESHOLD)
        self.assertEqual(int(res), TIER2_THRESHOLD)
        uops = get_opnames(ex)
        self.assertNotIn("_GUARD_NOS_INT", uops)
        self.assertIn("_GET_LEN", uops)

    def test_binary_op_subscr_tuple_int(self):
        def testfunc(n):
            x = 0
            for _ in range(n):
                y = (1, 2)
                if y[0] == 1:  # _COMPARE_OP_INT + _GUARD_IS_TRUE_POP are removed
                    x += 1
            return x

        res, ex = self._run_with_optimizer(testfunc, TIER2_THRESHOLD)
        self.assertEqual(res, TIER2_THRESHOLD)
        self.assertIsNotNone(ex)
        uops = get_opnames(ex)
        self.assertIn("_BINARY_OP_SUBSCR_TUPLE_INT", uops)
        self.assertNotIn("_COMPARE_OP_INT", uops)
        self.assertNotIn("_GUARD_IS_TRUE_POP", uops)

    def test_call_isinstance_guards_removed(self):
        def testfunc(n):
            x = 0
            for _ in range(n):
                y = isinstance(42, int)
                if y:
                    x += 1
            return x

        res, ex = self._run_with_optimizer(testfunc, TIER2_THRESHOLD)
        self.assertEqual(res, TIER2_THRESHOLD)
        self.assertIsNotNone(ex)
        uops = get_opnames(ex)
        self.assertNotIn("_CALL_ISINSTANCE", uops)
        self.assertNotIn("_GUARD_THIRD_NULL", uops)
        self.assertNotIn("_GUARD_CALLABLE_ISINSTANCE", uops)
        self.assertNotIn("_POP_TOP_LOAD_CONST_INLINE_BORROW", uops)
        self.assertNotIn("_POP_CALL_LOAD_CONST_INLINE_BORROW", uops)
        self.assertNotIn("_POP_CALL_ONE_LOAD_CONST_INLINE_BORROW", uops)
        self.assertNotIn("_POP_CALL_TWO_LOAD_CONST_INLINE_BORROW", uops)

    def test_call_list_append(self):
        def testfunc(n):
            a = []
            for i in range(n):
                a.append(i)
            return sum(a)

        res, ex = self._run_with_optimizer(testfunc, TIER2_THRESHOLD)
        self.assertEqual(res, sum(range(TIER2_THRESHOLD)))
        uops = get_opnames(ex)
        self.assertIn("_CALL_LIST_APPEND", uops)
        # We should remove these in the future
        self.assertIn("_GUARD_NOS_LIST", uops)
        self.assertIn("_GUARD_CALLABLE_LIST_APPEND", uops)

    def test_call_isinstance_is_true(self):
        def testfunc(n):
            x = 0
            for _ in range(n):
                y = isinstance(42, int)
                if y:
                    x += 1
            return x

        res, ex = self._run_with_optimizer(testfunc, TIER2_THRESHOLD)
        self.assertEqual(res, TIER2_THRESHOLD)
        self.assertIsNotNone(ex)
        uops = get_opnames(ex)
        self.assertNotIn("_CALL_ISINSTANCE", uops)
        self.assertNotIn("_TO_BOOL_BOOL", uops)
        self.assertNotIn("_GUARD_IS_TRUE_POP", uops)
        self.assertNotIn("_POP_TOP_LOAD_CONST_INLINE_BORROW", uops)
        self.assertNotIn("_POP_CALL_LOAD_CONST_INLINE_BORROW", uops)
        self.assertNotIn("_POP_CALL_ONE_LOAD_CONST_INLINE_BORROW", uops)
        self.assertNotIn("_POP_CALL_TWO_LOAD_CONST_INLINE_BORROW", uops)

    def test_call_isinstance_is_false(self):
        def testfunc(n):
            x = 0
            for _ in range(n):
                y = isinstance(42, str)
                if not y:
                    x += 1
            return x

        res, ex = self._run_with_optimizer(testfunc, TIER2_THRESHOLD)
        self.assertEqual(res, TIER2_THRESHOLD)
        self.assertIsNotNone(ex)
        uops = get_opnames(ex)
        self.assertNotIn("_CALL_ISINSTANCE", uops)
        self.assertNotIn("_TO_BOOL_BOOL", uops)
        self.assertNotIn("_GUARD_IS_FALSE_POP", uops)
        self.assertNotIn("_POP_TOP_LOAD_CONST_INLINE_BORROW", uops)
        self.assertNotIn("_POP_CALL_LOAD_CONST_INLINE_BORROW", uops)
        self.assertNotIn("_POP_CALL_ONE_LOAD_CONST_INLINE_BORROW", uops)
        self.assertNotIn("_POP_CALL_TWO_LOAD_CONST_INLINE_BORROW", uops)

    def test_call_isinstance_subclass(self):
        def testfunc(n):
            x = 0
            for _ in range(n):
                y = isinstance(True, int)
                if y:
                    x += 1
            return x

        res, ex = self._run_with_optimizer(testfunc, TIER2_THRESHOLD)
        self.assertEqual(res, TIER2_THRESHOLD)
        self.assertIsNotNone(ex)
        uops = get_opnames(ex)
        self.assertNotIn("_CALL_ISINSTANCE", uops)
        self.assertNotIn("_TO_BOOL_BOOL", uops)
        self.assertNotIn("_GUARD_IS_TRUE_POP", uops)
        self.assertNotIn("_POP_TOP_LOAD_CONST_INLINE_BORROW", uops)
        self.assertNotIn("_POP_CALL_LOAD_CONST_INLINE_BORROW", uops)
        self.assertNotIn("_POP_CALL_ONE_LOAD_CONST_INLINE_BORROW", uops)
        self.assertNotIn("_POP_CALL_TWO_LOAD_CONST_INLINE_BORROW", uops)

    def test_call_isinstance_unknown_object(self):
        def testfunc(n):
            x = 0
            for _ in range(n):
                # The optimizer doesn't know the return type here:
                bar = eval("42")
                # This will only narrow to bool:
                y = isinstance(bar, int)
                if y:
                    x += 1
            return x

        res, ex = self._run_with_optimizer(testfunc, TIER2_THRESHOLD)
        self.assertEqual(res, TIER2_THRESHOLD)
        self.assertIsNotNone(ex)
        uops = get_opnames(ex)
        self.assertIn("_CALL_ISINSTANCE", uops)
        self.assertNotIn("_TO_BOOL_BOOL", uops)
        self.assertIn("_GUARD_IS_TRUE_POP", uops)

    def test_call_isinstance_tuple_of_classes(self):
        def testfunc(n):
            x = 0
            for _ in range(n):
                # A tuple of classes is currently not optimized,
                # so this is only narrowed to bool:
                y = isinstance(42, (int, str))
                if y:
                    x += 1
            return x

        res, ex = self._run_with_optimizer(testfunc, TIER2_THRESHOLD)
        self.assertEqual(res, TIER2_THRESHOLD)
        self.assertIsNotNone(ex)
        uops = get_opnames(ex)
        self.assertIn("_CALL_ISINSTANCE", uops)
        self.assertNotIn("_TO_BOOL_BOOL", uops)
        self.assertIn("_GUARD_IS_TRUE_POP", uops)

    def test_call_isinstance_metaclass(self):
        class EvenNumberMeta(type):
            def __instancecheck__(self, number):
                return number % 2 == 0

        class EvenNumber(metaclass=EvenNumberMeta):
            pass

        def testfunc(n):
            x = 0
            for _ in range(n):
                # Only narrowed to bool
                y = isinstance(42, EvenNumber)
                if y:
                    x += 1
            return x

        res, ex = self._run_with_optimizer(testfunc, TIER2_THRESHOLD)
        self.assertEqual(res, TIER2_THRESHOLD)
        self.assertIsNotNone(ex)
        uops = get_opnames(ex)
        self.assertIn("_CALL_ISINSTANCE", uops)
        self.assertNotIn("_TO_BOOL_BOOL", uops)
        self.assertIn("_GUARD_IS_TRUE_POP", uops)

    def test_set_type_version_sets_type(self):
        class C:
            A = 1

        def testfunc(n):
            x = 0
            c = C()
            for _ in range(n):
                x += c.A  # Guarded.
                x += type(c).A  # Unguarded!
            return x

        res, ex = self._run_with_optimizer(testfunc, TIER2_THRESHOLD)
        self.assertEqual(res, 2 * TIER2_THRESHOLD)
        self.assertIsNotNone(ex)
        uops = get_opnames(ex)
        self.assertIn("_GUARD_TYPE_VERSION", uops)
        self.assertNotIn("_CHECK_ATTR_CLASS", uops)

    def test_load_small_int(self):
        def testfunc(n):
            x = 0
            for i in range(n):
                x += 1
            return x
        res, ex = self._run_with_optimizer(testfunc, TIER2_THRESHOLD)
        self.assertEqual(res, TIER2_THRESHOLD)
        self.assertIsNotNone(ex)
        uops = get_opnames(ex)
        self.assertNotIn("_LOAD_SMALL_INT", uops)
        self.assertIn("_LOAD_CONST_INLINE_BORROW", uops)

    def test_cached_attributes(self):
        class C:
            A = 1
            def m(self):
                return 1
        class D:
            __slots__ = ()
            A = 1
            def m(self):
                return 1
        class E(Exception):
            def m(self):
                return 1
        def f(n):
            x = 0
            c = C()
            d = D()
            e = E()
            for _ in range(n):
                x += C.A  # _LOAD_ATTR_CLASS
                x += c.A  # _LOAD_ATTR_NONDESCRIPTOR_WITH_VALUES
                x += d.A  # _LOAD_ATTR_NONDESCRIPTOR_NO_DICT
                x += c.m()  # _LOAD_ATTR_METHOD_WITH_VALUES
                x += d.m()  # _LOAD_ATTR_METHOD_NO_DICT
                x += e.m()  # _LOAD_ATTR_METHOD_LAZY_DICT
            return x

        res, ex = self._run_with_optimizer(f, TIER2_THRESHOLD)
        self.assertEqual(res, 6 * TIER2_THRESHOLD)
        self.assertIsNotNone(ex)
        uops = get_opnames(ex)
        self.assertNotIn("_LOAD_ATTR_CLASS", uops)
        self.assertNotIn("_LOAD_ATTR_NONDESCRIPTOR_WITH_VALUES", uops)
        self.assertNotIn("_LOAD_ATTR_NONDESCRIPTOR_NO_DICT", uops)
        self.assertNotIn("_LOAD_ATTR_METHOD_WITH_VALUES", uops)
        self.assertNotIn("_LOAD_ATTR_METHOD_NO_DICT", uops)
        self.assertNotIn("_LOAD_ATTR_METHOD_LAZY_DICT", uops)

<<<<<<< HEAD
    def test_float_op_refcount_elimination(self):
        def testfunc(args):
            a, b, n = args
            c = 0.0
            for _ in range(n):
                c += a + b
            return c

        res, ex = self._run_with_optimizer(testfunc, (0.1, 0.1, TIER2_THRESHOLD))
        self.assertAlmostEqual(res, TIER2_THRESHOLD * (0.1 + 0.1))
        self.assertIsNotNone(ex)
        uops = get_opnames(ex)
        self.assertIn("_BINARY_OP_ADD_FLOAT__NO_DECREF_INPUTS", uops)
=======
    def test_remove_guard_for_slice_list(self):
        def f(n):
            for i in range(n):
                false = i == TIER2_THRESHOLD
                sliced = [1, 2, 3][:false]
                if sliced:
                    return 1
            return 0

        res, ex = self._run_with_optimizer(f, TIER2_THRESHOLD)
        self.assertEqual(res, 0)
        self.assertIsNotNone(ex)
        uops = get_opnames(ex)
        self.assertIn("_TO_BOOL_LIST", uops)
        self.assertNotIn("_GUARD_TOS_LIST", uops)

    def test_remove_guard_for_slice_tuple(self):
        def f(n):
            for i in range(n):
                false = i == TIER2_THRESHOLD
                a, b = (1, 2, 3)[: false + 2]

        _, ex = self._run_with_optimizer(f, TIER2_THRESHOLD)
        self.assertIsNotNone(ex)
        uops = get_opnames(ex)
        self.assertIn("_UNPACK_SEQUENCE_TWO_TUPLE", uops)
        self.assertNotIn("_GUARD_TOS_TUPLE", uops)

    def test_unary_invert_long_type(self):
        def testfunc(n):
            for _ in range(n):
                a = 9397
                x = ~a + ~a

        testfunc(TIER2_THRESHOLD)

        ex = get_first_executor(testfunc)
        self.assertIsNotNone(ex)
        uops = get_opnames(ex)

        self.assertNotIn("_GUARD_TOS_INT", uops)
        self.assertNotIn("_GUARD_NOS_INT", uops)
>>>>>>> 8dd8b5c2


def global_identity(x):
    return x

class TestObject:
    def test(self, *args, **kwargs):
        return args[0]

test_object = TestObject()
test_bound_method = TestObject.test.__get__(test_object)

if __name__ == "__main__":
    unittest.main()<|MERGE_RESOLUTION|>--- conflicted
+++ resolved
@@ -2262,7 +2262,6 @@
         self.assertNotIn("_LOAD_ATTR_METHOD_NO_DICT", uops)
         self.assertNotIn("_LOAD_ATTR_METHOD_LAZY_DICT", uops)
 
-<<<<<<< HEAD
     def test_float_op_refcount_elimination(self):
         def testfunc(args):
             a, b, n = args
@@ -2276,7 +2275,7 @@
         self.assertIsNotNone(ex)
         uops = get_opnames(ex)
         self.assertIn("_BINARY_OP_ADD_FLOAT__NO_DECREF_INPUTS", uops)
-=======
+
     def test_remove_guard_for_slice_list(self):
         def f(n):
             for i in range(n):
@@ -2319,7 +2318,6 @@
 
         self.assertNotIn("_GUARD_TOS_INT", uops)
         self.assertNotIn("_GUARD_NOS_INT", uops)
->>>>>>> 8dd8b5c2
 
 
 def global_identity(x):
