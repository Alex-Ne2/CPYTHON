--- conflicted
+++ resolved
@@ -1959,7 +1959,6 @@
         self.assertNotIn("_GUARD_THIRD_NULL", uops)
         self.assertNotIn("_GUARD_CALLABLE_ISINSTANCE", uops)
 
-<<<<<<< HEAD
     def test_call_list_append(self):
         def testfunc(n):
             a = []
@@ -1974,7 +1973,7 @@
         # We should remove these in the future
         self.assertIn("_GUARD_NOS_LIST", uops)
         self.assertIn("_GUARD_CALLABLE_LIST_APPEND", uops)
-=======
+
     def test_call_isinstance_is_true(self):
         def testfunc(n):
             x = 0
@@ -2090,7 +2089,6 @@
         self.assertNotIn("_TO_BOOL_BOOL", uops)
         self.assertIn("_GUARD_IS_TRUE_POP", uops)
 
->>>>>>> 27bd0827
 
 def global_identity(x):
     return x
