--- conflicted
+++ resolved
@@ -1512,23 +1512,6 @@
         with self.assertRaises(TypeError):
             {item for item in items}
 
-<<<<<<< HEAD
-    def test_decref_escapes(self):
-        class Convert9999ToNone:
-            def __del__(self):
-                ns = sys._getframe(1).f_locals
-                if ns["i"] == 9999:
-                    ns["i"] = None
-
-        def crash_addition():
-            for i in range(10000):
-                n = Convert9999ToNone()
-                i + i  # Remove guards for i.
-                n = None  # Change i.
-                i + i  # This would crash unless we treat DECREF as esacping
-
-        crash_addition()
-=======
     def test_power_type_depends_on_input_values(self):
         template = textwrap.dedent("""
             import _testinternalcapi
@@ -1571,7 +1554,22 @@
             s = template.format(l=l, r=r, x=x, y=y)
             with self.subTest(l=l, r=r, x=x, y=y):
                 script_helper.assert_python_ok("-c", s)
->>>>>>> b2adf556
+
+    def test_decref_escapes(self):
+        class Convert9999ToNone:
+            def __del__(self):
+                ns = sys._getframe(1).f_locals
+                if ns["i"] == 9999:
+                    ns["i"] = None
+
+        def crash_addition():
+            for i in range(10000):
+                n = Convert9999ToNone()
+                i + i  # Remove guards for i.
+                n = None  # Change i.
+                i + i  # This would crash unless we treat DECREF as esacping
+
+        crash_addition()
 
 
 def global_identity(x):
