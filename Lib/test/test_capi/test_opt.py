--- conflicted
+++ resolved
@@ -1385,26 +1385,17 @@
         guard_type_version_count = opnames.count("_GUARD_TYPE_VERSION")
         self.assertEqual(guard_type_version_count, 1)
 
-    def test_guard_type_version_not_removed(self):
-        """
-        Verify that the guard type version is not removed if we modify the class
-        """
+    def test_guard_type_version_removed_invalidation(self):
 
         def thing(a):
             x = 0
-<<<<<<< HEAD
-            # 90 iterations with Foo.attr == 1, then 16 to invalidate, warm up
-            # again, and re-optimize with Foo.attr == 2:
-            for i in range(90 + 16):
-=======
-            for i in range(TIER2_THRESHOLD + 100):
->>>>>>> 4cd10762
+            for i in range(TIER2_THRESHOLD * 2 + 1):
                 x += a.attr
-                # for the first (TIER2_THRESHOLD + 90) iterations we set the attribute on this dummy function which shouldn't
-                # trigger the type watcher
-                # then after for the next 10 it should trigger it and stop optimizing
-                # Note that the code needs to be in this weird form so it's optimized inline without any control flow
-                setattr((Foo, Bar)[i < TIER2_THRESHOLD + 90], "attr", 2)
+                # The first TIER2_THRESHOLD iterations we set the attribute on
+                # this dummy class, which shouldn't trigger the type watcher.
+                # Note that the code needs to be in this weird form so it's
+                # optimized inline without any control flow:
+                setattr((Bar, Foo)[i == TIER2_THRESHOLD + 1], "attr", 2)
                 x += a.attr
             return x
 
@@ -1416,28 +1407,21 @@
 
         res, ex = self._run_with_optimizer(thing, Foo())
         opnames = list(iter_opnames(ex))
-
-        self.assertIsNotNone(ex)
-<<<<<<< HEAD
-        self.assertEqual(res, 243)
-=======
-        self.assertEqual(res, (TIER2_THRESHOLD * 2) + 219)
->>>>>>> 4cd10762
-        guard_type_version_count = opnames.count("_GUARD_TYPE_VERSION")
-        self.assertEqual(guard_type_version_count, 2)
-
-
-    @unittest.expectedFailure
-    def test_guard_type_version_not_removed_escaping(self):
-        """
-        Verify that the guard type version is not removed if have an escaping function
-        """
+        self.assertIsNotNone(ex)
+        self.assertEqual(res, TIER2_THRESHOLD * 6 + 1)
+        call = opnames.index("_CALL_BUILTIN_FAST")
+        load_attr_top = opnames.index("_LOAD_ATTR_NONDESCRIPTOR_WITH_VALUES", 0, call)
+        load_attr_bottom = opnames.index("_LOAD_ATTR_NONDESCRIPTOR_WITH_VALUES", call)
+        self.assertEqual(opnames[:load_attr_top].count("_GUARD_TYPE_VERSION"), 1)
+        self.assertEqual(opnames[call:load_attr_bottom].count("_CHECK_VALIDITY"), 1)
+
+    def test_guard_type_version_removed_escaping(self):
 
         def thing(a):
             x = 0
-            for i in range(100):
+            for i in range(TIER2_THRESHOLD):
                 x += a.attr
-                # eval should be escaping and so should cause optimization to stop and preserve both type versions
+                # eval should be escaping
                 eval("None")
                 x += a.attr
             return x
@@ -1447,12 +1431,12 @@
         res, ex = self._run_with_optimizer(thing, Foo())
         opnames = list(iter_opnames(ex))
         self.assertIsNotNone(ex)
-        self.assertEqual(res, 200)
-        guard_type_version_count = opnames.count("_GUARD_TYPE_VERSION")
-        # Note: This will actually be 1 for noe
-        # https://github.com/python/cpython/pull/119365#discussion_r1626220129
-        self.assertEqual(guard_type_version_count, 2)
-
+        self.assertEqual(res, TIER2_THRESHOLD * 2)
+        call = opnames.index("_CALL_BUILTIN_FAST_WITH_KEYWORDS")
+        load_attr_top = opnames.index("_LOAD_ATTR_NONDESCRIPTOR_WITH_VALUES", 0, call)
+        load_attr_bottom = opnames.index("_LOAD_ATTR_NONDESCRIPTOR_WITH_VALUES", call)
+        self.assertEqual(opnames[:load_attr_top].count("_GUARD_TYPE_VERSION"), 1)
+        self.assertEqual(opnames[call:load_attr_bottom].count("_CHECK_VALIDITY"), 1)
 
     def test_guard_type_version_executor_invalidated(self):
         """
