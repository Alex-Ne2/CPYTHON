import itertools
import sys
import unittest
from _pyrepl.console import Event, Console
from _pyrepl.windows_console import (
    MOVE_LEFT,
    MOVE_RIGHT,
    MOVE_UP,
    MOVE_DOWN,
    ERASE_IN_LINE,
)
from functools import partial
from typing import Iterable
from unittest import TestCase, main
from unittest.mock import MagicMock, call, patch, ANY

from .support import handle_all_events, code_to_events

try:
    from _pyrepl.console import Event
    from _pyrepl.windows_console import WindowsConsole
except ImportError:
    pass


<<<<<<< HEAD
# @patch("os.write")
@unittest.skipIf(sys.platform != "win32", "No Unix event queue on Windows")
=======
@patch("os.write")
@unittest.skipIf(sys.platform != "win32", "Test class specifically for Windows")
>>>>>>> db191a24
class WindowsConsoleTests(TestCase):
    def console(self, events, **kwargs) -> Console:
        console = WindowsConsole()
        console.get_event = MagicMock(side_effect=events)
        console._scroll = MagicMock()
        console._hide_cursor = MagicMock()
        console._show_cursor = MagicMock()
        console._getscrollbacksize = MagicMock(42)
        console.out.write = MagicMock()

        height = kwargs.get("height", 25)
        width = kwargs.get("width", 80)
        console.getheightwidth = MagicMock(side_effect=lambda: (height, width))

        console.prepare()
        for key, val in kwargs.items():
            setattr(console, key, val)
        return console

    def handle_events(self, events: Iterable[Event], **kwargs):
        return handle_all_events(events, partial(self.console, **kwargs))

    def handle_events_narrow(self, events):
        return self.handle_events(events, width=5)

    def handle_events_short(self, events):
        return self.handle_events(events, height=1)

    def handle_events_height_3(self, events):
        return self.handle_events(events, height=3)

    def test_simple_addition(self):
        code = "12+34"
        events = code_to_events(code)
        _, con = self.handle_events(events)
        con.out.write.assert_any_call(b"1")
        con.out.write.assert_any_call(b"2")
        con.out.write.assert_any_call(b"+")
        con.out.write.assert_any_call(b"3")
        con.out.write.assert_any_call(b"4")
        con.restore()

    def test_wrap(self):
        code = "12+34"
        events = code_to_events(code)
        _, con = self.handle_events_narrow(events)
        con.out.write.assert_any_call(b"1")
        con.out.write.assert_any_call(b"2")
        con.out.write.assert_any_call(b"+")
        con.out.write.assert_any_call(b"3")
        con.out.write.assert_any_call(b"\\")
        con.out.write.assert_any_call(b"\n")
        con.out.write.assert_any_call(b"4")
        con.restore()

    def test_resize_wider(self):
        code = "1234567890"
        events = code_to_events(code)
        reader, console = self.handle_events_narrow(events)

        console.height = 20
        console.width = 80
        console.getheightwidth = MagicMock(lambda _: (20, 80))

        def same_reader(_):
            return reader

        def same_console(events):
            console.get_event = MagicMock(side_effect=events)
            return console

        _, con = handle_all_events(
            [Event(evt="resize", data=None)],
            prepare_reader=same_reader,
            prepare_console=same_console,
        )

        con.out.write.assert_any_call(self.move_right(2))
        con.out.write.assert_any_call(self.move_up(2))
        con.out.write.assert_any_call(b"567890")

        con.restore()

    def test_resize_narrower(self):
        code = "1234567890"
        events = code_to_events(code)
        reader, console = self.handle_events(events)

        console.height = 20
        console.width = 4
        console.getheightwidth = MagicMock(lambda _: (20, 4))

        def same_reader(_):
            return reader

        def same_console(events):
            console.get_event = MagicMock(side_effect=events)
            return console

        _, con = handle_all_events(
            [Event(evt="resize", data=None)],
            prepare_reader=same_reader,
            prepare_console=same_console,
        )

        con.out.write.assert_any_call(b"456\\")
        con.out.write.assert_any_call(b"789\\")

        con.restore()

    def test_cursor_left(self):
        code = "1"
        events = itertools.chain(
            code_to_events(code),
            [Event(evt="key", data="left", raw=bytearray(b"\x1bOD"))],
        )
        _, con = self.handle_events(events)
        con.out.write.assert_any_call(self.move_left())
        con.restore()

    def test_cursor_left_right(self):
        code = "1"
        events = itertools.chain(
            code_to_events(code),
            [
                Event(evt="key", data="left", raw=bytearray(b"\x1bOD")),
                Event(evt="key", data="right", raw=bytearray(b"\x1bOC")),
            ],
        )
        _, con = self.handle_events(events)
        con.out.write.assert_any_call(self.move_left())
        con.out.write.assert_any_call(self.move_right())
        con.restore()

    def test_cursor_up(self):
        code = "1\n2+3"
        events = itertools.chain(
            code_to_events(code),
            [Event(evt="key", data="up", raw=bytearray(b"\x1bOA"))],
        )
        _, con = self.handle_events(events)
        con.out.write.assert_any_call(self.move_up())
        con.restore()

    def test_cursor_up_down(self):
        code = "1\n2+3"
        events = itertools.chain(
            code_to_events(code),
            [
                Event(evt="key", data="up", raw=bytearray(b"\x1bOA")),
                Event(evt="key", data="down", raw=bytearray(b"\x1bOB")),
            ],
        )
        _, con = self.handle_events(events)
        con.out.write.assert_any_call(self.move_up())
        con.out.write.assert_any_call(self.move_down())
        con.restore()

    def test_cursor_back_write(self):
        events = itertools.chain(
            code_to_events("1"),
            [Event(evt="key", data="left", raw=bytearray(b"\x1bOD"))],
            code_to_events("2"),
        )
        _, con = self.handle_events(events)
        con.out.write.assert_any_call(b"1")
        con.out.write.assert_any_call(self.move_left())
        con.out.write.assert_any_call(b"21")
        con.restore()

    def test_multiline_function_move_up_short_terminal(self):
        # fmt: off
        code = (
            "def f():\n"
            "  foo"
        )
        # fmt: on

        events = itertools.chain(
            code_to_events(code),
            [
                Event(evt="key", data="up", raw=bytearray(b"\x1bOA")),
                Event(evt="scroll", data=None),
            ],
        )
        _, con = self.handle_events_short(events)
        con.out.write.assert_any_call(self.move_left(5))
        con.out.write.assert_any_call(self.move_up())
        con.restore()

    def test_multiline_function_move_up_down_short_terminal(self):
        # fmt: off
        code = (
            "def f():\n"
            "  foo"
        )
        # fmt: on

        events = itertools.chain(
            code_to_events(code),
            [
                Event(evt="key", data="up", raw=bytearray(b"\x1bOA")),
                Event(evt="scroll", data=None),
                Event(evt="key", data="down", raw=bytearray(b"\x1bOB")),
                Event(evt="scroll", data=None),
            ],
        )
        _, con = self.handle_events_short(events)
        con.out.write.assert_any_call(self.move_left(8))
        con.out.write.assert_any_call(self.erase_in_line())
        con.restore()

    def test_resize_bigger_on_multiline_function(self):
        # fmt: off
        code = (
            "def f():\n"
            "  foo"
        )
        # fmt: on

        events = itertools.chain(code_to_events(code))
        reader, console = self.handle_events_short(events)

        console.height = 2
        console.getheightwidth = MagicMock(lambda _: (2, 80))

        def same_reader(_):
            return reader

        def same_console(events):
            console.get_event = MagicMock(side_effect=events)
            return console

        _, con = handle_all_events(
            [Event(evt="resize", data=None)],
            prepare_reader=same_reader,
            prepare_console=same_console,
        )
        con.out.write.assert_has_calls(
            [
                call(self.move_left(5)),
                call(self.move_up()),
                call(b"def f():"),
                call(self.move_left(3)),
                call(self.move_down()),
            ]
        )
        console.restore()
        con.restore()

    def test_resize_smaller_on_multiline_function(self):
        # fmt: off
        code = (
            "def f():\n"
            "  foo"
        )
        # fmt: on

        events = itertools.chain(code_to_events(code))
        reader, console = self.handle_events_height_3(events)

        console.height = 1
        console.getheightwidth = MagicMock(lambda _: (1, 80))

        def same_reader(_):
            return reader

        def same_console(events):
            console.get_event = MagicMock(side_effect=events)
            return console

        _, con = handle_all_events(
            [Event(evt="resize", data=None)],
            prepare_reader=same_reader,
            prepare_console=same_console,
        )
        con.out.write.assert_has_calls(
            [
                call(self.move_left(5)),
                call(self.move_up()),
                call(self.erase_in_line()),
                call(b"  foo"),
            ]
        )
        console.restore()
        con.restore()

    def move_up(self, lines=1):
        return MOVE_UP.format(lines).encode("utf8")

    def move_down(self, lines=1):
        return MOVE_DOWN.format(lines).encode("utf8")

    def move_left(self, cols=1):
        return MOVE_LEFT.format(cols).encode("utf8")

    def move_right(self, cols=1):
        return MOVE_RIGHT.format(cols).encode("utf8")

    def erase_in_line(self):
        return ERASE_IN_LINE.encode("utf8")


if __name__ == "__main__":
    unittest.main()<|MERGE_RESOLUTION|>--- conflicted
+++ resolved
@@ -23,13 +23,7 @@
     pass
 
 
-<<<<<<< HEAD
-# @patch("os.write")
-@unittest.skipIf(sys.platform != "win32", "No Unix event queue on Windows")
-=======
-@patch("os.write")
 @unittest.skipIf(sys.platform != "win32", "Test class specifically for Windows")
->>>>>>> db191a24
 class WindowsConsoleTests(TestCase):
     def console(self, events, **kwargs) -> Console:
         console = WindowsConsole()
