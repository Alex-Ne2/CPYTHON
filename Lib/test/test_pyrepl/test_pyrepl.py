import itertools
import io
import os
import rlcompleter
from unittest import TestCase
from unittest.mock import patch

from .support import (
    FakeConsole,
    handle_all_events,
    handle_events_narrow_console,
    more_lines,
    multiline_input,
    code_to_events,
)
from _pyrepl.console import Event
from _pyrepl.readline import ReadlineAlikeReader, ReadlineConfig
from _pyrepl.readline import multiline_input as readline_multiline_input


class TestCursorPosition(TestCase):
    def prepare_reader(self, events):
        console = FakeConsole(events)
        config = ReadlineConfig(readline_completer=None)
        reader = ReadlineAlikeReader(console=console, config=config)
        return reader

    def test_up_arrow_simple(self):
        # fmt: off
        code = (
            "def f():\n"
            "  ...\n"
        )
        # fmt: on
        events = itertools.chain(
            code_to_events(code),
            [
                Event(evt="key", data="up", raw=bytearray(b"\x1bOA")),
            ],
        )

        reader, console = handle_all_events(events)
        self.assertEqual(reader.cxy, (0, 1))
        console.move_cursor.assert_called_once_with(0, 1)

    def test_down_arrow_end_of_input(self):
        # fmt: off
        code = (
            "def f():\n"
            "  ...\n"
        )
        # fmt: on
        events = itertools.chain(
            code_to_events(code),
            [
                Event(evt="key", data="down", raw=bytearray(b"\x1bOB")),
            ],
        )

        reader, console = handle_all_events(events)
        self.assertEqual(reader.cxy, (0, 2))
        console.move_cursor.assert_called_once_with(0, 2)

    def test_left_arrow_simple(self):
        events = itertools.chain(
            code_to_events("11+11"),
            [
                Event(evt="key", data="left", raw=bytearray(b"\x1bOD")),
            ],
        )

        reader, console = handle_all_events(events)
        self.assertEqual(reader.cxy, (4, 0))
        console.move_cursor.assert_called_once_with(4, 0)

    def test_right_arrow_end_of_line(self):
        events = itertools.chain(
            code_to_events("11+11"),
            [
                Event(evt="key", data="right", raw=bytearray(b"\x1bOC")),
            ],
        )

        reader, console = handle_all_events(events)
        self.assertEqual(reader.cxy, (5, 0))
        console.move_cursor.assert_called_once_with(5, 0)

    def test_cursor_position_simple_character(self):
        events = itertools.chain(code_to_events("k"))

        reader, _ = handle_all_events(events)
        self.assertEqual(reader.pos, 1)

        # 1 for simple character
        self.assertEqual(reader.cxy, (1, 0))

    def test_cursor_position_double_width_character(self):
        events = itertools.chain(code_to_events("樂"))

        reader, _ = handle_all_events(events)
        self.assertEqual(reader.pos, 1)

        # 2 for wide character
        self.assertEqual(reader.cxy, (2, 0))

    def test_cursor_position_double_width_character_move_left(self):
        events = itertools.chain(
            code_to_events("樂"),
            [
                Event(evt="key", data="left", raw=bytearray(b"\x1bOD")),
            ],
        )

        reader, _ = handle_all_events(events)
        self.assertEqual(reader.pos, 0)
        self.assertEqual(reader.cxy, (0, 0))

    def test_cursor_position_double_width_character_move_left_right(self):
        events = itertools.chain(
            code_to_events("樂"),
            [
                Event(evt="key", data="left", raw=bytearray(b"\x1bOD")),
                Event(evt="key", data="right", raw=bytearray(b"\x1bOC")),
            ],
        )

        reader, _ = handle_all_events(events)
        self.assertEqual(reader.pos, 1)

        # 2 for wide character
        self.assertEqual(reader.cxy, (2, 0))

    def test_cursor_position_double_width_characters_move_up(self):
        for_loop = "for _ in _:"

        # fmt: off
        code = (
           f"{for_loop}\n"
            "  ' 可口可乐; 可口可樂'"
        )
        # fmt: on

        events = itertools.chain(
            code_to_events(code),
            [
                Event(evt="key", data="up", raw=bytearray(b"\x1bOA")),
            ],
        )

        reader, _ = handle_all_events(events)

        # cursor at end of first line
        self.assertEqual(reader.pos, len(for_loop))
        self.assertEqual(reader.cxy, (len(for_loop), 0))

    def test_cursor_position_double_width_characters_move_up_down(self):
        for_loop = "for _ in _:"

        # fmt: off
        code = (
           f"{for_loop}\n"
            "  ' 可口可乐; 可口可樂'"
        )
        # fmt: on

        events = itertools.chain(
            code_to_events(code),
            [
                Event(evt="key", data="up", raw=bytearray(b"\x1bOA")),
                Event(evt="key", data="left", raw=bytearray(b"\x1bOD")),
                Event(evt="key", data="down", raw=bytearray(b"\x1bOB")),
            ],
        )

        reader, _ = handle_all_events(events)

        # cursor here (showing 2nd line only):
        # <  ' 可口可乐; 可口可樂'>
        #              ^
        self.assertEqual(reader.pos, 19)
        self.assertEqual(reader.cxy, (10, 1))

    def test_cursor_position_multiple_double_width_characters_move_left(self):
        events = itertools.chain(
            code_to_events("' 可口可乐; 可口可樂'"),
            [
                Event(evt="key", data="left", raw=bytearray(b"\x1bOD")),
                Event(evt="key", data="left", raw=bytearray(b"\x1bOD")),
                Event(evt="key", data="left", raw=bytearray(b"\x1bOD")),
            ],
        )

        reader, _ = handle_all_events(events)
        self.assertEqual(reader.pos, 10)

        # 1 for quote, 1 for space, 2 per wide character,
        # 1 for semicolon, 1 for space, 2 per wide character
        self.assertEqual(reader.cxy, (16, 0))

    def test_cursor_position_move_up_to_eol(self):
        first_line = "for _ in _:"
        second_line = "  hello"

        # fmt: off
        code = (
            f"{first_line}\n"
            f"{second_line}\n"
             "  h\n"
             "  hel"
        )
        # fmt: on

        events = itertools.chain(
            code_to_events(code),
            [
                Event(evt="key", data="up", raw=bytearray(b"\x1bOA")),
                Event(evt="key", data="up", raw=bytearray(b"\x1bOA")),
            ],
        )

        reader, _ = handle_all_events(events)

        # Cursor should be at end of line 1, even though line 2 is shorter
        # for _ in _:
        #   hello
        #   h
        #   hel
        self.assertEqual(
            reader.pos, len(first_line) + len(second_line) + 1
        )  # +1 for newline
        self.assertEqual(reader.cxy, (len(second_line), 1))

    def test_cursor_position_move_down_to_eol(self):
        last_line = "  hel"

        # fmt: off
        code = (
            "for _ in _:\n"
            "  hello\n"
            "  h\n"
           f"{last_line}"
        )
        # fmt: on

        events = itertools.chain(
            code_to_events(code),
            [
                Event(evt="key", data="up", raw=bytearray(b"\x1bOA")),
                Event(evt="key", data="up", raw=bytearray(b"\x1bOA")),
                Event(evt="key", data="down", raw=bytearray(b"\x1bOB")),
                Event(evt="key", data="down", raw=bytearray(b"\x1bOB")),
            ],
        )

        reader, _ = handle_all_events(events)

        # Cursor should be at end of line 3, even though line 2 is shorter
        # for _ in _:
        #   hello
        #   h
        #   hel
        self.assertEqual(reader.pos, len(code))
        self.assertEqual(reader.cxy, (len(last_line), 3))

    def test_cursor_position_multiple_mixed_lines_move_up(self):
        # fmt: off
        code = (
            "def foo():\n"
            "  x = '可口可乐; 可口可樂'\n"
            "  y = 'abckdfjskldfjslkdjf'"
        )
        # fmt: on

        events = itertools.chain(
            code_to_events(code),
            13 * [Event(evt="key", data="left", raw=bytearray(b"\x1bOD"))],
            [Event(evt="key", data="up", raw=bytearray(b"\x1bOA"))],
        )

        reader, _ = handle_all_events(events)

        # By moving left, we're before the s:
        # y = 'abckdfjskldfjslkdjf'
        #             ^
        # And we should move before the semi-colon despite the different offset
        # x = '可口可乐; 可口可樂'
        #            ^
        self.assertEqual(reader.pos, 22)
        self.assertEqual(reader.cxy, (15, 1))

    def test_cursor_position_after_wrap_and_move_up(self):
        # fmt: off
        code = (
            "def foo():\n"
            "  hello"
        )
        # fmt: on

        events = itertools.chain(
            code_to_events(code),
            [
                Event(evt="key", data="up", raw=bytearray(b"\x1bOA")),
            ],
        )
        reader, _ = handle_events_narrow_console(events)

        # The code looks like this:
        # def foo()\
        # :
        #   hello
        # After moving up we should be after the colon in line 2
        self.assertEqual(reader.pos, 10)
        self.assertEqual(reader.cxy, (1, 1))

    def test_auto_indent_default(self):
        # fmt: off
        input_code = (
            "def f():\n"
                "pass\n\n"
        )

        output_code = (
            "def f():\n"
            "    pass\n"
            "    "
        )
        # fmt: on

    def test_auto_indent_continuation(self):
        # auto indenting according to previous user indentation
        # fmt: off
        events = itertools.chain(
            code_to_events("def f():\n"),
            # add backspace to delete default auto-indent
            [
                Event(evt="key", data="backspace", raw=bytearray(b"\x7f")),
            ],
            code_to_events(
                "  pass\n"
                  "pass\n\n"
            ),
        )

        output_code = (
            "def f():\n"
            "  pass\n"
            "  pass\n"
            "  "
        )
        # fmt: on

        reader = self.prepare_reader(events)
        output = multiline_input(reader)
        self.assertEqual(output, output_code)

    def test_auto_indent_prev_block(self):
        # auto indenting according to indentation in different block
        # fmt: off
        events = itertools.chain(
            code_to_events("def f():\n"),
            # add backspace to delete default auto-indent
            [
                Event(evt="key", data="backspace", raw=bytearray(b"\x7f")),
            ],
            code_to_events(
                "  pass\n"
                "pass\n\n"
            ),
            code_to_events(
                "def g():\n"
                  "pass\n\n"
            ),
        )


        output_code = (
            "def g():\n"
            "  pass\n"
            "  "
        )
        # fmt: on

        reader = self.prepare_reader(events)
        output1 = multiline_input(reader)
        output2 = multiline_input(reader)
        self.assertEqual(output2, output_code)


class TestPyReplOutput(TestCase):
    def prepare_reader(self, events):
        console = FakeConsole(events)
        config = ReadlineConfig(readline_completer=None)
        reader = ReadlineAlikeReader(console=console, config=config)
        return reader

    def test_basic(self):
        reader = self.prepare_reader(code_to_events("1+1\n"))

        output = multiline_input(reader)
        self.assertEqual(output, "1+1")

    def test_multiline_edit(self):
        events = itertools.chain(
            code_to_events("def f():\n...\n\n"),
            [
                Event(evt="key", data="up", raw=bytearray(b"\x1bOA")),
                Event(evt="key", data="up", raw=bytearray(b"\x1bOA")),
<<<<<<< HEAD
                Event(evt="key", data="left", raw=bytearray(b"\x1bOD")),
                Event(evt="key", data="left", raw=bytearray(b"\x1bOD")),
                Event(evt="key", data="left", raw=bytearray(b"\x1bOD")),
                Event(evt="key", data="backspace", raw=bytearray(b"\x08")),
=======
                Event(evt="key", data="up", raw=bytearray(b"\x1bOA")),
                Event(evt="key", data="right", raw=bytearray(b"\x1bOC")),
                Event(evt="key", data="backspace", raw=bytearray(b"\x7f")),
>>>>>>> dbff1f10
                Event(evt="key", data="g", raw=bytearray(b"g")),
                Event(evt="key", data="down", raw=bytearray(b"\x1bOB")),
                Event(evt="key", data="backspace", raw=bytearray(b"\x08")),
                Event(evt="key", data="delete", raw=bytearray(b"\x7F")),
                Event(evt="key", data="right", raw=bytearray(b"g")),
                Event(evt="key", data="backspace", raw=bytearray(b"\x08")),
                Event(evt="key", data="p", raw=bytearray(b"p")),
                Event(evt="key", data="a", raw=bytearray(b"a")),
                Event(evt="key", data="s", raw=bytearray(b"s")),
                Event(evt="key", data="s", raw=bytearray(b"s")),
                Event(evt="key", data="\n", raw=bytearray(b"\n")),
                Event(evt="key", data="\n", raw=bytearray(b"\n")),
            ],
        )
        reader = self.prepare_reader(events)

        output = multiline_input(reader)
        self.assertEqual(output, "def f():\n    ...\n    ")
        output = multiline_input(reader)
<<<<<<< HEAD
        self.assertEqual(output, "def g():\n    pass\n    ")
=======
        self.assertEqual(output, "def g():\n    ...\n    ")
>>>>>>> dbff1f10

    def test_history_navigation_with_up_arrow(self):
        events = itertools.chain(
            code_to_events("1+1\n2+2\n"),
            [
                Event(evt="key", data="up", raw=bytearray(b"\x1bOA")),
                Event(evt="key", data="\n", raw=bytearray(b"\n")),
                Event(evt="key", data="up", raw=bytearray(b"\x1bOA")),
                Event(evt="key", data="up", raw=bytearray(b"\x1bOA")),
                Event(evt="key", data="up", raw=bytearray(b"\x1bOA")),
                Event(evt="key", data="\n", raw=bytearray(b"\n")),
            ],
        )

        reader = self.prepare_reader(events)

        output = multiline_input(reader)
        self.assertEqual(output, "1+1")
        output = multiline_input(reader)
        self.assertEqual(output, "2+2")
        output = multiline_input(reader)
        self.assertEqual(output, "2+2")
        output = multiline_input(reader)
        self.assertEqual(output, "1+1")

    def test_history_navigation_with_down_arrow(self):
        events = itertools.chain(
            code_to_events("1+1\n2+2\n"),
            [
                Event(evt="key", data="up", raw=bytearray(b"\x1bOA")),
                Event(evt="key", data="up", raw=bytearray(b"\x1bOA")),
                Event(evt="key", data="\n", raw=bytearray(b"\n")),
                Event(evt="key", data="down", raw=bytearray(b"\x1bOB")),
                Event(evt="key", data="down", raw=bytearray(b"\x1bOB")),
            ],
        )

        reader = self.prepare_reader(events)

        output = multiline_input(reader)
        self.assertEqual(output, "1+1")

    def test_history_search(self):
        events = itertools.chain(
            code_to_events("1+1\n2+2\n3+3\n"),
            [
                Event(evt="key", data="\x12", raw=bytearray(b"\x12")),
                Event(evt="key", data="1", raw=bytearray(b"1")),
                Event(evt="key", data="\n", raw=bytearray(b"\n")),
                Event(evt="key", data="\n", raw=bytearray(b"\n")),
            ],
        )

        reader = self.prepare_reader(events)

        output = multiline_input(reader)
        self.assertEqual(output, "1+1")
        output = multiline_input(reader)
        self.assertEqual(output, "2+2")
        output = multiline_input(reader)
        self.assertEqual(output, "3+3")
        output = multiline_input(reader)
        self.assertEqual(output, "1+1")

    def test_control_character(self):
        events = code_to_events("c\x1d\n")
        reader = self.prepare_reader(events)
        output = multiline_input(reader)
        self.assertEqual(output, "c\x1d")


class TestPyReplCompleter(TestCase):
    def prepare_reader(self, events, namespace):
        console = FakeConsole(events)
        config = ReadlineConfig()
        config.readline_completer = rlcompleter.Completer(namespace).complete
        reader = ReadlineAlikeReader(console=console, config=config)
        return reader

    def test_simple_completion(self):
        events = code_to_events("os.geten\t\n")

        namespace = {"os": os}
        reader = self.prepare_reader(events, namespace)

        output = multiline_input(reader, namespace)
        self.assertEqual(output, "os.getenv")

    def test_completion_with_many_options(self):
        # Test with something that initially displays many options
        # and then complete from one of them. The first time tab is
        # pressed, the options are displayed (which corresponds to
        # when the repl shows [ not unique ]) and the second completes
        # from one of them.
        events = code_to_events("os.\t\tO_AP\t\n")

        namespace = {"os": os}
        reader = self.prepare_reader(events, namespace)

        output = multiline_input(reader, namespace)
        self.assertEqual(output, "os.O_APPEND")

    def test_empty_namespace_completion(self):
        events = code_to_events("os.geten\t\n")
        namespace = {}
        reader = self.prepare_reader(events, namespace)

        output = multiline_input(reader, namespace)
        self.assertEqual(output, "os.geten")

    def test_global_namespace_completion(self):
        events = code_to_events("py\t\n")
        namespace = {"python": None}
        reader = self.prepare_reader(events, namespace)
        output = multiline_input(reader, namespace)
        self.assertEqual(output, "python")

    def test_updown_arrow_with_completion_menu(self):
        """Up arrow in the middle of unfinished tab completion when the menu is displayed
        should work and trigger going back in history. Down arrow should subsequently
        get us back to the incomplete command."""
        code = "import os\nos.\t\t"
        namespace = {"os": os}

        events = itertools.chain(
            code_to_events(code),
            [
                Event(evt="key", data="up", raw=bytearray(b"\x1bOA")),
                Event(evt="key", data="down", raw=bytearray(b"\x1bOB")),
            ],
            code_to_events("\n"),
        )
        reader = self.prepare_reader(events, namespace=namespace)
        output = multiline_input(reader, namespace)
        # This is the first line, nothing to see here
        self.assertEqual(output, "import os")
        # This is the second line. We pressed up and down arrows
        # so we should end up where we were when we initiated tab completion.
        output = multiline_input(reader, namespace)
        self.assertEqual(output, "os.")

    @patch("_pyrepl.readline._ReadlineWrapper.get_reader")
    @patch("sys.stderr", new_callable=io.StringIO)
    def test_completion_with_warnings(self, mock_stderr, mock_get_reader):
        class Dummy:
            @property
            def test_func(self):
                import warnings

                warnings.warn("warnings\n")
                return None

        dummy = Dummy()
        events = code_to_events("dummy.test_func.\t\n\n")
        namespace = {"dummy": dummy}
        reader = self.prepare_reader(events, namespace)
        mock_get_reader.return_value = reader
        output = readline_multiline_input(more_lines, ">>>", "...")
        self.assertEqual(output[0], "dummy.test_func.__")
        self.assertEqual(mock_stderr.getvalue(), "")


class TestPasteEvent(TestCase):
    def prepare_reader(self, events):
        console = FakeConsole(events)
        config = ReadlineConfig(readline_completer=None)
        reader = ReadlineAlikeReader(console=console, config=config)
        return reader

    def test_paste(self):
        # fmt: off
        code = (
            "def a():\n"
            "  for x in range(10):\n"
            "    if x%2:\n"
            "      print(x)\n"
            "    else:\n"
            "      pass\n"
        )
        # fmt: on

        events = itertools.chain(
            [
                Event(evt="key", data="f3", raw=bytearray(b"\x1bOR")),
            ],
            code_to_events(code),
            [
                Event(evt="key", data="f3", raw=bytearray(b"\x1bOR")),
            ],
            code_to_events("\n"),
        )
        reader = self.prepare_reader(events)
        output = multiline_input(reader)
        self.assertEqual(output, code)

    def test_paste_mid_newlines(self):
        # fmt: off
        code = (
            "def f():\n"
            "  x = y\n"
            "  \n"
            "  y = z\n"
        )
        # fmt: on

        events = itertools.chain(
            [
                Event(evt="key", data="f3", raw=bytearray(b"\x1bOR")),
            ],
            code_to_events(code),
            [
                Event(evt="key", data="f3", raw=bytearray(b"\x1bOR")),
            ],
            code_to_events("\n"),
        )
        reader = self.prepare_reader(events)
        output = multiline_input(reader)
        self.assertEqual(output, code)

    def test_paste_mid_newlines_not_in_paste_mode(self):
        # fmt: off
        code = (
            "def f():\n"
                "x = y\n"
                "\n"
                "y = z\n\n"
        )

        expected = (
            "def f():\n"
            "    x = y\n"
            "    "
        )
        # fmt: on

        events = code_to_events(code)
        reader = self.prepare_reader(events)
        output = multiline_input(reader)
        self.assertEqual(output, expected)

    def test_paste_not_in_paste_mode(self):
        # fmt: off
        input_code = (
            "def a():\n"
                "for x in range(10):\n"
                    "if x%2:\n"
                        "print(x)\n"
                    "else:\n"
                        "pass\n\n"
        )

        output_code = (
            "def a():\n"
            "    for x in range(10):\n"
            "        if x%2:\n"
            "            print(x)\n"
            "            else:"
        )
        # fmt: on

        events = code_to_events(input_code)
        reader = self.prepare_reader(events)
        output = multiline_input(reader)
        self.assertEqual(output, output_code)

    def test_bracketed_paste(self):
        """Test that bracketed paste using \x1b[200~ and \x1b[201~ works."""
        # fmt: off
        input_code = (
            "def a():\n"
            "  for x in range(10):\n"
            "\n"
            "    if x%2:\n"
            "      print(x)\n"
            "\n"
            "    else:\n"
            "      pass\n"
        )

        output_code = (
            "def a():\n"
            "  for x in range(10):\n"
            "\n"
            "    if x%2:\n"
            "      print(x)\n"
            "\n"
            "    else:\n"
            "      pass\n"
        )
        # fmt: on

        paste_start = "\x1b[200~"
        paste_end = "\x1b[201~"

        events = itertools.chain(
            code_to_events(paste_start),
            code_to_events(input_code),
            code_to_events(paste_end),
            code_to_events("\n"),
        )
        reader = self.prepare_reader(events)
        output = multiline_input(reader)
        self.assertEqual(output, output_code)

    def test_bracketed_paste_single_line(self):
        input_code = "oneline"

        paste_start = "\x1b[200~"
        paste_end = "\x1b[201~"

        events = itertools.chain(
            code_to_events(paste_start),
            code_to_events(input_code),
            code_to_events(paste_end),
            code_to_events("\n"),
        )
        reader = self.prepare_reader(events)
        output = multiline_input(reader)
        self.assertEqual(output, input_code)<|MERGE_RESOLUTION|>--- conflicted
+++ resolved
@@ -405,16 +405,10 @@
             [
                 Event(evt="key", data="up", raw=bytearray(b"\x1bOA")),
                 Event(evt="key", data="up", raw=bytearray(b"\x1bOA")),
-<<<<<<< HEAD
                 Event(evt="key", data="left", raw=bytearray(b"\x1bOD")),
                 Event(evt="key", data="left", raw=bytearray(b"\x1bOD")),
                 Event(evt="key", data="left", raw=bytearray(b"\x1bOD")),
                 Event(evt="key", data="backspace", raw=bytearray(b"\x08")),
-=======
-                Event(evt="key", data="up", raw=bytearray(b"\x1bOA")),
-                Event(evt="key", data="right", raw=bytearray(b"\x1bOC")),
-                Event(evt="key", data="backspace", raw=bytearray(b"\x7f")),
->>>>>>> dbff1f10
                 Event(evt="key", data="g", raw=bytearray(b"g")),
                 Event(evt="key", data="down", raw=bytearray(b"\x1bOB")),
                 Event(evt="key", data="backspace", raw=bytearray(b"\x08")),
@@ -434,11 +428,7 @@
         output = multiline_input(reader)
         self.assertEqual(output, "def f():\n    ...\n    ")
         output = multiline_input(reader)
-<<<<<<< HEAD
         self.assertEqual(output, "def g():\n    pass\n    ")
-=======
-        self.assertEqual(output, "def g():\n    ...\n    ")
->>>>>>> dbff1f10
 
     def test_history_navigation_with_up_arrow(self):
         events = itertools.chain(
