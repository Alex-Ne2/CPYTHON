--- conflicted
+++ resolved
@@ -1456,18 +1456,12 @@
                      'test specific to POSIX pathnames')
     def test_pathname2url_posix(self):
         fn = urllib.request.pathname2url
-<<<<<<< HEAD
         self.assertEqual(fn('/'), '///')
         self.assertEqual(fn('/a/b.c'), '///a/b.c')
-        self.assertEqual(fn('/a/b%#c'), '///a/b%25%23c')
-=======
-        self.assertEqual(fn('/'), '/')
-        self.assertEqual(fn('/a/b.c'), '/a/b.c')
         self.assertEqual(fn('//a/b.c'), '////a/b.c')
         self.assertEqual(fn('///a/b.c'), '/////a/b.c')
         self.assertEqual(fn('////a/b.c'), '//////a/b.c')
-        self.assertEqual(fn('/a/b%#c'), '/a/b%25%23c')
->>>>>>> 307c6335
+        self.assertEqual(fn('/a/b%#c'), '///a/b%25%23c')
 
     @unittest.skipUnless(os_helper.FS_NONASCII, 'need os_helper.FS_NONASCII')
     def test_pathname2url_nonascii(self):
