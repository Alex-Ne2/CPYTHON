--- conflicted
+++ resolved
@@ -1074,7 +1074,6 @@
         self.assertRaises(UnicodeEncodeError, smtp.sendmail, 'Alice', 'Böb', '')
         self.assertRaises(UnicodeEncodeError, smtp.mail, 'Älice')
 
-<<<<<<< HEAD
     def test_send_message_error_on_non_ascii_addrs_if_no_smtputf8(self):
         # This test is located here and not in the SMTPUTF8SimTests
         # class because it needs a "regular" SMTP server to work
@@ -1087,7 +1086,7 @@
         self.addCleanup(smtp.close)
         with self.assertRaises(smtplib.SMTPNotSupportedError):
             smtp.send_message(msg)
-=======
+
     def test_name_field_not_included_in_envelop_addresses(self):
         smtp = smtplib.SMTP(
             HOST, self.port, local_hostname='localhost', timeout=3
@@ -1102,7 +1101,6 @@
 
         self.assertEqual(self.serv._addresses['from'], 'michael@example.com')
         self.assertEqual(self.serv._addresses['tos'], ['rene@example.com'])
->>>>>>> 60b04c9f
 
 
 class SimSMTPUTF8Server(SimSMTPServer):
