import unittest.mock
from test import support
import builtins
import contextlib
import io
import os
import shutil
import subprocess

py_uuid = support.import_fresh_module('uuid', blocked=['_uuid'])
c_uuid = support.import_fresh_module('uuid', fresh=['_uuid'])


def importable(name):
    try:
        __import__(name)
        return True
    except:
        return False


class BaseTestUUID:
    uuid = None

    def test_UUID(self):
        equal = self.assertEqual
        ascending = []
        for (string, curly, hex, bytes, bytes_le, fields, integer, urn,
             time, clock_seq, variant, version) in [
            ('00000000-0000-0000-0000-000000000000',
             '{00000000-0000-0000-0000-000000000000}',
             '00000000000000000000000000000000',
             b'\0\0\0\0\0\0\0\0\0\0\0\0\0\0\0\0',
             b'\0\0\0\0\0\0\0\0\0\0\0\0\0\0\0\0',
             (0, 0, 0, 0, 0, 0),
             0,
             'urn:uuid:00000000-0000-0000-0000-000000000000',
             0, 0, self.uuid.RESERVED_NCS, None),
            ('00010203-0405-0607-0809-0a0b0c0d0e0f',
             '{00010203-0405-0607-0809-0a0b0c0d0e0f}',
             '000102030405060708090a0b0c0d0e0f',
             b'\0\x01\x02\x03\x04\x05\x06\x07\x08\t\n\x0b\x0c\x0d\x0e\x0f',
             b'\x03\x02\x01\0\x05\x04\x07\x06\x08\t\n\x0b\x0c\x0d\x0e\x0f',
             (0x00010203, 0x0405, 0x0607, 8, 9, 0x0a0b0c0d0e0f),
             0x000102030405060708090a0b0c0d0e0f,
             'urn:uuid:00010203-0405-0607-0809-0a0b0c0d0e0f',
             0x607040500010203, 0x809, self.uuid.RESERVED_NCS, None),
            ('02d9e6d5-9467-382e-8f9b-9300a64ac3cd',
             '{02d9e6d5-9467-382e-8f9b-9300a64ac3cd}',
             '02d9e6d59467382e8f9b9300a64ac3cd',
             b'\x02\xd9\xe6\xd5\x94\x67\x38\x2e\x8f\x9b\x93\x00\xa6\x4a\xc3\xcd',
             b'\xd5\xe6\xd9\x02\x67\x94\x2e\x38\x8f\x9b\x93\x00\xa6\x4a\xc3\xcd',
             (0x02d9e6d5, 0x9467, 0x382e, 0x8f, 0x9b, 0x9300a64ac3cd),
             0x02d9e6d59467382e8f9b9300a64ac3cd,
             'urn:uuid:02d9e6d5-9467-382e-8f9b-9300a64ac3cd',
             0x82e946702d9e6d5, 0xf9b, self.uuid.RFC_4122, 3),
            ('12345678-1234-5678-1234-567812345678',
             '{12345678-1234-5678-1234-567812345678}',
             '12345678123456781234567812345678',
             b'\x12\x34\x56\x78'*4,
             b'\x78\x56\x34\x12\x34\x12\x78\x56\x12\x34\x56\x78\x12\x34\x56\x78',
             (0x12345678, 0x1234, 0x5678, 0x12, 0x34, 0x567812345678),
             0x12345678123456781234567812345678,
             'urn:uuid:12345678-1234-5678-1234-567812345678',
             0x678123412345678, 0x1234, self.uuid.RESERVED_NCS, None),
            ('6ba7b810-9dad-11d1-80b4-00c04fd430c8',
             '{6ba7b810-9dad-11d1-80b4-00c04fd430c8}',
             '6ba7b8109dad11d180b400c04fd430c8',
             b'\x6b\xa7\xb8\x10\x9d\xad\x11\xd1\x80\xb4\x00\xc0\x4f\xd4\x30\xc8',
             b'\x10\xb8\xa7\x6b\xad\x9d\xd1\x11\x80\xb4\x00\xc0\x4f\xd4\x30\xc8',
             (0x6ba7b810, 0x9dad, 0x11d1, 0x80, 0xb4, 0x00c04fd430c8),
             0x6ba7b8109dad11d180b400c04fd430c8,
             'urn:uuid:6ba7b810-9dad-11d1-80b4-00c04fd430c8',
             0x1d19dad6ba7b810, 0xb4, self.uuid.RFC_4122, 1),
            ('6ba7b811-9dad-11d1-80b4-00c04fd430c8',
             '{6ba7b811-9dad-11d1-80b4-00c04fd430c8}',
             '6ba7b8119dad11d180b400c04fd430c8',
             b'\x6b\xa7\xb8\x11\x9d\xad\x11\xd1\x80\xb4\x00\xc0\x4f\xd4\x30\xc8',
             b'\x11\xb8\xa7\x6b\xad\x9d\xd1\x11\x80\xb4\x00\xc0\x4f\xd4\x30\xc8',
             (0x6ba7b811, 0x9dad, 0x11d1, 0x80, 0xb4, 0x00c04fd430c8),
             0x6ba7b8119dad11d180b400c04fd430c8,
             'urn:uuid:6ba7b811-9dad-11d1-80b4-00c04fd430c8',
             0x1d19dad6ba7b811, 0xb4, self.uuid.RFC_4122, 1),
            ('6ba7b812-9dad-11d1-80b4-00c04fd430c8',
             '{6ba7b812-9dad-11d1-80b4-00c04fd430c8}',
             '6ba7b8129dad11d180b400c04fd430c8',
             b'\x6b\xa7\xb8\x12\x9d\xad\x11\xd1\x80\xb4\x00\xc0\x4f\xd4\x30\xc8',
             b'\x12\xb8\xa7\x6b\xad\x9d\xd1\x11\x80\xb4\x00\xc0\x4f\xd4\x30\xc8',
             (0x6ba7b812, 0x9dad, 0x11d1, 0x80, 0xb4, 0x00c04fd430c8),
             0x6ba7b8129dad11d180b400c04fd430c8,
             'urn:uuid:6ba7b812-9dad-11d1-80b4-00c04fd430c8',
             0x1d19dad6ba7b812, 0xb4, self.uuid.RFC_4122, 1),
            ('6ba7b814-9dad-11d1-80b4-00c04fd430c8',
             '{6ba7b814-9dad-11d1-80b4-00c04fd430c8}',
             '6ba7b8149dad11d180b400c04fd430c8',
             b'\x6b\xa7\xb8\x14\x9d\xad\x11\xd1\x80\xb4\x00\xc0\x4f\xd4\x30\xc8',
             b'\x14\xb8\xa7\x6b\xad\x9d\xd1\x11\x80\xb4\x00\xc0\x4f\xd4\x30\xc8',
             (0x6ba7b814, 0x9dad, 0x11d1, 0x80, 0xb4, 0x00c04fd430c8),
             0x6ba7b8149dad11d180b400c04fd430c8,
             'urn:uuid:6ba7b814-9dad-11d1-80b4-00c04fd430c8',
             0x1d19dad6ba7b814, 0xb4, self.uuid.RFC_4122, 1),
            ('7d444840-9dc0-11d1-b245-5ffdce74fad2',
             '{7d444840-9dc0-11d1-b245-5ffdce74fad2}',
             '7d4448409dc011d1b2455ffdce74fad2',
             b'\x7d\x44\x48\x40\x9d\xc0\x11\xd1\xb2\x45\x5f\xfd\xce\x74\xfa\xd2',
             b'\x40\x48\x44\x7d\xc0\x9d\xd1\x11\xb2\x45\x5f\xfd\xce\x74\xfa\xd2',
             (0x7d444840, 0x9dc0, 0x11d1, 0xb2, 0x45, 0x5ffdce74fad2),
             0x7d4448409dc011d1b2455ffdce74fad2,
             'urn:uuid:7d444840-9dc0-11d1-b245-5ffdce74fad2',
             0x1d19dc07d444840, 0x3245, self.uuid.RFC_4122, 1),
            ('e902893a-9d22-3c7e-a7b8-d6e313b71d9f',
             '{e902893a-9d22-3c7e-a7b8-d6e313b71d9f}',
             'e902893a9d223c7ea7b8d6e313b71d9f',
             b'\xe9\x02\x89\x3a\x9d\x22\x3c\x7e\xa7\xb8\xd6\xe3\x13\xb7\x1d\x9f',
             b'\x3a\x89\x02\xe9\x22\x9d\x7e\x3c\xa7\xb8\xd6\xe3\x13\xb7\x1d\x9f',
             (0xe902893a, 0x9d22, 0x3c7e, 0xa7, 0xb8, 0xd6e313b71d9f),
             0xe902893a9d223c7ea7b8d6e313b71d9f,
             'urn:uuid:e902893a-9d22-3c7e-a7b8-d6e313b71d9f',
             0xc7e9d22e902893a, 0x27b8, self.uuid.RFC_4122, 3),
            ('eb424026-6f54-4ef8-a4d0-bb658a1fc6cf',
             '{eb424026-6f54-4ef8-a4d0-bb658a1fc6cf}',
             'eb4240266f544ef8a4d0bb658a1fc6cf',
             b'\xeb\x42\x40\x26\x6f\x54\x4e\xf8\xa4\xd0\xbb\x65\x8a\x1f\xc6\xcf',
             b'\x26\x40\x42\xeb\x54\x6f\xf8\x4e\xa4\xd0\xbb\x65\x8a\x1f\xc6\xcf',
             (0xeb424026, 0x6f54, 0x4ef8, 0xa4, 0xd0, 0xbb658a1fc6cf),
             0xeb4240266f544ef8a4d0bb658a1fc6cf,
             'urn:uuid:eb424026-6f54-4ef8-a4d0-bb658a1fc6cf',
             0xef86f54eb424026, 0x24d0, self.uuid.RFC_4122, 4),
            ('f81d4fae-7dec-11d0-a765-00a0c91e6bf6',
             '{f81d4fae-7dec-11d0-a765-00a0c91e6bf6}',
             'f81d4fae7dec11d0a76500a0c91e6bf6',
             b'\xf8\x1d\x4f\xae\x7d\xec\x11\xd0\xa7\x65\x00\xa0\xc9\x1e\x6b\xf6',
             b'\xae\x4f\x1d\xf8\xec\x7d\xd0\x11\xa7\x65\x00\xa0\xc9\x1e\x6b\xf6',
             (0xf81d4fae, 0x7dec, 0x11d0, 0xa7, 0x65, 0x00a0c91e6bf6),
             0xf81d4fae7dec11d0a76500a0c91e6bf6,
             'urn:uuid:f81d4fae-7dec-11d0-a765-00a0c91e6bf6',
             0x1d07decf81d4fae, 0x2765, self.uuid.RFC_4122, 1),
            ('fffefdfc-fffe-fffe-fffe-fffefdfcfbfa',
             '{fffefdfc-fffe-fffe-fffe-fffefdfcfbfa}',
             'fffefdfcfffefffefffefffefdfcfbfa',
             b'\xff\xfe\xfd\xfc\xff\xfe\xff\xfe\xff\xfe\xff\xfe\xfd\xfc\xfb\xfa',
             b'\xfc\xfd\xfe\xff\xfe\xff\xfe\xff\xff\xfe\xff\xfe\xfd\xfc\xfb\xfa',
             (0xfffefdfc, 0xfffe, 0xfffe, 0xff, 0xfe, 0xfffefdfcfbfa),
             0xfffefdfcfffefffefffefffefdfcfbfa,
             'urn:uuid:fffefdfc-fffe-fffe-fffe-fffefdfcfbfa',
             0xffefffefffefdfc, 0x3ffe, self.uuid.RESERVED_FUTURE, None),
            ('ffffffff-ffff-ffff-ffff-ffffffffffff',
             '{ffffffff-ffff-ffff-ffff-ffffffffffff}',
             'ffffffffffffffffffffffffffffffff',
             b'\xff'*16,
             b'\xff'*16,
             (0xffffffff, 0xffff, 0xffff, 0xff, 0xff, 0xffffffffffff),
             0xffffffffffffffffffffffffffffffff,
             'urn:uuid:ffffffff-ffff-ffff-ffff-ffffffffffff',
             0xfffffffffffffff, 0x3fff, self.uuid.RESERVED_FUTURE, None),
            ]:
            equivalents = []
            # Construct each UUID in several different ways.
            for u in [self.uuid.UUID(string), self.uuid.UUID(curly), self.uuid.UUID(hex),
                      self.uuid.UUID(bytes=bytes), self.uuid.UUID(bytes_le=bytes_le),
                      self.uuid.UUID(fields=fields), self.uuid.UUID(int=integer),
                      self.uuid.UUID(urn)]:
                # Test all conversions and properties of the UUID object.
                equal(str(u), string)
                equal(int(u), integer)
                equal(u.bytes, bytes)
                equal(u.bytes_le, bytes_le)
                equal(u.fields, fields)
                equal(u.time_low, fields[0])
                equal(u.time_mid, fields[1])
                equal(u.time_hi_version, fields[2])
                equal(u.clock_seq_hi_variant, fields[3])
                equal(u.clock_seq_low, fields[4])
                equal(u.node, fields[5])
                equal(u.hex, hex)
                equal(u.int, integer)
                equal(u.urn, urn)
                equal(u.time, time)
                equal(u.clock_seq, clock_seq)
                equal(u.variant, variant)
                equal(u.version, version)
                equivalents.append(u)

            # Different construction methods should give the same UUID.
            for u in equivalents:
                for v in equivalents:
                    equal(u, v)

            # Bug 7380: "bytes" and "bytes_le" should give the same type.
            equal(type(u.bytes), builtins.bytes)
            equal(type(u.bytes_le), builtins.bytes)

            ascending.append(u)

        # Test comparison of UUIDs.
        for i in range(len(ascending)):
            for j in range(len(ascending)):
                equal(i < j, ascending[i] < ascending[j])
                equal(i <= j, ascending[i] <= ascending[j])
                equal(i == j, ascending[i] == ascending[j])
                equal(i > j, ascending[i] > ascending[j])
                equal(i >= j, ascending[i] >= ascending[j])
                equal(i != j, ascending[i] != ascending[j])

        # Test sorting of UUIDs (above list is in ascending order).
        resorted = ascending[:]
        resorted.reverse()
        resorted.sort()
        equal(ascending, resorted)

    def test_exceptions(self):
        badvalue = lambda f: self.assertRaises(ValueError, f)
        badtype = lambda f: self.assertRaises(TypeError, f)

        # Badly formed hex strings.
        badvalue(lambda: self.uuid.UUID(''))
        badvalue(lambda: self.uuid.UUID('abc'))
        badvalue(lambda: self.uuid.UUID('1234567812345678123456781234567'))
        badvalue(lambda: self.uuid.UUID('123456781234567812345678123456789'))
        badvalue(lambda: self.uuid.UUID('123456781234567812345678z2345678'))

        # Badly formed bytes.
        badvalue(lambda: self.uuid.UUID(bytes='abc'))
        badvalue(lambda: self.uuid.UUID(bytes='\0'*15))
        badvalue(lambda: self.uuid.UUID(bytes='\0'*17))

        # Badly formed bytes_le.
        badvalue(lambda: self.uuid.UUID(bytes_le='abc'))
        badvalue(lambda: self.uuid.UUID(bytes_le='\0'*15))
        badvalue(lambda: self.uuid.UUID(bytes_le='\0'*17))

        # Badly formed fields.
        badvalue(lambda: self.uuid.UUID(fields=(1,)))
        badvalue(lambda: self.uuid.UUID(fields=(1, 2, 3, 4, 5)))
        badvalue(lambda: self.uuid.UUID(fields=(1, 2, 3, 4, 5, 6, 7)))

        # Field values out of range.
        badvalue(lambda: self.uuid.UUID(fields=(-1, 0, 0, 0, 0, 0)))
        badvalue(lambda: self.uuid.UUID(fields=(0x100000000, 0, 0, 0, 0, 0)))
        badvalue(lambda: self.uuid.UUID(fields=(0, -1, 0, 0, 0, 0)))
        badvalue(lambda: self.uuid.UUID(fields=(0, 0x10000, 0, 0, 0, 0)))
        badvalue(lambda: self.uuid.UUID(fields=(0, 0, -1, 0, 0, 0)))
        badvalue(lambda: self.uuid.UUID(fields=(0, 0, 0x10000, 0, 0, 0)))
        badvalue(lambda: self.uuid.UUID(fields=(0, 0, 0, -1, 0, 0)))
        badvalue(lambda: self.uuid.UUID(fields=(0, 0, 0, 0x100, 0, 0)))
        badvalue(lambda: self.uuid.UUID(fields=(0, 0, 0, 0, -1, 0)))
        badvalue(lambda: self.uuid.UUID(fields=(0, 0, 0, 0, 0x100, 0)))
        badvalue(lambda: self.uuid.UUID(fields=(0, 0, 0, 0, 0, -1)))
        badvalue(lambda: self.uuid.UUID(fields=(0, 0, 0, 0, 0, 0x1000000000000)))

        # Version number out of range.
        badvalue(lambda: self.uuid.UUID('00'*16, version=0))
        badvalue(lambda: self.uuid.UUID('00'*16, version=6))

        # Integer value out of range.
        badvalue(lambda: self.uuid.UUID(int=-1))
        badvalue(lambda: self.uuid.UUID(int=1<<128))

        # Must supply exactly one of hex, bytes, fields, int.
        h, b, f, i = '00'*16, b'\0'*16, (0, 0, 0, 0, 0, 0), 0
        self.uuid.UUID(h)
        self.uuid.UUID(hex=h)
        self.uuid.UUID(bytes=b)
        self.uuid.UUID(bytes_le=b)
        self.uuid.UUID(fields=f)
        self.uuid.UUID(int=i)

        # Wrong number of arguments (positional).
        badtype(lambda: self.uuid.UUID())
        badtype(lambda: self.uuid.UUID(h, b))
        badtype(lambda: self.uuid.UUID(h, b, b))
        badtype(lambda: self.uuid.UUID(h, b, b, f))
        badtype(lambda: self.uuid.UUID(h, b, b, f, i))

        # Duplicate arguments.
        for hh in [[], [('hex', h)]]:
            for bb in [[], [('bytes', b)]]:
                for bble in [[], [('bytes_le', b)]]:
                    for ii in [[], [('int', i)]]:
                        for ff in [[], [('fields', f)]]:
                            args = dict(hh + bb + bble + ii + ff)
                            if len(args) != 0:
                                badtype(lambda: self.uuid.UUID(h, **args))
                            if len(args) != 1:
                                badtype(lambda: self.uuid.UUID(**args))

        # Immutability.
        u = self.uuid.UUID(h)
        badtype(lambda: setattr(u, 'hex', h))
        badtype(lambda: setattr(u, 'bytes', b))
        badtype(lambda: setattr(u, 'bytes_le', b))
        badtype(lambda: setattr(u, 'fields', f))
        badtype(lambda: setattr(u, 'int', i))
        badtype(lambda: setattr(u, 'time_low', 0))
        badtype(lambda: setattr(u, 'time_mid', 0))
        badtype(lambda: setattr(u, 'time_hi_version', 0))
        badtype(lambda: setattr(u, 'time_hi_version', 0))
        badtype(lambda: setattr(u, 'clock_seq_hi_variant', 0))
        badtype(lambda: setattr(u, 'clock_seq_low', 0))
        badtype(lambda: setattr(u, 'node', 0))

        # Comparison with a non-UUID object
        badtype(lambda: u < object())
        badtype(lambda: u > object())

    def test_getnode(self):
        node1 = self.uuid.getnode()
        self.check_node(node1)

        # Test it again to ensure consistency.
        node2 = self.uuid.getnode()
        self.assertEqual(node1, node2, '%012x != %012x' % (node1, node2))

    def test_uuid1(self):
        equal = self.assertEqual

        # Make sure uuid1() generates UUIDs that are actually version 1.
        for u in [self.uuid.uuid1() for i in range(10)]:
            equal(u.variant, self.uuid.RFC_4122)
            equal(u.version, 1)
            self.assertIn(u.is_safe, {self.uuid.SafeUUID.safe,
                                      self.uuid.SafeUUID.unsafe,
                                      self.uuid.SafeUUID.unknown})

        # Make sure the generated UUIDs are actually unique.
        uuids = {}
        for u in [self.uuid.uuid1() for i in range(1000)]:
            uuids[u] = 1
        equal(len(uuids.keys()), 1000)

        # Make sure the supplied node ID appears in the UUID.
        u = self.uuid.uuid1(0)
        equal(u.node, 0)
        u = self.uuid.uuid1(0x123456789abc)
        equal(u.node, 0x123456789abc)
        u = self.uuid.uuid1(0xffffffffffff)
        equal(u.node, 0xffffffffffff)

        # Make sure the supplied clock sequence appears in the UUID.
        u = self.uuid.uuid1(0x123456789abc, 0)
        equal(u.node, 0x123456789abc)
        equal(((u.clock_seq_hi_variant & 0x3f) << 8) | u.clock_seq_low, 0)
        u = self.uuid.uuid1(0x123456789abc, 0x1234)
        equal(u.node, 0x123456789abc)
        equal(((u.clock_seq_hi_variant & 0x3f) << 8) |
                         u.clock_seq_low, 0x1234)
        u = self.uuid.uuid1(0x123456789abc, 0x3fff)
        equal(u.node, 0x123456789abc)
        equal(((u.clock_seq_hi_variant & 0x3f) << 8) |
                         u.clock_seq_low, 0x3fff)

    # bpo-29925: On Mac OS X Tiger, self.uuid.uuid1().is_safe returns
    # self.uuid.SafeUUID.unknown
    @support.requires_mac_ver(10, 5)
    @unittest.skipUnless(os.name == 'posix', 'POSIX-only test')
    def test_uuid1_safe(self):
        if not self.uuid._has_uuid_generate_time_safe:
            self.skipTest('requires uuid_generate_time_safe(3)')

        u = self.uuid.uuid1()
        # uuid_generate_time_safe() may return 0 or -1 but what it returns is
        # dependent on the underlying platform support.  At least it cannot be
        # unknown (unless I suppose the platform is buggy).
        self.assertNotEqual(u.is_safe, self.uuid.SafeUUID.unknown)

    @contextlib.contextmanager
    def mock_generate_time_safe(self, safe_value):
        """
        Mock uuid._generate_time_safe() to return a given *safe_value*.
        """
        if os.name != 'posix':
            self.skipTest('POSIX-only test')
        self.uuid._load_system_functions()
        f = self.uuid._generate_time_safe
        if f is None:
            self.skipTest('need uuid._generate_time_safe')
        with unittest.mock.patch.object(self.uuid, '_generate_time_safe',
                                        lambda: (f()[0], safe_value)):
            yield

    @unittest.skipUnless(os.name == 'posix', 'POSIX-only test')
    def test_uuid1_unknown(self):
        # Even if the platform has uuid_generate_time_safe(), let's mock it to
        # be uuid_generate_time() and ensure the safety is unknown.
        with self.mock_generate_time_safe(None):
            u = self.uuid.uuid1()
            self.assertEqual(u.is_safe, self.uuid.SafeUUID.unknown)

    @unittest.skipUnless(os.name == 'posix', 'POSIX-only test')
    def test_uuid1_is_safe(self):
        with self.mock_generate_time_safe(0):
            u = self.uuid.uuid1()
            self.assertEqual(u.is_safe, self.uuid.SafeUUID.safe)

    @unittest.skipUnless(os.name == 'posix', 'POSIX-only test')
    def test_uuid1_is_unsafe(self):
        with self.mock_generate_time_safe(-1):
            u = self.uuid.uuid1()
            self.assertEqual(u.is_safe, self.uuid.SafeUUID.unsafe)

    @unittest.skipUnless(os.name == 'posix', 'POSIX-only test')
    def test_uuid1_bogus_return_value(self):
        with self.mock_generate_time_safe(3):
            u = self.uuid.uuid1()
            self.assertEqual(u.is_safe, self.uuid.SafeUUID.unknown)

    def test_uuid3(self):
        equal = self.assertEqual

        # Test some known version-3 UUIDs.
        for u, v in [(self.uuid.uuid3(self.uuid.NAMESPACE_DNS, 'python.org'),
                      '6fa459ea-ee8a-3ca4-894e-db77e160355e'),
                     (self.uuid.uuid3(self.uuid.NAMESPACE_URL, 'http://python.org/'),
                      '9fe8e8c4-aaa8-32a9-a55c-4535a88b748d'),
                     (self.uuid.uuid3(self.uuid.NAMESPACE_OID, '1.3.6.1'),
                      'dd1a1cef-13d5-368a-ad82-eca71acd4cd1'),
                     (self.uuid.uuid3(self.uuid.NAMESPACE_X500, 'c=ca'),
                      '658d3002-db6b-3040-a1d1-8ddd7d189a4d'),
                    ]:
            equal(u.variant, self.uuid.RFC_4122)
            equal(u.version, 3)
            equal(u, self.uuid.UUID(v))
            equal(str(u), v)

    def test_uuid4(self):
        equal = self.assertEqual

        # Make sure uuid4() generates UUIDs that are actually version 4.
        for u in [self.uuid.uuid4() for i in range(10)]:
            equal(u.variant, self.uuid.RFC_4122)
            equal(u.version, 4)

        # Make sure the generated UUIDs are actually unique.
        uuids = {}
        for u in [self.uuid.uuid4() for i in range(1000)]:
            uuids[u] = 1
        equal(len(uuids.keys()), 1000)

    def test_uuid5(self):
        equal = self.assertEqual

        # Test some known version-5 UUIDs.
        for u, v in [(self.uuid.uuid5(self.uuid.NAMESPACE_DNS, 'python.org'),
                      '886313e1-3b8a-5372-9b90-0c9aee199e5d'),
                     (self.uuid.uuid5(self.uuid.NAMESPACE_URL, 'http://python.org/'),
                      '4c565f0d-3f5a-5890-b41b-20cf47701c5e'),
                     (self.uuid.uuid5(self.uuid.NAMESPACE_OID, '1.3.6.1'),
                      '1447fa61-5277-5fef-a9b3-fbc6e44f4af3'),
                     (self.uuid.uuid5(self.uuid.NAMESPACE_X500, 'c=ca'),
                      'cc957dd1-a972-5349-98cd-874190002798'),
                    ]:
            equal(u.variant, self.uuid.RFC_4122)
            equal(u.version, 5)
            equal(u, self.uuid.UUID(v))
            equal(str(u), v)

    @unittest.skipUnless(os.name == 'posix', 'requires Posix')
    def testIssue8621(self):
        # On at least some versions of OSX self.uuid.uuid4 generates
        # the same sequence of UUIDs in the parent and any
        # children started using fork.
        fds = os.pipe()
        pid = os.fork()
        if pid == 0:
            os.close(fds[0])
            value = self.uuid.uuid4()
            os.write(fds[1], value.hex.encode('latin-1'))
            os._exit(0)

        else:
            os.close(fds[1])
            self.addCleanup(os.close, fds[0])
            parent_value = self.uuid.uuid4().hex
            os.waitpid(pid, 0)
            child_value = os.read(fds[0], 100).decode('latin-1')

            self.assertNotEqual(parent_value, child_value)


class TestUUIDWithoutExtModule(BaseTestUUID, unittest.TestCase):
    uuid = py_uuid

@unittest.skipUnless(c_uuid, 'requires the C _uuid module')
class TestUUIDWithExtModule(BaseTestUUID, unittest.TestCase):
    uuid = c_uuid


class BaseTestInternals:
    uuid = None

    @unittest.skipUnless(os.name == 'posix', 'requires Posix')
    def test_find_mac(self):
        data = '''
fake hwaddr
cscotun0  Link encap:UNSPEC  HWaddr 00-00-00-00-00-00-00-00-00-00-00-00-00-00-00-00
eth0      Link encap:Ethernet  HWaddr 12:34:56:78:90:ab
'''

        popen = unittest.mock.MagicMock()
        popen.stdout = io.BytesIO(data.encode())

        with unittest.mock.patch.object(shutil, 'which',
                                        return_value='/sbin/ifconfig'):
            with unittest.mock.patch.object(subprocess, 'Popen',
                                            return_value=popen):
                mac = self.uuid._find_mac(
                    command='ifconfig',
                    args='',
                    hw_identifiers=[b'hwaddr'],
                    get_index=lambda x: x + 1,
                )

        self.assertEqual(mac, 0x1234567890ab)

    def check_node(self, node, requires=None):
        if requires and node is None:
            self.skipTest('requires ' + requires)
        hex = '%012x' % node
        if support.verbose >= 2:
            print(hex, end=' ')
<<<<<<< HEAD
        if network:
            # 47 bit will never be set in IEEE 802 addresses obtained
            # from network cards.
            self.assertFalse(node & 0x010000000000, hex)
        self.assertTrue(0 <= node < (1 << 48),
=======
        self.assertTrue(0 < node < (1 << 48),
>>>>>>> 19d0d548
                        "%s is not an RFC 4122 node ID" % hex)

    @unittest.skipUnless(os.name == 'posix', 'requires Posix')
    def test_ifconfig_getnode(self):
        node = self.uuid._ifconfig_getnode()
        self.check_node(node, 'ifconfig')

    @unittest.skipUnless(os.name == 'posix', 'requires Posix')
    def test_ip_getnode(self):
        node = self.uuid._ip_getnode()
        self.check_node(node, 'ip')

    @unittest.skipUnless(os.name == 'posix', 'requires Posix')
    def test_arp_getnode(self):
        node = self.uuid._arp_getnode()
        self.check_node(node, 'arp')

    @unittest.skipUnless(os.name == 'posix', 'requires Posix')
    def test_lanscan_getnode(self):
        node = self.uuid._lanscan_getnode()
        self.check_node(node, 'lanscan')

    @unittest.skipUnless(os.name == 'posix', 'requires Posix')
    def test_netstat_getnode(self):
        node = self.uuid._netstat_getnode()
        self.check_node(node, 'netstat')

    @unittest.skipUnless(os.name == 'nt', 'requires Windows')
    def test_ipconfig_getnode(self):
        node = self.uuid._ipconfig_getnode()
        self.check_node(node, 'ipconfig')

    @unittest.skipUnless(importable('win32wnet'), 'requires win32wnet')
    @unittest.skipUnless(importable('netbios'), 'requires netbios')
    def test_netbios_getnode(self):
        node = self.uuid._netbios_getnode()
        self.check_node(node)

    def test_random_getnode(self):
        node = self.uuid._random_getnode()
        # The multicast bit, i.e. the least significant bit of first octet,
        # must be set for randomly generated MAC addresses.  See RFC 4122,
        # $4.1.6.
        self.assertTrue(node & (1 << 40), '%012x' % node)
        self.check_node(node)

        node2 = self.uuid._random_getnode()
        self.assertNotEqual(node2, node, '%012x' % node)

    @unittest.skipUnless(os.name == 'posix', 'requires Posix')
    def test_unix_getnode(self):
        if not importable('_uuid') and not importable('ctypes'):
            self.skipTest("neither _uuid extension nor ctypes available")
        try: # Issues 1481, 3581: _uuid_generate_time() might be None.
            node = self.uuid._unix_getnode()
        except TypeError:
            self.skipTest('requires uuid_generate_time')
        self.check_node(node, 'unix')

    @unittest.skipUnless(os.name == 'nt', 'requires Windows')
    @unittest.skipUnless(importable('ctypes'), 'requires ctypes')
    def test_windll_getnode(self):
        node = self.uuid._windll_getnode()
        self.check_node(node, network=True)


class TestInternalsWithoutExtModule(BaseTestInternals, unittest.TestCase):
    uuid = py_uuid

@unittest.skipUnless(c_uuid, 'requires the C _uuid module')
class TestInternalsWithExtModule(BaseTestInternals, unittest.TestCase):
    uuid = c_uuid


if __name__ == '__main__':
    unittest.main()<|MERGE_RESOLUTION|>--- conflicted
+++ resolved
@@ -518,15 +518,11 @@
         hex = '%012x' % node
         if support.verbose >= 2:
             print(hex, end=' ')
-<<<<<<< HEAD
         if network:
             # 47 bit will never be set in IEEE 802 addresses obtained
             # from network cards.
             self.assertFalse(node & 0x010000000000, hex)
         self.assertTrue(0 <= node < (1 << 48),
-=======
-        self.assertTrue(0 < node < (1 << 48),
->>>>>>> 19d0d548
                         "%s is not an RFC 4122 node ID" % hex)
 
     @unittest.skipUnless(os.name == 'posix', 'requires Posix')
