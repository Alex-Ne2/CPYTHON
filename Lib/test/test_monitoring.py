"""Test suite for the sys.monitoring."""

import collections
import functools
import operator
import sys
import textwrap
import types
import unittest


PAIR = (0,1)

def f1():
    pass

def f2():
    len([])
    sys.getsizeof(0)

def floop():
    for item in PAIR:
        pass

def gen():
    yield
    yield

def g1():
    for _ in gen():
        pass

TEST_TOOL = 2
TEST_TOOL2 = 3
TEST_TOOL3 = 4

class MonitoringBasicTest(unittest.TestCase):

    def test_has_objects(self):
        m = sys.monitoring
        m.events
        m.use_tool_id
        m.free_tool_id
        m.get_tool
        m.get_events
        m.set_events
        m.get_local_events
        m.set_local_events
        m.register_callback
        m.restart_events
        m.DISABLE
        m.MISSING
        m.events.NO_EVENTS

    def test_tool(self):
        sys.monitoring.use_tool_id(TEST_TOOL, "MonitoringTest.Tool")
        self.assertEqual(sys.monitoring.get_tool(TEST_TOOL), "MonitoringTest.Tool")
        sys.monitoring.set_events(TEST_TOOL, 15)
        self.assertEqual(sys.monitoring.get_events(TEST_TOOL), 15)
        sys.monitoring.set_events(TEST_TOOL, 0)
        with self.assertRaises(ValueError):
            sys.monitoring.set_events(TEST_TOOL, sys.monitoring.events.C_RETURN)
        with self.assertRaises(ValueError):
            sys.monitoring.set_events(TEST_TOOL, sys.monitoring.events.C_RAISE)
        sys.monitoring.free_tool_id(TEST_TOOL)
        self.assertEqual(sys.monitoring.get_tool(TEST_TOOL), None)
        with self.assertRaises(ValueError):
            sys.monitoring.set_events(TEST_TOOL, sys.monitoring.events.CALL)


class MonitoringTestBase:

    def setUp(self):
        # Check that a previous test hasn't left monitoring on.
        for tool in range(6):
            self.assertEqual(sys.monitoring.get_events(tool), 0)
        self.assertIs(sys.monitoring.get_tool(TEST_TOOL), None)
        self.assertIs(sys.monitoring.get_tool(TEST_TOOL2), None)
        self.assertIs(sys.monitoring.get_tool(TEST_TOOL3), None)
        sys.monitoring.use_tool_id(TEST_TOOL, "test " + self.__class__.__name__)
        sys.monitoring.use_tool_id(TEST_TOOL2, "test2 " + self.__class__.__name__)
        sys.monitoring.use_tool_id(TEST_TOOL3, "test3 " + self.__class__.__name__)

    def tearDown(self):
        # Check that test hasn't left monitoring on.
        for tool in range(6):
            self.assertEqual(sys.monitoring.get_events(tool), 0)
        sys.monitoring.free_tool_id(TEST_TOOL)
        sys.monitoring.free_tool_id(TEST_TOOL2)
        sys.monitoring.free_tool_id(TEST_TOOL3)


class MonitoringCountTest(MonitoringTestBase, unittest.TestCase):

    def check_event_count(self, func, event, expected):

        class Counter:
            def __init__(self):
                self.count = 0
            def __call__(self, *args):
                self.count += 1

        counter = Counter()
        sys.monitoring.register_callback(TEST_TOOL, event, counter)
        if event == E.C_RETURN or event == E.C_RAISE:
            sys.monitoring.set_events(TEST_TOOL, E.CALL)
        else:
            sys.monitoring.set_events(TEST_TOOL, event)
        self.assertEqual(counter.count, 0)
        counter.count = 0
        func()
        self.assertEqual(counter.count, expected)
        prev = sys.monitoring.register_callback(TEST_TOOL, event, None)
        counter.count = 0
        func()
        self.assertEqual(counter.count, 0)
        self.assertEqual(prev, counter)
        sys.monitoring.set_events(TEST_TOOL, 0)

    def test_start_count(self):
        self.check_event_count(f1, E.PY_START, 1)

    def test_resume_count(self):
        self.check_event_count(g1, E.PY_RESUME, 2)

    def test_return_count(self):
        self.check_event_count(f1, E.PY_RETURN, 1)

    def test_call_count(self):
        self.check_event_count(f2, E.CALL, 3)

    def test_c_return_count(self):
        self.check_event_count(f2, E.C_RETURN, 2)


E = sys.monitoring.events

SIMPLE_EVENTS = [
    (E.PY_START, "start"),
    (E.PY_RESUME, "resume"),
    (E.PY_RETURN, "return"),
    (E.PY_YIELD, "yield"),
    (E.JUMP, "jump"),
    (E.BRANCH, "branch"),
    (E.RAISE, "raise"),
    (E.PY_UNWIND, "unwind"),
    (E.EXCEPTION_HANDLED, "exception_handled"),
    (E.C_RAISE, "c_raise"),
    (E.C_RETURN, "c_return"),
]

SIMPLE_EVENT_SET = functools.reduce(operator.or_, [ev for (ev, _) in SIMPLE_EVENTS], 0) | E.CALL


def just_pass():
    pass

just_pass.events = [
    "py_call",
    "start",
    "return",
]

def just_raise():
    raise Exception

just_raise.events = [
    'py_call',
    "start",
    "raise",
    "unwind",
]

def just_call():
    len([])

just_call.events = [
    'py_call',
    "start",
    "c_call",
    "c_return",
    "return",
]

def caught():
    try:
        1/0
    except Exception:
        pass

caught.events = [
    'py_call',
    "start",
    "raise",
    "exception_handled",
    "branch",
    "return",
]

def nested_call():
    just_pass()

nested_call.events = [
    "py_call",
    "start",
    "py_call",
    "start",
    "return",
    "return",
]

PY_CALLABLES = (types.FunctionType, types.MethodType)

class MonitoringEventsBase(MonitoringTestBase):

    def gather_events(self, func):
        events = []
        for event, event_name in SIMPLE_EVENTS:
            def record(*args, event_name=event_name):
                events.append(event_name)
            sys.monitoring.register_callback(TEST_TOOL, event, record)
        def record_call(code, offset, obj, arg):
            if isinstance(obj, PY_CALLABLES):
                events.append("py_call")
            else:
                events.append("c_call")
        sys.monitoring.register_callback(TEST_TOOL, E.CALL, record_call)
        sys.monitoring.set_events(TEST_TOOL, SIMPLE_EVENT_SET)
        events = []
        try:
            func()
        except:
            pass
        sys.monitoring.set_events(TEST_TOOL, 0)
        #Remove the final event, the call to `sys.monitoring.set_events`
        events = events[:-1]
        return events

    def check_events(self, func, expected=None):
        events = self.gather_events(func)
        if expected is None:
            expected = func.events
        self.assertEqual(events, expected)


class MonitoringEventsTest(MonitoringEventsBase, unittest.TestCase):

    def test_just_pass(self):
        self.check_events(just_pass)

    def test_just_raise(self):
        try:
            self.check_events(just_raise)
        except Exception:
            pass
        self.assertEqual(sys.monitoring.get_events(TEST_TOOL), 0)

    def test_just_call(self):
        self.check_events(just_call)

    def test_caught(self):
        self.check_events(caught)

    def test_nested_call(self):
        self.check_events(nested_call)

UP_EVENTS = (E.C_RETURN, E.C_RAISE, E.PY_RETURN, E.PY_UNWIND, E.PY_YIELD)
DOWN_EVENTS = (E.PY_START, E.PY_RESUME)

from test.profilee import testfunc

class SimulateProfileTest(MonitoringEventsBase, unittest.TestCase):

    def test_balanced(self):
        events = self.gather_events(testfunc)
        c = collections.Counter(events)
        self.assertEqual(c["c_call"], c["c_return"])
        self.assertEqual(c["start"], c["return"] + c["unwind"])
        self.assertEqual(c["raise"], c["exception_handled"] + c["unwind"])

    def test_frame_stack(self):
        self.maxDiff = None
        stack = []
        errors = []
        seen = set()
        def up(*args):
            frame = sys._getframe(1)
            if not stack:
                errors.append("empty")
            else:
                expected = stack.pop()
                if frame != expected:
                    errors.append(f" Popping {frame} expected {expected}")
        def down(*args):
            frame = sys._getframe(1)
            stack.append(frame)
            seen.add(frame.f_code)
        def call(code, offset, callable, arg):
            if not isinstance(callable, PY_CALLABLES):
                stack.append(sys._getframe(1))
        for event in UP_EVENTS:
            sys.monitoring.register_callback(TEST_TOOL, event, up)
        for event in DOWN_EVENTS:
            sys.monitoring.register_callback(TEST_TOOL, event, down)
        sys.monitoring.register_callback(TEST_TOOL, E.CALL, call)
        sys.monitoring.set_events(TEST_TOOL, SIMPLE_EVENT_SET)
        testfunc()
        sys.monitoring.set_events(TEST_TOOL, 0)
        self.assertEqual(errors, [])
        self.assertEqual(stack, [sys._getframe()])
        self.assertEqual(len(seen), 9)


class CounterWithDisable:

    def __init__(self):
        self.disable = False
        self.count = 0

    def __call__(self, *args):
        self.count += 1
        if self.disable:
            return sys.monitoring.DISABLE


class RecorderWithDisable:

    def __init__(self, events):
        self.disable = False
        self.events = events

    def __call__(self, code, event):
        self.events.append(event)
        if self.disable:
            return sys.monitoring.DISABLE


class MontoringDisableAndRestartTest(MonitoringTestBase, unittest.TestCase):

    def test_disable(self):
        try:
            counter = CounterWithDisable()
            sys.monitoring.register_callback(TEST_TOOL, E.PY_START, counter)
            sys.monitoring.set_events(TEST_TOOL, E.PY_START)
            self.assertEqual(counter.count, 0)
            counter.count = 0
            f1()
            self.assertEqual(counter.count, 1)
            counter.disable = True
            counter.count = 0
            f1()
            self.assertEqual(counter.count, 1)
            counter.count = 0
            f1()
            self.assertEqual(counter.count, 0)
            sys.monitoring.set_events(TEST_TOOL, 0)
        finally:
            sys.monitoring.restart_events()

    def test_restart(self):
        try:
            counter = CounterWithDisable()
            sys.monitoring.register_callback(TEST_TOOL, E.PY_START, counter)
            sys.monitoring.set_events(TEST_TOOL, E.PY_START)
            counter.disable = True
            f1()
            counter.count = 0
            f1()
            self.assertEqual(counter.count, 0)
            sys.monitoring.restart_events()
            counter.count = 0
            f1()
            self.assertEqual(counter.count, 1)
            sys.monitoring.set_events(TEST_TOOL, 0)
        finally:
            sys.monitoring.restart_events()


class MultipleMonitorsTest(MonitoringTestBase, unittest.TestCase):

    def test_two_same(self):
        try:
            self.assertEqual(sys.monitoring._all_events(), {})
            counter1 = CounterWithDisable()
            counter2 = CounterWithDisable()
            sys.monitoring.register_callback(TEST_TOOL, E.PY_START, counter1)
            sys.monitoring.register_callback(TEST_TOOL2, E.PY_START, counter2)
            sys.monitoring.set_events(TEST_TOOL, E.PY_START)
            sys.monitoring.set_events(TEST_TOOL2, E.PY_START)
            self.assertEqual(sys.monitoring.get_events(TEST_TOOL), E.PY_START)
            self.assertEqual(sys.monitoring.get_events(TEST_TOOL2), E.PY_START)
            self.assertEqual(sys.monitoring._all_events(), {'PY_START': (1 << TEST_TOOL) | (1 << TEST_TOOL2)})
            counter1.count = 0
            counter2.count = 0
            f1()
            count1 = counter1.count
            count2 = counter2.count
            self.assertEqual((count1, count2), (1, 1))
        finally:
            sys.monitoring.set_events(TEST_TOOL, 0)
            sys.monitoring.set_events(TEST_TOOL2, 0)
            sys.monitoring.register_callback(TEST_TOOL, E.PY_START, None)
            sys.monitoring.register_callback(TEST_TOOL2, E.PY_START, None)
            self.assertEqual(sys.monitoring._all_events(), {})

    def test_three_same(self):
        try:
            self.assertEqual(sys.monitoring._all_events(), {})
            counter1 = CounterWithDisable()
            counter2 = CounterWithDisable()
            counter3 = CounterWithDisable()
            sys.monitoring.register_callback(TEST_TOOL, E.PY_START, counter1)
            sys.monitoring.register_callback(TEST_TOOL2, E.PY_START, counter2)
            sys.monitoring.register_callback(TEST_TOOL3, E.PY_START, counter3)
            sys.monitoring.set_events(TEST_TOOL, E.PY_START)
            sys.monitoring.set_events(TEST_TOOL2, E.PY_START)
            sys.monitoring.set_events(TEST_TOOL3, E.PY_START)
            self.assertEqual(sys.monitoring.get_events(TEST_TOOL), E.PY_START)
            self.assertEqual(sys.monitoring.get_events(TEST_TOOL2), E.PY_START)
            self.assertEqual(sys.monitoring.get_events(TEST_TOOL3), E.PY_START)
            self.assertEqual(sys.monitoring._all_events(), {'PY_START': (1 << TEST_TOOL) | (1 << TEST_TOOL2) | (1 << TEST_TOOL3)})
            counter1.count = 0
            counter2.count = 0
            counter3.count = 0
            f1()
            count1 = counter1.count
            count2 = counter2.count
            count3 = counter3.count
            self.assertEqual((count1, count2, count3), (1, 1, 1))
        finally:
            sys.monitoring.set_events(TEST_TOOL, 0)
            sys.monitoring.set_events(TEST_TOOL2, 0)
            sys.monitoring.set_events(TEST_TOOL3, 0)
            sys.monitoring.register_callback(TEST_TOOL, E.PY_START, None)
            sys.monitoring.register_callback(TEST_TOOL2, E.PY_START, None)
            sys.monitoring.register_callback(TEST_TOOL3, E.PY_START, None)
            self.assertEqual(sys.monitoring._all_events(), {})

    def test_two_different(self):
        try:
            self.assertEqual(sys.monitoring._all_events(), {})
            counter1 = CounterWithDisable()
            counter2 = CounterWithDisable()
            sys.monitoring.register_callback(TEST_TOOL, E.PY_START, counter1)
            sys.monitoring.register_callback(TEST_TOOL2, E.PY_RETURN, counter2)
            sys.monitoring.set_events(TEST_TOOL, E.PY_START)
            sys.monitoring.set_events(TEST_TOOL2, E.PY_RETURN)
            self.assertEqual(sys.monitoring.get_events(TEST_TOOL), E.PY_START)
            self.assertEqual(sys.monitoring.get_events(TEST_TOOL2), E.PY_RETURN)
            self.assertEqual(sys.monitoring._all_events(), {'PY_START': 1 << TEST_TOOL, 'PY_RETURN': 1 << TEST_TOOL2})
            counter1.count = 0
            counter2.count = 0
            f1()
            count1 = counter1.count
            count2 = counter2.count
            self.assertEqual((count1, count2), (1, 1))
        finally:
            sys.monitoring.set_events(TEST_TOOL, 0)
            sys.monitoring.set_events(TEST_TOOL2, 0)
            sys.monitoring.register_callback(TEST_TOOL, E.PY_START, None)
            sys.monitoring.register_callback(TEST_TOOL2, E.PY_RETURN, None)
            self.assertEqual(sys.monitoring._all_events(), {})

    def test_two_with_disable(self):
        try:
            self.assertEqual(sys.monitoring._all_events(), {})
            counter1 = CounterWithDisable()
            counter2 = CounterWithDisable()
            sys.monitoring.register_callback(TEST_TOOL, E.PY_START, counter1)
            sys.monitoring.register_callback(TEST_TOOL2, E.PY_START, counter2)
            sys.monitoring.set_events(TEST_TOOL, E.PY_START)
            sys.monitoring.set_events(TEST_TOOL2, E.PY_START)
            self.assertEqual(sys.monitoring.get_events(TEST_TOOL), E.PY_START)
            self.assertEqual(sys.monitoring.get_events(TEST_TOOL2), E.PY_START)
            self.assertEqual(sys.monitoring._all_events(), {'PY_START': (1 << TEST_TOOL) | (1 << TEST_TOOL2)})
            counter1.count = 0
            counter2.count = 0
            counter1.disable = True
            f1()
            count1 = counter1.count
            count2 = counter2.count
            self.assertEqual((count1, count2), (1, 1))
            counter1.count = 0
            counter2.count = 0
            f1()
            count1 = counter1.count
            count2 = counter2.count
            self.assertEqual((count1, count2), (0, 1))
        finally:
            sys.monitoring.set_events(TEST_TOOL, 0)
            sys.monitoring.set_events(TEST_TOOL2, 0)
            sys.monitoring.register_callback(TEST_TOOL, E.PY_START, None)
            sys.monitoring.register_callback(TEST_TOOL2, E.PY_START, None)
            self.assertEqual(sys.monitoring._all_events(), {})
            sys.monitoring.restart_events()

class LineMonitoringTest(MonitoringTestBase, unittest.TestCase):

    def test_lines_single(self):
        try:
            self.assertEqual(sys.monitoring._all_events(), {})
            events = []
            recorder = RecorderWithDisable(events)
            sys.monitoring.register_callback(TEST_TOOL, E.LINE, recorder)
            sys.monitoring.set_events(TEST_TOOL, E.LINE)
            f1()
            sys.monitoring.set_events(TEST_TOOL, 0)
            sys.monitoring.register_callback(TEST_TOOL, E.LINE, None)
            start = LineMonitoringTest.test_lines_single.__code__.co_firstlineno
            self.assertEqual(events, [start+7, 15, start+8])
        finally:
            sys.monitoring.set_events(TEST_TOOL, 0)
            sys.monitoring.register_callback(TEST_TOOL, E.LINE, None)
            self.assertEqual(sys.monitoring._all_events(), {})
            sys.monitoring.restart_events()

    def test_lines_loop(self):
        try:
            self.assertEqual(sys.monitoring._all_events(), {})
            events = []
            recorder = RecorderWithDisable(events)
            sys.monitoring.register_callback(TEST_TOOL, E.LINE, recorder)
            sys.monitoring.set_events(TEST_TOOL, E.LINE)
            floop()
            sys.monitoring.set_events(TEST_TOOL, 0)
            sys.monitoring.register_callback(TEST_TOOL, E.LINE, None)
            start = LineMonitoringTest.test_lines_loop.__code__.co_firstlineno
<<<<<<< HEAD
            self.assertEqual(events, [start+7, 22, 23, 23, 22, start+8])
=======
            self.assertEqual(events, [start+7, 21, 22, 21, 22, 21, start+8])
>>>>>>> ce4eecf9
        finally:
            sys.monitoring.set_events(TEST_TOOL, 0)
            sys.monitoring.register_callback(TEST_TOOL, E.LINE, None)
            self.assertEqual(sys.monitoring._all_events(), {})
            sys.monitoring.restart_events()

    def test_lines_two(self):
        try:
            self.assertEqual(sys.monitoring._all_events(), {})
            events = []
            recorder = RecorderWithDisable(events)
            events2 = []
            recorder2 = RecorderWithDisable(events2)
            sys.monitoring.register_callback(TEST_TOOL, E.LINE, recorder)
            sys.monitoring.register_callback(TEST_TOOL2, E.LINE, recorder2)
            sys.monitoring.set_events(TEST_TOOL, E.LINE); sys.monitoring.set_events(TEST_TOOL2, E.LINE)
            f1()
            sys.monitoring.set_events(TEST_TOOL, 0); sys.monitoring.set_events(TEST_TOOL2, 0)
            sys.monitoring.register_callback(TEST_TOOL, E.LINE, None)
            sys.monitoring.register_callback(TEST_TOOL2, E.LINE, None)
            start = LineMonitoringTest.test_lines_two.__code__.co_firstlineno
            expected = [start+10, 15, start+11]
            self.assertEqual(events, expected)
            self.assertEqual(events2, expected)
        finally:
            sys.monitoring.set_events(TEST_TOOL, 0)
            sys.monitoring.set_events(TEST_TOOL2, 0)
            sys.monitoring.register_callback(TEST_TOOL, E.LINE, None)
            sys.monitoring.register_callback(TEST_TOOL2, E.LINE, None)
            self.assertEqual(sys.monitoring._all_events(), {})
            sys.monitoring.restart_events()

    def check_lines(self, func, expected, tool=TEST_TOOL):
        try:
            self.assertEqual(sys.monitoring._all_events(), {})
            events = []
            recorder = RecorderWithDisable(events)
            sys.monitoring.register_callback(tool, E.LINE, recorder)
            sys.monitoring.set_events(tool, E.LINE)
            func()
            sys.monitoring.set_events(tool, 0)
            sys.monitoring.register_callback(tool, E.LINE, None)
            lines = [ line - func.__code__.co_firstlineno for line in events[1:-1] ]
            self.assertEqual(lines, expected)
        finally:
            sys.monitoring.set_events(tool, 0)


    def test_linear(self):

        def func():
            line = 1
            line = 2
            line = 3
            line = 4
            line = 5

        self.check_lines(func, [1,2,3,4,5])

    def test_branch(self):
        def func():
            if "true".startswith("t"):
                line = 2
                line = 3
            else:
                line = 5
            line = 6

        self.check_lines(func, [1,2,3,6])

    def test_try_except(self):

        def func1():
            try:
                line = 2
                line = 3
            except:
                line = 5
            line = 6

        self.check_lines(func1, [1,2,3,6])

        def func2():
            try:
                line = 2
                raise 3
            except:
                line = 5
            line = 6

        self.check_lines(func2, [1,2,3,4,5,6])


class ExceptionRecorder:

    event_type = E.RAISE

    def __init__(self, events):
        self.events = events

    def __call__(self, code, offset, exc):
        self.events.append(("raise", type(exc)))

class CheckEvents(MonitoringTestBase, unittest.TestCase):

    def check_events(self, func, expected, tool=TEST_TOOL, recorders=(ExceptionRecorder,)):
        try:
            self.assertEqual(sys.monitoring._all_events(), {})
            event_list = []
            all_events = 0
            for recorder in recorders:
                ev = recorder.event_type
                sys.monitoring.register_callback(tool, ev, recorder(event_list))
                all_events |= ev
            sys.monitoring.set_events(tool, all_events)
            func()
            sys.monitoring.set_events(tool, 0)
            for recorder in recorders:
                sys.monitoring.register_callback(tool, recorder.event_type, None)
            self.assertEqual(event_list, expected)
        finally:
            sys.monitoring.set_events(tool, 0)
            for recorder in recorders:
                sys.monitoring.register_callback(tool, recorder.event_type, None)

class StopiterationRecorder(ExceptionRecorder):

    event_type = E.STOP_ITERATION

class ExceptionMontoringTest(CheckEvents):

    recorder = ExceptionRecorder

    def test_simple_try_except(self):

        def func1():
            try:
                line = 2
                raise KeyError
            except:
                line = 5
            line = 6

        self.check_events(func1, [("raise", KeyError)])

        def gen():
            yield 1
            return 2

        def implicit_stop_iteration():
            for _ in gen():
                pass

        self.check_events(implicit_stop_iteration, [("raise", StopIteration)], recorders=(StopiterationRecorder,))

class LineRecorder:

    event_type = E.LINE


    def __init__(self, events):
        self.events = events

    def __call__(self, code, line):
        self.events.append(("line", code.co_name, line - code.co_firstlineno))

class CallRecorder:

    event_type = E.CALL

    def __init__(self, events):
        self.events = events

    def __call__(self, code, offset, func, arg):
        self.events.append(("call", func.__name__, arg))

class CEventRecorder:

    def __init__(self, events):
        self.events = events

    def __call__(self, code, offset, func, arg):
        self.events.append((self.event_name, func.__name__, arg))

class CReturnRecorder(CEventRecorder):

    event_type = E.C_RETURN
    event_name = "C return"

class CRaiseRecorder(CEventRecorder):

    event_type = E.C_RAISE
    event_name = "C raise"

MANY_RECORDERS = ExceptionRecorder, CallRecorder, LineRecorder, CReturnRecorder, CRaiseRecorder

class TestManyEvents(CheckEvents):

    def test_simple(self):

        def func1():
            line1 = 1
            line2 = 2
            line3 = 3

        self.check_events(func1, recorders = MANY_RECORDERS, expected = [
            ('line', 'check_events', 10),
            ('call', 'func1', sys.monitoring.MISSING),
            ('line', 'func1', 1),
            ('line', 'func1', 2),
            ('line', 'func1', 3),
            ('line', 'check_events', 11),
            ('call', 'set_events', 2)])

    def test_c_call(self):

        def func2():
            line1 = 1
            [].append(2)
            line3 = 3

        self.check_events(func2, recorders = MANY_RECORDERS, expected = [
            ('line', 'check_events', 10),
            ('call', 'func2', sys.monitoring.MISSING),
            ('line', 'func2', 1),
            ('line', 'func2', 2),
            ('call', 'append', [2]),
            ('C return', 'append', [2]),
            ('line', 'func2', 3),
            ('line', 'check_events', 11),
            ('call', 'set_events', 2)])

    def test_try_except(self):

        def func3():
            try:
                line = 2
                raise KeyError
            except:
                line = 5
            line = 6

        self.check_events(func3, recorders = MANY_RECORDERS, expected = [
            ('line', 'check_events', 10),
            ('call', 'func3', sys.monitoring.MISSING),
            ('line', 'func3', 1),
            ('line', 'func3', 2),
            ('line', 'func3', 3),
            ('raise', KeyError),
            ('line', 'func3', 4),
            ('line', 'func3', 5),
            ('line', 'func3', 6),
            ('line', 'check_events', 11),
            ('call', 'set_events', 2)])

class InstructionRecorder:

    event_type = E.INSTRUCTION

    def __init__(self, events):
        self.events = events

    def __call__(self, code, offset):
        # Filter out instructions in check_events to lower noise
        if code.co_name != "check_events":
            self.events.append(("instruction", code.co_name, offset))


LINE_AND_INSTRUCTION_RECORDERS = InstructionRecorder, LineRecorder

class TestLineAndInstructionEvents(CheckEvents):
    maxDiff = None

    def test_simple(self):

        def func1():
            line1 = 1
            line2 = 2
            line3 = 3

        self.check_events(func1, recorders = LINE_AND_INSTRUCTION_RECORDERS, expected = [
            ('line', 'check_events', 10),
            ('line', 'func1', 1),
            ('instruction', 'func1', 2),
            ('instruction', 'func1', 4),
            ('line', 'func1', 2),
            ('instruction', 'func1', 6),
            ('instruction', 'func1', 8),
            ('line', 'func1', 3),
            ('instruction', 'func1', 10),
            ('instruction', 'func1', 12),
            ('instruction', 'func1', 14),
            ('line', 'check_events', 11)])

    def test_c_call(self):

        def func2():
            line1 = 1
            [].append(2)
            line3 = 3

        self.check_events(func2, recorders = LINE_AND_INSTRUCTION_RECORDERS, expected = [
            ('line', 'check_events', 10),
            ('line', 'func2', 1),
            ('instruction', 'func2', 2),
            ('instruction', 'func2', 4),
            ('line', 'func2', 2),
            ('instruction', 'func2', 6),
            ('instruction', 'func2', 8),
            ('instruction', 'func2', 28),
            ('instruction', 'func2', 30),
            ('instruction', 'func2', 38),
            ('line', 'func2', 3),
            ('instruction', 'func2', 40),
            ('instruction', 'func2', 42),
            ('instruction', 'func2', 44),
            ('line', 'check_events', 11)])

    def test_try_except(self):

        def func3():
            try:
                line = 2
                raise KeyError
            except:
                line = 5
            line = 6

        self.check_events(func3, recorders = LINE_AND_INSTRUCTION_RECORDERS, expected = [
            ('line', 'check_events', 10),
            ('line', 'func3', 1),
            ('instruction', 'func3', 2),
            ('line', 'func3', 2),
            ('instruction', 'func3', 4),
            ('instruction', 'func3', 6),
            ('line', 'func3', 3),
            ('instruction', 'func3', 8),
            ('instruction', 'func3', 18),
            ('instruction', 'func3', 20),
            ('line', 'func3', 4),
            ('instruction', 'func3', 22),
            ('line', 'func3', 5),
            ('instruction', 'func3', 24),
            ('instruction', 'func3', 26),
            ('instruction', 'func3', 28),
            ('line', 'func3', 6),
            ('instruction', 'func3', 30),
            ('instruction', 'func3', 32),
            ('instruction', 'func3', 34),
            ('line', 'check_events', 11)])

    def test_with_restart(self):
        def func1():
            line1 = 1
            line2 = 2
            line3 = 3

        self.check_events(func1, recorders = LINE_AND_INSTRUCTION_RECORDERS, expected = [
            ('line', 'check_events', 10),
            ('line', 'func1', 1),
            ('instruction', 'func1', 2),
            ('instruction', 'func1', 4),
            ('line', 'func1', 2),
            ('instruction', 'func1', 6),
            ('instruction', 'func1', 8),
            ('line', 'func1', 3),
            ('instruction', 'func1', 10),
            ('instruction', 'func1', 12),
            ('instruction', 'func1', 14),
            ('line', 'check_events', 11)])

        sys.monitoring.restart_events()

        self.check_events(func1, recorders = LINE_AND_INSTRUCTION_RECORDERS, expected = [
            ('line', 'check_events', 10),
            ('line', 'func1', 1),
            ('instruction', 'func1', 2),
            ('instruction', 'func1', 4),
            ('line', 'func1', 2),
            ('instruction', 'func1', 6),
            ('instruction', 'func1', 8),
            ('line', 'func1', 3),
            ('instruction', 'func1', 10),
            ('instruction', 'func1', 12),
            ('instruction', 'func1', 14),
            ('line', 'check_events', 11)])

class TestInstallIncrementallly(MonitoringTestBase, unittest.TestCase):

    def check_events(self, func, must_include, tool=TEST_TOOL, recorders=(ExceptionRecorder,)):
        try:
            self.assertEqual(sys.monitoring._all_events(), {})
            event_list = []
            all_events = 0
            for recorder in recorders:
                all_events |= recorder.event_type
                sys.monitoring.set_events(tool, all_events)
            for recorder in recorders:
                sys.monitoring.register_callback(tool, recorder.event_type, recorder(event_list))
            func()
            sys.monitoring.set_events(tool, 0)
            for recorder in recorders:
                sys.monitoring.register_callback(tool, recorder.event_type, None)
            for line in must_include:
                self.assertIn(line, event_list)
        finally:
            sys.monitoring.set_events(tool, 0)
            for recorder in recorders:
                sys.monitoring.register_callback(tool, recorder.event_type, None)

    @staticmethod
    def func1():
        line1 = 1

    MUST_INCLUDE_LI = [
            ('instruction', 'func1', 2),
            ('line', 'func1', 1),
            ('instruction', 'func1', 4),
            ('instruction', 'func1', 6)]

    def test_line_then_instruction(self):
        recorders = [ LineRecorder, InstructionRecorder ]
        self.check_events(self.func1,
                          recorders = recorders, must_include = self.EXPECTED_LI)

    def test_instruction_then_line(self):
        recorders = [ InstructionRecorder, LineRecorderLowNoise ]
        self.check_events(self.func1,
                          recorders = recorders, must_include = self.EXPECTED_LI)

    @staticmethod
    def func2():
        len(())

    MUST_INCLUDE_CI = [
            ('instruction', 'func2', 2),
            ('call', 'func2', sys.monitoring.MISSING),
            ('call', 'len', ()),
            ('instruction', 'func2', 12),
            ('instruction', 'func2', 14)]



    def test_line_then_instruction(self):
        recorders = [ CallRecorder, InstructionRecorder ]
        self.check_events(self.func2,
                          recorders = recorders, must_include = self.MUST_INCLUDE_CI)

    def test_instruction_then_line(self):
        recorders = [ InstructionRecorder, CallRecorder ]
        self.check_events(self.func2,
                          recorders = recorders, must_include = self.MUST_INCLUDE_CI)

class TestLocalEvents(MonitoringTestBase, unittest.TestCase):

    def check_events(self, func, expected, tool=TEST_TOOL, recorders=(ExceptionRecorder,)):
        try:
            self.assertEqual(sys.monitoring._all_events(), {})
            event_list = []
            all_events = 0
            for recorder in recorders:
                ev = recorder.event_type
                sys.monitoring.register_callback(tool, ev, recorder(event_list))
                all_events |= ev
            sys.monitoring.set_local_events(tool, func.__code__, all_events)
            func()
            sys.monitoring.set_local_events(tool, func.__code__, 0)
            for recorder in recorders:
                sys.monitoring.register_callback(tool, recorder.event_type, None)
            self.assertEqual(event_list, expected)
        finally:
            sys.monitoring.set_local_events(tool, func.__code__, 0)
            for recorder in recorders:
                sys.monitoring.register_callback(tool, recorder.event_type, None)


    def test_simple(self):

        def func1():
            line1 = 1
            line2 = 2
            line3 = 3

        self.check_events(func1, recorders = MANY_RECORDERS, expected = [
            ('line', 'func1', 1),
            ('line', 'func1', 2),
            ('line', 'func1', 3)])

    def test_c_call(self):

        def func2():
            line1 = 1
            [].append(2)
            line3 = 3

        self.check_events(func2, recorders = MANY_RECORDERS, expected = [
            ('line', 'func2', 1),
            ('line', 'func2', 2),
            ('call', 'append', [2]),
            ('C return', 'append', [2]),
            ('line', 'func2', 3)])

    def test_try_except(self):

        def func3():
            try:
                line = 2
                raise KeyError
            except:
                line = 5
            line = 6

        self.check_events(func3, recorders = MANY_RECORDERS, expected = [
            ('line', 'func3', 1),
            ('line', 'func3', 2),
            ('line', 'func3', 3),
            ('raise', KeyError),
            ('line', 'func3', 4),
            ('line', 'func3', 5),
            ('line', 'func3', 6)])


def line_from_offset(code, offset):
    for start, end, line in code.co_lines():
        if start <= offset < end:
            if line is None:
                return f"[offset={offset}]"
            return line - code.co_firstlineno
    return -1

class JumpRecorder:

    event_type = E.JUMP
    name = "jump"

    def __init__(self, events):
        self.events = events

    def __call__(self, code, from_, to):
        from_line = line_from_offset(code, from_)
        to_line = line_from_offset(code, to)
        self.events.append((self.name, code.co_name, from_line, to_line))


class BranchRecorder(JumpRecorder):

    event_type = E.BRANCH
    name = "branch"

class ReturnRecorder:

    event_type = E.PY_RETURN

    def __init__(self, events):
        self.events = events

    def __call__(self, code, offset, val):
        self.events.append(("return", val))


JUMP_AND_BRANCH_RECORDERS = JumpRecorder, BranchRecorder
JUMP_BRANCH_AND_LINE_RECORDERS = JumpRecorder, BranchRecorder, LineRecorder
FLOW_AND_LINE_RECORDERS = JumpRecorder, BranchRecorder, LineRecorder, ExceptionRecorder, ReturnRecorder

class TestBranchAndJumpEvents(CheckEvents):
    maxDiff = None

    def test_loop(self):

        def func():
            x = 1
            for a in range(2):
                if a:
                    x = 4
                else:
                    x = 6

        self.check_events(func, recorders = JUMP_AND_BRANCH_RECORDERS, expected = [
            ('branch', 'func', 2, 2),
            ('branch', 'func', 3, 6),
            ('jump', 'func', 6, 2),
            ('branch', 'func', 2, 2),
            ('branch', 'func', 3, 4),
            ('jump', 'func', 4, 2),
            ('branch', 'func', 2, 2)])

        self.check_events(func, recorders = JUMP_BRANCH_AND_LINE_RECORDERS, expected = [
            ('line', 'check_events', 10),
            ('line', 'func', 1),
            ('line', 'func', 2),
            ('branch', 'func', 2, 2),
            ('line', 'func', 3),
            ('branch', 'func', 3, 6),
            ('line', 'func', 6),
            ('jump', 'func', 6, 2),
            ('line', 'func', 2),
            ('branch', 'func', 2, 2),
            ('line', 'func', 3),
            ('branch', 'func', 3, 4),
            ('line', 'func', 4),
            ('jump', 'func', 4, 2),
            ('line', 'func', 2),
            ('branch', 'func', 2, 2),
            ('line', 'check_events', 11)])

    def test_except_star(self):

        class Foo:
            def meth(self):
                pass

        def func():
            try:
                try:
                    raise KeyError
                except* Exception as e:
                    f = Foo(); f.meth()
            except KeyError:
                pass


        self.check_events(func, recorders = JUMP_BRANCH_AND_LINE_RECORDERS, expected = [
            ('line', 'check_events', 10),
            ('line', 'func', 1),
            ('line', 'func', 2),
            ('line', 'func', 3),
            ('line', 'func', 4),
            ('branch', 'func', 4, 4),
            ('line', 'func', 5),
            ('line', 'meth', 1),
            ('jump', 'func', 5, 5),
            ('jump', 'func', 5, '[offset=114]'),
            ('branch', 'func', '[offset=120]', '[offset=122]'),
            ('line', 'check_events', 11)])

        self.check_events(func, recorders = FLOW_AND_LINE_RECORDERS, expected = [
            ('line', 'check_events', 10),
            ('line', 'func', 1),
            ('line', 'func', 2),
            ('line', 'func', 3),
            ('raise', KeyError),
            ('line', 'func', 4),
            ('branch', 'func', 4, 4),
            ('line', 'func', 5),
            ('line', 'meth', 1),
            ('return', None),
            ('jump', 'func', 5, 5),
            ('jump', 'func', 5, '[offset=114]'),
            ('branch', 'func', '[offset=120]', '[offset=122]'),
            ('return', None),
            ('line', 'check_events', 11)])

class TestLoadSuperAttr(CheckEvents):
    RECORDERS = CallRecorder, LineRecorder, CRaiseRecorder, CReturnRecorder

    def _exec(self, codestr, optimized=False):
        # The compiler checks for statically visible shadowing of the name
        # `super`, and declines to emit `LOAD_SUPER_ATTR` if shadowing is found.
        # So inserting `super = super` prevents the compiler from emitting
        # `LOAD_SUPER_ATTR`, and allows us to test that monitoring events for
        # `LOAD_SUPER_ATTR` are equivalent to those we'd get from the
        # un-optimized `LOAD_GLOBAL super; CALL; LOAD_ATTR` form.
        assignment = "x = 1" if optimized else "super = super"
        codestr = f"{assignment}\n{textwrap.dedent(codestr)}"
        d = {}
        exec(codestr, d, d)
        return d

    def _super_method_call(self, optimized=False):
        codestr = """
            class A:
                def method(self, x):
                    return x

            class B(A):
                def method(self, x):
                    return super(
                    ).method(
                        x
                    )

            b = B()
            def f():
                return b.method(1)
        """
        d = self._exec(codestr, optimized)
        expected = [
            ('line', 'check_events', 10),
            ('call', 'f', sys.monitoring.MISSING),
            ('line', 'f', 1),
            ('call', 'method', d["b"]),
            ('line', 'method', 1),
            ('call', 'super', sys.monitoring.MISSING),
            ('C return', 'super', sys.monitoring.MISSING),
            ('line', 'method', 2),
            ('line', 'method', 3),
            ('line', 'method', 2),
            ('call', 'method', 1),
            ('line', 'method', 1),
            ('line', 'method', 1),
            ('line', 'check_events', 11),
            ('call', 'set_events', 2),
        ]
        return d["f"], expected

    def test_method_call(self):
        nonopt_func, nonopt_expected = self._super_method_call(optimized=False)
        opt_func, opt_expected = self._super_method_call(optimized=True)

        self.check_events(nonopt_func, recorders=self.RECORDERS, expected=nonopt_expected)
        self.check_events(opt_func, recorders=self.RECORDERS, expected=opt_expected)

    def _super_method_call_error(self, optimized=False):
        codestr = """
            class A:
                def method(self, x):
                    return x

            class B(A):
                def method(self, x):
                    return super(
                        x,
                        self,
                    ).method(
                        x
                    )

            b = B()
            def f():
                try:
                    return b.method(1)
                except TypeError:
                    pass
                else:
                    assert False, "should have raised TypeError"
        """
        d = self._exec(codestr, optimized)
        expected = [
            ('line', 'check_events', 10),
            ('call', 'f', sys.monitoring.MISSING),
            ('line', 'f', 1),
            ('line', 'f', 2),
            ('call', 'method', d["b"]),
            ('line', 'method', 1),
            ('line', 'method', 2),
            ('line', 'method', 3),
            ('line', 'method', 1),
            ('call', 'super', 1),
            ('C raise', 'super', 1),
            ('line', 'f', 3),
            ('line', 'f', 4),
            ('line', 'check_events', 11),
            ('call', 'set_events', 2),
        ]
        return d["f"], expected

    def test_method_call_error(self):
        nonopt_func, nonopt_expected = self._super_method_call_error(optimized=False)
        opt_func, opt_expected = self._super_method_call_error(optimized=True)

        self.check_events(nonopt_func, recorders=self.RECORDERS, expected=nonopt_expected)
        self.check_events(opt_func, recorders=self.RECORDERS, expected=opt_expected)

    def _super_attr(self, optimized=False):
        codestr = """
            class A:
                x = 1

            class B(A):
                def method(self):
                    return super(
                    ).x

            b = B()
            def f():
                return b.method()
        """
        d = self._exec(codestr, optimized)
        expected = [
            ('line', 'check_events', 10),
            ('call', 'f', sys.monitoring.MISSING),
            ('line', 'f', 1),
            ('call', 'method', d["b"]),
            ('line', 'method', 1),
            ('call', 'super', sys.monitoring.MISSING),
            ('C return', 'super', sys.monitoring.MISSING),
            ('line', 'method', 2),
            ('line', 'method', 1),
            ('line', 'check_events', 11),
            ('call', 'set_events', 2)
        ]
        return d["f"], expected

    def test_attr(self):
        nonopt_func, nonopt_expected = self._super_attr(optimized=False)
        opt_func, opt_expected = self._super_attr(optimized=True)

        self.check_events(nonopt_func, recorders=self.RECORDERS, expected=nonopt_expected)
        self.check_events(opt_func, recorders=self.RECORDERS, expected=opt_expected)


class TestSetGetEvents(MonitoringTestBase, unittest.TestCase):

    def test_global(self):
        sys.monitoring.set_events(TEST_TOOL, E.PY_START)
        self.assertEqual(sys.monitoring.get_events(TEST_TOOL), E.PY_START)
        sys.monitoring.set_events(TEST_TOOL2, E.PY_START)
        self.assertEqual(sys.monitoring.get_events(TEST_TOOL2), E.PY_START)
        sys.monitoring.set_events(TEST_TOOL, 0)
        self.assertEqual(sys.monitoring.get_events(TEST_TOOL), 0)
        sys.monitoring.set_events(TEST_TOOL2,0)
        self.assertEqual(sys.monitoring.get_events(TEST_TOOL2), 0)

    def test_local(self):
        code = f1.__code__
        sys.monitoring.set_local_events(TEST_TOOL, code, E.PY_START)
        self.assertEqual(sys.monitoring.get_local_events(TEST_TOOL, code), E.PY_START)
        sys.monitoring.set_local_events(TEST_TOOL2, code, E.PY_START)
        self.assertEqual(sys.monitoring.get_local_events(TEST_TOOL2, code), E.PY_START)
        sys.monitoring.set_local_events(TEST_TOOL, code, 0)
        self.assertEqual(sys.monitoring.get_local_events(TEST_TOOL, code), 0)
        sys.monitoring.set_local_events(TEST_TOOL2, code, 0)
        self.assertEqual(sys.monitoring.get_local_events(TEST_TOOL2, code), 0)

class TestUninitialized(unittest.TestCase, MonitoringTestBase):

    @staticmethod
    def f():
        pass

    def test_get_local_events_uninitialized(self):
        self.assertEqual(sys.monitoring.get_local_events(TEST_TOOL, self.f.__code__), 0)<|MERGE_RESOLUTION|>--- conflicted
+++ resolved
@@ -525,11 +525,7 @@
             sys.monitoring.set_events(TEST_TOOL, 0)
             sys.monitoring.register_callback(TEST_TOOL, E.LINE, None)
             start = LineMonitoringTest.test_lines_loop.__code__.co_firstlineno
-<<<<<<< HEAD
-            self.assertEqual(events, [start+7, 22, 23, 23, 22, start+8])
-=======
-            self.assertEqual(events, [start+7, 21, 22, 21, 22, 21, start+8])
->>>>>>> ce4eecf9
+            self.assertEqual(events, [start+7, 22, 23, 22, 23, 22, start+8])
         finally:
             sys.monitoring.set_events(TEST_TOOL, 0)
             sys.monitoring.register_callback(TEST_TOOL, E.LINE, None)
