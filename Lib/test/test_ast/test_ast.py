import ast
import builtins
import copy
import dis
import enum
import os
import re
import sys
import textwrap
import types
import unittest
import weakref
from pathlib import Path
from textwrap import dedent
try:
    import _testinternalcapi
except ImportError:
    _testinternalcapi = None

from test import support
from test.support import os_helper, script_helper
from test.support import skip_emscripten_stack_overflow, skip_wasi_stack_overflow
from test.support.ast_helper import ASTTestMixin
from test.test_ast.utils import to_tuple
from test.test_ast.snippets import (
    eval_tests, eval_results, exec_tests, exec_results, single_tests, single_results
)


STDLIB = os.path.dirname(ast.__file__)
STDLIB_FILES = [fn for fn in os.listdir(STDLIB) if fn.endswith(".py")]
STDLIB_FILES.extend(["test/test_grammar.py", "test/test_unpack_ex.py"])

AST_REPR_DATA_FILE = Path(__file__).parent / "data" / "ast_repr.txt"

def ast_repr_get_test_cases() -> list[str]:
    return exec_tests + eval_tests


def ast_repr_update_snapshots() -> None:
    data = [repr(ast.parse(test)) for test in ast_repr_get_test_cases()]
    AST_REPR_DATA_FILE.write_text("\n".join(data))


class AST_Tests(unittest.TestCase):
    maxDiff = None

    def _is_ast_node(self, name, node):
        if not isinstance(node, type):
            return False
        if "ast" not in node.__module__:
            return False
        return name != 'AST' and name[0].isupper()

    def _assertTrueorder(self, ast_node, parent_pos):
        if not isinstance(ast_node, ast.AST) or ast_node._fields is None:
            return
        if isinstance(ast_node, (ast.expr, ast.stmt, ast.excepthandler)):
            node_pos = (ast_node.lineno, ast_node.col_offset)
            self.assertGreaterEqual(node_pos, parent_pos)
            parent_pos = (ast_node.lineno, ast_node.col_offset)
        for name in ast_node._fields:
            value = getattr(ast_node, name)
            if isinstance(value, list):
                first_pos = parent_pos
                if value and name == 'decorator_list':
                    first_pos = (value[0].lineno, value[0].col_offset)
                for child in value:
                    self._assertTrueorder(child, first_pos)
            elif value is not None:
                self._assertTrueorder(value, parent_pos)
        self.assertEqual(ast_node._fields, ast_node.__match_args__)

    def test_AST_objects(self):
        x = ast.AST()
        self.assertEqual(x._fields, ())
        x.foobar = 42
        self.assertEqual(x.foobar, 42)
        self.assertEqual(x.__dict__["foobar"], 42)

        with self.assertRaises(AttributeError):
            x.vararg

        with self.assertRaises(TypeError):
            # "ast.AST constructor takes 0 positional arguments"
            ast.AST(2)

    def test_AST_fields_NULL_check(self):
        # See: https://github.com/python/cpython/issues/126105
        old_value = ast.AST._fields

        def cleanup():
            ast.AST._fields = old_value
        self.addCleanup(cleanup)

        del ast.AST._fields

        msg = "type object 'ast.AST' has no attribute '_fields'"
        # Both examples used to crash:
        with self.assertRaisesRegex(AttributeError, msg):
            ast.AST(arg1=123)
        with self.assertRaisesRegex(AttributeError, msg):
            ast.AST()

    def test_AST_garbage_collection(self):
        class X:
            pass
        a = ast.AST()
        a.x = X()
        a.x.a = a
        ref = weakref.ref(a.x)
        del a
        support.gc_collect()
        self.assertIsNone(ref())

    def test_snippets(self):
        for input, output, kind in ((exec_tests, exec_results, "exec"),
                                    (single_tests, single_results, "single"),
                                    (eval_tests, eval_results, "eval")):
            for i, o in zip(input, output):
                with self.subTest(action="parsing", input=i):
                    ast_tree = compile(i, "?", kind, ast.PyCF_ONLY_AST)
                    self.assertEqual(to_tuple(ast_tree), o)
                    self._assertTrueorder(ast_tree, (0, 0))
                with self.subTest(action="compiling", input=i, kind=kind):
                    compile(ast_tree, "?", kind)

    def test_ast_validation(self):
        # compile() is the only function that calls PyAST_Validate
        snippets_to_validate = exec_tests + single_tests + eval_tests
        for snippet in snippets_to_validate:
            tree = ast.parse(snippet)
            compile(tree, '<string>', 'exec')

    def test_parse_invalid_ast(self):
        # see gh-130139
        for optval in (-1, 0, 1, 2):
            self.assertRaises(TypeError, ast.parse, ast.Constant(42),
                              optimize=optval)

    def test_optimization_levels__debug__(self):
        cases = [(-1, '__debug__'), (0, '__debug__'), (1, False), (2, False)]
        for (optval, expected) in cases:
            with self.subTest(optval=optval, expected=expected):
                res1 = ast.parse("__debug__", optimize=optval)
                res2 = ast.parse(ast.parse("__debug__"), optimize=optval)
                for res in [res1, res2]:
                    self.assertIsInstance(res.body[0], ast.Expr)
                    if isinstance(expected, bool):
                        self.assertIsInstance(res.body[0].value, ast.Constant)
                        self.assertEqual(res.body[0].value.value, expected)
                    else:
                        self.assertIsInstance(res.body[0].value, ast.Name)
                        self.assertEqual(res.body[0].value.id, expected)

    def test_optimization_levels_const_folding(self):
        folded = ('Expr', (1, 0, 1, 6), ('Constant', (1, 0, 1, 6), (1, 2), None))
        not_folded = ('Expr', (1, 0, 1, 6),
                         ('Tuple', (1, 0, 1, 6),
                             [('Constant', (1, 1, 1, 2), 1, None),
                             ('Constant', (1, 4, 1, 5), 2, None)], ('Load',)))

        cases = [(-1, not_folded), (0, not_folded), (1, folded), (2, folded)]
        for (optval, expected) in cases:
            with self.subTest(optval=optval):
                tree1 = ast.parse("(1, 2)", optimize=optval)
                tree2 = ast.parse(ast.parse("(1, 2)"), optimize=optval)
                for tree in [tree1, tree2]:
                    res = to_tuple(tree.body[0])
                    self.assertEqual(res, expected)

    def test_invalid_position_information(self):
        invalid_linenos = [
            (10, 1), (-10, -11), (10, -11), (-5, -2), (-5, 1)
        ]

        for lineno, end_lineno in invalid_linenos:
            with self.subTest(f"Check invalid linenos {lineno}:{end_lineno}"):
                snippet = "a = 1"
                tree = ast.parse(snippet)
                tree.body[0].lineno = lineno
                tree.body[0].end_lineno = end_lineno
                with self.assertRaises(ValueError):
                    compile(tree, '<string>', 'exec')

        invalid_col_offsets = [
            (10, 1), (-10, -11), (10, -11), (-5, -2), (-5, 1)
        ]
        for col_offset, end_col_offset in invalid_col_offsets:
            with self.subTest(f"Check invalid col_offset {col_offset}:{end_col_offset}"):
                snippet = "a = 1"
                tree = ast.parse(snippet)
                tree.body[0].col_offset = col_offset
                tree.body[0].end_col_offset = end_col_offset
                with self.assertRaises(ValueError):
                    compile(tree, '<string>', 'exec')

    def test_compilation_of_ast_nodes_with_default_end_position_values(self):
        tree = ast.Module(body=[
            ast.Import(names=[ast.alias(name='builtins', lineno=1, col_offset=0)], lineno=1, col_offset=0),
            ast.Import(names=[ast.alias(name='traceback', lineno=0, col_offset=0)], lineno=0, col_offset=1)
        ], type_ignores=[])

        # Check that compilation doesn't crash. Note: this may crash explicitly only on debug mode.
        compile(tree, "<string>", "exec")

    def test_slice(self):
        slc = ast.parse("x[::]").body[0].value.slice
        self.assertIsNone(slc.upper)
        self.assertIsNone(slc.lower)
        self.assertIsNone(slc.step)

    def test_from_import(self):
        im = ast.parse("from . import y").body[0]
        self.assertIsNone(im.module)

    def test_non_interned_future_from_ast(self):
        mod = ast.parse("from __future__ import division")
        self.assertIsInstance(mod.body[0], ast.ImportFrom)
        mod.body[0].module = " __future__ ".strip()
        compile(mod, "<test>", "exec")

    def test_alias(self):
        im = ast.parse("from bar import y").body[0]
        self.assertEqual(len(im.names), 1)
        alias = im.names[0]
        self.assertEqual(alias.name, 'y')
        self.assertIsNone(alias.asname)
        self.assertEqual(alias.lineno, 1)
        self.assertEqual(alias.end_lineno, 1)
        self.assertEqual(alias.col_offset, 16)
        self.assertEqual(alias.end_col_offset, 17)

        im = ast.parse("from bar import *").body[0]
        alias = im.names[0]
        self.assertEqual(alias.name, '*')
        self.assertIsNone(alias.asname)
        self.assertEqual(alias.lineno, 1)
        self.assertEqual(alias.end_lineno, 1)
        self.assertEqual(alias.col_offset, 16)
        self.assertEqual(alias.end_col_offset, 17)

        im = ast.parse("from bar import y as z").body[0]
        alias = im.names[0]
        self.assertEqual(alias.name, "y")
        self.assertEqual(alias.asname, "z")
        self.assertEqual(alias.lineno, 1)
        self.assertEqual(alias.end_lineno, 1)
        self.assertEqual(alias.col_offset, 16)
        self.assertEqual(alias.end_col_offset, 22)

        im = ast.parse("import bar as foo").body[0]
        alias = im.names[0]
        self.assertEqual(alias.name, "bar")
        self.assertEqual(alias.asname, "foo")
        self.assertEqual(alias.lineno, 1)
        self.assertEqual(alias.end_lineno, 1)
        self.assertEqual(alias.col_offset, 7)
        self.assertEqual(alias.end_col_offset, 17)

    def test_base_classes(self):
        self.assertTrue(issubclass(ast.For, ast.stmt))
        self.assertTrue(issubclass(ast.Name, ast.expr))
        self.assertTrue(issubclass(ast.stmt, ast.AST))
        self.assertTrue(issubclass(ast.expr, ast.AST))
        self.assertTrue(issubclass(ast.comprehension, ast.AST))
        self.assertTrue(issubclass(ast.Gt, ast.AST))

    def test_field_attr_existence(self):
        for name, item in ast.__dict__.items():
            # constructor has a different signature
            if name == 'Index':
                continue
            if self._is_ast_node(name, item):
                x = self._construct_ast_class(item)
                if isinstance(x, ast.AST):
                    self.assertIs(type(x._fields), tuple)

    def _construct_ast_class(self, cls):
        kwargs = {}
        for name, typ in cls.__annotations__.items():
            if typ is str:
                kwargs[name] = 'capybara'
            elif typ is int:
                kwargs[name] = 42
            elif typ is object:
                kwargs[name] = b'capybara'
            elif isinstance(typ, type) and issubclass(typ, ast.AST):
                kwargs[name] = self._construct_ast_class(typ)
        return cls(**kwargs)

    def test_arguments(self):
        x = ast.arguments()
        self.assertEqual(x._fields, ('posonlyargs', 'args', 'vararg', 'kwonlyargs',
                                     'kw_defaults', 'kwarg', 'defaults'))
        self.assertEqual(x.__annotations__, {
            'posonlyargs': list[ast.arg],
            'args': list[ast.arg],
            'vararg': ast.arg | None,
            'kwonlyargs': list[ast.arg],
            'kw_defaults': list[ast.expr],
            'kwarg': ast.arg | None,
            'defaults': list[ast.expr],
        })

        self.assertEqual(x.args, [])
        self.assertIsNone(x.vararg)

        x = ast.arguments(*range(1, 8))
        self.assertEqual(x.args, 2)
        self.assertEqual(x.vararg, 3)

    def test_field_attr_writable(self):
        x = ast.Constant(1)
        # We can assign to _fields
        x._fields = 666
        self.assertEqual(x._fields, 666)

    def test_classattrs(self):
        with self.assertWarns(DeprecationWarning):
            x = ast.Constant()
        self.assertEqual(x._fields, ('value', 'kind'))

        with self.assertRaises(AttributeError):
            x.value

        x = ast.Constant(42)
        self.assertEqual(x.value, 42)

        with self.assertRaises(AttributeError):
            x.lineno

        with self.assertRaises(AttributeError):
            x.foobar

        x = ast.Constant(lineno=2, value=3)
        self.assertEqual(x.lineno, 2)

        x = ast.Constant(42, lineno=0)
        self.assertEqual(x.lineno, 0)
        self.assertEqual(x._fields, ('value', 'kind'))
        self.assertEqual(x.value, 42)

        self.assertRaises(TypeError, ast.Constant, 1, None, 2)
        self.assertRaises(TypeError, ast.Constant, 1, None, 2, lineno=0)

        # Arbitrary keyword arguments are supported (but deprecated)
        with self.assertWarns(DeprecationWarning):
            self.assertEqual(ast.Constant(1, foo='bar').foo, 'bar')

        with self.assertRaisesRegex(TypeError, "Constant got multiple values for argument 'value'"):
            ast.Constant(1, value=2)

        self.assertEqual(ast.Constant(42).value, 42)
        self.assertEqual(ast.Constant(4.25).value, 4.25)
        self.assertEqual(ast.Constant(4.25j).value, 4.25j)
        self.assertEqual(ast.Constant('42').value, '42')
        self.assertEqual(ast.Constant(b'42').value, b'42')
        self.assertIs(ast.Constant(True).value, True)
        self.assertIs(ast.Constant(False).value, False)
        self.assertIs(ast.Constant(None).value, None)
        self.assertIs(ast.Constant(...).value, ...)

    def test_constant_subclasses(self):
        class N(ast.Constant):
            def __init__(self, *args, **kwargs):
                super().__init__(*args, **kwargs)
                self.z = 'spam'
        class N2(ast.Constant):
            pass

        n = N(42)
        self.assertEqual(n.value, 42)
        self.assertEqual(n.z, 'spam')
        self.assertEqual(type(n), N)
        self.assertTrue(isinstance(n, N))
        self.assertTrue(isinstance(n, ast.Constant))
        self.assertFalse(isinstance(n, N2))
        self.assertFalse(isinstance(ast.Constant(42), N))
        n = N(value=42)
        self.assertEqual(n.value, 42)
        self.assertEqual(type(n), N)

    def test_module(self):
        body = [ast.Constant(42)]
        x = ast.Module(body, [])
        self.assertEqual(x.body, body)

    def test_nodeclasses(self):
        # Zero arguments constructor explicitly allowed (but deprecated)
        with self.assertWarns(DeprecationWarning):
            x = ast.BinOp()
        self.assertEqual(x._fields, ('left', 'op', 'right'))

        # Random attribute allowed too
        x.foobarbaz = 5
        self.assertEqual(x.foobarbaz, 5)

        n1 = ast.Constant(1)
        n3 = ast.Constant(3)
        addop = ast.Add()
        x = ast.BinOp(n1, addop, n3)
        self.assertEqual(x.left, n1)
        self.assertEqual(x.op, addop)
        self.assertEqual(x.right, n3)

        x = ast.BinOp(1, 2, 3)
        self.assertEqual(x.left, 1)
        self.assertEqual(x.op, 2)
        self.assertEqual(x.right, 3)

        x = ast.BinOp(1, 2, 3, lineno=0)
        self.assertEqual(x.left, 1)
        self.assertEqual(x.op, 2)
        self.assertEqual(x.right, 3)
        self.assertEqual(x.lineno, 0)

        # node raises exception when given too many arguments
        self.assertRaises(TypeError, ast.BinOp, 1, 2, 3, 4)
        # node raises exception when given too many arguments
        self.assertRaises(TypeError, ast.BinOp, 1, 2, 3, 4, lineno=0)

        # can set attributes through kwargs too
        x = ast.BinOp(left=1, op=2, right=3, lineno=0)
        self.assertEqual(x.left, 1)
        self.assertEqual(x.op, 2)
        self.assertEqual(x.right, 3)
        self.assertEqual(x.lineno, 0)

        # Random kwargs also allowed (but deprecated)
        with self.assertWarns(DeprecationWarning):
            x = ast.BinOp(1, 2, 3, foobarbaz=42)
        self.assertEqual(x.foobarbaz, 42)

    def test_no_fields(self):
        # this used to fail because Sub._fields was None
        x = ast.Sub()
        self.assertEqual(x._fields, ())

    def test_invalid_sum(self):
        pos = dict(lineno=2, col_offset=3)
        m = ast.Module([ast.Expr(ast.expr(**pos), **pos)], [])
        with self.assertRaises(TypeError) as cm:
            compile(m, "<test>", "exec")
        self.assertIn("but got expr()", str(cm.exception))

    def test_invalid_identifier(self):
        m = ast.Module([ast.Expr(ast.Name(42, ast.Load()))], [])
        ast.fix_missing_locations(m)
        with self.assertRaises(TypeError) as cm:
            compile(m, "<test>", "exec")
        self.assertIn("identifier must be of type str", str(cm.exception))

    def test_invalid_constant(self):
        for invalid_constant in int, (1, 2, int), frozenset((1, 2, int)):
            e = ast.Expression(body=ast.Constant(invalid_constant))
            ast.fix_missing_locations(e)
            with self.assertRaisesRegex(
                TypeError, "invalid type in Constant: type"
            ):
                compile(e, "<test>", "eval")

    def test_empty_yield_from(self):
        # Issue 16546: yield from value is not optional.
        empty_yield_from = ast.parse("def f():\n yield from g()")
        empty_yield_from.body[0].body[0].value.value = None
        with self.assertRaises(ValueError) as cm:
            compile(empty_yield_from, "<test>", "exec")
        self.assertIn("field 'value' is required", str(cm.exception))

    @support.cpython_only
    def test_issue31592(self):
        # There shouldn't be an assertion failure in case of a bad
        # unicodedata.normalize().
        import unicodedata
        def bad_normalize(*args):
            return None
        with support.swap_attr(unicodedata, 'normalize', bad_normalize):
            self.assertRaises(TypeError, ast.parse, '\u03D5')

    def test_issue18374_binop_col_offset(self):
        tree = ast.parse('4+5+6+7')
        parent_binop = tree.body[0].value
        child_binop = parent_binop.left
        grandchild_binop = child_binop.left
        self.assertEqual(parent_binop.col_offset, 0)
        self.assertEqual(parent_binop.end_col_offset, 7)
        self.assertEqual(child_binop.col_offset, 0)
        self.assertEqual(child_binop.end_col_offset, 5)
        self.assertEqual(grandchild_binop.col_offset, 0)
        self.assertEqual(grandchild_binop.end_col_offset, 3)

        tree = ast.parse('4+5-\\\n 6-7')
        parent_binop = tree.body[0].value
        child_binop = parent_binop.left
        grandchild_binop = child_binop.left
        self.assertEqual(parent_binop.col_offset, 0)
        self.assertEqual(parent_binop.lineno, 1)
        self.assertEqual(parent_binop.end_col_offset, 4)
        self.assertEqual(parent_binop.end_lineno, 2)

        self.assertEqual(child_binop.col_offset, 0)
        self.assertEqual(child_binop.lineno, 1)
        self.assertEqual(child_binop.end_col_offset, 2)
        self.assertEqual(child_binop.end_lineno, 2)

        self.assertEqual(grandchild_binop.col_offset, 0)
        self.assertEqual(grandchild_binop.lineno, 1)
        self.assertEqual(grandchild_binop.end_col_offset, 3)
        self.assertEqual(grandchild_binop.end_lineno, 1)

    def test_issue39579_dotted_name_end_col_offset(self):
        tree = ast.parse('@a.b.c\ndef f(): pass')
        attr_b = tree.body[0].decorator_list[0].value
        self.assertEqual(attr_b.end_col_offset, 4)

    def test_ast_asdl_signature(self):
        self.assertEqual(ast.withitem.__doc__, "withitem(expr context_expr, expr? optional_vars)")
        self.assertEqual(ast.GtE.__doc__, "GtE")
        self.assertEqual(ast.Name.__doc__, "Name(identifier id, expr_context ctx)")
        self.assertEqual(ast.cmpop.__doc__, "cmpop = Eq | NotEq | Lt | LtE | Gt | GtE | Is | IsNot | In | NotIn")
        expressions = [f"     | {node.__doc__}" for node in ast.expr.__subclasses__()]
        expressions[0] = f"expr = {ast.expr.__subclasses__()[0].__doc__}"
        self.assertCountEqual(ast.expr.__doc__.split("\n"), expressions)

    def test_compare_basics(self):
        self.assertTrue(ast.compare(ast.parse("x = 10"), ast.parse("x = 10")))
        self.assertFalse(ast.compare(ast.parse("x = 10"), ast.parse("")))
        self.assertFalse(ast.compare(ast.parse("x = 10"), ast.parse("x")))
        self.assertFalse(
            ast.compare(ast.parse("x = 10;y = 20"), ast.parse("class C:pass"))
        )

    def test_compare_modified_ast(self):
        # The ast API is a bit underspecified. The objects are mutable,
        # and even _fields and _attributes are mutable. The compare() does
        # some simple things to accommodate mutability.
        a = ast.parse("m * x + b", mode="eval")
        b = ast.parse("m * x + b", mode="eval")
        self.assertTrue(ast.compare(a, b))

        a._fields = a._fields + ("spam",)
        a.spam = "Spam"
        self.assertNotEqual(a._fields, b._fields)
        self.assertFalse(ast.compare(a, b))
        self.assertFalse(ast.compare(b, a))

        b._fields = a._fields
        b.spam = a.spam
        self.assertTrue(ast.compare(a, b))
        self.assertTrue(ast.compare(b, a))

        b._attributes = b._attributes + ("eggs",)
        b.eggs = "eggs"
        self.assertNotEqual(a._attributes, b._attributes)
        self.assertFalse(ast.compare(a, b, compare_attributes=True))
        self.assertFalse(ast.compare(b, a, compare_attributes=True))

        a._attributes = b._attributes
        a.eggs = b.eggs
        self.assertTrue(ast.compare(a, b, compare_attributes=True))
        self.assertTrue(ast.compare(b, a, compare_attributes=True))

    def test_compare_literals(self):
        constants = (
            -20,
            20,
            20.0,
            1,
            1.0,
            True,
            0,
            False,
            frozenset(),
            tuple(),
            "ABCD",
            "abcd",
            "中文字",
            1e1000,
            -1e1000,
        )
        for next_index, constant in enumerate(constants[:-1], 1):
            next_constant = constants[next_index]
            with self.subTest(literal=constant, next_literal=next_constant):
                self.assertTrue(
                    ast.compare(ast.Constant(constant), ast.Constant(constant))
                )
                self.assertFalse(
                    ast.compare(
                        ast.Constant(constant), ast.Constant(next_constant)
                    )
                )

        same_looking_literal_cases = [
            {1, 1.0, True, 1 + 0j},
            {0, 0.0, False, 0 + 0j},
        ]
        for same_looking_literals in same_looking_literal_cases:
            for literal in same_looking_literals:
                for same_looking_literal in same_looking_literals - {literal}:
                    self.assertFalse(
                        ast.compare(
                            ast.Constant(literal),
                            ast.Constant(same_looking_literal),
                        )
                    )

    def test_compare_fieldless(self):
        self.assertTrue(ast.compare(ast.Add(), ast.Add()))
        self.assertFalse(ast.compare(ast.Sub(), ast.Add()))

        # test that missing runtime fields is handled in ast.compare()
        a1, a2 = ast.Name('a'), ast.Name('a')
        self.assertTrue(ast.compare(a1, a2))
        self.assertTrue(ast.compare(a1, a2))
        del a1.id
        self.assertFalse(ast.compare(a1, a2))
        del a2.id
        self.assertTrue(ast.compare(a1, a2))

    def test_compare_modes(self):
        for mode, sources in (
            ("exec", exec_tests),
            ("eval", eval_tests),
            ("single", single_tests),
        ):
            for source in sources:
                a = ast.parse(source, mode=mode)
                b = ast.parse(source, mode=mode)
                self.assertTrue(
                    ast.compare(a, b), f"{ast.dump(a)} != {ast.dump(b)}"
                )

    def test_compare_attributes_option(self):
        def parse(a, b):
            return ast.parse(a), ast.parse(b)

        a, b = parse("2 + 2", "2+2")
        self.assertTrue(ast.compare(a, b))
        self.assertTrue(ast.compare(a, b, compare_attributes=False))
        self.assertFalse(ast.compare(a, b, compare_attributes=True))

    def test_compare_attributes_option_missing_attribute(self):
        # test that missing runtime attributes is handled in ast.compare()
        a1, a2 = ast.Name('a', lineno=1), ast.Name('a', lineno=1)
        self.assertTrue(ast.compare(a1, a2))
        self.assertTrue(ast.compare(a1, a2, compare_attributes=True))
        del a1.lineno
        self.assertFalse(ast.compare(a1, a2, compare_attributes=True))
        del a2.lineno
        self.assertTrue(ast.compare(a1, a2, compare_attributes=True))

    def test_positional_only_feature_version(self):
        ast.parse('def foo(x, /): ...', feature_version=(3, 8))
        ast.parse('def bar(x=1, /): ...', feature_version=(3, 8))
        with self.assertRaises(SyntaxError):
            ast.parse('def foo(x, /): ...', feature_version=(3, 7))
        with self.assertRaises(SyntaxError):
            ast.parse('def bar(x=1, /): ...', feature_version=(3, 7))

        ast.parse('lambda x, /: ...', feature_version=(3, 8))
        ast.parse('lambda x=1, /: ...', feature_version=(3, 8))
        with self.assertRaises(SyntaxError):
            ast.parse('lambda x, /: ...', feature_version=(3, 7))
        with self.assertRaises(SyntaxError):
            ast.parse('lambda x=1, /: ...', feature_version=(3, 7))

    def test_assignment_expression_feature_version(self):
        ast.parse('(x := 0)', feature_version=(3, 8))
        with self.assertRaises(SyntaxError):
            ast.parse('(x := 0)', feature_version=(3, 7))

    def test_conditional_context_managers_parse_with_low_feature_version(self):
        # regression test for gh-115881
        ast.parse('with (x() if y else z()): ...', feature_version=(3, 8))

    def test_exception_groups_feature_version(self):
        code = dedent('''
        try: ...
        except* Exception: ...
        ''')
        ast.parse(code)
        with self.assertRaises(SyntaxError):
            ast.parse(code, feature_version=(3, 10))

    def test_type_params_feature_version(self):
        samples = [
            "type X = int",
            "class X[T]: pass",
            "def f[T](): pass",
        ]
        for sample in samples:
            with self.subTest(sample):
                ast.parse(sample)
                with self.assertRaises(SyntaxError):
                    ast.parse(sample, feature_version=(3, 11))

    def test_type_params_default_feature_version(self):
        samples = [
            "type X[*Ts=int] = int",
            "class X[T=int]: pass",
            "def f[**P=int](): pass",
        ]
        for sample in samples:
            with self.subTest(sample):
                ast.parse(sample)
                with self.assertRaises(SyntaxError):
                    ast.parse(sample, feature_version=(3, 12))

    def test_invalid_major_feature_version(self):
        with self.assertRaises(ValueError):
            ast.parse('pass', feature_version=(2, 7))
        with self.assertRaises(ValueError):
            ast.parse('pass', feature_version=(4, 0))

    def test_constant_as_name(self):
        for constant in "True", "False", "None":
            expr = ast.Expression(ast.Name(constant, ast.Load()))
            ast.fix_missing_locations(expr)
            with self.assertRaisesRegex(ValueError, f"identifier field can't represent '{constant}' constant"):
                compile(expr, "<test>", "eval")

    def test_precedence_enum(self):
        class _Precedence(enum.IntEnum):
            """Precedence table that originated from python grammar."""
            NAMED_EXPR = enum.auto()      # <target> := <expr1>
            TUPLE = enum.auto()           # <expr1>, <expr2>
            YIELD = enum.auto()           # 'yield', 'yield from'
            TEST = enum.auto()            # 'if'-'else', 'lambda'
            OR = enum.auto()              # 'or'
            AND = enum.auto()             # 'and'
            NOT = enum.auto()             # 'not'
            CMP = enum.auto()             # '<', '>', '==', '>=', '<=', '!=',
                                          # 'in', 'not in', 'is', 'is not'
            EXPR = enum.auto()
            BOR = EXPR                    # '|'
            BXOR = enum.auto()            # '^'
            BAND = enum.auto()            # '&'
            SHIFT = enum.auto()           # '<<', '>>'
            ARITH = enum.auto()           # '+', '-'
            TERM = enum.auto()            # '*', '@', '/', '%', '//'
            FACTOR = enum.auto()          # unary '+', '-', '~'
            POWER = enum.auto()           # '**'
            AWAIT = enum.auto()           # 'await'
            ATOM = enum.auto()
            def next(self):
                try:
                    return self.__class__(self + 1)
                except ValueError:
                    return self
        enum._test_simple_enum(_Precedence, ast._Precedence)

    @support.cpython_only
    @skip_wasi_stack_overflow()
    @skip_emscripten_stack_overflow()
    def test_ast_recursion_limit(self):
        crash_depth = 200_000
        success_depth = 200
        if _testinternalcapi is not None:
            remaining = _testinternalcapi.get_c_recursion_remaining()
            success_depth = min(success_depth, remaining)

        def check_limit(prefix, repeated):
            expect_ok = prefix + repeated * success_depth
            ast.parse(expect_ok)

            broken = prefix + repeated * crash_depth
            details = "Compiling ({!r} + {!r} * {})".format(
                        prefix, repeated, crash_depth)
            with self.assertRaises(RecursionError, msg=details):
                with support.infinite_recursion():
                    ast.parse(broken)

        check_limit("a", "()")
        check_limit("a", ".b")
        check_limit("a", "[0]")
        check_limit("a", "*a")

    def test_null_bytes(self):
        with self.assertRaises(SyntaxError,
            msg="source code string cannot contain null bytes"):
            ast.parse("a\0b")

    def assert_none_check(self, node: type[ast.AST], attr: str, source: str) -> None:
        with self.subTest(f"{node.__name__}.{attr}"):
            tree = ast.parse(source)
            found = 0
            for child in ast.walk(tree):
                if isinstance(child, node):
                    setattr(child, attr, None)
                    found += 1
            self.assertEqual(found, 1)
            e = re.escape(f"field '{attr}' is required for {node.__name__}")
            with self.assertRaisesRegex(ValueError, f"^{e}$"):
                compile(tree, "<test>", "exec")

    def test_none_checks(self) -> None:
        tests = [
            (ast.alias, "name", "import spam as SPAM"),
            (ast.arg, "arg", "def spam(SPAM): spam"),
            (ast.comprehension, "target", "[spam for SPAM in spam]"),
            (ast.comprehension, "iter", "[spam for spam in SPAM]"),
            (ast.keyword, "value", "spam(**SPAM)"),
            (ast.match_case, "pattern", "match spam:\n case SPAM: spam"),
            (ast.withitem, "context_expr", "with SPAM: spam"),
        ]
        for node, attr, source in tests:
            self.assert_none_check(node, attr, source)

    def test_repr(self) -> None:
        snapshots = AST_REPR_DATA_FILE.read_text().split("\n")
        for test, snapshot in zip(ast_repr_get_test_cases(), snapshots, strict=True):
            with self.subTest(test_input=test):
                self.assertEqual(repr(ast.parse(test)), snapshot)

    def test_repr_large_input_crash(self):
        # gh-125010: Fix use-after-free in ast repr()
        source = "0x0" + "e" * 10_000
        with self.assertRaisesRegex(ValueError,
                                    r"Exceeds the limit \(\d+ digits\)"):
            repr(ast.Constant(value=eval(source)))


class CopyTests(unittest.TestCase):
    """Test copying and pickling AST nodes."""

    @staticmethod
    def iter_ast_classes():
        """Iterate over the (native) subclasses of ast.AST recursively.

        This excludes the special class ast.Index since its constructor
        returns an integer.
        """
        def do(cls):
            if cls.__module__ != 'ast':
                return
            if cls is ast.Index:
                return

            yield cls
            for sub in cls.__subclasses__():
                yield from do(sub)

        yield from do(ast.AST)

    def test_pickling(self):
        import pickle

        for protocol in range(pickle.HIGHEST_PROTOCOL + 1):
            for code in exec_tests:
                with self.subTest(code=code, protocol=protocol):
                    tree = compile(code, "?", "exec", 0x400)
                    ast2 = pickle.loads(pickle.dumps(tree, protocol))
                    self.assertEqual(to_tuple(ast2), to_tuple(tree))

    def test_copy_with_parents(self):
        # gh-120108
        code = """
        ('',)
        while i < n:
            if ch == '':
                ch = format[i]
                if ch == '':
                    if freplace is None:
                        '' % getattr(object)
                elif ch == '':
                    if zreplace is None:
                        if hasattr:
                            offset = object.utcoffset()
                            if offset is not None:
                                if offset.days < 0:
                                    offset = -offset
                                h = divmod(timedelta(hours=0))
                                if u:
                                    zreplace = '' % (sign,)
                                elif s:
                                    zreplace = '' % (sign,)
                                else:
                                    zreplace = '' % (sign,)
                elif ch == '':
                    if Zreplace is None:
                        Zreplace = ''
                        if hasattr(object):
                            s = object.tzname()
                            if s is not None:
                                Zreplace = s.replace('')
                    newformat.append(Zreplace)
                else:
                    push('')
            else:
                push(ch)

        """
        tree = ast.parse(textwrap.dedent(code))
        for node in ast.walk(tree):
            for child in ast.iter_child_nodes(node):
                child.parent = node
        try:
            with support.infinite_recursion(200):
                tree2 = copy.deepcopy(tree)
        finally:
            # Singletons like ast.Load() are shared; make sure we don't
            # leave them mutated after this test.
            for node in ast.walk(tree):
                if hasattr(node, "parent"):
                    del node.parent

        for node in ast.walk(tree2):
            for child in ast.iter_child_nodes(node):
                if hasattr(child, "parent") and not isinstance(child, (
                    ast.expr_context, ast.boolop, ast.unaryop, ast.cmpop, ast.operator,
                )):
                    self.assertEqual(to_tuple(child.parent), to_tuple(node))

    def test_replace_interface(self):
        for klass in self.iter_ast_classes():
            with self.subTest(klass=klass):
                self.assertTrue(hasattr(klass, '__replace__'))

            fields = set(klass._fields)
            with self.subTest(klass=klass, fields=fields):
                node = klass(**dict.fromkeys(fields))
                # forbid positional arguments in replace()
                self.assertRaises(TypeError, copy.replace, node, 1)
                self.assertRaises(TypeError, node.__replace__, 1)

    def test_replace_native(self):
        for klass in self.iter_ast_classes():
            fields = set(klass._fields)
            attributes = set(klass._attributes)

            with self.subTest(klass=klass, fields=fields, attributes=attributes):
                # use of object() to ensure that '==' and 'is'
                # behave similarly in ast.compare(node, repl)
                old_fields = {field: object() for field in fields}
                old_attrs = {attr: object() for attr in attributes}

                # check shallow copy
                node = klass(**old_fields)
                repl = copy.replace(node)
                self.assertTrue(ast.compare(node, repl, compare_attributes=True))
                # check when passing using attributes (they may be optional!)
                node = klass(**old_fields, **old_attrs)
                repl = copy.replace(node)
                self.assertTrue(ast.compare(node, repl, compare_attributes=True))

                for field in fields:
                    # check when we sometimes have attributes and sometimes not
                    for init_attrs in [{}, old_attrs]:
                        node = klass(**old_fields, **init_attrs)
                        # only change a single field (do not change attributes)
                        new_value = object()
                        repl = copy.replace(node, **{field: new_value})
                        for f in fields:
                            old_value = old_fields[f]
                            # assert that there is no side-effect
                            self.assertIs(getattr(node, f), old_value)
                            # check the changes
                            if f != field:
                                self.assertIs(getattr(repl, f), old_value)
                            else:
                                self.assertIs(getattr(repl, f), new_value)
                        self.assertFalse(ast.compare(node, repl, compare_attributes=True))

                for attribute in attributes:
                    node = klass(**old_fields, **old_attrs)
                    # only change a single attribute (do not change fields)
                    new_attr = object()
                    repl = copy.replace(node, **{attribute: new_attr})
                    for a in attributes:
                        old_attr = old_attrs[a]
                        # assert that there is no side-effect
                        self.assertIs(getattr(node, a), old_attr)
                        # check the changes
                        if a != attribute:
                            self.assertIs(getattr(repl, a), old_attr)
                        else:
                            self.assertIs(getattr(repl, a), new_attr)
                    self.assertFalse(ast.compare(node, repl, compare_attributes=True))

    def test_replace_accept_known_class_fields(self):
        nid, ctx = object(), object()

        node = ast.Name(id=nid, ctx=ctx)
        self.assertIs(node.id, nid)
        self.assertIs(node.ctx, ctx)

        new_nid = object()
        repl = copy.replace(node, id=new_nid)
        # assert that there is no side-effect
        self.assertIs(node.id, nid)
        self.assertIs(node.ctx, ctx)
        # check the changes
        self.assertIs(repl.id, new_nid)
        self.assertIs(repl.ctx, node.ctx)  # no changes

    def test_replace_accept_known_class_attributes(self):
        node = ast.parse('x').body[0].value
        self.assertEqual(node.id, 'x')
        self.assertEqual(node.lineno, 1)

        # constructor allows any type so replace() should do the same
        lineno = object()
        repl = copy.replace(node, lineno=lineno)
        # assert that there is no side-effect
        self.assertEqual(node.lineno, 1)
        # check the changes
        self.assertEqual(repl.id, node.id)
        self.assertEqual(repl.ctx, node.ctx)
        self.assertEqual(repl.lineno, lineno)

        _, _, state = node.__reduce__()
        self.assertEqual(state['id'], 'x')
        self.assertEqual(state['ctx'], node.ctx)
        self.assertEqual(state['lineno'], 1)

        _, _, state = repl.__reduce__()
        self.assertEqual(state['id'], 'x')
        self.assertEqual(state['ctx'], node.ctx)
        self.assertEqual(state['lineno'], lineno)

    def test_replace_accept_known_custom_class_fields(self):
        class MyNode(ast.AST):
            _fields = ('name', 'data')
            __annotations__ = {'name': str, 'data': object}
            __match_args__ = ('name', 'data')

        name, data = 'name', object()

        node = MyNode(name, data)
        self.assertIs(node.name, name)
        self.assertIs(node.data, data)
        # check shallow copy
        repl = copy.replace(node)
        # assert that there is no side-effect
        self.assertIs(node.name, name)
        self.assertIs(node.data, data)
        # check the shallow copy
        self.assertIs(repl.name, name)
        self.assertIs(repl.data, data)

        node = MyNode(name, data)
        repl_data = object()
        # replace custom but known field
        repl = copy.replace(node, data=repl_data)
        # assert that there is no side-effect
        self.assertIs(node.name, name)
        self.assertIs(node.data, data)
        # check the changes
        self.assertIs(repl.name, node.name)
        self.assertIs(repl.data, repl_data)

    def test_replace_accept_known_custom_class_attributes(self):
        class MyNode(ast.AST):
            x = 0
            y = 1
            _attributes = ('x', 'y')

        node = MyNode()
        self.assertEqual(node.x, 0)
        self.assertEqual(node.y, 1)

        y = object()
        repl = copy.replace(node, y=y)
        # assert that there is no side-effect
        self.assertEqual(node.x, 0)
        self.assertEqual(node.y, 1)
        # check the changes
        self.assertEqual(repl.x, 0)
        self.assertEqual(repl.y, y)

    def test_replace_ignore_known_custom_instance_fields(self):
        node = ast.parse('x').body[0].value
        node.extra = extra = object()  # add instance 'extra' field
        context = node.ctx

        # assert initial values
        self.assertIs(node.id, 'x')
        self.assertIs(node.ctx, context)
        self.assertIs(node.extra, extra)
        # shallow copy, but drops extra fields
        repl = copy.replace(node)
        # assert that there is no side-effect
        self.assertIs(node.id, 'x')
        self.assertIs(node.ctx, context)
        self.assertIs(node.extra, extra)
        # verify that the 'extra' field is not kept
        self.assertIs(repl.id, 'x')
        self.assertIs(repl.ctx, context)
        self.assertRaises(AttributeError, getattr, repl, 'extra')

        # change known native field
        repl = copy.replace(node, id='y')
        # assert that there is no side-effect
        self.assertIs(node.id, 'x')
        self.assertIs(node.ctx, context)
        self.assertIs(node.extra, extra)
        # verify that the 'extra' field is not kept
        self.assertIs(repl.id, 'y')
        self.assertIs(repl.ctx, context)
        self.assertRaises(AttributeError, getattr, repl, 'extra')

    def test_replace_reject_missing_field(self):
        # case: warn if deleted field is not replaced
        node = ast.parse('x').body[0].value
        context = node.ctx
        del node.id

        self.assertRaises(AttributeError, getattr, node, 'id')
        self.assertIs(node.ctx, context)
        msg = "Name.__replace__ missing 1 keyword argument: 'id'."
        with self.assertRaisesRegex(TypeError, re.escape(msg)):
            copy.replace(node)
        # assert that there is no side-effect
        self.assertRaises(AttributeError, getattr, node, 'id')
        self.assertIs(node.ctx, context)

        # case: do not raise if deleted field is replaced
        node = ast.parse('x').body[0].value
        context = node.ctx
        del node.id

        self.assertRaises(AttributeError, getattr, node, 'id')
        self.assertIs(node.ctx, context)
        repl = copy.replace(node, id='y')
        # assert that there is no side-effect
        self.assertRaises(AttributeError, getattr, node, 'id')
        self.assertIs(node.ctx, context)
        self.assertIs(repl.id, 'y')
        self.assertIs(repl.ctx, context)

    def test_replace_reject_known_custom_instance_fields_commits(self):
        node = ast.parse('x').body[0].value
        node.extra = extra = object()  # add instance 'extra' field
        context = node.ctx

        # explicit rejection of known instance fields
        self.assertTrue(hasattr(node, 'extra'))
        msg = "Name.__replace__ got an unexpected keyword argument 'extra'."
        with self.assertRaisesRegex(TypeError, re.escape(msg)):
            copy.replace(node, extra=1)
        # assert that there is no side-effect
        self.assertIs(node.id, 'x')
        self.assertIs(node.ctx, context)
        self.assertIs(node.extra, extra)

    def test_replace_reject_unknown_instance_fields(self):
        node = ast.parse('x').body[0].value
        context = node.ctx

        # explicit rejection of unknown extra fields
        self.assertRaises(AttributeError, getattr, node, 'unknown')
        msg = "Name.__replace__ got an unexpected keyword argument 'unknown'."
        with self.assertRaisesRegex(TypeError, re.escape(msg)):
            copy.replace(node, unknown=1)
        # assert that there is no side-effect
        self.assertIs(node.id, 'x')
        self.assertIs(node.ctx, context)
        self.assertRaises(AttributeError, getattr, node, 'unknown')

class ASTHelpers_Test(unittest.TestCase):
    maxDiff = None

    def test_parse(self):
        a = ast.parse('foo(1 + 1)')
        b = compile('foo(1 + 1)', '<unknown>', 'exec', ast.PyCF_ONLY_AST)
        self.assertEqual(ast.dump(a), ast.dump(b))

    def test_parse_in_error(self):
        try:
            1/0
        except Exception:
            with self.assertRaises(SyntaxError) as e:
                ast.literal_eval(r"'\U'")
            self.assertIsNotNone(e.exception.__context__)

    def test_dump(self):
        node = ast.parse('spam(eggs, "and cheese")')
        self.assertEqual(ast.dump(node),
            "Module(body=[Expr(value=Call(func=Name(id='spam', ctx=Load()), "
            "args=[Name(id='eggs', ctx=Load()), Constant(value='and cheese')]))])"
        )
        self.assertEqual(ast.dump(node, annotate_fields=False),
            "Module([Expr(Call(Name('spam', Load()), [Name('eggs', Load()), "
            "Constant('and cheese')]))])"
        )
        self.assertEqual(ast.dump(node, include_attributes=True),
            "Module(body=[Expr(value=Call(func=Name(id='spam', ctx=Load(), "
            "lineno=1, col_offset=0, end_lineno=1, end_col_offset=4), "
            "args=[Name(id='eggs', ctx=Load(), lineno=1, col_offset=5, "
            "end_lineno=1, end_col_offset=9), Constant(value='and cheese', "
            "lineno=1, col_offset=11, end_lineno=1, end_col_offset=23)], "
            "lineno=1, col_offset=0, end_lineno=1, end_col_offset=24), "
            "lineno=1, col_offset=0, end_lineno=1, end_col_offset=24)])"
        )

    def test_dump_indent(self):
        node = ast.parse('spam(eggs, "and cheese")')
        self.assertEqual(ast.dump(node, indent=3), """\
Module(
   body=[
      Expr(
         value=Call(
            func=Name(id='spam', ctx=Load()),
            args=[
               Name(id='eggs', ctx=Load()),
               Constant(value='and cheese')]))])""")
        self.assertEqual(ast.dump(node, annotate_fields=False, indent='\t'), """\
Module(
\t[
\t\tExpr(
\t\t\tCall(
\t\t\t\tName('spam', Load()),
\t\t\t\t[
\t\t\t\t\tName('eggs', Load()),
\t\t\t\t\tConstant('and cheese')]))])""")
        self.assertEqual(ast.dump(node, include_attributes=True, indent=3), """\
Module(
   body=[
      Expr(
         value=Call(
            func=Name(
               id='spam',
               ctx=Load(),
               lineno=1,
               col_offset=0,
               end_lineno=1,
               end_col_offset=4),
            args=[
               Name(
                  id='eggs',
                  ctx=Load(),
                  lineno=1,
                  col_offset=5,
                  end_lineno=1,
                  end_col_offset=9),
               Constant(
                  value='and cheese',
                  lineno=1,
                  col_offset=11,
                  end_lineno=1,
                  end_col_offset=23)],
            lineno=1,
            col_offset=0,
            end_lineno=1,
            end_col_offset=24),
         lineno=1,
         col_offset=0,
         end_lineno=1,
         end_col_offset=24)])""")

    def test_dump_incomplete(self):
        node = ast.Raise(lineno=3, col_offset=4)
        self.assertEqual(ast.dump(node),
            "Raise()"
        )
        self.assertEqual(ast.dump(node, include_attributes=True),
            "Raise(lineno=3, col_offset=4)"
        )
        node = ast.Raise(exc=ast.Name(id='e', ctx=ast.Load()), lineno=3, col_offset=4)
        self.assertEqual(ast.dump(node),
            "Raise(exc=Name(id='e', ctx=Load()))"
        )
        self.assertEqual(ast.dump(node, annotate_fields=False),
            "Raise(Name('e', Load()))"
        )
        self.assertEqual(ast.dump(node, include_attributes=True),
            "Raise(exc=Name(id='e', ctx=Load()), lineno=3, col_offset=4)"
        )
        self.assertEqual(ast.dump(node, annotate_fields=False, include_attributes=True),
            "Raise(Name('e', Load()), lineno=3, col_offset=4)"
        )
        node = ast.Raise(cause=ast.Name(id='e', ctx=ast.Load()))
        self.assertEqual(ast.dump(node),
            "Raise(cause=Name(id='e', ctx=Load()))"
        )
        self.assertEqual(ast.dump(node, annotate_fields=False),
            "Raise(cause=Name('e', Load()))"
        )
        # Arguments:
        node = ast.arguments(args=[ast.arg("x")])
        self.assertEqual(ast.dump(node, annotate_fields=False),
            "arguments([], [arg('x')])",
        )
        node = ast.arguments(posonlyargs=[ast.arg("x")])
        self.assertEqual(ast.dump(node, annotate_fields=False),
            "arguments([arg('x')])",
        )
        node = ast.arguments(posonlyargs=[ast.arg("x")], kwonlyargs=[ast.arg('y')])
        self.assertEqual(ast.dump(node, annotate_fields=False),
            "arguments([arg('x')], kwonlyargs=[arg('y')])",
        )
        node = ast.arguments(args=[ast.arg("x")], kwonlyargs=[ast.arg('y')])
        self.assertEqual(ast.dump(node, annotate_fields=False),
            "arguments([], [arg('x')], kwonlyargs=[arg('y')])",
        )
        node = ast.arguments()
        self.assertEqual(ast.dump(node, annotate_fields=False),
            "arguments()",
        )
        # Classes:
        node = ast.ClassDef(
            'T',
            [],
            [ast.keyword('a', ast.Constant(None))],
            [],
            [ast.Name('dataclass', ctx=ast.Load())],
        )
        self.assertEqual(ast.dump(node),
            "ClassDef(name='T', keywords=[keyword(arg='a', value=Constant(value=None))], decorator_list=[Name(id='dataclass', ctx=Load())])",
        )
        self.assertEqual(ast.dump(node, annotate_fields=False),
            "ClassDef('T', [], [keyword('a', Constant(None))], [], [Name('dataclass', Load())])",
        )

    def test_dump_show_empty(self):
        def check_node(node, empty, full, **kwargs):
            with self.subTest(show_empty=False):
                self.assertEqual(
                    ast.dump(node, show_empty=False, **kwargs),
                    empty,
                )
            with self.subTest(show_empty=True):
                self.assertEqual(
                    ast.dump(node, show_empty=True, **kwargs),
                    full,
                )

        def check_text(code, empty, full, **kwargs):
            check_node(ast.parse(code), empty, full, **kwargs)

        check_node(
            ast.arguments(),
            empty="arguments()",
            full="arguments(posonlyargs=[], args=[], kwonlyargs=[], kw_defaults=[], defaults=[])",
        )

        check_node(
            # Corner case: there are no real `Name` instances with `id=''`:
            ast.Name(id='', ctx=ast.Load()),
            empty="Name(id='', ctx=Load())",
            full="Name(id='', ctx=Load())",
        )

        check_node(
            ast.MatchSingleton(value=None),
            empty="MatchSingleton(value=None)",
            full="MatchSingleton(value=None)",
        )

        check_node(
            ast.Constant(value=None),
            empty="Constant(value=None)",
            full="Constant(value=None)",
        )

        check_node(
            ast.Constant(value=''),
            empty="Constant(value='')",
            full="Constant(value='')",
        )

        check_text(
            "def a(b: int = 0, *, c): ...",
            empty="Module(body=[FunctionDef(name='a', args=arguments(args=[arg(arg='b', annotation=Name(id='int', ctx=Load()))], kwonlyargs=[arg(arg='c')], kw_defaults=[None], defaults=[Constant(value=0)]), body=[Expr(value=Constant(value=Ellipsis))])])",
            full="Module(body=[FunctionDef(name='a', args=arguments(posonlyargs=[], args=[arg(arg='b', annotation=Name(id='int', ctx=Load()))], kwonlyargs=[arg(arg='c')], kw_defaults=[None], defaults=[Constant(value=0)]), body=[Expr(value=Constant(value=Ellipsis))], decorator_list=[], type_params=[])], type_ignores=[])",
        )

        check_text(
            "def a(b: int = 0, *, c): ...",
            empty="Module(body=[FunctionDef(name='a', args=arguments(args=[arg(arg='b', annotation=Name(id='int', ctx=Load(), lineno=1, col_offset=9, end_lineno=1, end_col_offset=12), lineno=1, col_offset=6, end_lineno=1, end_col_offset=12)], kwonlyargs=[arg(arg='c', lineno=1, col_offset=21, end_lineno=1, end_col_offset=22)], kw_defaults=[None], defaults=[Constant(value=0, lineno=1, col_offset=15, end_lineno=1, end_col_offset=16)]), body=[Expr(value=Constant(value=Ellipsis, lineno=1, col_offset=25, end_lineno=1, end_col_offset=28), lineno=1, col_offset=25, end_lineno=1, end_col_offset=28)], lineno=1, col_offset=0, end_lineno=1, end_col_offset=28)])",
            full="Module(body=[FunctionDef(name='a', args=arguments(posonlyargs=[], args=[arg(arg='b', annotation=Name(id='int', ctx=Load(), lineno=1, col_offset=9, end_lineno=1, end_col_offset=12), lineno=1, col_offset=6, end_lineno=1, end_col_offset=12)], kwonlyargs=[arg(arg='c', lineno=1, col_offset=21, end_lineno=1, end_col_offset=22)], kw_defaults=[None], defaults=[Constant(value=0, lineno=1, col_offset=15, end_lineno=1, end_col_offset=16)]), body=[Expr(value=Constant(value=Ellipsis, lineno=1, col_offset=25, end_lineno=1, end_col_offset=28), lineno=1, col_offset=25, end_lineno=1, end_col_offset=28)], decorator_list=[], type_params=[], lineno=1, col_offset=0, end_lineno=1, end_col_offset=28)], type_ignores=[])",
            include_attributes=True,
        )

        check_text(
            'spam(eggs, "and cheese")',
            empty="Module(body=[Expr(value=Call(func=Name(id='spam', ctx=Load()), args=[Name(id='eggs', ctx=Load()), Constant(value='and cheese')]))])",
            full="Module(body=[Expr(value=Call(func=Name(id='spam', ctx=Load()), args=[Name(id='eggs', ctx=Load()), Constant(value='and cheese')], keywords=[]))], type_ignores=[])",
        )

        check_text(
            'spam(eggs, text="and cheese")',
            empty="Module(body=[Expr(value=Call(func=Name(id='spam', ctx=Load()), args=[Name(id='eggs', ctx=Load())], keywords=[keyword(arg='text', value=Constant(value='and cheese'))]))])",
            full="Module(body=[Expr(value=Call(func=Name(id='spam', ctx=Load()), args=[Name(id='eggs', ctx=Load())], keywords=[keyword(arg='text', value=Constant(value='and cheese'))]))], type_ignores=[])",
        )

        check_text(
            "import _ast as ast; from module import sub",
            empty="Module(body=[Import(names=[alias(name='_ast', asname='ast')]), ImportFrom(module='module', names=[alias(name='sub')], level=0)])",
            full="Module(body=[Import(names=[alias(name='_ast', asname='ast')]), ImportFrom(module='module', names=[alias(name='sub')], level=0)], type_ignores=[])",
        )

    def test_copy_location(self):
        src = ast.parse('1 + 1', mode='eval')
        src.body.right = ast.copy_location(ast.Constant(2), src.body.right)
        self.assertEqual(ast.dump(src, include_attributes=True),
            'Expression(body=BinOp(left=Constant(value=1, lineno=1, col_offset=0, '
            'end_lineno=1, end_col_offset=1), op=Add(), right=Constant(value=2, '
            'lineno=1, col_offset=4, end_lineno=1, end_col_offset=5), lineno=1, '
            'col_offset=0, end_lineno=1, end_col_offset=5))'
        )
        func = ast.Name('spam', ast.Load())
        src = ast.Call(col_offset=1, lineno=1, end_lineno=1, end_col_offset=1, func=func)
        new = ast.copy_location(src, ast.Call(col_offset=None, lineno=None, func=func))
        self.assertIsNone(new.end_lineno)
        self.assertIsNone(new.end_col_offset)
        self.assertEqual(new.lineno, 1)
        self.assertEqual(new.col_offset, 1)

    def test_fix_missing_locations(self):
        src = ast.parse('write("spam")')
        src.body.append(ast.Expr(ast.Call(ast.Name('spam', ast.Load()),
                                          [ast.Constant('eggs')], [])))
        self.assertEqual(src, ast.fix_missing_locations(src))
        self.maxDiff = None
        self.assertEqual(ast.dump(src, include_attributes=True),
            "Module(body=[Expr(value=Call(func=Name(id='write', ctx=Load(), "
            "lineno=1, col_offset=0, end_lineno=1, end_col_offset=5), "
            "args=[Constant(value='spam', lineno=1, col_offset=6, end_lineno=1, "
            "end_col_offset=12)], lineno=1, col_offset=0, end_lineno=1, "
            "end_col_offset=13), lineno=1, col_offset=0, end_lineno=1, "
            "end_col_offset=13), Expr(value=Call(func=Name(id='spam', ctx=Load(), "
            "lineno=1, col_offset=0, end_lineno=1, end_col_offset=0), "
            "args=[Constant(value='eggs', lineno=1, col_offset=0, end_lineno=1, "
            "end_col_offset=0)], lineno=1, col_offset=0, end_lineno=1, "
            "end_col_offset=0), lineno=1, col_offset=0, end_lineno=1, end_col_offset=0)])"
        )

    def test_increment_lineno(self):
        src = ast.parse('1 + 1', mode='eval')
        self.assertEqual(ast.increment_lineno(src, n=3), src)
        self.assertEqual(ast.dump(src, include_attributes=True),
            'Expression(body=BinOp(left=Constant(value=1, lineno=4, col_offset=0, '
            'end_lineno=4, end_col_offset=1), op=Add(), right=Constant(value=1, '
            'lineno=4, col_offset=4, end_lineno=4, end_col_offset=5), lineno=4, '
            'col_offset=0, end_lineno=4, end_col_offset=5))'
        )
        # issue10869: do not increment lineno of root twice
        src = ast.parse('1 + 1', mode='eval')
        self.assertEqual(ast.increment_lineno(src.body, n=3), src.body)
        self.assertEqual(ast.dump(src, include_attributes=True),
            'Expression(body=BinOp(left=Constant(value=1, lineno=4, col_offset=0, '
            'end_lineno=4, end_col_offset=1), op=Add(), right=Constant(value=1, '
            'lineno=4, col_offset=4, end_lineno=4, end_col_offset=5), lineno=4, '
            'col_offset=0, end_lineno=4, end_col_offset=5))'
        )
        src = ast.Call(
            func=ast.Name("test", ast.Load()), args=[], keywords=[], lineno=1
        )
        self.assertEqual(ast.increment_lineno(src).lineno, 2)
        self.assertIsNone(ast.increment_lineno(src).end_lineno)

    def test_increment_lineno_on_module(self):
        src = ast.parse(dedent("""\
        a = 1
        b = 2 # type: ignore
        c = 3
        d = 4 # type: ignore@tag
        """), type_comments=True)
        ast.increment_lineno(src, n=5)
        self.assertEqual(src.type_ignores[0].lineno, 7)
        self.assertEqual(src.type_ignores[1].lineno, 9)
        self.assertEqual(src.type_ignores[1].tag, '@tag')

    def test_iter_fields(self):
        node = ast.parse('foo()', mode='eval')
        d = dict(ast.iter_fields(node.body))
        self.assertEqual(d.pop('func').id, 'foo')
        self.assertEqual(d, {'keywords': [], 'args': []})

    def test_iter_child_nodes(self):
        node = ast.parse("spam(23, 42, eggs='leek')", mode='eval')
        self.assertEqual(len(list(ast.iter_child_nodes(node.body))), 4)
        iterator = ast.iter_child_nodes(node.body)
        self.assertEqual(next(iterator).id, 'spam')
        self.assertEqual(next(iterator).value, 23)
        self.assertEqual(next(iterator).value, 42)
        self.assertEqual(ast.dump(next(iterator)),
            "keyword(arg='eggs', value=Constant(value='leek'))"
        )

    def test_get_docstring(self):
        node = ast.parse('"""line one\n  line two"""')
        self.assertEqual(ast.get_docstring(node),
                         'line one\nline two')

        node = ast.parse('class foo:\n  """line one\n  line two"""')
        self.assertEqual(ast.get_docstring(node.body[0]),
                         'line one\nline two')

        node = ast.parse('def foo():\n  """line one\n  line two"""')
        self.assertEqual(ast.get_docstring(node.body[0]),
                         'line one\nline two')

        node = ast.parse('async def foo():\n  """spam\n  ham"""')
        self.assertEqual(ast.get_docstring(node.body[0]), 'spam\nham')

        node = ast.parse('async def foo():\n  """spam\n  ham"""')
        self.assertEqual(ast.get_docstring(node.body[0], clean=False), 'spam\n  ham')

        node = ast.parse('x')
        self.assertRaises(TypeError, ast.get_docstring, node.body[0])

    def test_get_docstring_none(self):
        self.assertIsNone(ast.get_docstring(ast.parse('')))
        node = ast.parse('x = "not docstring"')
        self.assertIsNone(ast.get_docstring(node))
        node = ast.parse('def foo():\n  pass')
        self.assertIsNone(ast.get_docstring(node))

        node = ast.parse('class foo:\n  pass')
        self.assertIsNone(ast.get_docstring(node.body[0]))
        node = ast.parse('class foo:\n  x = "not docstring"')
        self.assertIsNone(ast.get_docstring(node.body[0]))
        node = ast.parse('class foo:\n  def bar(self): pass')
        self.assertIsNone(ast.get_docstring(node.body[0]))

        node = ast.parse('def foo():\n  pass')
        self.assertIsNone(ast.get_docstring(node.body[0]))
        node = ast.parse('def foo():\n  x = "not docstring"')
        self.assertIsNone(ast.get_docstring(node.body[0]))

        node = ast.parse('async def foo():\n  pass')
        self.assertIsNone(ast.get_docstring(node.body[0]))
        node = ast.parse('async def foo():\n  x = "not docstring"')
        self.assertIsNone(ast.get_docstring(node.body[0]))

        node = ast.parse('async def foo():\n  42')
        self.assertIsNone(ast.get_docstring(node.body[0]))

    def test_multi_line_docstring_col_offset_and_lineno_issue16806(self):
        node = ast.parse(
            '"""line one\nline two"""\n\n'
            'def foo():\n  """line one\n  line two"""\n\n'
            '  def bar():\n    """line one\n    line two"""\n'
            '  """line one\n  line two"""\n'
            '"""line one\nline two"""\n\n'
        )
        self.assertEqual(node.body[0].col_offset, 0)
        self.assertEqual(node.body[0].lineno, 1)
        self.assertEqual(node.body[1].body[0].col_offset, 2)
        self.assertEqual(node.body[1].body[0].lineno, 5)
        self.assertEqual(node.body[1].body[1].body[0].col_offset, 4)
        self.assertEqual(node.body[1].body[1].body[0].lineno, 9)
        self.assertEqual(node.body[1].body[2].col_offset, 2)
        self.assertEqual(node.body[1].body[2].lineno, 11)
        self.assertEqual(node.body[2].col_offset, 0)
        self.assertEqual(node.body[2].lineno, 13)

    def test_elif_stmt_start_position(self):
        node = ast.parse('if a:\n    pass\nelif b:\n    pass\n')
        elif_stmt = node.body[0].orelse[0]
        self.assertEqual(elif_stmt.lineno, 3)
        self.assertEqual(elif_stmt.col_offset, 0)

    def test_elif_stmt_start_position_with_else(self):
        node = ast.parse('if a:\n    pass\nelif b:\n    pass\nelse:\n    pass\n')
        elif_stmt = node.body[0].orelse[0]
        self.assertEqual(elif_stmt.lineno, 3)
        self.assertEqual(elif_stmt.col_offset, 0)

    def test_starred_expr_end_position_within_call(self):
        node = ast.parse('f(*[0, 1])')
        starred_expr = node.body[0].value.args[0]
        self.assertEqual(starred_expr.end_lineno, 1)
        self.assertEqual(starred_expr.end_col_offset, 9)

    def test_literal_eval(self):
        self.assertEqual(ast.literal_eval('[1, 2, 3]'), [1, 2, 3])
        self.assertEqual(ast.literal_eval('{"foo": 42}'), {"foo": 42})
        self.assertEqual(ast.literal_eval('(True, False, None)'), (True, False, None))
        self.assertEqual(ast.literal_eval('{1, 2, 3}'), {1, 2, 3})
        self.assertEqual(ast.literal_eval('b"hi"'), b"hi")
        self.assertEqual(ast.literal_eval('set()'), set())
        self.assertRaises(ValueError, ast.literal_eval, 'foo()')
        self.assertEqual(ast.literal_eval('6'), 6)
        self.assertEqual(ast.literal_eval('+6'), 6)
        self.assertEqual(ast.literal_eval('-6'), -6)
        self.assertEqual(ast.literal_eval('3.25'), 3.25)
        self.assertEqual(ast.literal_eval('+3.25'), 3.25)
        self.assertEqual(ast.literal_eval('-3.25'), -3.25)
        self.assertEqual(repr(ast.literal_eval('-0.0')), '-0.0')
        self.assertRaises(ValueError, ast.literal_eval, '++6')
        self.assertRaises(ValueError, ast.literal_eval, '+True')
        self.assertRaises(ValueError, ast.literal_eval, '2+3')

    def test_literal_eval_str_int_limit(self):
        with support.adjust_int_max_str_digits(4000):
            ast.literal_eval('3'*4000)  # no error
            with self.assertRaises(SyntaxError) as err_ctx:
                ast.literal_eval('3'*4001)
            self.assertIn('Exceeds the limit ', str(err_ctx.exception))
            self.assertIn(' Consider hexadecimal ', str(err_ctx.exception))

    def test_literal_eval_complex(self):
        # Issue #4907
        self.assertEqual(ast.literal_eval('6j'), 6j)
        self.assertEqual(ast.literal_eval('-6j'), -6j)
        self.assertEqual(ast.literal_eval('6.75j'), 6.75j)
        self.assertEqual(ast.literal_eval('-6.75j'), -6.75j)
        self.assertEqual(ast.literal_eval('3+6j'), 3+6j)
        self.assertEqual(ast.literal_eval('-3+6j'), -3+6j)
        self.assertEqual(ast.literal_eval('3-6j'), 3-6j)
        self.assertEqual(ast.literal_eval('-3-6j'), -3-6j)
        self.assertEqual(ast.literal_eval('3.25+6.75j'), 3.25+6.75j)
        self.assertEqual(ast.literal_eval('-3.25+6.75j'), -3.25+6.75j)
        self.assertEqual(ast.literal_eval('3.25-6.75j'), 3.25-6.75j)
        self.assertEqual(ast.literal_eval('-3.25-6.75j'), -3.25-6.75j)
        self.assertEqual(ast.literal_eval('(3+6j)'), 3+6j)
        self.assertRaises(ValueError, ast.literal_eval, '-6j+3')
        self.assertRaises(ValueError, ast.literal_eval, '-6j+3j')
        self.assertRaises(ValueError, ast.literal_eval, '3+-6j')
        self.assertRaises(ValueError, ast.literal_eval, '3+(0+6j)')
        self.assertRaises(ValueError, ast.literal_eval, '-(3+6j)')

    def test_literal_eval_malformed_dict_nodes(self):
        malformed = ast.Dict(keys=[ast.Constant(1), ast.Constant(2)], values=[ast.Constant(3)])
        self.assertRaises(ValueError, ast.literal_eval, malformed)
        malformed = ast.Dict(keys=[ast.Constant(1)], values=[ast.Constant(2), ast.Constant(3)])
        self.assertRaises(ValueError, ast.literal_eval, malformed)

    def test_literal_eval_trailing_ws(self):
        self.assertEqual(ast.literal_eval("    -1"), -1)
        self.assertEqual(ast.literal_eval("\t\t-1"), -1)
        self.assertEqual(ast.literal_eval(" \t -1"), -1)
        self.assertRaises(IndentationError, ast.literal_eval, "\n -1")

    def test_literal_eval_malformed_lineno(self):
        msg = r'malformed node or string on line 3:'
        with self.assertRaisesRegex(ValueError, msg):
            ast.literal_eval("{'a': 1,\n'b':2,\n'c':++3,\n'd':4}")

        node = ast.UnaryOp(
            ast.UAdd(), ast.UnaryOp(ast.UAdd(), ast.Constant(6)))
        self.assertIsNone(getattr(node, 'lineno', None))
        msg = r'malformed node or string:'
        with self.assertRaisesRegex(ValueError, msg):
            ast.literal_eval(node)

    def test_literal_eval_syntax_errors(self):
        with self.assertRaisesRegex(SyntaxError, "unexpected indent"):
            ast.literal_eval(r'''
                \
                (\
            \ ''')

    def test_bad_integer(self):
        # issue13436: Bad error message with invalid numeric values
        body = [ast.ImportFrom(module='time',
                               names=[ast.alias(name='sleep')],
                               level=None,
                               lineno=None, col_offset=None)]
        mod = ast.Module(body, [])
        with self.assertRaises(ValueError) as cm:
            compile(mod, 'test', 'exec')
        self.assertIn("invalid integer value: None", str(cm.exception))

    def test_level_as_none(self):
        body = [ast.ImportFrom(module='time',
                               names=[ast.alias(name='sleep',
                                                lineno=0, col_offset=0)],
                               level=None,
                               lineno=0, col_offset=0)]
        mod = ast.Module(body, [])
        code = compile(mod, 'test', 'exec')
        ns = {}
        exec(code, ns)
        self.assertIn('sleep', ns)

    @skip_emscripten_stack_overflow()
    def test_recursion_direct(self):
        e = ast.UnaryOp(op=ast.Not(), lineno=0, col_offset=0, operand=ast.Constant(1))
        e.operand = e
        with self.assertRaises(RecursionError):
            with support.infinite_recursion():
                compile(ast.Expression(e), "<test>", "eval")

    @skip_emscripten_stack_overflow()
    def test_recursion_indirect(self):
        e = ast.UnaryOp(op=ast.Not(), lineno=0, col_offset=0, operand=ast.Constant(1))
        f = ast.UnaryOp(op=ast.Not(), lineno=0, col_offset=0, operand=ast.Constant(1))
        e.operand = f
        f.operand = e
        with self.assertRaises(RecursionError):
            with support.infinite_recursion():
                compile(ast.Expression(e), "<test>", "eval")


class ASTValidatorTests(unittest.TestCase):

    def mod(self, mod, msg=None, mode="exec", *, exc=ValueError):
        mod.lineno = mod.col_offset = 0
        ast.fix_missing_locations(mod)
        if msg is None:
            compile(mod, "<test>", mode)
        else:
            with self.assertRaises(exc) as cm:
                compile(mod, "<test>", mode)
            self.assertIn(msg, str(cm.exception))

    def expr(self, node, msg=None, *, exc=ValueError):
        mod = ast.Module([ast.Expr(node)], [])
        self.mod(mod, msg, exc=exc)

    def stmt(self, stmt, msg=None):
        mod = ast.Module([stmt], [])
        self.mod(mod, msg)

    def test_module(self):
        m = ast.Interactive([ast.Expr(ast.Name("x", ast.Store()))])
        self.mod(m, "must have Load context", "single")
        m = ast.Expression(ast.Name("x", ast.Store()))
        self.mod(m, "must have Load context", "eval")

    def _check_arguments(self, fac, check):
        def arguments(args=None, posonlyargs=None, vararg=None,
                      kwonlyargs=None, kwarg=None,
                      defaults=None, kw_defaults=None):
            if args is None:
                args = []
            if posonlyargs is None:
                posonlyargs = []
            if kwonlyargs is None:
                kwonlyargs = []
            if defaults is None:
                defaults = []
            if kw_defaults is None:
                kw_defaults = []
            args = ast.arguments(args, posonlyargs, vararg, kwonlyargs,
                                 kw_defaults, kwarg, defaults)
            return fac(args)
        args = [ast.arg("x", ast.Name("x", ast.Store()))]
        check(arguments(args=args), "must have Load context")
        check(arguments(posonlyargs=args), "must have Load context")
        check(arguments(kwonlyargs=args), "must have Load context")
        check(arguments(defaults=[ast.Constant(3)]),
                       "more positional defaults than args")
        check(arguments(kw_defaults=[ast.Constant(4)]),
                       "length of kwonlyargs is not the same as kw_defaults")
        args = [ast.arg("x", ast.Name("x", ast.Load()))]
        check(arguments(args=args, defaults=[ast.Name("x", ast.Store())]),
                       "must have Load context")
        args = [ast.arg("a", ast.Name("x", ast.Load())),
                ast.arg("b", ast.Name("y", ast.Load()))]
        check(arguments(kwonlyargs=args,
                          kw_defaults=[None, ast.Name("x", ast.Store())]),
                          "must have Load context")

    def test_funcdef(self):
        a = ast.arguments([], [], None, [], [], None, [])
        f = ast.FunctionDef("x", a, [], [], None, None, [])
        self.stmt(f, "empty body on FunctionDef")
        f = ast.FunctionDef("x", a, [ast.Pass()], [ast.Name("x", ast.Store())], None, None, [])
        self.stmt(f, "must have Load context")
        f = ast.FunctionDef("x", a, [ast.Pass()], [],
                            ast.Name("x", ast.Store()), None, [])
        self.stmt(f, "must have Load context")
        f = ast.FunctionDef("x", ast.arguments(), [ast.Pass()])
        self.stmt(f)
        def fac(args):
            return ast.FunctionDef("x", args, [ast.Pass()], [], None, None, [])
        self._check_arguments(fac, self.stmt)

    def test_funcdef_pattern_matching(self):
        # gh-104799: New fields on FunctionDef should be added at the end
        def matcher(node):
            match node:
                case ast.FunctionDef("foo", ast.arguments(args=[ast.arg("bar")]),
                                     [ast.Pass()],
                                     [ast.Name("capybara", ast.Load())],
                                     ast.Name("pacarana", ast.Load())):
                    return True
                case _:
                    return False

        code = """
            @capybara
            def foo(bar) -> pacarana:
                pass
        """
        source = ast.parse(textwrap.dedent(code))
        funcdef = source.body[0]
        self.assertIsInstance(funcdef, ast.FunctionDef)
        self.assertTrue(matcher(funcdef))

    def test_classdef(self):
        def cls(bases=None, keywords=None, body=None, decorator_list=None, type_params=None):
            if bases is None:
                bases = []
            if keywords is None:
                keywords = []
            if body is None:
                body = [ast.Pass()]
            if decorator_list is None:
                decorator_list = []
            if type_params is None:
                type_params = []
            return ast.ClassDef("myclass", bases, keywords,
                                body, decorator_list, type_params)
        self.stmt(cls(bases=[ast.Name("x", ast.Store())]),
                  "must have Load context")
        self.stmt(cls(keywords=[ast.keyword("x", ast.Name("x", ast.Store()))]),
                  "must have Load context")
        self.stmt(cls(body=[]), "empty body on ClassDef")
        self.stmt(cls(body=[None]), "None disallowed")
        self.stmt(cls(decorator_list=[ast.Name("x", ast.Store())]),
                  "must have Load context")

    def test_delete(self):
        self.stmt(ast.Delete([]), "empty targets on Delete")
        self.stmt(ast.Delete([None]), "None disallowed")
        self.stmt(ast.Delete([ast.Name("x", ast.Load())]),
                  "must have Del context")

    def test_assign(self):
        self.stmt(ast.Assign([], ast.Constant(3)), "empty targets on Assign")
        self.stmt(ast.Assign([None], ast.Constant(3)), "None disallowed")
        self.stmt(ast.Assign([ast.Name("x", ast.Load())], ast.Constant(3)),
                  "must have Store context")
        self.stmt(ast.Assign([ast.Name("x", ast.Store())],
                                ast.Name("y", ast.Store())),
                  "must have Load context")

    def test_augassign(self):
        aug = ast.AugAssign(ast.Name("x", ast.Load()), ast.Add(),
                            ast.Name("y", ast.Load()))
        self.stmt(aug, "must have Store context")
        aug = ast.AugAssign(ast.Name("x", ast.Store()), ast.Add(),
                            ast.Name("y", ast.Store()))
        self.stmt(aug, "must have Load context")

    def test_for(self):
        x = ast.Name("x", ast.Store())
        y = ast.Name("y", ast.Load())
        p = ast.Pass()
        self.stmt(ast.For(x, y, [], []), "empty body on For")
        self.stmt(ast.For(ast.Name("x", ast.Load()), y, [p], []),
                  "must have Store context")
        self.stmt(ast.For(x, ast.Name("y", ast.Store()), [p], []),
                  "must have Load context")
        e = ast.Expr(ast.Name("x", ast.Store()))
        self.stmt(ast.For(x, y, [e], []), "must have Load context")
        self.stmt(ast.For(x, y, [p], [e]), "must have Load context")

    def test_while(self):
        self.stmt(ast.While(ast.Constant(3), [], []), "empty body on While")
        self.stmt(ast.While(ast.Name("x", ast.Store()), [ast.Pass()], []),
                  "must have Load context")
        self.stmt(ast.While(ast.Constant(3), [ast.Pass()],
                             [ast.Expr(ast.Name("x", ast.Store()))]),
                             "must have Load context")

    def test_if(self):
        self.stmt(ast.If(ast.Constant(3), [], []), "empty body on If")
        i = ast.If(ast.Name("x", ast.Store()), [ast.Pass()], [])
        self.stmt(i, "must have Load context")
        i = ast.If(ast.Constant(3), [ast.Expr(ast.Name("x", ast.Store()))], [])
        self.stmt(i, "must have Load context")
        i = ast.If(ast.Constant(3), [ast.Pass()],
                   [ast.Expr(ast.Name("x", ast.Store()))])
        self.stmt(i, "must have Load context")

    def test_with(self):
        p = ast.Pass()
        self.stmt(ast.With([], [p]), "empty items on With")
        i = ast.withitem(ast.Constant(3), None)
        self.stmt(ast.With([i], []), "empty body on With")
        i = ast.withitem(ast.Name("x", ast.Store()), None)
        self.stmt(ast.With([i], [p]), "must have Load context")
        i = ast.withitem(ast.Constant(3), ast.Name("x", ast.Load()))
        self.stmt(ast.With([i], [p]), "must have Store context")

    def test_raise(self):
        r = ast.Raise(None, ast.Constant(3))
        self.stmt(r, "Raise with cause but no exception")
        r = ast.Raise(ast.Name("x", ast.Store()), None)
        self.stmt(r, "must have Load context")
        r = ast.Raise(ast.Constant(4), ast.Name("x", ast.Store()))
        self.stmt(r, "must have Load context")

    def test_try(self):
        p = ast.Pass()
        t = ast.Try([], [], [], [p])
        self.stmt(t, "empty body on Try")
        t = ast.Try([ast.Expr(ast.Name("x", ast.Store()))], [], [], [p])
        self.stmt(t, "must have Load context")
        t = ast.Try([p], [], [], [])
        self.stmt(t, "Try has neither except handlers nor finalbody")
        t = ast.Try([p], [], [p], [p])
        self.stmt(t, "Try has orelse but no except handlers")
        t = ast.Try([p], [ast.ExceptHandler(None, "x", [])], [], [])
        self.stmt(t, "empty body on ExceptHandler")
        e = [ast.ExceptHandler(ast.Name("x", ast.Store()), "y", [p])]
        self.stmt(ast.Try([p], e, [], []), "must have Load context")
        e = [ast.ExceptHandler(None, "x", [p])]
        t = ast.Try([p], e, [ast.Expr(ast.Name("x", ast.Store()))], [p])
        self.stmt(t, "must have Load context")
        t = ast.Try([p], e, [p], [ast.Expr(ast.Name("x", ast.Store()))])
        self.stmt(t, "must have Load context")

    def test_try_star(self):
        p = ast.Pass()
        t = ast.TryStar([], [], [], [p])
        self.stmt(t, "empty body on TryStar")
        t = ast.TryStar([ast.Expr(ast.Name("x", ast.Store()))], [], [], [p])
        self.stmt(t, "must have Load context")
        t = ast.TryStar([p], [], [], [])
        self.stmt(t, "TryStar has neither except handlers nor finalbody")
        t = ast.TryStar([p], [], [p], [p])
        self.stmt(t, "TryStar has orelse but no except handlers")
        t = ast.TryStar([p], [ast.ExceptHandler(None, "x", [])], [], [])
        self.stmt(t, "empty body on ExceptHandler")
        e = [ast.ExceptHandler(ast.Name("x", ast.Store()), "y", [p])]
        self.stmt(ast.TryStar([p], e, [], []), "must have Load context")
        e = [ast.ExceptHandler(None, "x", [p])]
        t = ast.TryStar([p], e, [ast.Expr(ast.Name("x", ast.Store()))], [p])
        self.stmt(t, "must have Load context")
        t = ast.TryStar([p], e, [p], [ast.Expr(ast.Name("x", ast.Store()))])
        self.stmt(t, "must have Load context")

    def test_assert(self):
        self.stmt(ast.Assert(ast.Name("x", ast.Store()), None),
                  "must have Load context")
        assrt = ast.Assert(ast.Name("x", ast.Load()),
                           ast.Name("y", ast.Store()))
        self.stmt(assrt, "must have Load context")

    def test_import(self):
        self.stmt(ast.Import([]), "empty names on Import")

    def test_importfrom(self):
        imp = ast.ImportFrom(None, [ast.alias("x", None)], -42)
        self.stmt(imp, "Negative ImportFrom level")
        self.stmt(ast.ImportFrom(None, [], 0), "empty names on ImportFrom")

    def test_global(self):
        self.stmt(ast.Global([]), "empty names on Global")

    def test_nonlocal(self):
        self.stmt(ast.Nonlocal([]), "empty names on Nonlocal")

    def test_expr(self):
        e = ast.Expr(ast.Name("x", ast.Store()))
        self.stmt(e, "must have Load context")

    def test_boolop(self):
        b = ast.BoolOp(ast.And(), [])
        self.expr(b, "less than 2 values")
        b = ast.BoolOp(ast.And(), [ast.Constant(3)])
        self.expr(b, "less than 2 values")
        b = ast.BoolOp(ast.And(), [ast.Constant(4), None])
        self.expr(b, "None disallowed")
        b = ast.BoolOp(ast.And(), [ast.Constant(4), ast.Name("x", ast.Store())])
        self.expr(b, "must have Load context")

    def test_unaryop(self):
        u = ast.UnaryOp(ast.Not(), ast.Name("x", ast.Store()))
        self.expr(u, "must have Load context")

    def test_lambda(self):
        a = ast.arguments([], [], None, [], [], None, [])
        self.expr(ast.Lambda(a, ast.Name("x", ast.Store())),
                  "must have Load context")
        def fac(args):
            return ast.Lambda(args, ast.Name("x", ast.Load()))
        self._check_arguments(fac, self.expr)

    def test_ifexp(self):
        l = ast.Name("x", ast.Load())
        s = ast.Name("y", ast.Store())
        for args in (s, l, l), (l, s, l), (l, l, s):
            self.expr(ast.IfExp(*args), "must have Load context")

    def test_dict(self):
        d = ast.Dict([], [ast.Name("x", ast.Load())])
        self.expr(d, "same number of keys as values")
        d = ast.Dict([ast.Name("x", ast.Load())], [None])
        self.expr(d, "None disallowed")

    def test_set(self):
        self.expr(ast.Set([None]), "None disallowed")
        s = ast.Set([ast.Name("x", ast.Store())])
        self.expr(s, "must have Load context")

    def _check_comprehension(self, fac):
        self.expr(fac([]), "comprehension with no generators")
        g = ast.comprehension(ast.Name("x", ast.Load()),
                              ast.Name("x", ast.Load()), [], 0)
        self.expr(fac([g]), "must have Store context")
        g = ast.comprehension(ast.Name("x", ast.Store()),
                              ast.Name("x", ast.Store()), [], 0)
        self.expr(fac([g]), "must have Load context")
        x = ast.Name("x", ast.Store())
        y = ast.Name("y", ast.Load())
        g = ast.comprehension(x, y, [None], 0)
        self.expr(fac([g]), "None disallowed")
        g = ast.comprehension(x, y, [ast.Name("x", ast.Store())], 0)
        self.expr(fac([g]), "must have Load context")

    def _simple_comp(self, fac):
        g = ast.comprehension(ast.Name("x", ast.Store()),
                              ast.Name("x", ast.Load()), [], 0)
        self.expr(fac(ast.Name("x", ast.Store()), [g]),
                  "must have Load context")
        def wrap(gens):
            return fac(ast.Name("x", ast.Store()), gens)
        self._check_comprehension(wrap)

    def test_listcomp(self):
        self._simple_comp(ast.ListComp)

    def test_setcomp(self):
        self._simple_comp(ast.SetComp)

    def test_generatorexp(self):
        self._simple_comp(ast.GeneratorExp)

    def test_dictcomp(self):
        g = ast.comprehension(ast.Name("y", ast.Store()),
                              ast.Name("p", ast.Load()), [], 0)
        c = ast.DictComp(ast.Name("x", ast.Store()),
                         ast.Name("y", ast.Load()), [g])
        self.expr(c, "must have Load context")
        c = ast.DictComp(ast.Name("x", ast.Load()),
                         ast.Name("y", ast.Store()), [g])
        self.expr(c, "must have Load context")
        def factory(comps):
            k = ast.Name("x", ast.Load())
            v = ast.Name("y", ast.Load())
            return ast.DictComp(k, v, comps)
        self._check_comprehension(factory)

    def test_yield(self):
        self.expr(ast.Yield(ast.Name("x", ast.Store())), "must have Load")
        self.expr(ast.YieldFrom(ast.Name("x", ast.Store())), "must have Load")

    def test_compare(self):
        left = ast.Name("x", ast.Load())
        comp = ast.Compare(left, [ast.In()], [])
        self.expr(comp, "no comparators")
        comp = ast.Compare(left, [ast.In()], [ast.Constant(4), ast.Constant(5)])
        self.expr(comp, "different number of comparators and operands")
        comp = ast.Compare(ast.Constant("blah"), [ast.In()], [left])
        self.expr(comp)
        comp = ast.Compare(left, [ast.In()], [ast.Constant("blah")])
        self.expr(comp)

    def test_call(self):
        func = ast.Name("x", ast.Load())
        args = [ast.Name("y", ast.Load())]
        keywords = [ast.keyword("w", ast.Name("z", ast.Load()))]
        call = ast.Call(ast.Name("x", ast.Store()), args, keywords)
        self.expr(call, "must have Load context")
        call = ast.Call(func, [None], keywords)
        self.expr(call, "None disallowed")
        bad_keywords = [ast.keyword("w", ast.Name("z", ast.Store()))]
        call = ast.Call(func, args, bad_keywords)
        self.expr(call, "must have Load context")

    def test_attribute(self):
        attr = ast.Attribute(ast.Name("x", ast.Store()), "y", ast.Load())
        self.expr(attr, "must have Load context")

    def test_subscript(self):
        sub = ast.Subscript(ast.Name("x", ast.Store()), ast.Constant(3),
                            ast.Load())
        self.expr(sub, "must have Load context")
        x = ast.Name("x", ast.Load())
        sub = ast.Subscript(x, ast.Name("y", ast.Store()),
                            ast.Load())
        self.expr(sub, "must have Load context")
        s = ast.Name("x", ast.Store())
        for args in (s, None, None), (None, s, None), (None, None, s):
            sl = ast.Slice(*args)
            self.expr(ast.Subscript(x, sl, ast.Load()),
                      "must have Load context")
        sl = ast.Tuple([], ast.Load())
        self.expr(ast.Subscript(x, sl, ast.Load()))
        sl = ast.Tuple([s], ast.Load())
        self.expr(ast.Subscript(x, sl, ast.Load()), "must have Load context")

    def test_starred(self):
        left = ast.List([ast.Starred(ast.Name("x", ast.Load()), ast.Store())],
                        ast.Store())
        assign = ast.Assign([left], ast.Constant(4))
        self.stmt(assign, "must have Store context")

    def _sequence(self, fac):
        self.expr(fac([None], ast.Load()), "None disallowed")
        self.expr(fac([ast.Name("x", ast.Store())], ast.Load()),
                  "must have Load context")

    def test_list(self):
        self._sequence(ast.List)

    def test_tuple(self):
        self._sequence(ast.Tuple)

    @support.requires_resource('cpu')
    def test_stdlib_validates(self):
        for module in STDLIB_FILES:
            with self.subTest(module):
                fn = os.path.join(STDLIB, module)
                with open(fn, "r", encoding="utf-8") as fp:
                    source = fp.read()
                mod = ast.parse(source, fn)
                compile(mod, fn, "exec")
                mod2 = ast.parse(source, fn)
                self.assertTrue(ast.compare(mod, mod2))

    constant_1 = ast.Constant(1)
    pattern_1 = ast.MatchValue(constant_1)

    constant_x = ast.Constant('x')
    pattern_x = ast.MatchValue(constant_x)

    constant_true = ast.Constant(True)
    pattern_true = ast.MatchSingleton(True)

    name_carter = ast.Name('carter', ast.Load())

    _MATCH_PATTERNS = [
        ast.MatchValue(
            ast.Attribute(
                ast.Attribute(
                    ast.Name('x', ast.Store()),
                    'y', ast.Load()
                ),
                'z', ast.Load()
            )
        ),
        ast.MatchValue(
            ast.Attribute(
                ast.Attribute(
                    ast.Name('x', ast.Load()),
                    'y', ast.Store()
                ),
                'z', ast.Load()
            )
        ),
        ast.MatchValue(
            ast.Constant(...)
        ),
        ast.MatchValue(
            ast.Constant(True)
        ),
        ast.MatchValue(
            ast.Constant((1,2,3))
        ),
        ast.MatchSingleton('string'),
        ast.MatchSequence([
          ast.MatchSingleton('string')
        ]),
        ast.MatchSequence(
            [
                ast.MatchSequence(
                    [
                        ast.MatchSingleton('string')
                    ]
                )
            ]
        ),
        ast.MatchMapping(
            [constant_1, constant_true],
            [pattern_x]
        ),
        ast.MatchMapping(
            [constant_true, constant_1],
            [pattern_x, pattern_1],
            rest='True'
        ),
        ast.MatchMapping(
            [constant_true, ast.Starred(ast.Name('lol', ast.Load()), ast.Load())],
            [pattern_x, pattern_1],
            rest='legit'
        ),
        ast.MatchClass(
            ast.Attribute(
                ast.Attribute(
                    constant_x,
                    'y', ast.Load()),
                'z', ast.Load()),
            patterns=[], kwd_attrs=[], kwd_patterns=[]
        ),
        ast.MatchClass(
            name_carter,
            patterns=[],
            kwd_attrs=['True'],
            kwd_patterns=[pattern_1]
        ),
        ast.MatchClass(
            name_carter,
            patterns=[],
            kwd_attrs=[],
            kwd_patterns=[pattern_1]
        ),
        ast.MatchClass(
            name_carter,
            patterns=[ast.MatchSingleton('string')],
            kwd_attrs=[],
            kwd_patterns=[]
        ),
        ast.MatchClass(
            name_carter,
            patterns=[ast.MatchStar()],
            kwd_attrs=[],
            kwd_patterns=[]
        ),
        ast.MatchClass(
            name_carter,
            patterns=[],
            kwd_attrs=[],
            kwd_patterns=[ast.MatchStar()]
        ),
        ast.MatchClass(
            constant_true,  # invalid name
            patterns=[],
            kwd_attrs=['True'],
            kwd_patterns=[pattern_1]
        ),
        ast.MatchSequence(
            [
                ast.MatchStar("True")
            ]
        ),
        ast.MatchAs(
            name='False'
        ),
        ast.MatchOr(
            []
        ),
        ast.MatchOr(
            [pattern_1]
        ),
        ast.MatchOr(
            [pattern_1, pattern_x, ast.MatchSingleton('xxx')]
        ),
        ast.MatchAs(name="_"),
        ast.MatchStar(name="x"),
        ast.MatchSequence([ast.MatchStar("_")]),
        ast.MatchMapping([], [], rest="_"),
    ]

    def test_match_validation_pattern(self):
        name_x = ast.Name('x', ast.Load())
        for pattern in self._MATCH_PATTERNS:
            with self.subTest(ast.dump(pattern, indent=4)):
                node = ast.Match(
                    subject=name_x,
                    cases = [
                        ast.match_case(
                            pattern=pattern,
                            body = [ast.Pass()]
                        )
                    ]
                )
                node = ast.fix_missing_locations(node)
                module = ast.Module([node], [])
                with self.assertRaises(ValueError):
                    compile(module, "<test>", "exec")


class ConstantTests(unittest.TestCase):
    """Tests on the ast.Constant node type."""

    def compile_constant(self, value):
        tree = ast.parse("x = 123")

        node = tree.body[0].value
        new_node = ast.Constant(value=value)
        ast.copy_location(new_node, node)
        tree.body[0].value = new_node

        code = compile(tree, "<string>", "exec")

        ns = {}
        exec(code, ns)
        return ns['x']

    def test_validation(self):
        with self.assertRaises(TypeError) as cm:
            self.compile_constant([1, 2, 3])
        self.assertEqual(str(cm.exception),
                         "got an invalid type in Constant: list")

    def test_singletons(self):
        for const in (None, False, True, Ellipsis, b''):
            with self.subTest(const=const):
                value = self.compile_constant(const)
                self.assertIs(value, const)

    def test_values(self):
        nested_tuple = (1,)
        nested_frozenset = frozenset({1})
        for level in range(3):
            nested_tuple = (nested_tuple, 2)
            nested_frozenset = frozenset({nested_frozenset, 2})
        values = (123, 123.0, 123j,
                  "unicode", b'bytes',
                  tuple("tuple"), frozenset("frozenset"),
                  nested_tuple, nested_frozenset)
        for value in values:
            with self.subTest(value=value):
                result = self.compile_constant(value)
                self.assertEqual(result, value)

    def test_assign_to_constant(self):
        tree = ast.parse("x = 1")

        target = tree.body[0].targets[0]
        new_target = ast.Constant(value=1)
        ast.copy_location(new_target, target)
        tree.body[0].targets[0] = new_target

        with self.assertRaises(ValueError) as cm:
            compile(tree, "string", "exec")
        self.assertEqual(str(cm.exception),
                         "expression which can't be assigned "
                         "to in Store context")

    def test_get_docstring(self):
        tree = ast.parse("'docstring'\nx = 1")
        self.assertEqual(ast.get_docstring(tree), 'docstring')

    def get_load_const(self, tree):
        # Compile to bytecode, disassemble and get parameter of LOAD_CONST
        # instructions
        co = compile(tree, '<string>', 'exec')
        consts = []
        for instr in dis.get_instructions(co):
            if instr.opcode in dis.hasconst:
                consts.append(instr.argval)
        return consts

    @support.cpython_only
    def test_load_const(self):
        consts = [None,
                  True, False,
                  1000,
                  2.0,
                  3j,
                  "unicode",
                  b'bytes',
                  (1, 2, 3)]

        code = '\n'.join(['x={!r}'.format(const) for const in consts])
        code += '\nx = ...'
        consts.extend((Ellipsis, None))

        tree = ast.parse(code)
        self.assertEqual(self.get_load_const(tree),
                         consts)

        # Replace expression nodes with constants
        for assign, const in zip(tree.body, consts):
            assert isinstance(assign, ast.Assign), ast.dump(assign)
            new_node = ast.Constant(value=const)
            ast.copy_location(new_node, assign.value)
            assign.value = new_node

        self.assertEqual(self.get_load_const(tree),
                         consts)

    def test_literal_eval(self):
        tree = ast.parse("1 + 2")
        binop = tree.body[0].value

        new_left = ast.Constant(value=10)
        ast.copy_location(new_left, binop.left)
        binop.left = new_left

        new_right = ast.Constant(value=20j)
        ast.copy_location(new_right, binop.right)
        binop.right = new_right

        self.assertEqual(ast.literal_eval(binop), 10+20j)

    def test_string_kind(self):
        c = ast.parse('"x"', mode='eval').body
        self.assertEqual(c.value, "x")
        self.assertEqual(c.kind, None)

        c = ast.parse('u"x"', mode='eval').body
        self.assertEqual(c.value, "x")
        self.assertEqual(c.kind, "u")

        c = ast.parse('r"x"', mode='eval').body
        self.assertEqual(c.value, "x")
        self.assertEqual(c.kind, None)

        c = ast.parse('b"x"', mode='eval').body
        self.assertEqual(c.value, b"x")
        self.assertEqual(c.kind, None)


class EndPositionTests(unittest.TestCase):
    """Tests for end position of AST nodes.

    Testing end positions of nodes requires a bit of extra care
    because of how LL parsers work.
    """
    def _check_end_pos(self, ast_node, end_lineno, end_col_offset):
        self.assertEqual(ast_node.end_lineno, end_lineno)
        self.assertEqual(ast_node.end_col_offset, end_col_offset)

    def _check_content(self, source, ast_node, content):
        self.assertEqual(ast.get_source_segment(source, ast_node), content)

    def _parse_value(self, s):
        # Use duck-typing to support both single expression
        # and a right hand side of an assignment statement.
        return ast.parse(s).body[0].value

    def test_lambda(self):
        s = 'lambda x, *y: None'
        lam = self._parse_value(s)
        self._check_content(s, lam.body, 'None')
        self._check_content(s, lam.args.args[0], 'x')
        self._check_content(s, lam.args.vararg, 'y')

    def test_func_def(self):
        s = dedent('''
            def func(x: int,
                     *args: str,
                     z: float = 0,
                     **kwargs: Any) -> bool:
                return True
            ''').strip()
        fdef = ast.parse(s).body[0]
        self._check_end_pos(fdef, 5, 15)
        self._check_content(s, fdef.body[0], 'return True')
        self._check_content(s, fdef.args.args[0], 'x: int')
        self._check_content(s, fdef.args.args[0].annotation, 'int')
        self._check_content(s, fdef.args.kwarg, 'kwargs: Any')
        self._check_content(s, fdef.args.kwarg.annotation, 'Any')

    def test_call(self):
        s = 'func(x, y=2, **kw)'
        call = self._parse_value(s)
        self._check_content(s, call.func, 'func')
        self._check_content(s, call.keywords[0].value, '2')
        self._check_content(s, call.keywords[1].value, 'kw')

    def test_call_noargs(self):
        s = 'x[0]()'
        call = self._parse_value(s)
        self._check_content(s, call.func, 'x[0]')
        self._check_end_pos(call, 1, 6)

    def test_class_def(self):
        s = dedent('''
            class C(A, B):
                x: int = 0
        ''').strip()
        cdef = ast.parse(s).body[0]
        self._check_end_pos(cdef, 2, 14)
        self._check_content(s, cdef.bases[1], 'B')
        self._check_content(s, cdef.body[0], 'x: int = 0')

    def test_class_kw(self):
        s = 'class S(metaclass=abc.ABCMeta): pass'
        cdef = ast.parse(s).body[0]
        self._check_content(s, cdef.keywords[0].value, 'abc.ABCMeta')

    def test_multi_line_str(self):
        s = dedent('''
            x = """Some multi-line text.

            It goes on starting from same indent."""
        ''').strip()
        assign = ast.parse(s).body[0]
        self._check_end_pos(assign, 3, 40)
        self._check_end_pos(assign.value, 3, 40)

    def test_continued_str(self):
        s = dedent('''
            x = "first part" \\
            "second part"
        ''').strip()
        assign = ast.parse(s).body[0]
        self._check_end_pos(assign, 2, 13)
        self._check_end_pos(assign.value, 2, 13)

    def test_suites(self):
        # We intentionally put these into the same string to check
        # that empty lines are not part of the suite.
        s = dedent('''
            while True:
                pass

            if one():
                x = None
            elif other():
                y = None
            else:
                z = None

            for x, y in stuff:
                assert True

            try:
                raise RuntimeError
            except TypeError as e:
                pass

            pass
        ''').strip()
        mod = ast.parse(s)
        while_loop = mod.body[0]
        if_stmt = mod.body[1]
        for_loop = mod.body[2]
        try_stmt = mod.body[3]
        pass_stmt = mod.body[4]

        self._check_end_pos(while_loop, 2, 8)
        self._check_end_pos(if_stmt, 9, 12)
        self._check_end_pos(for_loop, 12, 15)
        self._check_end_pos(try_stmt, 17, 8)
        self._check_end_pos(pass_stmt, 19, 4)

        self._check_content(s, while_loop.test, 'True')
        self._check_content(s, if_stmt.body[0], 'x = None')
        self._check_content(s, if_stmt.orelse[0].test, 'other()')
        self._check_content(s, for_loop.target, 'x, y')
        self._check_content(s, try_stmt.body[0], 'raise RuntimeError')
        self._check_content(s, try_stmt.handlers[0].type, 'TypeError')

    def test_fstring(self):
        s = 'x = f"abc {x + y} abc"'
        fstr = self._parse_value(s)
        binop = fstr.values[1].value
        self._check_content(s, binop, 'x + y')

    def test_fstring_multi_line(self):
        s = dedent('''
            f"""Some multi-line text.
            {
            arg_one
            +
            arg_two
            }
            It goes on..."""
        ''').strip()
        fstr = self._parse_value(s)
        binop = fstr.values[1].value
        self._check_end_pos(binop, 5, 7)
        self._check_content(s, binop.left, 'arg_one')
        self._check_content(s, binop.right, 'arg_two')

    def test_import_from_multi_line(self):
        s = dedent('''
            from x.y.z import (
                a, b, c as c
            )
        ''').strip()
        imp = ast.parse(s).body[0]
        self._check_end_pos(imp, 3, 1)
        self._check_end_pos(imp.names[2], 2, 16)

    def test_slices(self):
        s1 = 'f()[1, 2] [0]'
        s2 = 'x[ a.b: c.d]'
        sm = dedent('''
            x[ a.b: f () ,
               g () : c.d
              ]
        ''').strip()
        i1, i2, im = map(self._parse_value, (s1, s2, sm))
        self._check_content(s1, i1.value, 'f()[1, 2]')
        self._check_content(s1, i1.value.slice, '1, 2')
        self._check_content(s2, i2.slice.lower, 'a.b')
        self._check_content(s2, i2.slice.upper, 'c.d')
        self._check_content(sm, im.slice.elts[0].upper, 'f ()')
        self._check_content(sm, im.slice.elts[1].lower, 'g ()')
        self._check_end_pos(im, 3, 3)

    def test_binop(self):
        s = dedent('''
            (1 * 2 + (3 ) +
                 4
            )
        ''').strip()
        binop = self._parse_value(s)
        self._check_end_pos(binop, 2, 6)
        self._check_content(s, binop.right, '4')
        self._check_content(s, binop.left, '1 * 2 + (3 )')
        self._check_content(s, binop.left.right, '3')

    def test_boolop(self):
        s = dedent('''
            if (one_condition and
                    (other_condition or yet_another_one)):
                pass
        ''').strip()
        bop = ast.parse(s).body[0].test
        self._check_end_pos(bop, 2, 44)
        self._check_content(s, bop.values[1],
                            'other_condition or yet_another_one')

    def test_tuples(self):
        s1 = 'x = () ;'
        s2 = 'x = 1 , ;'
        s3 = 'x = (1 , 2 ) ;'
        sm = dedent('''
            x = (
                a, b,
            )
        ''').strip()
        t1, t2, t3, tm = map(self._parse_value, (s1, s2, s3, sm))
        self._check_content(s1, t1, '()')
        self._check_content(s2, t2, '1 ,')
        self._check_content(s3, t3, '(1 , 2 )')
        self._check_end_pos(tm, 3, 1)

    def test_attribute_spaces(self):
        s = 'func(x. y .z)'
        call = self._parse_value(s)
        self._check_content(s, call, s)
        self._check_content(s, call.args[0], 'x. y .z')

    def test_redundant_parenthesis(self):
        s = '( ( ( a + b ) ) )'
        v = ast.parse(s).body[0].value
        self.assertEqual(type(v).__name__, 'BinOp')
        self._check_content(s, v, 'a + b')
        s2 = 'await ' + s
        v = ast.parse(s2).body[0].value.value
        self.assertEqual(type(v).__name__, 'BinOp')
        self._check_content(s2, v, 'a + b')

    def test_trailers_with_redundant_parenthesis(self):
        tests = (
            ('( ( ( a ) ) ) ( )', 'Call'),
            ('( ( ( a ) ) ) ( b )', 'Call'),
            ('( ( ( a ) ) ) [ b ]', 'Subscript'),
            ('( ( ( a ) ) ) . b', 'Attribute'),
        )
        for s, t in tests:
            with self.subTest(s):
                v = ast.parse(s).body[0].value
                self.assertEqual(type(v).__name__, t)
                self._check_content(s, v, s)
                s2 = 'await ' + s
                v = ast.parse(s2).body[0].value.value
                self.assertEqual(type(v).__name__, t)
                self._check_content(s2, v, s)

    def test_displays(self):
        s1 = '[{}, {1, }, {1, 2,} ]'
        s2 = '{a: b, f (): g () ,}'
        c1 = self._parse_value(s1)
        c2 = self._parse_value(s2)
        self._check_content(s1, c1.elts[0], '{}')
        self._check_content(s1, c1.elts[1], '{1, }')
        self._check_content(s1, c1.elts[2], '{1, 2,}')
        self._check_content(s2, c2.keys[1], 'f ()')
        self._check_content(s2, c2.values[1], 'g ()')

    def test_comprehensions(self):
        s = dedent('''
            x = [{x for x, y in stuff
                  if cond.x} for stuff in things]
        ''').strip()
        cmp = self._parse_value(s)
        self._check_end_pos(cmp, 2, 37)
        self._check_content(s, cmp.generators[0].iter, 'things')
        self._check_content(s, cmp.elt.generators[0].iter, 'stuff')
        self._check_content(s, cmp.elt.generators[0].ifs[0], 'cond.x')
        self._check_content(s, cmp.elt.generators[0].target, 'x, y')

    def test_yield_await(self):
        s = dedent('''
            async def f():
                yield x
                await y
        ''').strip()
        fdef = ast.parse(s).body[0]
        self._check_content(s, fdef.body[0].value, 'yield x')
        self._check_content(s, fdef.body[1].value, 'await y')

    def test_source_segment_multi(self):
        s_orig = dedent('''
            x = (
                a, b,
            ) + ()
        ''').strip()
        s_tuple = dedent('''
            (
                a, b,
            )
        ''').strip()
        binop = self._parse_value(s_orig)
        self.assertEqual(ast.get_source_segment(s_orig, binop.left), s_tuple)

    def test_source_segment_padded(self):
        s_orig = dedent('''
            class C:
                def fun(self) -> None:
                    "ЖЖЖЖЖ"
        ''').strip()
        s_method = '    def fun(self) -> None:\n' \
                   '        "ЖЖЖЖЖ"'
        cdef = ast.parse(s_orig).body[0]
        self.assertEqual(ast.get_source_segment(s_orig, cdef.body[0], padded=True),
                         s_method)

    def test_source_segment_endings(self):
        s = 'v = 1\r\nw = 1\nx = 1\n\ry = 1\rz = 1\r\n'
        v, w, x, y, z = ast.parse(s).body
        self._check_content(s, v, 'v = 1')
        self._check_content(s, w, 'w = 1')
        self._check_content(s, x, 'x = 1')
        self._check_content(s, y, 'y = 1')
        self._check_content(s, z, 'z = 1')

    def test_source_segment_tabs(self):
        s = dedent('''
            class C:
              \t\f  def fun(self) -> None:
              \t\f      pass
        ''').strip()
        s_method = '  \t\f  def fun(self) -> None:\n' \
                   '  \t\f      pass'

        cdef = ast.parse(s).body[0]
        self.assertEqual(ast.get_source_segment(s, cdef.body[0], padded=True), s_method)

    def test_source_segment_newlines(self):
        s = 'def f():\n  pass\ndef g():\r  pass\r\ndef h():\r\n  pass\r\n'
        f, g, h = ast.parse(s).body
        self._check_content(s, f, 'def f():\n  pass')
        self._check_content(s, g, 'def g():\r  pass')
        self._check_content(s, h, 'def h():\r\n  pass')

        s = 'def f():\n  a = 1\r  b = 2\r\n  c = 3\n'
        f = ast.parse(s).body[0]
        self._check_content(s, f, s.rstrip())

    def test_source_segment_missing_info(self):
        s = 'v = 1\r\nw = 1\nx = 1\n\ry = 1\r\n'
        v, w, x, y = ast.parse(s).body
        del v.lineno
        del w.end_lineno
        del x.col_offset
        del y.end_col_offset
        self.assertIsNone(ast.get_source_segment(s, v))
        self.assertIsNone(ast.get_source_segment(s, w))
        self.assertIsNone(ast.get_source_segment(s, x))
        self.assertIsNone(ast.get_source_segment(s, y))


class NodeTransformerTests(ASTTestMixin, unittest.TestCase):
    def assertASTTransformation(self, transformer_class,
                                initial_code, expected_code):
        initial_ast = ast.parse(dedent(initial_code))
        expected_ast = ast.parse(dedent(expected_code))

        transformer = transformer_class()
        result_ast = ast.fix_missing_locations(transformer.visit(initial_ast))

        self.assertASTEqual(result_ast, expected_ast)

    def test_node_remove_single(self):
        code = 'def func(arg) -> SomeType: ...'
        expected = 'def func(arg): ...'

        # Since `FunctionDef.returns` is defined as a single value, we test
        # the `if isinstance(old_value, AST):` branch here.
        class SomeTypeRemover(ast.NodeTransformer):
            def visit_Name(self, node: ast.Name):
                self.generic_visit(node)
                if node.id == 'SomeType':
                    return None
                return node

        self.assertASTTransformation(SomeTypeRemover, code, expected)

    def test_node_remove_from_list(self):
        code = """
        def func(arg):
            print(arg)
            yield arg
        """
        expected = """
        def func(arg):
            print(arg)
        """

        # Since `FunctionDef.body` is defined as a list, we test
        # the `if isinstance(old_value, list):` branch here.
        class YieldRemover(ast.NodeTransformer):
            def visit_Expr(self, node: ast.Expr):
                self.generic_visit(node)
                if isinstance(node.value, ast.Yield):
                    return None  # Remove `yield` from a function
                return node

        self.assertASTTransformation(YieldRemover, code, expected)

    def test_node_return_list(self):
        code = """
        class DSL(Base, kw1=True): ...
        """
        expected = """
        class DSL(Base, kw1=True, kw2=True, kw3=False): ...
        """

        class ExtendKeywords(ast.NodeTransformer):
            def visit_keyword(self, node: ast.keyword):
                self.generic_visit(node)
                if node.arg == 'kw1':
                    return [
                        node,
                        ast.keyword('kw2', ast.Constant(True)),
                        ast.keyword('kw3', ast.Constant(False)),
                    ]
                return node

        self.assertASTTransformation(ExtendKeywords, code, expected)

    def test_node_mutate(self):
        code = """
        def func(arg):
            print(arg)
        """
        expected = """
        def func(arg):
            log(arg)
        """

        class PrintToLog(ast.NodeTransformer):
            def visit_Call(self, node: ast.Call):
                self.generic_visit(node)
                if isinstance(node.func, ast.Name) and node.func.id == 'print':
                    node.func.id = 'log'
                return node

        self.assertASTTransformation(PrintToLog, code, expected)

    def test_node_replace(self):
        code = """
        def func(arg):
            print(arg)
        """
        expected = """
        def func(arg):
            logger.log(arg, debug=True)
        """

        class PrintToLog(ast.NodeTransformer):
            def visit_Call(self, node: ast.Call):
                self.generic_visit(node)
                if isinstance(node.func, ast.Name) and node.func.id == 'print':
                    return ast.Call(
                        func=ast.Attribute(
                            ast.Name('logger', ctx=ast.Load()),
                            attr='log',
                            ctx=ast.Load(),
                        ),
                        args=node.args,
                        keywords=[ast.keyword('debug', ast.Constant(True))],
                    )
                return node

        self.assertASTTransformation(PrintToLog, code, expected)


class ASTConstructorTests(unittest.TestCase):
    """Test the autogenerated constructors for AST nodes."""

    def test_FunctionDef(self):
        args = ast.arguments()
        self.assertEqual(args.args, [])
        self.assertEqual(args.posonlyargs, [])
        with self.assertWarnsRegex(DeprecationWarning,
                                   r"FunctionDef\.__init__ missing 1 required positional argument: 'name'"):
            node = ast.FunctionDef(args=args)
        self.assertFalse(hasattr(node, "name"))
        self.assertEqual(node.decorator_list, [])
        node = ast.FunctionDef(name='foo', args=args)
        self.assertEqual(node.name, 'foo')
        self.assertEqual(node.decorator_list, [])

    def test_expr_context(self):
        name = ast.Name("x")
        self.assertEqual(name.id, "x")
        self.assertIsInstance(name.ctx, ast.Load)

        name2 = ast.Name("x", ast.Store())
        self.assertEqual(name2.id, "x")
        self.assertIsInstance(name2.ctx, ast.Store)

        name3 = ast.Name("x", ctx=ast.Del())
        self.assertEqual(name3.id, "x")
        self.assertIsInstance(name3.ctx, ast.Del)

        with self.assertWarnsRegex(DeprecationWarning,
                                   r"Name\.__init__ missing 1 required positional argument: 'id'"):
            name3 = ast.Name()

    def test_custom_subclass_with_no_fields(self):
        class NoInit(ast.AST):
            pass

        obj = NoInit()
        self.assertIsInstance(obj, NoInit)
        self.assertEqual(obj.__dict__, {})

    def test_fields_but_no_field_types(self):
        class Fields(ast.AST):
            _fields = ('a',)

        obj = Fields()
        with self.assertRaises(AttributeError):
            obj.a
        obj = Fields(a=1)
        self.assertEqual(obj.a, 1)

    def test_fields_and_types(self):
        class FieldsAndTypes(ast.AST):
            _fields = ('a',)
            _field_types = {'a': int | None}
            a: int | None = None

        obj = FieldsAndTypes()
        self.assertIs(obj.a, None)
        obj = FieldsAndTypes(a=1)
        self.assertEqual(obj.a, 1)

    def test_custom_attributes(self):
        class MyAttrs(ast.AST):
            _attributes = ("a", "b")

        obj = MyAttrs(a=1, b=2)
        self.assertEqual(obj.a, 1)
        self.assertEqual(obj.b, 2)

        with self.assertWarnsRegex(DeprecationWarning,
                                   r"MyAttrs.__init__ got an unexpected keyword argument 'c'."):
            obj = MyAttrs(c=3)

    def test_fields_and_types_no_default(self):
        class FieldsAndTypesNoDefault(ast.AST):
            _fields = ('a',)
            _field_types = {'a': int}

        with self.assertWarnsRegex(DeprecationWarning,
                                   r"FieldsAndTypesNoDefault\.__init__ missing 1 required positional argument: 'a'\."):
            obj = FieldsAndTypesNoDefault()
        with self.assertRaises(AttributeError):
            obj.a
        obj = FieldsAndTypesNoDefault(a=1)
        self.assertEqual(obj.a, 1)

    def test_incomplete_field_types(self):
        class MoreFieldsThanTypes(ast.AST):
            _fields = ('a', 'b')
            _field_types = {'a': int | None}
            a: int | None = None
            b: int | None = None

        with self.assertWarnsRegex(
            DeprecationWarning,
            r"Field 'b' is missing from MoreFieldsThanTypes\._field_types"
        ):
            obj = MoreFieldsThanTypes()
        self.assertIs(obj.a, None)
        self.assertIs(obj.b, None)

        obj = MoreFieldsThanTypes(a=1, b=2)
        self.assertEqual(obj.a, 1)
        self.assertEqual(obj.b, 2)

    def test_complete_field_types(self):
        class _AllFieldTypes(ast.AST):
            _fields = ('a', 'b')
            _field_types = {'a': int | None, 'b': list[str]}
            # This must be set explicitly
            a: int | None = None
            # This will add an implicit empty list default
            b: list[str]

        obj = _AllFieldTypes()
        self.assertIs(obj.a, None)
        self.assertEqual(obj.b, [])


@support.cpython_only
class ModuleStateTests(unittest.TestCase):
    # bpo-41194, bpo-41261, bpo-41631: The _ast module uses a global state.

    def check_ast_module(self):
        # Check that the _ast module still works as expected
        code = 'x + 1'
        filename = '<string>'
        mode = 'eval'

        # Create _ast.AST subclasses instances
        ast_tree = compile(code, filename, mode, flags=ast.PyCF_ONLY_AST)

        # Call PyAST_Check()
        code = compile(ast_tree, filename, mode)
        self.assertIsInstance(code, types.CodeType)

    def test_reload_module(self):
        # bpo-41194: Importing the _ast module twice must not crash.
        with support.swap_item(sys.modules, '_ast', None):
            del sys.modules['_ast']
            import _ast as ast1

            del sys.modules['_ast']
            import _ast as ast2

            self.check_ast_module()

        # Unloading the two _ast module instances must not crash.
        del ast1
        del ast2
        support.gc_collect()

        self.check_ast_module()

    def test_sys_modules(self):
        # bpo-41631: Test reproducing a Mercurial crash when PyAST_Check()
        # imported the _ast module internally.
        lazy_mod = object()

        def my_import(name, *args, **kw):
            sys.modules[name] = lazy_mod
            return lazy_mod

        with support.swap_item(sys.modules, '_ast', None):
            del sys.modules['_ast']

            with support.swap_attr(builtins, '__import__', my_import):
                # Test that compile() does not import the _ast module
                self.check_ast_module()
                self.assertNotIn('_ast', sys.modules)

                # Sanity check of the test itself
                import _ast
                self.assertIs(_ast, lazy_mod)

    def test_subinterpreter(self):
        # bpo-41631: Importing and using the _ast module in a subinterpreter
        # must not crash.
        code = dedent('''
            import _ast
            import ast
            import gc
            import sys
            import types

            # Create _ast.AST subclasses instances and call PyAST_Check()
            ast_tree = compile('x+1', '<string>', 'eval',
                               flags=ast.PyCF_ONLY_AST)
            code = compile(ast_tree, 'string', 'eval')
            if not isinstance(code, types.CodeType):
                raise AssertionError

            # Unloading the _ast module must not crash.
            del ast, _ast
            del sys.modules['ast'], sys.modules['_ast']
            gc.collect()
        ''')
        res = support.run_in_subinterp(code)
        self.assertEqual(res, 0)


class ASTMainTests(unittest.TestCase):
    # Tests `ast.main()` function.

    def test_cli_file_input(self):
        code = "print(1, 2, 3)"
        expected = ast.dump(ast.parse(code), indent=3)

        with os_helper.temp_dir() as tmp_dir:
            filename = os.path.join(tmp_dir, "test_module.py")
            with open(filename, 'w', encoding='utf-8') as f:
                f.write(code)
            res, _ = script_helper.run_python_until_end("-m", "ast", filename)

        self.assertEqual(res.err, b"")
        self.assertEqual(expected.splitlines(),
                         res.out.decode("utf8").splitlines())
        self.assertEqual(res.rc, 0)


class ASTOptimiziationTests(unittest.TestCase):
    def wrap_expr(self, expr):
        return ast.Module(body=[ast.Expr(value=expr)])

    def wrap_statement(self, statement):
        return ast.Module(body=[statement])

    def assert_ast(self, code, non_optimized_target, optimized_target):
        non_optimized_tree = ast.parse(code, optimize=-1)
        optimized_tree = ast.parse(code, optimize=1)

        # Is a non-optimized tree equal to a non-optimized target?
        self.assertTrue(
            ast.compare(non_optimized_tree, non_optimized_target),
            f"{ast.dump(non_optimized_target)} must equal "
            f"{ast.dump(non_optimized_tree)}",
        )

        # Is a optimized tree equal to a non-optimized target?
        self.assertFalse(
            ast.compare(optimized_tree, non_optimized_target),
            f"{ast.dump(non_optimized_target)} must not equal "
            f"{ast.dump(non_optimized_tree)}"
        )

        # Is a optimized tree is equal to an optimized target?
        self.assertTrue(
            ast.compare(optimized_tree,  optimized_target),
            f"{ast.dump(optimized_target)} must equal "
            f"{ast.dump(optimized_tree)}",
        )

<<<<<<< HEAD
    def create_binop(self, operand, left=ast.Constant(1), right=ast.Constant(1)):
            return ast.BinOp(left=left, op=self.binop[operand], right=right)

    def test_folding_binop(self):
        code = "1 %s 1"
        operators = self.binop.keys()

        for op in operators:
            result_code = code % op
            non_optimized_target = self.wrap_expr(self.create_binop(op))
            optimized_target = self.wrap_expr(ast.Constant(value=eval(result_code)))

            with self.subTest(
                result_code=result_code,
                non_optimized_target=non_optimized_target,
                optimized_target=optimized_target
            ):
                self.assert_ast(result_code, non_optimized_target, optimized_target)

    def test_folding_unaryop(self):
        code = "%s1"
        operators = self.unaryop.keys()

        def create_unaryop(operand):
            return ast.UnaryOp(op=self.unaryop[operand], operand=ast.Constant(1))

        for op in operators:
            result_code = code % op
            non_optimized_target = self.wrap_expr(create_unaryop(op))
            optimized_target = self.wrap_expr(ast.Constant(eval(result_code)))

            with self.subTest(
                result_code=result_code,
                non_optimized_target=non_optimized_target,
                optimized_target=optimized_target
            ):
                self.assert_ast(result_code, non_optimized_target, optimized_target)

    def test_folding_not(self):
        code = "not ('a' %s 'ab')"
        operators = {
            "in": ast.In(),
            "is": ast.Is(),
        }
        opt_operators = {
            "is": ast.IsNot(),
            "in": ast.NotIn(),
        }

        def create_notop(operand):
            return ast.UnaryOp(op=ast.Not(), operand=ast.Compare(
                left=ast.Constant(value="a"),
                ops=[operators[operand]],
                comparators=[ast.Constant(value="ab")]
            ))

        for op in operators.keys():
            result_code = code % op
            non_optimized_target = self.wrap_expr(create_notop(op))
            optimized_target = self.wrap_expr(
                ast.Compare(left=ast.Constant(value="a"), ops=[opt_operators[op]], comparators=[ast.Constant(value="ab")])
            )

            with self.subTest(
                result_code=result_code,
                non_optimized_target=non_optimized_target,
                optimized_target=optimized_target
            ):
                self.assert_ast(result_code, non_optimized_target, optimized_target)

=======
>>>>>>> 474c3887
    def test_folding_format(self):
        code = "'%s' % (a,)"

        non_optimized_target = self.wrap_expr(
            ast.BinOp(
                left=ast.Constant(value="%s"),
                op=ast.Mod(),
                right=ast.Tuple(elts=[ast.Name(id='a')]))
        )
        optimized_target = self.wrap_expr(
            ast.JoinedStr(
                values=[
                    ast.FormattedValue(value=ast.Name(id='a'), conversion=115)
                ]
            )
        )

        self.assert_ast(code, non_optimized_target, optimized_target)

    def test_folding_type_param_in_function_def(self):
        code = "def foo[%s = (1, 2)](): pass"

        unoptimized_tuple = ast.Tuple(elts=[ast.Constant(1), ast.Constant(2)])
        unoptimized_type_params = [
            ("T", "T", ast.TypeVar),
            ("**P", "P", ast.ParamSpec),
            ("*Ts", "Ts", ast.TypeVarTuple),
        ]

        for type, name, type_param in unoptimized_type_params:
            result_code = code % type
            optimized_target = self.wrap_statement(
                ast.FunctionDef(
                    name='foo',
                    args=ast.arguments(),
                    body=[ast.Pass()],
                    type_params=[type_param(name=name, default_value=ast.Constant((1, 2)))]
                )
            )
            non_optimized_target = self.wrap_statement(
                ast.FunctionDef(
                    name='foo',
                    args=ast.arguments(),
                    body=[ast.Pass()],
                    type_params=[type_param(name=name, default_value=unoptimized_tuple)]
                )
            )
            self.assert_ast(result_code, non_optimized_target, optimized_target)

    def test_folding_type_param_in_class_def(self):
        code = "class foo[%s = (1, 2)]: pass"

        unoptimized_tuple = ast.Tuple(elts=[ast.Constant(1), ast.Constant(2)])
        unoptimized_type_params = [
            ("T", "T", ast.TypeVar),
            ("**P", "P", ast.ParamSpec),
            ("*Ts", "Ts", ast.TypeVarTuple),
        ]

        for type, name, type_param in unoptimized_type_params:
            result_code = code % type
            optimized_target = self.wrap_statement(
                ast.ClassDef(
                    name='foo',
                    body=[ast.Pass()],
                    type_params=[type_param(name=name, default_value=ast.Constant((1, 2)))]
                )
            )
            non_optimized_target = self.wrap_statement(
                ast.ClassDef(
                    name='foo',
                    body=[ast.Pass()],
                    type_params=[type_param(name=name, default_value=unoptimized_tuple)]
                )
            )
            self.assert_ast(result_code, non_optimized_target, optimized_target)

    def test_folding_type_param_in_type_alias(self):
        code = "type foo[%s = (1, 2)] = 1"

        unoptimized_tuple = ast.Tuple(elts=[ast.Constant(1), ast.Constant(2)])
        unoptimized_type_params = [
            ("T", "T", ast.TypeVar),
            ("**P", "P", ast.ParamSpec),
            ("*Ts", "Ts", ast.TypeVarTuple),
        ]

        for type, name, type_param in unoptimized_type_params:
            result_code = code % type
            optimized_target = self.wrap_statement(
                ast.TypeAlias(
                    name=ast.Name(id='foo', ctx=ast.Store()),
                    type_params=[type_param(name=name, default_value=ast.Constant((1, 2)))],
                    value=ast.Constant(value=1),
                )
            )
            non_optimized_target = self.wrap_statement(
                ast.TypeAlias(
                    name=ast.Name(id='foo', ctx=ast.Store()),
                    type_params=[type_param(name=name, default_value=unoptimized_tuple)],
                    value=ast.Constant(value=1),
                )
            )
            self.assert_ast(result_code, non_optimized_target, optimized_target)

    def test_folding_match_case_allowed_expressions(self):
        def get_match_case_values(node):
            result = []
            if isinstance(node, ast.Constant):
                result.append(node.value)
            elif isinstance(node, ast.MatchValue):
                result.extend(get_match_case_values(node.value))
            elif isinstance(node, ast.MatchMapping):
                for key in node.keys:
                    result.extend(get_match_case_values(key))
            elif isinstance(node, ast.MatchSequence):
                for pat in node.patterns:
                    result.extend(get_match_case_values(pat))
            else:
                self.fail(f"Unexpected node {node}")
            return result

        tests = [
            ("-0", [0]),
            ("-0.1", [-0.1]),
            ("-0j", [complex(0, 0)]),
            ("-0.1j", [complex(0, -0.1)]),
            ("1 + 2j", [complex(1, 2)]),
            ("1 - 2j", [complex(1, -2)]),
            ("1.1 + 2.1j", [complex(1.1, 2.1)]),
            ("1.1 - 2.1j", [complex(1.1, -2.1)]),
            ("-0 + 1j", [complex(0, 1)]),
            ("-0 - 1j", [complex(0, -1)]),
            ("-0.1 + 1.1j", [complex(-0.1, 1.1)]),
            ("-0.1 - 1.1j", [complex(-0.1, -1.1)]),
            ("{-0: 0}", [0]),
            ("{-0.1: 0}", [-0.1]),
            ("{-0j: 0}", [complex(0, 0)]),
            ("{-0.1j: 0}", [complex(0, -0.1)]),
            ("{1 + 2j: 0}", [complex(1, 2)]),
            ("{1 - 2j: 0}", [complex(1, -2)]),
            ("{1.1 + 2.1j: 0}", [complex(1.1, 2.1)]),
            ("{1.1 - 2.1j: 0}", [complex(1.1, -2.1)]),
            ("{-0 + 1j: 0}", [complex(0, 1)]),
            ("{-0 - 1j: 0}", [complex(0, -1)]),
            ("{-0.1 + 1.1j: 0}", [complex(-0.1, 1.1)]),
            ("{-0.1 - 1.1j: 0}", [complex(-0.1, -1.1)]),
            ("{-0: 0, 0 + 1j: 0, 0.1 + 1j: 0}", [0, complex(0, 1), complex(0.1, 1)]),
            ("[-0, -0.1, -0j, -0.1j]", [0, -0.1, complex(0, 0), complex(0, -0.1)]),
            ("[[[[-0, -0.1, -0j, -0.1j]]]]", [0, -0.1, complex(0, 0), complex(0, -0.1)]),
            ("[[-0, -0.1], -0j, -0.1j]", [0, -0.1, complex(0, 0), complex(0, -0.1)]),
            ("[[-0, -0.1], [-0j, -0.1j]]", [0, -0.1, complex(0, 0), complex(0, -0.1)]),
            ("(-0, -0.1, -0j, -0.1j)", [0, -0.1, complex(0, 0), complex(0, -0.1)]),
            ("((((-0, -0.1, -0j, -0.1j))))", [0, -0.1, complex(0, 0), complex(0, -0.1)]),
            ("((-0, -0.1), -0j, -0.1j)", [0, -0.1, complex(0, 0), complex(0, -0.1)]),
            ("((-0, -0.1), (-0j, -0.1j))", [0, -0.1, complex(0, 0), complex(0, -0.1)]),
        ]
        for match_expr, constants in tests:
            with self.subTest(match_expr):
                src = f"match 0:\n\t case {match_expr}: pass"
                tree = ast.parse(src, optimize=1)
                match_stmt = tree.body[0]
                case = match_stmt.cases[0]
                values = get_match_case_values(case.pattern)
                self.assertListEqual(constants, values)


if __name__ == '__main__':
    if len(sys.argv) > 1 and sys.argv[1] == '--snapshot-update':
        ast_repr_update_snapshots()
        sys.exit(0)
    unittest.main()<|MERGE_RESOLUTION|>--- conflicted
+++ resolved
@@ -3119,79 +3119,6 @@
             f"{ast.dump(optimized_tree)}",
         )
 
-<<<<<<< HEAD
-    def create_binop(self, operand, left=ast.Constant(1), right=ast.Constant(1)):
-            return ast.BinOp(left=left, op=self.binop[operand], right=right)
-
-    def test_folding_binop(self):
-        code = "1 %s 1"
-        operators = self.binop.keys()
-
-        for op in operators:
-            result_code = code % op
-            non_optimized_target = self.wrap_expr(self.create_binop(op))
-            optimized_target = self.wrap_expr(ast.Constant(value=eval(result_code)))
-
-            with self.subTest(
-                result_code=result_code,
-                non_optimized_target=non_optimized_target,
-                optimized_target=optimized_target
-            ):
-                self.assert_ast(result_code, non_optimized_target, optimized_target)
-
-    def test_folding_unaryop(self):
-        code = "%s1"
-        operators = self.unaryop.keys()
-
-        def create_unaryop(operand):
-            return ast.UnaryOp(op=self.unaryop[operand], operand=ast.Constant(1))
-
-        for op in operators:
-            result_code = code % op
-            non_optimized_target = self.wrap_expr(create_unaryop(op))
-            optimized_target = self.wrap_expr(ast.Constant(eval(result_code)))
-
-            with self.subTest(
-                result_code=result_code,
-                non_optimized_target=non_optimized_target,
-                optimized_target=optimized_target
-            ):
-                self.assert_ast(result_code, non_optimized_target, optimized_target)
-
-    def test_folding_not(self):
-        code = "not ('a' %s 'ab')"
-        operators = {
-            "in": ast.In(),
-            "is": ast.Is(),
-        }
-        opt_operators = {
-            "is": ast.IsNot(),
-            "in": ast.NotIn(),
-        }
-
-        def create_notop(operand):
-            return ast.UnaryOp(op=ast.Not(), operand=ast.Compare(
-                left=ast.Constant(value="a"),
-                ops=[operators[operand]],
-                comparators=[ast.Constant(value="ab")]
-            ))
-
-        for op in operators.keys():
-            result_code = code % op
-            non_optimized_target = self.wrap_expr(create_notop(op))
-            optimized_target = self.wrap_expr(
-                ast.Compare(left=ast.Constant(value="a"), ops=[opt_operators[op]], comparators=[ast.Constant(value="ab")])
-            )
-
-            with self.subTest(
-                result_code=result_code,
-                non_optimized_target=non_optimized_target,
-                optimized_target=optimized_target
-            ):
-                self.assert_ast(result_code, non_optimized_target, optimized_target)
-
-=======
->>>>>>> 474c3887
     def test_folding_format(self):
         code = "'%s' % (a,)"
 
