<<<<<<< HEAD
import errno
=======
import inspect
>>>>>>> 9983c7d4
import os
import posixpath
import random
import sys
import unittest
<<<<<<< HEAD
from posixpath import realpath, abspath, dirname, basename, ALL_BUT_LAST
=======
from posixpath import realpath, abspath, dirname, basename
from test import support
>>>>>>> 9983c7d4
from test import test_genericpath
from test.support import import_helper
from test.support import os_helper
from test.support.os_helper import FakePath
from unittest import mock

try:
    import posix
except ImportError:
    posix = None


# An absolute path to a temporary filename for testing. We can't rely on TESTFN
# being an absolute path, so we need this.

ABSTFN = abspath(os_helper.TESTFN)

def skip_if_ABSTFN_contains_backslash(test):
    """
    On Windows, posixpath.abspath still returns paths with backslashes
    instead of posix forward slashes. If this is the case, several tests
    fail, so skip them.
    """
    found_backslash = '\\' in ABSTFN
    msg = "ABSTFN is not a posix path - tests fail"
    return [test, unittest.skip(msg)(test)][found_backslash]

def safe_rmdir(dirname):
    try:
        os.rmdir(dirname)
    except OSError:
        pass

class PosixPathTest(unittest.TestCase):

    def setUp(self):
        self.tearDown()

    def tearDown(self):
        for suffix in ["", "1", "2"]:
            os_helper.unlink(os_helper.TESTFN + suffix)
            safe_rmdir(os_helper.TESTFN + suffix)

    def test_join(self):
        fn = posixpath.join
        self.assertEqual(fn("/foo", "bar", "/bar", "baz"), "/bar/baz")
        self.assertEqual(fn("/foo", "bar", "baz"),         "/foo/bar/baz")
        self.assertEqual(fn("/foo/", "bar/", "baz/"),      "/foo/bar/baz/")

        self.assertEqual(fn(b"/foo", b"bar", b"/bar", b"baz"), b"/bar/baz")
        self.assertEqual(fn(b"/foo", b"bar", b"baz"),          b"/foo/bar/baz")
        self.assertEqual(fn(b"/foo/", b"bar/", b"baz/"),       b"/foo/bar/baz/")

        self.assertEqual(fn("a", ""),          "a/")
        self.assertEqual(fn("a", "", ""),      "a/")
        self.assertEqual(fn("a", "b"),         "a/b")
        self.assertEqual(fn("a", "b/"),        "a/b/")
        self.assertEqual(fn("a/", "b"),        "a/b")
        self.assertEqual(fn("a/", "b/"),       "a/b/")
        self.assertEqual(fn("a", "b/c", "d"),  "a/b/c/d")
        self.assertEqual(fn("a", "b//c", "d"), "a/b//c/d")
        self.assertEqual(fn("a", "b/c/", "d"), "a/b/c/d")
        self.assertEqual(fn("/a", "b"),        "/a/b")
        self.assertEqual(fn("/a/", "b"),       "/a/b")
        self.assertEqual(fn("a", "/b", "c"),   "/b/c")
        self.assertEqual(fn("a", "/b", "/c"),  "/c")

    def test_split(self):
        self.assertEqual(posixpath.split("/foo/bar"), ("/foo", "bar"))
        self.assertEqual(posixpath.split("/"), ("/", ""))
        self.assertEqual(posixpath.split("foo"), ("", "foo"))
        self.assertEqual(posixpath.split("////foo"), ("////", "foo"))
        self.assertEqual(posixpath.split("//foo//bar"), ("//foo", "bar"))

        self.assertEqual(posixpath.split(b"/foo/bar"), (b"/foo", b"bar"))
        self.assertEqual(posixpath.split(b"/"), (b"/", b""))
        self.assertEqual(posixpath.split(b"foo"), (b"", b"foo"))
        self.assertEqual(posixpath.split(b"////foo"), (b"////", b"foo"))
        self.assertEqual(posixpath.split(b"//foo//bar"), (b"//foo", b"bar"))

    def splitextTest(self, path, filename, ext):
        self.assertEqual(posixpath.splitext(path), (filename, ext))
        self.assertEqual(posixpath.splitext("/" + path), ("/" + filename, ext))
        self.assertEqual(posixpath.splitext("abc/" + path),
                         ("abc/" + filename, ext))
        self.assertEqual(posixpath.splitext("abc.def/" + path),
                         ("abc.def/" + filename, ext))
        self.assertEqual(posixpath.splitext("/abc.def/" + path),
                         ("/abc.def/" + filename, ext))
        self.assertEqual(posixpath.splitext(path + "/"),
                         (filename + ext + "/", ""))

        path = bytes(path, "ASCII")
        filename = bytes(filename, "ASCII")
        ext = bytes(ext, "ASCII")

        self.assertEqual(posixpath.splitext(path), (filename, ext))
        self.assertEqual(posixpath.splitext(b"/" + path),
                         (b"/" + filename, ext))
        self.assertEqual(posixpath.splitext(b"abc/" + path),
                         (b"abc/" + filename, ext))
        self.assertEqual(posixpath.splitext(b"abc.def/" + path),
                         (b"abc.def/" + filename, ext))
        self.assertEqual(posixpath.splitext(b"/abc.def/" + path),
                         (b"/abc.def/" + filename, ext))
        self.assertEqual(posixpath.splitext(path + b"/"),
                         (filename + ext + b"/", b""))

    def test_splitext(self):
        self.splitextTest("foo.bar", "foo", ".bar")
        self.splitextTest("foo.boo.bar", "foo.boo", ".bar")
        self.splitextTest("foo.boo.biff.bar", "foo.boo.biff", ".bar")
        self.splitextTest(".csh.rc", ".csh", ".rc")
        self.splitextTest("nodots", "nodots", "")
        self.splitextTest(".cshrc", ".cshrc", "")
        self.splitextTest("...manydots", "...manydots", "")
        self.splitextTest("...manydots.ext", "...manydots", ".ext")
        self.splitextTest(".", ".", "")
        self.splitextTest("..", "..", "")
        self.splitextTest("........", "........", "")
        self.splitextTest("", "", "")

    def test_splitroot(self):
        f = posixpath.splitroot
        self.assertEqual(f(''), ('', '', ''))
        self.assertEqual(f('a'), ('', '', 'a'))
        self.assertEqual(f('a/b'), ('', '', 'a/b'))
        self.assertEqual(f('a/b/'), ('', '', 'a/b/'))
        self.assertEqual(f('/a'), ('', '/', 'a'))
        self.assertEqual(f('/a/b'), ('', '/', 'a/b'))
        self.assertEqual(f('/a/b/'), ('', '/', 'a/b/'))
        # The root is collapsed when there are redundant slashes
        # except when there are exactly two leading slashes, which
        # is a special case in POSIX.
        self.assertEqual(f('//a'), ('', '//', 'a'))
        self.assertEqual(f('///a'), ('', '/', '//a'))
        self.assertEqual(f('///a/b'), ('', '/', '//a/b'))
        # Paths which look like NT paths aren't treated specially.
        self.assertEqual(f('c:/a/b'), ('', '', 'c:/a/b'))
        self.assertEqual(f('\\/a/b'), ('', '', '\\/a/b'))
        self.assertEqual(f('\\a\\b'), ('', '', '\\a\\b'))
        # Byte paths are supported
        self.assertEqual(f(b''), (b'', b'', b''))
        self.assertEqual(f(b'a'), (b'', b'', b'a'))
        self.assertEqual(f(b'/a'), (b'', b'/', b'a'))
        self.assertEqual(f(b'//a'), (b'', b'//', b'a'))
        self.assertEqual(f(b'///a'), (b'', b'/', b'//a'))

    def test_isabs(self):
        self.assertIs(posixpath.isabs(""), False)
        self.assertIs(posixpath.isabs("/"), True)
        self.assertIs(posixpath.isabs("/foo"), True)
        self.assertIs(posixpath.isabs("/foo/bar"), True)
        self.assertIs(posixpath.isabs("foo/bar"), False)

        self.assertIs(posixpath.isabs(b""), False)
        self.assertIs(posixpath.isabs(b"/"), True)
        self.assertIs(posixpath.isabs(b"/foo"), True)
        self.assertIs(posixpath.isabs(b"/foo/bar"), True)
        self.assertIs(posixpath.isabs(b"foo/bar"), False)

    def test_basename(self):
        self.assertEqual(posixpath.basename("/foo/bar"), "bar")
        self.assertEqual(posixpath.basename("/"), "")
        self.assertEqual(posixpath.basename("foo"), "foo")
        self.assertEqual(posixpath.basename("////foo"), "foo")
        self.assertEqual(posixpath.basename("//foo//bar"), "bar")

        self.assertEqual(posixpath.basename(b"/foo/bar"), b"bar")
        self.assertEqual(posixpath.basename(b"/"), b"")
        self.assertEqual(posixpath.basename(b"foo"), b"foo")
        self.assertEqual(posixpath.basename(b"////foo"), b"foo")
        self.assertEqual(posixpath.basename(b"//foo//bar"), b"bar")

    def test_dirname(self):
        self.assertEqual(posixpath.dirname("/foo/bar"), "/foo")
        self.assertEqual(posixpath.dirname("/"), "/")
        self.assertEqual(posixpath.dirname("foo"), "")
        self.assertEqual(posixpath.dirname("////foo"), "////")
        self.assertEqual(posixpath.dirname("//foo//bar"), "//foo")

        self.assertEqual(posixpath.dirname(b"/foo/bar"), b"/foo")
        self.assertEqual(posixpath.dirname(b"/"), b"/")
        self.assertEqual(posixpath.dirname(b"foo"), b"")
        self.assertEqual(posixpath.dirname(b"////foo"), b"////")
        self.assertEqual(posixpath.dirname(b"//foo//bar"), b"//foo")

    def test_islink(self):
        self.assertIs(posixpath.islink(os_helper.TESTFN + "1"), False)
        self.assertIs(posixpath.lexists(os_helper.TESTFN + "2"), False)

        with open(os_helper.TESTFN + "1", "wb") as f:
            f.write(b"foo")
        self.assertIs(posixpath.islink(os_helper.TESTFN + "1"), False)

        if os_helper.can_symlink():
            os.symlink(os_helper.TESTFN + "1", os_helper.TESTFN + "2")
            self.assertIs(posixpath.islink(os_helper.TESTFN + "2"), True)
            os.remove(os_helper.TESTFN + "1")
            self.assertIs(posixpath.islink(os_helper.TESTFN + "2"), True)
            self.assertIs(posixpath.exists(os_helper.TESTFN + "2"), False)
            self.assertIs(posixpath.lexists(os_helper.TESTFN + "2"), True)

        self.assertIs(posixpath.islink(os_helper.TESTFN + "\udfff"), False)
        self.assertIs(posixpath.islink(os.fsencode(os_helper.TESTFN) + b"\xff"), False)
        self.assertIs(posixpath.islink(os_helper.TESTFN + "\x00"), False)
        self.assertIs(posixpath.islink(os.fsencode(os_helper.TESTFN) + b"\x00"), False)

    def test_ismount(self):
        self.assertIs(posixpath.ismount("/"), True)
        self.assertIs(posixpath.ismount(b"/"), True)
        self.assertIs(posixpath.ismount(FakePath("/")), True)
        self.assertIs(posixpath.ismount(FakePath(b"/")), True)

    def test_ismount_non_existent(self):
        # Non-existent mountpoint.
        self.assertIs(posixpath.ismount(ABSTFN), False)
        try:
            os.mkdir(ABSTFN)
            self.assertIs(posixpath.ismount(ABSTFN), False)
        finally:
            safe_rmdir(ABSTFN)

        self.assertIs(posixpath.ismount('/\udfff'), False)
        self.assertIs(posixpath.ismount(b'/\xff'), False)
        self.assertIs(posixpath.ismount('/\x00'), False)
        self.assertIs(posixpath.ismount(b'/\x00'), False)

    @os_helper.skip_unless_symlink
    def test_ismount_symlinks(self):
        # Symlinks are never mountpoints.
        try:
            os.symlink("/", ABSTFN)
            self.assertIs(posixpath.ismount(ABSTFN), False)
        finally:
            os.unlink(ABSTFN)

    @unittest.skipIf(posix is None, "Test requires posix module")
    def test_ismount_different_device(self):
        # Simulate the path being on a different device from its parent by
        # mocking out st_dev.
        save_lstat = os.lstat
        def fake_lstat(path):
            st_ino = 0
            st_dev = 0
            if path == ABSTFN:
                st_dev = 1
                st_ino = 1
            return posix.stat_result((0, st_ino, st_dev, 0, 0, 0, 0, 0, 0, 0))
        try:
            os.lstat = fake_lstat
            self.assertIs(posixpath.ismount(ABSTFN), True)
        finally:
            os.lstat = save_lstat

    @unittest.skipIf(posix is None, "Test requires posix module")
    def test_ismount_directory_not_readable(self):
        # issue #2466: Simulate ismount run on a directory that is not
        # readable, which used to return False.
        save_lstat = os.lstat
        def fake_lstat(path):
            st_ino = 0
            st_dev = 0
            if path.startswith(ABSTFN) and path != ABSTFN:
                # ismount tries to read something inside the ABSTFN directory;
                # simulate this being forbidden (no read permission).
                raise OSError("Fake [Errno 13] Permission denied")
            if path == ABSTFN:
                st_dev = 1
                st_ino = 1
            return posix.stat_result((0, st_ino, st_dev, 0, 0, 0, 0, 0, 0, 0))
        try:
            os.lstat = fake_lstat
            self.assertIs(posixpath.ismount(ABSTFN), True)
        finally:
            os.lstat = save_lstat

    def test_isjunction(self):
        self.assertFalse(posixpath.isjunction(ABSTFN))

    @unittest.skipIf(sys.platform == 'win32', "Fast paths are not for win32")
    @support.cpython_only
    def test_fast_paths_in_use(self):
        # There are fast paths of these functions implemented in posixmodule.c.
        # Confirm that they are being used, and not the Python fallbacks
        self.assertTrue(os.path.splitroot is posix._path_splitroot_ex)
        self.assertFalse(inspect.isfunction(os.path.splitroot))
        self.assertTrue(os.path.normpath is posix._path_normpath)
        self.assertFalse(inspect.isfunction(os.path.normpath))

    def test_expanduser(self):
        self.assertEqual(posixpath.expanduser("foo"), "foo")
        self.assertEqual(posixpath.expanduser(b"foo"), b"foo")

    def test_expanduser_home_envvar(self):
        with os_helper.EnvironmentVarGuard() as env:
            env['HOME'] = '/home/victor'
            self.assertEqual(posixpath.expanduser("~"), "/home/victor")

            # expanduser() strips trailing slash
            env['HOME'] = '/home/victor/'
            self.assertEqual(posixpath.expanduser("~"), "/home/victor")

            for home in '/', '', '//', '///':
                with self.subTest(home=home):
                    env['HOME'] = home
                    self.assertEqual(posixpath.expanduser("~"), "/")
                    self.assertEqual(posixpath.expanduser("~/"), "/")
                    self.assertEqual(posixpath.expanduser("~/foo"), "/foo")

    @unittest.skipIf(sys.platform == "vxworks",
                     "no home directory on VxWorks")
    def test_expanduser_pwd(self):
        pwd = import_helper.import_module('pwd')

        self.assertIsInstance(posixpath.expanduser("~/"), str)
        self.assertIsInstance(posixpath.expanduser(b"~/"), bytes)

        # if home directory == root directory, this test makes no sense
        if posixpath.expanduser("~") != '/':
            self.assertEqual(
                posixpath.expanduser("~") + "/",
                posixpath.expanduser("~/")
            )
            self.assertEqual(
                posixpath.expanduser(b"~") + b"/",
                posixpath.expanduser(b"~/")
            )
        self.assertIsInstance(posixpath.expanduser("~root/"), str)
        self.assertIsInstance(posixpath.expanduser("~foo/"), str)
        self.assertIsInstance(posixpath.expanduser(b"~root/"), bytes)
        self.assertIsInstance(posixpath.expanduser(b"~foo/"), bytes)

        with os_helper.EnvironmentVarGuard() as env:
            # expanduser should fall back to using the password database
            del env['HOME']

            home = pwd.getpwuid(os.getuid()).pw_dir
            # $HOME can end with a trailing /, so strip it (see #17809)
            home = home.rstrip("/") or '/'
            self.assertEqual(posixpath.expanduser("~"), home)

            # bpo-10496: If the HOME environment variable is not set and the
            # user (current identifier or name in the path) doesn't exist in
            # the password database (pwd.getuid() or pwd.getpwnam() fail),
            # expanduser() must return the path unchanged.
            with mock.patch.object(pwd, 'getpwuid', side_effect=KeyError), \
                 mock.patch.object(pwd, 'getpwnam', side_effect=KeyError):
                for path in ('~', '~/.local', '~vstinner/'):
                    self.assertEqual(posixpath.expanduser(path), path)

    @unittest.skipIf(sys.platform == "vxworks",
                     "no home directory on VxWorks")
    def test_expanduser_pwd2(self):
        pwd = import_helper.import_module('pwd')
        getpwall = support.get_attribute(pwd, 'getpwall')
        names = [entry.pw_name for entry in getpwall()]
        maxusers = 1000 if support.is_resource_enabled('cpu') else 100
        if len(names) > maxusers:
            # Select random names, half of them with non-ASCII name,
            # if available.
            random.shuffle(names)
            names.sort(key=lambda name: name.isascii())
            del names[maxusers//2:-maxusers//2]
        for name in names:
            # gh-121200: pw_dir can be different between getpwall() and
            # getpwnam(), so use getpwnam() pw_dir as expanduser() does.
            entry = pwd.getpwnam(name)
            home = entry.pw_dir
            home = home.rstrip('/') or '/'

            with self.subTest(name=name, pw_dir=entry.pw_dir):
                self.assertEqual(posixpath.expanduser('~' + name), home)
                self.assertEqual(posixpath.expanduser(os.fsencode('~' + name)),
                                 os.fsencode(home))

    NORMPATH_CASES = [
        ("", "."),
        ("/", "/"),
        ("/.", "/"),
        ("/./", "/"),
        ("/.//.", "/"),
        ("/./foo/bar", "/foo/bar"),
        ("/foo", "/foo"),
        ("/foo/bar", "/foo/bar"),
        ("//", "//"),
        ("///", "/"),
        ("///foo/.//bar//", "/foo/bar"),
        ("///foo/.//bar//.//..//.//baz///", "/foo/baz"),
        ("///..//./foo/.//bar", "/foo/bar"),
        (".", "."),
        (".//.", "."),
        ("./foo/bar", "foo/bar"),
        ("..", ".."),
        ("../", ".."),
        ("../foo", "../foo"),
        ("../../foo", "../../foo"),
        ("../foo/../bar", "../bar"),
        ("../../foo/../bar/./baz/boom/..", "../../bar/baz"),
        ("/..", "/"),
        ("/..", "/"),
        ("/../", "/"),
        ("/..//", "/"),
        ("//.", "//"),
        ("//..", "//"),
        ("//...", "//..."),
        ("//../foo", "//foo"),
        ("//../../foo", "//foo"),
        ("/../foo", "/foo"),
        ("/../../foo", "/foo"),
        ("/../foo/../", "/"),
        ("/../foo/../bar", "/bar"),
        ("/../../foo/../bar/./baz/boom/..", "/bar/baz"),
        ("/../../foo/../bar/./baz/boom/.", "/bar/baz/boom"),
        ("foo/../bar/baz", "bar/baz"),
        ("foo/../../bar/baz", "../bar/baz"),
        ("foo/../../../bar/baz", "../../bar/baz"),
        ("foo///../bar/.././../baz/boom", "../baz/boom"),
        ("foo/bar/../..///../../baz/boom", "../../baz/boom"),
        ("/foo/..", "/"),
        ("/foo/../..", "/"),
        ("//foo/..", "//"),
        ("//foo/../..", "//"),
        ("///foo/..", "/"),
        ("///foo/../..", "/"),
        ("////foo/..", "/"),
        ("/////foo/..", "/"),
    ]

    def test_normpath(self):
        for path, expected in self.NORMPATH_CASES:
            with self.subTest(path):
                result = posixpath.normpath(path)
                self.assertEqual(result, expected)

            path = path.encode('utf-8')
            expected = expected.encode('utf-8')
            with self.subTest(path, type=bytes):
                result = posixpath.normpath(path)
                self.assertEqual(result, expected)

    @skip_if_ABSTFN_contains_backslash
    def test_realpath_curdir(self):
        self.assertEqual(realpath('.'), os.getcwd())
        self.assertEqual(realpath('./.'), os.getcwd())
        self.assertEqual(realpath('/'.join(['.'] * 100)), os.getcwd())

        self.assertEqual(realpath(b'.'), os.getcwdb())
        self.assertEqual(realpath(b'./.'), os.getcwdb())
        self.assertEqual(realpath(b'/'.join([b'.'] * 100)), os.getcwdb())

    @skip_if_ABSTFN_contains_backslash
    def test_realpath_pardir(self):
        self.assertEqual(realpath('..'), dirname(os.getcwd()))
        self.assertEqual(realpath('../..'), dirname(dirname(os.getcwd())))
        self.assertEqual(realpath('/'.join(['..'] * 100)), '/')

        self.assertEqual(realpath(b'..'), dirname(os.getcwdb()))
        self.assertEqual(realpath(b'../..'), dirname(dirname(os.getcwdb())))
        self.assertEqual(realpath(b'/'.join([b'..'] * 100)), b'/')

    @os_helper.skip_unless_symlink
    @skip_if_ABSTFN_contains_backslash
    def test_realpath_basic(self):
        # Basic operation.
        try:
            os.symlink(ABSTFN+"1", ABSTFN)
            self.assertEqual(realpath(ABSTFN), ABSTFN+"1")
        finally:
            os_helper.unlink(ABSTFN)

    @os_helper.skip_unless_symlink
    @skip_if_ABSTFN_contains_backslash
    def test_realpath_strict(self):
        # Bug #43757: raise FileNotFoundError in strict mode if we encounter
        # a path that does not exist.
        try:
            os.symlink(ABSTFN+"1", ABSTFN)
            self.assertRaises(FileNotFoundError, realpath, ABSTFN, strict=True)
            self.assertRaises(FileNotFoundError, realpath, ABSTFN + "2", strict=True)
        finally:
            os_helper.unlink(ABSTFN)

    @os_helper.skip_unless_symlink
    @skip_if_ABSTFN_contains_backslash
    def test_realpath_relative(self):
        try:
            os.symlink(posixpath.relpath(ABSTFN+"1"), ABSTFN)
            self.assertEqual(realpath(ABSTFN), ABSTFN+"1")
        finally:
            os_helper.unlink(ABSTFN)

    @os_helper.skip_unless_symlink
    @skip_if_ABSTFN_contains_backslash
    def test_realpath_missing_pardir(self):
        try:
            os.symlink(os_helper.TESTFN + "1", os_helper.TESTFN)
            self.assertEqual(realpath("nonexistent/../" + os_helper.TESTFN), ABSTFN + "1")
        finally:
            os_helper.unlink(os_helper.TESTFN)

    @os_helper.skip_unless_symlink
    @skip_if_ABSTFN_contains_backslash
    def test_realpath_symlink_loops(self):
        # Bug #930024, return the path unchanged if we get into an infinite
        # symlink loop in non-strict mode (default).
        try:
            os.symlink(ABSTFN, ABSTFN)
            self.assertEqual(realpath(ABSTFN), ABSTFN)

            os.symlink(ABSTFN+"1", ABSTFN+"2")
            os.symlink(ABSTFN+"2", ABSTFN+"1")
            self.assertEqual(realpath(ABSTFN+"1"), ABSTFN+"1")
            self.assertEqual(realpath(ABSTFN+"2"), ABSTFN+"2")

            self.assertEqual(realpath(ABSTFN+"1/x"), ABSTFN+"1/x")
            self.assertEqual(realpath(ABSTFN+"1/.."), dirname(ABSTFN))
            self.assertEqual(realpath(ABSTFN+"1/../x"), dirname(ABSTFN) + "/x")
            os.symlink(ABSTFN+"x", ABSTFN+"y")
            self.assertEqual(realpath(ABSTFN+"1/../" + basename(ABSTFN) + "y"),
                             ABSTFN + "x")
            self.assertEqual(realpath(ABSTFN+"1/../" + basename(ABSTFN) + "1"),
                             ABSTFN + "1")

            os.symlink(basename(ABSTFN) + "a/b", ABSTFN+"a")
            self.assertEqual(realpath(ABSTFN+"a"), ABSTFN+"a/b")

            os.symlink("../" + basename(dirname(ABSTFN)) + "/" +
                       basename(ABSTFN) + "c", ABSTFN+"c")
            self.assertEqual(realpath(ABSTFN+"c"), ABSTFN+"c")

            # Test using relative path as well.
            with os_helper.change_cwd(dirname(ABSTFN)):
                self.assertEqual(realpath(basename(ABSTFN)), ABSTFN)
        finally:
            os_helper.unlink(ABSTFN)
            os_helper.unlink(ABSTFN+"1")
            os_helper.unlink(ABSTFN+"2")
            os_helper.unlink(ABSTFN+"y")
            os_helper.unlink(ABSTFN+"c")
            os_helper.unlink(ABSTFN+"a")

    @os_helper.skip_unless_symlink
    @skip_if_ABSTFN_contains_backslash
    def test_realpath_symlink_loops_strict(self):
        # Bug #43757, raise OSError if we get into an infinite symlink loop in
        # strict mode.
        try:
            os.symlink(ABSTFN, ABSTFN)
            self.assertRaises(OSError, realpath, ABSTFN, strict=True)

            os.symlink(ABSTFN+"1", ABSTFN+"2")
            os.symlink(ABSTFN+"2", ABSTFN+"1")
            self.assertRaises(OSError, realpath, ABSTFN+"1", strict=True)
            self.assertRaises(OSError, realpath, ABSTFN+"2", strict=True)

            self.assertRaises(OSError, realpath, ABSTFN+"1/x", strict=True)
            self.assertRaises(OSError, realpath, ABSTFN+"1/..", strict=True)
            self.assertRaises(OSError, realpath, ABSTFN+"1/../x", strict=True)
            os.symlink(ABSTFN+"x", ABSTFN+"y")
            self.assertRaises(OSError, realpath,
                              ABSTFN+"1/../" + basename(ABSTFN) + "y", strict=True)
            self.assertRaises(OSError, realpath,
                              ABSTFN+"1/../" + basename(ABSTFN) + "1", strict=True)

            os.symlink(basename(ABSTFN) + "a/b", ABSTFN+"a")
            self.assertRaises(OSError, realpath, ABSTFN+"a", strict=True)

            os.symlink("../" + basename(dirname(ABSTFN)) + "/" +
                       basename(ABSTFN) + "c", ABSTFN+"c")
            self.assertRaises(OSError, realpath, ABSTFN+"c", strict=True)

            # Test using relative path as well.
            with os_helper.change_cwd(dirname(ABSTFN)):
                self.assertRaises(OSError, realpath, basename(ABSTFN), strict=True)
        finally:
            os_helper.unlink(ABSTFN)
            os_helper.unlink(ABSTFN+"1")
            os_helper.unlink(ABSTFN+"2")
            os_helper.unlink(ABSTFN+"y")
            os_helper.unlink(ABSTFN+"c")
            os_helper.unlink(ABSTFN+"a")

    @os_helper.skip_unless_symlink
    @skip_if_ABSTFN_contains_backslash
    def test_realpath_repeated_indirect_symlinks(self):
        # Issue #6975.
        try:
            os.mkdir(ABSTFN)
            os.symlink('../' + basename(ABSTFN), ABSTFN + '/self')
            os.symlink('self/self/self', ABSTFN + '/link')
            self.assertEqual(realpath(ABSTFN + '/link'), ABSTFN)
        finally:
            os_helper.unlink(ABSTFN + '/self')
            os_helper.unlink(ABSTFN + '/link')
            safe_rmdir(ABSTFN)

    @os_helper.skip_unless_symlink
    @skip_if_ABSTFN_contains_backslash
    def test_realpath_deep_recursion(self):
        depth = 10
        try:
            os.mkdir(ABSTFN)
            for i in range(depth):
                os.symlink('/'.join(['%d' % i] * 10), ABSTFN + '/%d' % (i + 1))
            os.symlink('.', ABSTFN + '/0')
            self.assertEqual(realpath(ABSTFN + '/%d' % depth), ABSTFN)

            # Test using relative path as well.
            with os_helper.change_cwd(ABSTFN):
                self.assertEqual(realpath('%d' % depth), ABSTFN)
        finally:
            for i in range(depth + 1):
                os_helper.unlink(ABSTFN + '/%d' % i)
            safe_rmdir(ABSTFN)

    @os_helper.skip_unless_symlink
    @skip_if_ABSTFN_contains_backslash
    def test_realpath_resolve_parents(self):
        # We also need to resolve any symlinks in the parents of a relative
        # path passed to realpath. E.g.: current working directory is
        # /usr/doc with 'doc' being a symlink to /usr/share/doc. We call
        # realpath("a"). This should return /usr/share/doc/a/.
        try:
            os.mkdir(ABSTFN)
            os.mkdir(ABSTFN + "/y")
            os.symlink(ABSTFN + "/y", ABSTFN + "/k")

            with os_helper.change_cwd(ABSTFN + "/k"):
                self.assertEqual(realpath("a"), ABSTFN + "/y/a")
        finally:
            os_helper.unlink(ABSTFN + "/k")
            safe_rmdir(ABSTFN + "/y")
            safe_rmdir(ABSTFN)

    @os_helper.skip_unless_symlink
    @skip_if_ABSTFN_contains_backslash
    def test_realpath_resolve_before_normalizing(self):
        # Bug #990669: Symbolic links should be resolved before we
        # normalize the path. E.g.: if we have directories 'a', 'k' and 'y'
        # in the following hierarchy:
        # a/k/y
        #
        # and a symbolic link 'link-y' pointing to 'y' in directory 'a',
        # then realpath("link-y/..") should return 'k', not 'a'.
        try:
            os.mkdir(ABSTFN)
            os.mkdir(ABSTFN + "/k")
            os.mkdir(ABSTFN + "/k/y")
            os.symlink(ABSTFN + "/k/y", ABSTFN + "/link-y")

            # Absolute path.
            self.assertEqual(realpath(ABSTFN + "/link-y/.."), ABSTFN + "/k")
            # Relative path.
            with os_helper.change_cwd(dirname(ABSTFN)):
                self.assertEqual(realpath(basename(ABSTFN) + "/link-y/.."),
                                 ABSTFN + "/k")
        finally:
            os_helper.unlink(ABSTFN + "/link-y")
            safe_rmdir(ABSTFN + "/k/y")
            safe_rmdir(ABSTFN + "/k")
            safe_rmdir(ABSTFN)

    @os_helper.skip_unless_symlink
    @skip_if_ABSTFN_contains_backslash
    def test_realpath_resolve_first(self):
        # Bug #1213894: The first component of the path, if not absolute,
        # must be resolved too.

        try:
            os.mkdir(ABSTFN)
            os.mkdir(ABSTFN + "/k")
            os.symlink(ABSTFN, ABSTFN + "link")
            with os_helper.change_cwd(dirname(ABSTFN)):
                base = basename(ABSTFN)
                self.assertEqual(realpath(base + "link"), ABSTFN)
                self.assertEqual(realpath(base + "link/k"), ABSTFN + "/k")
        finally:
            os_helper.unlink(ABSTFN + "link")
            safe_rmdir(ABSTFN + "/k")
            safe_rmdir(ABSTFN)

    @os_helper.skip_unless_symlink
    @skip_if_ABSTFN_contains_backslash
<<<<<<< HEAD
    def test_realpath_mode(self):
        try:
            os.mkdir(ABSTFN)
            os.mkdir(ABSTFN + "/dir")
            open(ABSTFN + "/file", "wb").close()
            open(ABSTFN + "/dir/file2", "wb").close()
            os.symlink("file", ABSTFN + "/link")
            os.symlink("dir", ABSTFN + "/link2")
            os.symlink("nonexisting", ABSTFN + "/broken")
            os.symlink("cycle", ABSTFN + "/cycle")
            def check(path, mode, expected, errno=None):
                if isinstance(expected, str):
                    assert errno is None
                    self.assertEqual(realpath(path, strict=mode), ABSTFN + expected)
                else:
                    with self.assertRaises(expected) as cm:
                        realpath(path, strict=mode)
                    if errno is not None:
                        self.assertEqual(cm.exception.errno, errno)

            with os_helper.change_cwd(ABSTFN):
                check("file", False, "/file")
                check("file", ALL_BUT_LAST, "/file")
                check("file", True, "/file")
                check("file/", False, "/file")
                check("file/", ALL_BUT_LAST, NotADirectoryError)
                check("file/", True, NotADirectoryError)
                check("file/file2", False, "/file/file2")
                check("file/file2", ALL_BUT_LAST, NotADirectoryError)
                check("file/file2", True, NotADirectoryError)
                check("file/.", False, "/file")
                check("file/.", ALL_BUT_LAST, NotADirectoryError)
                check("file/.", True, NotADirectoryError)
                check("file/../link", False, "/file")
                check("file/../link", ALL_BUT_LAST, NotADirectoryError)
                check("file/../link", True, NotADirectoryError)

                check("dir", False, "/dir")
                check("dir", ALL_BUT_LAST, "/dir")
                check("dir", True, "/dir")
                check("dir/", False, "/dir")
                check("dir/", ALL_BUT_LAST, "/dir")
                check("dir/", True, "/dir")
                check("dir/file2", False, "/dir/file2")
                check("dir/file2", ALL_BUT_LAST, "/dir/file2")
                check("dir/file2", True, "/dir/file2")

                check("link", False, "/file")
                check("link", ALL_BUT_LAST, "/file")
                check("link", True, "/file")
                check("link/", False, "/file")
                check("link/", ALL_BUT_LAST, NotADirectoryError)
                check("link/", True, NotADirectoryError)
                check("link/file2", False, "/file/file2")
                check("link/file2", ALL_BUT_LAST, NotADirectoryError)
                check("link/file2", True, NotADirectoryError)
                check("link/.", False, "/file")
                check("link/.", ALL_BUT_LAST, NotADirectoryError)
                check("link/.", True, NotADirectoryError)
                check("link/../link", False, "/file")
                check("link/../link", ALL_BUT_LAST, NotADirectoryError)
                check("link/../link", True, NotADirectoryError)

                check("link2", False, "/dir")
                check("link2", ALL_BUT_LAST, "/dir")
                check("link2", True, "/dir")
                check("link2/", False, "/dir")
                check("link2/", ALL_BUT_LAST, "/dir")
                check("link2/", True, "/dir")
                check("link2/file2", False, "/dir/file2")
                check("link2/file2", ALL_BUT_LAST, "/dir/file2")
                check("link2/file2", True, "/dir/file2")

                check("nonexisting", False, "/nonexisting")
                check("nonexisting", ALL_BUT_LAST, "/nonexisting")
                check("nonexisting", True, FileNotFoundError)
                check("nonexisting/", False, "/nonexisting")
                check("nonexisting/", ALL_BUT_LAST, "/nonexisting")
                check("nonexisting/", True, FileNotFoundError)
                check("nonexisting/file", False, "/nonexisting/file")
                check("nonexisting/file", ALL_BUT_LAST, FileNotFoundError)
                check("nonexisting/file", True, FileNotFoundError)
                check("nonexisting/../link", False, "/file")
                check("nonexisting/../link", ALL_BUT_LAST, FileNotFoundError)
                check("nonexisting/../link", True, FileNotFoundError)

                check("broken", False, "/nonexisting")
                check("broken", ALL_BUT_LAST, "/nonexisting")
                check("broken", True, FileNotFoundError)
                check("broken/", False, "/nonexisting")
                check("broken/", ALL_BUT_LAST, "/nonexisting")
                check("broken/", True, FileNotFoundError)
                check("broken/file", False, "/nonexisting/file")
                check("broken/file", ALL_BUT_LAST, FileNotFoundError)
                check("broken/file", True, FileNotFoundError)
                check("broken/../link", False, "/file")
                check("broken/../link", ALL_BUT_LAST, FileNotFoundError)
                check("broken/../link", True, FileNotFoundError)

                check("cycle", False, "/cycle")
                check("cycle", ALL_BUT_LAST, OSError, errno.ELOOP)
                check("cycle", True, OSError, errno.ELOOP)
                check("cycle/", False, "/cycle")
                check("cycle/", ALL_BUT_LAST, OSError, errno.ELOOP)
                check("cycle/", True, OSError, errno.ELOOP)
                check("cycle/file", False, "/cycle/file")
                check("cycle/file", ALL_BUT_LAST, OSError, errno.ELOOP)
                check("cycle/file", True, OSError, errno.ELOOP)
                check("cycle/../link", False, "/file")
                check("cycle/../link", ALL_BUT_LAST, OSError, errno.ELOOP)
                check("cycle/../link", True, OSError, errno.ELOOP)
        finally:
            os_helper.unlink(ABSTFN + "/file")
            os_helper.unlink(ABSTFN + "/dir/file2")
            os_helper.unlink(ABSTFN + "/link")
            os_helper.unlink(ABSTFN + "/link2")
            os_helper.unlink(ABSTFN + "/broken")
            os_helper.unlink(ABSTFN + "/cycle")
            os_helper.rmdir(ABSTFN + "/dir")
            os_helper.rmdir(ABSTFN)
=======
    @unittest.skipIf(os.chmod not in os.supports_follow_symlinks, "Can't set symlink permissions")
    @unittest.skipIf(sys.platform != "darwin", "only macOS requires read permission to readlink()")
    def test_realpath_unreadable_symlink(self):
        try:
            os.symlink(ABSTFN+"1", ABSTFN)
            os.chmod(ABSTFN, 0o000, follow_symlinks=False)
            self.assertEqual(realpath(ABSTFN), ABSTFN)
            self.assertEqual(realpath(ABSTFN + '/foo'), ABSTFN + '/foo')
            self.assertEqual(realpath(ABSTFN + '/../foo'), dirname(ABSTFN) + '/foo')
            self.assertEqual(realpath(ABSTFN + '/foo/..'), ABSTFN)
            with self.assertRaises(PermissionError):
                realpath(ABSTFN, strict=True)
        finally:
            os.chmod(ABSTFN, 0o755, follow_symlinks=False)
            os.unlink(ABSTFN)

    @skip_if_ABSTFN_contains_backslash
    def test_realpath_nonterminal_file(self):
        try:
            with open(ABSTFN, 'w') as f:
                f.write('test_posixpath wuz ere')
            self.assertEqual(realpath(ABSTFN, strict=False), ABSTFN)
            self.assertEqual(realpath(ABSTFN, strict=True), ABSTFN)
            self.assertEqual(realpath(ABSTFN + "/", strict=False), ABSTFN)
            self.assertRaises(NotADirectoryError, realpath, ABSTFN + "/", strict=True)
            self.assertEqual(realpath(ABSTFN + "/.", strict=False), ABSTFN)
            self.assertRaises(NotADirectoryError, realpath, ABSTFN + "/.", strict=True)
            self.assertEqual(realpath(ABSTFN + "/..", strict=False), dirname(ABSTFN))
            self.assertRaises(NotADirectoryError, realpath, ABSTFN + "/..", strict=True)
            self.assertEqual(realpath(ABSTFN + "/subdir", strict=False), ABSTFN + "/subdir")
            self.assertRaises(NotADirectoryError, realpath, ABSTFN + "/subdir", strict=True)
        finally:
            os_helper.unlink(ABSTFN)

    @os_helper.skip_unless_symlink
    @skip_if_ABSTFN_contains_backslash
    def test_realpath_nonterminal_symlink_to_file(self):
        try:
            with open(ABSTFN + "1", 'w') as f:
                f.write('test_posixpath wuz ere')
            os.symlink(ABSTFN + "1", ABSTFN)
            self.assertEqual(realpath(ABSTFN, strict=False), ABSTFN + "1")
            self.assertEqual(realpath(ABSTFN, strict=True), ABSTFN + "1")
            self.assertEqual(realpath(ABSTFN + "/", strict=False), ABSTFN + "1")
            self.assertRaises(NotADirectoryError, realpath, ABSTFN + "/", strict=True)
            self.assertEqual(realpath(ABSTFN + "/.", strict=False), ABSTFN + "1")
            self.assertRaises(NotADirectoryError, realpath, ABSTFN + "/.", strict=True)
            self.assertEqual(realpath(ABSTFN + "/..", strict=False), dirname(ABSTFN))
            self.assertRaises(NotADirectoryError, realpath, ABSTFN + "/..", strict=True)
            self.assertEqual(realpath(ABSTFN + "/subdir", strict=False), ABSTFN + "1/subdir")
            self.assertRaises(NotADirectoryError, realpath, ABSTFN + "/subdir", strict=True)
        finally:
            os_helper.unlink(ABSTFN)

    @os_helper.skip_unless_symlink
    @skip_if_ABSTFN_contains_backslash
    def test_realpath_nonterminal_symlink_to_symlinks_to_file(self):
        try:
            with open(ABSTFN + "2", 'w') as f:
                f.write('test_posixpath wuz ere')
            os.symlink(ABSTFN + "2", ABSTFN + "1")
            os.symlink(ABSTFN + "1", ABSTFN)
            self.assertEqual(realpath(ABSTFN, strict=False), ABSTFN + "2")
            self.assertEqual(realpath(ABSTFN, strict=True), ABSTFN + "2")
            self.assertEqual(realpath(ABSTFN + "/", strict=False), ABSTFN + "2")
            self.assertRaises(NotADirectoryError, realpath, ABSTFN + "/", strict=True)
            self.assertEqual(realpath(ABSTFN + "/.", strict=False), ABSTFN + "2")
            self.assertRaises(NotADirectoryError, realpath, ABSTFN + "/.", strict=True)
            self.assertEqual(realpath(ABSTFN + "/..", strict=False), dirname(ABSTFN))
            self.assertRaises(NotADirectoryError, realpath, ABSTFN + "/..", strict=True)
            self.assertEqual(realpath(ABSTFN + "/subdir", strict=False), ABSTFN + "2/subdir")
            self.assertRaises(NotADirectoryError, realpath, ABSTFN + "/subdir", strict=True)
        finally:
            os_helper.unlink(ABSTFN)
>>>>>>> 9983c7d4

    def test_relpath(self):
        (real_getcwd, os.getcwd) = (os.getcwd, lambda: r"/home/user/bar")
        try:
            curdir = os.path.split(os.getcwd())[-1]
            self.assertRaises(TypeError, posixpath.relpath, None)
            self.assertRaises(ValueError, posixpath.relpath, "")
            self.assertEqual(posixpath.relpath("a"), "a")
            self.assertEqual(posixpath.relpath(posixpath.abspath("a")), "a")
            self.assertEqual(posixpath.relpath("a/b"), "a/b")
            self.assertEqual(posixpath.relpath("../a/b"), "../a/b")
            self.assertEqual(posixpath.relpath("a", "../b"), "../"+curdir+"/a")
            self.assertEqual(posixpath.relpath("a/b", "../c"),
                             "../"+curdir+"/a/b")
            self.assertEqual(posixpath.relpath("a", "b/c"), "../../a")
            self.assertEqual(posixpath.relpath("a", "a"), ".")
            self.assertEqual(posixpath.relpath("/foo/bar/bat", "/x/y/z"), '../../../foo/bar/bat')
            self.assertEqual(posixpath.relpath("/foo/bar/bat", "/foo/bar"), 'bat')
            self.assertEqual(posixpath.relpath("/foo/bar/bat", "/"), 'foo/bar/bat')
            self.assertEqual(posixpath.relpath("/", "/foo/bar/bat"), '../../..')
            self.assertEqual(posixpath.relpath("/foo/bar/bat", "/x"), '../foo/bar/bat')
            self.assertEqual(posixpath.relpath("/x", "/foo/bar/bat"), '../../../x')
            self.assertEqual(posixpath.relpath("/", "/"), '.')
            self.assertEqual(posixpath.relpath("/a", "/a"), '.')
            self.assertEqual(posixpath.relpath("/a/b", "/a/b"), '.')
        finally:
            os.getcwd = real_getcwd

    def test_relpath_bytes(self):
        (real_getcwdb, os.getcwdb) = (os.getcwdb, lambda: br"/home/user/bar")
        try:
            curdir = os.path.split(os.getcwdb())[-1]
            self.assertRaises(ValueError, posixpath.relpath, b"")
            self.assertEqual(posixpath.relpath(b"a"), b"a")
            self.assertEqual(posixpath.relpath(posixpath.abspath(b"a")), b"a")
            self.assertEqual(posixpath.relpath(b"a/b"), b"a/b")
            self.assertEqual(posixpath.relpath(b"../a/b"), b"../a/b")
            self.assertEqual(posixpath.relpath(b"a", b"../b"),
                             b"../"+curdir+b"/a")
            self.assertEqual(posixpath.relpath(b"a/b", b"../c"),
                             b"../"+curdir+b"/a/b")
            self.assertEqual(posixpath.relpath(b"a", b"b/c"), b"../../a")
            self.assertEqual(posixpath.relpath(b"a", b"a"), b".")
            self.assertEqual(posixpath.relpath(b"/foo/bar/bat", b"/x/y/z"), b'../../../foo/bar/bat')
            self.assertEqual(posixpath.relpath(b"/foo/bar/bat", b"/foo/bar"), b'bat')
            self.assertEqual(posixpath.relpath(b"/foo/bar/bat", b"/"), b'foo/bar/bat')
            self.assertEqual(posixpath.relpath(b"/", b"/foo/bar/bat"), b'../../..')
            self.assertEqual(posixpath.relpath(b"/foo/bar/bat", b"/x"), b'../foo/bar/bat')
            self.assertEqual(posixpath.relpath(b"/x", b"/foo/bar/bat"), b'../../../x')
            self.assertEqual(posixpath.relpath(b"/", b"/"), b'.')
            self.assertEqual(posixpath.relpath(b"/a", b"/a"), b'.')
            self.assertEqual(posixpath.relpath(b"/a/b", b"/a/b"), b'.')

            self.assertRaises(TypeError, posixpath.relpath, b"bytes", "str")
            self.assertRaises(TypeError, posixpath.relpath, "str", b"bytes")
        finally:
            os.getcwdb = real_getcwdb

    def test_commonpath(self):
        def check(paths, expected):
            self.assertEqual(posixpath.commonpath(paths), expected)
            self.assertEqual(posixpath.commonpath([os.fsencode(p) for p in paths]),
                             os.fsencode(expected))
        def check_error(exc, paths):
            self.assertRaises(exc, posixpath.commonpath, paths)
            self.assertRaises(exc, posixpath.commonpath,
                              [os.fsencode(p) for p in paths])

        self.assertRaises(TypeError, posixpath.commonpath, None)
        self.assertRaises(ValueError, posixpath.commonpath, [])
        self.assertRaises(ValueError, posixpath.commonpath, iter([]))
        check_error(ValueError, ['/usr', 'usr'])
        check_error(ValueError, ['usr', '/usr'])

        check(['/usr/local'], '/usr/local')
        check(['/usr/local', '/usr/local'], '/usr/local')
        check(['/usr/local/', '/usr/local'], '/usr/local')
        check(['/usr/local/', '/usr/local/'], '/usr/local')
        check(['/usr//local', '//usr/local'], '/usr/local')
        check(['/usr/./local', '/./usr/local'], '/usr/local')
        check(['/', '/dev'], '/')
        check(['/usr', '/dev'], '/')
        check(['/usr/lib/', '/usr/lib/python3'], '/usr/lib')
        check(['/usr/lib/', '/usr/lib64/'], '/usr')

        check(['/usr/lib', '/usr/lib64'], '/usr')
        check(['/usr/lib/', '/usr/lib64'], '/usr')

        check(['spam'], 'spam')
        check(['spam', 'spam'], 'spam')
        check(['spam', 'alot'], '')
        check(['and/jam', 'and/spam'], 'and')
        check(['and//jam', 'and/spam//'], 'and')
        check(['and/./jam', './and/spam'], 'and')
        check(['and/jam', 'and/spam', 'alot'], '')
        check(['and/jam', 'and/spam', 'and'], 'and')

        check([''], '')
        check(['', 'spam/alot'], '')
        check_error(ValueError, ['', '/spam/alot'])

        self.assertRaises(TypeError, posixpath.commonpath,
                          [b'/usr/lib/', '/usr/lib/python3'])
        self.assertRaises(TypeError, posixpath.commonpath,
                          [b'/usr/lib/', 'usr/lib/python3'])
        self.assertRaises(TypeError, posixpath.commonpath,
                          [b'usr/lib/', '/usr/lib/python3'])
        self.assertRaises(TypeError, posixpath.commonpath,
                          ['/usr/lib/', b'/usr/lib/python3'])
        self.assertRaises(TypeError, posixpath.commonpath,
                          ['/usr/lib/', b'usr/lib/python3'])
        self.assertRaises(TypeError, posixpath.commonpath,
                          ['usr/lib/', b'/usr/lib/python3'])


class PosixCommonTest(test_genericpath.CommonTest, unittest.TestCase):
    pathmodule = posixpath
    attributes = ['relpath', 'samefile', 'sameopenfile', 'samestat']


class PathLikeTests(unittest.TestCase):

    path = posixpath

    def setUp(self):
        self.file_name = os_helper.TESTFN
        self.file_path = FakePath(os_helper.TESTFN)
        self.addCleanup(os_helper.unlink, self.file_name)
        with open(self.file_name, 'xb', 0) as file:
            file.write(b"test_posixpath.PathLikeTests")

    def assertPathEqual(self, func):
        self.assertEqual(func(self.file_path), func(self.file_name))

    def test_path_normcase(self):
        self.assertPathEqual(self.path.normcase)

    def test_path_isabs(self):
        self.assertPathEqual(self.path.isabs)

    def test_path_join(self):
        self.assertEqual(self.path.join('a', FakePath('b'), 'c'),
                         self.path.join('a', 'b', 'c'))

    def test_path_split(self):
        self.assertPathEqual(self.path.split)

    def test_path_splitext(self):
        self.assertPathEqual(self.path.splitext)

    def test_path_splitdrive(self):
        self.assertPathEqual(self.path.splitdrive)

    def test_path_splitroot(self):
        self.assertPathEqual(self.path.splitroot)

    def test_path_basename(self):
        self.assertPathEqual(self.path.basename)

    def test_path_dirname(self):
        self.assertPathEqual(self.path.dirname)

    def test_path_islink(self):
        self.assertPathEqual(self.path.islink)

    def test_path_lexists(self):
        self.assertPathEqual(self.path.lexists)

    def test_path_ismount(self):
        self.assertPathEqual(self.path.ismount)

    def test_path_expanduser(self):
        self.assertPathEqual(self.path.expanduser)

    def test_path_expandvars(self):
        self.assertPathEqual(self.path.expandvars)

    def test_path_normpath(self):
        self.assertPathEqual(self.path.normpath)

    def test_path_abspath(self):
        self.assertPathEqual(self.path.abspath)

    def test_path_realpath(self):
        self.assertPathEqual(self.path.realpath)

    def test_path_relpath(self):
        self.assertPathEqual(self.path.relpath)

    def test_path_commonpath(self):
        common_path = self.path.commonpath([self.file_path, self.file_name])
        self.assertEqual(common_path, self.file_name)


if __name__=="__main__":
    unittest.main()<|MERGE_RESOLUTION|>--- conflicted
+++ resolved
@@ -1,19 +1,12 @@
-<<<<<<< HEAD
 import errno
-=======
 import inspect
->>>>>>> 9983c7d4
 import os
 import posixpath
 import random
 import sys
 import unittest
-<<<<<<< HEAD
 from posixpath import realpath, abspath, dirname, basename, ALL_BUT_LAST
-=======
-from posixpath import realpath, abspath, dirname, basename
 from test import support
->>>>>>> 9983c7d4
 from test import test_genericpath
 from test.support import import_helper
 from test.support import os_helper
@@ -698,7 +691,83 @@
 
     @os_helper.skip_unless_symlink
     @skip_if_ABSTFN_contains_backslash
-<<<<<<< HEAD
+    @unittest.skipIf(os.chmod not in os.supports_follow_symlinks, "Can't set symlink permissions")
+    @unittest.skipIf(sys.platform != "darwin", "only macOS requires read permission to readlink()")
+    def test_realpath_unreadable_symlink(self):
+        try:
+            os.symlink(ABSTFN+"1", ABSTFN)
+            os.chmod(ABSTFN, 0o000, follow_symlinks=False)
+            self.assertEqual(realpath(ABSTFN), ABSTFN)
+            self.assertEqual(realpath(ABSTFN + '/foo'), ABSTFN + '/foo')
+            self.assertEqual(realpath(ABSTFN + '/../foo'), dirname(ABSTFN) + '/foo')
+            self.assertEqual(realpath(ABSTFN + '/foo/..'), ABSTFN)
+            with self.assertRaises(PermissionError):
+                realpath(ABSTFN, strict=True)
+        finally:
+            os.chmod(ABSTFN, 0o755, follow_symlinks=False)
+            os.unlink(ABSTFN)
+
+    @skip_if_ABSTFN_contains_backslash
+    def test_realpath_nonterminal_file(self):
+        try:
+            with open(ABSTFN, 'w') as f:
+                f.write('test_posixpath wuz ere')
+            self.assertEqual(realpath(ABSTFN, strict=False), ABSTFN)
+            self.assertEqual(realpath(ABSTFN, strict=True), ABSTFN)
+            self.assertEqual(realpath(ABSTFN + "/", strict=False), ABSTFN)
+            self.assertRaises(NotADirectoryError, realpath, ABSTFN + "/", strict=True)
+            self.assertEqual(realpath(ABSTFN + "/.", strict=False), ABSTFN)
+            self.assertRaises(NotADirectoryError, realpath, ABSTFN + "/.", strict=True)
+            self.assertEqual(realpath(ABSTFN + "/..", strict=False), dirname(ABSTFN))
+            self.assertRaises(NotADirectoryError, realpath, ABSTFN + "/..", strict=True)
+            self.assertEqual(realpath(ABSTFN + "/subdir", strict=False), ABSTFN + "/subdir")
+            self.assertRaises(NotADirectoryError, realpath, ABSTFN + "/subdir", strict=True)
+        finally:
+            os_helper.unlink(ABSTFN)
+
+    @os_helper.skip_unless_symlink
+    @skip_if_ABSTFN_contains_backslash
+    def test_realpath_nonterminal_symlink_to_file(self):
+        try:
+            with open(ABSTFN + "1", 'w') as f:
+                f.write('test_posixpath wuz ere')
+            os.symlink(ABSTFN + "1", ABSTFN)
+            self.assertEqual(realpath(ABSTFN, strict=False), ABSTFN + "1")
+            self.assertEqual(realpath(ABSTFN, strict=True), ABSTFN + "1")
+            self.assertEqual(realpath(ABSTFN + "/", strict=False), ABSTFN + "1")
+            self.assertRaises(NotADirectoryError, realpath, ABSTFN + "/", strict=True)
+            self.assertEqual(realpath(ABSTFN + "/.", strict=False), ABSTFN + "1")
+            self.assertRaises(NotADirectoryError, realpath, ABSTFN + "/.", strict=True)
+            self.assertEqual(realpath(ABSTFN + "/..", strict=False), dirname(ABSTFN))
+            self.assertRaises(NotADirectoryError, realpath, ABSTFN + "/..", strict=True)
+            self.assertEqual(realpath(ABSTFN + "/subdir", strict=False), ABSTFN + "1/subdir")
+            self.assertRaises(NotADirectoryError, realpath, ABSTFN + "/subdir", strict=True)
+        finally:
+            os_helper.unlink(ABSTFN)
+
+    @os_helper.skip_unless_symlink
+    @skip_if_ABSTFN_contains_backslash
+    def test_realpath_nonterminal_symlink_to_symlinks_to_file(self):
+        try:
+            with open(ABSTFN + "2", 'w') as f:
+                f.write('test_posixpath wuz ere')
+            os.symlink(ABSTFN + "2", ABSTFN + "1")
+            os.symlink(ABSTFN + "1", ABSTFN)
+            self.assertEqual(realpath(ABSTFN, strict=False), ABSTFN + "2")
+            self.assertEqual(realpath(ABSTFN, strict=True), ABSTFN + "2")
+            self.assertEqual(realpath(ABSTFN + "/", strict=False), ABSTFN + "2")
+            self.assertRaises(NotADirectoryError, realpath, ABSTFN + "/", strict=True)
+            self.assertEqual(realpath(ABSTFN + "/.", strict=False), ABSTFN + "2")
+            self.assertRaises(NotADirectoryError, realpath, ABSTFN + "/.", strict=True)
+            self.assertEqual(realpath(ABSTFN + "/..", strict=False), dirname(ABSTFN))
+            self.assertRaises(NotADirectoryError, realpath, ABSTFN + "/..", strict=True)
+            self.assertEqual(realpath(ABSTFN + "/subdir", strict=False), ABSTFN + "2/subdir")
+            self.assertRaises(NotADirectoryError, realpath, ABSTFN + "/subdir", strict=True)
+        finally:
+            os_helper.unlink(ABSTFN)
+
+    @os_helper.skip_unless_symlink
+    @skip_if_ABSTFN_contains_backslash
     def test_realpath_mode(self):
         try:
             os.mkdir(ABSTFN)
@@ -707,7 +776,7 @@
             open(ABSTFN + "/dir/file2", "wb").close()
             os.symlink("file", ABSTFN + "/link")
             os.symlink("dir", ABSTFN + "/link2")
-            os.symlink("nonexisting", ABSTFN + "/broken")
+            os.symlink("nonexistent", ABSTFN + "/broken")
             os.symlink("cycle", ABSTFN + "/cycle")
             def check(path, mode, expected, errno=None):
                 if isinstance(expected, str):
@@ -732,9 +801,9 @@
                 check("file/.", False, "/file")
                 check("file/.", ALL_BUT_LAST, NotADirectoryError)
                 check("file/.", True, NotADirectoryError)
-                check("file/../link", False, "/file")
-                check("file/../link", ALL_BUT_LAST, NotADirectoryError)
-                check("file/../link", True, NotADirectoryError)
+                check("file/../link2", False, "/dir")
+                check("file/../link2", ALL_BUT_LAST, NotADirectoryError)
+                check("file/../link2", True, NotADirectoryError)
 
                 check("dir", False, "/dir")
                 check("dir", ALL_BUT_LAST, "/dir")
@@ -772,26 +841,26 @@
                 check("link2/file2", ALL_BUT_LAST, "/dir/file2")
                 check("link2/file2", True, "/dir/file2")
 
-                check("nonexisting", False, "/nonexisting")
-                check("nonexisting", ALL_BUT_LAST, "/nonexisting")
-                check("nonexisting", True, FileNotFoundError)
-                check("nonexisting/", False, "/nonexisting")
-                check("nonexisting/", ALL_BUT_LAST, "/nonexisting")
-                check("nonexisting/", True, FileNotFoundError)
-                check("nonexisting/file", False, "/nonexisting/file")
-                check("nonexisting/file", ALL_BUT_LAST, FileNotFoundError)
-                check("nonexisting/file", True, FileNotFoundError)
-                check("nonexisting/../link", False, "/file")
-                check("nonexisting/../link", ALL_BUT_LAST, FileNotFoundError)
-                check("nonexisting/../link", True, FileNotFoundError)
-
-                check("broken", False, "/nonexisting")
-                check("broken", ALL_BUT_LAST, "/nonexisting")
+                check("nonexistent", False, "/nonexistent")
+                check("nonexistent", ALL_BUT_LAST, "/nonexistent")
+                check("nonexistent", True, FileNotFoundError)
+                check("nonexistent/", False, "/nonexistent")
+                check("nonexistent/", ALL_BUT_LAST, "/nonexistent")
+                check("nonexistent/", True, FileNotFoundError)
+                check("nonexistent/file", False, "/nonexistent/file")
+                check("nonexistent/file", ALL_BUT_LAST, FileNotFoundError)
+                check("nonexistent/file", True, FileNotFoundError)
+                check("nonexistent/../link", False, "/file")
+                check("nonexistent/../link", ALL_BUT_LAST, FileNotFoundError)
+                check("nonexistent/../link", True, FileNotFoundError)
+
+                check("broken", False, "/nonexistent")
+                check("broken", ALL_BUT_LAST, "/nonexistent")
                 check("broken", True, FileNotFoundError)
-                check("broken/", False, "/nonexisting")
-                check("broken/", ALL_BUT_LAST, "/nonexisting")
+                check("broken/", False, "/nonexistent")
+                check("broken/", ALL_BUT_LAST, "/nonexistent")
                 check("broken/", True, FileNotFoundError)
-                check("broken/file", False, "/nonexisting/file")
+                check("broken/file", False, "/nonexistent/file")
                 check("broken/file", ALL_BUT_LAST, FileNotFoundError)
                 check("broken/file", True, FileNotFoundError)
                 check("broken/../link", False, "/file")
@@ -819,82 +888,6 @@
             os_helper.unlink(ABSTFN + "/cycle")
             os_helper.rmdir(ABSTFN + "/dir")
             os_helper.rmdir(ABSTFN)
-=======
-    @unittest.skipIf(os.chmod not in os.supports_follow_symlinks, "Can't set symlink permissions")
-    @unittest.skipIf(sys.platform != "darwin", "only macOS requires read permission to readlink()")
-    def test_realpath_unreadable_symlink(self):
-        try:
-            os.symlink(ABSTFN+"1", ABSTFN)
-            os.chmod(ABSTFN, 0o000, follow_symlinks=False)
-            self.assertEqual(realpath(ABSTFN), ABSTFN)
-            self.assertEqual(realpath(ABSTFN + '/foo'), ABSTFN + '/foo')
-            self.assertEqual(realpath(ABSTFN + '/../foo'), dirname(ABSTFN) + '/foo')
-            self.assertEqual(realpath(ABSTFN + '/foo/..'), ABSTFN)
-            with self.assertRaises(PermissionError):
-                realpath(ABSTFN, strict=True)
-        finally:
-            os.chmod(ABSTFN, 0o755, follow_symlinks=False)
-            os.unlink(ABSTFN)
-
-    @skip_if_ABSTFN_contains_backslash
-    def test_realpath_nonterminal_file(self):
-        try:
-            with open(ABSTFN, 'w') as f:
-                f.write('test_posixpath wuz ere')
-            self.assertEqual(realpath(ABSTFN, strict=False), ABSTFN)
-            self.assertEqual(realpath(ABSTFN, strict=True), ABSTFN)
-            self.assertEqual(realpath(ABSTFN + "/", strict=False), ABSTFN)
-            self.assertRaises(NotADirectoryError, realpath, ABSTFN + "/", strict=True)
-            self.assertEqual(realpath(ABSTFN + "/.", strict=False), ABSTFN)
-            self.assertRaises(NotADirectoryError, realpath, ABSTFN + "/.", strict=True)
-            self.assertEqual(realpath(ABSTFN + "/..", strict=False), dirname(ABSTFN))
-            self.assertRaises(NotADirectoryError, realpath, ABSTFN + "/..", strict=True)
-            self.assertEqual(realpath(ABSTFN + "/subdir", strict=False), ABSTFN + "/subdir")
-            self.assertRaises(NotADirectoryError, realpath, ABSTFN + "/subdir", strict=True)
-        finally:
-            os_helper.unlink(ABSTFN)
-
-    @os_helper.skip_unless_symlink
-    @skip_if_ABSTFN_contains_backslash
-    def test_realpath_nonterminal_symlink_to_file(self):
-        try:
-            with open(ABSTFN + "1", 'w') as f:
-                f.write('test_posixpath wuz ere')
-            os.symlink(ABSTFN + "1", ABSTFN)
-            self.assertEqual(realpath(ABSTFN, strict=False), ABSTFN + "1")
-            self.assertEqual(realpath(ABSTFN, strict=True), ABSTFN + "1")
-            self.assertEqual(realpath(ABSTFN + "/", strict=False), ABSTFN + "1")
-            self.assertRaises(NotADirectoryError, realpath, ABSTFN + "/", strict=True)
-            self.assertEqual(realpath(ABSTFN + "/.", strict=False), ABSTFN + "1")
-            self.assertRaises(NotADirectoryError, realpath, ABSTFN + "/.", strict=True)
-            self.assertEqual(realpath(ABSTFN + "/..", strict=False), dirname(ABSTFN))
-            self.assertRaises(NotADirectoryError, realpath, ABSTFN + "/..", strict=True)
-            self.assertEqual(realpath(ABSTFN + "/subdir", strict=False), ABSTFN + "1/subdir")
-            self.assertRaises(NotADirectoryError, realpath, ABSTFN + "/subdir", strict=True)
-        finally:
-            os_helper.unlink(ABSTFN)
-
-    @os_helper.skip_unless_symlink
-    @skip_if_ABSTFN_contains_backslash
-    def test_realpath_nonterminal_symlink_to_symlinks_to_file(self):
-        try:
-            with open(ABSTFN + "2", 'w') as f:
-                f.write('test_posixpath wuz ere')
-            os.symlink(ABSTFN + "2", ABSTFN + "1")
-            os.symlink(ABSTFN + "1", ABSTFN)
-            self.assertEqual(realpath(ABSTFN, strict=False), ABSTFN + "2")
-            self.assertEqual(realpath(ABSTFN, strict=True), ABSTFN + "2")
-            self.assertEqual(realpath(ABSTFN + "/", strict=False), ABSTFN + "2")
-            self.assertRaises(NotADirectoryError, realpath, ABSTFN + "/", strict=True)
-            self.assertEqual(realpath(ABSTFN + "/.", strict=False), ABSTFN + "2")
-            self.assertRaises(NotADirectoryError, realpath, ABSTFN + "/.", strict=True)
-            self.assertEqual(realpath(ABSTFN + "/..", strict=False), dirname(ABSTFN))
-            self.assertRaises(NotADirectoryError, realpath, ABSTFN + "/..", strict=True)
-            self.assertEqual(realpath(ABSTFN + "/subdir", strict=False), ABSTFN + "2/subdir")
-            self.assertRaises(NotADirectoryError, realpath, ABSTFN + "/subdir", strict=True)
-        finally:
-            os_helper.unlink(ABSTFN)
->>>>>>> 9983c7d4
 
     def test_relpath(self):
         (real_getcwd, os.getcwd) = (os.getcwd, lambda: r"/home/user/bar")
