import errno
import inspect
import os
import posixpath
import random
import sys
import unittest
<<<<<<< HEAD
from posixpath import realpath, abspath, dirname, basename, ALL_BUT_LAST
=======
from functools import partial
from posixpath import realpath, abspath, dirname, basename, ALLOW_MISSING
>>>>>>> 3612d8f5
from test import support
from test import test_genericpath
from test.support import import_helper
from test.support import os_helper
from test.support.os_helper import FakePath, TESTFN
from unittest import mock

try:
    import posix
except ImportError:
    posix = None


# An absolute path to a temporary filename for testing. We can't rely on TESTFN
# being an absolute path, so we need this.

ABSTFN = abspath(TESTFN)

def skip_if_ABSTFN_contains_backslash(test):
    """
    On Windows, posixpath.abspath still returns paths with backslashes
    instead of posix forward slashes. If this is the case, several tests
    fail, so skip them.
    """
    found_backslash = '\\' in ABSTFN
    msg = "ABSTFN is not a posix path - tests fail"
    return [test, unittest.skip(msg)(test)][found_backslash]


def _parameterize(*parameters):
    """Simplistic decorator to parametrize a test

    Runs the decorated test multiple times in subTest, with a value from
    'parameters' passed as an extra positional argument.
    Does *not* call doCleanups() after each run.

    Not for general use. Intended to avoid indenting for easier backports.

    See https://discuss.python.org/t/91827 for discussing generalizations.
    """
    def _parametrize_decorator(func):
        def _parameterized(self, *args, **kwargs):
            for parameter in parameters:
                with self.subTest(parameter):
                    func(self, *args, parameter, **kwargs)
        return _parameterized
    return _parametrize_decorator


class PosixPathTest(unittest.TestCase):

    def setUp(self):
        for suffix in ["", "1", "2"]:
            self.assertFalse(posixpath.lexists(ABSTFN + suffix))

    def test_join(self):
        fn = posixpath.join
        self.assertEqual(fn("/foo", "bar", "/bar", "baz"), "/bar/baz")
        self.assertEqual(fn("/foo", "bar", "baz"),         "/foo/bar/baz")
        self.assertEqual(fn("/foo/", "bar/", "baz/"),      "/foo/bar/baz/")

        self.assertEqual(fn(b"/foo", b"bar", b"/bar", b"baz"), b"/bar/baz")
        self.assertEqual(fn(b"/foo", b"bar", b"baz"),          b"/foo/bar/baz")
        self.assertEqual(fn(b"/foo/", b"bar/", b"baz/"),       b"/foo/bar/baz/")

        self.assertEqual(fn("a", ""),          "a/")
        self.assertEqual(fn("a", "", ""),      "a/")
        self.assertEqual(fn("a", "b"),         "a/b")
        self.assertEqual(fn("a", "b/"),        "a/b/")
        self.assertEqual(fn("a/", "b"),        "a/b")
        self.assertEqual(fn("a/", "b/"),       "a/b/")
        self.assertEqual(fn("a", "b/c", "d"),  "a/b/c/d")
        self.assertEqual(fn("a", "b//c", "d"), "a/b//c/d")
        self.assertEqual(fn("a", "b/c/", "d"), "a/b/c/d")
        self.assertEqual(fn("/a", "b"),        "/a/b")
        self.assertEqual(fn("/a/", "b"),       "/a/b")
        self.assertEqual(fn("a", "/b", "c"),   "/b/c")
        self.assertEqual(fn("a", "/b", "/c"),  "/c")

    def test_split(self):
        self.assertEqual(posixpath.split("/foo/bar"), ("/foo", "bar"))
        self.assertEqual(posixpath.split("/"), ("/", ""))
        self.assertEqual(posixpath.split("foo"), ("", "foo"))
        self.assertEqual(posixpath.split("////foo"), ("////", "foo"))
        self.assertEqual(posixpath.split("//foo//bar"), ("//foo", "bar"))

        self.assertEqual(posixpath.split(b"/foo/bar"), (b"/foo", b"bar"))
        self.assertEqual(posixpath.split(b"/"), (b"/", b""))
        self.assertEqual(posixpath.split(b"foo"), (b"", b"foo"))
        self.assertEqual(posixpath.split(b"////foo"), (b"////", b"foo"))
        self.assertEqual(posixpath.split(b"//foo//bar"), (b"//foo", b"bar"))

    def splitextTest(self, path, filename, ext):
        self.assertEqual(posixpath.splitext(path), (filename, ext))
        self.assertEqual(posixpath.splitext("/" + path), ("/" + filename, ext))
        self.assertEqual(posixpath.splitext("abc/" + path),
                         ("abc/" + filename, ext))
        self.assertEqual(posixpath.splitext("abc.def/" + path),
                         ("abc.def/" + filename, ext))
        self.assertEqual(posixpath.splitext("/abc.def/" + path),
                         ("/abc.def/" + filename, ext))
        self.assertEqual(posixpath.splitext(path + "/"),
                         (filename + ext + "/", ""))

        path = bytes(path, "ASCII")
        filename = bytes(filename, "ASCII")
        ext = bytes(ext, "ASCII")

        self.assertEqual(posixpath.splitext(path), (filename, ext))
        self.assertEqual(posixpath.splitext(b"/" + path),
                         (b"/" + filename, ext))
        self.assertEqual(posixpath.splitext(b"abc/" + path),
                         (b"abc/" + filename, ext))
        self.assertEqual(posixpath.splitext(b"abc.def/" + path),
                         (b"abc.def/" + filename, ext))
        self.assertEqual(posixpath.splitext(b"/abc.def/" + path),
                         (b"/abc.def/" + filename, ext))
        self.assertEqual(posixpath.splitext(path + b"/"),
                         (filename + ext + b"/", b""))

    def test_splitext(self):
        self.splitextTest("foo.bar", "foo", ".bar")
        self.splitextTest("foo.boo.bar", "foo.boo", ".bar")
        self.splitextTest("foo.boo.biff.bar", "foo.boo.biff", ".bar")
        self.splitextTest(".csh.rc", ".csh", ".rc")
        self.splitextTest("nodots", "nodots", "")
        self.splitextTest(".cshrc", ".cshrc", "")
        self.splitextTest("...manydots", "...manydots", "")
        self.splitextTest("...manydots.ext", "...manydots", ".ext")
        self.splitextTest(".", ".", "")
        self.splitextTest("..", "..", "")
        self.splitextTest("........", "........", "")
        self.splitextTest("", "", "")

    def test_splitroot(self):
        f = posixpath.splitroot
        self.assertEqual(f(''), ('', '', ''))
        self.assertEqual(f('a'), ('', '', 'a'))
        self.assertEqual(f('a/b'), ('', '', 'a/b'))
        self.assertEqual(f('a/b/'), ('', '', 'a/b/'))
        self.assertEqual(f('/a'), ('', '/', 'a'))
        self.assertEqual(f('/a/b'), ('', '/', 'a/b'))
        self.assertEqual(f('/a/b/'), ('', '/', 'a/b/'))
        # The root is collapsed when there are redundant slashes
        # except when there are exactly two leading slashes, which
        # is a special case in POSIX.
        self.assertEqual(f('//a'), ('', '//', 'a'))
        self.assertEqual(f('///a'), ('', '/', '//a'))
        self.assertEqual(f('///a/b'), ('', '/', '//a/b'))
        # Paths which look like NT paths aren't treated specially.
        self.assertEqual(f('c:/a/b'), ('', '', 'c:/a/b'))
        self.assertEqual(f('\\/a/b'), ('', '', '\\/a/b'))
        self.assertEqual(f('\\a\\b'), ('', '', '\\a\\b'))
        # Byte paths are supported
        self.assertEqual(f(b''), (b'', b'', b''))
        self.assertEqual(f(b'a'), (b'', b'', b'a'))
        self.assertEqual(f(b'/a'), (b'', b'/', b'a'))
        self.assertEqual(f(b'//a'), (b'', b'//', b'a'))
        self.assertEqual(f(b'///a'), (b'', b'/', b'//a'))

    def test_isabs(self):
        self.assertIs(posixpath.isabs(""), False)
        self.assertIs(posixpath.isabs("/"), True)
        self.assertIs(posixpath.isabs("/foo"), True)
        self.assertIs(posixpath.isabs("/foo/bar"), True)
        self.assertIs(posixpath.isabs("foo/bar"), False)

        self.assertIs(posixpath.isabs(b""), False)
        self.assertIs(posixpath.isabs(b"/"), True)
        self.assertIs(posixpath.isabs(b"/foo"), True)
        self.assertIs(posixpath.isabs(b"/foo/bar"), True)
        self.assertIs(posixpath.isabs(b"foo/bar"), False)

    def test_basename(self):
        self.assertEqual(posixpath.basename("/foo/bar"), "bar")
        self.assertEqual(posixpath.basename("/"), "")
        self.assertEqual(posixpath.basename("foo"), "foo")
        self.assertEqual(posixpath.basename("////foo"), "foo")
        self.assertEqual(posixpath.basename("//foo//bar"), "bar")

        self.assertEqual(posixpath.basename(b"/foo/bar"), b"bar")
        self.assertEqual(posixpath.basename(b"/"), b"")
        self.assertEqual(posixpath.basename(b"foo"), b"foo")
        self.assertEqual(posixpath.basename(b"////foo"), b"foo")
        self.assertEqual(posixpath.basename(b"//foo//bar"), b"bar")

    def test_dirname(self):
        self.assertEqual(posixpath.dirname("/foo/bar"), "/foo")
        self.assertEqual(posixpath.dirname("/"), "/")
        self.assertEqual(posixpath.dirname("foo"), "")
        self.assertEqual(posixpath.dirname("////foo"), "////")
        self.assertEqual(posixpath.dirname("//foo//bar"), "//foo")

        self.assertEqual(posixpath.dirname(b"/foo/bar"), b"/foo")
        self.assertEqual(posixpath.dirname(b"/"), b"/")
        self.assertEqual(posixpath.dirname(b"foo"), b"")
        self.assertEqual(posixpath.dirname(b"////foo"), b"////")
        self.assertEqual(posixpath.dirname(b"//foo//bar"), b"//foo")

    def test_islink(self):
        self.assertIs(posixpath.islink(TESTFN + "1"), False)
        self.assertIs(posixpath.lexists(TESTFN + "2"), False)

        self.addCleanup(os_helper.unlink, TESTFN + "1")
        with open(TESTFN + "1", "wb") as f:
            f.write(b"foo")
        self.assertIs(posixpath.islink(TESTFN + "1"), False)

        if os_helper.can_symlink():
            self.addCleanup(os_helper.unlink, TESTFN + "2")
            os.symlink(TESTFN + "1", TESTFN + "2")
            self.assertIs(posixpath.islink(TESTFN + "2"), True)
            os.remove(TESTFN + "1")
            self.assertIs(posixpath.islink(TESTFN + "2"), True)
            self.assertIs(posixpath.exists(TESTFN + "2"), False)
            self.assertIs(posixpath.lexists(TESTFN + "2"), True)

    def test_islink_invalid_paths(self):
        self.assertIs(posixpath.islink(TESTFN + "\udfff"), False)
        self.assertIs(posixpath.islink(os.fsencode(TESTFN) + b"\xff"), False)
        self.assertIs(posixpath.islink(TESTFN + "\x00"), False)
        self.assertIs(posixpath.islink(os.fsencode(TESTFN) + b"\x00"), False)

    def test_ismount(self):
        self.assertIs(posixpath.ismount("/"), True)
        self.assertIs(posixpath.ismount(b"/"), True)
        self.assertIs(posixpath.ismount(FakePath("/")), True)
        self.assertIs(posixpath.ismount(FakePath(b"/")), True)

    def test_ismount_non_existent(self):
        # Non-existent mountpoint.
        self.assertIs(posixpath.ismount(ABSTFN), False)
        try:
            os.mkdir(ABSTFN)
            self.assertIs(posixpath.ismount(ABSTFN), False)
        finally:
            os_helper.rmdir(ABSTFN)

    def test_ismount_invalid_paths(self):
        self.assertIs(posixpath.ismount('/\udfff'), False)
        self.assertIs(posixpath.ismount(b'/\xff'), False)
        self.assertIs(posixpath.ismount('/\x00'), False)
        self.assertIs(posixpath.ismount(b'/\x00'), False)

    @os_helper.skip_unless_symlink
    def test_ismount_symlinks(self):
        # Symlinks are never mountpoints.
        try:
            os.symlink("/", ABSTFN)
            self.assertIs(posixpath.ismount(ABSTFN), False)
        finally:
            os_helper.unlink(ABSTFN)

    @unittest.skipIf(posix is None, "Test requires posix module")
    def test_ismount_different_device(self):
        # Simulate the path being on a different device from its parent by
        # mocking out st_dev.
        save_lstat = os.lstat
        def fake_lstat(path):
            st_ino = 0
            st_dev = 0
            if path == ABSTFN:
                st_dev = 1
                st_ino = 1
            return posix.stat_result((0, st_ino, st_dev, 0, 0, 0, 0, 0, 0, 0))
        try:
            os.lstat = fake_lstat
            self.assertIs(posixpath.ismount(ABSTFN), True)
        finally:
            os.lstat = save_lstat

    @unittest.skipIf(posix is None, "Test requires posix module")
    def test_ismount_directory_not_readable(self):
        # issue #2466: Simulate ismount run on a directory that is not
        # readable, which used to return False.
        save_lstat = os.lstat
        def fake_lstat(path):
            st_ino = 0
            st_dev = 0
            if path.startswith(ABSTFN) and path != ABSTFN:
                # ismount tries to read something inside the ABSTFN directory;
                # simulate this being forbidden (no read permission).
                raise OSError("Fake [Errno 13] Permission denied")
            if path == ABSTFN:
                st_dev = 1
                st_ino = 1
            return posix.stat_result((0, st_ino, st_dev, 0, 0, 0, 0, 0, 0, 0))
        try:
            os.lstat = fake_lstat
            self.assertIs(posixpath.ismount(ABSTFN), True)
        finally:
            os.lstat = save_lstat

    def test_isjunction(self):
        self.assertFalse(posixpath.isjunction(ABSTFN))

    @unittest.skipIf(sys.platform == 'win32', "Fast paths are not for win32")
    @support.cpython_only
    def test_fast_paths_in_use(self):
        # There are fast paths of these functions implemented in posixmodule.c.
        # Confirm that they are being used, and not the Python fallbacks
        self.assertTrue(os.path.splitroot is posix._path_splitroot_ex)
        self.assertFalse(inspect.isfunction(os.path.splitroot))
        self.assertTrue(os.path.normpath is posix._path_normpath)
        self.assertFalse(inspect.isfunction(os.path.normpath))

    def test_expanduser(self):
        self.assertEqual(posixpath.expanduser("foo"), "foo")
        self.assertEqual(posixpath.expanduser(b"foo"), b"foo")

    def test_expanduser_home_envvar(self):
        with os_helper.EnvironmentVarGuard() as env:
            env['HOME'] = '/home/victor'
            self.assertEqual(posixpath.expanduser("~"), "/home/victor")

            # expanduser() strips trailing slash
            env['HOME'] = '/home/victor/'
            self.assertEqual(posixpath.expanduser("~"), "/home/victor")

            for home in '/', '', '//', '///':
                with self.subTest(home=home):
                    env['HOME'] = home
                    self.assertEqual(posixpath.expanduser("~"), "/")
                    self.assertEqual(posixpath.expanduser("~/"), "/")
                    self.assertEqual(posixpath.expanduser("~/foo"), "/foo")

    @unittest.skipIf(sys.platform == "vxworks",
                     "no home directory on VxWorks")
    def test_expanduser_pwd(self):
        pwd = import_helper.import_module('pwd')

        self.assertIsInstance(posixpath.expanduser("~/"), str)
        self.assertIsInstance(posixpath.expanduser(b"~/"), bytes)

        # if home directory == root directory, this test makes no sense
        if posixpath.expanduser("~") != '/':
            self.assertEqual(
                posixpath.expanduser("~") + "/",
                posixpath.expanduser("~/")
            )
            self.assertEqual(
                posixpath.expanduser(b"~") + b"/",
                posixpath.expanduser(b"~/")
            )
        self.assertIsInstance(posixpath.expanduser("~root/"), str)
        self.assertIsInstance(posixpath.expanduser("~foo/"), str)
        self.assertIsInstance(posixpath.expanduser(b"~root/"), bytes)
        self.assertIsInstance(posixpath.expanduser(b"~foo/"), bytes)

        with os_helper.EnvironmentVarGuard() as env:
            # expanduser should fall back to using the password database
            del env['HOME']

            home = pwd.getpwuid(os.getuid()).pw_dir
            # $HOME can end with a trailing /, so strip it (see #17809)
            home = home.rstrip("/") or '/'
            self.assertEqual(posixpath.expanduser("~"), home)

            # bpo-10496: If the HOME environment variable is not set and the
            # user (current identifier or name in the path) doesn't exist in
            # the password database (pwd.getuid() or pwd.getpwnam() fail),
            # expanduser() must return the path unchanged.
            with mock.patch.object(pwd, 'getpwuid', side_effect=KeyError), \
                 mock.patch.object(pwd, 'getpwnam', side_effect=KeyError):
                for path in ('~', '~/.local', '~vstinner/'):
                    self.assertEqual(posixpath.expanduser(path), path)

    @unittest.skipIf(sys.platform == "vxworks",
                     "no home directory on VxWorks")
    def test_expanduser_pwd2(self):
        pwd = import_helper.import_module('pwd')
        getpwall = support.get_attribute(pwd, 'getpwall')
        names = [entry.pw_name for entry in getpwall()]
        maxusers = 1000 if support.is_resource_enabled('cpu') else 100
        if len(names) > maxusers:
            # Select random names, half of them with non-ASCII name,
            # if available.
            random.shuffle(names)
            names.sort(key=lambda name: name.isascii())
            del names[maxusers//2:-maxusers//2]
        for name in names:
            # gh-121200: pw_dir can be different between getpwall() and
            # getpwnam(), so use getpwnam() pw_dir as expanduser() does.
            entry = pwd.getpwnam(name)
            home = entry.pw_dir
            home = home.rstrip('/') or '/'

            with self.subTest(name=name, pw_dir=entry.pw_dir):
                self.assertEqual(posixpath.expanduser('~' + name), home)
                self.assertEqual(posixpath.expanduser(os.fsencode('~' + name)),
                                 os.fsencode(home))

    NORMPATH_CASES = [
        ("", "."),
        ("/", "/"),
        ("/.", "/"),
        ("/./", "/"),
        ("/.//.", "/"),
        ("/./foo/bar", "/foo/bar"),
        ("/foo", "/foo"),
        ("/foo/bar", "/foo/bar"),
        ("//", "//"),
        ("///", "/"),
        ("///foo/.//bar//", "/foo/bar"),
        ("///foo/.//bar//.//..//.//baz///", "/foo/baz"),
        ("///..//./foo/.//bar", "/foo/bar"),
        (".", "."),
        (".//.", "."),
        ("./foo/bar", "foo/bar"),
        ("..", ".."),
        ("../", ".."),
        ("../foo", "../foo"),
        ("../../foo", "../../foo"),
        ("../foo/../bar", "../bar"),
        ("../../foo/../bar/./baz/boom/..", "../../bar/baz"),
        ("/..", "/"),
        ("/..", "/"),
        ("/../", "/"),
        ("/..//", "/"),
        ("//.", "//"),
        ("//..", "//"),
        ("//...", "//..."),
        ("//../foo", "//foo"),
        ("//../../foo", "//foo"),
        ("/../foo", "/foo"),
        ("/../../foo", "/foo"),
        ("/../foo/../", "/"),
        ("/../foo/../bar", "/bar"),
        ("/../../foo/../bar/./baz/boom/..", "/bar/baz"),
        ("/../../foo/../bar/./baz/boom/.", "/bar/baz/boom"),
        ("foo/../bar/baz", "bar/baz"),
        ("foo/../../bar/baz", "../bar/baz"),
        ("foo/../../../bar/baz", "../../bar/baz"),
        ("foo///../bar/.././../baz/boom", "../baz/boom"),
        ("foo/bar/../..///../../baz/boom", "../../baz/boom"),
        ("/foo/..", "/"),
        ("/foo/../..", "/"),
        ("//foo/..", "//"),
        ("//foo/../..", "//"),
        ("///foo/..", "/"),
        ("///foo/../..", "/"),
        ("////foo/..", "/"),
        ("/////foo/..", "/"),
    ]

    def test_normpath(self):
        for path, expected in self.NORMPATH_CASES:
            with self.subTest(path):
                result = posixpath.normpath(path)
                self.assertEqual(result, expected)

            path = path.encode('utf-8')
            expected = expected.encode('utf-8')
            with self.subTest(path, type=bytes):
                result = posixpath.normpath(path)
                self.assertEqual(result, expected)

    @skip_if_ABSTFN_contains_backslash
    @_parameterize({}, {'strict': True}, {'strict': ALLOW_MISSING})
    def test_realpath_curdir(self, kwargs):
        self.assertEqual(realpath('.', **kwargs), os.getcwd())
        self.assertEqual(realpath('./.', **kwargs), os.getcwd())
        self.assertEqual(realpath('/'.join(['.'] * 100), **kwargs), os.getcwd())

        self.assertEqual(realpath(b'.', **kwargs), os.getcwdb())
        self.assertEqual(realpath(b'./.', **kwargs), os.getcwdb())
        self.assertEqual(realpath(b'/'.join([b'.'] * 100), **kwargs), os.getcwdb())

    @skip_if_ABSTFN_contains_backslash
    @_parameterize({}, {'strict': True}, {'strict': ALLOW_MISSING})
    def test_realpath_pardir(self, kwargs):
        self.assertEqual(realpath('..', **kwargs), dirname(os.getcwd()))
        self.assertEqual(realpath('../..', **kwargs), dirname(dirname(os.getcwd())))
        self.assertEqual(realpath('/'.join(['..'] * 100), **kwargs), '/')

        self.assertEqual(realpath(b'..', **kwargs), dirname(os.getcwdb()))
        self.assertEqual(realpath(b'../..', **kwargs), dirname(dirname(os.getcwdb())))
        self.assertEqual(realpath(b'/'.join([b'..'] * 100), **kwargs), b'/')

    @os_helper.skip_unless_symlink
    @skip_if_ABSTFN_contains_backslash
    @_parameterize({}, {'strict': ALLOW_MISSING})
    def test_realpath_basic(self, kwargs):
        # Basic operation.
        try:
            os.symlink(ABSTFN+"1", ABSTFN)
            self.assertEqual(realpath(ABSTFN, **kwargs), ABSTFN+"1")
        finally:
            os_helper.unlink(ABSTFN)

    @os_helper.skip_unless_symlink
    @skip_if_ABSTFN_contains_backslash
    def test_realpath_strict(self):
        # Bug #43757: raise FileNotFoundError in strict mode if we encounter
        # a path that does not exist.
        try:
            os.symlink(ABSTFN+"1", ABSTFN)
            self.assertRaises(FileNotFoundError, realpath, ABSTFN, strict=True)
            self.assertRaises(FileNotFoundError, realpath, ABSTFN + "2", strict=True)
        finally:
            os_helper.unlink(ABSTFN)

    def test_realpath_invalid_paths(self):
        path = '/\x00'
        self.assertRaises(ValueError, realpath, path, strict=False)
        self.assertRaises(ValueError, realpath, path, strict=ALL_BUT_LAST)
        self.assertRaises(ValueError, realpath, path, strict=True)
        self.assertRaises(ValueError, realpath, path, strict=ALLOW_MISSING)
        path = b'/\x00'
        self.assertRaises(ValueError, realpath, path, strict=False)
        self.assertRaises(ValueError, realpath, path, strict=ALL_BUT_LAST)
        self.assertRaises(ValueError, realpath, path, strict=True)
        self.assertRaises(ValueError, realpath, path, strict=ALLOW_MISSING)
        path = '/nonexistent/x\x00'
        self.assertRaises(ValueError, realpath, path, strict=False)
        self.assertRaises(FileNotFoundError, realpath, path, strict=ALL_BUT_LAST)
        self.assertRaises(FileNotFoundError, realpath, path, strict=True)
        self.assertRaises(ValueError, realpath, path, strict=ALLOW_MISSING)
        path = b'/nonexistent/x\x00'
        self.assertRaises(ValueError, realpath, path, strict=False)
        self.assertRaises(FileNotFoundError, realpath, path, strict=ALL_BUT_LAST)
        self.assertRaises(FileNotFoundError, realpath, path, strict=True)
        self.assertRaises(ValueError, realpath, path, strict=ALLOW_MISSING)
        path = '/\x00/..'
        self.assertRaises(ValueError, realpath, path, strict=False)
        self.assertRaises(ValueError, realpath, path, strict=ALL_BUT_LAST)
        self.assertRaises(ValueError, realpath, path, strict=True)
        self.assertRaises(ValueError, realpath, path, strict=ALLOW_MISSING)
        path = b'/\x00/..'
        self.assertRaises(ValueError, realpath, path, strict=False)
        self.assertRaises(ValueError, realpath, path, strict=ALL_BUT_LAST)
        self.assertRaises(ValueError, realpath, path, strict=True)
        self.assertRaises(ValueError, realpath, path, strict=ALLOW_MISSING)

        path = '/nonexistent/x\x00/..'
        self.assertRaises(ValueError, realpath, path, strict=False)
        self.assertRaises(FileNotFoundError, realpath, path, strict=ALL_BUT_LAST)
        self.assertRaises(FileNotFoundError, realpath, path, strict=True)
        self.assertRaises(ValueError, realpath, path, strict=ALLOW_MISSING)
        path = b'/nonexistent/x\x00/..'
        self.assertRaises(ValueError, realpath, path, strict=False)
        self.assertRaises(FileNotFoundError, realpath, path, strict=ALL_BUT_LAST)
        self.assertRaises(FileNotFoundError, realpath, path, strict=True)
        self.assertRaises(ValueError, realpath, path, strict=ALLOW_MISSING)

        path = '/\udfff'
        if sys.platform == 'win32':
            self.assertEqual(realpath(path, strict=False), path)
            self.assertRaises(FileNotFoundError, realpath, path, strict=True)
            self.assertEqual(realpath(path, strict=ALLOW_MISSING), path)
        else:
            self.assertRaises(UnicodeEncodeError, realpath, path, strict=False)
            self.assertRaises(UnicodeEncodeError, realpath, path, strict=ALL_BUT_LAST)
            self.assertRaises(UnicodeEncodeError, realpath, path, strict=True)
            self.assertRaises(UnicodeEncodeError, realpath, path, strict=ALLOW_MISSING)
        path = '/nonexistent/\udfff'
        if sys.platform == 'win32':
            self.assertEqual(realpath(path, strict=False), path)
            self.assertEqual(realpath(path, strict=ALLOW_MISSING), path)
        else:
            self.assertRaises(UnicodeEncodeError, realpath, path, strict=False)
<<<<<<< HEAD
        self.assertRaises(FileNotFoundError, realpath, path, strict=ALL_BUT_LAST)
=======
            self.assertRaises(UnicodeEncodeError, realpath, path, strict=ALLOW_MISSING)
>>>>>>> 3612d8f5
        self.assertRaises(FileNotFoundError, realpath, path, strict=True)
        path = '/\udfff/..'
        if sys.platform == 'win32':
            self.assertEqual(realpath(path, strict=False), '/')
            self.assertRaises(FileNotFoundError, realpath, path, strict=True)
            self.assertEqual(realpath(path, strict=ALLOW_MISSING), '/')
        else:
            self.assertRaises(UnicodeEncodeError, realpath, path, strict=False)
            self.assertRaises(UnicodeEncodeError, realpath, path, strict=ALL_BUT_LAST)
            self.assertRaises(UnicodeEncodeError, realpath, path, strict=True)
            self.assertRaises(UnicodeEncodeError, realpath, path, strict=ALLOW_MISSING)
        path = '/nonexistent/\udfff/..'
        if sys.platform == 'win32':
            self.assertEqual(realpath(path, strict=False), '/nonexistent')
            self.assertEqual(realpath(path, strict=ALLOW_MISSING), '/nonexistent')
        else:
            self.assertRaises(UnicodeEncodeError, realpath, path, strict=False)
<<<<<<< HEAD
        self.assertRaises(FileNotFoundError, realpath, path, strict=ALL_BUT_LAST)
=======
            self.assertRaises(UnicodeEncodeError, realpath, path, strict=ALLOW_MISSING)
>>>>>>> 3612d8f5
        self.assertRaises(FileNotFoundError, realpath, path, strict=True)

        path = b'/\xff'
        if sys.platform == 'win32':
            self.assertRaises(UnicodeDecodeError, realpath, path, strict=False)
            self.assertRaises(UnicodeDecodeError, realpath, path, strict=True)
            self.assertRaises(UnicodeDecodeError, realpath, path, strict=ALLOW_MISSING)
        else:
            self.assertEqual(realpath(path, strict=False), path)
            if support.is_wasi:
                self.assertRaises(OSError, realpath, path, strict=ALL_BUT_LAST)
                self.assertRaises(OSError, realpath, path, strict=True)
                self.assertRaises(OSError, realpath, path, strict=ALLOW_MISSING)
            else:
                self.assertEqual(realpath(path, strict=ALL_BUT_LAST), path)
                self.assertRaises(FileNotFoundError, realpath, path, strict=True)
                self.assertEqual(realpath(path, strict=ALLOW_MISSING), path)
        path = b'/nonexistent/\xff'
        if sys.platform == 'win32':
            self.assertRaises(UnicodeDecodeError, realpath, path, strict=False)
            self.assertRaises(UnicodeDecodeError, realpath, path, strict=ALLOW_MISSING)
        else:
            self.assertEqual(realpath(path, strict=False), path)
        if support.is_wasi:
            self.assertRaises(OSError, realpath, path, strict=ALL_BUT_LAST)
            self.assertRaises(OSError, realpath, path, strict=True)
            self.assertRaises(OSError, realpath, path, strict=ALLOW_MISSING)
        else:
            self.assertRaises(FileNotFoundError, realpath, path, strict=ALL_BUT_LAST)
            self.assertRaises(FileNotFoundError, realpath, path, strict=True)

    @os_helper.skip_unless_symlink
    @skip_if_ABSTFN_contains_backslash
    @_parameterize({}, {'strict': ALLOW_MISSING})
    def test_realpath_relative(self, kwargs):
        try:
            os.symlink(posixpath.relpath(ABSTFN+"1"), ABSTFN)
            self.assertEqual(realpath(ABSTFN, **kwargs), ABSTFN+"1")
        finally:
            os_helper.unlink(ABSTFN)

    @os_helper.skip_unless_symlink
    @skip_if_ABSTFN_contains_backslash
    @_parameterize({}, {'strict': ALLOW_MISSING})
    def test_realpath_missing_pardir(self, kwargs):
        try:
            os.symlink(TESTFN + "1", TESTFN)
            self.assertEqual(
                realpath("nonexistent/../" + TESTFN, **kwargs), ABSTFN + "1")
        finally:
            os_helper.unlink(TESTFN)

    @os_helper.skip_unless_symlink
    @skip_if_ABSTFN_contains_backslash
    def test_realpath_symlink_loops(self):
        # Bug #930024, return the path unchanged if we get into an infinite
        # symlink loop in non-strict mode (default).
        try:
            os.symlink(ABSTFN, ABSTFN)
            self.assertEqual(realpath(ABSTFN), ABSTFN)

            os.symlink(ABSTFN+"1", ABSTFN+"2")
            os.symlink(ABSTFN+"2", ABSTFN+"1")
            self.assertEqual(realpath(ABSTFN+"1"), ABSTFN+"1")
            self.assertEqual(realpath(ABSTFN+"2"), ABSTFN+"2")

            self.assertEqual(realpath(ABSTFN+"1/x"), ABSTFN+"1/x")
            self.assertEqual(realpath(ABSTFN+"1/.."), dirname(ABSTFN))
            self.assertEqual(realpath(ABSTFN+"1/../x"), dirname(ABSTFN) + "/x")
            os.symlink(ABSTFN+"x", ABSTFN+"y")
            self.assertEqual(realpath(ABSTFN+"1/../" + basename(ABSTFN) + "y"),
                             ABSTFN + "x")
            self.assertEqual(realpath(ABSTFN+"1/../" + basename(ABSTFN) + "1"),
                             ABSTFN + "1")

            os.symlink(basename(ABSTFN) + "a/b", ABSTFN+"a")
            self.assertEqual(realpath(ABSTFN+"a"), ABSTFN+"a/b")

            os.symlink("../" + basename(dirname(ABSTFN)) + "/" +
                       basename(ABSTFN) + "c", ABSTFN+"c")
            self.assertEqual(realpath(ABSTFN+"c"), ABSTFN+"c")

            # Test using relative path as well.
            with os_helper.change_cwd(dirname(ABSTFN)):
                self.assertEqual(realpath(basename(ABSTFN)), ABSTFN)
        finally:
            os_helper.unlink(ABSTFN)
            os_helper.unlink(ABSTFN+"1")
            os_helper.unlink(ABSTFN+"2")
            os_helper.unlink(ABSTFN+"y")
            os_helper.unlink(ABSTFN+"c")
            os_helper.unlink(ABSTFN+"a")

    @os_helper.skip_unless_symlink
    @skip_if_ABSTFN_contains_backslash
    @_parameterize({'strict': True}, {'strict': ALLOW_MISSING})
    def test_realpath_symlink_loops_strict(self, kwargs):
        # Bug #43757, raise OSError if we get into an infinite symlink loop in
        # the strict modes.
        try:
            os.symlink(ABSTFN, ABSTFN)
<<<<<<< HEAD
            self.assertRaises(OSError, realpath, ABSTFN, strict=ALL_BUT_LAST)
            self.assertRaises(OSError, realpath, ABSTFN, strict=True)

            os.symlink(ABSTFN+"1", ABSTFN+"2")
            os.symlink(ABSTFN+"2", ABSTFN+"1")
            self.assertRaises(OSError, realpath, ABSTFN+"1", strict=ALL_BUT_LAST)
            self.assertRaises(OSError, realpath, ABSTFN+"1", strict=True)
            self.assertRaises(OSError, realpath, ABSTFN+"2", strict=ALL_BUT_LAST)
            self.assertRaises(OSError, realpath, ABSTFN+"2", strict=True)

            self.assertRaises(OSError, realpath, ABSTFN+"1/x", strict=ALL_BUT_LAST)
            self.assertRaises(OSError, realpath, ABSTFN+"1/x", strict=True)
            self.assertRaises(OSError, realpath, ABSTFN+"1/..", strict=ALL_BUT_LAST)
            self.assertRaises(OSError, realpath, ABSTFN+"1/..", strict=True)
            self.assertRaises(OSError, realpath, ABSTFN+"1/../x", strict=ALL_BUT_LAST)
            self.assertRaises(OSError, realpath, ABSTFN+"1/../x", strict=True)
            os.symlink(ABSTFN+"x", ABSTFN+"y")
            self.assertRaises(OSError, realpath,
                              ABSTFN+"1/../" + basename(ABSTFN) + "y",
                              strict=ALL_BUT_LAST)
            self.assertRaises(OSError, realpath,
                              ABSTFN+"1/../" + basename(ABSTFN) + "y",
                              strict=True)
            self.assertRaises(OSError, realpath,
                              ABSTFN+"1/../" + basename(ABSTFN) + "1",
                              strict=ALL_BUT_LAST)
            self.assertRaises(OSError, realpath,
                              ABSTFN+"1/../" + basename(ABSTFN) + "1",
                              strict=True)

            os.symlink(basename(ABSTFN) + "a/b", ABSTFN+"a")
            self.assertRaises(OSError, realpath, ABSTFN+"a", strict=ALL_BUT_LAST)
            self.assertRaises(OSError, realpath, ABSTFN+"a", strict=True)

            os.symlink("../" + basename(dirname(ABSTFN)) + "/" +
                       basename(ABSTFN) + "c", ABSTFN+"c")
            self.assertRaises(OSError, realpath, ABSTFN+"c", strict=ALL_BUT_LAST)
            self.assertRaises(OSError, realpath, ABSTFN+"c", strict=True)

            # Test using relative path as well.
            with os_helper.change_cwd(dirname(ABSTFN)):
                self.assertRaises(OSError, realpath, basename(ABSTFN), strict=ALL_BUT_LAST)
            with os_helper.change_cwd(dirname(ABSTFN)):
                self.assertRaises(OSError, realpath, basename(ABSTFN), strict=True)
=======
            self.assertRaises(OSError, realpath, ABSTFN, **kwargs)

            os.symlink(ABSTFN+"1", ABSTFN+"2")
            os.symlink(ABSTFN+"2", ABSTFN+"1")
            self.assertRaises(OSError, realpath, ABSTFN+"1", **kwargs)
            self.assertRaises(OSError, realpath, ABSTFN+"2", **kwargs)

            self.assertRaises(OSError, realpath, ABSTFN+"1/x", **kwargs)
            self.assertRaises(OSError, realpath, ABSTFN+"1/..", **kwargs)
            self.assertRaises(OSError, realpath, ABSTFN+"1/../x", **kwargs)
            os.symlink(ABSTFN+"x", ABSTFN+"y")
            self.assertRaises(OSError, realpath,
                              ABSTFN+"1/../" + basename(ABSTFN) + "y", **kwargs)
            self.assertRaises(OSError, realpath,
                              ABSTFN+"1/../" + basename(ABSTFN) + "1", **kwargs)

            os.symlink(basename(ABSTFN) + "a/b", ABSTFN+"a")
            self.assertRaises(OSError, realpath, ABSTFN+"a", **kwargs)

            os.symlink("../" + basename(dirname(ABSTFN)) + "/" +
                       basename(ABSTFN) + "c", ABSTFN+"c")
            self.assertRaises(OSError, realpath, ABSTFN+"c", **kwargs)

            # Test using relative path as well.
            with os_helper.change_cwd(dirname(ABSTFN)):
                self.assertRaises(OSError, realpath, basename(ABSTFN), **kwargs)
>>>>>>> 3612d8f5
        finally:
            os_helper.unlink(ABSTFN)
            os_helper.unlink(ABSTFN+"1")
            os_helper.unlink(ABSTFN+"2")
            os_helper.unlink(ABSTFN+"y")
            os_helper.unlink(ABSTFN+"c")
            os_helper.unlink(ABSTFN+"a")

    @os_helper.skip_unless_symlink
    @skip_if_ABSTFN_contains_backslash
    @_parameterize({}, {'strict': True}, {'strict': ALLOW_MISSING})
    def test_realpath_repeated_indirect_symlinks(self, kwargs):
        # Issue #6975.
        try:
            os.mkdir(ABSTFN)
            os.symlink('../' + basename(ABSTFN), ABSTFN + '/self')
            os.symlink('self/self/self', ABSTFN + '/link')
            self.assertEqual(realpath(ABSTFN + '/link', **kwargs), ABSTFN)
        finally:
            os_helper.unlink(ABSTFN + '/self')
            os_helper.unlink(ABSTFN + '/link')
            os_helper.rmdir(ABSTFN)

    @os_helper.skip_unless_symlink
    @skip_if_ABSTFN_contains_backslash
    @_parameterize({}, {'strict': True}, {'strict': ALLOW_MISSING})
    def test_realpath_deep_recursion(self, kwargs):
        depth = 10
        try:
            os.mkdir(ABSTFN)
            for i in range(depth):
                os.symlink('/'.join(['%d' % i] * 10), ABSTFN + '/%d' % (i + 1))
            os.symlink('.', ABSTFN + '/0')
            self.assertEqual(realpath(ABSTFN + '/%d' % depth, **kwargs), ABSTFN)

            # Test using relative path as well.
            with os_helper.change_cwd(ABSTFN):
                self.assertEqual(realpath('%d' % depth), ABSTFN)
        finally:
            for i in range(depth + 1):
                os_helper.unlink(ABSTFN + '/%d' % i)
            os_helper.rmdir(ABSTFN)

    @os_helper.skip_unless_symlink
    @skip_if_ABSTFN_contains_backslash
    @_parameterize({}, {'strict': ALLOW_MISSING})
    def test_realpath_resolve_parents(self, kwargs):
        # We also need to resolve any symlinks in the parents of a relative
        # path passed to realpath. E.g.: current working directory is
        # /usr/doc with 'doc' being a symlink to /usr/share/doc. We call
        # realpath("a"). This should return /usr/share/doc/a/.
        try:
            os.mkdir(ABSTFN)
            os.mkdir(ABSTFN + "/y")
            os.symlink(ABSTFN + "/y", ABSTFN + "/k")

            with os_helper.change_cwd(ABSTFN + "/k"):
                self.assertEqual(realpath("a", **kwargs),
                                    ABSTFN + "/y/a")
        finally:
            os_helper.unlink(ABSTFN + "/k")
            os_helper.rmdir(ABSTFN + "/y")
            os_helper.rmdir(ABSTFN)

    @os_helper.skip_unless_symlink
    @skip_if_ABSTFN_contains_backslash
    @_parameterize({}, {'strict': True}, {'strict': ALLOW_MISSING})
    def test_realpath_resolve_before_normalizing(self, kwargs):
        # Bug #990669: Symbolic links should be resolved before we
        # normalize the path. E.g.: if we have directories 'a', 'k' and 'y'
        # in the following hierarchy:
        # a/k/y
        #
        # and a symbolic link 'link-y' pointing to 'y' in directory 'a',
        # then realpath("link-y/..") should return 'k', not 'a'.
        try:
            os.mkdir(ABSTFN)
            os.mkdir(ABSTFN + "/k")
            os.mkdir(ABSTFN + "/k/y")
            os.symlink(ABSTFN + "/k/y", ABSTFN + "/link-y")

            # Absolute path.
            self.assertEqual(realpath(ABSTFN + "/link-y/..", **kwargs), ABSTFN + "/k")
            # Relative path.
            with os_helper.change_cwd(dirname(ABSTFN)):
                self.assertEqual(realpath(basename(ABSTFN) + "/link-y/..", **kwargs),
                                 ABSTFN + "/k")
        finally:
            os_helper.unlink(ABSTFN + "/link-y")
            os_helper.rmdir(ABSTFN + "/k/y")
            os_helper.rmdir(ABSTFN + "/k")
            os_helper.rmdir(ABSTFN)

    @os_helper.skip_unless_symlink
    @skip_if_ABSTFN_contains_backslash
    @_parameterize({}, {'strict': True}, {'strict': ALLOW_MISSING})
    def test_realpath_resolve_first(self, kwargs):
        # Bug #1213894: The first component of the path, if not absolute,
        # must be resolved too.

        try:
            os.mkdir(ABSTFN)
            os.mkdir(ABSTFN + "/k")
            os.symlink(ABSTFN, ABSTFN + "link")
            with os_helper.change_cwd(dirname(ABSTFN)):
                base = basename(ABSTFN)
                self.assertEqual(realpath(base + "link", **kwargs), ABSTFN)
                self.assertEqual(realpath(base + "link/k", **kwargs), ABSTFN + "/k")
        finally:
            os_helper.unlink(ABSTFN + "link")
            os_helper.rmdir(ABSTFN + "/k")
            os_helper.rmdir(ABSTFN)

    @os_helper.skip_unless_symlink
    @skip_if_ABSTFN_contains_backslash
    @unittest.skipIf(os.chmod not in os.supports_follow_symlinks, "Can't set symlink permissions")
    @unittest.skipIf(sys.platform != "darwin", "only macOS requires read permission to readlink()")
    def test_realpath_unreadable_symlink(self):
        try:
            os.symlink(ABSTFN+"1", ABSTFN)
            os.chmod(ABSTFN, 0o000, follow_symlinks=False)
            self.assertEqual(realpath(ABSTFN), ABSTFN)
            self.assertEqual(realpath(ABSTFN + '/foo'), ABSTFN + '/foo')
            self.assertEqual(realpath(ABSTFN + '/../foo'), dirname(ABSTFN) + '/foo')
            self.assertEqual(realpath(ABSTFN + '/foo/..'), ABSTFN)
<<<<<<< HEAD
            with self.assertRaises(PermissionError):
                realpath(ABSTFN, strict=ALL_BUT_LAST)
            with self.assertRaises(PermissionError):
                realpath(ABSTFN, strict=True)
=======
>>>>>>> 3612d8f5
        finally:
            os.chmod(ABSTFN, 0o755, follow_symlinks=False)
            os_helper.unlink(ABSTFN)

    @os_helper.skip_unless_symlink
    @skip_if_ABSTFN_contains_backslash
    @unittest.skipIf(os.chmod not in os.supports_follow_symlinks, "Can't set symlink permissions")
    @unittest.skipIf(sys.platform != "darwin", "only macOS requires read permission to readlink()")
    @_parameterize({'strict': True}, {'strict': ALLOW_MISSING})
    def test_realpath_unreadable_symlink_strict(self, kwargs):
        try:
            os.symlink(ABSTFN+"1", ABSTFN)
            os.chmod(ABSTFN, 0o000, follow_symlinks=False)
            with self.assertRaises(PermissionError):
                realpath(ABSTFN, **kwargs)
            with self.assertRaises(PermissionError):
                realpath(ABSTFN + '/foo', **kwargs),
            with self.assertRaises(PermissionError):
                realpath(ABSTFN + '/../foo', **kwargs)
            with self.assertRaises(PermissionError):
                realpath(ABSTFN + '/foo/..', **kwargs)
        finally:
            os.chmod(ABSTFN, 0o755, follow_symlinks=False)
            os.unlink(ABSTFN)

    @skip_if_ABSTFN_contains_backslash
    @os_helper.skip_unless_symlink
    def test_realpath_unreadable_directory(self):
        try:
            os.mkdir(ABSTFN)
            os.mkdir(ABSTFN + '/k')
            os.chmod(ABSTFN, 0o000)
            self.assertEqual(realpath(ABSTFN, strict=False), ABSTFN)
            self.assertEqual(realpath(ABSTFN, strict=True), ABSTFN)
            self.assertEqual(realpath(ABSTFN, strict=ALLOW_MISSING), ABSTFN)

            try:
                os.stat(ABSTFN)
            except PermissionError:
                pass
            else:
                self.skipTest('Cannot block permissions')

            self.assertEqual(realpath(ABSTFN + '/k', strict=False),
                             ABSTFN + '/k')
            self.assertRaises(PermissionError, realpath, ABSTFN + '/k',
                              strict=True)
            self.assertRaises(PermissionError, realpath, ABSTFN + '/k',
                              strict=ALLOW_MISSING)

            self.assertEqual(realpath(ABSTFN + '/missing', strict=False),
                             ABSTFN + '/missing')
            self.assertRaises(PermissionError, realpath, ABSTFN + '/missing',
                              strict=True)
            self.assertRaises(PermissionError, realpath, ABSTFN + '/missing',
                              strict=ALLOW_MISSING)
        finally:
            os.chmod(ABSTFN, 0o755)
            os_helper.rmdir(ABSTFN + '/k')
            os_helper.rmdir(ABSTFN)

    @skip_if_ABSTFN_contains_backslash
    def test_realpath_nonterminal_file(self):
        try:
            with open(ABSTFN, 'w') as f:
                f.write('test_posixpath wuz ere')
            self.assertEqual(realpath(ABSTFN, strict=False), ABSTFN)
            self.assertEqual(realpath(ABSTFN, strict=ALL_BUT_LAST), ABSTFN)
            self.assertEqual(realpath(ABSTFN, strict=True), ABSTFN)
            self.assertEqual(realpath(ABSTFN, strict=ALLOW_MISSING), ABSTFN)

            self.assertEqual(realpath(ABSTFN + "/", strict=False), ABSTFN)
            self.assertRaises(NotADirectoryError, realpath, ABSTFN + "/", strict=ALL_BUT_LAST)
            self.assertRaises(NotADirectoryError, realpath, ABSTFN + "/", strict=True)
            self.assertRaises(NotADirectoryError, realpath, ABSTFN + "/",
                              strict=ALLOW_MISSING)

            self.assertEqual(realpath(ABSTFN + "/.", strict=False), ABSTFN)
            self.assertRaises(NotADirectoryError, realpath, ABSTFN + "/.", strict=ALL_BUT_LAST)
            self.assertRaises(NotADirectoryError, realpath, ABSTFN + "/.", strict=True)
            self.assertRaises(NotADirectoryError, realpath, ABSTFN + "/.",
                              strict=ALLOW_MISSING)

            self.assertEqual(realpath(ABSTFN + "/..", strict=False), dirname(ABSTFN))
            self.assertRaises(NotADirectoryError, realpath, ABSTFN + "/..", strict=ALL_BUT_LAST)
            self.assertRaises(NotADirectoryError, realpath, ABSTFN + "/..", strict=True)
            self.assertRaises(NotADirectoryError, realpath, ABSTFN + "/..",
                              strict=ALLOW_MISSING)

            self.assertEqual(realpath(ABSTFN + "/subdir", strict=False), ABSTFN + "/subdir")
            self.assertRaises(NotADirectoryError, realpath, ABSTFN + "/subdir", strict=ALL_BUT_LAST)
            self.assertRaises(NotADirectoryError, realpath, ABSTFN + "/subdir", strict=True)
            self.assertRaises(NotADirectoryError, realpath, ABSTFN + "/subdir",
                              strict=ALLOW_MISSING)
        finally:
            os_helper.unlink(ABSTFN)

    @os_helper.skip_unless_symlink
    @skip_if_ABSTFN_contains_backslash
    def test_realpath_nonterminal_symlink_to_file(self):
        try:
            with open(ABSTFN + "1", 'w') as f:
                f.write('test_posixpath wuz ere')
            os.symlink(ABSTFN + "1", ABSTFN)
            self.assertEqual(realpath(ABSTFN, strict=False), ABSTFN + "1")
            self.assertEqual(realpath(ABSTFN, strict=ALL_BUT_LAST), ABSTFN + "1")
            self.assertEqual(realpath(ABSTFN, strict=True), ABSTFN + "1")
            self.assertEqual(realpath(ABSTFN, strict=ALLOW_MISSING), ABSTFN + "1")

            self.assertEqual(realpath(ABSTFN + "/", strict=False), ABSTFN + "1")
            self.assertRaises(NotADirectoryError, realpath, ABSTFN + "/", strict=ALL_BUT_LAST)
            self.assertRaises(NotADirectoryError, realpath, ABSTFN + "/", strict=True)
            self.assertRaises(NotADirectoryError, realpath, ABSTFN + "/",
                              strict=ALLOW_MISSING)

            self.assertEqual(realpath(ABSTFN + "/.", strict=False), ABSTFN + "1")
            self.assertRaises(NotADirectoryError, realpath, ABSTFN + "/.", strict=ALL_BUT_LAST)
            self.assertRaises(NotADirectoryError, realpath, ABSTFN + "/.", strict=True)
            self.assertRaises(NotADirectoryError, realpath, ABSTFN + "/.",
                              strict=ALLOW_MISSING)

            self.assertEqual(realpath(ABSTFN + "/..", strict=False), dirname(ABSTFN))
            self.assertRaises(NotADirectoryError, realpath, ABSTFN + "/..", strict=ALL_BUT_LAST)
            self.assertRaises(NotADirectoryError, realpath, ABSTFN + "/..", strict=True)
            self.assertRaises(NotADirectoryError, realpath, ABSTFN + "/..",
                              strict=ALLOW_MISSING)

            self.assertEqual(realpath(ABSTFN + "/subdir", strict=False), ABSTFN + "1/subdir")
            self.assertRaises(NotADirectoryError, realpath, ABSTFN + "/subdir", strict=ALL_BUT_LAST)
            self.assertRaises(NotADirectoryError, realpath, ABSTFN + "/subdir", strict=True)
            self.assertRaises(NotADirectoryError, realpath, ABSTFN + "/subdir",
                              strict=ALLOW_MISSING)
        finally:
            os_helper.unlink(ABSTFN)
            os_helper.unlink(ABSTFN + "1")

    @os_helper.skip_unless_symlink
    @skip_if_ABSTFN_contains_backslash
    def test_realpath_nonterminal_symlink_to_symlinks_to_file(self):
        try:
            with open(ABSTFN + "2", 'w') as f:
                f.write('test_posixpath wuz ere')
            os.symlink(ABSTFN + "2", ABSTFN + "1")
            os.symlink(ABSTFN + "1", ABSTFN)
            self.assertEqual(realpath(ABSTFN, strict=False), ABSTFN + "2")
            self.assertEqual(realpath(ABSTFN, strict=ALL_BUT_LAST), ABSTFN + "2")
            self.assertEqual(realpath(ABSTFN, strict=True), ABSTFN + "2")
            self.assertEqual(realpath(ABSTFN, strict=True), ABSTFN + "2")

            self.assertEqual(realpath(ABSTFN + "/", strict=False), ABSTFN + "2")
            self.assertRaises(NotADirectoryError, realpath, ABSTFN + "/", strict=ALL_BUT_LAST)
            self.assertRaises(NotADirectoryError, realpath, ABSTFN + "/", strict=True)
            self.assertRaises(NotADirectoryError, realpath, ABSTFN + "/",
                              strict=ALLOW_MISSING)

            self.assertEqual(realpath(ABSTFN + "/.", strict=False), ABSTFN + "2")
            self.assertRaises(NotADirectoryError, realpath, ABSTFN + "/.", strict=ALL_BUT_LAST)
            self.assertRaises(NotADirectoryError, realpath, ABSTFN + "/.", strict=True)
            self.assertRaises(NotADirectoryError, realpath, ABSTFN + "/.",
                              strict=ALLOW_MISSING)

            self.assertEqual(realpath(ABSTFN + "/..", strict=False), dirname(ABSTFN))
            self.assertRaises(NotADirectoryError, realpath, ABSTFN + "/..", strict=ALL_BUT_LAST)
            self.assertRaises(NotADirectoryError, realpath, ABSTFN + "/..", strict=True)
            self.assertRaises(NotADirectoryError, realpath, ABSTFN + "/..",
                              strict=ALLOW_MISSING)

            self.assertEqual(realpath(ABSTFN + "/subdir", strict=False), ABSTFN + "2/subdir")
            self.assertRaises(NotADirectoryError, realpath, ABSTFN + "/subdir", strict=ALL_BUT_LAST)
            self.assertRaises(NotADirectoryError, realpath, ABSTFN + "/subdir", strict=True)
            self.assertRaises(NotADirectoryError, realpath, ABSTFN + "/subdir",
                              strict=ALLOW_MISSING)
        finally:
            os_helper.unlink(ABSTFN)
            os_helper.unlink(ABSTFN + "1")
            os_helper.unlink(ABSTFN + "2")

    @os_helper.skip_unless_symlink
    def test_realpath_mode(self):
        self.addCleanup(os_helper.rmdir, ABSTFN)
        self.addCleanup(os_helper.rmdir, ABSTFN + "/dir")
        self.addCleanup(os_helper.unlink, ABSTFN + "/file")
        self.addCleanup(os_helper.unlink, ABSTFN + "/dir/file2")
        self.addCleanup(os_helper.unlink, ABSTFN + "/link")
        self.addCleanup(os_helper.unlink, ABSTFN + "/link2")
        self.addCleanup(os_helper.unlink, ABSTFN + "/broken")
        self.addCleanup(os_helper.unlink, ABSTFN + "/cycle")

        os.mkdir(ABSTFN)
        os.mkdir(ABSTFN + "/dir")
        open(ABSTFN + "/file", "wb").close()
        open(ABSTFN + "/dir/file2", "wb").close()
        os.symlink("file", ABSTFN + "/link")
        os.symlink("dir", ABSTFN + "/link2")
        os.symlink("nonexistent", ABSTFN + "/broken")
        os.symlink("cycle", ABSTFN + "/cycle")
        def check(path, mode, expected, errno=None):
            if isinstance(expected, str):
                assert errno is None
                self.assertEqual(realpath(path, strict=mode).replace('/', os.sep),
                                    ABSTFN.replace('/', os.sep) + expected.replace('/', os.sep))
            else:
                with self.assertRaises(expected) as cm:
                    realpath(path, strict=mode)
                if errno is not None:
                    self.assertEqual(cm.exception.errno, errno)

        self.enterContext(os_helper.change_cwd(ABSTFN))
        check("file", False, "/file")
        check("file", ALL_BUT_LAST, "/file")
        check("file", True, "/file")
        check("file/", False, "/file")
        check("file/", ALL_BUT_LAST, NotADirectoryError)
        check("file/", True, NotADirectoryError)
        check("file/file2", False, "/file/file2")
        check("file/file2", ALL_BUT_LAST, NotADirectoryError)
        check("file/file2", True, NotADirectoryError)
        check("file/.", False, "/file")
        check("file/.", ALL_BUT_LAST, NotADirectoryError)
        check("file/.", True, NotADirectoryError)
        check("file/../link2", False, "/dir")
        check("file/../link2", ALL_BUT_LAST, NotADirectoryError)
        check("file/../link2", True, NotADirectoryError)

        check("dir", False, "/dir")
        check("dir", ALL_BUT_LAST, "/dir")
        check("dir", True, "/dir")
        check("dir/", False, "/dir")
        check("dir/", ALL_BUT_LAST, "/dir")
        check("dir/", True, "/dir")
        check("dir/file2", False, "/dir/file2")
        check("dir/file2", ALL_BUT_LAST, "/dir/file2")
        check("dir/file2", True, "/dir/file2")

        check("link", False, "/file")
        check("link", ALL_BUT_LAST, "/file")
        check("link", True, "/file")
        check("link/", False, "/file")
        check("link/", ALL_BUT_LAST, NotADirectoryError)
        check("link/", True, NotADirectoryError)
        check("link/file2", False, "/file/file2")
        check("link/file2", ALL_BUT_LAST, NotADirectoryError)
        check("link/file2", True, NotADirectoryError)
        check("link/.", False, "/file")
        check("link/.", ALL_BUT_LAST, NotADirectoryError)
        check("link/.", True, NotADirectoryError)
        check("link/../link", False, "/file")
        check("link/../link", ALL_BUT_LAST, NotADirectoryError)
        check("link/../link", True, NotADirectoryError)

        check("link2", False, "/dir")
        check("link2", ALL_BUT_LAST, "/dir")
        check("link2", True, "/dir")
        check("link2/", False, "/dir")
        check("link2/", ALL_BUT_LAST, "/dir")
        check("link2/", True, "/dir")
        check("link2/file2", False, "/dir/file2")
        check("link2/file2", ALL_BUT_LAST, "/dir/file2")
        check("link2/file2", True, "/dir/file2")

        check("nonexistent", False, "/nonexistent")
        check("nonexistent", ALL_BUT_LAST, "/nonexistent")
        check("nonexistent", True, FileNotFoundError)
        check("nonexistent/", False, "/nonexistent")
        check("nonexistent/", ALL_BUT_LAST, "/nonexistent")
        check("nonexistent/", True, FileNotFoundError)
        check("nonexistent/file", False, "/nonexistent/file")
        check("nonexistent/file", ALL_BUT_LAST, FileNotFoundError)
        check("nonexistent/file", True, FileNotFoundError)
        check("nonexistent/../link", False, "/file")
        check("nonexistent/../link", ALL_BUT_LAST, FileNotFoundError)
        check("nonexistent/../link", True, FileNotFoundError)

        check("broken", False, "/nonexistent")
        check("broken", ALL_BUT_LAST, "/nonexistent")
        check("broken", True, FileNotFoundError)
        check("broken/", False, "/nonexistent")
        check("broken/", ALL_BUT_LAST, "/nonexistent")
        check("broken/", True, FileNotFoundError)
        check("broken/file", False, "/nonexistent/file")
        check("broken/file", ALL_BUT_LAST, FileNotFoundError)
        check("broken/file", True, FileNotFoundError)
        check("broken/../link", False, "/file")
        check("broken/../link", ALL_BUT_LAST, FileNotFoundError)
        check("broken/../link", True, FileNotFoundError)

        check("cycle", False, "/cycle")
        check("cycle", ALL_BUT_LAST, OSError, errno.ELOOP)
        check("cycle", True, OSError, errno.ELOOP)
        check("cycle/", False, "/cycle")
        check("cycle/", ALL_BUT_LAST, OSError, errno.ELOOP)
        check("cycle/", True, OSError, errno.ELOOP)
        check("cycle/file", False, "/cycle/file")
        check("cycle/file", ALL_BUT_LAST, OSError, errno.ELOOP)
        check("cycle/file", True, OSError, errno.ELOOP)
        check("cycle/../link", False, "/file")
        check("cycle/../link", ALL_BUT_LAST, OSError, errno.ELOOP)
        check("cycle/../link", True, OSError, errno.ELOOP)

    def test_relpath(self):
        (real_getcwd, os.getcwd) = (os.getcwd, lambda: r"/home/user/bar")
        try:
            curdir = os.path.split(os.getcwd())[-1]
            self.assertRaises(TypeError, posixpath.relpath, None)
            self.assertRaises(ValueError, posixpath.relpath, "")
            self.assertEqual(posixpath.relpath("a"), "a")
            self.assertEqual(posixpath.relpath(posixpath.abspath("a")), "a")
            self.assertEqual(posixpath.relpath("a/b"), "a/b")
            self.assertEqual(posixpath.relpath("../a/b"), "../a/b")
            self.assertEqual(posixpath.relpath("a", "../b"), "../"+curdir+"/a")
            self.assertEqual(posixpath.relpath("a/b", "../c"),
                             "../"+curdir+"/a/b")
            self.assertEqual(posixpath.relpath("a", "b/c"), "../../a")
            self.assertEqual(posixpath.relpath("a", "a"), ".")
            self.assertEqual(posixpath.relpath("/foo/bar/bat", "/x/y/z"), '../../../foo/bar/bat')
            self.assertEqual(posixpath.relpath("/foo/bar/bat", "/foo/bar"), 'bat')
            self.assertEqual(posixpath.relpath("/foo/bar/bat", "/"), 'foo/bar/bat')
            self.assertEqual(posixpath.relpath("/", "/foo/bar/bat"), '../../..')
            self.assertEqual(posixpath.relpath("/foo/bar/bat", "/x"), '../foo/bar/bat')
            self.assertEqual(posixpath.relpath("/x", "/foo/bar/bat"), '../../../x')
            self.assertEqual(posixpath.relpath("/", "/"), '.')
            self.assertEqual(posixpath.relpath("/a", "/a"), '.')
            self.assertEqual(posixpath.relpath("/a/b", "/a/b"), '.')
        finally:
            os.getcwd = real_getcwd

    def test_relpath_bytes(self):
        (real_getcwdb, os.getcwdb) = (os.getcwdb, lambda: br"/home/user/bar")
        try:
            curdir = os.path.split(os.getcwdb())[-1]
            self.assertRaises(ValueError, posixpath.relpath, b"")
            self.assertEqual(posixpath.relpath(b"a"), b"a")
            self.assertEqual(posixpath.relpath(posixpath.abspath(b"a")), b"a")
            self.assertEqual(posixpath.relpath(b"a/b"), b"a/b")
            self.assertEqual(posixpath.relpath(b"../a/b"), b"../a/b")
            self.assertEqual(posixpath.relpath(b"a", b"../b"),
                             b"../"+curdir+b"/a")
            self.assertEqual(posixpath.relpath(b"a/b", b"../c"),
                             b"../"+curdir+b"/a/b")
            self.assertEqual(posixpath.relpath(b"a", b"b/c"), b"../../a")
            self.assertEqual(posixpath.relpath(b"a", b"a"), b".")
            self.assertEqual(posixpath.relpath(b"/foo/bar/bat", b"/x/y/z"), b'../../../foo/bar/bat')
            self.assertEqual(posixpath.relpath(b"/foo/bar/bat", b"/foo/bar"), b'bat')
            self.assertEqual(posixpath.relpath(b"/foo/bar/bat", b"/"), b'foo/bar/bat')
            self.assertEqual(posixpath.relpath(b"/", b"/foo/bar/bat"), b'../../..')
            self.assertEqual(posixpath.relpath(b"/foo/bar/bat", b"/x"), b'../foo/bar/bat')
            self.assertEqual(posixpath.relpath(b"/x", b"/foo/bar/bat"), b'../../../x')
            self.assertEqual(posixpath.relpath(b"/", b"/"), b'.')
            self.assertEqual(posixpath.relpath(b"/a", b"/a"), b'.')
            self.assertEqual(posixpath.relpath(b"/a/b", b"/a/b"), b'.')

            self.assertRaises(TypeError, posixpath.relpath, b"bytes", "str")
            self.assertRaises(TypeError, posixpath.relpath, "str", b"bytes")
        finally:
            os.getcwdb = real_getcwdb

    def test_commonpath(self):
        def check(paths, expected):
            self.assertEqual(posixpath.commonpath(paths), expected)
            self.assertEqual(posixpath.commonpath([os.fsencode(p) for p in paths]),
                             os.fsencode(expected))
        def check_error(exc, paths):
            self.assertRaises(exc, posixpath.commonpath, paths)
            self.assertRaises(exc, posixpath.commonpath,
                              [os.fsencode(p) for p in paths])

        self.assertRaises(TypeError, posixpath.commonpath, None)
        self.assertRaises(ValueError, posixpath.commonpath, [])
        self.assertRaises(ValueError, posixpath.commonpath, iter([]))
        check_error(ValueError, ['/usr', 'usr'])
        check_error(ValueError, ['usr', '/usr'])

        check(['/usr/local'], '/usr/local')
        check(['/usr/local', '/usr/local'], '/usr/local')
        check(['/usr/local/', '/usr/local'], '/usr/local')
        check(['/usr/local/', '/usr/local/'], '/usr/local')
        check(['/usr//local', '//usr/local'], '/usr/local')
        check(['/usr/./local', '/./usr/local'], '/usr/local')
        check(['/', '/dev'], '/')
        check(['/usr', '/dev'], '/')
        check(['/usr/lib/', '/usr/lib/python3'], '/usr/lib')
        check(['/usr/lib/', '/usr/lib64/'], '/usr')

        check(['/usr/lib', '/usr/lib64'], '/usr')
        check(['/usr/lib/', '/usr/lib64'], '/usr')

        check(['spam'], 'spam')
        check(['spam', 'spam'], 'spam')
        check(['spam', 'alot'], '')
        check(['and/jam', 'and/spam'], 'and')
        check(['and//jam', 'and/spam//'], 'and')
        check(['and/./jam', './and/spam'], 'and')
        check(['and/jam', 'and/spam', 'alot'], '')
        check(['and/jam', 'and/spam', 'and'], 'and')

        check([''], '')
        check(['', 'spam/alot'], '')
        check_error(ValueError, ['', '/spam/alot'])

        self.assertRaises(TypeError, posixpath.commonpath,
                          [b'/usr/lib/', '/usr/lib/python3'])
        self.assertRaises(TypeError, posixpath.commonpath,
                          [b'/usr/lib/', 'usr/lib/python3'])
        self.assertRaises(TypeError, posixpath.commonpath,
                          [b'usr/lib/', '/usr/lib/python3'])
        self.assertRaises(TypeError, posixpath.commonpath,
                          ['/usr/lib/', b'/usr/lib/python3'])
        self.assertRaises(TypeError, posixpath.commonpath,
                          ['/usr/lib/', b'usr/lib/python3'])
        self.assertRaises(TypeError, posixpath.commonpath,
                          ['usr/lib/', b'/usr/lib/python3'])


class PosixCommonTest(test_genericpath.CommonTest, unittest.TestCase):
    pathmodule = posixpath
    attributes = ['relpath', 'samefile', 'sameopenfile', 'samestat']


class PathLikeTests(unittest.TestCase):

    path = posixpath

    def setUp(self):
        self.file_name = TESTFN
        self.file_path = FakePath(TESTFN)
        self.addCleanup(os_helper.unlink, self.file_name)
        with open(self.file_name, 'xb', 0) as file:
            file.write(b"test_posixpath.PathLikeTests")

    def assertPathEqual(self, func):
        self.assertEqual(func(self.file_path), func(self.file_name))

    def test_path_normcase(self):
        self.assertPathEqual(self.path.normcase)

    def test_path_isabs(self):
        self.assertPathEqual(self.path.isabs)

    def test_path_join(self):
        self.assertEqual(self.path.join('a', FakePath('b'), 'c'),
                         self.path.join('a', 'b', 'c'))

    def test_path_split(self):
        self.assertPathEqual(self.path.split)

    def test_path_splitext(self):
        self.assertPathEqual(self.path.splitext)

    def test_path_splitdrive(self):
        self.assertPathEqual(self.path.splitdrive)

    def test_path_splitroot(self):
        self.assertPathEqual(self.path.splitroot)

    def test_path_basename(self):
        self.assertPathEqual(self.path.basename)

    def test_path_dirname(self):
        self.assertPathEqual(self.path.dirname)

    def test_path_islink(self):
        self.assertPathEqual(self.path.islink)

    def test_path_lexists(self):
        self.assertPathEqual(self.path.lexists)

    def test_path_ismount(self):
        self.assertPathEqual(self.path.ismount)

    def test_path_expanduser(self):
        self.assertPathEqual(self.path.expanduser)

    def test_path_expandvars(self):
        self.assertPathEqual(self.path.expandvars)

    def test_path_normpath(self):
        self.assertPathEqual(self.path.normpath)

    def test_path_abspath(self):
        self.assertPathEqual(self.path.abspath)

    @_parameterize({}, {'strict': True}, {'strict': ALLOW_MISSING})
    def test_path_realpath(self, kwargs):
        self.assertPathEqual(self.path.realpath)

        self.assertPathEqual(partial(self.path.realpath, **kwargs))

    def test_path_relpath(self):
        self.assertPathEqual(self.path.relpath)

    def test_path_commonpath(self):
        common_path = self.path.commonpath([self.file_path, self.file_name])
        self.assertEqual(common_path, self.file_name)


if __name__=="__main__":
    unittest.main()<|MERGE_RESOLUTION|>--- conflicted
+++ resolved
@@ -5,12 +5,8 @@
 import random
 import sys
 import unittest
-<<<<<<< HEAD
-from posixpath import realpath, abspath, dirname, basename, ALL_BUT_LAST
-=======
 from functools import partial
-from posixpath import realpath, abspath, dirname, basename, ALLOW_MISSING
->>>>>>> 3612d8f5
+from posixpath import realpath, abspath, dirname, basename, ALL_BUT_LAST, ALLOW_MISSING
 from test import support
 from test import test_genericpath
 from test.support import import_helper
@@ -469,7 +465,7 @@
                 self.assertEqual(result, expected)
 
     @skip_if_ABSTFN_contains_backslash
-    @_parameterize({}, {'strict': True}, {'strict': ALLOW_MISSING})
+    @_parameterize({}, {'strict': True}, {'strict': ALL_BUT_LAST}, {'strict': ALLOW_MISSING})
     def test_realpath_curdir(self, kwargs):
         self.assertEqual(realpath('.', **kwargs), os.getcwd())
         self.assertEqual(realpath('./.', **kwargs), os.getcwd())
@@ -480,7 +476,7 @@
         self.assertEqual(realpath(b'/'.join([b'.'] * 100), **kwargs), os.getcwdb())
 
     @skip_if_ABSTFN_contains_backslash
-    @_parameterize({}, {'strict': True}, {'strict': ALLOW_MISSING})
+    @_parameterize({}, {'strict': True}, {'strict': ALL_BUT_LAST}, {'strict': ALLOW_MISSING})
     def test_realpath_pardir(self, kwargs):
         self.assertEqual(realpath('..', **kwargs), dirname(os.getcwd()))
         self.assertEqual(realpath('../..', **kwargs), dirname(dirname(os.getcwd())))
@@ -572,11 +568,8 @@
             self.assertEqual(realpath(path, strict=ALLOW_MISSING), path)
         else:
             self.assertRaises(UnicodeEncodeError, realpath, path, strict=False)
-<<<<<<< HEAD
+            self.assertRaises(UnicodeEncodeError, realpath, path, strict=ALLOW_MISSING)
         self.assertRaises(FileNotFoundError, realpath, path, strict=ALL_BUT_LAST)
-=======
-            self.assertRaises(UnicodeEncodeError, realpath, path, strict=ALLOW_MISSING)
->>>>>>> 3612d8f5
         self.assertRaises(FileNotFoundError, realpath, path, strict=True)
         path = '/\udfff/..'
         if sys.platform == 'win32':
@@ -594,11 +587,8 @@
             self.assertEqual(realpath(path, strict=ALLOW_MISSING), '/nonexistent')
         else:
             self.assertRaises(UnicodeEncodeError, realpath, path, strict=False)
-<<<<<<< HEAD
+            self.assertRaises(UnicodeEncodeError, realpath, path, strict=ALLOW_MISSING)
         self.assertRaises(FileNotFoundError, realpath, path, strict=ALL_BUT_LAST)
-=======
-            self.assertRaises(UnicodeEncodeError, realpath, path, strict=ALLOW_MISSING)
->>>>>>> 3612d8f5
         self.assertRaises(FileNotFoundError, realpath, path, strict=True)
 
         path = b'/\xff'
@@ -632,7 +622,7 @@
 
     @os_helper.skip_unless_symlink
     @skip_if_ABSTFN_contains_backslash
-    @_parameterize({}, {'strict': ALLOW_MISSING})
+    @_parameterize({}, {'strict': ALL_BUT_LAST}, {'strict': ALLOW_MISSING})
     def test_realpath_relative(self, kwargs):
         try:
             os.symlink(posixpath.relpath(ABSTFN+"1"), ABSTFN)
@@ -642,12 +632,14 @@
 
     @os_helper.skip_unless_symlink
     @skip_if_ABSTFN_contains_backslash
-    @_parameterize({}, {'strict': ALLOW_MISSING})
-    def test_realpath_missing_pardir(self, kwargs):
+    def test_realpath_missing_pardir(self):
         try:
             os.symlink(TESTFN + "1", TESTFN)
-            self.assertEqual(
-                realpath("nonexistent/../" + TESTFN, **kwargs), ABSTFN + "1")
+            path = "nonexistent/../" + TESTFN
+            self.assertEqual(realpath(path), ABSTFN + "1")
+            self.assertEqual(realpath(path, strict=ALLOW_MISSING), ABSTFN + "1")
+            self.assertRaises(FileNotFoundError, realpath, path, strict=ALL_BUT_LAST)
+            self.assertRaises(FileNotFoundError, realpath, path, strict=True)
         finally:
             os_helper.unlink(TESTFN)
 
@@ -694,58 +686,12 @@
 
     @os_helper.skip_unless_symlink
     @skip_if_ABSTFN_contains_backslash
-    @_parameterize({'strict': True}, {'strict': ALLOW_MISSING})
+    @_parameterize({'strict': True}, {'strict': ALL_BUT_LAST}, {'strict': ALLOW_MISSING})
     def test_realpath_symlink_loops_strict(self, kwargs):
         # Bug #43757, raise OSError if we get into an infinite symlink loop in
         # the strict modes.
         try:
             os.symlink(ABSTFN, ABSTFN)
-<<<<<<< HEAD
-            self.assertRaises(OSError, realpath, ABSTFN, strict=ALL_BUT_LAST)
-            self.assertRaises(OSError, realpath, ABSTFN, strict=True)
-
-            os.symlink(ABSTFN+"1", ABSTFN+"2")
-            os.symlink(ABSTFN+"2", ABSTFN+"1")
-            self.assertRaises(OSError, realpath, ABSTFN+"1", strict=ALL_BUT_LAST)
-            self.assertRaises(OSError, realpath, ABSTFN+"1", strict=True)
-            self.assertRaises(OSError, realpath, ABSTFN+"2", strict=ALL_BUT_LAST)
-            self.assertRaises(OSError, realpath, ABSTFN+"2", strict=True)
-
-            self.assertRaises(OSError, realpath, ABSTFN+"1/x", strict=ALL_BUT_LAST)
-            self.assertRaises(OSError, realpath, ABSTFN+"1/x", strict=True)
-            self.assertRaises(OSError, realpath, ABSTFN+"1/..", strict=ALL_BUT_LAST)
-            self.assertRaises(OSError, realpath, ABSTFN+"1/..", strict=True)
-            self.assertRaises(OSError, realpath, ABSTFN+"1/../x", strict=ALL_BUT_LAST)
-            self.assertRaises(OSError, realpath, ABSTFN+"1/../x", strict=True)
-            os.symlink(ABSTFN+"x", ABSTFN+"y")
-            self.assertRaises(OSError, realpath,
-                              ABSTFN+"1/../" + basename(ABSTFN) + "y",
-                              strict=ALL_BUT_LAST)
-            self.assertRaises(OSError, realpath,
-                              ABSTFN+"1/../" + basename(ABSTFN) + "y",
-                              strict=True)
-            self.assertRaises(OSError, realpath,
-                              ABSTFN+"1/../" + basename(ABSTFN) + "1",
-                              strict=ALL_BUT_LAST)
-            self.assertRaises(OSError, realpath,
-                              ABSTFN+"1/../" + basename(ABSTFN) + "1",
-                              strict=True)
-
-            os.symlink(basename(ABSTFN) + "a/b", ABSTFN+"a")
-            self.assertRaises(OSError, realpath, ABSTFN+"a", strict=ALL_BUT_LAST)
-            self.assertRaises(OSError, realpath, ABSTFN+"a", strict=True)
-
-            os.symlink("../" + basename(dirname(ABSTFN)) + "/" +
-                       basename(ABSTFN) + "c", ABSTFN+"c")
-            self.assertRaises(OSError, realpath, ABSTFN+"c", strict=ALL_BUT_LAST)
-            self.assertRaises(OSError, realpath, ABSTFN+"c", strict=True)
-
-            # Test using relative path as well.
-            with os_helper.change_cwd(dirname(ABSTFN)):
-                self.assertRaises(OSError, realpath, basename(ABSTFN), strict=ALL_BUT_LAST)
-            with os_helper.change_cwd(dirname(ABSTFN)):
-                self.assertRaises(OSError, realpath, basename(ABSTFN), strict=True)
-=======
             self.assertRaises(OSError, realpath, ABSTFN, **kwargs)
 
             os.symlink(ABSTFN+"1", ABSTFN+"2")
@@ -772,7 +718,6 @@
             # Test using relative path as well.
             with os_helper.change_cwd(dirname(ABSTFN)):
                 self.assertRaises(OSError, realpath, basename(ABSTFN), **kwargs)
->>>>>>> 3612d8f5
         finally:
             os_helper.unlink(ABSTFN)
             os_helper.unlink(ABSTFN+"1")
@@ -783,7 +728,7 @@
 
     @os_helper.skip_unless_symlink
     @skip_if_ABSTFN_contains_backslash
-    @_parameterize({}, {'strict': True}, {'strict': ALLOW_MISSING})
+    @_parameterize({}, {'strict': True}, {'strict': ALL_BUT_LAST}, {'strict': ALLOW_MISSING})
     def test_realpath_repeated_indirect_symlinks(self, kwargs):
         # Issue #6975.
         try:
@@ -798,7 +743,7 @@
 
     @os_helper.skip_unless_symlink
     @skip_if_ABSTFN_contains_backslash
-    @_parameterize({}, {'strict': True}, {'strict': ALLOW_MISSING})
+    @_parameterize({}, {'strict': True}, {'strict': ALL_BUT_LAST}, {'strict': ALLOW_MISSING})
     def test_realpath_deep_recursion(self, kwargs):
         depth = 10
         try:
@@ -818,7 +763,7 @@
 
     @os_helper.skip_unless_symlink
     @skip_if_ABSTFN_contains_backslash
-    @_parameterize({}, {'strict': ALLOW_MISSING})
+    @_parameterize({}, {'strict': ALL_BUT_LAST}, {'strict': ALLOW_MISSING})
     def test_realpath_resolve_parents(self, kwargs):
         # We also need to resolve any symlinks in the parents of a relative
         # path passed to realpath. E.g.: current working directory is
@@ -839,7 +784,7 @@
 
     @os_helper.skip_unless_symlink
     @skip_if_ABSTFN_contains_backslash
-    @_parameterize({}, {'strict': True}, {'strict': ALLOW_MISSING})
+    @_parameterize({}, {'strict': True}, {'strict': ALL_BUT_LAST}, {'strict': ALLOW_MISSING})
     def test_realpath_resolve_before_normalizing(self, kwargs):
         # Bug #990669: Symbolic links should be resolved before we
         # normalize the path. E.g.: if we have directories 'a', 'k' and 'y'
@@ -868,7 +813,7 @@
 
     @os_helper.skip_unless_symlink
     @skip_if_ABSTFN_contains_backslash
-    @_parameterize({}, {'strict': True}, {'strict': ALLOW_MISSING})
+    @_parameterize({}, {'strict': True}, {'strict': ALL_BUT_LAST}, {'strict': ALLOW_MISSING})
     def test_realpath_resolve_first(self, kwargs):
         # Bug #1213894: The first component of the path, if not absolute,
         # must be resolved too.
@@ -898,13 +843,6 @@
             self.assertEqual(realpath(ABSTFN + '/foo'), ABSTFN + '/foo')
             self.assertEqual(realpath(ABSTFN + '/../foo'), dirname(ABSTFN) + '/foo')
             self.assertEqual(realpath(ABSTFN + '/foo/..'), ABSTFN)
-<<<<<<< HEAD
-            with self.assertRaises(PermissionError):
-                realpath(ABSTFN, strict=ALL_BUT_LAST)
-            with self.assertRaises(PermissionError):
-                realpath(ABSTFN, strict=True)
-=======
->>>>>>> 3612d8f5
         finally:
             os.chmod(ABSTFN, 0o755, follow_symlinks=False)
             os_helper.unlink(ABSTFN)
@@ -913,7 +851,7 @@
     @skip_if_ABSTFN_contains_backslash
     @unittest.skipIf(os.chmod not in os.supports_follow_symlinks, "Can't set symlink permissions")
     @unittest.skipIf(sys.platform != "darwin", "only macOS requires read permission to readlink()")
-    @_parameterize({'strict': True}, {'strict': ALLOW_MISSING})
+    @_parameterize({'strict': True}, {'strict': ALL_BUT_LAST}, {'strict': ALLOW_MISSING})
     def test_realpath_unreadable_symlink_strict(self, kwargs):
         try:
             os.symlink(ABSTFN+"1", ABSTFN)
@@ -939,6 +877,7 @@
             os.chmod(ABSTFN, 0o000)
             self.assertEqual(realpath(ABSTFN, strict=False), ABSTFN)
             self.assertEqual(realpath(ABSTFN, strict=True), ABSTFN)
+            self.assertEqual(realpath(ABSTFN, strict=ALL_BUT_LAST), ABSTFN)
             self.assertEqual(realpath(ABSTFN, strict=ALLOW_MISSING), ABSTFN)
 
             try:
@@ -953,12 +892,16 @@
             self.assertRaises(PermissionError, realpath, ABSTFN + '/k',
                               strict=True)
             self.assertRaises(PermissionError, realpath, ABSTFN + '/k',
+                              strict=ALL_BUT_LAST)
+            self.assertRaises(PermissionError, realpath, ABSTFN + '/k',
                               strict=ALLOW_MISSING)
 
             self.assertEqual(realpath(ABSTFN + '/missing', strict=False),
                              ABSTFN + '/missing')
             self.assertRaises(PermissionError, realpath, ABSTFN + '/missing',
                               strict=True)
+            self.assertRaises(PermissionError, realpath, ABSTFN + '/missing',
+                              strict=ALL_BUT_LAST)
             self.assertRaises(PermissionError, realpath, ABSTFN + '/missing',
                               strict=ALLOW_MISSING)
         finally:
@@ -1386,7 +1329,7 @@
     def test_path_abspath(self):
         self.assertPathEqual(self.path.abspath)
 
-    @_parameterize({}, {'strict': True}, {'strict': ALLOW_MISSING})
+    @_parameterize({}, {'strict': True}, {'strict': ALL_BUT_LAST}, {'strict': ALLOW_MISSING})
     def test_path_realpath(self, kwargs):
         self.assertPathEqual(self.path.realpath)
 
