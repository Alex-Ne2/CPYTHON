import collections
import contextlib
import io
import os
import sys
import errno
import ntpath
import pathlib
import pickle
import posixpath
import socket
import stat
import tempfile
import unittest
from unittest import mock
from urllib.request import pathname2url

from test.support import import_helper
from test.support import is_emscripten, is_wasi
from test.support import infinite_recursion
from test.support import swap_attr
from test.support import os_helper
from test.support.os_helper import TESTFN, FakePath
from test.test_pathlib import test_pathlib_abc
from test.test_pathlib.test_pathlib_abc import needs_posix, needs_windows

try:
    import fcntl
except ImportError:
    fcntl = None
try:
    import grp, pwd
except ImportError:
    grp = pwd = None
try:
    import posix
except ImportError:
    posix = None


root_in_posix = False
if hasattr(os, 'geteuid'):
    root_in_posix = (os.geteuid() == 0)


def patch_replace(old_test):
    def new_replace(self, target):
        raise OSError(errno.EXDEV, "Cross-device link", self, target)

    def new_test(self):
        old_replace = self.cls.replace
        self.cls.replace = new_replace
        try:
            old_test(self)
        finally:
            self.cls.replace = old_replace
    return new_test


_tests_needing_symlinks = set()
def needs_symlinks(fn):
    """Decorator that marks a test as requiring a path class that supports symlinks."""
    _tests_needing_symlinks.add(fn.__name__)
    return fn



class UnsupportedOperationTest(unittest.TestCase):
    def test_is_notimplemented(self):
        self.assertTrue(issubclass(pathlib.UnsupportedOperation, NotImplementedError))
        self.assertTrue(isinstance(pathlib.UnsupportedOperation(), NotImplementedError))


#
# Tests for the pure classes.
#

class PurePathTest(test_pathlib_abc.JoinablePathTest):
    cls = pathlib.PurePath

    # Make sure any symbolic links in the base test path are resolved.
    base = os.path.realpath(TESTFN)

    # Keys are canonical paths, values are list of tuples of arguments
    # supposed to produce equal paths.
    equivalences = {
        'a/b': [
            ('a', 'b'), ('a/', 'b'), ('a', 'b/'), ('a/', 'b/'),
            ('a/b/',), ('a//b',), ('a//b//',),
            # Empty components get removed.
            ('', 'a', 'b'), ('a', '', 'b'), ('a', 'b', ''),
            ],
        '/b/c/d': [
            ('a', '/b/c', 'd'), ('/a', '/b/c', 'd'),
            # Empty components get removed.
            ('/', 'b', '', 'c/d'), ('/', '', 'b/c/d'), ('', '/b/c/d'),
            ],
    }

    def test_concrete_class(self):
        if self.cls is pathlib.PurePath:
            expected = pathlib.PureWindowsPath if os.name == 'nt' else pathlib.PurePosixPath
        else:
            expected = self.cls
        p = self.cls('a')
        self.assertIs(type(p), expected)

    def test_concrete_parser(self):
        if self.cls is pathlib.PurePosixPath:
            expected = posixpath
        elif self.cls is pathlib.PureWindowsPath:
            expected = ntpath
        else:
            expected = os.path
        p = self.cls('a')
        self.assertIs(p.parser, expected)

    def test_different_parsers_unequal(self):
        p = self.cls('a')
        if p.parser is posixpath:
            q = pathlib.PureWindowsPath('a')
        else:
            q = pathlib.PurePosixPath('a')
        self.assertNotEqual(p, q)

    def test_different_parsers_unordered(self):
        p = self.cls('a')
        if p.parser is posixpath:
            q = pathlib.PureWindowsPath('a')
        else:
            q = pathlib.PurePosixPath('a')
        with self.assertRaises(TypeError):
            p < q
        with self.assertRaises(TypeError):
            p <= q
        with self.assertRaises(TypeError):
            p > q
        with self.assertRaises(TypeError):
            p >= q

    def test_constructor_nested(self):
        P = self.cls
        P(FakePath("a/b/c"))
        self.assertEqual(P(P('a')), P('a'))
        self.assertEqual(P(P('a'), 'b'), P('a/b'))
        self.assertEqual(P(P('a'), P('b')), P('a/b'))
        self.assertEqual(P(P('a'), P('b'), P('c')), P(FakePath("a/b/c")))
        self.assertEqual(P(P('./a:b')), P('./a:b'))

    @needs_windows
    def test_constructor_nested_foreign_flavour(self):
        # See GH-125069.
        p1 = pathlib.PurePosixPath('b/c:\\d')
        p2 = pathlib.PurePosixPath('b/', 'c:\\d')
        self.assertEqual(p1, p2)
        self.assertEqual(self.cls(p1), self.cls('b/c:/d'))
        self.assertEqual(self.cls(p2), self.cls('b/c:/d'))

    def _check_parse_path(self, raw_path, *expected):
        sep = self.parser.sep
        actual = self.cls._parse_path(raw_path.replace('/', sep))
        self.assertEqual(actual, expected)
        if altsep := self.parser.altsep:
            actual = self.cls._parse_path(raw_path.replace('/', altsep))
            self.assertEqual(actual, expected)

    def test_parse_path_common(self):
        check = self._check_parse_path
        sep = self.parser.sep
        check('',         '', '', [])
        check('a',        '', '', ['a'])
        check('a/',       '', '', ['a'])
        check('a/b',      '', '', ['a', 'b'])
        check('a/b/',     '', '', ['a', 'b'])
        check('a/b/c/d',  '', '', ['a', 'b', 'c', 'd'])
        check('a/b//c/d', '', '', ['a', 'b', 'c', 'd'])
        check('a/b/c/d',  '', '', ['a', 'b', 'c', 'd'])
        check('.',        '', '', [])
        check('././b',    '', '', ['b'])
        check('a/./b',    '', '', ['a', 'b'])
        check('a/./.',    '', '', ['a'])
        check('/a/b',     '', sep, ['a', 'b'])

    def test_empty_path(self):
        # The empty path points to '.'
        p = self.cls('')
        self.assertEqual(str(p), '.')
        # Special case for the empty path.
        self._check_str('.', ('',))

    def test_join_nested(self):
        P = self.cls
        p = P('a/b').joinpath(P('c'))
        self.assertEqual(p, P('a/b/c'))

    def test_div_nested(self):
        P = self.cls
        p = P('a/b') / P('c')
        self.assertEqual(p, P('a/b/c'))

    def test_pickling_common(self):
        P = self.cls
        for pathstr in ('a', 'a/', 'a/b', 'a/b/c', '/', '/a/b', '/a/b/c', 'a/b/c/'):
            with self.subTest(pathstr=pathstr):
                p = P(pathstr)
                for proto in range(0, pickle.HIGHEST_PROTOCOL + 1):
                    dumped = pickle.dumps(p, proto)
                    pp = pickle.loads(dumped)
                    self.assertIs(pp.__class__, p.__class__)
                    self.assertEqual(pp, p)
                    self.assertEqual(hash(pp), hash(p))
                    self.assertEqual(str(pp), str(p))

    def test_repr_common(self):
        for pathstr in ('a', 'a/b', 'a/b/c', '/', '/a/b', '/a/b/c'):
            with self.subTest(pathstr=pathstr):
                p = self.cls(pathstr)
                clsname = p.__class__.__name__
                r = repr(p)
                # The repr() is in the form ClassName("forward-slashes path").
                self.assertTrue(r.startswith(clsname + '('), r)
                self.assertTrue(r.endswith(')'), r)
                inner = r[len(clsname) + 1 : -1]
                self.assertEqual(eval(inner), p.as_posix())

    def test_fspath_common(self):
        P = self.cls
        p = P('a/b')
        self._check_str(p.__fspath__(), ('a/b',))
        self._check_str(os.fspath(p), ('a/b',))

    def test_bytes(self):
        P = self.cls
        with self.assertRaises(TypeError):
            P(b'a')
        with self.assertRaises(TypeError):
            P(b'a', 'b')
        with self.assertRaises(TypeError):
            P('a', b'b')
        with self.assertRaises(TypeError):
            P('a').joinpath(b'b')
        with self.assertRaises(TypeError):
            P('a') / b'b'
        with self.assertRaises(TypeError):
            b'a' / P('b')
        with self.assertRaises(TypeError):
            P('a').match(b'b')
        with self.assertRaises(TypeError):
            P('a').relative_to(b'b')
        with self.assertRaises(TypeError):
            P('a').with_name(b'b')
        with self.assertRaises(TypeError):
            P('a').with_stem(b'b')
        with self.assertRaises(TypeError):
            P('a').with_suffix(b'b')

    def test_bytes_exc_message(self):
        P = self.cls
        message = (r"argument should be a str or an os\.PathLike object "
                   r"where __fspath__ returns a str, not 'bytes'")
        with self.assertRaisesRegex(TypeError, message):
            P(b'a')
        with self.assertRaisesRegex(TypeError, message):
            P(b'a', 'b')
        with self.assertRaisesRegex(TypeError, message):
            P('a', b'b')

    def test_as_bytes_common(self):
        sep = os.fsencode(self.sep)
        P = self.cls
        self.assertEqual(bytes(P('a/b')), b'a' + sep + b'b')

    def test_as_posix_common(self):
        P = self.cls
        for pathstr in ('a', 'a/b', 'a/b/c', '/', '/a/b', '/a/b/c'):
            self.assertEqual(P(pathstr).as_posix(), pathstr)
        # Other tests for as_posix() are in test_equivalences().

    def test_eq_common(self):
        P = self.cls
        self.assertEqual(P('a/b'), P('a/b'))
        self.assertEqual(P('a/b'), P('a', 'b'))
        self.assertNotEqual(P('a/b'), P('a'))
        self.assertNotEqual(P('a/b'), P('/a/b'))
        self.assertNotEqual(P('a/b'), P())
        self.assertNotEqual(P('/a/b'), P('/'))
        self.assertNotEqual(P(), P('/'))
        self.assertNotEqual(P(), "")
        self.assertNotEqual(P(), {})
        self.assertNotEqual(P(), int)

    def test_equivalences(self, equivalences=None):
        if equivalences is None:
            equivalences = self.equivalences
        for k, tuples in equivalences.items():
            canon = k.replace('/', self.sep)
            posix = k.replace(self.sep, '/')
            if canon != posix:
                tuples = tuples + [
                    tuple(part.replace('/', self.sep) for part in t)
                    for t in tuples
                    ]
                tuples.append((posix, ))
            pcanon = self.cls(canon)
            for t in tuples:
                p = self.cls(*t)
                self.assertEqual(p, pcanon, "failed with args {}".format(t))
                self.assertEqual(hash(p), hash(pcanon))
                self.assertEqual(str(p), canon)
                self.assertEqual(p.as_posix(), posix)

    def test_ordering_common(self):
        # Ordering is tuple-alike.
        def assertLess(a, b):
            self.assertLess(a, b)
            self.assertGreater(b, a)
        P = self.cls
        a = P('a')
        b = P('a/b')
        c = P('abc')
        d = P('b')
        assertLess(a, b)
        assertLess(a, c)
        assertLess(a, d)
        assertLess(b, c)
        assertLess(c, d)
        P = self.cls
        a = P('/a')
        b = P('/a/b')
        c = P('/abc')
        d = P('/b')
        assertLess(a, b)
        assertLess(a, c)
        assertLess(a, d)
        assertLess(b, c)
        assertLess(c, d)
        with self.assertRaises(TypeError):
            P() < {}

    def test_as_uri_common(self):
        P = self.cls
        with self.assertRaises(ValueError):
            P('a').as_uri()
        with self.assertRaises(ValueError):
            P().as_uri()

    def test_repr_roundtrips(self):
        for pathstr in ('a', 'a/b', 'a/b/c', '/', '/a/b', '/a/b/c'):
            with self.subTest(pathstr=pathstr):
                p = self.cls(pathstr)
                r = repr(p)
                # The repr() roundtrips.
                q = eval(r, pathlib.__dict__)
                self.assertIs(q.__class__, p.__class__)
                self.assertEqual(q, p)
                self.assertEqual(repr(q), r)

    def test_drive_common(self):
        P = self.cls
        self.assertEqual(P('a/b').drive, '')
        self.assertEqual(P('/a/b').drive, '')
        self.assertEqual(P('').drive, '')

    @needs_windows
    def test_drive_windows(self):
        P = self.cls
        self.assertEqual(P('c:').drive, 'c:')
        self.assertEqual(P('c:a/b').drive, 'c:')
        self.assertEqual(P('c:/').drive, 'c:')
        self.assertEqual(P('c:/a/b/').drive, 'c:')
        self.assertEqual(P('//a/b').drive, '\\\\a\\b')
        self.assertEqual(P('//a/b/').drive, '\\\\a\\b')
        self.assertEqual(P('//a/b/c/d').drive, '\\\\a\\b')
        self.assertEqual(P('./c:a').drive, '')


    def test_root_common(self):
        P = self.cls
        sep = self.sep
        self.assertEqual(P('').root, '')
        self.assertEqual(P('a/b').root, '')
        self.assertEqual(P('/').root, sep)
        self.assertEqual(P('/a/b').root, sep)

    @needs_posix
    def test_root_posix(self):
        P = self.cls
        self.assertEqual(P('/a/b').root, '/')
        # POSIX special case for two leading slashes.
        self.assertEqual(P('//a/b').root, '//')

    @needs_windows
    def test_root_windows(self):
        P = self.cls
        self.assertEqual(P('c:').root, '')
        self.assertEqual(P('c:a/b').root, '')
        self.assertEqual(P('c:/').root, '\\')
        self.assertEqual(P('c:/a/b/').root, '\\')
        self.assertEqual(P('//a/b').root, '\\')
        self.assertEqual(P('//a/b/').root, '\\')
        self.assertEqual(P('//a/b/c/d').root, '\\')

    def test_name_empty(self):
        P = self.cls
        self.assertEqual(P('').name, '')
        self.assertEqual(P('.').name, '')
        self.assertEqual(P('/a/b/.').name, 'b')

    def test_stem_empty(self):
        P = self.cls
        self.assertEqual(P('').stem, '')
        self.assertEqual(P('.').stem, '')

    def test_with_name_empty(self):
        P = self.cls
        self.assertRaises(ValueError, P('').with_name, 'd.xml')
        self.assertRaises(ValueError, P('.').with_name, 'd.xml')
        self.assertRaises(ValueError, P('/').with_name, 'd.xml')
        self.assertRaises(ValueError, P('a/b').with_name, '')
        self.assertRaises(ValueError, P('a/b').with_name, '.')

    def test_with_stem_empty(self):
        P = self.cls
        self.assertRaises(ValueError, P('').with_stem, 'd')
        self.assertRaises(ValueError, P('.').with_stem, 'd')
        self.assertRaises(ValueError, P('/').with_stem, 'd')
        self.assertRaises(ValueError, P('a/b').with_stem, '')
        self.assertRaises(ValueError, P('a/b').with_stem, '.')

    def test_is_reserved_deprecated(self):
        P = self.cls
        p = P('a/b')
        with self.assertWarns(DeprecationWarning):
            p.is_reserved()

    def test_match_empty(self):
        P = self.cls
        self.assertRaises(ValueError, P('a').match, '')
        self.assertRaises(ValueError, P('a').match, '.')

    @needs_posix
    def test_parse_path_posix(self):
        check = self._check_parse_path
        # Collapsing of excess leading slashes, except for the double-slash
        # special case.
        check('//a/b',   '', '//', ['a', 'b'])
        check('///a/b',  '', '/', ['a', 'b'])
        check('////a/b', '', '/', ['a', 'b'])
        # Paths which look like NT paths aren't treated specially.
        check('c:a',     '', '', ['c:a',])
        check('c:\\a',   '', '', ['c:\\a',])
        check('\\a',     '', '', ['\\a',])

    @needs_posix
    def test_eq_posix(self):
        P = self.cls
        self.assertNotEqual(P('a/b'), P('A/b'))
        self.assertEqual(P('/a'), P('///a'))
        self.assertNotEqual(P('/a'), P('//a'))

    @needs_posix
    def test_as_uri_posix(self):
        P = self.cls
        self.assertEqual(P('/').as_uri(), 'file:///')
        self.assertEqual(P('/a/b.c').as_uri(), 'file:///a/b.c')
        self.assertEqual(P('/a/b%#c').as_uri(), 'file:///a/b%25%23c')

    @needs_posix
    def test_as_uri_non_ascii(self):
        from urllib.parse import quote_from_bytes
        P = self.cls
        try:
            os.fsencode('\xe9')
        except UnicodeEncodeError:
            self.skipTest("\\xe9 cannot be encoded to the filesystem encoding")
        self.assertEqual(P('/a/b\xe9').as_uri(),
                         'file:///a/b' + quote_from_bytes(os.fsencode('\xe9')))

    @needs_posix
    def test_parse_windows_path(self):
        P = self.cls
        p = P('c:', 'a', 'b')
        pp = P(pathlib.PureWindowsPath('c:\\a\\b'))
        self.assertEqual(p, pp)

    windows_equivalences = {
        './a:b': [ ('./a:b',) ],
        'c:a': [ ('c:', 'a'), ('c:', 'a/'), ('.', 'c:', 'a') ],
        'c:/a': [
            ('c:/', 'a'), ('c:', '/', 'a'), ('c:', '/a'),
            ('/z', 'c:/', 'a'), ('//x/y', 'c:/', 'a'),
            ],
        '//a/b/': [ ('//a/b',) ],
        '//a/b/c': [
            ('//a/b', 'c'), ('//a/b/', 'c'),
            ],
    }

    @needs_windows
    def test_equivalences_windows(self):
        self.test_equivalences(self.windows_equivalences)

    @needs_windows
    def test_parse_path_windows(self):
        check = self._check_parse_path
        # First part is anchored.
        check('c:',                  'c:', '', [])
        check('c:/',                 'c:', '\\', [])
        check('/',                   '', '\\', [])
        check('c:a',                 'c:', '', ['a'])
        check('c:/a',                'c:', '\\', ['a'])
        check('/a',                  '', '\\', ['a'])
        # UNC paths.
        check('//',                  '\\\\', '', [])
        check('//a',                 '\\\\a', '', [])
        check('//a/',                '\\\\a\\', '', [])
        check('//a/b',               '\\\\a\\b', '\\', [])
        check('//a/b/',              '\\\\a\\b', '\\', [])
        check('//a/b/c',             '\\\\a\\b', '\\', ['c'])
        # Collapsing and stripping excess slashes.
        check('Z://b//c/d/',         'Z:', '\\', ['b', 'c', 'd'])
        # UNC paths.
        check('//b/c//d',            '\\\\b\\c', '\\', ['d'])
        # Extended paths.
        check('//./c:',              '\\\\.\\c:', '', [])
        check('//?/c:/',             '\\\\?\\c:', '\\', [])
        check('//?/c:/a',            '\\\\?\\c:', '\\', ['a'])
        # Extended UNC paths (format is "\\?\UNC\server\share").
        check('//?',                 '\\\\?', '', [])
        check('//?/',                '\\\\?\\', '', [])
        check('//?/UNC',             '\\\\?\\UNC', '', [])
        check('//?/UNC/',            '\\\\?\\UNC\\', '', [])
        check('//?/UNC/b',           '\\\\?\\UNC\\b', '', [])
        check('//?/UNC/b/',          '\\\\?\\UNC\\b\\', '', [])
        check('//?/UNC/b/c',         '\\\\?\\UNC\\b\\c', '\\', [])
        check('//?/UNC/b/c/',        '\\\\?\\UNC\\b\\c', '\\', [])
        check('//?/UNC/b/c/d',       '\\\\?\\UNC\\b\\c', '\\', ['d'])
        # UNC device paths
        check('//./BootPartition/',  '\\\\.\\BootPartition', '\\', [])
        check('//?/BootPartition/',  '\\\\?\\BootPartition', '\\', [])
        check('//./PhysicalDrive0',  '\\\\.\\PhysicalDrive0', '', [])
        check('//?/Volume{}/',       '\\\\?\\Volume{}', '\\', [])
        check('//./nul',             '\\\\.\\nul', '', [])
        # Paths to files with NTFS alternate data streams
        check('./c:s',               '', '', ['c:s'])
        check('cc:s',                '', '', ['cc:s'])
        check('C:c:s',               'C:', '', ['c:s'])
        check('C:/c:s',              'C:', '\\', ['c:s'])
        check('D:a/c:b',             'D:', '', ['a', 'c:b'])
        check('D:/a/c:b',            'D:', '\\', ['a', 'c:b'])

    @needs_windows
    def test_eq_windows(self):
        P = self.cls
        self.assertEqual(P('c:a/b'), P('c:a/b'))
        self.assertEqual(P('c:a/b'), P('c:', 'a', 'b'))
        self.assertNotEqual(P('c:a/b'), P('d:a/b'))
        self.assertNotEqual(P('c:a/b'), P('c:/a/b'))
        self.assertNotEqual(P('/a/b'), P('c:/a/b'))
        # Case-insensitivity.
        self.assertEqual(P('a/B'), P('A/b'))
        self.assertEqual(P('C:a/B'), P('c:A/b'))
        self.assertEqual(P('//Some/SHARE/a/B'), P('//somE/share/A/b'))
        self.assertEqual(P('\u0130'), P('i\u0307'))

    @needs_windows
    def test_as_uri_windows(self):
        P = self.cls
        with self.assertRaises(ValueError):
            P('/a/b').as_uri()
        with self.assertRaises(ValueError):
            P('c:a/b').as_uri()
        self.assertEqual(P('c:/').as_uri(), 'file:///c:/')
        self.assertEqual(P('c:/a/b.c').as_uri(), 'file:///c:/a/b.c')
        self.assertEqual(P('c:/a/b%#c').as_uri(), 'file:///c:/a/b%25%23c')
        self.assertEqual(P('c:/a/b\xe9').as_uri(), 'file:///c:/a/b%C3%A9')
        self.assertEqual(P('//some/share/').as_uri(), 'file://some/share/')
        self.assertEqual(P('//some/share/a/b.c').as_uri(),
                         'file://some/share/a/b.c')
        self.assertEqual(P('//some/share/a/b%#c\xe9').as_uri(),
                         'file://some/share/a/b%25%23c%C3%A9')

    @needs_windows
    def test_ordering_windows(self):
        # Case-insensitivity.
        def assertOrderedEqual(a, b):
            self.assertLessEqual(a, b)
            self.assertGreaterEqual(b, a)
        P = self.cls
        p = P('c:A/b')
        q = P('C:a/B')
        assertOrderedEqual(p, q)
        self.assertFalse(p < q)
        self.assertFalse(p > q)
        p = P('//some/Share/A/b')
        q = P('//Some/SHARE/a/B')
        assertOrderedEqual(p, q)
        self.assertFalse(p < q)
        self.assertFalse(p > q)

    @needs_posix
    def test_is_absolute_posix(self):
        P = self.cls
        self.assertFalse(P('').is_absolute())
        self.assertFalse(P('a').is_absolute())
        self.assertFalse(P('a/b/').is_absolute())
        self.assertTrue(P('/').is_absolute())
        self.assertTrue(P('/a').is_absolute())
        self.assertTrue(P('/a/b/').is_absolute())
        self.assertTrue(P('//a').is_absolute())
        self.assertTrue(P('//a/b').is_absolute())

    @needs_windows
    def test_is_absolute_windows(self):
        P = self.cls
        # Under NT, only paths with both a drive and a root are absolute.
        self.assertFalse(P().is_absolute())
        self.assertFalse(P('a').is_absolute())
        self.assertFalse(P('a/b/').is_absolute())
        self.assertFalse(P('/').is_absolute())
        self.assertFalse(P('/a').is_absolute())
        self.assertFalse(P('/a/b/').is_absolute())
        self.assertFalse(P('c:').is_absolute())
        self.assertFalse(P('c:a').is_absolute())
        self.assertFalse(P('c:a/b/').is_absolute())
        self.assertTrue(P('c:/').is_absolute())
        self.assertTrue(P('c:/a').is_absolute())
        self.assertTrue(P('c:/a/b/').is_absolute())
        # UNC paths are absolute by definition.
        self.assertTrue(P('//').is_absolute())
        self.assertTrue(P('//a').is_absolute())
        self.assertTrue(P('//a/b').is_absolute())
        self.assertTrue(P('//a/b/').is_absolute())
        self.assertTrue(P('//a/b/c').is_absolute())
        self.assertTrue(P('//a/b/c/d').is_absolute())
        self.assertTrue(P('//?/UNC/').is_absolute())
        self.assertTrue(P('//?/UNC/spam').is_absolute())

    def test_relative_to_common(self):
        P = self.cls
        p = P('a/b')
        self.assertRaises(TypeError, p.relative_to)
        self.assertRaises(TypeError, p.relative_to, b'a')
        self.assertEqual(p.relative_to(P('')), P('a/b'))
        self.assertEqual(p.relative_to(''), P('a/b'))
        self.assertEqual(p.relative_to(P('a')), P('b'))
        self.assertEqual(p.relative_to('a'), P('b'))
        self.assertEqual(p.relative_to('a/'), P('b'))
        self.assertEqual(p.relative_to(P('a/b')), P(''))
        self.assertEqual(p.relative_to('a/b'), P(''))
        self.assertEqual(p.relative_to(P(''), walk_up=True), P('a/b'))
        self.assertEqual(p.relative_to('', walk_up=True), P('a/b'))
        self.assertEqual(p.relative_to(P('a'), walk_up=True), P('b'))
        self.assertEqual(p.relative_to('a', walk_up=True), P('b'))
        self.assertEqual(p.relative_to('a/', walk_up=True), P('b'))
        self.assertEqual(p.relative_to(P('a/b'), walk_up=True), P(''))
        self.assertEqual(p.relative_to('a/b', walk_up=True), P(''))
        self.assertEqual(p.relative_to(P('a/c'), walk_up=True), P('../b'))
        self.assertEqual(p.relative_to('a/c', walk_up=True), P('../b'))
        self.assertEqual(p.relative_to(P('a/b/c'), walk_up=True), P('..'))
        self.assertEqual(p.relative_to('a/b/c', walk_up=True), P('..'))
        self.assertEqual(p.relative_to(P('c'), walk_up=True), P('../a/b'))
        self.assertEqual(p.relative_to('c', walk_up=True), P('../a/b'))
        # Unrelated paths.
        self.assertRaises(ValueError, p.relative_to, P('c'))
        self.assertRaises(ValueError, p.relative_to, P('a/b/c'))
        self.assertRaises(ValueError, p.relative_to, P('a/c'))
        self.assertRaises(ValueError, p.relative_to, P('/a'))
        self.assertRaises(ValueError, p.relative_to, P("../a"))
        self.assertRaises(ValueError, p.relative_to, P("a/.."))
        self.assertRaises(ValueError, p.relative_to, P("/a/.."))
        self.assertRaises(ValueError, p.relative_to, P('/'), walk_up=True)
        self.assertRaises(ValueError, p.relative_to, P('/a'), walk_up=True)
        self.assertRaises(ValueError, p.relative_to, P("../a"), walk_up=True)
        self.assertRaises(ValueError, p.relative_to, P("a/.."), walk_up=True)
        self.assertRaises(ValueError, p.relative_to, P("/a/.."), walk_up=True)
        p = P('/a/b')
        self.assertEqual(p.relative_to(P('/')), P('a/b'))
        self.assertEqual(p.relative_to('/'), P('a/b'))
        self.assertEqual(p.relative_to(P('/a')), P('b'))
        self.assertEqual(p.relative_to('/a'), P('b'))
        self.assertEqual(p.relative_to('/a/'), P('b'))
        self.assertEqual(p.relative_to(P('/a/b')), P(''))
        self.assertEqual(p.relative_to('/a/b'), P(''))
        self.assertEqual(p.relative_to(P('/'), walk_up=True), P('a/b'))
        self.assertEqual(p.relative_to('/', walk_up=True), P('a/b'))
        self.assertEqual(p.relative_to(P('/a'), walk_up=True), P('b'))
        self.assertEqual(p.relative_to('/a', walk_up=True), P('b'))
        self.assertEqual(p.relative_to('/a/', walk_up=True), P('b'))
        self.assertEqual(p.relative_to(P('/a/b'), walk_up=True), P(''))
        self.assertEqual(p.relative_to('/a/b', walk_up=True), P(''))
        self.assertEqual(p.relative_to(P('/a/c'), walk_up=True), P('../b'))
        self.assertEqual(p.relative_to('/a/c', walk_up=True), P('../b'))
        self.assertEqual(p.relative_to(P('/a/b/c'), walk_up=True), P('..'))
        self.assertEqual(p.relative_to('/a/b/c', walk_up=True), P('..'))
        self.assertEqual(p.relative_to(P('/c'), walk_up=True), P('../a/b'))
        self.assertEqual(p.relative_to('/c', walk_up=True), P('../a/b'))
        # Unrelated paths.
        self.assertRaises(ValueError, p.relative_to, P('/c'))
        self.assertRaises(ValueError, p.relative_to, P('/a/b/c'))
        self.assertRaises(ValueError, p.relative_to, P('/a/c'))
        self.assertRaises(ValueError, p.relative_to, P(''))
        self.assertRaises(ValueError, p.relative_to, '')
        self.assertRaises(ValueError, p.relative_to, P('a'))
        self.assertRaises(ValueError, p.relative_to, P("../a"))
        self.assertRaises(ValueError, p.relative_to, P("a/.."))
        self.assertRaises(ValueError, p.relative_to, P("/a/.."))
        self.assertRaises(ValueError, p.relative_to, P(''), walk_up=True)
        self.assertRaises(ValueError, p.relative_to, P('a'), walk_up=True)
        self.assertRaises(ValueError, p.relative_to, P("../a"), walk_up=True)
        self.assertRaises(ValueError, p.relative_to, P("a/.."), walk_up=True)
        self.assertRaises(ValueError, p.relative_to, P("/a/.."), walk_up=True)

    @needs_windows
    def test_relative_to_windows(self):
        P = self.cls
        p = P('C:Foo/Bar')
        self.assertEqual(p.relative_to(P('c:')), P('Foo/Bar'))
        self.assertEqual(p.relative_to('c:'), P('Foo/Bar'))
        self.assertEqual(p.relative_to(P('c:foO')), P('Bar'))
        self.assertEqual(p.relative_to('c:foO'), P('Bar'))
        self.assertEqual(p.relative_to('c:foO/'), P('Bar'))
        self.assertEqual(p.relative_to(P('c:foO/baR')), P())
        self.assertEqual(p.relative_to('c:foO/baR'), P())
        self.assertEqual(p.relative_to(P('c:'), walk_up=True), P('Foo/Bar'))
        self.assertEqual(p.relative_to('c:', walk_up=True), P('Foo/Bar'))
        self.assertEqual(p.relative_to(P('c:foO'), walk_up=True), P('Bar'))
        self.assertEqual(p.relative_to('c:foO', walk_up=True), P('Bar'))
        self.assertEqual(p.relative_to('c:foO/', walk_up=True), P('Bar'))
        self.assertEqual(p.relative_to(P('c:foO/baR'), walk_up=True), P())
        self.assertEqual(p.relative_to('c:foO/baR', walk_up=True), P())
        self.assertEqual(p.relative_to(P('C:Foo/Bar/Baz'), walk_up=True), P('..'))
        self.assertEqual(p.relative_to(P('C:Foo/Baz'), walk_up=True), P('../Bar'))
        self.assertEqual(p.relative_to(P('C:Baz/Bar'), walk_up=True), P('../../Foo/Bar'))
        # Unrelated paths.
        self.assertRaises(ValueError, p.relative_to, P())
        self.assertRaises(ValueError, p.relative_to, '')
        self.assertRaises(ValueError, p.relative_to, P('d:'))
        self.assertRaises(ValueError, p.relative_to, P('/'))
        self.assertRaises(ValueError, p.relative_to, P('Foo'))
        self.assertRaises(ValueError, p.relative_to, P('/Foo'))
        self.assertRaises(ValueError, p.relative_to, P('C:/Foo'))
        self.assertRaises(ValueError, p.relative_to, P('C:Foo/Bar/Baz'))
        self.assertRaises(ValueError, p.relative_to, P('C:Foo/Baz'))
        self.assertRaises(ValueError, p.relative_to, P(), walk_up=True)
        self.assertRaises(ValueError, p.relative_to, '', walk_up=True)
        self.assertRaises(ValueError, p.relative_to, P('d:'), walk_up=True)
        self.assertRaises(ValueError, p.relative_to, P('/'), walk_up=True)
        self.assertRaises(ValueError, p.relative_to, P('Foo'), walk_up=True)
        self.assertRaises(ValueError, p.relative_to, P('/Foo'), walk_up=True)
        self.assertRaises(ValueError, p.relative_to, P('C:/Foo'), walk_up=True)
        p = P('C:/Foo/Bar')
        self.assertEqual(p.relative_to(P('c:/')), P('Foo/Bar'))
        self.assertEqual(p.relative_to('c:/'), P('Foo/Bar'))
        self.assertEqual(p.relative_to(P('c:/foO')), P('Bar'))
        self.assertEqual(p.relative_to('c:/foO'), P('Bar'))
        self.assertEqual(p.relative_to('c:/foO/'), P('Bar'))
        self.assertEqual(p.relative_to(P('c:/foO/baR')), P())
        self.assertEqual(p.relative_to('c:/foO/baR'), P())
        self.assertEqual(p.relative_to(P('c:/'), walk_up=True), P('Foo/Bar'))
        self.assertEqual(p.relative_to('c:/', walk_up=True), P('Foo/Bar'))
        self.assertEqual(p.relative_to(P('c:/foO'), walk_up=True), P('Bar'))
        self.assertEqual(p.relative_to('c:/foO', walk_up=True), P('Bar'))
        self.assertEqual(p.relative_to('c:/foO/', walk_up=True), P('Bar'))
        self.assertEqual(p.relative_to(P('c:/foO/baR'), walk_up=True), P())
        self.assertEqual(p.relative_to('c:/foO/baR', walk_up=True), P())
        self.assertEqual(p.relative_to('C:/Baz', walk_up=True), P('../Foo/Bar'))
        self.assertEqual(p.relative_to('C:/Foo/Bar/Baz', walk_up=True), P('..'))
        self.assertEqual(p.relative_to('C:/Foo/Baz', walk_up=True), P('../Bar'))
        # Unrelated paths.
        self.assertRaises(ValueError, p.relative_to, 'c:')
        self.assertRaises(ValueError, p.relative_to, P('c:'))
        self.assertRaises(ValueError, p.relative_to, P('C:/Baz'))
        self.assertRaises(ValueError, p.relative_to, P('C:/Foo/Bar/Baz'))
        self.assertRaises(ValueError, p.relative_to, P('C:/Foo/Baz'))
        self.assertRaises(ValueError, p.relative_to, P('C:Foo'))
        self.assertRaises(ValueError, p.relative_to, P('d:'))
        self.assertRaises(ValueError, p.relative_to, P('d:/'))
        self.assertRaises(ValueError, p.relative_to, P('/'))
        self.assertRaises(ValueError, p.relative_to, P('/Foo'))
        self.assertRaises(ValueError, p.relative_to, P('//C/Foo'))
        self.assertRaises(ValueError, p.relative_to, 'c:', walk_up=True)
        self.assertRaises(ValueError, p.relative_to, P('c:'), walk_up=True)
        self.assertRaises(ValueError, p.relative_to, P('C:Foo'), walk_up=True)
        self.assertRaises(ValueError, p.relative_to, P('d:'), walk_up=True)
        self.assertRaises(ValueError, p.relative_to, P('d:/'), walk_up=True)
        self.assertRaises(ValueError, p.relative_to, P('/'), walk_up=True)
        self.assertRaises(ValueError, p.relative_to, P('/Foo'), walk_up=True)
        self.assertRaises(ValueError, p.relative_to, P('//C/Foo'), walk_up=True)
        # UNC paths.
        p = P('//Server/Share/Foo/Bar')
        self.assertEqual(p.relative_to(P('//sErver/sHare')), P('Foo/Bar'))
        self.assertEqual(p.relative_to('//sErver/sHare'), P('Foo/Bar'))
        self.assertEqual(p.relative_to('//sErver/sHare/'), P('Foo/Bar'))
        self.assertEqual(p.relative_to(P('//sErver/sHare/Foo')), P('Bar'))
        self.assertEqual(p.relative_to('//sErver/sHare/Foo'), P('Bar'))
        self.assertEqual(p.relative_to('//sErver/sHare/Foo/'), P('Bar'))
        self.assertEqual(p.relative_to(P('//sErver/sHare/Foo/Bar')), P())
        self.assertEqual(p.relative_to('//sErver/sHare/Foo/Bar'), P())
        self.assertEqual(p.relative_to(P('//sErver/sHare'), walk_up=True), P('Foo/Bar'))
        self.assertEqual(p.relative_to('//sErver/sHare', walk_up=True), P('Foo/Bar'))
        self.assertEqual(p.relative_to('//sErver/sHare/', walk_up=True), P('Foo/Bar'))
        self.assertEqual(p.relative_to(P('//sErver/sHare/Foo'), walk_up=True), P('Bar'))
        self.assertEqual(p.relative_to('//sErver/sHare/Foo', walk_up=True), P('Bar'))
        self.assertEqual(p.relative_to('//sErver/sHare/Foo/', walk_up=True), P('Bar'))
        self.assertEqual(p.relative_to(P('//sErver/sHare/Foo/Bar'), walk_up=True), P())
        self.assertEqual(p.relative_to('//sErver/sHare/Foo/Bar', walk_up=True), P())
        self.assertEqual(p.relative_to(P('//sErver/sHare/bar'), walk_up=True), P('../Foo/Bar'))
        self.assertEqual(p.relative_to('//sErver/sHare/bar', walk_up=True), P('../Foo/Bar'))
        # Unrelated paths.
        self.assertRaises(ValueError, p.relative_to, P('/Server/Share/Foo'))
        self.assertRaises(ValueError, p.relative_to, P('c:/Server/Share/Foo'))
        self.assertRaises(ValueError, p.relative_to, P('//z/Share/Foo'))
        self.assertRaises(ValueError, p.relative_to, P('//Server/z/Foo'))
        self.assertRaises(ValueError, p.relative_to, P('/Server/Share/Foo'), walk_up=True)
        self.assertRaises(ValueError, p.relative_to, P('c:/Server/Share/Foo'), walk_up=True)
        self.assertRaises(ValueError, p.relative_to, P('//z/Share/Foo'), walk_up=True)
        self.assertRaises(ValueError, p.relative_to, P('//Server/z/Foo'), walk_up=True)

    def test_is_relative_to_common(self):
        P = self.cls
        p = P('a/b')
        self.assertRaises(TypeError, p.is_relative_to)
        self.assertRaises(TypeError, p.is_relative_to, b'a')
        self.assertTrue(p.is_relative_to(P('')))
        self.assertTrue(p.is_relative_to(''))
        self.assertTrue(p.is_relative_to(P('a')))
        self.assertTrue(p.is_relative_to('a/'))
        self.assertTrue(p.is_relative_to(P('a/b')))
        self.assertTrue(p.is_relative_to('a/b'))
        # Unrelated paths.
        self.assertFalse(p.is_relative_to(P('c')))
        self.assertFalse(p.is_relative_to(P('a/b/c')))
        self.assertFalse(p.is_relative_to(P('a/c')))
        self.assertFalse(p.is_relative_to(P('/a')))
        p = P('/a/b')
        self.assertTrue(p.is_relative_to(P('/')))
        self.assertTrue(p.is_relative_to('/'))
        self.assertTrue(p.is_relative_to(P('/a')))
        self.assertTrue(p.is_relative_to('/a'))
        self.assertTrue(p.is_relative_to('/a/'))
        self.assertTrue(p.is_relative_to(P('/a/b')))
        self.assertTrue(p.is_relative_to('/a/b'))
        # Unrelated paths.
        self.assertFalse(p.is_relative_to(P('/c')))
        self.assertFalse(p.is_relative_to(P('/a/b/c')))
        self.assertFalse(p.is_relative_to(P('/a/c')))
        self.assertFalse(p.is_relative_to(P('')))
        self.assertFalse(p.is_relative_to(''))
        self.assertFalse(p.is_relative_to(P('a')))

    @needs_windows
    def test_is_relative_to_windows(self):
        P = self.cls
        p = P('C:Foo/Bar')
        self.assertTrue(p.is_relative_to(P('c:')))
        self.assertTrue(p.is_relative_to('c:'))
        self.assertTrue(p.is_relative_to(P('c:foO')))
        self.assertTrue(p.is_relative_to('c:foO'))
        self.assertTrue(p.is_relative_to('c:foO/'))
        self.assertTrue(p.is_relative_to(P('c:foO/baR')))
        self.assertTrue(p.is_relative_to('c:foO/baR'))
        # Unrelated paths.
        self.assertFalse(p.is_relative_to(P()))
        self.assertFalse(p.is_relative_to(''))
        self.assertFalse(p.is_relative_to(P('d:')))
        self.assertFalse(p.is_relative_to(P('/')))
        self.assertFalse(p.is_relative_to(P('Foo')))
        self.assertFalse(p.is_relative_to(P('/Foo')))
        self.assertFalse(p.is_relative_to(P('C:/Foo')))
        self.assertFalse(p.is_relative_to(P('C:Foo/Bar/Baz')))
        self.assertFalse(p.is_relative_to(P('C:Foo/Baz')))
        p = P('C:/Foo/Bar')
        self.assertTrue(p.is_relative_to(P('c:/')))
        self.assertTrue(p.is_relative_to(P('c:/foO')))
        self.assertTrue(p.is_relative_to('c:/foO/'))
        self.assertTrue(p.is_relative_to(P('c:/foO/baR')))
        self.assertTrue(p.is_relative_to('c:/foO/baR'))
        # Unrelated paths.
        self.assertFalse(p.is_relative_to('c:'))
        self.assertFalse(p.is_relative_to(P('C:/Baz')))
        self.assertFalse(p.is_relative_to(P('C:/Foo/Bar/Baz')))
        self.assertFalse(p.is_relative_to(P('C:/Foo/Baz')))
        self.assertFalse(p.is_relative_to(P('C:Foo')))
        self.assertFalse(p.is_relative_to(P('d:')))
        self.assertFalse(p.is_relative_to(P('d:/')))
        self.assertFalse(p.is_relative_to(P('/')))
        self.assertFalse(p.is_relative_to(P('/Foo')))
        self.assertFalse(p.is_relative_to(P('//C/Foo')))
        # UNC paths.
        p = P('//Server/Share/Foo/Bar')
        self.assertTrue(p.is_relative_to(P('//sErver/sHare')))
        self.assertTrue(p.is_relative_to('//sErver/sHare'))
        self.assertTrue(p.is_relative_to('//sErver/sHare/'))
        self.assertTrue(p.is_relative_to(P('//sErver/sHare/Foo')))
        self.assertTrue(p.is_relative_to('//sErver/sHare/Foo'))
        self.assertTrue(p.is_relative_to('//sErver/sHare/Foo/'))
        self.assertTrue(p.is_relative_to(P('//sErver/sHare/Foo/Bar')))
        self.assertTrue(p.is_relative_to('//sErver/sHare/Foo/Bar'))
        # Unrelated paths.
        self.assertFalse(p.is_relative_to(P('/Server/Share/Foo')))
        self.assertFalse(p.is_relative_to(P('c:/Server/Share/Foo')))
        self.assertFalse(p.is_relative_to(P('//z/Share/Foo')))
        self.assertFalse(p.is_relative_to(P('//Server/z/Foo')))


class PurePosixPathTest(PurePathTest):
    cls = pathlib.PurePosixPath


class PureWindowsPathTest(PurePathTest):
    cls = pathlib.PureWindowsPath


class PurePathSubclassTest(PurePathTest):
    class cls(pathlib.PurePath):
        pass

    # repr() roundtripping is not supported in custom subclass.
    test_repr_roundtrips = None


#
# Tests for the concrete classes.
#

<<<<<<< HEAD
class PathTest(test_pathlib_abc.WritablePathTest, PurePathTest):
=======
class PathTest(test_pathlib_abc.DummyRWPathTest, PurePathTest):
>>>>>>> 01d91500
    """Tests for the FS-accessing functionalities of the Path classes."""
    cls = pathlib.Path
    can_symlink = os_helper.can_symlink()

    def setUp(self):
        name = self.id().split('.')[-1]
        if name in _tests_needing_symlinks and not self.can_symlink:
            self.skipTest('requires symlinks')
        super().setUp()

    def createTestHierarchy(self):
        os.mkdir(self.base)
        os.mkdir(os.path.join(self.base, 'dirA'))
        os.mkdir(os.path.join(self.base, 'dirB'))
        os.mkdir(os.path.join(self.base, 'dirC'))
        os.mkdir(os.path.join(self.base, 'dirC', 'dirD'))
        os.mkdir(os.path.join(self.base, 'dirE'))
        with open(os.path.join(self.base, 'fileA'), 'wb') as f:
            f.write(b"this is file A\n")
        with open(os.path.join(self.base, 'dirB', 'fileB'), 'wb') as f:
            f.write(b"this is file B\n")
        with open(os.path.join(self.base, 'dirC', 'fileC'), 'wb') as f:
            f.write(b"this is file C\n")
        with open(os.path.join(self.base, 'dirC', 'novel.txt'), 'wb') as f:
            f.write(b"this is a novel\n")
        with open(os.path.join(self.base, 'dirC', 'dirD', 'fileD'), 'wb') as f:
            f.write(b"this is file D\n")
        os.chmod(os.path.join(self.base, 'dirE'), 0)
        if self.can_symlink:
            # Relative symlinks.
            os.symlink('fileA', os.path.join(self.base, 'linkA'))
            os.symlink('non-existing', os.path.join(self.base, 'brokenLink'))
            os.symlink('dirB',
                       os.path.join(self.base, 'linkB'),
                       target_is_directory=True)
            os.symlink(os.path.join('..', 'dirB'),
                       os.path.join(self.base, 'dirA', 'linkC'),
                       target_is_directory=True)
            # This one goes upwards, creating a loop.
            os.symlink(os.path.join('..', 'dirB'),
                       os.path.join(self.base, 'dirB', 'linkD'),
                       target_is_directory=True)
            # Broken symlink (pointing to itself).
            os.symlink('brokenLinkLoop', os.path.join(self.base, 'brokenLinkLoop'))

    def tearDown(self):
        os.chmod(os.path.join(self.base, 'dirE'), 0o777)
        os_helper.rmtree(self.base)

    def tempdir(self):
        d = os_helper._longpath(tempfile.mkdtemp(suffix='-dirD',
                                                 dir=os.getcwd()))
        self.addCleanup(os_helper.rmtree, d)
        return d

    def test_matches_writablepath_docstrings(self):
        path_names = {name for name in dir(pathlib._abc.WritablePath) if name[0] != '_'}
        for attr_name in path_names:
            if attr_name == 'parser':
                # On Windows, Path.parser is ntpath, but WritablePath.parser is
                # posixpath, and so their docstrings differ.
                continue
            our_attr = getattr(self.cls, attr_name)
            path_attr = getattr(pathlib._abc.WritablePath, attr_name)
            self.assertEqual(our_attr.__doc__, path_attr.__doc__)

    def test_concrete_class(self):
        if self.cls is pathlib.Path:
            expected = pathlib.WindowsPath if os.name == 'nt' else pathlib.PosixPath
        else:
            expected = self.cls
        p = self.cls('a')
        self.assertIs(type(p), expected)

    def test_unsupported_parser(self):
        if self.cls.parser is os.path:
            self.skipTest("path parser is supported")
        else:
            self.assertRaises(pathlib.UnsupportedOperation, self.cls)

    def _test_cwd(self, p):
        q = self.cls(os.getcwd())
        self.assertEqual(p, q)
        self.assertEqualNormCase(str(p), str(q))
        self.assertIs(type(p), type(q))
        self.assertTrue(p.is_absolute())

    def test_cwd(self):
        p = self.cls.cwd()
        self._test_cwd(p)

    def test_absolute_common(self):
        P = self.cls

        with mock.patch("os.getcwd") as getcwd:
            getcwd.return_value = self.base

            # Simple relative paths.
            self.assertEqual(str(P().absolute()), self.base)
            self.assertEqual(str(P('.').absolute()), self.base)
            self.assertEqual(str(P('a').absolute()), os.path.join(self.base, 'a'))
            self.assertEqual(str(P('a', 'b', 'c').absolute()), os.path.join(self.base, 'a', 'b', 'c'))

            # Symlinks should not be resolved.
            self.assertEqual(str(P('linkB', 'fileB').absolute()), os.path.join(self.base, 'linkB', 'fileB'))
            self.assertEqual(str(P('brokenLink').absolute()), os.path.join(self.base, 'brokenLink'))
            self.assertEqual(str(P('brokenLinkLoop').absolute()), os.path.join(self.base, 'brokenLinkLoop'))

            # '..' entries should be preserved and not normalised.
            self.assertEqual(str(P('..').absolute()), os.path.join(self.base, '..'))
            self.assertEqual(str(P('a', '..').absolute()), os.path.join(self.base, 'a', '..'))
            self.assertEqual(str(P('..', 'b').absolute()), os.path.join(self.base, '..', 'b'))

    def _test_home(self, p):
        q = self.cls(os.path.expanduser('~'))
        self.assertEqual(p, q)
        self.assertEqualNormCase(str(p), str(q))
        self.assertIs(type(p), type(q))
        self.assertTrue(p.is_absolute())

    @unittest.skipIf(
        pwd is None, reason="Test requires pwd module to get homedir."
    )
    def test_home(self):
        with os_helper.EnvironmentVarGuard() as env:
            self._test_home(self.cls.home())

            env.clear()
            env['USERPROFILE'] = os.path.join(self.base, 'userprofile')
            self._test_home(self.cls.home())

            # bpo-38883: ignore `HOME` when set on windows
            env['HOME'] = os.path.join(self.base, 'home')
            self._test_home(self.cls.home())

    @unittest.skipIf(is_wasi, "WASI has no user accounts.")
    def test_expanduser_common(self):
        P = self.cls
        p = P('~')
        self.assertEqual(p.expanduser(), P(os.path.expanduser('~')))
        p = P('foo')
        self.assertEqual(p.expanduser(), p)
        p = P('/~')
        self.assertEqual(p.expanduser(), p)
        p = P('../~')
        self.assertEqual(p.expanduser(), p)
        p = P(P('').absolute().anchor) / '~'
        self.assertEqual(p.expanduser(), p)
        p = P('~/a:b')
        self.assertEqual(p.expanduser(), P(os.path.expanduser('~'), './a:b'))

    def test_with_segments(self):
        class P(self.cls):
            def __init__(self, *pathsegments, session_id):
                super().__init__(*pathsegments)
                self.session_id = session_id

            def with_segments(self, *pathsegments):
                return type(self)(*pathsegments, session_id=self.session_id)
        p = P(self.base, session_id=42)
        self.assertEqual(42, p.absolute().session_id)
        self.assertEqual(42, p.resolve().session_id)
        if not is_wasi:  # WASI has no user accounts.
            self.assertEqual(42, p.with_segments('~').expanduser().session_id)
        self.assertEqual(42, (p / 'fileA').rename(p / 'fileB').session_id)
        self.assertEqual(42, (p / 'fileB').replace(p / 'fileA').session_id)
        if self.can_symlink:
            self.assertEqual(42, (p / 'linkA').readlink().session_id)
        for path in p.iterdir():
            self.assertEqual(42, path.session_id)
        for path in p.glob('*'):
            self.assertEqual(42, path.session_id)
        for path in p.rglob('*'):
            self.assertEqual(42, path.session_id)
        for dirpath, dirnames, filenames in p.walk():
            self.assertEqual(42, dirpath.session_id)

    def test_open_common(self):
        p = self.cls(self.base)
        with (p / 'fileA').open('r') as f:
            self.assertIsInstance(f, io.TextIOBase)
            self.assertEqual(f.read(), "this is file A\n")
        with (p / 'fileA').open('rb') as f:
            self.assertIsInstance(f, io.BufferedIOBase)
            self.assertEqual(f.read().strip(), b"this is file A")

    def test_open_unbuffered(self):
        p = self.cls(self.base)
        with (p / 'fileA').open('rb', buffering=0) as f:
            self.assertIsInstance(f, io.RawIOBase)
            self.assertEqual(f.read().strip(), b"this is file A")

    def test_copy_file_preserve_metadata(self):
        base = self.cls(self.base)
        source = base / 'fileA'
        if hasattr(os, 'chmod'):
            os.chmod(source, stat.S_IRWXU | stat.S_IRWXO)
        if hasattr(os, 'chflags') and hasattr(stat, 'UF_NODUMP'):
            os.chflags(source, stat.UF_NODUMP)
        source_st = source.stat()
        target = base / 'copyA'
        source.copy(target, preserve_metadata=True)
        self.assertTrue(target.exists())
        self.assertEqual(source.read_text(), target.read_text())
        target_st = target.stat()
        self.assertLessEqual(source_st.st_atime, target_st.st_atime)
        self.assertLessEqual(source_st.st_mtime, target_st.st_mtime)
        self.assertEqual(source_st.st_mode, target_st.st_mode)
        if hasattr(source_st, 'st_flags'):
            self.assertEqual(source_st.st_flags, target_st.st_flags)

    @needs_symlinks
    def test_copy_file_to_existing_symlink(self):
        base = self.cls(self.base)
        source = base / 'dirB' / 'fileB'
        target = base / 'linkA'
        real_target = base / 'fileA'
        result = source.copy(target)
        self.assertEqual(result, target)
        self.assertTrue(target.exists())
        self.assertTrue(target.is_symlink())
        self.assertTrue(real_target.exists())
        self.assertFalse(real_target.is_symlink())
        self.assertEqual(source.read_text(), real_target.read_text())

    @needs_symlinks
    def test_copy_file_to_existing_symlink_follow_symlinks_false(self):
        base = self.cls(self.base)
        source = base / 'dirB' / 'fileB'
        target = base / 'linkA'
        real_target = base / 'fileA'
        result = source.copy(target, follow_symlinks=False)
        self.assertEqual(result, target)
        self.assertTrue(target.exists())
        self.assertTrue(target.is_symlink())
        self.assertTrue(real_target.exists())
        self.assertFalse(real_target.is_symlink())
        self.assertEqual(source.read_text(), real_target.read_text())

    @os_helper.skip_unless_xattr
    def test_copy_file_preserve_metadata_xattrs(self):
        base = self.cls(self.base)
        source = base / 'fileA'
        os.setxattr(source, b'user.foo', b'42')
        target = base / 'copyA'
        source.copy(target, preserve_metadata=True)
        self.assertEqual(os.getxattr(target, b'user.foo'), b'42')

    @needs_symlinks
    def test_copy_symlink_follow_symlinks_true(self):
        base = self.cls(self.base)
        source = base / 'linkA'
        target = base / 'copyA'
        result = source.copy(target)
        self.assertEqual(result, target)
        self.assertTrue(target.exists())
        self.assertFalse(target.is_symlink())
        self.assertEqual(source.read_text(), target.read_text())

    @needs_symlinks
    def test_copy_symlink_follow_symlinks_false(self):
        base = self.cls(self.base)
        source = base / 'linkA'
        target = base / 'copyA'
        result = source.copy(target, follow_symlinks=False)
        self.assertEqual(result, target)
        self.assertTrue(target.exists())
        self.assertTrue(target.is_symlink())
        self.assertEqual(source.readlink(), target.readlink())

    @needs_symlinks
    def test_copy_symlink_to_itself(self):
        base = self.cls(self.base)
        source = base / 'linkA'
        self.assertRaises(OSError, source.copy, source)

    @needs_symlinks
    def test_copy_symlink_to_existing_symlink(self):
        base = self.cls(self.base)
        source = base / 'copySource'
        target = base / 'copyTarget'
        source.symlink_to(base / 'fileA')
        target.symlink_to(base / 'dirC')
        self.assertRaises(OSError, source.copy, target)
        self.assertRaises(OSError, source.copy, target, follow_symlinks=False)

    @needs_symlinks
    def test_copy_symlink_to_existing_directory_symlink(self):
        base = self.cls(self.base)
        source = base / 'copySource'
        target = base / 'copyTarget'
        source.symlink_to(base / 'fileA')
        target.symlink_to(base / 'dirC')
        self.assertRaises(OSError, source.copy, target)
        self.assertRaises(OSError, source.copy, target, follow_symlinks=False)

    @needs_symlinks
    def test_copy_directory_symlink_follow_symlinks_false(self):
        base = self.cls(self.base)
        source = base / 'linkB'
        target = base / 'copyA'
        result = source.copy(target, follow_symlinks=False)
        self.assertEqual(result, target)
        self.assertTrue(target.exists())
        self.assertTrue(target.is_symlink())
        self.assertEqual(source.readlink(), target.readlink())

    @needs_symlinks
    def test_copy_directory_symlink_to_itself(self):
        base = self.cls(self.base)
        source = base / 'linkB'
        self.assertRaises(OSError, source.copy, source)
        self.assertRaises(OSError, source.copy, source, follow_symlinks=False)

    @needs_symlinks
    def test_copy_directory_symlink_into_itself(self):
        base = self.cls(self.base)
        source = base / 'linkB'
        target = base / 'linkB' / 'copyB'
        self.assertRaises(OSError, source.copy, target)
        self.assertRaises(OSError, source.copy, target, follow_symlinks=False)
        self.assertFalse(target.exists())

    @needs_symlinks
    def test_copy_directory_symlink_to_existing_symlink(self):
        base = self.cls(self.base)
        source = base / 'copySource'
        target = base / 'copyTarget'
        source.symlink_to(base / 'dirC')
        target.symlink_to(base / 'fileA')
        self.assertRaises(FileExistsError, source.copy, target)
        self.assertRaises(FileExistsError, source.copy, target, follow_symlinks=False)

    @needs_symlinks
    def test_copy_directory_symlink_to_existing_directory_symlink(self):
        base = self.cls(self.base)
        source = base / 'copySource'
        target = base / 'copyTarget'
        source.symlink_to(base / 'dirC' / 'dirD')
        target.symlink_to(base / 'dirC')
        self.assertRaises(FileExistsError, source.copy, target)
        self.assertRaises(FileExistsError, source.copy, target, follow_symlinks=False)

    @needs_symlinks
    def test_copy_dangling_symlink(self):
        base = self.cls(self.base)
        source = base / 'source'
        target = base / 'target'

        source.mkdir()
        source.joinpath('link').symlink_to('nonexistent')

        self.assertRaises(FileNotFoundError, source.copy, target)

        target2 = base / 'target2'
        result = source.copy(target2, follow_symlinks=False)
        self.assertEqual(result, target2)
        self.assertTrue(target2.joinpath('link').is_symlink())
        self.assertEqual(target2.joinpath('link').readlink(), self.cls('nonexistent'))

    @needs_symlinks
    def test_copy_link_preserve_metadata(self):
        base = self.cls(self.base)
        source = base / 'linkA'
        if hasattr(os, 'lchmod'):
            os.lchmod(source, stat.S_IRWXU | stat.S_IRWXO)
        if hasattr(os, 'lchflags') and hasattr(stat, 'UF_NODUMP'):
            os.lchflags(source, stat.UF_NODUMP)
        source_st = source.lstat()
        target = base / 'copyA'
        source.copy(target, follow_symlinks=False, preserve_metadata=True)
        self.assertTrue(target.exists())
        self.assertTrue(target.is_symlink())
        self.assertEqual(source.readlink(), target.readlink())
        target_st = target.lstat()
        self.assertLessEqual(source_st.st_atime, target_st.st_atime)
        self.assertLessEqual(source_st.st_mtime, target_st.st_mtime)
        self.assertEqual(source_st.st_mode, target_st.st_mode)
        if hasattr(source_st, 'st_flags'):
            self.assertEqual(source_st.st_flags, target_st.st_flags)

    def test_copy_error_handling(self):
        def make_raiser(err):
            def raiser(*args, **kwargs):
                raise OSError(err, os.strerror(err))
            return raiser

        base = self.cls(self.base)
        source = base / 'fileA'
        target = base / 'copyA'

        # Raise non-fatal OSError from all available fast copy functions.
        with contextlib.ExitStack() as ctx:
            if fcntl and hasattr(fcntl, 'FICLONE'):
                ctx.enter_context(mock.patch('fcntl.ioctl', make_raiser(errno.EXDEV)))
            if posix and hasattr(posix, '_fcopyfile'):
                ctx.enter_context(mock.patch('posix._fcopyfile', make_raiser(errno.ENOTSUP)))
            if hasattr(os, 'copy_file_range'):
                ctx.enter_context(mock.patch('os.copy_file_range', make_raiser(errno.EXDEV)))
            if hasattr(os, 'sendfile'):
                ctx.enter_context(mock.patch('os.sendfile', make_raiser(errno.ENOTSOCK)))

            source.copy(target)
            self.assertTrue(target.exists())
            self.assertEqual(source.read_text(), target.read_text())

        # Raise fatal OSError from first available fast copy function.
        if fcntl and hasattr(fcntl, 'FICLONE'):
            patchpoint = 'fcntl.ioctl'
        elif posix and hasattr(posix, '_fcopyfile'):
            patchpoint = 'posix._fcopyfile'
        elif hasattr(os, 'copy_file_range'):
            patchpoint = 'os.copy_file_range'
        elif hasattr(os, 'sendfile'):
            patchpoint = 'os.sendfile'
        else:
            return
        with mock.patch(patchpoint, make_raiser(errno.ENOENT)):
            self.assertRaises(FileNotFoundError, source.copy, target)

    @unittest.skipIf(sys.platform == "win32" or sys.platform == "wasi", "directories are always readable on Windows and WASI")
    @unittest.skipIf(root_in_posix, "test fails with root privilege")
    def test_copy_dir_no_read_permission(self):
        base = self.cls(self.base)
        source = base / 'dirE'
        target = base / 'copyE'
        self.assertRaises(PermissionError, source.copy, target)
        self.assertFalse(target.exists())

    def test_copy_dir_preserve_metadata(self):
        base = self.cls(self.base)
        source = base / 'dirC'
        if hasattr(os, 'chmod'):
            os.chmod(source / 'dirD', stat.S_IRWXU | stat.S_IRWXO)
        if hasattr(os, 'chflags') and hasattr(stat, 'UF_NODUMP'):
            os.chflags(source / 'fileC', stat.UF_NODUMP)
        target = base / 'copyA'
        source.copy(target, preserve_metadata=True)

        for subpath in ['.', 'fileC', 'dirD', 'dirD/fileD']:
            source_st = source.joinpath(subpath).stat()
            target_st = target.joinpath(subpath).stat()
            self.assertLessEqual(source_st.st_atime, target_st.st_atime)
            self.assertLessEqual(source_st.st_mtime, target_st.st_mtime)
            self.assertEqual(source_st.st_mode, target_st.st_mode)
            if hasattr(source_st, 'st_flags'):
                self.assertEqual(source_st.st_flags, target_st.st_flags)

    @os_helper.skip_unless_xattr
    def test_copy_dir_preserve_metadata_xattrs(self):
        base = self.cls(self.base)
        source = base / 'dirC'
        source_file = source.joinpath('dirD', 'fileD')
        os.setxattr(source_file, b'user.foo', b'42')
        target = base / 'copyA'
        source.copy(target, preserve_metadata=True)
        target_file = target.joinpath('dirD', 'fileD')
        self.assertEqual(os.getxattr(target_file, b'user.foo'), b'42')

    @needs_symlinks
    def test_move_file_symlink(self):
        base = self.cls(self.base)
        source = base / 'linkA'
        source_readlink = source.readlink()
        target = base / 'linkA_moved'
        result = source.move(target)
        self.assertEqual(result, target)
        self.assertFalse(source.exists())
        self.assertTrue(target.is_symlink())
        self.assertEqual(source_readlink, target.readlink())

    @needs_symlinks
    def test_move_file_symlink_to_itself(self):
        base = self.cls(self.base)
        source = base / 'linkA'
        self.assertRaises(OSError, source.move, source)

    @needs_symlinks
    def test_move_dir_symlink(self):
        base = self.cls(self.base)
        source = base / 'linkB'
        source_readlink = source.readlink()
        target = base / 'linkB_moved'
        result = source.move(target)
        self.assertEqual(result, target)
        self.assertFalse(source.exists())
        self.assertTrue(target.is_symlink())
        self.assertEqual(source_readlink, target.readlink())

    @needs_symlinks
    def test_move_dir_symlink_to_itself(self):
        base = self.cls(self.base)
        source = base / 'linkB'
        self.assertRaises(OSError, source.move, source)

    @needs_symlinks
    def test_move_dangling_symlink(self):
        base = self.cls(self.base)
        source = base / 'brokenLink'
        source_readlink = source.readlink()
        target = base / 'brokenLink_moved'
        result = source.move(target)
        self.assertEqual(result, target)
        self.assertFalse(source.exists())
        self.assertTrue(target.is_symlink())
        self.assertEqual(source_readlink, target.readlink())

    def test_move_file(self):
        base = self.cls(self.base)
        source = base / 'fileA'
        source_text = source.read_text()
        target = base / 'fileA_moved'
        result = source.move(target)
        self.assertEqual(result, target)
        self.assertFalse(source.exists())
        self.assertTrue(target.exists())
        self.assertEqual(source_text, target.read_text())

    @patch_replace
    def test_move_file_other_fs(self):
        self.test_move_file()

    def test_move_file_to_file(self):
        base = self.cls(self.base)
        source = base / 'fileA'
        source_text = source.read_text()
        target = base / 'dirB' / 'fileB'
        result = source.move(target)
        self.assertEqual(result, target)
        self.assertFalse(source.exists())
        self.assertTrue(target.exists())
        self.assertEqual(source_text, target.read_text())

    @patch_replace
    def test_move_file_to_file_other_fs(self):
        self.test_move_file_to_file()

    def test_move_file_to_dir(self):
        base = self.cls(self.base)
        source = base / 'fileA'
        target = base / 'dirB'
        self.assertRaises(OSError, source.move, target)

    @patch_replace
    def test_move_file_to_dir_other_fs(self):
        self.test_move_file_to_dir()

    def test_move_file_to_itself(self):
        base = self.cls(self.base)
        source = base / 'fileA'
        self.assertRaises(OSError, source.move, source)

    def test_move_dir(self):
        base = self.cls(self.base)
        source = base / 'dirC'
        target = base / 'dirC_moved'
        result = source.move(target)
        self.assertEqual(result, target)
        self.assertFalse(source.exists())
        self.assertTrue(target.is_dir())
        self.assertTrue(target.joinpath('dirD').is_dir())
        self.assertTrue(target.joinpath('dirD', 'fileD').is_file())
        self.assertEqual(target.joinpath('dirD', 'fileD').read_text(),
                         "this is file D\n")
        self.assertTrue(target.joinpath('fileC').is_file())
        self.assertTrue(target.joinpath('fileC').read_text(),
                        "this is file C\n")

    @patch_replace
    def test_move_dir_other_fs(self):
        self.test_move_dir()

    def test_move_dir_to_dir(self):
        base = self.cls(self.base)
        source = base / 'dirC'
        target = base / 'dirB'
        self.assertRaises(OSError, source.move, target)
        self.assertTrue(source.exists())
        self.assertTrue(target.exists())

    @patch_replace
    def test_move_dir_to_dir_other_fs(self):
        self.test_move_dir_to_dir()

    def test_move_dir_to_itself(self):
        base = self.cls(self.base)
        source = base / 'dirC'
        self.assertRaises(OSError, source.move, source)
        self.assertTrue(source.exists())

    def test_move_dir_into_itself(self):
        base = self.cls(self.base)
        source = base / 'dirC'
        target = base / 'dirC' / 'bar'
        self.assertRaises(OSError, source.move, target)
        self.assertTrue(source.exists())
        self.assertFalse(target.exists())

    @patch_replace
    def test_move_dir_into_itself_other_fs(self):
        self.test_move_dir_into_itself()

    @patch_replace
    @needs_symlinks
    def test_move_file_symlink_other_fs(self):
        self.test_move_file_symlink()

    @patch_replace
    @needs_symlinks
    def test_move_file_symlink_to_itself_other_fs(self):
        self.test_move_file_symlink_to_itself()

    @patch_replace
    @needs_symlinks
    def test_move_dir_symlink_other_fs(self):
        self.test_move_dir_symlink()

    @patch_replace
    @needs_symlinks
    def test_move_dir_symlink_to_itself_other_fs(self):
        self.test_move_dir_symlink_to_itself()

    @patch_replace
    @needs_symlinks
    def test_move_dangling_symlink_other_fs(self):
        self.test_move_dangling_symlink()

    def test_move_into(self):
        base = self.cls(self.base)
        source = base / 'fileA'
        source_text = source.read_text()
        target_dir = base / 'dirA'
        result = source.move_into(target_dir)
        self.assertEqual(result, target_dir / 'fileA')
        self.assertFalse(source.exists())
        self.assertTrue(result.exists())
        self.assertEqual(source_text, result.read_text())

    @patch_replace
    def test_move_into_other_os(self):
        self.test_move_into()

    def test_move_into_empty_name(self):
        source = self.cls('')
        target_dir = self.base
        self.assertRaises(ValueError, source.move_into, target_dir)

    @patch_replace
    def test_move_into_empty_name_other_os(self):
        self.test_move_into_empty_name()

    @needs_symlinks
    def test_complex_symlinks_absolute(self):
        self._check_complex_symlinks(self.base)

    @needs_symlinks
    def test_complex_symlinks_relative(self):
        self._check_complex_symlinks('.')

    @needs_symlinks
    def test_complex_symlinks_relative_dot_dot(self):
        self._check_complex_symlinks(self.parser.join('dirA', '..'))

    def _check_complex_symlinks(self, link0_target):
        # Test solving a non-looping chain of symlinks (issue #19887).
        parser = self.parser
        P = self.cls(self.base)
        P.joinpath('link1').symlink_to(parser.join('link0', 'link0'), target_is_directory=True)
        P.joinpath('link2').symlink_to(parser.join('link1', 'link1'), target_is_directory=True)
        P.joinpath('link3').symlink_to(parser.join('link2', 'link2'), target_is_directory=True)
        P.joinpath('link0').symlink_to(link0_target, target_is_directory=True)

        # Resolve absolute paths.
        p = (P / 'link0').resolve()
        self.assertEqual(p, P)
        self.assertEqualNormCase(str(p), self.base)
        p = (P / 'link1').resolve()
        self.assertEqual(p, P)
        self.assertEqualNormCase(str(p), self.base)
        p = (P / 'link2').resolve()
        self.assertEqual(p, P)
        self.assertEqualNormCase(str(p), self.base)
        p = (P / 'link3').resolve()
        self.assertEqual(p, P)
        self.assertEqualNormCase(str(p), self.base)

        # Resolve relative paths.
        old_path = os.getcwd()
        os.chdir(self.base)
        try:
            p = self.cls('link0').resolve()
            self.assertEqual(p, P)
            self.assertEqualNormCase(str(p), self.base)
            p = self.cls('link1').resolve()
            self.assertEqual(p, P)
            self.assertEqualNormCase(str(p), self.base)
            p = self.cls('link2').resolve()
            self.assertEqual(p, P)
            self.assertEqualNormCase(str(p), self.base)
            p = self.cls('link3').resolve()
            self.assertEqual(p, P)
            self.assertEqualNormCase(str(p), self.base)
        finally:
            os.chdir(old_path)

    def _check_resolve(self, p, expected, strict=True):
        q = p.resolve(strict)
        self.assertEqual(q, expected)

    # This can be used to check both relative and absolute resolutions.
    _check_resolve_relative = _check_resolve_absolute = _check_resolve

    @needs_symlinks
    def test_resolve_common(self):
        P = self.cls
        p = P(self.base, 'foo')
        with self.assertRaises(OSError) as cm:
            p.resolve(strict=True)
        self.assertEqual(cm.exception.errno, errno.ENOENT)
        # Non-strict
        parser = self.parser
        self.assertEqualNormCase(str(p.resolve(strict=False)),
                                 parser.join(self.base, 'foo'))
        p = P(self.base, 'foo', 'in', 'spam')
        self.assertEqualNormCase(str(p.resolve(strict=False)),
                                 parser.join(self.base, 'foo', 'in', 'spam'))
        p = P(self.base, '..', 'foo', 'in', 'spam')
        self.assertEqualNormCase(str(p.resolve(strict=False)),
                                 parser.join(parser.dirname(self.base), 'foo', 'in', 'spam'))
        # These are all relative symlinks.
        p = P(self.base, 'dirB', 'fileB')
        self._check_resolve_relative(p, p)
        p = P(self.base, 'linkA')
        self._check_resolve_relative(p, P(self.base, 'fileA'))
        p = P(self.base, 'dirA', 'linkC', 'fileB')
        self._check_resolve_relative(p, P(self.base, 'dirB', 'fileB'))
        p = P(self.base, 'dirB', 'linkD', 'fileB')
        self._check_resolve_relative(p, P(self.base, 'dirB', 'fileB'))
        # Non-strict
        p = P(self.base, 'dirA', 'linkC', 'fileB', 'foo', 'in', 'spam')
        self._check_resolve_relative(p, P(self.base, 'dirB', 'fileB', 'foo', 'in',
                                          'spam'), False)
        p = P(self.base, 'dirA', 'linkC', '..', 'foo', 'in', 'spam')
        if self.cls.parser is not posixpath:
            # In Windows, if linkY points to dirB, 'dirA\linkY\..'
            # resolves to 'dirA' without resolving linkY first.
            self._check_resolve_relative(p, P(self.base, 'dirA', 'foo', 'in',
                                              'spam'), False)
        else:
            # In Posix, if linkY points to dirB, 'dirA/linkY/..'
            # resolves to 'dirB/..' first before resolving to parent of dirB.
            self._check_resolve_relative(p, P(self.base, 'foo', 'in', 'spam'), False)
        # Now create absolute symlinks.
        d = self.tempdir()
        P(self.base, 'dirA', 'linkX').symlink_to(d)
        P(self.base, str(d), 'linkY').symlink_to(self.parser.join(self.base, 'dirB'))
        p = P(self.base, 'dirA', 'linkX', 'linkY', 'fileB')
        self._check_resolve_absolute(p, P(self.base, 'dirB', 'fileB'))
        # Non-strict
        p = P(self.base, 'dirA', 'linkX', 'linkY', 'foo', 'in', 'spam')
        self._check_resolve_relative(p, P(self.base, 'dirB', 'foo', 'in', 'spam'),
                                     False)
        p = P(self.base, 'dirA', 'linkX', 'linkY', '..', 'foo', 'in', 'spam')
        if self.cls.parser is not posixpath:
            # In Windows, if linkY points to dirB, 'dirA\linkY\..'
            # resolves to 'dirA' without resolving linkY first.
            self._check_resolve_relative(p, P(d, 'foo', 'in', 'spam'), False)
        else:
            # In Posix, if linkY points to dirB, 'dirA/linkY/..'
            # resolves to 'dirB/..' first before resolving to parent of dirB.
            self._check_resolve_relative(p, P(self.base, 'foo', 'in', 'spam'), False)

    @needs_symlinks
    def test_resolve_dot(self):
        # See http://web.archive.org/web/20200623062557/https://bitbucket.org/pitrou/pathlib/issues/9/
        parser = self.parser
        p = self.cls(self.base)
        p.joinpath('0').symlink_to('.', target_is_directory=True)
        p.joinpath('1').symlink_to(parser.join('0', '0'), target_is_directory=True)
        p.joinpath('2').symlink_to(parser.join('1', '1'), target_is_directory=True)
        q = p / '2'
        self.assertEqual(q.resolve(strict=True), p)
        r = q / '3' / '4'
        self.assertRaises(FileNotFoundError, r.resolve, strict=True)
        # Non-strict
        self.assertEqual(r.resolve(strict=False), p / '3' / '4')

    def _check_symlink_loop(self, *args):
        path = self.cls(*args)
        with self.assertRaises(OSError) as cm:
            path.resolve(strict=True)
        self.assertEqual(cm.exception.errno, errno.ELOOP)

    @needs_posix
    @needs_symlinks
    def test_resolve_loop(self):
        # Loops with relative symlinks.
        self.cls(self.base, 'linkX').symlink_to('linkX/inside')
        self._check_symlink_loop(self.base, 'linkX')
        self.cls(self.base, 'linkY').symlink_to('linkY')
        self._check_symlink_loop(self.base, 'linkY')
        self.cls(self.base, 'linkZ').symlink_to('linkZ/../linkZ')
        self._check_symlink_loop(self.base, 'linkZ')
        # Non-strict
        p = self.cls(self.base, 'linkZ', 'foo')
        self.assertEqual(p.resolve(strict=False), p)
        # Loops with absolute symlinks.
        self.cls(self.base, 'linkU').symlink_to(self.parser.join(self.base, 'linkU/inside'))
        self._check_symlink_loop(self.base, 'linkU')
        self.cls(self.base, 'linkV').symlink_to(self.parser.join(self.base, 'linkV'))
        self._check_symlink_loop(self.base, 'linkV')
        self.cls(self.base, 'linkW').symlink_to(self.parser.join(self.base, 'linkW/../linkW'))
        self._check_symlink_loop(self.base, 'linkW')
        # Non-strict
        q = self.cls(self.base, 'linkW', 'foo')
        self.assertEqual(q.resolve(strict=False), q)

    def test_resolve_nonexist_relative_issue38671(self):
        p = self.cls('non', 'exist')

        old_cwd = os.getcwd()
        os.chdir(self.base)
        try:
            self.assertEqual(p.resolve(), self.cls(self.base, p))
        finally:
            os.chdir(old_cwd)

    @needs_symlinks
    def test_readlink(self):
        P = self.cls(self.base)
        self.assertEqual((P / 'linkA').readlink(), self.cls('fileA'))
        self.assertEqual((P / 'brokenLink').readlink(),
                         self.cls('non-existing'))
        self.assertEqual((P / 'linkB').readlink(), self.cls('dirB'))
        self.assertEqual((P / 'linkB' / 'linkD').readlink(), self.cls('../dirB'))
        with self.assertRaises(OSError):
            (P / 'fileA').readlink()

    @unittest.skipIf(hasattr(os, "readlink"), "os.readlink() is present")
    def test_readlink_unsupported(self):
        P = self.cls(self.base)
        p = P / 'fileA'
        with self.assertRaises(pathlib.UnsupportedOperation):
            q.readlink(p)

    @os_helper.skip_unless_working_chmod
    def test_chmod(self):
        p = self.cls(self.base) / 'fileA'
        mode = p.stat().st_mode
        # Clear writable bit.
        new_mode = mode & ~0o222
        p.chmod(new_mode)
        self.assertEqual(p.stat().st_mode, new_mode)
        # Set writable bit.
        new_mode = mode | 0o222
        p.chmod(new_mode)
        self.assertEqual(p.stat().st_mode, new_mode)

    # On Windows, os.chmod does not follow symlinks (issue #15411)
    @needs_posix
    @os_helper.skip_unless_working_chmod
    def test_chmod_follow_symlinks_true(self):
        p = self.cls(self.base) / 'linkA'
        q = p.resolve()
        mode = q.stat().st_mode
        # Clear writable bit.
        new_mode = mode & ~0o222
        p.chmod(new_mode, follow_symlinks=True)
        self.assertEqual(q.stat().st_mode, new_mode)
        # Set writable bit
        new_mode = mode | 0o222
        p.chmod(new_mode, follow_symlinks=True)
        self.assertEqual(q.stat().st_mode, new_mode)

    # XXX also need a test for lchmod.

    def _get_pw_name_or_skip_test(self, uid):
        try:
            return pwd.getpwuid(uid).pw_name
        except KeyError:
            self.skipTest(
                "user %d doesn't have an entry in the system database" % uid)

    @unittest.skipUnless(pwd, "the pwd module is needed for this test")
    def test_owner(self):
        p = self.cls(self.base) / 'fileA'
        expected_uid = p.stat().st_uid
        expected_name = self._get_pw_name_or_skip_test(expected_uid)

        self.assertEqual(expected_name, p.owner())

    @unittest.skipUnless(pwd, "the pwd module is needed for this test")
    @unittest.skipUnless(root_in_posix, "test needs root privilege")
    def test_owner_no_follow_symlinks(self):
        all_users = [u.pw_uid for u in pwd.getpwall()]
        if len(all_users) < 2:
            self.skipTest("test needs more than one user")

        target = self.cls(self.base) / 'fileA'
        link = self.cls(self.base) / 'linkA'

        uid_1, uid_2 = all_users[:2]
        os.chown(target, uid_1, -1)
        os.chown(link, uid_2, -1, follow_symlinks=False)

        expected_uid = link.stat(follow_symlinks=False).st_uid
        expected_name = self._get_pw_name_or_skip_test(expected_uid)

        self.assertEqual(expected_uid, uid_2)
        self.assertEqual(expected_name, link.owner(follow_symlinks=False))

    def _get_gr_name_or_skip_test(self, gid):
        try:
            return grp.getgrgid(gid).gr_name
        except KeyError:
            self.skipTest(
                "group %d doesn't have an entry in the system database" % gid)

    @unittest.skipUnless(grp, "the grp module is needed for this test")
    def test_group(self):
        p = self.cls(self.base) / 'fileA'
        expected_gid = p.stat().st_gid
        expected_name = self._get_gr_name_or_skip_test(expected_gid)

        self.assertEqual(expected_name, p.group())

    @unittest.skipUnless(grp, "the grp module is needed for this test")
    @unittest.skipUnless(root_in_posix, "test needs root privilege")
    def test_group_no_follow_symlinks(self):
        all_groups = [g.gr_gid for g in grp.getgrall()]
        if len(all_groups) < 2:
            self.skipTest("test needs more than one group")

        target = self.cls(self.base) / 'fileA'
        link = self.cls(self.base) / 'linkA'

        gid_1, gid_2 = all_groups[:2]
        os.chown(target, -1, gid_1)
        os.chown(link, -1, gid_2, follow_symlinks=False)

        expected_gid = link.stat(follow_symlinks=False).st_gid
        expected_name = self._get_pw_name_or_skip_test(expected_gid)

        self.assertEqual(expected_gid, gid_2)
        self.assertEqual(expected_name, link.group(follow_symlinks=False))

    def test_unlink(self):
        p = self.cls(self.base) / 'fileA'
        p.unlink()
        self.assertFileNotFound(p.stat)
        self.assertFileNotFound(p.unlink)

    def test_unlink_missing_ok(self):
        p = self.cls(self.base) / 'fileAAA'
        self.assertFileNotFound(p.unlink)
        p.unlink(missing_ok=True)

    def test_rmdir(self):
        p = self.cls(self.base) / 'dirA'
        for q in p.iterdir():
            q.unlink()
        p.rmdir()
        self.assertFileNotFound(p.stat)
        self.assertFileNotFound(p.unlink)

    def test_delete_file(self):
        p = self.cls(self.base) / 'fileA'
        p._delete()
        self.assertFalse(p.exists())
        self.assertFileNotFound(p._delete)

    def test_delete_dir(self):
        base = self.cls(self.base)
        base.joinpath('dirA')._delete()
        self.assertFalse(base.joinpath('dirA').exists())
        self.assertFalse(base.joinpath('dirA', 'linkC').exists(
            follow_symlinks=False))
        base.joinpath('dirB')._delete()
        self.assertFalse(base.joinpath('dirB').exists())
        self.assertFalse(base.joinpath('dirB', 'fileB').exists())
        self.assertFalse(base.joinpath('dirB', 'linkD').exists(
            follow_symlinks=False))
        base.joinpath('dirC')._delete()
        self.assertFalse(base.joinpath('dirC').exists())
        self.assertFalse(base.joinpath('dirC', 'dirD').exists())
        self.assertFalse(base.joinpath('dirC', 'dirD', 'fileD').exists())
        self.assertFalse(base.joinpath('dirC', 'fileC').exists())
        self.assertFalse(base.joinpath('dirC', 'novel.txt').exists())

    def test_delete_missing(self):
        tmp = self.cls(self.base, 'delete')
        tmp.mkdir()
        # filename is guaranteed not to exist
        filename = tmp / 'foo'
        self.assertRaises(FileNotFoundError, filename._delete)

    @needs_symlinks
    def test_delete_symlink(self):
        tmp = self.cls(self.base, 'delete')
        tmp.mkdir()
        dir_ = tmp / 'dir'
        dir_.mkdir()
        link = tmp / 'link'
        link.symlink_to(dir_)
        link._delete()
        self.assertTrue(dir_.exists())
        self.assertFalse(link.exists(follow_symlinks=False))

    @needs_symlinks
    def test_delete_inner_symlink(self):
        tmp = self.cls(self.base, 'delete')
        tmp.mkdir()
        dir1 = tmp / 'dir1'
        dir2 = dir1 / 'dir2'
        dir3 = tmp / 'dir3'
        for d in dir1, dir2, dir3:
            d.mkdir()
        file1 = tmp / 'file1'
        file1.write_text('foo')
        link1 = dir1 / 'link1'
        link1.symlink_to(dir2)
        link2 = dir1 / 'link2'
        link2.symlink_to(dir3)
        link3 = dir1 / 'link3'
        link3.symlink_to(file1)
        # make sure symlinks are removed but not followed
        dir1._delete()
        self.assertFalse(dir1.exists())
        self.assertTrue(dir3.exists())
        self.assertTrue(file1.exists())

    @unittest.skipIf(sys.platform[:6] == 'cygwin',
                     "This test can't be run on Cygwin (issue #1071513).")
    @os_helper.skip_if_dac_override
    @os_helper.skip_unless_working_chmod
    def test_delete_unwritable(self):
        tmp = self.cls(self.base, 'delete')
        tmp.mkdir()
        child_file_path = tmp / 'a'
        child_dir_path = tmp / 'b'
        child_file_path.write_text("")
        child_dir_path.mkdir()
        old_dir_mode = tmp.stat().st_mode
        old_child_file_mode = child_file_path.stat().st_mode
        old_child_dir_mode = child_dir_path.stat().st_mode
        # Make unwritable.
        new_mode = stat.S_IREAD | stat.S_IEXEC
        try:
            child_file_path.chmod(new_mode)
            child_dir_path.chmod(new_mode)
            tmp.chmod(new_mode)

            self.assertRaises(PermissionError, tmp._delete)
        finally:
            tmp.chmod(old_dir_mode)
            child_file_path.chmod(old_child_file_mode)
            child_dir_path.chmod(old_child_dir_mode)

    @needs_windows
    def test_delete_inner_junction(self):
        import _winapi
        tmp = self.cls(self.base, 'delete')
        tmp.mkdir()
        dir1 = tmp / 'dir1'
        dir2 = dir1 / 'dir2'
        dir3 = tmp / 'dir3'
        for d in dir1, dir2, dir3:
            d.mkdir()
        file1 = tmp / 'file1'
        file1.write_text('foo')
        link1 = dir1 / 'link1'
        _winapi.CreateJunction(str(dir2), str(link1))
        link2 = dir1 / 'link2'
        _winapi.CreateJunction(str(dir3), str(link2))
        link3 = dir1 / 'link3'
        _winapi.CreateJunction(str(file1), str(link3))
        # make sure junctions are removed but not followed
        dir1._delete()
        self.assertFalse(dir1.exists())
        self.assertTrue(dir3.exists())
        self.assertTrue(file1.exists())

    @needs_windows
    def test_delete_outer_junction(self):
        import _winapi
        tmp = self.cls(self.base, 'delete')
        tmp.mkdir()
        src = tmp / 'cheese'
        dst = tmp / 'shop'
        src.mkdir()
        spam = src / 'spam'
        spam.write_text('')
        _winapi.CreateJunction(str(src), str(dst))
        dst._delete()
        self.assertFalse(dst.exists())
        self.assertTrue(spam.exists())
        self.assertTrue(src.exists())

    @unittest.skipUnless(hasattr(os, "mkfifo"), 'requires os.mkfifo()')
    @unittest.skipIf(sys.platform == "vxworks",
                     "fifo requires special path on VxWorks")
    def test_delete_on_named_pipe(self):
        p = self.cls(self.base, 'pipe')
        os.mkfifo(p)
        p._delete()
        self.assertFalse(p.exists())

        p = self.cls(self.base, 'dir')
        p.mkdir()
        os.mkfifo(p / 'mypipe')
        p._delete()
        self.assertFalse(p.exists())

    def test_delete_does_not_choke_on_failing_lstat(self):
        try:
            orig_lstat = os.lstat
            tmp = self.cls(self.base, 'delete')

            def raiser(fn, *args, **kwargs):
                if fn != tmp:
                    raise OSError()
                else:
                    return orig_lstat(fn)

            os.lstat = raiser

            tmp.mkdir()
            foo = tmp / 'foo'
            foo.write_text('')
            tmp._delete()
        finally:
            os.lstat = orig_lstat

    @os_helper.skip_unless_hardlink
    def test_hardlink_to(self):
        P = self.cls(self.base)
        target = P / 'fileA'
        size = target.stat().st_size
        # linking to another path.
        link = P / 'dirA' / 'fileAA'
        link.hardlink_to(target)
        self.assertEqual(link.stat().st_size, size)
        self.assertTrue(os.path.samefile(target, link))
        self.assertTrue(target.exists())
        # Linking to a str of a relative path.
        link2 = P / 'dirA' / 'fileAAA'
        target2 = self.parser.join(TESTFN, 'fileA')
        link2.hardlink_to(target2)
        self.assertEqual(os.stat(target2).st_size, size)
        self.assertTrue(link2.exists())

    @unittest.skipIf(hasattr(os, "link"), "os.link() is present")
    def test_hardlink_to_unsupported(self):
        P = self.cls(self.base)
        p = P / 'fileA'
        # linking to another path.
        q = P / 'dirA' / 'fileAA'
        with self.assertRaises(pathlib.UnsupportedOperation):
            q.hardlink_to(p)

    def test_rename(self):
        P = self.cls(self.base)
        p = P / 'fileA'
        size = p.stat().st_size
        # Renaming to another path.
        q = P / 'dirA' / 'fileAA'
        renamed_p = p.rename(q)
        self.assertEqual(renamed_p, q)
        self.assertEqual(q.stat().st_size, size)
        self.assertFileNotFound(p.stat)
        # Renaming to a str of a relative path.
        r = self.parser.join(TESTFN, 'fileAAA')
        renamed_q = q.rename(r)
        self.assertEqual(renamed_q, self.cls(r))
        self.assertEqual(os.stat(r).st_size, size)
        self.assertFileNotFound(q.stat)

    def test_replace(self):
        P = self.cls(self.base)
        p = P / 'fileA'
        size = p.stat().st_size
        # Replacing a non-existing path.
        q = P / 'dirA' / 'fileAA'
        replaced_p = p.replace(q)
        self.assertEqual(replaced_p, q)
        self.assertEqual(q.stat().st_size, size)
        self.assertFileNotFound(p.stat)
        # Replacing another (existing) path.
        r = self.parser.join(TESTFN, 'dirB', 'fileB')
        replaced_q = q.replace(r)
        self.assertEqual(replaced_q, self.cls(r))
        self.assertEqual(os.stat(r).st_size, size)
        self.assertFileNotFound(q.stat)

    def test_touch_common(self):
        P = self.cls(self.base)
        p = P / 'newfileA'
        self.assertFalse(p.exists())
        p.touch()
        self.assertTrue(p.exists())
        st = p.stat()
        old_mtime = st.st_mtime
        old_mtime_ns = st.st_mtime_ns
        # Rewind the mtime sufficiently far in the past to work around
        # filesystem-specific timestamp granularity.
        os.utime(str(p), (old_mtime - 10, old_mtime - 10))
        # The file mtime should be refreshed by calling touch() again.
        p.touch()
        st = p.stat()
        self.assertGreaterEqual(st.st_mtime_ns, old_mtime_ns)
        self.assertGreaterEqual(st.st_mtime, old_mtime)
        # Now with exist_ok=False.
        p = P / 'newfileB'
        self.assertFalse(p.exists())
        p.touch(mode=0o700, exist_ok=False)
        self.assertTrue(p.exists())
        self.assertRaises(OSError, p.touch, exist_ok=False)

    def test_touch_nochange(self):
        P = self.cls(self.base)
        p = P / 'fileA'
        p.touch()
        with p.open('rb') as f:
            self.assertEqual(f.read().strip(), b"this is file A")

    def test_mkdir(self):
        P = self.cls(self.base)
        p = P / 'newdirA'
        self.assertFalse(p.exists())
        p.mkdir()
        self.assertTrue(p.exists())
        self.assertTrue(p.is_dir())
        with self.assertRaises(OSError) as cm:
            p.mkdir()
        self.assertEqual(cm.exception.errno, errno.EEXIST)

    def test_mkdir_parents(self):
        # Creating a chain of directories.
        p = self.cls(self.base, 'newdirB', 'newdirC')
        self.assertFalse(p.exists())
        with self.assertRaises(OSError) as cm:
            p.mkdir()
        self.assertEqual(cm.exception.errno, errno.ENOENT)
        p.mkdir(parents=True)
        self.assertTrue(p.exists())
        self.assertTrue(p.is_dir())
        with self.assertRaises(OSError) as cm:
            p.mkdir(parents=True)
        self.assertEqual(cm.exception.errno, errno.EEXIST)
        # Test `mode` arg.
        mode = stat.S_IMODE(p.stat().st_mode)  # Default mode.
        p = self.cls(self.base, 'newdirD', 'newdirE')
        p.mkdir(0o555, parents=True)
        self.assertTrue(p.exists())
        self.assertTrue(p.is_dir())
        if os.name != 'nt':
            # The directory's permissions follow the mode argument.
            self.assertEqual(stat.S_IMODE(p.stat().st_mode), 0o7555 & mode)
        # The parent's permissions follow the default process settings.
        self.assertEqual(stat.S_IMODE(p.parent.stat().st_mode), mode)

    def test_mkdir_exist_ok(self):
        p = self.cls(self.base, 'dirB')
        st_ctime_first = p.stat().st_ctime
        self.assertTrue(p.exists())
        self.assertTrue(p.is_dir())
        with self.assertRaises(FileExistsError) as cm:
            p.mkdir()
        self.assertEqual(cm.exception.errno, errno.EEXIST)
        p.mkdir(exist_ok=True)
        self.assertTrue(p.exists())
        self.assertEqual(p.stat().st_ctime, st_ctime_first)

    def test_mkdir_exist_ok_with_parent(self):
        p = self.cls(self.base, 'dirC')
        self.assertTrue(p.exists())
        with self.assertRaises(FileExistsError) as cm:
            p.mkdir()
        self.assertEqual(cm.exception.errno, errno.EEXIST)
        p = p / 'newdirC'
        p.mkdir(parents=True)
        st_ctime_first = p.stat().st_ctime
        self.assertTrue(p.exists())
        with self.assertRaises(FileExistsError) as cm:
            p.mkdir(parents=True)
        self.assertEqual(cm.exception.errno, errno.EEXIST)
        p.mkdir(parents=True, exist_ok=True)
        self.assertTrue(p.exists())
        self.assertEqual(p.stat().st_ctime, st_ctime_first)

    def test_mkdir_exist_ok_root(self):
        # Issue #25803: A drive root could raise PermissionError on Windows.
        self.cls('/').resolve().mkdir(exist_ok=True)
        self.cls('/').resolve().mkdir(parents=True, exist_ok=True)

    @needs_windows  # XXX: not sure how to test this on POSIX.
    def test_mkdir_with_unknown_drive(self):
        for d in 'ZYXWVUTSRQPONMLKJIHGFEDCBA':
            p = self.cls(d + ':\\')
            if not p.is_dir():
                break
        else:
            self.skipTest("cannot find a drive that doesn't exist")
        with self.assertRaises(OSError):
            (p / 'child' / 'path').mkdir(parents=True)

    def test_mkdir_with_child_file(self):
        p = self.cls(self.base, 'dirB', 'fileB')
        self.assertTrue(p.exists())
        # An exception is raised when the last path component is an existing
        # regular file, regardless of whether exist_ok is true or not.
        with self.assertRaises(FileExistsError) as cm:
            p.mkdir(parents=True)
        self.assertEqual(cm.exception.errno, errno.EEXIST)
        with self.assertRaises(FileExistsError) as cm:
            p.mkdir(parents=True, exist_ok=True)
        self.assertEqual(cm.exception.errno, errno.EEXIST)

    def test_mkdir_no_parents_file(self):
        p = self.cls(self.base, 'fileA')
        self.assertTrue(p.exists())
        # An exception is raised when the last path component is an existing
        # regular file, regardless of whether exist_ok is true or not.
        with self.assertRaises(FileExistsError) as cm:
            p.mkdir()
        self.assertEqual(cm.exception.errno, errno.EEXIST)
        with self.assertRaises(FileExistsError) as cm:
            p.mkdir(exist_ok=True)
        self.assertEqual(cm.exception.errno, errno.EEXIST)

    def test_mkdir_concurrent_parent_creation(self):
        for pattern_num in range(32):
            p = self.cls(self.base, 'dirCPC%d' % pattern_num)
            self.assertFalse(p.exists())

            real_mkdir = os.mkdir
            def my_mkdir(path, mode=0o777):
                path = str(path)
                # Emulate another process that would create the directory
                # just before we try to create it ourselves.  We do it
                # in all possible pattern combinations, assuming that this
                # function is called at most 5 times (dirCPC/dir1/dir2,
                # dirCPC/dir1, dirCPC, dirCPC/dir1, dirCPC/dir1/dir2).
                if pattern.pop():
                    real_mkdir(path, mode)  # From another process.
                    concurrently_created.add(path)
                real_mkdir(path, mode)  # Our real call.

            pattern = [bool(pattern_num & (1 << n)) for n in range(5)]
            concurrently_created = set()
            p12 = p / 'dir1' / 'dir2'
            try:
                with mock.patch("os.mkdir", my_mkdir):
                    p12.mkdir(parents=True, exist_ok=False)
            except FileExistsError:
                self.assertIn(str(p12), concurrently_created)
            else:
                self.assertNotIn(str(p12), concurrently_created)
            self.assertTrue(p.exists())

    @needs_symlinks
    def test_symlink_to(self):
        P = self.cls(self.base)
        target = P / 'fileA'
        # Symlinking a path target.
        link = P / 'dirA' / 'linkAA'
        link.symlink_to(target)
        self.assertEqual(link.stat(), target.stat())
        self.assertNotEqual(link.lstat(), target.stat())
        # Symlinking a str target.
        link = P / 'dirA' / 'linkAAA'
        link.symlink_to(str(target))
        self.assertEqual(link.stat(), target.stat())
        self.assertNotEqual(link.lstat(), target.stat())
        self.assertFalse(link.is_dir())
        # Symlinking to a directory.
        target = P / 'dirB'
        link = P / 'dirA' / 'linkAAAA'
        link.symlink_to(target, target_is_directory=True)
        self.assertEqual(link.stat(), target.stat())
        self.assertNotEqual(link.lstat(), target.stat())
        self.assertTrue(link.is_dir())
        self.assertTrue(list(link.iterdir()))

    @unittest.skipIf(hasattr(os, "symlink"), "os.symlink() is present")
    def test_symlink_to_unsupported(self):
        P = self.cls(self.base)
        p = P / 'fileA'
        # linking to another path.
        q = P / 'dirA' / 'fileAA'
        with self.assertRaises(pathlib.UnsupportedOperation):
            q.symlink_to(p)

    def test_stat(self):
        statA = self.cls(self.base).joinpath('fileA').stat()
        statB = self.cls(self.base).joinpath('dirB', 'fileB').stat()
        statC = self.cls(self.base).joinpath('dirC').stat()
        # st_mode: files are the same, directory differs.
        self.assertIsInstance(statA.st_mode, int)
        self.assertEqual(statA.st_mode, statB.st_mode)
        self.assertNotEqual(statA.st_mode, statC.st_mode)
        self.assertNotEqual(statB.st_mode, statC.st_mode)
        # st_ino: all different,
        self.assertIsInstance(statA.st_ino, int)
        self.assertNotEqual(statA.st_ino, statB.st_ino)
        self.assertNotEqual(statA.st_ino, statC.st_ino)
        self.assertNotEqual(statB.st_ino, statC.st_ino)
        # st_dev: all the same.
        self.assertIsInstance(statA.st_dev, int)
        self.assertEqual(statA.st_dev, statB.st_dev)
        self.assertEqual(statA.st_dev, statC.st_dev)
        # other attributes not used by pathlib.

    def test_stat_no_follow_symlinks_nosymlink(self):
        p = self.cls(self.base) / 'fileA'
        st = p.stat()
        self.assertEqual(st, p.stat(follow_symlinks=False))

    @needs_symlinks
    def test_stat_no_follow_symlinks(self):
        p = self.cls(self.base) / 'linkA'
        st = p.stat()
        self.assertNotEqual(st, p.stat(follow_symlinks=False))

    @needs_symlinks
    def test_lstat(self):
        p = self.cls(self.base)/ 'linkA'
        st = p.stat()
        self.assertNotEqual(st, p.lstat())

    def test_lstat_nosymlink(self):
        p = self.cls(self.base) / 'fileA'
        st = p.stat()
        self.assertEqual(st, p.lstat())

    def test_is_junction_false(self):
        P = self.cls(self.base)
        self.assertFalse((P / 'fileA').is_junction())
        self.assertFalse((P / 'dirA').is_junction())
        self.assertFalse((P / 'non-existing').is_junction())
        self.assertFalse((P / 'fileA' / 'bah').is_junction())
        self.assertFalse((P / 'fileA\udfff').is_junction())
        self.assertFalse((P / 'fileA\x00').is_junction())

    def test_is_junction_true(self):
        P = self.cls(self.base)

        with mock.patch.object(P.parser, 'isjunction'):
            self.assertEqual(P.is_junction(), P.parser.isjunction.return_value)
            P.parser.isjunction.assert_called_once_with(P)

    def test_is_fifo_false(self):
        P = self.cls(self.base)
        self.assertFalse((P / 'fileA').is_fifo())
        self.assertFalse((P / 'dirA').is_fifo())
        self.assertFalse((P / 'non-existing').is_fifo())
        self.assertFalse((P / 'fileA' / 'bah').is_fifo())
        self.assertIs((P / 'fileA\udfff').is_fifo(), False)
        self.assertIs((P / 'fileA\x00').is_fifo(), False)

    @unittest.skipUnless(hasattr(os, "mkfifo"), "os.mkfifo() required")
    @unittest.skipIf(sys.platform == "vxworks",
                    "fifo requires special path on VxWorks")
    def test_is_fifo_true(self):
        P = self.cls(self.base, 'myfifo')
        try:
            os.mkfifo(str(P))
        except PermissionError as e:
            self.skipTest('os.mkfifo(): %s' % e)
        self.assertTrue(P.is_fifo())
        self.assertFalse(P.is_socket())
        self.assertFalse(P.is_file())
        self.assertIs(self.cls(self.base, 'myfifo\udfff').is_fifo(), False)
        self.assertIs(self.cls(self.base, 'myfifo\x00').is_fifo(), False)

    def test_is_socket_false(self):
        P = self.cls(self.base)
        self.assertFalse((P / 'fileA').is_socket())
        self.assertFalse((P / 'dirA').is_socket())
        self.assertFalse((P / 'non-existing').is_socket())
        self.assertFalse((P / 'fileA' / 'bah').is_socket())
        self.assertIs((P / 'fileA\udfff').is_socket(), False)
        self.assertIs((P / 'fileA\x00').is_socket(), False)

    @unittest.skipUnless(hasattr(socket, "AF_UNIX"), "Unix sockets required")
    @unittest.skipIf(
        is_emscripten, "Unix sockets are not implemented on Emscripten."
    )
    @unittest.skipIf(
        is_wasi, "Cannot create socket on WASI."
    )
    def test_is_socket_true(self):
        P = self.cls(self.base, 'mysock')
        sock = socket.socket(socket.AF_UNIX, socket.SOCK_STREAM)
        self.addCleanup(sock.close)
        try:
            sock.bind(str(P))
        except OSError as e:
            if (isinstance(e, PermissionError) or
                    "AF_UNIX path too long" in str(e)):
                self.skipTest("cannot bind Unix socket: " + str(e))
        self.assertTrue(P.is_socket())
        self.assertFalse(P.is_fifo())
        self.assertFalse(P.is_file())
        self.assertIs(self.cls(self.base, 'mysock\udfff').is_socket(), False)
        self.assertIs(self.cls(self.base, 'mysock\x00').is_socket(), False)

    def test_is_block_device_false(self):
        P = self.cls(self.base)
        self.assertFalse((P / 'fileA').is_block_device())
        self.assertFalse((P / 'dirA').is_block_device())
        self.assertFalse((P / 'non-existing').is_block_device())
        self.assertFalse((P / 'fileA' / 'bah').is_block_device())
        self.assertIs((P / 'fileA\udfff').is_block_device(), False)
        self.assertIs((P / 'fileA\x00').is_block_device(), False)

    def test_is_char_device_false(self):
        P = self.cls(self.base)
        self.assertFalse((P / 'fileA').is_char_device())
        self.assertFalse((P / 'dirA').is_char_device())
        self.assertFalse((P / 'non-existing').is_char_device())
        self.assertFalse((P / 'fileA' / 'bah').is_char_device())
        self.assertIs((P / 'fileA\udfff').is_char_device(), False)
        self.assertIs((P / 'fileA\x00').is_char_device(), False)

    def test_is_char_device_true(self):
        # os.devnull should generally be a char device.
        P = self.cls(os.devnull)
        if not P.exists():
            self.skipTest("null device required")
        self.assertTrue(P.is_char_device())
        self.assertFalse(P.is_block_device())
        self.assertFalse(P.is_file())
        self.assertIs(self.cls(f'{os.devnull}\udfff').is_char_device(), False)
        self.assertIs(self.cls(f'{os.devnull}\x00').is_char_device(), False)

    def test_is_mount(self):
        P = self.cls(self.base)
        self.assertFalse((P / 'fileA').is_mount())
        self.assertFalse((P / 'dirA').is_mount())
        self.assertFalse((P / 'non-existing').is_mount())
        self.assertFalse((P / 'fileA' / 'bah').is_mount())
        if self.can_symlink:
            self.assertFalse((P / 'linkA').is_mount())
        if os.name == 'nt':
            R = self.cls('c:\\')
        else:
            R = self.cls('/')
        self.assertTrue(R.is_mount())
        self.assertFalse((R / '\udfff').is_mount())

    def test_samefile(self):
        parser = self.parser
        fileA_path = parser.join(self.base, 'fileA')
        fileB_path = parser.join(self.base, 'dirB', 'fileB')
        p = self.cls(fileA_path)
        pp = self.cls(fileA_path)
        q = self.cls(fileB_path)
        self.assertTrue(p.samefile(fileA_path))
        self.assertTrue(p.samefile(pp))
        self.assertFalse(p.samefile(fileB_path))
        self.assertFalse(p.samefile(q))
        # Test the non-existent file case
        non_existent = parser.join(self.base, 'foo')
        r = self.cls(non_existent)
        self.assertRaises(FileNotFoundError, p.samefile, r)
        self.assertRaises(FileNotFoundError, p.samefile, non_existent)
        self.assertRaises(FileNotFoundError, r.samefile, p)
        self.assertRaises(FileNotFoundError, r.samefile, non_existent)
        self.assertRaises(FileNotFoundError, r.samefile, r)
        self.assertRaises(FileNotFoundError, r.samefile, non_existent)

    def test_passing_kwargs_errors(self):
        with self.assertRaises(TypeError):
            self.cls(foo="bar")

    @needs_symlinks
    def test_iterdir_symlink(self):
        # __iter__ on a symlink to a directory.
        P = self.cls
        p = P(self.base, 'linkB')
        paths = set(p.iterdir())
        expected = { P(self.base, 'linkB', q) for q in ['fileB', 'linkD'] }
        self.assertEqual(paths, expected)

    def test_glob_empty_pattern(self):
        p = self.cls('')
        with self.assertRaisesRegex(ValueError, 'Unacceptable pattern'):
            list(p.glob(''))
        with self.assertRaisesRegex(ValueError, 'Unacceptable pattern'):
            list(p.glob('.'))
        with self.assertRaisesRegex(ValueError, 'Unacceptable pattern'):
            list(p.glob('./'))

    def test_glob_many_open_files(self):
        depth = 30
        P = self.cls
        p = base = P(self.base) / 'deep'
        p.mkdir()
        for _ in range(depth):
            p /= 'd'
            p.mkdir()
        pattern = '/'.join(['*'] * depth)
        iters = [base.glob(pattern) for j in range(100)]
        for it in iters:
            self.assertEqual(next(it), p)
        iters = [base.rglob('d') for j in range(100)]
        p = base
        for i in range(depth):
            p = p / 'd'
            for it in iters:
                self.assertEqual(next(it), p)

    def test_glob_above_recursion_limit(self):
        recursion_limit = 50
        # directory_depth > recursion_limit
        directory_depth = recursion_limit + 10
        base = self.cls(self.base, 'deep')
        path = base.joinpath(*(['d'] * directory_depth))
        path.mkdir(parents=True)

        with infinite_recursion(recursion_limit):
            list(base.glob('**/'))

    def test_glob_pathlike(self):
        P = self.cls
        p = P(self.base)
        pattern = "dir*/file*"
        expect = {p / "dirB/fileB", p / "dirC/fileC"}
        self.assertEqual(expect, set(p.glob(P(pattern))))
        self.assertEqual(expect, set(p.glob(FakePath(pattern))))

    @needs_symlinks
    def test_glob_dot(self):
        P = self.cls
        with os_helper.change_cwd(P(self.base, "dirC")):
            self.assertEqual(
                set(P('.').glob('*')), {P("fileC"), P("novel.txt"), P("dirD")})
            self.assertEqual(
                set(P('.').glob('**')), {P("fileC"), P("novel.txt"), P("dirD"), P("dirD/fileD"), P(".")})
            self.assertEqual(
                set(P('.').glob('**/*')), {P("fileC"), P("novel.txt"), P("dirD"), P("dirD/fileD")})
            self.assertEqual(
                set(P('.').glob('**/*/*')), {P("dirD/fileD")})

    # See https://github.com/WebAssembly/wasi-filesystem/issues/26
    @unittest.skipIf(is_wasi, "WASI resolution of '..' parts doesn't match POSIX")
    def test_glob_dotdot(self):
        # ".." is not special in globs.
        P = self.cls
        p = P(self.base)
        self.assertEqual(set(p.glob("..")), { P(self.base, "..") })
        self.assertEqual(set(p.glob("../..")), { P(self.base, "..", "..") })
        self.assertEqual(set(p.glob("dirA/..")), { P(self.base, "dirA", "..") })
        self.assertEqual(set(p.glob("dirA/../file*")), { P(self.base, "dirA/../fileA") })
        self.assertEqual(set(p.glob("dirA/../file*/..")), set())
        self.assertEqual(set(p.glob("../xyzzy")), set())
        if self.cls.parser is posixpath:
            self.assertEqual(set(p.glob("xyzzy/..")), set())
        else:
            # ".." segments are normalized first on Windows, so this path is stat()able.
            self.assertEqual(set(p.glob("xyzzy/..")), { P(self.base, "xyzzy", "..") })
        self.assertEqual(set(p.glob("/".join([".."] * 50))), { P(self.base, *[".."] * 50)})

    def test_glob_inaccessible(self):
        P = self.cls
        p = P(self.base, "mydir1", "mydir2")
        p.mkdir(parents=True)
        p.parent.chmod(0)
        self.assertEqual(set(p.glob('*')), set())

    def test_rglob_pathlike(self):
        P = self.cls
        p = P(self.base, "dirC")
        pattern = "**/file*"
        expect = {p / "fileC", p / "dirD/fileD"}
        self.assertEqual(expect, set(p.rglob(P(pattern))))
        self.assertEqual(expect, set(p.rglob(FakePath(pattern))))

    @needs_symlinks
    def test_glob_recurse_symlinks_common(self):
        def _check(path, glob, expected):
            actual = {path for path in path.glob(glob, recurse_symlinks=True)
                      if path.parts.count("linkD") <= 1}  # exclude symlink loop.
            self.assertEqual(actual, { P(self.base, q) for q in expected })
        P = self.cls
        p = P(self.base)
        _check(p, "fileB", [])
        _check(p, "dir*/file*", ["dirB/fileB", "dirC/fileC"])
        _check(p, "*A", ["dirA", "fileA", "linkA"])
        _check(p, "*B/*", ["dirB/fileB", "dirB/linkD", "linkB/fileB", "linkB/linkD"])
        _check(p, "*/fileB", ["dirB/fileB", "linkB/fileB"])
        _check(p, "*/", ["dirA/", "dirB/", "dirC/", "dirE/", "linkB/"])
        _check(p, "dir*/*/..", ["dirC/dirD/..", "dirA/linkC/..", "dirB/linkD/.."])
        _check(p, "dir*/**", [
            "dirA/", "dirA/linkC", "dirA/linkC/fileB", "dirA/linkC/linkD", "dirA/linkC/linkD/fileB",
            "dirB/", "dirB/fileB", "dirB/linkD", "dirB/linkD/fileB",
            "dirC/", "dirC/fileC", "dirC/dirD",  "dirC/dirD/fileD", "dirC/novel.txt",
            "dirE/"])
        _check(p, "dir*/**/", ["dirA/", "dirA/linkC/", "dirA/linkC/linkD/", "dirB/", "dirB/linkD/",
                               "dirC/", "dirC/dirD/", "dirE/"])
        _check(p, "dir*/**/..", ["dirA/..", "dirA/linkC/..", "dirB/..",
                                 "dirB/linkD/..", "dirA/linkC/linkD/..",
                                 "dirC/..", "dirC/dirD/..", "dirE/.."])
        _check(p, "dir*/*/**", [
            "dirA/linkC/", "dirA/linkC/linkD", "dirA/linkC/fileB", "dirA/linkC/linkD/fileB",
            "dirB/linkD/", "dirB/linkD/fileB",
            "dirC/dirD/", "dirC/dirD/fileD"])
        _check(p, "dir*/*/**/", ["dirA/linkC/", "dirA/linkC/linkD/", "dirB/linkD/", "dirC/dirD/"])
        _check(p, "dir*/*/**/..", ["dirA/linkC/..", "dirA/linkC/linkD/..",
                                   "dirB/linkD/..", "dirC/dirD/.."])
        _check(p, "dir*/**/fileC", ["dirC/fileC"])
        _check(p, "dir*/*/../dirD/**/", ["dirC/dirD/../dirD/"])
        _check(p, "*/dirD/**", ["dirC/dirD/", "dirC/dirD/fileD"])
        _check(p, "*/dirD/**/", ["dirC/dirD/"])

    @needs_symlinks
    def test_rglob_recurse_symlinks_common(self):
        def _check(path, glob, expected):
            actual = {path for path in path.rglob(glob, recurse_symlinks=True)
                      if path.parts.count("linkD") <= 1}  # exclude symlink loop.
            self.assertEqual(actual, { P(self.base, q) for q in expected })
        P = self.cls
        p = P(self.base)
        _check(p, "fileB", ["dirB/fileB", "dirA/linkC/fileB", "linkB/fileB",
                            "dirA/linkC/linkD/fileB", "dirB/linkD/fileB", "linkB/linkD/fileB"])
        _check(p, "*/fileA", [])
        _check(p, "*/fileB", ["dirB/fileB", "dirA/linkC/fileB", "linkB/fileB",
                              "dirA/linkC/linkD/fileB", "dirB/linkD/fileB", "linkB/linkD/fileB"])
        _check(p, "file*", ["fileA", "dirA/linkC/fileB", "dirB/fileB",
                            "dirA/linkC/linkD/fileB", "dirB/linkD/fileB", "linkB/linkD/fileB",
                            "dirC/fileC", "dirC/dirD/fileD", "linkB/fileB"])
        _check(p, "*/", ["dirA/", "dirA/linkC/", "dirA/linkC/linkD/", "dirB/", "dirB/linkD/",
                         "dirC/", "dirC/dirD/", "dirE/", "linkB/", "linkB/linkD/"])
        _check(p, "", ["", "dirA/", "dirA/linkC/", "dirA/linkC/linkD/", "dirB/", "dirB/linkD/",
                       "dirC/", "dirE/", "dirC/dirD/", "linkB/", "linkB/linkD/"])

        p = P(self.base, "dirC")
        _check(p, "*", ["dirC/fileC", "dirC/novel.txt",
                        "dirC/dirD", "dirC/dirD/fileD"])
        _check(p, "file*", ["dirC/fileC", "dirC/dirD/fileD"])
        _check(p, "*/*", ["dirC/dirD/fileD"])
        _check(p, "*/", ["dirC/dirD/"])
        _check(p, "", ["dirC/", "dirC/dirD/"])
        # gh-91616, a re module regression
        _check(p, "*.txt", ["dirC/novel.txt"])
        _check(p, "*.*", ["dirC/novel.txt"])

    @needs_symlinks
    def test_rglob_symlink_loop(self):
        # Don't get fooled by symlink loops (Issue #26012).
        P = self.cls
        p = P(self.base)
        given = set(p.rglob('*', recurse_symlinks=False))
        expect = {'brokenLink',
                  'dirA', 'dirA/linkC',
                  'dirB', 'dirB/fileB', 'dirB/linkD',
                  'dirC', 'dirC/dirD', 'dirC/dirD/fileD',
                  'dirC/fileC', 'dirC/novel.txt',
                  'dirE',
                  'fileA',
                  'linkA',
                  'linkB',
                  'brokenLinkLoop',
                  }
        self.assertEqual(given, {p / x for x in expect})

    @needs_symlinks
    def test_glob_permissions(self):
        # See bpo-38894
        P = self.cls
        base = P(self.base) / 'permissions'
        base.mkdir()

        for i in range(100):
            link = base / f"link{i}"
            if i % 2:
                link.symlink_to(P(self.base, "dirE", "nonexistent"))
            else:
                link.symlink_to(P(self.base, "dirC"), target_is_directory=True)

        self.assertEqual(len(set(base.glob("*"))), 100)
        self.assertEqual(len(set(base.glob("*/"))), 50)
        self.assertEqual(len(set(base.glob("*/fileC"))), 50)
        self.assertEqual(len(set(base.glob("*/file*"))), 50)

    @needs_symlinks
    def test_glob_long_symlink(self):
        # See gh-87695
        base = self.cls(self.base) / 'long_symlink'
        base.mkdir()
        bad_link = base / 'bad_link'
        bad_link.symlink_to("bad" * 200)
        self.assertEqual(sorted(base.glob('**/*')), [bad_link])

    @needs_posix
    def test_absolute_posix(self):
        P = self.cls
        self.assertEqual(str(P('/').absolute()), '/')
        self.assertEqual(str(P('/a').absolute()), '/a')
        self.assertEqual(str(P('/a/b').absolute()), '/a/b')

        # '//'-prefixed absolute path (supported by POSIX).
        self.assertEqual(str(P('//').absolute()), '//')
        self.assertEqual(str(P('//a').absolute()), '//a')
        self.assertEqual(str(P('//a/b').absolute()), '//a/b')

    @unittest.skipIf(
        is_emscripten or is_wasi,
        "umask is not implemented on Emscripten/WASI."
    )
    @needs_posix
    def test_open_mode(self):
        # Unmask all permissions except world-write, which may
        # not be supported on some filesystems (see GH-85633.)
        old_mask = os.umask(0o002)
        self.addCleanup(os.umask, old_mask)
        p = self.cls(self.base)
        with (p / 'new_file').open('wb'):
            pass
        st = os.stat(self.parser.join(self.base, 'new_file'))
        self.assertEqual(stat.S_IMODE(st.st_mode), 0o664)
        os.umask(0o026)
        with (p / 'other_new_file').open('wb'):
            pass
        st = os.stat(self.parser.join(self.base, 'other_new_file'))
        self.assertEqual(stat.S_IMODE(st.st_mode), 0o640)

    @needs_posix
    def test_resolve_root(self):
        current_directory = os.getcwd()
        try:
            os.chdir('/')
            p = self.cls('spam')
            self.assertEqual(str(p.resolve()), '/spam')
        finally:
            os.chdir(current_directory)

    @unittest.skipIf(
        is_emscripten or is_wasi,
        "umask is not implemented on Emscripten/WASI."
    )
    @needs_posix
    def test_touch_mode(self):
        # Unmask all permissions except world-write, which may
        # not be supported on some filesystems (see GH-85633.)
        old_mask = os.umask(0o002)
        self.addCleanup(os.umask, old_mask)
        p = self.cls(self.base)
        (p / 'new_file').touch()
        st = os.stat(self.parser.join(self.base, 'new_file'))
        self.assertEqual(stat.S_IMODE(st.st_mode), 0o664)
        os.umask(0o026)
        (p / 'other_new_file').touch()
        st = os.stat(self.parser.join(self.base, 'other_new_file'))
        self.assertEqual(stat.S_IMODE(st.st_mode), 0o640)
        (p / 'masked_new_file').touch(mode=0o750)
        st = os.stat(self.parser.join(self.base, 'masked_new_file'))
        self.assertEqual(stat.S_IMODE(st.st_mode), 0o750)

    @unittest.skipUnless(hasattr(pwd, 'getpwall'),
                         'pwd module does not expose getpwall()')
    @unittest.skipIf(sys.platform == "vxworks",
                     "no home directory on VxWorks")
    @needs_posix
    def test_expanduser_posix(self):
        P = self.cls
        import_helper.import_module('pwd')
        import pwd
        pwdent = pwd.getpwuid(os.getuid())
        username = pwdent.pw_name
        userhome = pwdent.pw_dir.rstrip('/') or '/'
        # Find arbitrary different user (if exists).
        for pwdent in pwd.getpwall():
            othername = pwdent.pw_name
            otherhome = pwdent.pw_dir.rstrip('/')
            if othername != username and otherhome:
                break
        else:
            othername = username
            otherhome = userhome

        fakename = 'fakeuser'
        # This user can theoretically exist on a test runner. Create unique name:
        try:
            while pwd.getpwnam(fakename):
                fakename += '1'
        except KeyError:
            pass  # Non-existent name found

        p1 = P('~/Documents')
        p2 = P(f'~{username}/Documents')
        p3 = P(f'~{othername}/Documents')
        p4 = P(f'../~{username}/Documents')
        p5 = P(f'/~{username}/Documents')
        p6 = P('')
        p7 = P(f'~{fakename}/Documents')

        with os_helper.EnvironmentVarGuard() as env:
            env.pop('HOME', None)

            self.assertEqual(p1.expanduser(), P(userhome) / 'Documents')
            self.assertEqual(p2.expanduser(), P(userhome) / 'Documents')
            self.assertEqual(p3.expanduser(), P(otherhome) / 'Documents')
            self.assertEqual(p4.expanduser(), p4)
            self.assertEqual(p5.expanduser(), p5)
            self.assertEqual(p6.expanduser(), p6)
            self.assertRaises(RuntimeError, p7.expanduser)

            env['HOME'] = '/tmp'
            self.assertEqual(p1.expanduser(), P('/tmp/Documents'))
            self.assertEqual(p2.expanduser(), P(userhome) / 'Documents')
            self.assertEqual(p3.expanduser(), P(otherhome) / 'Documents')
            self.assertEqual(p4.expanduser(), p4)
            self.assertEqual(p5.expanduser(), p5)
            self.assertEqual(p6.expanduser(), p6)
            self.assertRaises(RuntimeError, p7.expanduser)

    @unittest.skipIf(sys.platform != "darwin",
                     "Bad file descriptor in /dev/fd affects only macOS")
    @needs_posix
    def test_handling_bad_descriptor(self):
        try:
            file_descriptors = list(pathlib.Path('/dev/fd').rglob("*"))[3:]
            if not file_descriptors:
                self.skipTest("no file descriptors - issue was not reproduced")
            # Checking all file descriptors because there is no guarantee
            # which one will fail.
            for f in file_descriptors:
                f.exists()
                f.is_dir()
                f.is_file()
                f.is_symlink()
                f.is_block_device()
                f.is_char_device()
                f.is_fifo()
                f.is_socket()
        except OSError as e:
            if e.errno == errno.EBADF:
                self.fail("Bad file descriptor not handled.")
            raise

    @needs_posix
    def test_from_uri_posix(self):
        P = self.cls
        self.assertEqual(P.from_uri('file:/foo/bar'), P('/foo/bar'))
        self.assertEqual(P.from_uri('file://foo/bar'), P('//foo/bar'))
        self.assertEqual(P.from_uri('file:///foo/bar'), P('/foo/bar'))
        self.assertEqual(P.from_uri('file:////foo/bar'), P('//foo/bar'))
        self.assertEqual(P.from_uri('file://localhost/foo/bar'), P('/foo/bar'))
        self.assertRaises(ValueError, P.from_uri, 'foo/bar')
        self.assertRaises(ValueError, P.from_uri, '/foo/bar')
        self.assertRaises(ValueError, P.from_uri, '//foo/bar')
        self.assertRaises(ValueError, P.from_uri, 'file:foo/bar')
        self.assertRaises(ValueError, P.from_uri, 'http://foo/bar')

    @needs_posix
    def test_from_uri_pathname2url_posix(self):
        P = self.cls
        self.assertEqual(P.from_uri('file:' + pathname2url('/foo/bar')), P('/foo/bar'))
        self.assertEqual(P.from_uri('file:' + pathname2url('//foo/bar')), P('//foo/bar'))

    @needs_windows
    def test_absolute_windows(self):
        P = self.cls

        # Simple absolute paths.
        self.assertEqual(str(P('c:\\').absolute()), 'c:\\')
        self.assertEqual(str(P('c:\\a').absolute()), 'c:\\a')
        self.assertEqual(str(P('c:\\a\\b').absolute()), 'c:\\a\\b')

        # UNC absolute paths.
        share = '\\\\server\\share\\'
        self.assertEqual(str(P(share).absolute()), share)
        self.assertEqual(str(P(share + 'a').absolute()), share + 'a')
        self.assertEqual(str(P(share + 'a\\b').absolute()), share + 'a\\b')

        # UNC relative paths.
        with mock.patch("os.getcwd") as getcwd:
            getcwd.return_value = share

            self.assertEqual(str(P().absolute()), share)
            self.assertEqual(str(P('.').absolute()), share)
            self.assertEqual(str(P('a').absolute()), os.path.join(share, 'a'))
            self.assertEqual(str(P('a', 'b', 'c').absolute()),
                             os.path.join(share, 'a', 'b', 'c'))

        drive = os.path.splitdrive(self.base)[0]
        with os_helper.change_cwd(self.base):
            # Relative path with root
            self.assertEqual(str(P('\\').absolute()), drive + '\\')
            self.assertEqual(str(P('\\foo').absolute()), drive + '\\foo')

            # Relative path on current drive
            self.assertEqual(str(P(drive).absolute()), self.base)
            self.assertEqual(str(P(drive + 'foo').absolute()), os.path.join(self.base, 'foo'))

        with os_helper.subst_drive(self.base) as other_drive:
            # Set the working directory on the substitute drive
            saved_cwd = os.getcwd()
            other_cwd = f'{other_drive}\\dirA'
            os.chdir(other_cwd)
            os.chdir(saved_cwd)

            # Relative path on another drive
            self.assertEqual(str(P(other_drive).absolute()), other_cwd)
            self.assertEqual(str(P(other_drive + 'foo').absolute()), other_cwd + '\\foo')

    @needs_windows
    def test_expanduser_windows(self):
        P = self.cls
        with os_helper.EnvironmentVarGuard() as env:
            env.pop('HOME', None)
            env.pop('USERPROFILE', None)
            env.pop('HOMEPATH', None)
            env.pop('HOMEDRIVE', None)
            env['USERNAME'] = 'alice'

            # test that the path returns unchanged
            p1 = P('~/My Documents')
            p2 = P('~alice/My Documents')
            p3 = P('~bob/My Documents')
            p4 = P('/~/My Documents')
            p5 = P('d:~/My Documents')
            p6 = P('')
            self.assertRaises(RuntimeError, p1.expanduser)
            self.assertRaises(RuntimeError, p2.expanduser)
            self.assertRaises(RuntimeError, p3.expanduser)
            self.assertEqual(p4.expanduser(), p4)
            self.assertEqual(p5.expanduser(), p5)
            self.assertEqual(p6.expanduser(), p6)

            def check():
                env.pop('USERNAME', None)
                self.assertEqual(p1.expanduser(),
                                 P('C:/Users/alice/My Documents'))
                self.assertRaises(RuntimeError, p2.expanduser)
                env['USERNAME'] = 'alice'
                self.assertEqual(p2.expanduser(),
                                 P('C:/Users/alice/My Documents'))
                self.assertEqual(p3.expanduser(),
                                 P('C:/Users/bob/My Documents'))
                self.assertEqual(p4.expanduser(), p4)
                self.assertEqual(p5.expanduser(), p5)
                self.assertEqual(p6.expanduser(), p6)

            env['HOMEPATH'] = 'C:\\Users\\alice'
            check()

            env['HOMEDRIVE'] = 'C:\\'
            env['HOMEPATH'] = 'Users\\alice'
            check()

            env.pop('HOMEDRIVE', None)
            env.pop('HOMEPATH', None)
            env['USERPROFILE'] = 'C:\\Users\\alice'
            check()

            # bpo-38883: ignore `HOME` when set on windows
            env['HOME'] = 'C:\\Users\\eve'
            check()

    @needs_windows
    def test_from_uri_windows(self):
        P = self.cls
        # DOS drive paths
        self.assertEqual(P.from_uri('file:c:/path/to/file'), P('c:/path/to/file'))
        self.assertEqual(P.from_uri('file:c|/path/to/file'), P('c:/path/to/file'))
        self.assertEqual(P.from_uri('file:/c|/path/to/file'), P('c:/path/to/file'))
        self.assertEqual(P.from_uri('file:///c|/path/to/file'), P('c:/path/to/file'))
        # UNC paths
        self.assertEqual(P.from_uri('file://server/path/to/file'), P('//server/path/to/file'))
        self.assertEqual(P.from_uri('file:////server/path/to/file'), P('//server/path/to/file'))
        self.assertEqual(P.from_uri('file://///server/path/to/file'), P('//server/path/to/file'))
        # Localhost paths
        self.assertEqual(P.from_uri('file://localhost/c:/path/to/file'), P('c:/path/to/file'))
        self.assertEqual(P.from_uri('file://localhost/c|/path/to/file'), P('c:/path/to/file'))
        # Invalid paths
        self.assertRaises(ValueError, P.from_uri, 'foo/bar')
        self.assertRaises(ValueError, P.from_uri, 'c:/foo/bar')
        self.assertRaises(ValueError, P.from_uri, '//foo/bar')
        self.assertRaises(ValueError, P.from_uri, 'file:foo/bar')
        self.assertRaises(ValueError, P.from_uri, 'http://foo/bar')

    @needs_windows
    def test_from_uri_pathname2url_windows(self):
        P = self.cls
        self.assertEqual(P.from_uri('file:' + pathname2url(r'c:\path\to\file')), P('c:/path/to/file'))
        self.assertEqual(P.from_uri('file:' + pathname2url(r'\\server\path\to\file')), P('//server/path/to/file'))

    @needs_windows
    def test_owner_windows(self):
        P = self.cls
        with self.assertRaises(pathlib.UnsupportedOperation):
            P('c:/').owner()

    @needs_windows
    def test_group_windows(self):
        P = self.cls
        with self.assertRaises(pathlib.UnsupportedOperation):
            P('c:/').group()


class PathWalkTest(test_pathlib_abc.ReadablePathWalkTest):
    cls = pathlib.Path
    base = PathTest.base
    can_symlink = PathTest.can_symlink

    def setUp(self):
        name = self.id().split('.')[-1]
        if name in _tests_needing_symlinks and not self.can_symlink:
            self.skipTest('requires symlinks')
        super().setUp()

    def createTestHierarchy(self):
        # Build:
        #     TESTFN/
        #       TEST1/              a file kid and two directory kids
        #         tmp1
        #         SUB1/             a file kid and a directory kid
        #           tmp2
        #           SUB11/          no kids
        #         SUB2/             a file kid and a dirsymlink kid
        #           tmp3
        #           link/           a symlink to TEST2
        #           broken_link
        #           broken_link2
        #       TEST2/
        #         tmp4              a lone file
        t2_path = self.cls(self.base, "TEST2")
        os.makedirs(self.sub11_path)
        os.makedirs(self.sub2_path)
        os.makedirs(t2_path)

        tmp1_path = self.walk_path / "tmp1"
        tmp2_path = self.sub1_path / "tmp2"
        tmp3_path = self.sub2_path / "tmp3"
        tmp4_path = self.cls(self.base, "TEST2", "tmp4")
        for path in tmp1_path, tmp2_path, tmp3_path, tmp4_path:
            with open(path, "w", encoding='utf-8') as f:
                f.write(f"I'm {path} and proud of it.  Blame test_pathlib.\n")

        if self.can_symlink:
            broken_link_path = self.sub2_path / "broken_link"
            broken_link2_path = self.sub2_path / "broken_link2"
            os.symlink(t2_path, self.link_path, target_is_directory=True)
            os.symlink('broken', broken_link_path)
            os.symlink(os.path.join('tmp3', 'broken'), broken_link2_path)
            self.sub2_tree = (self.sub2_path, [], ["broken_link", "broken_link2", "link", "tmp3"])
        sub21_path= self.sub2_path / "SUB21"
        tmp5_path = sub21_path / "tmp3"
        broken_link3_path = self.sub2_path / "broken_link3"

        os.makedirs(sub21_path)
        tmp5_path.write_text("I am tmp5, blame test_pathlib.")
        if self.can_symlink:
            os.symlink(tmp5_path, broken_link3_path)
            self.sub2_tree[2].append('broken_link3')
            self.sub2_tree[2].sort()
        os.chmod(sub21_path, 0)
        try:
            os.listdir(sub21_path)
        except PermissionError:
            self.sub2_tree[1].append('SUB21')
        else:
            os.chmod(sub21_path, stat.S_IRWXU)
            os.unlink(tmp5_path)
            os.rmdir(sub21_path)

    def tearDown(self):
        if 'SUB21' in self.sub2_tree[1]:
            os.chmod(self.sub2_path / "SUB21", stat.S_IRWXU)
        os_helper.rmtree(self.base)

    def test_walk_bad_dir(self):
        errors = []
        walk_it = self.walk_path.walk(on_error=errors.append)
        root, dirs, files = next(walk_it)
        self.assertEqual(errors, [])
        dir1 = 'SUB1'
        path1 = root / dir1
        path1new = (root / dir1).with_suffix(".new")
        path1.rename(path1new)
        try:
            roots = [r for r, _, _ in walk_it]
            self.assertTrue(errors)
            self.assertNotIn(path1, roots)
            self.assertNotIn(path1new, roots)
            for dir2 in dirs:
                if dir2 != dir1:
                    self.assertIn(root / dir2, roots)
        finally:
            path1new.rename(path1)

    def test_walk_many_open_files(self):
        depth = 30
        base = self.cls(self.base, 'deep')
        path = self.cls(base, *(['d']*depth))
        path.mkdir(parents=True)

        iters = [base.walk(top_down=False) for _ in range(100)]
        for i in range(depth + 1):
            expected = (path, ['d'] if i else [], [])
            for it in iters:
                self.assertEqual(next(it), expected)
            path = path.parent

        iters = [base.walk(top_down=True) for _ in range(100)]
        path = base
        for i in range(depth + 1):
            expected = (path, ['d'] if i < depth else [], [])
            for it in iters:
                self.assertEqual(next(it), expected)
            path = path / 'd'

    def test_walk_above_recursion_limit(self):
        recursion_limit = 40
        # directory_depth > recursion_limit
        directory_depth = recursion_limit + 10
        base = self.cls(self.base, 'deep')
        path = base.joinpath(*(['d'] * directory_depth))
        path.mkdir(parents=True)

        with infinite_recursion(recursion_limit):
            list(base.walk())
            list(base.walk(top_down=False))

    @needs_symlinks
    def test_walk_follow_symlinks(self):
        walk_it = self.walk_path.walk(follow_symlinks=True)
        for root, dirs, files in walk_it:
            if root == self.link_path:
                self.assertEqual(dirs, [])
                self.assertEqual(files, ["tmp4"])
                break
        else:
            self.fail("Didn't follow symlink with follow_symlinks=True")

    @needs_symlinks
    def test_walk_symlink_location(self):
        # Tests whether symlinks end up in filenames or dirnames depending
        # on the `follow_symlinks` argument.
        walk_it = self.walk_path.walk(follow_symlinks=False)
        for root, dirs, files in walk_it:
            if root == self.sub2_path:
                self.assertIn("link", files)
                break
        else:
            self.fail("symlink not found")

        walk_it = self.walk_path.walk(follow_symlinks=True)
        for root, dirs, files in walk_it:
            if root == self.sub2_path:
                self.assertIn("link", dirs)
                break
        else:
            self.fail("symlink not found")


@unittest.skipIf(os.name == 'nt', 'test requires a POSIX-compatible system')
class PosixPathTest(PathTest, PurePosixPathTest):
    cls = pathlib.PosixPath


@unittest.skipIf(os.name != 'nt', 'test requires a Windows-compatible system')
class WindowsPathTest(PathTest, PureWindowsPathTest):
    cls = pathlib.WindowsPath


class PathSubclassTest(PathTest):
    class cls(pathlib.Path):
        pass

    # repr() roundtripping is not supported in custom subclass.
    test_repr_roundtrips = None


class CompatiblePathTest(unittest.TestCase):
    """
    Test that a type can be made compatible with PurePath
    derivatives by implementing division operator overloads.
    """

    class CompatPath:
        """
        Minimum viable class to test PurePath compatibility.
        Simply uses the division operator to join a given
        string and the string value of another object with
        a forward slash.
        """
        def __init__(self, string):
            self.string = string

        def __truediv__(self, other):
            return type(self)(f"{self.string}/{other}")

        def __rtruediv__(self, other):
            return type(self)(f"{other}/{self.string}")

    def test_truediv(self):
        result = pathlib.PurePath("test") / self.CompatPath("right")
        self.assertIsInstance(result, self.CompatPath)
        self.assertEqual(result.string, "test/right")

        with self.assertRaises(TypeError):
            # Verify improper operations still raise a TypeError
            pathlib.PurePath("test") / 10

    def test_rtruediv(self):
        result = self.CompatPath("left") / pathlib.PurePath("test")
        self.assertIsInstance(result, self.CompatPath)
        self.assertEqual(result.string, "left/test")

        with self.assertRaises(TypeError):
            # Verify improper operations still raise a TypeError
            10 / pathlib.PurePath("test")


if __name__ == "__main__":
    unittest.main()<|MERGE_RESOLUTION|>--- conflicted
+++ resolved
@@ -924,11 +924,7 @@
 # Tests for the concrete classes.
 #
 
-<<<<<<< HEAD
-class PathTest(test_pathlib_abc.WritablePathTest, PurePathTest):
-=======
-class PathTest(test_pathlib_abc.DummyRWPathTest, PurePathTest):
->>>>>>> 01d91500
+class PathTest(test_pathlib_abc.RWPathTest, PurePathTest):
     """Tests for the FS-accessing functionalities of the Path classes."""
     cls = pathlib.Path
     can_symlink = os_helper.can_symlink()
