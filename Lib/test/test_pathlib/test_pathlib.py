import io
import os
import sys
import errno
import ntpath
import pathlib
import pickle
import posixpath
import socket
import stat
import tempfile
import unittest
from unittest import mock
from urllib.request import pathname2url

from test.support import import_helper
from test.support import is_emscripten, is_wasi
from test.support import infinite_recursion
from test.support import os_helper
from test.support.os_helper import TESTFN, FakePath
from test.test_pathlib import test_pathlib_abc
from test.test_pathlib.test_pathlib_abc import needs_posix, needs_windows, needs_symlinks

try:
    import grp, pwd
except ImportError:
    grp = pwd = None


root_in_posix = False
if hasattr(os, 'geteuid'):
    root_in_posix = (os.geteuid() == 0)

#
# Tests for the pure classes.
#

class PurePathTest(test_pathlib_abc.DummyPurePathTest):
    cls = pathlib.PurePath

    # Make sure any symbolic links in the base test path are resolved.
    base = os.path.realpath(TESTFN)

    # Keys are canonical paths, values are list of tuples of arguments
    # supposed to produce equal paths.
    equivalences = {
        'a/b': [
            ('a', 'b'), ('a/', 'b'), ('a', 'b/'), ('a/', 'b/'),
            ('a/b/',), ('a//b',), ('a//b//',),
            # Empty components get removed.
            ('', 'a', 'b'), ('a', '', 'b'), ('a', 'b', ''),
            ],
        '/b/c/d': [
            ('a', '/b/c', 'd'), ('/a', '/b/c', 'd'),
            # Empty components get removed.
            ('/', 'b', '', 'c/d'), ('/', '', 'b/c/d'), ('', '/b/c/d'),
            ],
    }

    def test_concrete_class(self):
        if self.cls is pathlib.PurePath:
            expected = pathlib.PureWindowsPath if os.name == 'nt' else pathlib.PurePosixPath
        else:
            expected = self.cls
        p = self.cls('a')
        self.assertIs(type(p), expected)

    def test_concrete_parser(self):
        if self.cls is pathlib.PurePosixPath:
            expected = posixpath
        elif self.cls is pathlib.PureWindowsPath:
            expected = ntpath
        else:
            expected = os.path
        p = self.cls('a')
        self.assertIs(p.parser, expected)

    def test_different_parsers_unequal(self):
        p = self.cls('a')
        if p.parser is posixpath:
            q = pathlib.PureWindowsPath('a')
        else:
            q = pathlib.PurePosixPath('a')
        self.assertNotEqual(p, q)

    def test_different_parsers_unordered(self):
        p = self.cls('a')
        if p.parser is posixpath:
            q = pathlib.PureWindowsPath('a')
        else:
            q = pathlib.PurePosixPath('a')
        with self.assertRaises(TypeError):
            p < q
        with self.assertRaises(TypeError):
            p <= q
        with self.assertRaises(TypeError):
            p > q
        with self.assertRaises(TypeError):
            p >= q

    def test_constructor_nested(self):
        P = self.cls
        P(FakePath("a/b/c"))
        self.assertEqual(P(P('a')), P('a'))
        self.assertEqual(P(P('a'), 'b'), P('a/b'))
        self.assertEqual(P(P('a'), P('b')), P('a/b'))
        self.assertEqual(P(P('a'), P('b'), P('c')), P(FakePath("a/b/c")))
        self.assertEqual(P(P('./a:b')), P('./a:b'))

    def _check_parse_path(self, raw_path, *expected):
        sep = self.parser.sep
        actual = self.cls._parse_path(raw_path.replace('/', sep))
        self.assertEqual(actual, expected)
        if altsep := self.parser.altsep:
            actual = self.cls._parse_path(raw_path.replace('/', altsep))
            self.assertEqual(actual, expected)

    def test_parse_path_common(self):
        check = self._check_parse_path
        sep = self.parser.sep
        check('',         '', '', [])
        check('a',        '', '', ['a'])
        check('a/',       '', '', ['a'])
        check('a/b',      '', '', ['a', 'b'])
        check('a/b/',     '', '', ['a', 'b'])
        check('a/b/c/d',  '', '', ['a', 'b', 'c', 'd'])
        check('a/b//c/d', '', '', ['a', 'b', 'c', 'd'])
        check('a/b/c/d',  '', '', ['a', 'b', 'c', 'd'])
        check('.',        '', '', [])
        check('././b',    '', '', ['b'])
        check('a/./b',    '', '', ['a', 'b'])
        check('a/./.',    '', '', ['a'])
        check('/a/b',     '', sep, ['a', 'b'])

    def test_empty_path(self):
        # The empty path points to '.'
        p = self.cls('')
        self.assertEqual(str(p), '.')
        # Special case for the empty path.
        self._check_str('.', ('',))

    def test_parts_interning(self):
        P = self.cls
        p = P('/usr/bin/foo')
        q = P('/usr/local/bin')
        # 'usr'
        self.assertIs(p.parts[1], q.parts[1])
        # 'bin'
        self.assertIs(p.parts[2], q.parts[3])

    def test_join_nested(self):
        P = self.cls
        p = P('a/b').joinpath(P('c'))
        self.assertEqual(p, P('a/b/c'))

    def test_div_nested(self):
        P = self.cls
        p = P('a/b') / P('c')
        self.assertEqual(p, P('a/b/c'))

    def test_pickling_common(self):
        P = self.cls
        for pathstr in ('a', 'a/', 'a/b', 'a/b/c', '/', '/a/b', '/a/b/c', 'a/b/c/'):
            with self.subTest(pathstr=pathstr):
                p = P(pathstr)
                for proto in range(0, pickle.HIGHEST_PROTOCOL + 1):
                    dumped = pickle.dumps(p, proto)
                    pp = pickle.loads(dumped)
                    self.assertIs(pp.__class__, p.__class__)
                    self.assertEqual(pp, p)
                    self.assertEqual(hash(pp), hash(p))
                    self.assertEqual(str(pp), str(p))

    def test_repr_common(self):
        for pathstr in ('a', 'a/b', 'a/b/c', '/', '/a/b', '/a/b/c'):
            with self.subTest(pathstr=pathstr):
                p = self.cls(pathstr)
                clsname = p.__class__.__name__
                r = repr(p)
                # The repr() is in the form ClassName("forward-slashes path").
                self.assertTrue(r.startswith(clsname + '('), r)
                self.assertTrue(r.endswith(')'), r)
                inner = r[len(clsname) + 1 : -1]
                self.assertEqual(eval(inner), p.as_posix())

    def test_fspath_common(self):
        P = self.cls
        p = P('a/b')
        self._check_str(p.__fspath__(), ('a/b',))
        self._check_str(os.fspath(p), ('a/b',))

    def test_bytes_exc_message(self):
        P = self.cls
        message = (r"argument should be a str or an os\.PathLike object "
                   r"where __fspath__ returns a str, not 'bytes'")
        with self.assertRaisesRegex(TypeError, message):
            P(b'a')
        with self.assertRaisesRegex(TypeError, message):
            P(b'a', 'b')
        with self.assertRaisesRegex(TypeError, message):
            P('a', b'b')

    def test_as_bytes_common(self):
        sep = os.fsencode(self.sep)
        P = self.cls
        self.assertEqual(bytes(P('a/b')), b'a' + sep + b'b')

    def test_eq_common(self):
        P = self.cls
        self.assertEqual(P('a/b'), P('a/b'))
        self.assertEqual(P('a/b'), P('a', 'b'))
        self.assertNotEqual(P('a/b'), P('a'))
        self.assertNotEqual(P('a/b'), P('/a/b'))
        self.assertNotEqual(P('a/b'), P())
        self.assertNotEqual(P('/a/b'), P('/'))
        self.assertNotEqual(P(), P('/'))
        self.assertNotEqual(P(), "")
        self.assertNotEqual(P(), {})
        self.assertNotEqual(P(), int)

    def test_equivalences(self, equivalences=None):
        if equivalences is None:
            equivalences = self.equivalences
        for k, tuples in equivalences.items():
            canon = k.replace('/', self.sep)
            posix = k.replace(self.sep, '/')
            if canon != posix:
                tuples = tuples + [
                    tuple(part.replace('/', self.sep) for part in t)
                    for t in tuples
                    ]
                tuples.append((posix, ))
            pcanon = self.cls(canon)
            for t in tuples:
                p = self.cls(*t)
                self.assertEqual(p, pcanon, "failed with args {}".format(t))
                self.assertEqual(hash(p), hash(pcanon))
                self.assertEqual(str(p), canon)
                self.assertEqual(p.as_posix(), posix)

    def test_ordering_common(self):
        # Ordering is tuple-alike.
        def assertLess(a, b):
            self.assertLess(a, b)
            self.assertGreater(b, a)
        P = self.cls
        a = P('a')
        b = P('a/b')
        c = P('abc')
        d = P('b')
        assertLess(a, b)
        assertLess(a, c)
        assertLess(a, d)
        assertLess(b, c)
        assertLess(c, d)
        P = self.cls
        a = P('/a')
        b = P('/a/b')
        c = P('/abc')
        d = P('/b')
        assertLess(a, b)
        assertLess(a, c)
        assertLess(a, d)
        assertLess(b, c)
        assertLess(c, d)
        with self.assertRaises(TypeError):
            P() < {}

    def test_as_uri_common(self):
        P = self.cls
        with self.assertRaises(ValueError):
            P('a').as_uri()
        with self.assertRaises(ValueError):
            P().as_uri()

    def test_repr_roundtrips(self):
        for pathstr in ('a', 'a/b', 'a/b/c', '/', '/a/b', '/a/b/c'):
            with self.subTest(pathstr=pathstr):
                p = self.cls(pathstr)
                r = repr(p)
                # The repr() roundtrips.
                q = eval(r, pathlib.__dict__)
                self.assertIs(q.__class__, p.__class__)
                self.assertEqual(q, p)
                self.assertEqual(repr(q), r)

    def test_name_empty(self):
        P = self.cls
        self.assertEqual(P('').name, '')
        self.assertEqual(P('.').name, '')
        self.assertEqual(P('/a/b/.').name, 'b')

    def test_stem_empty(self):
        P = self.cls
        self.assertEqual(P('').stem, '')
        self.assertEqual(P('.').stem, '')

    def test_with_name_empty(self):
        P = self.cls
        self.assertRaises(ValueError, P('').with_name, 'd.xml')
        self.assertRaises(ValueError, P('.').with_name, 'd.xml')
        self.assertRaises(ValueError, P('/').with_name, 'd.xml')
        self.assertRaises(ValueError, P('a/b').with_name, '')
        self.assertRaises(ValueError, P('a/b').with_name, '.')

    def test_with_stem_empty(self):
        P = self.cls
        self.assertRaises(ValueError, P('').with_stem, 'd')
        self.assertRaises(ValueError, P('.').with_stem, 'd')
        self.assertRaises(ValueError, P('/').with_stem, 'd')
        self.assertRaises(ValueError, P('a/b').with_stem, '')
        self.assertRaises(ValueError, P('a/b').with_stem, '.')

    def test_is_reserved_deprecated(self):
        P = self.cls
        p = P('a/b')
        with self.assertWarns(DeprecationWarning):
            p.is_reserved()

    def test_match_empty(self):
        P = self.cls
        self.assertRaises(ValueError, P('a').match, '')
        self.assertRaises(ValueError, P('a').match, '.')

    @needs_posix
    def test_parse_path_posix(self):
        check = self._check_parse_path
        # Collapsing of excess leading slashes, except for the double-slash
        # special case.
        check('//a/b',   '', '//', ['a', 'b'])
        check('///a/b',  '', '/', ['a', 'b'])
        check('////a/b', '', '/', ['a', 'b'])
        # Paths which look like NT paths aren't treated specially.
        check('c:a',     '', '', ['c:a',])
        check('c:\\a',   '', '', ['c:\\a',])
        check('\\a',     '', '', ['\\a',])

    @needs_posix
    def test_eq_posix(self):
        P = self.cls
        self.assertNotEqual(P('a/b'), P('A/b'))
        self.assertEqual(P('/a'), P('///a'))
        self.assertNotEqual(P('/a'), P('//a'))

    @needs_posix
    def test_as_uri_posix(self):
        P = self.cls
        self.assertEqual(P('/').as_uri(), 'file:///')
        self.assertEqual(P('/a/b.c').as_uri(), 'file:///a/b.c')
        self.assertEqual(P('/a/b%#c').as_uri(), 'file:///a/b%25%23c')

    @needs_posix
    def test_as_uri_non_ascii(self):
        from urllib.parse import quote_from_bytes
        P = self.cls
        try:
            os.fsencode('\xe9')
        except UnicodeEncodeError:
            self.skipTest("\\xe9 cannot be encoded to the filesystem encoding")
        self.assertEqual(P('/a/b\xe9').as_uri(),
                         'file:///a/b' + quote_from_bytes(os.fsencode('\xe9')))

    @needs_posix
    def test_parse_windows_path(self):
        P = self.cls
        p = P('c:', 'a', 'b')
        pp = P(pathlib.PureWindowsPath('c:\\a\\b'))
        self.assertEqual(p, pp)

    windows_equivalences = {
        './a:b': [ ('./a:b',) ],
        'c:a': [ ('c:', 'a'), ('c:', 'a/'), ('.', 'c:', 'a') ],
        'c:/a': [
            ('c:/', 'a'), ('c:', '/', 'a'), ('c:', '/a'),
            ('/z', 'c:/', 'a'), ('//x/y', 'c:/', 'a'),
            ],
        '//a/b/': [ ('//a/b',) ],
        '//a/b/c': [
            ('//a/b', 'c'), ('//a/b/', 'c'),
            ],
    }

    @needs_windows
    def test_equivalences_windows(self):
        self.test_equivalences(self.windows_equivalences)

    @needs_windows
    def test_parse_path_windows(self):
        check = self._check_parse_path
        # First part is anchored.
        check('c:',                  'c:', '', [])
        check('c:/',                 'c:', '\\', [])
        check('/',                   '', '\\', [])
        check('c:a',                 'c:', '', ['a'])
        check('c:/a',                'c:', '\\', ['a'])
        check('/a',                  '', '\\', ['a'])
        # UNC paths.
        check('//',                  '\\\\', '', [])
        check('//a',                 '\\\\a', '', [])
        check('//a/',                '\\\\a\\', '', [])
        check('//a/b',               '\\\\a\\b', '\\', [])
        check('//a/b/',              '\\\\a\\b', '\\', [])
        check('//a/b/c',             '\\\\a\\b', '\\', ['c'])
        # Collapsing and stripping excess slashes.
        check('Z://b//c/d/',         'Z:', '\\', ['b', 'c', 'd'])
        # UNC paths.
        check('//b/c//d',            '\\\\b\\c', '\\', ['d'])
        # Extended paths.
        check('//./c:',              '\\\\.\\c:', '', [])
        check('//?/c:/',             '\\\\?\\c:', '\\', [])
        check('//?/c:/a',            '\\\\?\\c:', '\\', ['a'])
        # Extended UNC paths (format is "\\?\UNC\server\share").
        check('//?',                 '\\\\?', '', [])
        check('//?/',                '\\\\?\\', '', [])
        check('//?/UNC',             '\\\\?\\UNC', '', [])
        check('//?/UNC/',            '\\\\?\\UNC\\', '', [])
        check('//?/UNC/b',           '\\\\?\\UNC\\b', '', [])
        check('//?/UNC/b/',          '\\\\?\\UNC\\b\\', '', [])
        check('//?/UNC/b/c',         '\\\\?\\UNC\\b\\c', '\\', [])
        check('//?/UNC/b/c/',        '\\\\?\\UNC\\b\\c', '\\', [])
        check('//?/UNC/b/c/d',       '\\\\?\\UNC\\b\\c', '\\', ['d'])
        # UNC device paths
        check('//./BootPartition/',  '\\\\.\\BootPartition', '\\', [])
        check('//?/BootPartition/',  '\\\\?\\BootPartition', '\\', [])
        check('//./PhysicalDrive0',  '\\\\.\\PhysicalDrive0', '', [])
        check('//?/Volume{}/',       '\\\\?\\Volume{}', '\\', [])
        check('//./nul',             '\\\\.\\nul', '', [])
        # Paths to files with NTFS alternate data streams
        check('./c:s',               '', '', ['c:s'])
        check('cc:s',                '', '', ['cc:s'])
        check('C:c:s',               'C:', '', ['c:s'])
        check('C:/c:s',              'C:', '\\', ['c:s'])
        check('D:a/c:b',             'D:', '', ['a', 'c:b'])
        check('D:/a/c:b',            'D:', '\\', ['a', 'c:b'])

    @needs_windows
    def test_eq_windows(self):
        P = self.cls
        self.assertEqual(P('c:a/b'), P('c:a/b'))
        self.assertEqual(P('c:a/b'), P('c:', 'a', 'b'))
        self.assertNotEqual(P('c:a/b'), P('d:a/b'))
        self.assertNotEqual(P('c:a/b'), P('c:/a/b'))
        self.assertNotEqual(P('/a/b'), P('c:/a/b'))
        # Case-insensitivity.
        self.assertEqual(P('a/B'), P('A/b'))
        self.assertEqual(P('C:a/B'), P('c:A/b'))
        self.assertEqual(P('//Some/SHARE/a/B'), P('//somE/share/A/b'))
        self.assertEqual(P('\u0130'), P('i\u0307'))

    @needs_windows
    def test_as_uri_windows(self):
        P = self.cls
        with self.assertRaises(ValueError):
            P('/a/b').as_uri()
        with self.assertRaises(ValueError):
            P('c:a/b').as_uri()
        self.assertEqual(P('c:/').as_uri(), 'file:///c:/')
        self.assertEqual(P('c:/a/b.c').as_uri(), 'file:///c:/a/b.c')
        self.assertEqual(P('c:/a/b%#c').as_uri(), 'file:///c:/a/b%25%23c')
        self.assertEqual(P('c:/a/b\xe9').as_uri(), 'file:///c:/a/b%C3%A9')
        self.assertEqual(P('//some/share/').as_uri(), 'file://some/share/')
        self.assertEqual(P('//some/share/a/b.c').as_uri(),
                         'file://some/share/a/b.c')
        self.assertEqual(P('//some/share/a/b%#c\xe9').as_uri(),
                         'file://some/share/a/b%25%23c%C3%A9')

    @needs_windows
    def test_ordering_windows(self):
        # Case-insensitivity.
        def assertOrderedEqual(a, b):
            self.assertLessEqual(a, b)
            self.assertGreaterEqual(b, a)
        P = self.cls
        p = P('c:A/b')
        q = P('C:a/B')
        assertOrderedEqual(p, q)
        self.assertFalse(p < q)
        self.assertFalse(p > q)
        p = P('//some/Share/A/b')
        q = P('//Some/SHARE/a/B')
        assertOrderedEqual(p, q)
        self.assertFalse(p < q)
        self.assertFalse(p > q)


class PurePosixPathTest(PurePathTest):
    cls = pathlib.PurePosixPath


class PureWindowsPathTest(PurePathTest):
    cls = pathlib.PureWindowsPath


class PurePathSubclassTest(PurePathTest):
    class cls(pathlib.PurePath):
        pass

    # repr() roundtripping is not supported in custom subclass.
    test_repr_roundtrips = None


#
# Tests for the concrete classes.
#

class PathTest(test_pathlib_abc.DummyPathTest, PurePathTest):
    """Tests for the FS-accessing functionalities of the Path classes."""
    cls = pathlib.Path
    can_symlink = os_helper.can_symlink()

    def setUp(self):
        super().setUp()
        os.chmod(self.parser.join(self.base, 'dirE'), 0)

    def tearDown(self):
        os.chmod(self.parser.join(self.base, 'dirE'), 0o777)
        os_helper.rmtree(self.base)

    def tempdir(self):
        d = os_helper._longpath(tempfile.mkdtemp(suffix='-dirD',
                                                 dir=os.getcwd()))
        self.addCleanup(os_helper.rmtree, d)
        return d

    def test_matches_pathbase_api(self):
        our_names = {name for name in dir(self.cls) if name[0] != '_'}
        our_names.remove('is_reserved')  # only present in PurePath
        path_names = {name for name in dir(pathlib._abc.PathBase) if name[0] != '_'}
        self.assertEqual(our_names, path_names)
        for attr_name in our_names:
            if attr_name == 'parser':
                # On Windows, Path.parser is ntpath, but PathBase.parser is
                # posixpath, and so their docstrings differ.
                continue
            our_attr = getattr(self.cls, attr_name)
            path_attr = getattr(pathlib._abc.PathBase, attr_name)
            self.assertEqual(our_attr.__doc__, path_attr.__doc__)

    def test_concrete_class(self):
        if self.cls is pathlib.Path:
            expected = pathlib.WindowsPath if os.name == 'nt' else pathlib.PosixPath
        else:
            expected = self.cls
        p = self.cls('a')
        self.assertIs(type(p), expected)

    def test_unsupported_parser(self):
        if self.cls.parser is os.path:
            self.skipTest("path parser is supported")
        else:
            self.assertRaises(pathlib.UnsupportedOperation, self.cls)

    def _test_cwd(self, p):
        q = self.cls(os.getcwd())
        self.assertEqual(p, q)
        self.assertEqualNormCase(str(p), str(q))
        self.assertIs(type(p), type(q))
        self.assertTrue(p.is_absolute())

    def test_cwd(self):
        p = self.cls.cwd()
        self._test_cwd(p)

    def test_absolute_common(self):
        P = self.cls

        with mock.patch("os.getcwd") as getcwd:
            getcwd.return_value = self.base

            # Simple relative paths.
            self.assertEqual(str(P().absolute()), self.base)
            self.assertEqual(str(P('.').absolute()), self.base)
            self.assertEqual(str(P('a').absolute()), os.path.join(self.base, 'a'))
            self.assertEqual(str(P('a', 'b', 'c').absolute()), os.path.join(self.base, 'a', 'b', 'c'))

            # Symlinks should not be resolved.
            self.assertEqual(str(P('linkB', 'fileB').absolute()), os.path.join(self.base, 'linkB', 'fileB'))
            self.assertEqual(str(P('brokenLink').absolute()), os.path.join(self.base, 'brokenLink'))
            self.assertEqual(str(P('brokenLinkLoop').absolute()), os.path.join(self.base, 'brokenLinkLoop'))

            # '..' entries should be preserved and not normalised.
            self.assertEqual(str(P('..').absolute()), os.path.join(self.base, '..'))
            self.assertEqual(str(P('a', '..').absolute()), os.path.join(self.base, 'a', '..'))
            self.assertEqual(str(P('..', 'b').absolute()), os.path.join(self.base, '..', 'b'))

    def _test_home(self, p):
        q = self.cls(os.path.expanduser('~'))
        self.assertEqual(p, q)
        self.assertEqualNormCase(str(p), str(q))
        self.assertIs(type(p), type(q))
        self.assertTrue(p.is_absolute())

    @unittest.skipIf(
        pwd is None, reason="Test requires pwd module to get homedir."
    )
    def test_home(self):
        with os_helper.EnvironmentVarGuard() as env:
            self._test_home(self.cls.home())

            env.clear()
            env['USERPROFILE'] = os.path.join(self.base, 'userprofile')
            self._test_home(self.cls.home())

            # bpo-38883: ignore `HOME` when set on windows
            env['HOME'] = os.path.join(self.base, 'home')
            self._test_home(self.cls.home())

    @unittest.skipIf(is_wasi, "WASI has no user accounts.")
    def test_expanduser_common(self):
        P = self.cls
        p = P('~')
        self.assertEqual(p.expanduser(), P(os.path.expanduser('~')))
        p = P('foo')
        self.assertEqual(p.expanduser(), p)
        p = P('/~')
        self.assertEqual(p.expanduser(), p)
        p = P('../~')
        self.assertEqual(p.expanduser(), p)
        p = P(P('').absolute().anchor) / '~'
        self.assertEqual(p.expanduser(), p)
        p = P('~/a:b')
        self.assertEqual(p.expanduser(), P(os.path.expanduser('~'), './a:b'))

    def test_with_segments(self):
        class P(self.cls):
            def __init__(self, *pathsegments, session_id):
                super().__init__(*pathsegments)
                self.session_id = session_id

            def with_segments(self, *pathsegments):
                return type(self)(*pathsegments, session_id=self.session_id)
        p = P(self.base, session_id=42)
        self.assertEqual(42, p.absolute().session_id)
        self.assertEqual(42, p.resolve().session_id)
        if not is_wasi:  # WASI has no user accounts.
            self.assertEqual(42, p.with_segments('~').expanduser().session_id)
        self.assertEqual(42, (p / 'fileA').rename(p / 'fileB').session_id)
        self.assertEqual(42, (p / 'fileB').replace(p / 'fileA').session_id)
        if self.can_symlink:
            self.assertEqual(42, (p / 'linkA').readlink().session_id)
        for path in p.iterdir():
            self.assertEqual(42, path.session_id)
        for path in p.glob('*'):
            self.assertEqual(42, path.session_id)
        for path in p.rglob('*'):
            self.assertEqual(42, path.session_id)
        for dirpath, dirnames, filenames in p.walk():
            self.assertEqual(42, dirpath.session_id)

    def test_open_unbuffered(self):
        p = self.cls(self.base)
        with (p / 'fileA').open('rb', buffering=0) as f:
            self.assertIsInstance(f, io.RawIOBase)
            self.assertEqual(f.read().strip(), b"this is file A")

    @unittest.skipIf(sys.platform == "win32" or sys.platform == "wasi", "directories are always readable on Windows and WASI")
    @unittest.skipIf(root_in_posix, "test fails with root privilege")
    def test_copytree_no_read_permission(self):
        base = self.cls(self.base)
        source = base / 'dirE'
        target = base / 'copyE'
        self.assertRaises(PermissionError, source.copytree, target)
        self.assertFalse(target.exists())
        errors = []
        source.copytree(target, on_error=errors.append)
        self.assertEqual(len(errors), 1)
        self.assertIsInstance(errors[0], PermissionError)
        self.assertFalse(target.exists())

    def test_resolve_nonexist_relative_issue38671(self):
        p = self.cls('non', 'exist')

        old_cwd = os.getcwd()
        os.chdir(self.base)
        try:
            self.assertEqual(p.resolve(), self.cls(self.base, p))
        finally:
            os.chdir(old_cwd)

    @os_helper.skip_unless_working_chmod
    def test_chmod(self):
        p = self.cls(self.base) / 'fileA'
        mode = p.stat().st_mode
        # Clear writable bit.
        new_mode = mode & ~0o222
        p.chmod(new_mode)
        self.assertEqual(p.stat().st_mode, new_mode)
        # Set writable bit.
        new_mode = mode | 0o222
        p.chmod(new_mode)
        self.assertEqual(p.stat().st_mode, new_mode)

    # On Windows, os.chmod does not follow symlinks (issue #15411)
    @needs_posix
    @os_helper.skip_unless_working_chmod
    def test_chmod_follow_symlinks_true(self):
        p = self.cls(self.base) / 'linkA'
        q = p.resolve()
        mode = q.stat().st_mode
        # Clear writable bit.
        new_mode = mode & ~0o222
        p.chmod(new_mode, follow_symlinks=True)
        self.assertEqual(q.stat().st_mode, new_mode)
        # Set writable bit
        new_mode = mode | 0o222
        p.chmod(new_mode, follow_symlinks=True)
        self.assertEqual(q.stat().st_mode, new_mode)

    # XXX also need a test for lchmod.

    def _get_pw_name_or_skip_test(self, uid):
        try:
            return pwd.getpwuid(uid).pw_name
        except KeyError:
            self.skipTest(
                "user %d doesn't have an entry in the system database" % uid)

    @unittest.skipUnless(pwd, "the pwd module is needed for this test")
    def test_owner(self):
        p = self.cls(self.base) / 'fileA'
        expected_uid = p.stat().st_uid
        expected_name = self._get_pw_name_or_skip_test(expected_uid)

        self.assertEqual(expected_name, p.owner())

    @unittest.skipUnless(pwd, "the pwd module is needed for this test")
    @unittest.skipUnless(root_in_posix, "test needs root privilege")
    def test_owner_no_follow_symlinks(self):
        all_users = [u.pw_uid for u in pwd.getpwall()]
        if len(all_users) < 2:
            self.skipTest("test needs more than one user")

        target = self.cls(self.base) / 'fileA'
        link = self.cls(self.base) / 'linkA'

        uid_1, uid_2 = all_users[:2]
        os.chown(target, uid_1, -1)
        os.chown(link, uid_2, -1, follow_symlinks=False)

        expected_uid = link.stat(follow_symlinks=False).st_uid
        expected_name = self._get_pw_name_or_skip_test(expected_uid)

        self.assertEqual(expected_uid, uid_2)
        self.assertEqual(expected_name, link.owner(follow_symlinks=False))

    def _get_gr_name_or_skip_test(self, gid):
        try:
            return grp.getgrgid(gid).gr_name
        except KeyError:
            self.skipTest(
                "group %d doesn't have an entry in the system database" % gid)

    @unittest.skipUnless(grp, "the grp module is needed for this test")
    def test_group(self):
        p = self.cls(self.base) / 'fileA'
        expected_gid = p.stat().st_gid
        expected_name = self._get_gr_name_or_skip_test(expected_gid)

        self.assertEqual(expected_name, p.group())

    @unittest.skipUnless(grp, "the grp module is needed for this test")
    @unittest.skipUnless(root_in_posix, "test needs root privilege")
    def test_group_no_follow_symlinks(self):
        all_groups = [g.gr_gid for g in grp.getgrall()]
        if len(all_groups) < 2:
            self.skipTest("test needs more than one group")

        target = self.cls(self.base) / 'fileA'
        link = self.cls(self.base) / 'linkA'

        gid_1, gid_2 = all_groups[:2]
        os.chown(target, -1, gid_1)
        os.chown(link, -1, gid_2, follow_symlinks=False)

        expected_gid = link.stat(follow_symlinks=False).st_gid
        expected_name = self._get_pw_name_or_skip_test(expected_gid)

        self.assertEqual(expected_gid, gid_2)
        self.assertEqual(expected_name, link.group(follow_symlinks=False))

<<<<<<< HEAD
    def test_unlink(self):
        p = self.cls(self.base) / 'fileA'
        p.unlink()
        self.assertFileNotFound(p.stat)
        self.assertFileNotFound(p.unlink)

    def test_unlink_missing_ok(self):
        p = self.cls(self.base) / 'fileAAA'
        self.assertFileNotFound(p.unlink)
        p.unlink(missing_ok=True)

    def test_unlink_missing_ok_intermediate_file(self):
        p = self.cls(self.base) / 'fileAAA'
        p.touch()
        p = p / 'fileBBB'
        self.assertNotADirectory(p.unlink)
        p.unlink(missing_ok=True)

    def test_rmdir(self):
        p = self.cls(self.base) / 'dirA'
        for q in p.iterdir():
            q.unlink()
        p.rmdir()
        self.assertFileNotFound(p.stat)
        self.assertFileNotFound(p.unlink)

=======
>>>>>>> 19d1e43e
    @os_helper.skip_unless_hardlink
    def test_hardlink_to(self):
        P = self.cls(self.base)
        target = P / 'fileA'
        size = target.stat().st_size
        # linking to another path.
        link = P / 'dirA' / 'fileAA'
        link.hardlink_to(target)
        self.assertEqual(link.stat().st_size, size)
        self.assertTrue(os.path.samefile(target, link))
        self.assertTrue(target.exists())
        # Linking to a str of a relative path.
        link2 = P / 'dirA' / 'fileAAA'
        target2 = self.parser.join(TESTFN, 'fileA')
        link2.hardlink_to(target2)
        self.assertEqual(os.stat(target2).st_size, size)
        self.assertTrue(link2.exists())

    @unittest.skipIf(hasattr(os, "link"), "os.link() is present")
    def test_hardlink_to_unsupported(self):
        P = self.cls(self.base)
        p = P / 'fileA'
        # linking to another path.
        q = P / 'dirA' / 'fileAA'
        with self.assertRaises(pathlib.UnsupportedOperation):
            q.hardlink_to(p)

    def test_rename(self):
        P = self.cls(self.base)
        p = P / 'fileA'
        size = p.stat().st_size
        # Renaming to another path.
        q = P / 'dirA' / 'fileAA'
        renamed_p = p.rename(q)
        self.assertEqual(renamed_p, q)
        self.assertEqual(q.stat().st_size, size)
        self.assertFileNotFound(p.stat)
        # Renaming to a str of a relative path.
        r = self.parser.join(TESTFN, 'fileAAA')
        renamed_q = q.rename(r)
        self.assertEqual(renamed_q, self.cls(r))
        self.assertEqual(os.stat(r).st_size, size)
        self.assertFileNotFound(q.stat)

    def test_replace(self):
        P = self.cls(self.base)
        p = P / 'fileA'
        size = p.stat().st_size
        # Replacing a non-existing path.
        q = P / 'dirA' / 'fileAA'
        replaced_p = p.replace(q)
        self.assertEqual(replaced_p, q)
        self.assertEqual(q.stat().st_size, size)
        self.assertFileNotFound(p.stat)
        # Replacing another (existing) path.
        r = self.parser.join(TESTFN, 'dirB', 'fileB')
        replaced_q = q.replace(r)
        self.assertEqual(replaced_q, self.cls(r))
        self.assertEqual(os.stat(r).st_size, size)
        self.assertFileNotFound(q.stat)

    def test_touch_common(self):
        P = self.cls(self.base)
        p = P / 'newfileA'
        self.assertFalse(p.exists())
        p.touch()
        self.assertTrue(p.exists())
        st = p.stat()
        old_mtime = st.st_mtime
        old_mtime_ns = st.st_mtime_ns
        # Rewind the mtime sufficiently far in the past to work around
        # filesystem-specific timestamp granularity.
        os.utime(str(p), (old_mtime - 10, old_mtime - 10))
        # The file mtime should be refreshed by calling touch() again.
        p.touch()
        st = p.stat()
        self.assertGreaterEqual(st.st_mtime_ns, old_mtime_ns)
        self.assertGreaterEqual(st.st_mtime, old_mtime)
        # Now with exist_ok=False.
        p = P / 'newfileB'
        self.assertFalse(p.exists())
        p.touch(mode=0o700, exist_ok=False)
        self.assertTrue(p.exists())
        self.assertRaises(OSError, p.touch, exist_ok=False)

    def test_touch_nochange(self):
        P = self.cls(self.base)
        p = P / 'fileA'
        p.touch()
        with p.open('rb') as f:
            self.assertEqual(f.read().strip(), b"this is file A")

    def test_mkdir(self):
        P = self.cls(self.base)
        p = P / 'newdirA'
        self.assertFalse(p.exists())
        p.mkdir()
        self.assertTrue(p.exists())
        self.assertTrue(p.is_dir())
        with self.assertRaises(OSError) as cm:
            p.mkdir()
        self.assertEqual(cm.exception.errno, errno.EEXIST)

    def test_mkdir_parents(self):
        # Creating a chain of directories.
        p = self.cls(self.base, 'newdirB', 'newdirC')
        self.assertFalse(p.exists())
        with self.assertRaises(OSError) as cm:
            p.mkdir()
        self.assertEqual(cm.exception.errno, errno.ENOENT)
        p.mkdir(parents=True)
        self.assertTrue(p.exists())
        self.assertTrue(p.is_dir())
        with self.assertRaises(OSError) as cm:
            p.mkdir(parents=True)
        self.assertEqual(cm.exception.errno, errno.EEXIST)
        # Test `mode` arg.
        mode = stat.S_IMODE(p.stat().st_mode)  # Default mode.
        p = self.cls(self.base, 'newdirD', 'newdirE')
        p.mkdir(0o555, parents=True)
        self.assertTrue(p.exists())
        self.assertTrue(p.is_dir())
        if os.name != 'nt':
            # The directory's permissions follow the mode argument.
            self.assertEqual(stat.S_IMODE(p.stat().st_mode), 0o7555 & mode)
        # The parent's permissions follow the default process settings.
        self.assertEqual(stat.S_IMODE(p.parent.stat().st_mode), mode)

    def test_mkdir_exist_ok(self):
        p = self.cls(self.base, 'dirB')
        st_ctime_first = p.stat().st_ctime
        self.assertTrue(p.exists())
        self.assertTrue(p.is_dir())
        with self.assertRaises(FileExistsError) as cm:
            p.mkdir()
        self.assertEqual(cm.exception.errno, errno.EEXIST)
        p.mkdir(exist_ok=True)
        self.assertTrue(p.exists())
        self.assertEqual(p.stat().st_ctime, st_ctime_first)

    def test_mkdir_exist_ok_with_parent(self):
        p = self.cls(self.base, 'dirC')
        self.assertTrue(p.exists())
        with self.assertRaises(FileExistsError) as cm:
            p.mkdir()
        self.assertEqual(cm.exception.errno, errno.EEXIST)
        p = p / 'newdirC'
        p.mkdir(parents=True)
        st_ctime_first = p.stat().st_ctime
        self.assertTrue(p.exists())
        with self.assertRaises(FileExistsError) as cm:
            p.mkdir(parents=True)
        self.assertEqual(cm.exception.errno, errno.EEXIST)
        p.mkdir(parents=True, exist_ok=True)
        self.assertTrue(p.exists())
        self.assertEqual(p.stat().st_ctime, st_ctime_first)

    @unittest.skipIf(is_emscripten, "FS root cannot be modified on Emscripten.")
    def test_mkdir_exist_ok_root(self):
        # Issue #25803: A drive root could raise PermissionError on Windows.
        self.cls('/').resolve().mkdir(exist_ok=True)
        self.cls('/').resolve().mkdir(parents=True, exist_ok=True)

    @needs_windows  # XXX: not sure how to test this on POSIX.
    def test_mkdir_with_unknown_drive(self):
        for d in 'ZYXWVUTSRQPONMLKJIHGFEDCBA':
            p = self.cls(d + ':\\')
            if not p.is_dir():
                break
        else:
            self.skipTest("cannot find a drive that doesn't exist")
        with self.assertRaises(OSError):
            (p / 'child' / 'path').mkdir(parents=True)

    def test_mkdir_with_child_file(self):
        p = self.cls(self.base, 'dirB', 'fileB')
        self.assertTrue(p.exists())
        # An exception is raised when the last path component is an existing
        # regular file, regardless of whether exist_ok is true or not.
        with self.assertRaises(FileExistsError) as cm:
            p.mkdir(parents=True)
        self.assertEqual(cm.exception.errno, errno.EEXIST)
        with self.assertRaises(FileExistsError) as cm:
            p.mkdir(parents=True, exist_ok=True)
        self.assertEqual(cm.exception.errno, errno.EEXIST)

    def test_mkdir_no_parents_file(self):
        p = self.cls(self.base, 'fileA')
        self.assertTrue(p.exists())
        # An exception is raised when the last path component is an existing
        # regular file, regardless of whether exist_ok is true or not.
        with self.assertRaises(FileExistsError) as cm:
            p.mkdir()
        self.assertEqual(cm.exception.errno, errno.EEXIST)
        with self.assertRaises(FileExistsError) as cm:
            p.mkdir(exist_ok=True)
        self.assertEqual(cm.exception.errno, errno.EEXIST)

    def test_mkdir_concurrent_parent_creation(self):
        for pattern_num in range(32):
            p = self.cls(self.base, 'dirCPC%d' % pattern_num)
            self.assertFalse(p.exists())

            real_mkdir = os.mkdir
            def my_mkdir(path, mode=0o777):
                path = str(path)
                # Emulate another process that would create the directory
                # just before we try to create it ourselves.  We do it
                # in all possible pattern combinations, assuming that this
                # function is called at most 5 times (dirCPC/dir1/dir2,
                # dirCPC/dir1, dirCPC, dirCPC/dir1, dirCPC/dir1/dir2).
                if pattern.pop():
                    real_mkdir(path, mode)  # From another process.
                    concurrently_created.add(path)
                real_mkdir(path, mode)  # Our real call.

            pattern = [bool(pattern_num & (1 << n)) for n in range(5)]
            concurrently_created = set()
            p12 = p / 'dir1' / 'dir2'
            try:
                with mock.patch("os.mkdir", my_mkdir):
                    p12.mkdir(parents=True, exist_ok=False)
            except FileExistsError:
                self.assertIn(str(p12), concurrently_created)
            else:
                self.assertNotIn(str(p12), concurrently_created)
            self.assertTrue(p.exists())

    @needs_symlinks
    def test_symlink_to(self):
        P = self.cls(self.base)
        target = P / 'fileA'
        # Symlinking a path target.
        link = P / 'dirA' / 'linkAA'
        link.symlink_to(target)
        self.assertEqual(link.stat(), target.stat())
        self.assertNotEqual(link.lstat(), target.stat())
        # Symlinking a str target.
        link = P / 'dirA' / 'linkAAA'
        link.symlink_to(str(target))
        self.assertEqual(link.stat(), target.stat())
        self.assertNotEqual(link.lstat(), target.stat())
        self.assertFalse(link.is_dir())
        # Symlinking to a directory.
        target = P / 'dirB'
        link = P / 'dirA' / 'linkAAAA'
        link.symlink_to(target, target_is_directory=True)
        self.assertEqual(link.stat(), target.stat())
        self.assertNotEqual(link.lstat(), target.stat())
        self.assertTrue(link.is_dir())
        self.assertTrue(list(link.iterdir()))

    @unittest.skipIf(hasattr(os, "symlink"), "os.symlink() is present")
    def test_symlink_to_unsupported(self):
        P = self.cls(self.base)
        p = P / 'fileA'
        # linking to another path.
        q = P / 'dirA' / 'fileAA'
        with self.assertRaises(pathlib.UnsupportedOperation):
            q.symlink_to(p)

    def test_is_junction(self):
        P = self.cls(self.base)

        with mock.patch.object(P.parser, 'isjunction'):
            self.assertEqual(P.is_junction(), P.parser.isjunction.return_value)
            P.parser.isjunction.assert_called_once_with(P)

    @unittest.skipUnless(hasattr(os, "mkfifo"), "os.mkfifo() required")
    @unittest.skipIf(sys.platform == "vxworks",
                    "fifo requires special path on VxWorks")
    def test_is_fifo_true(self):
        P = self.cls(self.base, 'myfifo')
        try:
            os.mkfifo(str(P))
        except PermissionError as e:
            self.skipTest('os.mkfifo(): %s' % e)
        self.assertTrue(P.is_fifo())
        self.assertFalse(P.is_socket())
        self.assertFalse(P.is_file())
        self.assertIs(self.cls(self.base, 'myfifo\udfff').is_fifo(), False)
        self.assertIs(self.cls(self.base, 'myfifo\x00').is_fifo(), False)

    @unittest.skipUnless(hasattr(socket, "AF_UNIX"), "Unix sockets required")
    @unittest.skipIf(
        is_emscripten, "Unix sockets are not implemented on Emscripten."
    )
    @unittest.skipIf(
        is_wasi, "Cannot create socket on WASI."
    )
    def test_is_socket_true(self):
        P = self.cls(self.base, 'mysock')
        sock = socket.socket(socket.AF_UNIX, socket.SOCK_STREAM)
        self.addCleanup(sock.close)
        try:
            sock.bind(str(P))
        except OSError as e:
            if (isinstance(e, PermissionError) or
                    "AF_UNIX path too long" in str(e)):
                self.skipTest("cannot bind Unix socket: " + str(e))
        self.assertTrue(P.is_socket())
        self.assertFalse(P.is_fifo())
        self.assertFalse(P.is_file())
        self.assertIs(self.cls(self.base, 'mysock\udfff').is_socket(), False)
        self.assertIs(self.cls(self.base, 'mysock\x00').is_socket(), False)

    def test_is_char_device_true(self):
        # os.devnull should generally be a char device.
        P = self.cls(os.devnull)
        if not P.exists():
            self.skipTest("null device required")
        self.assertTrue(P.is_char_device())
        self.assertFalse(P.is_block_device())
        self.assertFalse(P.is_file())
        self.assertIs(self.cls(f'{os.devnull}\udfff').is_char_device(), False)
        self.assertIs(self.cls(f'{os.devnull}\x00').is_char_device(), False)

    def test_is_mount_root(self):
        if os.name == 'nt':
            R = self.cls('c:\\')
        else:
            R = self.cls('/')
        self.assertTrue(R.is_mount())
        self.assertFalse((R / '\udfff').is_mount())

    def test_passing_kwargs_errors(self):
        with self.assertRaises(TypeError):
            self.cls(foo="bar")

    def setUpWalk(self):
        super().setUpWalk()
        sub21_path= self.sub2_path / "SUB21"
        tmp5_path = sub21_path / "tmp3"
        broken_link3_path = self.sub2_path / "broken_link3"

        os.makedirs(sub21_path)
        tmp5_path.write_text("I am tmp5, blame test_pathlib.")
        if self.can_symlink:
            os.symlink(tmp5_path, broken_link3_path)
            self.sub2_tree[2].append('broken_link3')
            self.sub2_tree[2].sort()
        if not is_emscripten:
            # Emscripten fails with inaccessible directories.
            os.chmod(sub21_path, 0)
        try:
            os.listdir(sub21_path)
        except PermissionError:
            self.sub2_tree[1].append('SUB21')
        else:
            os.chmod(sub21_path, stat.S_IRWXU)
            os.unlink(tmp5_path)
            os.rmdir(sub21_path)

    def test_walk_bad_dir(self):
        self.setUpWalk()
        errors = []
        walk_it = self.walk_path.walk(on_error=errors.append)
        root, dirs, files = next(walk_it)
        self.assertEqual(errors, [])
        dir1 = 'SUB1'
        path1 = root / dir1
        path1new = (root / dir1).with_suffix(".new")
        path1.rename(path1new)
        try:
            roots = [r for r, _, _ in walk_it]
            self.assertTrue(errors)
            self.assertNotIn(path1, roots)
            self.assertNotIn(path1new, roots)
            for dir2 in dirs:
                if dir2 != dir1:
                    self.assertIn(root / dir2, roots)
        finally:
            path1new.rename(path1)

    def test_walk_many_open_files(self):
        depth = 30
        base = self.cls(self.base, 'deep')
        path = self.cls(base, *(['d']*depth))
        path.mkdir(parents=True)

        iters = [base.walk(top_down=False) for _ in range(100)]
        for i in range(depth + 1):
            expected = (path, ['d'] if i else [], [])
            for it in iters:
                self.assertEqual(next(it), expected)
            path = path.parent

        iters = [base.walk(top_down=True) for _ in range(100)]
        path = base
        for i in range(depth + 1):
            expected = (path, ['d'] if i < depth else [], [])
            for it in iters:
                self.assertEqual(next(it), expected)
            path = path / 'd'

    def test_walk_above_recursion_limit(self):
        recursion_limit = 40
        # directory_depth > recursion_limit
        directory_depth = recursion_limit + 10
        base = self.cls(self.base, 'deep')
        path = base.joinpath(*(['d'] * directory_depth))
        path.mkdir(parents=True)

        with infinite_recursion(recursion_limit):
            list(base.walk())
            list(base.walk(top_down=False))

    def test_glob_empty_pattern(self):
        p = self.cls('')
        with self.assertRaisesRegex(ValueError, 'Unacceptable pattern'):
            list(p.glob(''))
        with self.assertRaisesRegex(ValueError, 'Unacceptable pattern'):
            list(p.glob('.'))
        with self.assertRaisesRegex(ValueError, 'Unacceptable pattern'):
            list(p.glob('./'))

    def test_glob_many_open_files(self):
        depth = 30
        P = self.cls
        p = base = P(self.base) / 'deep'
        p.mkdir()
        for _ in range(depth):
            p /= 'd'
            p.mkdir()
        pattern = '/'.join(['*'] * depth)
        iters = [base.glob(pattern) for j in range(100)]
        for it in iters:
            self.assertEqual(next(it), p)
        iters = [base.rglob('d') for j in range(100)]
        p = base
        for i in range(depth):
            p = p / 'd'
            for it in iters:
                self.assertEqual(next(it), p)

    def test_glob_above_recursion_limit(self):
        recursion_limit = 50
        # directory_depth > recursion_limit
        directory_depth = recursion_limit + 10
        base = self.cls(self.base, 'deep')
        path = base.joinpath(*(['d'] * directory_depth))
        path.mkdir(parents=True)

        with infinite_recursion(recursion_limit):
            list(base.glob('**/'))

    def test_glob_pathlike(self):
        P = self.cls
        p = P(self.base)
        pattern = "dir*/file*"
        expect = {p / "dirB/fileB", p / "dirC/fileC"}
        self.assertEqual(expect, set(p.glob(P(pattern))))
        self.assertEqual(expect, set(p.glob(FakePath(pattern))))

    @needs_symlinks
    def test_glob_dot(self):
        P = self.cls
        with os_helper.change_cwd(P(self.base, "dirC")):
            self.assertEqual(
                set(P('.').glob('*')), {P("fileC"), P("novel.txt"), P("dirD")})
            self.assertEqual(
                set(P('.').glob('**')), {P("fileC"), P("novel.txt"), P("dirD"), P("dirD/fileD"), P(".")})
            self.assertEqual(
                set(P('.').glob('**/*')), {P("fileC"), P("novel.txt"), P("dirD"), P("dirD/fileD")})
            self.assertEqual(
                set(P('.').glob('**/*/*')), {P("dirD/fileD")})

    def test_glob_inaccessible(self):
        P = self.cls
        p = P(self.base, "mydir1", "mydir2")
        p.mkdir(parents=True)
        p.parent.chmod(0)
        self.assertEqual(set(p.glob('*')), set())

    def test_rglob_pathlike(self):
        P = self.cls
        p = P(self.base, "dirC")
        pattern = "**/file*"
        expect = {p / "fileC", p / "dirD/fileD"}
        self.assertEqual(expect, set(p.rglob(P(pattern))))
        self.assertEqual(expect, set(p.rglob(FakePath(pattern))))

    @needs_posix
    def test_absolute_posix(self):
        P = self.cls
        self.assertEqual(str(P('/').absolute()), '/')
        self.assertEqual(str(P('/a').absolute()), '/a')
        self.assertEqual(str(P('/a/b').absolute()), '/a/b')

        # '//'-prefixed absolute path (supported by POSIX).
        self.assertEqual(str(P('//').absolute()), '//')
        self.assertEqual(str(P('//a').absolute()), '//a')
        self.assertEqual(str(P('//a/b').absolute()), '//a/b')

    @unittest.skipIf(
        is_emscripten or is_wasi,
        "umask is not implemented on Emscripten/WASI."
    )
    @needs_posix
    def test_open_mode(self):
        old_mask = os.umask(0)
        self.addCleanup(os.umask, old_mask)
        p = self.cls(self.base)
        with (p / 'new_file').open('wb'):
            pass
        st = os.stat(self.parser.join(self.base, 'new_file'))
        self.assertEqual(stat.S_IMODE(st.st_mode), 0o666)
        os.umask(0o022)
        with (p / 'other_new_file').open('wb'):
            pass
        st = os.stat(self.parser.join(self.base, 'other_new_file'))
        self.assertEqual(stat.S_IMODE(st.st_mode), 0o644)

    @needs_posix
    def test_resolve_root(self):
        current_directory = os.getcwd()
        try:
            os.chdir('/')
            p = self.cls('spam')
            self.assertEqual(str(p.resolve()), '/spam')
        finally:
            os.chdir(current_directory)

    @unittest.skipIf(
        is_emscripten or is_wasi,
        "umask is not implemented on Emscripten/WASI."
    )
    @needs_posix
    def test_touch_mode(self):
        old_mask = os.umask(0)
        self.addCleanup(os.umask, old_mask)
        p = self.cls(self.base)
        (p / 'new_file').touch()
        st = os.stat(self.parser.join(self.base, 'new_file'))
        self.assertEqual(stat.S_IMODE(st.st_mode), 0o666)
        os.umask(0o022)
        (p / 'other_new_file').touch()
        st = os.stat(self.parser.join(self.base, 'other_new_file'))
        self.assertEqual(stat.S_IMODE(st.st_mode), 0o644)
        (p / 'masked_new_file').touch(mode=0o750)
        st = os.stat(self.parser.join(self.base, 'masked_new_file'))
        self.assertEqual(stat.S_IMODE(st.st_mode), 0o750)

    @unittest.skipUnless(hasattr(pwd, 'getpwall'),
                         'pwd module does not expose getpwall()')
    @unittest.skipIf(sys.platform == "vxworks",
                     "no home directory on VxWorks")
    @needs_posix
    def test_expanduser_posix(self):
        P = self.cls
        import_helper.import_module('pwd')
        import pwd
        pwdent = pwd.getpwuid(os.getuid())
        username = pwdent.pw_name
        userhome = pwdent.pw_dir.rstrip('/') or '/'
        # Find arbitrary different user (if exists).
        for pwdent in pwd.getpwall():
            othername = pwdent.pw_name
            otherhome = pwdent.pw_dir.rstrip('/')
            if othername != username and otherhome:
                break
        else:
            othername = username
            otherhome = userhome

        fakename = 'fakeuser'
        # This user can theoretically exist on a test runner. Create unique name:
        try:
            while pwd.getpwnam(fakename):
                fakename += '1'
        except KeyError:
            pass  # Non-existent name found

        p1 = P('~/Documents')
        p2 = P(f'~{username}/Documents')
        p3 = P(f'~{othername}/Documents')
        p4 = P(f'../~{username}/Documents')
        p5 = P(f'/~{username}/Documents')
        p6 = P('')
        p7 = P(f'~{fakename}/Documents')

        with os_helper.EnvironmentVarGuard() as env:
            env.pop('HOME', None)

            self.assertEqual(p1.expanduser(), P(userhome) / 'Documents')
            self.assertEqual(p2.expanduser(), P(userhome) / 'Documents')
            self.assertEqual(p3.expanduser(), P(otherhome) / 'Documents')
            self.assertEqual(p4.expanduser(), p4)
            self.assertEqual(p5.expanduser(), p5)
            self.assertEqual(p6.expanduser(), p6)
            self.assertRaises(RuntimeError, p7.expanduser)

            env['HOME'] = '/tmp'
            self.assertEqual(p1.expanduser(), P('/tmp/Documents'))
            self.assertEqual(p2.expanduser(), P(userhome) / 'Documents')
            self.assertEqual(p3.expanduser(), P(otherhome) / 'Documents')
            self.assertEqual(p4.expanduser(), p4)
            self.assertEqual(p5.expanduser(), p5)
            self.assertEqual(p6.expanduser(), p6)
            self.assertRaises(RuntimeError, p7.expanduser)

    @unittest.skipIf(sys.platform != "darwin",
                     "Bad file descriptor in /dev/fd affects only macOS")
    @needs_posix
    def test_handling_bad_descriptor(self):
        try:
            file_descriptors = list(pathlib.Path('/dev/fd').rglob("*"))[3:]
            if not file_descriptors:
                self.skipTest("no file descriptors - issue was not reproduced")
            # Checking all file descriptors because there is no guarantee
            # which one will fail.
            for f in file_descriptors:
                f.exists()
                f.is_dir()
                f.is_file()
                f.is_symlink()
                f.is_block_device()
                f.is_char_device()
                f.is_fifo()
                f.is_socket()
        except OSError as e:
            if e.errno == errno.EBADF:
                self.fail("Bad file descriptor not handled.")
            raise

    @needs_posix
    def test_from_uri_posix(self):
        P = self.cls
        self.assertEqual(P.from_uri('file:/foo/bar'), P('/foo/bar'))
        self.assertEqual(P.from_uri('file://foo/bar'), P('//foo/bar'))
        self.assertEqual(P.from_uri('file:///foo/bar'), P('/foo/bar'))
        self.assertEqual(P.from_uri('file:////foo/bar'), P('//foo/bar'))
        self.assertEqual(P.from_uri('file://localhost/foo/bar'), P('/foo/bar'))
        self.assertRaises(ValueError, P.from_uri, 'foo/bar')
        self.assertRaises(ValueError, P.from_uri, '/foo/bar')
        self.assertRaises(ValueError, P.from_uri, '//foo/bar')
        self.assertRaises(ValueError, P.from_uri, 'file:foo/bar')
        self.assertRaises(ValueError, P.from_uri, 'http://foo/bar')

    @needs_posix
    def test_from_uri_pathname2url_posix(self):
        P = self.cls
        self.assertEqual(P.from_uri('file:' + pathname2url('/foo/bar')), P('/foo/bar'))
        self.assertEqual(P.from_uri('file:' + pathname2url('//foo/bar')), P('//foo/bar'))

    @needs_windows
    def test_absolute_windows(self):
        P = self.cls

        # Simple absolute paths.
        self.assertEqual(str(P('c:\\').absolute()), 'c:\\')
        self.assertEqual(str(P('c:\\a').absolute()), 'c:\\a')
        self.assertEqual(str(P('c:\\a\\b').absolute()), 'c:\\a\\b')

        # UNC absolute paths.
        share = '\\\\server\\share\\'
        self.assertEqual(str(P(share).absolute()), share)
        self.assertEqual(str(P(share + 'a').absolute()), share + 'a')
        self.assertEqual(str(P(share + 'a\\b').absolute()), share + 'a\\b')

        # UNC relative paths.
        with mock.patch("os.getcwd") as getcwd:
            getcwd.return_value = share

            self.assertEqual(str(P().absolute()), share)
            self.assertEqual(str(P('.').absolute()), share)
            self.assertEqual(str(P('a').absolute()), os.path.join(share, 'a'))
            self.assertEqual(str(P('a', 'b', 'c').absolute()),
                             os.path.join(share, 'a', 'b', 'c'))

        drive = os.path.splitdrive(self.base)[0]
        with os_helper.change_cwd(self.base):
            # Relative path with root
            self.assertEqual(str(P('\\').absolute()), drive + '\\')
            self.assertEqual(str(P('\\foo').absolute()), drive + '\\foo')

            # Relative path on current drive
            self.assertEqual(str(P(drive).absolute()), self.base)
            self.assertEqual(str(P(drive + 'foo').absolute()), os.path.join(self.base, 'foo'))

        with os_helper.subst_drive(self.base) as other_drive:
            # Set the working directory on the substitute drive
            saved_cwd = os.getcwd()
            other_cwd = f'{other_drive}\\dirA'
            os.chdir(other_cwd)
            os.chdir(saved_cwd)

            # Relative path on another drive
            self.assertEqual(str(P(other_drive).absolute()), other_cwd)
            self.assertEqual(str(P(other_drive + 'foo').absolute()), other_cwd + '\\foo')

    @needs_windows
    def test_expanduser_windows(self):
        P = self.cls
        with os_helper.EnvironmentVarGuard() as env:
            env.pop('HOME', None)
            env.pop('USERPROFILE', None)
            env.pop('HOMEPATH', None)
            env.pop('HOMEDRIVE', None)
            env['USERNAME'] = 'alice'

            # test that the path returns unchanged
            p1 = P('~/My Documents')
            p2 = P('~alice/My Documents')
            p3 = P('~bob/My Documents')
            p4 = P('/~/My Documents')
            p5 = P('d:~/My Documents')
            p6 = P('')
            self.assertRaises(RuntimeError, p1.expanduser)
            self.assertRaises(RuntimeError, p2.expanduser)
            self.assertRaises(RuntimeError, p3.expanduser)
            self.assertEqual(p4.expanduser(), p4)
            self.assertEqual(p5.expanduser(), p5)
            self.assertEqual(p6.expanduser(), p6)

            def check():
                env.pop('USERNAME', None)
                self.assertEqual(p1.expanduser(),
                                 P('C:/Users/alice/My Documents'))
                self.assertRaises(RuntimeError, p2.expanduser)
                env['USERNAME'] = 'alice'
                self.assertEqual(p2.expanduser(),
                                 P('C:/Users/alice/My Documents'))
                self.assertEqual(p3.expanduser(),
                                 P('C:/Users/bob/My Documents'))
                self.assertEqual(p4.expanduser(), p4)
                self.assertEqual(p5.expanduser(), p5)
                self.assertEqual(p6.expanduser(), p6)

            env['HOMEPATH'] = 'C:\\Users\\alice'
            check()

            env['HOMEDRIVE'] = 'C:\\'
            env['HOMEPATH'] = 'Users\\alice'
            check()

            env.pop('HOMEDRIVE', None)
            env.pop('HOMEPATH', None)
            env['USERPROFILE'] = 'C:\\Users\\alice'
            check()

            # bpo-38883: ignore `HOME` when set on windows
            env['HOME'] = 'C:\\Users\\eve'
            check()

    @needs_windows
    def test_from_uri_windows(self):
        P = self.cls
        # DOS drive paths
        self.assertEqual(P.from_uri('file:c:/path/to/file'), P('c:/path/to/file'))
        self.assertEqual(P.from_uri('file:c|/path/to/file'), P('c:/path/to/file'))
        self.assertEqual(P.from_uri('file:/c|/path/to/file'), P('c:/path/to/file'))
        self.assertEqual(P.from_uri('file:///c|/path/to/file'), P('c:/path/to/file'))
        # UNC paths
        self.assertEqual(P.from_uri('file://server/path/to/file'), P('//server/path/to/file'))
        self.assertEqual(P.from_uri('file:////server/path/to/file'), P('//server/path/to/file'))
        self.assertEqual(P.from_uri('file://///server/path/to/file'), P('//server/path/to/file'))
        # Localhost paths
        self.assertEqual(P.from_uri('file://localhost/c:/path/to/file'), P('c:/path/to/file'))
        self.assertEqual(P.from_uri('file://localhost/c|/path/to/file'), P('c:/path/to/file'))
        # Invalid paths
        self.assertRaises(ValueError, P.from_uri, 'foo/bar')
        self.assertRaises(ValueError, P.from_uri, 'c:/foo/bar')
        self.assertRaises(ValueError, P.from_uri, '//foo/bar')
        self.assertRaises(ValueError, P.from_uri, 'file:foo/bar')
        self.assertRaises(ValueError, P.from_uri, 'http://foo/bar')

    @needs_windows
    def test_from_uri_pathname2url_windows(self):
        P = self.cls
        self.assertEqual(P.from_uri('file:' + pathname2url(r'c:\path\to\file')), P('c:/path/to/file'))
        self.assertEqual(P.from_uri('file:' + pathname2url(r'\\server\path\to\file')), P('//server/path/to/file'))

    @needs_windows
    def test_owner_windows(self):
        P = self.cls
        with self.assertRaises(pathlib.UnsupportedOperation):
            P('c:/').owner()

    @needs_windows
    def test_group_windows(self):
        P = self.cls
        with self.assertRaises(pathlib.UnsupportedOperation):
            P('c:/').group()


@unittest.skipIf(os.name == 'nt', 'test requires a POSIX-compatible system')
class PosixPathTest(PathTest, PurePosixPathTest):
    cls = pathlib.PosixPath


@unittest.skipIf(os.name != 'nt', 'test requires a Windows-compatible system')
class WindowsPathTest(PathTest, PureWindowsPathTest):
    cls = pathlib.WindowsPath


class PathSubclassTest(PathTest):
    class cls(pathlib.Path):
        pass

    # repr() roundtripping is not supported in custom subclass.
    test_repr_roundtrips = None


class CompatiblePathTest(unittest.TestCase):
    """
    Test that a type can be made compatible with PurePath
    derivatives by implementing division operator overloads.
    """

    class CompatPath:
        """
        Minimum viable class to test PurePath compatibility.
        Simply uses the division operator to join a given
        string and the string value of another object with
        a forward slash.
        """
        def __init__(self, string):
            self.string = string

        def __truediv__(self, other):
            return type(self)(f"{self.string}/{other}")

        def __rtruediv__(self, other):
            return type(self)(f"{other}/{self.string}")

    def test_truediv(self):
        result = pathlib.PurePath("test") / self.CompatPath("right")
        self.assertIsInstance(result, self.CompatPath)
        self.assertEqual(result.string, "test/right")

        with self.assertRaises(TypeError):
            # Verify improper operations still raise a TypeError
            pathlib.PurePath("test") / 10

    def test_rtruediv(self):
        result = self.CompatPath("left") / pathlib.PurePath("test")
        self.assertIsInstance(result, self.CompatPath)
        self.assertEqual(result.string, "left/test")

        with self.assertRaises(TypeError):
            # Verify improper operations still raise a TypeError
            10 / pathlib.PurePath("test")


if __name__ == "__main__":
    unittest.main()<|MERGE_RESOLUTION|>--- conflicted
+++ resolved
@@ -778,7 +778,6 @@
         self.assertEqual(expected_gid, gid_2)
         self.assertEqual(expected_name, link.group(follow_symlinks=False))
 
-<<<<<<< HEAD
     def test_unlink(self):
         p = self.cls(self.base) / 'fileA'
         p.unlink()
@@ -805,8 +804,6 @@
         self.assertFileNotFound(p.stat)
         self.assertFileNotFound(p.unlink)
 
-=======
->>>>>>> 19d1e43e
     @os_helper.skip_unless_hardlink
     def test_hardlink_to(self):
         P = self.cls(self.base)
