--- conflicted
+++ resolved
@@ -4,13 +4,8 @@
 import errno
 import unittest
 
-<<<<<<< HEAD
-from pathlib._abc import PurePathBase, PathBase
+from pathlib._abc import JoinablePath, ReadablePath, WritablePath
 from pathlib.types import _PathParser, PathInfo
-=======
-from pathlib._abc import JoinablePath, ReadablePath, WritablePath
-from pathlib._types import Parser
->>>>>>> 22a44218
 import posixpath
 
 from test.support.os_helper import TESTFN
@@ -936,7 +931,6 @@
         super().close()
 
 
-<<<<<<< HEAD
 class DummyPathInfo:
     __slots__ = ('_is_dir', '_is_file')
 
@@ -957,10 +951,7 @@
         return False
 
 
-class DummyPath(PathBase):
-=======
 class DummyReadablePath(ReadablePath):
->>>>>>> 22a44218
     """
     Simple implementation of DummyReadablePath that keeps files and
     directories in memory.
@@ -1344,9 +1335,10 @@
         q = p / 'myfile'
         self.assertFalse(q.info.exists())
         self.assertFalse(q.info.exists(follow_symlinks=False))
-        q.write_text('hullo')
-        self.assertFalse(q.info.exists())
-        self.assertFalse(q.info.exists(follow_symlinks=False))
+        if isinstance(self.cls, WritablePath):
+            q.write_text('hullo')
+            self.assertFalse(q.info.exists())
+            self.assertFalse(q.info.exists(follow_symlinks=False))
 
     def test_info_is_dir(self):
         p = self.cls(self.base)
@@ -1375,9 +1367,10 @@
         q = p / 'mydir'
         self.assertFalse(q.info.is_dir())
         self.assertFalse(q.info.is_dir(follow_symlinks=False))
-        q.mkdir()
-        self.assertFalse(q.info.is_dir())
-        self.assertFalse(q.info.is_dir(follow_symlinks=False))
+        if isinstance(self.cls, WritablePath):
+            q.mkdir()
+            self.assertFalse(q.info.is_dir())
+            self.assertFalse(q.info.is_dir(follow_symlinks=False))
 
     def test_info_is_file(self):
         p = self.cls(self.base)
@@ -1406,9 +1399,10 @@
         q = p / 'myfile'
         self.assertFalse(q.info.is_file())
         self.assertFalse(q.info.is_file(follow_symlinks=False))
-        q.write_text('hullo')
-        self.assertFalse(q.info.is_file())
-        self.assertFalse(q.info.is_file(follow_symlinks=False))
+        if isinstance(self.cls, WritablePath):
+            q.write_text('hullo')
+            self.assertFalse(q.info.is_file())
+            self.assertFalse(q.info.is_file(follow_symlinks=False))
 
     def test_info_is_symlink(self):
         p = self.cls(self.base)
