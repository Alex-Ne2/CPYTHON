import collections
import io
import os
import errno
import stat
import unittest

from pathlib._abc import UnsupportedOperation, PurePathBase, PathBase
from pathlib._types import Parser, DirEntry, StatResult
import posixpath

from test.support.os_helper import TESTFN


_tests_needing_posix = set()
_tests_needing_windows = set()


def needs_posix(fn):
    """Decorator that marks a test as requiring a POSIX-flavoured path class."""
    _tests_needing_posix.add(fn.__name__)
    return fn

def needs_windows(fn):
    """Decorator that marks a test as requiring a Windows-flavoured path class."""
    _tests_needing_windows.add(fn.__name__)
    return fn


class UnsupportedOperationTest(unittest.TestCase):
    def test_is_notimplemented(self):
        self.assertTrue(issubclass(UnsupportedOperation, NotImplementedError))
        self.assertTrue(isinstance(UnsupportedOperation(), NotImplementedError))

#
# Tests for the pure classes.
#


class PurePathBaseTest(unittest.TestCase):
    cls = PurePathBase

    def test_magic_methods(self):
        P = self.cls
        self.assertFalse(hasattr(P, '__fspath__'))
        self.assertFalse(hasattr(P, '__bytes__'))
        self.assertIs(P.__reduce__, object.__reduce__)
        self.assertIs(P.__repr__, object.__repr__)
        self.assertIs(P.__hash__, object.__hash__)
        self.assertIs(P.__eq__, object.__eq__)
        self.assertIs(P.__lt__, object.__lt__)
        self.assertIs(P.__le__, object.__le__)
        self.assertIs(P.__gt__, object.__gt__)
        self.assertIs(P.__ge__, object.__ge__)

    def test_parser(self):
        self.assertIs(self.cls.parser, posixpath)


class DummyPurePath(PurePathBase):
    __slots__ = ()

    def __eq__(self, other):
        if not isinstance(other, DummyPurePath):
            return NotImplemented
        return str(self) == str(other)

    def __hash__(self):
        return hash(str(self))

    def __repr__(self):
        return "{}({!r})".format(self.__class__.__name__, self.as_posix())


class DummyPurePathTest(unittest.TestCase):
    cls = DummyPurePath

    # Use a base path that's unrelated to any real filesystem path.
    base = f'/this/path/kills/fascists/{TESTFN}'

    def setUp(self):
        name = self.id().split('.')[-1]
        if name in _tests_needing_posix and self.cls.parser is not posixpath:
            self.skipTest('requires POSIX-flavoured path class')
        if name in _tests_needing_windows and self.cls.parser is posixpath:
            self.skipTest('requires Windows-flavoured path class')
        p = self.cls('a')
        self.parser = p.parser
        self.sep = self.parser.sep
        self.altsep = self.parser.altsep

    def test_parser(self):
        self.assertIsInstance(self.cls.parser, Parser)

    def test_constructor_common(self):
        P = self.cls
        p = P('a')
        self.assertIsInstance(p, P)
        P()
        P('a', 'b', 'c')
        P('/a', 'b', 'c')
        P('a/b/c')
        P('/a/b/c')

    def test_bytes(self):
        P = self.cls
        with self.assertRaises(TypeError):
            P(b'a')
        with self.assertRaises(TypeError):
            P(b'a', 'b')
        with self.assertRaises(TypeError):
            P('a', b'b')
        with self.assertRaises(TypeError):
            P('a').joinpath(b'b')
        with self.assertRaises(TypeError):
            P('a') / b'b'
        with self.assertRaises(TypeError):
            b'a' / P('b')
        with self.assertRaises(TypeError):
            P('a').match(b'b')
        with self.assertRaises(TypeError):
            P('a').relative_to(b'b')
        with self.assertRaises(TypeError):
            P('a').with_name(b'b')
        with self.assertRaises(TypeError):
            P('a').with_stem(b'b')
        with self.assertRaises(TypeError):
            P('a').with_suffix(b'b')

    def _check_str_subclass(self, *args):
        # Issue #21127: it should be possible to construct a PurePath object
        # from a str subclass instance, and it then gets converted to
        # a pure str object.
        class StrSubclass(str):
            pass
        P = self.cls
        p = P(*(StrSubclass(x) for x in args))
        self.assertEqual(p, P(*args))
        for part in p.parts:
            self.assertIs(type(part), str)

    def test_str_subclass_common(self):
        self._check_str_subclass('')
        self._check_str_subclass('.')
        self._check_str_subclass('a')
        self._check_str_subclass('a/b.txt')
        self._check_str_subclass('/a/b.txt')

    @needs_windows
    def test_str_subclass_windows(self):
        self._check_str_subclass('.\\a:b')
        self._check_str_subclass('c:')
        self._check_str_subclass('c:a')
        self._check_str_subclass('c:a\\b.txt')
        self._check_str_subclass('c:\\')
        self._check_str_subclass('c:\\a')
        self._check_str_subclass('c:\\a\\b.txt')
        self._check_str_subclass('\\\\some\\share')
        self._check_str_subclass('\\\\some\\share\\a')
        self._check_str_subclass('\\\\some\\share\\a\\b.txt')

    def test_with_segments_common(self):
        class P(self.cls):
            def __init__(self, *pathsegments, session_id):
                super().__init__(*pathsegments)
                self.session_id = session_id

            def with_segments(self, *pathsegments):
                return type(self)(*pathsegments, session_id=self.session_id)
        p = P('foo', 'bar', session_id=42)
        self.assertEqual(42, (p / 'foo').session_id)
        self.assertEqual(42, ('foo' / p).session_id)
        self.assertEqual(42, p.joinpath('foo').session_id)
        self.assertEqual(42, p.with_name('foo').session_id)
        self.assertEqual(42, p.with_stem('foo').session_id)
        self.assertEqual(42, p.with_suffix('.foo').session_id)
        self.assertEqual(42, p.with_segments('foo').session_id)
        self.assertEqual(42, p.relative_to('foo').session_id)
        self.assertEqual(42, p.parent.session_id)
        for parent in p.parents:
            self.assertEqual(42, parent.session_id)

    def test_join_common(self):
        P = self.cls
        p = P('a/b')
        pp = p.joinpath('c')
        self.assertEqual(pp, P('a/b/c'))
        self.assertIs(type(pp), type(p))
        pp = p.joinpath('c', 'd')
        self.assertEqual(pp, P('a/b/c/d'))
        pp = p.joinpath('/c')
        self.assertEqual(pp, P('/c'))

    @needs_posix
    def test_join_posix(self):
        P = self.cls
        p = P('//a')
        pp = p.joinpath('b')
        self.assertEqual(pp, P('//a/b'))
        pp = P('/a').joinpath('//c')
        self.assertEqual(pp, P('//c'))
        pp = P('//a').joinpath('/c')
        self.assertEqual(pp, P('/c'))

    @needs_windows
    def test_join_windows(self):
        P = self.cls
        p = P('C:/a/b')
        pp = p.joinpath('x/y')
        self.assertEqual(pp, P('C:/a/b/x/y'))
        pp = p.joinpath('/x/y')
        self.assertEqual(pp, P('C:/x/y'))
        # Joining with a different drive => the first path is ignored, even
        # if the second path is relative.
        pp = p.joinpath('D:x/y')
        self.assertEqual(pp, P('D:x/y'))
        pp = p.joinpath('D:/x/y')
        self.assertEqual(pp, P('D:/x/y'))
        pp = p.joinpath('//host/share/x/y')
        self.assertEqual(pp, P('//host/share/x/y'))
        # Joining with the same drive => the first path is appended to if
        # the second path is relative.
        pp = p.joinpath('c:x/y')
        self.assertEqual(pp, P('C:/a/b/x/y'))
        pp = p.joinpath('c:/x/y')
        self.assertEqual(pp, P('C:/x/y'))
        # Joining with files with NTFS data streams => the filename should
        # not be parsed as a drive letter
        pp = p.joinpath(P('./d:s'))
        self.assertEqual(pp, P('C:/a/b/d:s'))
        pp = p.joinpath(P('./dd:s'))
        self.assertEqual(pp, P('C:/a/b/dd:s'))
        pp = p.joinpath(P('E:d:s'))
        self.assertEqual(pp, P('E:d:s'))
        # Joining onto a UNC path with no root
        pp = P('//').joinpath('server')
        self.assertEqual(pp, P('//server'))
        pp = P('//server').joinpath('share')
        self.assertEqual(pp, P('//server/share'))
        pp = P('//./BootPartition').joinpath('Windows')
        self.assertEqual(pp, P('//./BootPartition/Windows'))

    def test_div_common(self):
        # Basically the same as joinpath().
        P = self.cls
        p = P('a/b')
        pp = p / 'c'
        self.assertEqual(pp, P('a/b/c'))
        self.assertIs(type(pp), type(p))
        pp = p / 'c/d'
        self.assertEqual(pp, P('a/b/c/d'))
        pp = p / 'c' / 'd'
        self.assertEqual(pp, P('a/b/c/d'))
        pp = 'c' / p / 'd'
        self.assertEqual(pp, P('c/a/b/d'))
        pp = p/ '/c'
        self.assertEqual(pp, P('/c'))

    @needs_posix
    def test_div_posix(self):
        # Basically the same as joinpath().
        P = self.cls
        p = P('//a')
        pp = p / 'b'
        self.assertEqual(pp, P('//a/b'))
        pp = P('/a') / '//c'
        self.assertEqual(pp, P('//c'))
        pp = P('//a') / '/c'
        self.assertEqual(pp, P('/c'))

    @needs_windows
    def test_div_windows(self):
        # Basically the same as joinpath().
        P = self.cls
        p = P('C:/a/b')
        self.assertEqual(p / 'x/y', P('C:/a/b/x/y'))
        self.assertEqual(p / 'x' / 'y', P('C:/a/b/x/y'))
        self.assertEqual(p / '/x/y', P('C:/x/y'))
        self.assertEqual(p / '/x' / 'y', P('C:/x/y'))
        # Joining with a different drive => the first path is ignored, even
        # if the second path is relative.
        self.assertEqual(p / 'D:x/y', P('D:x/y'))
        self.assertEqual(p / 'D:' / 'x/y', P('D:x/y'))
        self.assertEqual(p / 'D:/x/y', P('D:/x/y'))
        self.assertEqual(p / 'D:' / '/x/y', P('D:/x/y'))
        self.assertEqual(p / '//host/share/x/y', P('//host/share/x/y'))
        # Joining with the same drive => the first path is appended to if
        # the second path is relative.
        self.assertEqual(p / 'c:x/y', P('C:/a/b/x/y'))
        self.assertEqual(p / 'c:/x/y', P('C:/x/y'))
        # Joining with files with NTFS data streams => the filename should
        # not be parsed as a drive letter
        self.assertEqual(p / P('./d:s'), P('C:/a/b/d:s'))
        self.assertEqual(p / P('./dd:s'), P('C:/a/b/dd:s'))
        self.assertEqual(p / P('E:d:s'), P('E:d:s'))

    def _check_str(self, expected, args):
        p = self.cls(*args)
        self.assertEqual(str(p), expected.replace('/', self.sep))

    def test_str_common(self):
        # Canonicalized paths roundtrip.
        for pathstr in ('a', 'a/b', 'a/b/c', '/', '/a/b', '/a/b/c'):
            self._check_str(pathstr, (pathstr,))
        # Other tests for str() are in test_equivalences().

    @needs_windows
    def test_str_windows(self):
        p = self.cls('a/b/c')
        self.assertEqual(str(p), 'a\\b\\c')
        p = self.cls('c:/a/b/c')
        self.assertEqual(str(p), 'c:\\a\\b\\c')
        p = self.cls('//a/b')
        self.assertEqual(str(p), '\\\\a\\b\\')
        p = self.cls('//a/b/c')
        self.assertEqual(str(p), '\\\\a\\b\\c')
        p = self.cls('//a/b/c/d')
        self.assertEqual(str(p), '\\\\a\\b\\c\\d')

    def test_as_posix_common(self):
        P = self.cls
        for pathstr in ('a', 'a/b', 'a/b/c', '/', '/a/b', '/a/b/c'):
            self.assertEqual(P(pathstr).as_posix(), pathstr)
        # Other tests for as_posix() are in test_equivalences().

    def test_match_empty(self):
        P = self.cls
        self.assertRaises(ValueError, P('a').match, '')

    def test_match_common(self):
        P = self.cls
        # Simple relative pattern.
        self.assertTrue(P('b.py').match('b.py'))
        self.assertTrue(P('a/b.py').match('b.py'))
        self.assertTrue(P('/a/b.py').match('b.py'))
        self.assertFalse(P('a.py').match('b.py'))
        self.assertFalse(P('b/py').match('b.py'))
        self.assertFalse(P('/a.py').match('b.py'))
        self.assertFalse(P('b.py/c').match('b.py'))
        # Wildcard relative pattern.
        self.assertTrue(P('b.py').match('*.py'))
        self.assertTrue(P('a/b.py').match('*.py'))
        self.assertTrue(P('/a/b.py').match('*.py'))
        self.assertFalse(P('b.pyc').match('*.py'))
        self.assertFalse(P('b./py').match('*.py'))
        self.assertFalse(P('b.py/c').match('*.py'))
        # Multi-part relative pattern.
        self.assertTrue(P('ab/c.py').match('a*/*.py'))
        self.assertTrue(P('/d/ab/c.py').match('a*/*.py'))
        self.assertFalse(P('a.py').match('a*/*.py'))
        self.assertFalse(P('/dab/c.py').match('a*/*.py'))
        self.assertFalse(P('ab/c.py/d').match('a*/*.py'))
        # Absolute pattern.
        self.assertTrue(P('/b.py').match('/*.py'))
        self.assertFalse(P('b.py').match('/*.py'))
        self.assertFalse(P('a/b.py').match('/*.py'))
        self.assertFalse(P('/a/b.py').match('/*.py'))
        # Multi-part absolute pattern.
        self.assertTrue(P('/a/b.py').match('/a/*.py'))
        self.assertFalse(P('/ab.py').match('/a/*.py'))
        self.assertFalse(P('/a/b/c.py').match('/a/*.py'))
        # Multi-part glob-style pattern.
        self.assertFalse(P('/a/b/c.py').match('/**/*.py'))
        self.assertTrue(P('/a/b/c.py').match('/a/**/*.py'))
        # Case-sensitive flag
        self.assertFalse(P('A.py').match('a.PY', case_sensitive=True))
        self.assertTrue(P('A.py').match('a.PY', case_sensitive=False))
        self.assertFalse(P('c:/a/B.Py').match('C:/A/*.pY', case_sensitive=True))
        self.assertTrue(P('/a/b/c.py').match('/A/*/*.Py', case_sensitive=False))
        # Matching against empty path
        self.assertFalse(P('').match('*'))
        self.assertFalse(P('').match('**'))
        self.assertFalse(P('').match('**/*'))

    @needs_posix
    def test_match_posix(self):
        P = self.cls
        self.assertFalse(P('A.py').match('a.PY'))

    @needs_windows
    def test_match_windows(self):
        P = self.cls
        # Absolute patterns.
        self.assertTrue(P('c:/b.py').match('*:/*.py'))
        self.assertTrue(P('c:/b.py').match('c:/*.py'))
        self.assertFalse(P('d:/b.py').match('c:/*.py'))  # wrong drive
        self.assertFalse(P('b.py').match('/*.py'))
        self.assertFalse(P('b.py').match('c:*.py'))
        self.assertFalse(P('b.py').match('c:/*.py'))
        self.assertFalse(P('c:b.py').match('/*.py'))
        self.assertFalse(P('c:b.py').match('c:/*.py'))
        self.assertFalse(P('/b.py').match('c:*.py'))
        self.assertFalse(P('/b.py').match('c:/*.py'))
        # UNC patterns.
        self.assertTrue(P('//some/share/a.py').match('//*/*/*.py'))
        self.assertTrue(P('//some/share/a.py').match('//some/share/*.py'))
        self.assertFalse(P('//other/share/a.py').match('//some/share/*.py'))
        self.assertFalse(P('//some/share/a/b.py').match('//some/share/*.py'))
        # Case-insensitivity.
        self.assertTrue(P('B.py').match('b.PY'))
        self.assertTrue(P('c:/a/B.Py').match('C:/A/*.pY'))
        self.assertTrue(P('//Some/Share/B.Py').match('//somE/sharE/*.pY'))
        # Path anchor doesn't match pattern anchor
        self.assertFalse(P('c:/b.py').match('/*.py'))  # 'c:/' vs '/'
        self.assertFalse(P('c:/b.py').match('c:*.py'))  # 'c:/' vs 'c:'
        self.assertFalse(P('//some/share/a.py').match('/*.py'))  # '//some/share/' vs '/'

    def test_full_match_common(self):
        P = self.cls
        # Simple relative pattern.
        self.assertTrue(P('b.py').full_match('b.py'))
        self.assertFalse(P('a/b.py').full_match('b.py'))
        self.assertFalse(P('/a/b.py').full_match('b.py'))
        self.assertFalse(P('a.py').full_match('b.py'))
        self.assertFalse(P('b/py').full_match('b.py'))
        self.assertFalse(P('/a.py').full_match('b.py'))
        self.assertFalse(P('b.py/c').full_match('b.py'))
        # Wildcard relative pattern.
        self.assertTrue(P('b.py').full_match('*.py'))
        self.assertFalse(P('a/b.py').full_match('*.py'))
        self.assertFalse(P('/a/b.py').full_match('*.py'))
        self.assertFalse(P('b.pyc').full_match('*.py'))
        self.assertFalse(P('b./py').full_match('*.py'))
        self.assertFalse(P('b.py/c').full_match('*.py'))
        # Multi-part relative pattern.
        self.assertTrue(P('ab/c.py').full_match('a*/*.py'))
        self.assertFalse(P('/d/ab/c.py').full_match('a*/*.py'))
        self.assertFalse(P('a.py').full_match('a*/*.py'))
        self.assertFalse(P('/dab/c.py').full_match('a*/*.py'))
        self.assertFalse(P('ab/c.py/d').full_match('a*/*.py'))
        # Absolute pattern.
        self.assertTrue(P('/b.py').full_match('/*.py'))
        self.assertFalse(P('b.py').full_match('/*.py'))
        self.assertFalse(P('a/b.py').full_match('/*.py'))
        self.assertFalse(P('/a/b.py').full_match('/*.py'))
        # Multi-part absolute pattern.
        self.assertTrue(P('/a/b.py').full_match('/a/*.py'))
        self.assertFalse(P('/ab.py').full_match('/a/*.py'))
        self.assertFalse(P('/a/b/c.py').full_match('/a/*.py'))
        # Multi-part glob-style pattern.
        self.assertTrue(P('a').full_match('**'))
        self.assertTrue(P('c.py').full_match('**'))
        self.assertTrue(P('a/b/c.py').full_match('**'))
        self.assertTrue(P('/a/b/c.py').full_match('**'))
        self.assertTrue(P('/a/b/c.py').full_match('/**'))
        self.assertTrue(P('/a/b/c.py').full_match('/a/**'))
        self.assertTrue(P('/a/b/c.py').full_match('**/*.py'))
        self.assertTrue(P('/a/b/c.py').full_match('/**/*.py'))
        self.assertTrue(P('/a/b/c.py').full_match('/a/**/*.py'))
        self.assertTrue(P('/a/b/c.py').full_match('/a/b/**/*.py'))
        self.assertTrue(P('/a/b/c.py').full_match('/**/**/**/**/*.py'))
        self.assertFalse(P('c.py').full_match('**/a.py'))
        self.assertFalse(P('c.py').full_match('c/**'))
        self.assertFalse(P('a/b/c.py').full_match('**/a'))
        self.assertFalse(P('a/b/c.py').full_match('**/a/b'))
        self.assertFalse(P('a/b/c.py').full_match('**/a/b/c'))
        self.assertFalse(P('a/b/c.py').full_match('**/a/b/c.'))
        self.assertFalse(P('a/b/c.py').full_match('**/a/b/c./**'))
        self.assertFalse(P('a/b/c.py').full_match('**/a/b/c./**'))
        self.assertFalse(P('a/b/c.py').full_match('/a/b/c.py/**'))
        self.assertFalse(P('a/b/c.py').full_match('/**/a/b/c.py'))
        # Case-sensitive flag
        self.assertFalse(P('A.py').full_match('a.PY', case_sensitive=True))
        self.assertTrue(P('A.py').full_match('a.PY', case_sensitive=False))
        self.assertFalse(P('c:/a/B.Py').full_match('C:/A/*.pY', case_sensitive=True))
        self.assertTrue(P('/a/b/c.py').full_match('/A/*/*.Py', case_sensitive=False))
        # Matching against empty path
        self.assertFalse(P('').full_match('*'))
        self.assertTrue(P('').full_match('**'))
        self.assertFalse(P('').full_match('**/*'))
        # Matching with empty pattern
        self.assertTrue(P('').full_match(''))
        self.assertTrue(P('.').full_match('.'))
        self.assertFalse(P('/').full_match(''))
        self.assertFalse(P('/').full_match('.'))
        self.assertFalse(P('foo').full_match(''))
        self.assertFalse(P('foo').full_match('.'))

    def test_parts_common(self):
        # `parts` returns a tuple.
        sep = self.sep
        P = self.cls
        p = P('a/b')
        parts = p.parts
        self.assertEqual(parts, ('a', 'b'))
        # When the path is absolute, the anchor is a separate part.
        p = P('/a/b')
        parts = p.parts
        self.assertEqual(parts, (sep, 'a', 'b'))

    @needs_windows
    def test_parts_windows(self):
        P = self.cls
        p = P('c:a/b')
        parts = p.parts
        self.assertEqual(parts, ('c:', 'a', 'b'))
        p = P('c:/a/b')
        parts = p.parts
        self.assertEqual(parts, ('c:\\', 'a', 'b'))
        p = P('//a/b/c/d')
        parts = p.parts
        self.assertEqual(parts, ('\\\\a\\b\\', 'c', 'd'))

    def test_parent_common(self):
        # Relative
        P = self.cls
        p = P('a/b/c')
        self.assertEqual(p.parent, P('a/b'))
        self.assertEqual(p.parent.parent, P('a'))
        self.assertEqual(p.parent.parent.parent, P(''))
        self.assertEqual(p.parent.parent.parent.parent, P(''))
        # Anchored
        p = P('/a/b/c')
        self.assertEqual(p.parent, P('/a/b'))
        self.assertEqual(p.parent.parent, P('/a'))
        self.assertEqual(p.parent.parent.parent, P('/'))
        self.assertEqual(p.parent.parent.parent.parent, P('/'))

    @needs_windows
    def test_parent_windows(self):
        # Anchored
        P = self.cls
        p = P('z:a/b/c')
        self.assertEqual(p.parent, P('z:a/b'))
        self.assertEqual(p.parent.parent, P('z:a'))
        self.assertEqual(p.parent.parent.parent, P('z:'))
        self.assertEqual(p.parent.parent.parent.parent, P('z:'))
        p = P('z:/a/b/c')
        self.assertEqual(p.parent, P('z:/a/b'))
        self.assertEqual(p.parent.parent, P('z:/a'))
        self.assertEqual(p.parent.parent.parent, P('z:/'))
        self.assertEqual(p.parent.parent.parent.parent, P('z:/'))
        p = P('//a/b/c/d')
        self.assertEqual(p.parent, P('//a/b/c'))
        self.assertEqual(p.parent.parent, P('//a/b'))
        self.assertEqual(p.parent.parent.parent, P('//a/b'))

    def test_parents_common(self):
        # Relative
        P = self.cls
        p = P('a/b/c')
        par = p.parents
        self.assertEqual(len(par), 3)
        self.assertEqual(par[0], P('a/b'))
        self.assertEqual(par[1], P('a'))
        self.assertEqual(par[2], P(''))
        self.assertEqual(par[-1], P(''))
        self.assertEqual(par[-2], P('a'))
        self.assertEqual(par[-3], P('a/b'))
        self.assertEqual(par[0:1], (P('a/b'),))
        self.assertEqual(par[:2], (P('a/b'), P('a')))
        self.assertEqual(par[:-1], (P('a/b'), P('a')))
        self.assertEqual(par[1:], (P('a'), P('')))
        self.assertEqual(par[::2], (P('a/b'), P('')))
        self.assertEqual(par[::-1], (P(''), P('a'), P('a/b')))
        self.assertEqual(list(par), [P('a/b'), P('a'), P('')])
        with self.assertRaises(IndexError):
            par[-4]
        with self.assertRaises(IndexError):
            par[3]
        with self.assertRaises(TypeError):
            par[0] = p
        # Anchored
        p = P('/a/b/c')
        par = p.parents
        self.assertEqual(len(par), 3)
        self.assertEqual(par[0], P('/a/b'))
        self.assertEqual(par[1], P('/a'))
        self.assertEqual(par[2], P('/'))
        self.assertEqual(par[-1], P('/'))
        self.assertEqual(par[-2], P('/a'))
        self.assertEqual(par[-3], P('/a/b'))
        self.assertEqual(par[0:1], (P('/a/b'),))
        self.assertEqual(par[:2], (P('/a/b'), P('/a')))
        self.assertEqual(par[:-1], (P('/a/b'), P('/a')))
        self.assertEqual(par[1:], (P('/a'), P('/')))
        self.assertEqual(par[::2], (P('/a/b'), P('/')))
        self.assertEqual(par[::-1], (P('/'), P('/a'), P('/a/b')))
        self.assertEqual(list(par), [P('/a/b'), P('/a'), P('/')])
        with self.assertRaises(IndexError):
            par[-4]
        with self.assertRaises(IndexError):
            par[3]

    @needs_windows
    def test_parents_windows(self):
        # Anchored
        P = self.cls
        p = P('z:a/b/')
        par = p.parents
        self.assertEqual(len(par), 2)
        self.assertEqual(par[0], P('z:a'))
        self.assertEqual(par[1], P('z:'))
        self.assertEqual(par[0:1], (P('z:a'),))
        self.assertEqual(par[:-1], (P('z:a'),))
        self.assertEqual(par[:2], (P('z:a'), P('z:')))
        self.assertEqual(par[1:], (P('z:'),))
        self.assertEqual(par[::2], (P('z:a'),))
        self.assertEqual(par[::-1], (P('z:'), P('z:a')))
        self.assertEqual(list(par), [P('z:a'), P('z:')])
        with self.assertRaises(IndexError):
            par[2]
        p = P('z:/a/b/')
        par = p.parents
        self.assertEqual(len(par), 2)
        self.assertEqual(par[0], P('z:/a'))
        self.assertEqual(par[1], P('z:/'))
        self.assertEqual(par[0:1], (P('z:/a'),))
        self.assertEqual(par[0:-1], (P('z:/a'),))
        self.assertEqual(par[:2], (P('z:/a'), P('z:/')))
        self.assertEqual(par[1:], (P('z:/'),))
        self.assertEqual(par[::2], (P('z:/a'),))
        self.assertEqual(par[::-1], (P('z:/'), P('z:/a'),))
        self.assertEqual(list(par), [P('z:/a'), P('z:/')])
        with self.assertRaises(IndexError):
            par[2]
        p = P('//a/b/c/d')
        par = p.parents
        self.assertEqual(len(par), 2)
        self.assertEqual(par[0], P('//a/b/c'))
        self.assertEqual(par[1], P('//a/b'))
        self.assertEqual(par[0:1], (P('//a/b/c'),))
        self.assertEqual(par[0:-1], (P('//a/b/c'),))
        self.assertEqual(par[:2], (P('//a/b/c'), P('//a/b')))
        self.assertEqual(par[1:], (P('//a/b'),))
        self.assertEqual(par[::2], (P('//a/b/c'),))
        self.assertEqual(par[::-1], (P('//a/b'), P('//a/b/c')))
        self.assertEqual(list(par), [P('//a/b/c'), P('//a/b')])
        with self.assertRaises(IndexError):
            par[2]

    def test_drive_common(self):
        P = self.cls
        self.assertEqual(P('a/b').drive, '')
        self.assertEqual(P('/a/b').drive, '')
        self.assertEqual(P('').drive, '')

    @needs_windows
    def test_drive_windows(self):
        P = self.cls
        self.assertEqual(P('c:').drive, 'c:')
        self.assertEqual(P('c:a/b').drive, 'c:')
        self.assertEqual(P('c:/').drive, 'c:')
        self.assertEqual(P('c:/a/b/').drive, 'c:')
        self.assertEqual(P('//a/b').drive, '\\\\a\\b')
        self.assertEqual(P('//a/b/').drive, '\\\\a\\b')
        self.assertEqual(P('//a/b/c/d').drive, '\\\\a\\b')
        self.assertEqual(P('./c:a').drive, '')

    def test_root_common(self):
        P = self.cls
        sep = self.sep
        self.assertEqual(P('').root, '')
        self.assertEqual(P('a/b').root, '')
        self.assertEqual(P('/').root, sep)
        self.assertEqual(P('/a/b').root, sep)

    @needs_posix
    def test_root_posix(self):
        P = self.cls
        self.assertEqual(P('/a/b').root, '/')
        # POSIX special case for two leading slashes.
        self.assertEqual(P('//a/b').root, '//')

    @needs_windows
    def test_root_windows(self):
        P = self.cls
        self.assertEqual(P('c:').root, '')
        self.assertEqual(P('c:a/b').root, '')
        self.assertEqual(P('c:/').root, '\\')
        self.assertEqual(P('c:/a/b/').root, '\\')
        self.assertEqual(P('//a/b').root, '\\')
        self.assertEqual(P('//a/b/').root, '\\')
        self.assertEqual(P('//a/b/c/d').root, '\\')

    def test_anchor_common(self):
        P = self.cls
        sep = self.sep
        self.assertEqual(P('').anchor, '')
        self.assertEqual(P('a/b').anchor, '')
        self.assertEqual(P('/').anchor, sep)
        self.assertEqual(P('/a/b').anchor, sep)

    @needs_windows
    def test_anchor_windows(self):
        P = self.cls
        self.assertEqual(P('c:').anchor, 'c:')
        self.assertEqual(P('c:a/b').anchor, 'c:')
        self.assertEqual(P('c:/').anchor, 'c:\\')
        self.assertEqual(P('c:/a/b/').anchor, 'c:\\')
        self.assertEqual(P('//a/b').anchor, '\\\\a\\b\\')
        self.assertEqual(P('//a/b/').anchor, '\\\\a\\b\\')
        self.assertEqual(P('//a/b/c/d').anchor, '\\\\a\\b\\')

    def test_name_empty(self):
        P = self.cls
        self.assertEqual(P('').name, '')
        self.assertEqual(P('.').name, '.')
        self.assertEqual(P('/a/b/.').name, '.')

    def test_name_common(self):
        P = self.cls
        self.assertEqual(P('/').name, '')
        self.assertEqual(P('a/b').name, 'b')
        self.assertEqual(P('/a/b').name, 'b')
        self.assertEqual(P('a/b.py').name, 'b.py')
        self.assertEqual(P('/a/b.py').name, 'b.py')

    @needs_windows
    def test_name_windows(self):
        P = self.cls
        self.assertEqual(P('c:').name, '')
        self.assertEqual(P('c:/').name, '')
        self.assertEqual(P('c:a/b').name, 'b')
        self.assertEqual(P('c:/a/b').name, 'b')
        self.assertEqual(P('c:a/b.py').name, 'b.py')
        self.assertEqual(P('c:/a/b.py').name, 'b.py')
        self.assertEqual(P('//My.py/Share.php').name, '')
        self.assertEqual(P('//My.py/Share.php/a/b').name, 'b')

    def test_suffix_common(self):
        P = self.cls
        self.assertEqual(P('').suffix, '')
        self.assertEqual(P('.').suffix, '')
        self.assertEqual(P('..').suffix, '')
        self.assertEqual(P('/').suffix, '')
        self.assertEqual(P('a/b').suffix, '')
        self.assertEqual(P('/a/b').suffix, '')
        self.assertEqual(P('/a/b/.').suffix, '')
        self.assertEqual(P('a/b.py').suffix, '.py')
        self.assertEqual(P('/a/b.py').suffix, '.py')
        self.assertEqual(P('a/.hgrc').suffix, '')
        self.assertEqual(P('/a/.hgrc').suffix, '')
        self.assertEqual(P('a/.hg.rc').suffix, '.rc')
        self.assertEqual(P('/a/.hg.rc').suffix, '.rc')
        self.assertEqual(P('a/b.tar.gz').suffix, '.gz')
        self.assertEqual(P('/a/b.tar.gz').suffix, '.gz')
        self.assertEqual(P('a/trailing.dot.').suffix, '.')
        self.assertEqual(P('/a/trailing.dot.').suffix, '.')
        self.assertEqual(P('a/..d.o.t..').suffix, '.')
        self.assertEqual(P('a/inn.er..dots').suffix, '.dots')
        self.assertEqual(P('photo').suffix, '')
        self.assertEqual(P('photo.jpg').suffix, '.jpg')

    @needs_windows
    def test_suffix_windows(self):
        P = self.cls
        self.assertEqual(P('c:').suffix, '')
        self.assertEqual(P('c:/').suffix, '')
        self.assertEqual(P('c:a/b').suffix, '')
        self.assertEqual(P('c:/a/b').suffix, '')
        self.assertEqual(P('c:a/b.py').suffix, '.py')
        self.assertEqual(P('c:/a/b.py').suffix, '.py')
        self.assertEqual(P('c:a/.hgrc').suffix, '')
        self.assertEqual(P('c:/a/.hgrc').suffix, '')
        self.assertEqual(P('c:a/.hg.rc').suffix, '.rc')
        self.assertEqual(P('c:/a/.hg.rc').suffix, '.rc')
        self.assertEqual(P('c:a/b.tar.gz').suffix, '.gz')
        self.assertEqual(P('c:/a/b.tar.gz').suffix, '.gz')
        self.assertEqual(P('c:a/trailing.dot.').suffix, '.')
        self.assertEqual(P('c:/a/trailing.dot.').suffix, '.')
        self.assertEqual(P('//My.py/Share.php').suffix, '')
        self.assertEqual(P('//My.py/Share.php/a/b').suffix, '')

    def test_suffixes_common(self):
        P = self.cls
        self.assertEqual(P('').suffixes, [])
        self.assertEqual(P('.').suffixes, [])
        self.assertEqual(P('/').suffixes, [])
        self.assertEqual(P('a/b').suffixes, [])
        self.assertEqual(P('/a/b').suffixes, [])
        self.assertEqual(P('/a/b/.').suffixes, [])
        self.assertEqual(P('a/b.py').suffixes, ['.py'])
        self.assertEqual(P('/a/b.py').suffixes, ['.py'])
        self.assertEqual(P('a/.hgrc').suffixes, [])
        self.assertEqual(P('/a/.hgrc').suffixes, [])
        self.assertEqual(P('a/.hg.rc').suffixes, ['.rc'])
        self.assertEqual(P('/a/.hg.rc').suffixes, ['.rc'])
        self.assertEqual(P('a/b.tar.gz').suffixes, ['.tar', '.gz'])
        self.assertEqual(P('/a/b.tar.gz').suffixes, ['.tar', '.gz'])
        self.assertEqual(P('a/trailing.dot.').suffixes, ['.dot', '.'])
        self.assertEqual(P('/a/trailing.dot.').suffixes, ['.dot', '.'])
        self.assertEqual(P('a/..d.o.t..').suffixes, ['.o', '.t', '.', '.'])
        self.assertEqual(P('a/inn.er..dots').suffixes, ['.er', '.', '.dots'])
        self.assertEqual(P('photo').suffixes, [])
        self.assertEqual(P('photo.jpg').suffixes, ['.jpg'])

    @needs_windows
    def test_suffixes_windows(self):
        P = self.cls
        self.assertEqual(P('c:').suffixes, [])
        self.assertEqual(P('c:/').suffixes, [])
        self.assertEqual(P('c:a/b').suffixes, [])
        self.assertEqual(P('c:/a/b').suffixes, [])
        self.assertEqual(P('c:a/b.py').suffixes, ['.py'])
        self.assertEqual(P('c:/a/b.py').suffixes, ['.py'])
        self.assertEqual(P('c:a/.hgrc').suffixes, [])
        self.assertEqual(P('c:/a/.hgrc').suffixes, [])
        self.assertEqual(P('c:a/.hg.rc').suffixes, ['.rc'])
        self.assertEqual(P('c:/a/.hg.rc').suffixes, ['.rc'])
        self.assertEqual(P('c:a/b.tar.gz').suffixes, ['.tar', '.gz'])
        self.assertEqual(P('c:/a/b.tar.gz').suffixes, ['.tar', '.gz'])
        self.assertEqual(P('//My.py/Share.php').suffixes, [])
        self.assertEqual(P('//My.py/Share.php/a/b').suffixes, [])
        self.assertEqual(P('c:a/trailing.dot.').suffixes, ['.dot', '.'])
        self.assertEqual(P('c:/a/trailing.dot.').suffixes, ['.dot', '.'])

    def test_stem_empty(self):
        P = self.cls
        self.assertEqual(P('').stem, '')
        self.assertEqual(P('.').stem, '.')

    def test_stem_common(self):
        P = self.cls
        self.assertEqual(P('..').stem, '..')
        self.assertEqual(P('/').stem, '')
        self.assertEqual(P('a/b').stem, 'b')
        self.assertEqual(P('a/b.py').stem, 'b')
        self.assertEqual(P('a/.hgrc').stem, '.hgrc')
        self.assertEqual(P('a/.hg.rc').stem, '.hg')
        self.assertEqual(P('a/b.tar.gz').stem, 'b.tar')
        self.assertEqual(P('a/trailing.dot.').stem, 'trailing.dot')
        self.assertEqual(P('a/..d.o.t..').stem, '..d.o.t.')
        self.assertEqual(P('a/inn.er..dots').stem, 'inn.er.')
        self.assertEqual(P('photo').stem, 'photo')
        self.assertEqual(P('photo.jpg').stem, 'photo')

    @needs_windows
    def test_stem_windows(self):
        P = self.cls
        self.assertEqual(P('c:').stem, '')
        self.assertEqual(P('c:.').stem, '')
        self.assertEqual(P('c:..').stem, '..')
        self.assertEqual(P('c:/').stem, '')
        self.assertEqual(P('c:a/b').stem, 'b')
        self.assertEqual(P('c:a/b.py').stem, 'b')
        self.assertEqual(P('c:a/.hgrc').stem, '.hgrc')
        self.assertEqual(P('c:a/.hg.rc').stem, '.hg')
        self.assertEqual(P('c:a/b.tar.gz').stem, 'b.tar')
        self.assertEqual(P('c:a/trailing.dot.').stem, 'trailing.dot')

    def test_with_name_common(self):
        P = self.cls
        self.assertEqual(P('a/b').with_name('d.xml'), P('a/d.xml'))
        self.assertEqual(P('/a/b').with_name('d.xml'), P('/a/d.xml'))
        self.assertEqual(P('a/b.py').with_name('d.xml'), P('a/d.xml'))
        self.assertEqual(P('/a/b.py').with_name('d.xml'), P('/a/d.xml'))
        self.assertEqual(P('a/Dot ending.').with_name('d.xml'), P('a/d.xml'))
        self.assertEqual(P('/a/Dot ending.').with_name('d.xml'), P('/a/d.xml'))

    @needs_windows
    def test_with_name_windows(self):
        P = self.cls
        self.assertEqual(P('c:a/b').with_name('d.xml'), P('c:a/d.xml'))
        self.assertEqual(P('c:/a/b').with_name('d.xml'), P('c:/a/d.xml'))
        self.assertEqual(P('c:a/Dot ending.').with_name('d.xml'), P('c:a/d.xml'))
        self.assertEqual(P('c:/a/Dot ending.').with_name('d.xml'), P('c:/a/d.xml'))
        self.assertRaises(ValueError, P('c:').with_name, 'd.xml')
        self.assertRaises(ValueError, P('c:/').with_name, 'd.xml')
        self.assertRaises(ValueError, P('//My/Share').with_name, 'd.xml')
        self.assertEqual(str(P('a').with_name('d:')), '.\\d:')
        self.assertEqual(str(P('a').with_name('d:e')), '.\\d:e')
        self.assertEqual(P('c:a/b').with_name('d:'), P('c:a/d:'))
        self.assertEqual(P('c:a/b').with_name('d:e'), P('c:a/d:e'))
        self.assertRaises(ValueError, P('c:a/b').with_name, 'd:/e')
        self.assertRaises(ValueError, P('c:a/b').with_name, '//My/Share')

    def test_with_name_empty(self):
        P = self.cls
        self.assertEqual(P('').with_name('d.xml'), P('d.xml'))
        self.assertEqual(P('.').with_name('d.xml'), P('d.xml'))
        self.assertEqual(P('/').with_name('d.xml'), P('/d.xml'))
        self.assertEqual(P('a/b').with_name(''), P('a/'))
        self.assertEqual(P('a/b').with_name('.'), P('a/.'))

    def test_with_name_seps(self):
        P = self.cls
        self.assertRaises(ValueError, P('a/b').with_name, '/c')
        self.assertRaises(ValueError, P('a/b').with_name, 'c/')
        self.assertRaises(ValueError, P('a/b').with_name, 'c/d')

    def test_with_stem_common(self):
        P = self.cls
        self.assertEqual(P('a/b').with_stem('d'), P('a/d'))
        self.assertEqual(P('/a/b').with_stem('d'), P('/a/d'))
        self.assertEqual(P('a/b.py').with_stem('d'), P('a/d.py'))
        self.assertEqual(P('/a/b.py').with_stem('d'), P('/a/d.py'))
        self.assertEqual(P('/a/b.tar.gz').with_stem('d'), P('/a/d.gz'))
        self.assertEqual(P('a/Dot ending.').with_stem('d'), P('a/d.'))
        self.assertEqual(P('/a/Dot ending.').with_stem('d'), P('/a/d.'))

    @needs_windows
    def test_with_stem_windows(self):
        P = self.cls
        self.assertEqual(P('c:a/b').with_stem('d'), P('c:a/d'))
        self.assertEqual(P('c:/a/b').with_stem('d'), P('c:/a/d'))
        self.assertEqual(P('c:a/Dot ending.').with_stem('d'), P('c:a/d.'))
        self.assertEqual(P('c:/a/Dot ending.').with_stem('d'), P('c:/a/d.'))
        self.assertRaises(ValueError, P('c:').with_stem, 'd')
        self.assertRaises(ValueError, P('c:/').with_stem, 'd')
        self.assertRaises(ValueError, P('//My/Share').with_stem, 'd')
        self.assertEqual(str(P('a').with_stem('d:')), '.\\d:')
        self.assertEqual(str(P('a').with_stem('d:e')), '.\\d:e')
        self.assertEqual(P('c:a/b').with_stem('d:'), P('c:a/d:'))
        self.assertEqual(P('c:a/b').with_stem('d:e'), P('c:a/d:e'))
        self.assertRaises(ValueError, P('c:a/b').with_stem, 'd:/e')
        self.assertRaises(ValueError, P('c:a/b').with_stem, '//My/Share')

    def test_with_stem_empty(self):
        P = self.cls
        self.assertEqual(P('').with_stem('d'), P('d'))
        self.assertEqual(P('.').with_stem('d'), P('d'))
        self.assertEqual(P('/').with_stem('d'), P('/d'))
        self.assertEqual(P('a/b').with_stem(''), P('a/'))
        self.assertEqual(P('a/b').with_stem('.'), P('a/.'))
        self.assertRaises(ValueError, P('foo.gz').with_stem, '')
        self.assertRaises(ValueError, P('/a/b/foo.gz').with_stem, '')

    def test_with_stem_seps(self):
        P = self.cls
        self.assertRaises(ValueError, P('a/b').with_stem, '/c')
        self.assertRaises(ValueError, P('a/b').with_stem, 'c/')
        self.assertRaises(ValueError, P('a/b').with_stem, 'c/d')

    def test_with_suffix_common(self):
        P = self.cls
        self.assertEqual(P('a/b').with_suffix('.gz'), P('a/b.gz'))
        self.assertEqual(P('/a/b').with_suffix('.gz'), P('/a/b.gz'))
        self.assertEqual(P('a/b.py').with_suffix('.gz'), P('a/b.gz'))
        self.assertEqual(P('/a/b.py').with_suffix('.gz'), P('/a/b.gz'))
        # Stripping suffix.
        self.assertEqual(P('a/b.py').with_suffix(''), P('a/b'))
        self.assertEqual(P('/a/b').with_suffix(''), P('/a/b'))
        # Single dot
        self.assertEqual(P('a/b').with_suffix('.'), P('a/b.'))
        self.assertEqual(P('/a/b').with_suffix('.'), P('/a/b.'))
        self.assertEqual(P('a/b.py').with_suffix('.'), P('a/b.'))
        self.assertEqual(P('/a/b.py').with_suffix('.'), P('/a/b.'))

    @needs_windows
    def test_with_suffix_windows(self):
        P = self.cls
        self.assertEqual(P('c:a/b').with_suffix('.gz'), P('c:a/b.gz'))
        self.assertEqual(P('c:/a/b').with_suffix('.gz'), P('c:/a/b.gz'))
        self.assertEqual(P('c:a/b.py').with_suffix('.gz'), P('c:a/b.gz'))
        self.assertEqual(P('c:/a/b.py').with_suffix('.gz'), P('c:/a/b.gz'))
        # Path doesn't have a "filename" component.
        self.assertRaises(ValueError, P('').with_suffix, '.gz')
        self.assertRaises(ValueError, P('.').with_suffix, '.gz')
        self.assertRaises(ValueError, P('/').with_suffix, '.gz')
        self.assertRaises(ValueError, P('//My/Share').with_suffix, '.gz')
        # Invalid suffix.
        self.assertRaises(ValueError, P('c:a/b').with_suffix, 'gz')
        self.assertRaises(ValueError, P('c:a/b').with_suffix, '/')
        self.assertRaises(ValueError, P('c:a/b').with_suffix, '\\')
        self.assertRaises(ValueError, P('c:a/b').with_suffix, 'c:')
        self.assertRaises(ValueError, P('c:a/b').with_suffix, '/.gz')
        self.assertRaises(ValueError, P('c:a/b').with_suffix, '\\.gz')
        self.assertRaises(ValueError, P('c:a/b').with_suffix, 'c:.gz')
        self.assertRaises(ValueError, P('c:a/b').with_suffix, 'c/d')
        self.assertRaises(ValueError, P('c:a/b').with_suffix, 'c\\d')
        self.assertRaises(ValueError, P('c:a/b').with_suffix, '.c/d')
        self.assertRaises(ValueError, P('c:a/b').with_suffix, '.c\\d')
        self.assertRaises(TypeError, P('c:a/b').with_suffix, None)

    def test_with_suffix_empty(self):
        P = self.cls
        # Path doesn't have a "filename" component.
        self.assertRaises(ValueError, P('').with_suffix, '.gz')
        self.assertRaises(ValueError, P('/').with_suffix, '.gz')

    def test_with_suffix_invalid(self):
        P = self.cls
        # Invalid suffix.
        self.assertRaises(ValueError, P('a/b').with_suffix, 'gz')
        self.assertRaises(ValueError, P('a/b').with_suffix, '/')
        self.assertRaises(ValueError, P('a/b').with_suffix, '/.gz')
        self.assertRaises(ValueError, P('a/b').with_suffix, 'c/d')
        self.assertRaises(ValueError, P('a/b').with_suffix, '.c/.d')
        self.assertRaises(ValueError, P('a/b').with_suffix, './.d')
        self.assertRaises(ValueError, P('a/b').with_suffix, '.d/.')
        self.assertRaises(TypeError, P('a/b').with_suffix, None)

    def test_relative_to_common(self):
        P = self.cls
        p = P('a/b')
        self.assertRaises(TypeError, p.relative_to)
        self.assertRaises(TypeError, p.relative_to, b'a')
        self.assertEqual(p.relative_to(P('')), P('a/b'))
        self.assertEqual(p.relative_to(''), P('a/b'))
        self.assertEqual(p.relative_to(P('a')), P('b'))
        self.assertEqual(p.relative_to('a'), P('b'))
        self.assertEqual(p.relative_to('a/'), P('b'))
        self.assertEqual(p.relative_to(P('a/b')), P(''))
        self.assertEqual(p.relative_to('a/b'), P(''))
        self.assertEqual(p.relative_to(P(''), walk_up=True), P('a/b'))
        self.assertEqual(p.relative_to('', walk_up=True), P('a/b'))
        self.assertEqual(p.relative_to(P('a'), walk_up=True), P('b'))
        self.assertEqual(p.relative_to('a', walk_up=True), P('b'))
        self.assertEqual(p.relative_to('a/', walk_up=True), P('b'))
        self.assertEqual(p.relative_to(P('a/b'), walk_up=True), P(''))
        self.assertEqual(p.relative_to('a/b', walk_up=True), P(''))
        self.assertEqual(p.relative_to(P('a/c'), walk_up=True), P('../b'))
        self.assertEqual(p.relative_to('a/c', walk_up=True), P('../b'))
        self.assertEqual(p.relative_to(P('a/b/c'), walk_up=True), P('..'))
        self.assertEqual(p.relative_to('a/b/c', walk_up=True), P('..'))
        self.assertEqual(p.relative_to(P('c'), walk_up=True), P('../a/b'))
        self.assertEqual(p.relative_to('c', walk_up=True), P('../a/b'))
        # Unrelated paths.
        self.assertRaises(ValueError, p.relative_to, P('c'))
        self.assertRaises(ValueError, p.relative_to, P('a/b/c'))
        self.assertRaises(ValueError, p.relative_to, P('a/c'))
        self.assertRaises(ValueError, p.relative_to, P('/a'))
        self.assertRaises(ValueError, p.relative_to, P("../a"))
        self.assertRaises(ValueError, p.relative_to, P("a/.."))
        self.assertRaises(ValueError, p.relative_to, P("/a/.."))
        self.assertRaises(ValueError, p.relative_to, P('/'), walk_up=True)
        self.assertRaises(ValueError, p.relative_to, P('/a'), walk_up=True)
        self.assertRaises(ValueError, p.relative_to, P("../a"), walk_up=True)
        self.assertRaises(ValueError, p.relative_to, P("a/.."), walk_up=True)
        self.assertRaises(ValueError, p.relative_to, P("/a/.."), walk_up=True)
        p = P('/a/b')
        self.assertEqual(p.relative_to(P('/')), P('a/b'))
        self.assertEqual(p.relative_to('/'), P('a/b'))
        self.assertEqual(p.relative_to(P('/a')), P('b'))
        self.assertEqual(p.relative_to('/a'), P('b'))
        self.assertEqual(p.relative_to('/a/'), P('b'))
        self.assertEqual(p.relative_to(P('/a/b')), P(''))
        self.assertEqual(p.relative_to('/a/b'), P(''))
        self.assertEqual(p.relative_to(P('/'), walk_up=True), P('a/b'))
        self.assertEqual(p.relative_to('/', walk_up=True), P('a/b'))
        self.assertEqual(p.relative_to(P('/a'), walk_up=True), P('b'))
        self.assertEqual(p.relative_to('/a', walk_up=True), P('b'))
        self.assertEqual(p.relative_to('/a/', walk_up=True), P('b'))
        self.assertEqual(p.relative_to(P('/a/b'), walk_up=True), P(''))
        self.assertEqual(p.relative_to('/a/b', walk_up=True), P(''))
        self.assertEqual(p.relative_to(P('/a/c'), walk_up=True), P('../b'))
        self.assertEqual(p.relative_to('/a/c', walk_up=True), P('../b'))
        self.assertEqual(p.relative_to(P('/a/b/c'), walk_up=True), P('..'))
        self.assertEqual(p.relative_to('/a/b/c', walk_up=True), P('..'))
        self.assertEqual(p.relative_to(P('/c'), walk_up=True), P('../a/b'))
        self.assertEqual(p.relative_to('/c', walk_up=True), P('../a/b'))
        # Unrelated paths.
        self.assertRaises(ValueError, p.relative_to, P('/c'))
        self.assertRaises(ValueError, p.relative_to, P('/a/b/c'))
        self.assertRaises(ValueError, p.relative_to, P('/a/c'))
        self.assertRaises(ValueError, p.relative_to, P(''))
        self.assertRaises(ValueError, p.relative_to, '')
        self.assertRaises(ValueError, p.relative_to, P('a'))
        self.assertRaises(ValueError, p.relative_to, P("../a"))
        self.assertRaises(ValueError, p.relative_to, P("a/.."))
        self.assertRaises(ValueError, p.relative_to, P("/a/.."))
        self.assertRaises(ValueError, p.relative_to, P(''), walk_up=True)
        self.assertRaises(ValueError, p.relative_to, P('a'), walk_up=True)
        self.assertRaises(ValueError, p.relative_to, P("../a"), walk_up=True)
        self.assertRaises(ValueError, p.relative_to, P("a/.."), walk_up=True)
        self.assertRaises(ValueError, p.relative_to, P("/a/.."), walk_up=True)

    @needs_windows
    def test_relative_to_windows(self):
        P = self.cls
        p = P('C:Foo/Bar')
        self.assertEqual(p.relative_to(P('c:')), P('Foo/Bar'))
        self.assertEqual(p.relative_to('c:'), P('Foo/Bar'))
        self.assertEqual(p.relative_to(P('c:foO')), P('Bar'))
        self.assertEqual(p.relative_to('c:foO'), P('Bar'))
        self.assertEqual(p.relative_to('c:foO/'), P('Bar'))
        self.assertEqual(p.relative_to(P('c:foO/baR')), P())
        self.assertEqual(p.relative_to('c:foO/baR'), P())
        self.assertEqual(p.relative_to(P('c:'), walk_up=True), P('Foo/Bar'))
        self.assertEqual(p.relative_to('c:', walk_up=True), P('Foo/Bar'))
        self.assertEqual(p.relative_to(P('c:foO'), walk_up=True), P('Bar'))
        self.assertEqual(p.relative_to('c:foO', walk_up=True), P('Bar'))
        self.assertEqual(p.relative_to('c:foO/', walk_up=True), P('Bar'))
        self.assertEqual(p.relative_to(P('c:foO/baR'), walk_up=True), P())
        self.assertEqual(p.relative_to('c:foO/baR', walk_up=True), P())
        self.assertEqual(p.relative_to(P('C:Foo/Bar/Baz'), walk_up=True), P('..'))
        self.assertEqual(p.relative_to(P('C:Foo/Baz'), walk_up=True), P('../Bar'))
        self.assertEqual(p.relative_to(P('C:Baz/Bar'), walk_up=True), P('../../Foo/Bar'))
        # Unrelated paths.
        self.assertRaises(ValueError, p.relative_to, P())
        self.assertRaises(ValueError, p.relative_to, '')
        self.assertRaises(ValueError, p.relative_to, P('d:'))
        self.assertRaises(ValueError, p.relative_to, P('/'))
        self.assertRaises(ValueError, p.relative_to, P('Foo'))
        self.assertRaises(ValueError, p.relative_to, P('/Foo'))
        self.assertRaises(ValueError, p.relative_to, P('C:/Foo'))
        self.assertRaises(ValueError, p.relative_to, P('C:Foo/Bar/Baz'))
        self.assertRaises(ValueError, p.relative_to, P('C:Foo/Baz'))
        self.assertRaises(ValueError, p.relative_to, P(), walk_up=True)
        self.assertRaises(ValueError, p.relative_to, '', walk_up=True)
        self.assertRaises(ValueError, p.relative_to, P('d:'), walk_up=True)
        self.assertRaises(ValueError, p.relative_to, P('/'), walk_up=True)
        self.assertRaises(ValueError, p.relative_to, P('Foo'), walk_up=True)
        self.assertRaises(ValueError, p.relative_to, P('/Foo'), walk_up=True)
        self.assertRaises(ValueError, p.relative_to, P('C:/Foo'), walk_up=True)
        p = P('C:/Foo/Bar')
        self.assertEqual(p.relative_to(P('c:/')), P('Foo/Bar'))
        self.assertEqual(p.relative_to('c:/'), P('Foo/Bar'))
        self.assertEqual(p.relative_to(P('c:/foO')), P('Bar'))
        self.assertEqual(p.relative_to('c:/foO'), P('Bar'))
        self.assertEqual(p.relative_to('c:/foO/'), P('Bar'))
        self.assertEqual(p.relative_to(P('c:/foO/baR')), P())
        self.assertEqual(p.relative_to('c:/foO/baR'), P())
        self.assertEqual(p.relative_to(P('c:/'), walk_up=True), P('Foo/Bar'))
        self.assertEqual(p.relative_to('c:/', walk_up=True), P('Foo/Bar'))
        self.assertEqual(p.relative_to(P('c:/foO'), walk_up=True), P('Bar'))
        self.assertEqual(p.relative_to('c:/foO', walk_up=True), P('Bar'))
        self.assertEqual(p.relative_to('c:/foO/', walk_up=True), P('Bar'))
        self.assertEqual(p.relative_to(P('c:/foO/baR'), walk_up=True), P())
        self.assertEqual(p.relative_to('c:/foO/baR', walk_up=True), P())
        self.assertEqual(p.relative_to('C:/Baz', walk_up=True), P('../Foo/Bar'))
        self.assertEqual(p.relative_to('C:/Foo/Bar/Baz', walk_up=True), P('..'))
        self.assertEqual(p.relative_to('C:/Foo/Baz', walk_up=True), P('../Bar'))
        # Unrelated paths.
        self.assertRaises(ValueError, p.relative_to, 'c:')
        self.assertRaises(ValueError, p.relative_to, P('c:'))
        self.assertRaises(ValueError, p.relative_to, P('C:/Baz'))
        self.assertRaises(ValueError, p.relative_to, P('C:/Foo/Bar/Baz'))
        self.assertRaises(ValueError, p.relative_to, P('C:/Foo/Baz'))
        self.assertRaises(ValueError, p.relative_to, P('C:Foo'))
        self.assertRaises(ValueError, p.relative_to, P('d:'))
        self.assertRaises(ValueError, p.relative_to, P('d:/'))
        self.assertRaises(ValueError, p.relative_to, P('/'))
        self.assertRaises(ValueError, p.relative_to, P('/Foo'))
        self.assertRaises(ValueError, p.relative_to, P('//C/Foo'))
        self.assertRaises(ValueError, p.relative_to, 'c:', walk_up=True)
        self.assertRaises(ValueError, p.relative_to, P('c:'), walk_up=True)
        self.assertRaises(ValueError, p.relative_to, P('C:Foo'), walk_up=True)
        self.assertRaises(ValueError, p.relative_to, P('d:'), walk_up=True)
        self.assertRaises(ValueError, p.relative_to, P('d:/'), walk_up=True)
        self.assertRaises(ValueError, p.relative_to, P('/'), walk_up=True)
        self.assertRaises(ValueError, p.relative_to, P('/Foo'), walk_up=True)
        self.assertRaises(ValueError, p.relative_to, P('//C/Foo'), walk_up=True)
        # UNC paths.
        p = P('//Server/Share/Foo/Bar')
        self.assertEqual(p.relative_to(P('//sErver/sHare')), P('Foo/Bar'))
        self.assertEqual(p.relative_to('//sErver/sHare'), P('Foo/Bar'))
        self.assertEqual(p.relative_to('//sErver/sHare/'), P('Foo/Bar'))
        self.assertEqual(p.relative_to(P('//sErver/sHare/Foo')), P('Bar'))
        self.assertEqual(p.relative_to('//sErver/sHare/Foo'), P('Bar'))
        self.assertEqual(p.relative_to('//sErver/sHare/Foo/'), P('Bar'))
        self.assertEqual(p.relative_to(P('//sErver/sHare/Foo/Bar')), P())
        self.assertEqual(p.relative_to('//sErver/sHare/Foo/Bar'), P())
        self.assertEqual(p.relative_to(P('//sErver/sHare'), walk_up=True), P('Foo/Bar'))
        self.assertEqual(p.relative_to('//sErver/sHare', walk_up=True), P('Foo/Bar'))
        self.assertEqual(p.relative_to('//sErver/sHare/', walk_up=True), P('Foo/Bar'))
        self.assertEqual(p.relative_to(P('//sErver/sHare/Foo'), walk_up=True), P('Bar'))
        self.assertEqual(p.relative_to('//sErver/sHare/Foo', walk_up=True), P('Bar'))
        self.assertEqual(p.relative_to('//sErver/sHare/Foo/', walk_up=True), P('Bar'))
        self.assertEqual(p.relative_to(P('//sErver/sHare/Foo/Bar'), walk_up=True), P())
        self.assertEqual(p.relative_to('//sErver/sHare/Foo/Bar', walk_up=True), P())
        self.assertEqual(p.relative_to(P('//sErver/sHare/bar'), walk_up=True), P('../Foo/Bar'))
        self.assertEqual(p.relative_to('//sErver/sHare/bar', walk_up=True), P('../Foo/Bar'))
        # Unrelated paths.
        self.assertRaises(ValueError, p.relative_to, P('/Server/Share/Foo'))
        self.assertRaises(ValueError, p.relative_to, P('c:/Server/Share/Foo'))
        self.assertRaises(ValueError, p.relative_to, P('//z/Share/Foo'))
        self.assertRaises(ValueError, p.relative_to, P('//Server/z/Foo'))
        self.assertRaises(ValueError, p.relative_to, P('/Server/Share/Foo'), walk_up=True)
        self.assertRaises(ValueError, p.relative_to, P('c:/Server/Share/Foo'), walk_up=True)
        self.assertRaises(ValueError, p.relative_to, P('//z/Share/Foo'), walk_up=True)
        self.assertRaises(ValueError, p.relative_to, P('//Server/z/Foo'), walk_up=True)

    def test_is_relative_to_common(self):
        P = self.cls
        p = P('a/b')
        self.assertRaises(TypeError, p.is_relative_to)
        self.assertRaises(TypeError, p.is_relative_to, b'a')
        self.assertTrue(p.is_relative_to(P('')))
        self.assertTrue(p.is_relative_to(''))
        self.assertTrue(p.is_relative_to(P('a')))
        self.assertTrue(p.is_relative_to('a/'))
        self.assertTrue(p.is_relative_to(P('a/b')))
        self.assertTrue(p.is_relative_to('a/b'))
        # Unrelated paths.
        self.assertFalse(p.is_relative_to(P('c')))
        self.assertFalse(p.is_relative_to(P('a/b/c')))
        self.assertFalse(p.is_relative_to(P('a/c')))
        self.assertFalse(p.is_relative_to(P('/a')))
        p = P('/a/b')
        self.assertTrue(p.is_relative_to(P('/')))
        self.assertTrue(p.is_relative_to('/'))
        self.assertTrue(p.is_relative_to(P('/a')))
        self.assertTrue(p.is_relative_to('/a'))
        self.assertTrue(p.is_relative_to('/a/'))
        self.assertTrue(p.is_relative_to(P('/a/b')))
        self.assertTrue(p.is_relative_to('/a/b'))
        # Unrelated paths.
        self.assertFalse(p.is_relative_to(P('/c')))
        self.assertFalse(p.is_relative_to(P('/a/b/c')))
        self.assertFalse(p.is_relative_to(P('/a/c')))
        self.assertFalse(p.is_relative_to(P('')))
        self.assertFalse(p.is_relative_to(''))
        self.assertFalse(p.is_relative_to(P('a')))

    @needs_windows
    def test_is_relative_to_windows(self):
        P = self.cls
        p = P('C:Foo/Bar')
        self.assertTrue(p.is_relative_to(P('c:')))
        self.assertTrue(p.is_relative_to('c:'))
        self.assertTrue(p.is_relative_to(P('c:foO')))
        self.assertTrue(p.is_relative_to('c:foO'))
        self.assertTrue(p.is_relative_to('c:foO/'))
        self.assertTrue(p.is_relative_to(P('c:foO/baR')))
        self.assertTrue(p.is_relative_to('c:foO/baR'))
        # Unrelated paths.
        self.assertFalse(p.is_relative_to(P()))
        self.assertFalse(p.is_relative_to(''))
        self.assertFalse(p.is_relative_to(P('d:')))
        self.assertFalse(p.is_relative_to(P('/')))
        self.assertFalse(p.is_relative_to(P('Foo')))
        self.assertFalse(p.is_relative_to(P('/Foo')))
        self.assertFalse(p.is_relative_to(P('C:/Foo')))
        self.assertFalse(p.is_relative_to(P('C:Foo/Bar/Baz')))
        self.assertFalse(p.is_relative_to(P('C:Foo/Baz')))
        p = P('C:/Foo/Bar')
        self.assertTrue(p.is_relative_to(P('c:/')))
        self.assertTrue(p.is_relative_to(P('c:/foO')))
        self.assertTrue(p.is_relative_to('c:/foO/'))
        self.assertTrue(p.is_relative_to(P('c:/foO/baR')))
        self.assertTrue(p.is_relative_to('c:/foO/baR'))
        # Unrelated paths.
        self.assertFalse(p.is_relative_to('c:'))
        self.assertFalse(p.is_relative_to(P('C:/Baz')))
        self.assertFalse(p.is_relative_to(P('C:/Foo/Bar/Baz')))
        self.assertFalse(p.is_relative_to(P('C:/Foo/Baz')))
        self.assertFalse(p.is_relative_to(P('C:Foo')))
        self.assertFalse(p.is_relative_to(P('d:')))
        self.assertFalse(p.is_relative_to(P('d:/')))
        self.assertFalse(p.is_relative_to(P('/')))
        self.assertFalse(p.is_relative_to(P('/Foo')))
        self.assertFalse(p.is_relative_to(P('//C/Foo')))
        # UNC paths.
        p = P('//Server/Share/Foo/Bar')
        self.assertTrue(p.is_relative_to(P('//sErver/sHare')))
        self.assertTrue(p.is_relative_to('//sErver/sHare'))
        self.assertTrue(p.is_relative_to('//sErver/sHare/'))
        self.assertTrue(p.is_relative_to(P('//sErver/sHare/Foo')))
        self.assertTrue(p.is_relative_to('//sErver/sHare/Foo'))
        self.assertTrue(p.is_relative_to('//sErver/sHare/Foo/'))
        self.assertTrue(p.is_relative_to(P('//sErver/sHare/Foo/Bar')))
        self.assertTrue(p.is_relative_to('//sErver/sHare/Foo/Bar'))
        # Unrelated paths.
        self.assertFalse(p.is_relative_to(P('/Server/Share/Foo')))
        self.assertFalse(p.is_relative_to(P('c:/Server/Share/Foo')))
        self.assertFalse(p.is_relative_to(P('//z/Share/Foo')))
        self.assertFalse(p.is_relative_to(P('//Server/z/Foo')))

    @needs_posix
    def test_is_absolute_posix(self):
        P = self.cls
        self.assertFalse(P('').is_absolute())
        self.assertFalse(P('a').is_absolute())
        self.assertFalse(P('a/b/').is_absolute())
        self.assertTrue(P('/').is_absolute())
        self.assertTrue(P('/a').is_absolute())
        self.assertTrue(P('/a/b/').is_absolute())
        self.assertTrue(P('//a').is_absolute())
        self.assertTrue(P('//a/b').is_absolute())

    @needs_windows
    def test_is_absolute_windows(self):
        P = self.cls
        # Under NT, only paths with both a drive and a root are absolute.
        self.assertFalse(P().is_absolute())
        self.assertFalse(P('a').is_absolute())
        self.assertFalse(P('a/b/').is_absolute())
        self.assertFalse(P('/').is_absolute())
        self.assertFalse(P('/a').is_absolute())
        self.assertFalse(P('/a/b/').is_absolute())
        self.assertFalse(P('c:').is_absolute())
        self.assertFalse(P('c:a').is_absolute())
        self.assertFalse(P('c:a/b/').is_absolute())
        self.assertTrue(P('c:/').is_absolute())
        self.assertTrue(P('c:/a').is_absolute())
        self.assertTrue(P('c:/a/b/').is_absolute())
        # UNC paths are absolute by definition.
        self.assertTrue(P('//').is_absolute())
        self.assertTrue(P('//a').is_absolute())
        self.assertTrue(P('//a/b').is_absolute())
        self.assertTrue(P('//a/b/').is_absolute())
        self.assertTrue(P('//a/b/c').is_absolute())
        self.assertTrue(P('//a/b/c/d').is_absolute())
        self.assertTrue(P('//?/UNC/').is_absolute())
        self.assertTrue(P('//?/UNC/spam').is_absolute())


#
# Tests for the virtual classes.
#

class PathBaseTest(PurePathBaseTest):
    cls = PathBase

    def test_unsupported_operation(self):
        P = self.cls
        p = self.cls('')
        e = UnsupportedOperation
        self.assertRaises(e, p.stat)
        self.assertRaises(e, p.exists)
        self.assertRaises(e, p.samefile, 'foo')
        self.assertRaises(e, p.is_dir)
        self.assertRaises(e, p.is_file)
        self.assertRaises(e, p.is_mount)
        self.assertRaises(e, p.is_symlink)
        self.assertRaises(e, p.is_block_device)
        self.assertRaises(e, p.is_char_device)
        self.assertRaises(e, p.is_fifo)
        self.assertRaises(e, p.is_socket)
        self.assertRaises(e, p.open)
        self.assertRaises(e, p.read_bytes)
        self.assertRaises(e, p.read_text)
        self.assertRaises(e, p.write_bytes, b'foo')
        self.assertRaises(e, p.write_text, 'foo')
        self.assertRaises(e, p.iterdir)
        self.assertRaises(e, lambda: list(p.glob('*')))
        self.assertRaises(e, lambda: list(p.rglob('*')))
        self.assertRaises(e, lambda: list(p.walk()))
        self.assertRaises(e, p.expanduser)
        self.assertRaises(e, p.readlink)
        self.assertRaises(e, p.symlink_to, 'foo')
        self.assertRaises(e, p.hardlink_to, 'foo')
        self.assertRaises(e, p.mkdir)
        self.assertRaises(e, p.touch)
        self.assertRaises(e, p.chmod, 0o755)
        self.assertRaises(e, p.lchmod, 0o755)
        self.assertRaises(e, p.unlink)
        self.assertRaises(e, p.rmdir)
        self.assertRaises(e, p.owner)
        self.assertRaises(e, p.group)
        self.assertRaises(e, p.as_uri)

    def test_as_uri_common(self):
        e = UnsupportedOperation
        self.assertRaises(e, self.cls('').as_uri)

    def test_fspath_common(self):
        self.assertRaises(TypeError, os.fspath, self.cls(''))

    def test_as_bytes_common(self):
        self.assertRaises(TypeError, bytes, self.cls(''))


class DummyPathIO(io.BytesIO):
    """
    Used by DummyPath to implement `open('w')`
    """

    def __init__(self, files, path):
        super().__init__()
        self.files = files
        self.path = path

    def close(self):
        self.files[self.path] = self.getvalue()
        super().close()


DummyPathStatResult = collections.namedtuple(
    'DummyPathStatResult',
    'st_mode st_ino st_dev st_nlink st_uid st_gid st_size st_atime st_mtime st_ctime')


<<<<<<< HEAD
class DummyDirEntry:
    """
    Minimal os.DirEntry-like object. Returned from DummyPath.scandir().
    """
    __slots__ = ('name', '_is_symlink', '_is_dir')

    def __init__(self, name, is_symlink, is_dir):
        self.name = name
        self._is_symlink = is_symlink
        self._is_dir = is_dir

    def is_symlink(self):
        return self._is_symlink

    def is_file(self, *, follow_symlinks=True):
        return (follow_symlinks or not self._is_symlink) and not self._is_dir

    def is_dir(self, *, follow_symlinks=True):
        return (follow_symlinks or not self._is_symlink) and self._is_dir


=======
>>>>>>> 31c9f3ce
class DummyPath(PathBase):
    """
    Simple implementation of PathBase that keeps files and directories in
    memory.
    """
    __slots__ = ()

    _files = {}
    _directories = {}

    def __eq__(self, other):
        if not isinstance(other, DummyPath):
            return NotImplemented
        return str(self) == str(other)

    def __hash__(self):
        return hash(str(self))

    def __repr__(self):
        return "{}({!r})".format(self.__class__.__name__, self.as_posix())

    def stat(self, *, follow_symlinks=True):
        path = str(self).rstrip('/')
        if path in self._files:
            st_mode = stat.S_IFREG
        elif path in self._directories:
            st_mode = stat.S_IFDIR
        else:
            raise FileNotFoundError(errno.ENOENT, "Not found", str(self))
        return DummyPathStatResult(st_mode, hash(str(self)), 0, 0, 0, 0, 0, 0, 0, 0)

    def open(self, mode='r', buffering=-1, encoding=None,
             errors=None, newline=None):
        if buffering != -1 and not (buffering == 0 and 'b' in mode):
            raise NotImplementedError
        path = str(self)
        if path in self._directories:
            raise IsADirectoryError(errno.EISDIR, "Is a directory", path)

        text = 'b' not in mode
        mode = ''.join(c for c in mode if c not in 'btU')
        if mode == 'r':
            if path not in self._files:
                raise FileNotFoundError(errno.ENOENT, "File not found", path)
            stream = io.BytesIO(self._files[path])
        elif mode == 'w':
            parent, name = posixpath.split(path)
            if parent not in self._directories:
                raise FileNotFoundError(errno.ENOENT, "File not found", parent)
            stream = DummyPathIO(self._files, path)
            self._files[path] = b''
            self._directories[parent].add(name)
        else:
            raise NotImplementedError
        if text:
            stream = io.TextIOWrapper(stream, encoding=encoding, errors=errors, newline=newline)
        return stream

    def iterdir(self):
        path = str(self).rstrip('/')
        if path in self._files:
            raise NotADirectoryError(errno.ENOTDIR, "Not a directory", path)
        elif path in self._directories:
            return iter([self / name for name in self._directories[path]])
        else:
            raise FileNotFoundError(errno.ENOENT, "File not found", path)

    def mkdir(self, mode=0o777, parents=False, exist_ok=False):
        path = str(self)
        parent = str(self.parent)
        if path in self._directories:
            if exist_ok:
                return
            else:
                raise FileExistsError(errno.EEXIST, "File exists", path)
        try:
            if self.name:
                self._directories[parent].add(self.name)
            self._directories[path] = set()
        except KeyError:
            if not parents:
                raise FileNotFoundError(errno.ENOENT, "File not found", parent) from None
            self.parent.mkdir(parents=True, exist_ok=True)
            self.mkdir(mode, parents=False, exist_ok=exist_ok)

    def unlink(self, missing_ok=False):
        path = str(self)
        name = self.name
        parent = str(self.parent)
        if path in self._directories:
            raise IsADirectoryError(errno.EISDIR, "Is a directory", path)
        elif path in self._files:
            self._directories[parent].remove(name)
            del self._files[path]
        elif not missing_ok:
            raise FileNotFoundError(errno.ENOENT, "File not found", path)

    def rmdir(self):
        path = str(self)
        if path in self._files:
            raise NotADirectoryError(errno.ENOTDIR, "Not a directory", path)
        elif path not in self._directories:
            raise FileNotFoundError(errno.ENOENT, "File not found", path)
        elif self._directories[path]:
            raise OSError(errno.ENOTEMPTY, "Directory not empty", path)
        else:
            name = self.name
            parent = str(self.parent)
            self._directories[parent].remove(name)
            del self._directories[path]


class DummyPathTest(DummyPurePathTest):
    """Tests for PathBase methods that use stat(), open() and iterdir()."""

    cls = DummyPath
    can_symlink = False

    # (self.base)
    #  |
    #  |-- brokenLink -> non-existing
    #  |-- dirA
    #  |   `-- linkC -> ../dirB
    #  |-- dirB
    #  |   |-- fileB
    #  |   `-- linkD -> ../dirB
    #  |-- dirC
    #  |   |-- dirD
    #  |   |   `-- fileD
    #  |   `-- fileC
    #  |   `-- novel.txt
    #  |-- dirE  # No permissions
    #  |-- fileA
    #  |-- linkA -> fileA
    #  |-- linkB -> dirB
    #  `-- brokenLinkLoop -> brokenLinkLoop
    #

    def setUp(self):
        super().setUp()
        parser = self.cls.parser
        p = self.cls(self.base)
        p.mkdir(parents=True)
        p.joinpath('dirA').mkdir()
        p.joinpath('dirB').mkdir()
        p.joinpath('dirC').mkdir()
        p.joinpath('dirC', 'dirD').mkdir()
        p.joinpath('dirE').mkdir()
        with p.joinpath('fileA').open('wb') as f:
            f.write(b"this is file A\n")
        with p.joinpath('dirB', 'fileB').open('wb') as f:
            f.write(b"this is file B\n")
        with p.joinpath('dirC', 'fileC').open('wb') as f:
            f.write(b"this is file C\n")
        with p.joinpath('dirC', 'novel.txt').open('wb') as f:
            f.write(b"this is a novel\n")
        with p.joinpath('dirC', 'dirD', 'fileD').open('wb') as f:
            f.write(b"this is file D\n")
        if self.can_symlink:
            p.joinpath('linkA').symlink_to('fileA')
            p.joinpath('brokenLink').symlink_to('non-existing')
            p.joinpath('linkB').symlink_to('dirB', target_is_directory=True)
            p.joinpath('dirA', 'linkC').symlink_to(
                parser.join('..', 'dirB'), target_is_directory=True)
            p.joinpath('dirB', 'linkD').symlink_to(
                parser.join('..', 'dirB'), target_is_directory=True)
            p.joinpath('brokenLinkLoop').symlink_to('brokenLinkLoop')

    def tearDown(self):
        cls = self.cls
        cls._files.clear()
        cls._directories.clear()

    def tempdir(self):
        path = self.cls(self.base).with_name('tmp-dirD')
        path.mkdir()
        return path

    def assertFileNotFound(self, func, *args, **kwargs):
        with self.assertRaises(FileNotFoundError) as cm:
            func(*args, **kwargs)
        self.assertEqual(cm.exception.errno, errno.ENOENT)

    def assertEqualNormCase(self, path_a, path_b):
        normcase = self.parser.normcase
        self.assertEqual(normcase(path_a), normcase(path_b))

    def test_samefile(self):
        parser = self.parser
        fileA_path = parser.join(self.base, 'fileA')
        fileB_path = parser.join(self.base, 'dirB', 'fileB')
        p = self.cls(fileA_path)
        pp = self.cls(fileA_path)
        q = self.cls(fileB_path)
        self.assertTrue(p.samefile(fileA_path))
        self.assertTrue(p.samefile(pp))
        self.assertFalse(p.samefile(fileB_path))
        self.assertFalse(p.samefile(q))
        # Test the non-existent file case
        non_existent = parser.join(self.base, 'foo')
        r = self.cls(non_existent)
        self.assertRaises(FileNotFoundError, p.samefile, r)
        self.assertRaises(FileNotFoundError, p.samefile, non_existent)
        self.assertRaises(FileNotFoundError, r.samefile, p)
        self.assertRaises(FileNotFoundError, r.samefile, non_existent)
        self.assertRaises(FileNotFoundError, r.samefile, r)
        self.assertRaises(FileNotFoundError, r.samefile, non_existent)

    def test_exists(self):
        P = self.cls
        p = P(self.base)
        self.assertIs(True, p.exists())
        self.assertIs(True, (p / 'dirA').exists())
        self.assertIs(True, (p / 'fileA').exists())
        self.assertIs(False, (p / 'fileA' / 'bah').exists())
        if self.can_symlink:
            self.assertIs(True, (p / 'linkA').exists())
            self.assertIs(True, (p / 'linkB').exists())
            self.assertIs(True, (p / 'linkB' / 'fileB').exists())
            self.assertIs(False, (p / 'linkA' / 'bah').exists())
            self.assertIs(False, (p / 'brokenLink').exists())
            self.assertIs(True, (p / 'brokenLink').exists(follow_symlinks=False))
        self.assertIs(False, (p / 'foo').exists())
        self.assertIs(False, P('/xyzzy').exists())
        self.assertIs(False, P(self.base + '\udfff').exists())
        self.assertIs(False, P(self.base + '\x00').exists())

    def test_open_common(self):
        p = self.cls(self.base)
        with (p / 'fileA').open('r') as f:
            self.assertIsInstance(f, io.TextIOBase)
            self.assertEqual(f.read(), "this is file A\n")
        with (p / 'fileA').open('rb') as f:
            self.assertIsInstance(f, io.BufferedIOBase)
            self.assertEqual(f.read().strip(), b"this is file A")

    def test_read_write_bytes(self):
        p = self.cls(self.base)
        (p / 'fileA').write_bytes(b'abcdefg')
        self.assertEqual((p / 'fileA').read_bytes(), b'abcdefg')
        # Check that trying to write str does not truncate the file.
        self.assertRaises(TypeError, (p / 'fileA').write_bytes, 'somestr')
        self.assertEqual((p / 'fileA').read_bytes(), b'abcdefg')

    def test_read_write_text(self):
        p = self.cls(self.base)
        (p / 'fileA').write_text('äbcdefg', encoding='latin-1')
        self.assertEqual((p / 'fileA').read_text(
            encoding='utf-8', errors='ignore'), 'bcdefg')
        # Check that trying to write bytes does not truncate the file.
        self.assertRaises(TypeError, (p / 'fileA').write_text, b'somebytes')
        self.assertEqual((p / 'fileA').read_text(encoding='latin-1'), 'äbcdefg')

    def test_read_text_with_newlines(self):
        p = self.cls(self.base)
        # Check that `\n` character change nothing
        (p / 'fileA').write_bytes(b'abcde\r\nfghlk\n\rmnopq')
        self.assertEqual((p / 'fileA').read_text(newline='\n'),
                         'abcde\r\nfghlk\n\rmnopq')
        # Check that `\r` character replaces `\n`
        (p / 'fileA').write_bytes(b'abcde\r\nfghlk\n\rmnopq')
        self.assertEqual((p / 'fileA').read_text(newline='\r'),
                         'abcde\r\nfghlk\n\rmnopq')
        # Check that `\r\n` character replaces `\n`
        (p / 'fileA').write_bytes(b'abcde\r\nfghlk\n\rmnopq')
        self.assertEqual((p / 'fileA').read_text(newline='\r\n'),
                             'abcde\r\nfghlk\n\rmnopq')

    def test_write_text_with_newlines(self):
        p = self.cls(self.base)
        # Check that `\n` character change nothing
        (p / 'fileA').write_text('abcde\r\nfghlk\n\rmnopq', newline='\n')
        self.assertEqual((p / 'fileA').read_bytes(),
                         b'abcde\r\nfghlk\n\rmnopq')
        # Check that `\r` character replaces `\n`
        (p / 'fileA').write_text('abcde\r\nfghlk\n\rmnopq', newline='\r')
        self.assertEqual((p / 'fileA').read_bytes(),
                         b'abcde\r\rfghlk\r\rmnopq')
        # Check that `\r\n` character replaces `\n`
        (p / 'fileA').write_text('abcde\r\nfghlk\n\rmnopq', newline='\r\n')
        self.assertEqual((p / 'fileA').read_bytes(),
                         b'abcde\r\r\nfghlk\r\n\rmnopq')
        # Check that no argument passed will change `\n` to `os.linesep`
        os_linesep_byte = bytes(os.linesep, encoding='ascii')
        (p / 'fileA').write_text('abcde\nfghlk\n\rmnopq')
        self.assertEqual((p / 'fileA').read_bytes(),
                          b'abcde' + os_linesep_byte + b'fghlk' + os_linesep_byte + b'\rmnopq')

    def test_copy_file(self):
        base = self.cls(self.base)
        source = base / 'fileA'
        target = base / 'copyA'
        result = source.copy(target)
        self.assertEqual(result, target)
        self.assertTrue(target.exists())
        self.assertEqual(source.read_text(), target.read_text())

    def test_copy_file_to_existing_file(self):
        base = self.cls(self.base)
        source = base / 'fileA'
        target = base / 'dirB' / 'fileB'
        result = source.copy(target)
        self.assertEqual(result, target)
        self.assertTrue(target.exists())
        self.assertEqual(source.read_text(), target.read_text())

    def test_copy_file_to_existing_directory(self):
        base = self.cls(self.base)
        source = base / 'fileA'
        target = base / 'dirA'
        self.assertRaises(OSError, source.copy, target)

    def test_copy_file_empty(self):
        base = self.cls(self.base)
        source = base / 'empty'
        target = base / 'copyA'
        source.write_bytes(b'')
        result = source.copy(target)
        self.assertEqual(result, target)
        self.assertTrue(target.exists())
        self.assertEqual(target.read_bytes(), b'')

    def test_copy_file_to_itself(self):
        base = self.cls(self.base)
        source = base / 'empty'
        source.write_bytes(b'')
        self.assertRaises(OSError, source.copy, source)
        self.assertRaises(OSError, source.copy, source, follow_symlinks=False)

    def test_copy_dir_simple(self):
        base = self.cls(self.base)
        source = base / 'dirC'
        target = base / 'copyC'
        result = source.copy(target)
        self.assertEqual(result, target)
        self.assertTrue(target.is_dir())
        self.assertTrue(target.joinpath('dirD').is_dir())
        self.assertTrue(target.joinpath('dirD', 'fileD').is_file())
        self.assertEqual(target.joinpath('dirD', 'fileD').read_text(),
                         "this is file D\n")
        self.assertTrue(target.joinpath('fileC').is_file())
        self.assertTrue(target.joinpath('fileC').read_text(),
                        "this is file C\n")

    def test_copy_dir_complex(self, follow_symlinks=True):
        def ordered_walk(path):
            for dirpath, dirnames, filenames in path.walk(follow_symlinks=follow_symlinks):
                dirnames.sort()
                filenames.sort()
                yield dirpath, dirnames, filenames
        base = self.cls(self.base)
        source = base / 'dirC'

        if self.can_symlink:
            # Add some symlinks
            source.joinpath('linkC').symlink_to('fileC')
            source.joinpath('linkD').symlink_to('dirD', target_is_directory=True)

        # Perform the copy
        target = base / 'copyC'
        result = source.copy(target, follow_symlinks=follow_symlinks)
        self.assertEqual(result, target)

        # Compare the source and target trees
        source_walk = ordered_walk(source)
        target_walk = ordered_walk(target)
        for source_item, target_item in zip(source_walk, target_walk, strict=True):
            self.assertEqual(source_item[0].relative_to(source),
                             target_item[0].relative_to(target))  # dirpath
            self.assertEqual(source_item[1], target_item[1])  # dirnames
            self.assertEqual(source_item[2], target_item[2])  # filenames
            # Compare files and symlinks
            for filename in source_item[2]:
                source_file = source_item[0].joinpath(filename)
                target_file = target_item[0].joinpath(filename)
                if follow_symlinks or not source_file.is_symlink():
                    # Regular file.
                    self.assertEqual(source_file.read_bytes(), target_file.read_bytes())
                elif source_file.is_dir():
                    # Symlink to directory.
                    self.assertTrue(target_file.is_dir())
                    self.assertEqual(source_file.readlink(), target_file.readlink())
                else:
                    # Symlink to file.
                    self.assertEqual(source_file.read_bytes(), target_file.read_bytes())
                    self.assertEqual(source_file.readlink(), target_file.readlink())

    def test_copy_dir_complex_follow_symlinks_false(self):
        self.test_copy_dir_complex(follow_symlinks=False)

    def test_copy_dir_to_existing_directory(self):
        base = self.cls(self.base)
        source = base / 'dirC'
        target = base / 'copyC'
        target.mkdir()
        target.joinpath('dirD').mkdir()
        self.assertRaises(FileExistsError, source.copy, target)

    def test_copy_dir_to_existing_directory_dirs_exist_ok(self):
        base = self.cls(self.base)
        source = base / 'dirC'
        target = base / 'copyC'
        target.mkdir()
        target.joinpath('dirD').mkdir()
        result = source.copy(target, dirs_exist_ok=True)
        self.assertEqual(result, target)
        self.assertTrue(target.is_dir())
        self.assertTrue(target.joinpath('dirD').is_dir())
        self.assertTrue(target.joinpath('dirD', 'fileD').is_file())
        self.assertEqual(target.joinpath('dirD', 'fileD').read_text(),
                         "this is file D\n")
        self.assertTrue(target.joinpath('fileC').is_file())
        self.assertTrue(target.joinpath('fileC').read_text(),
                        "this is file C\n")

    def test_copy_dir_to_itself(self):
        base = self.cls(self.base)
        source = base / 'dirC'
        self.assertRaises(OSError, source.copy, source)
        self.assertRaises(OSError, source.copy, source, follow_symlinks=False)

    def test_copy_dir_into_itself(self):
        base = self.cls(self.base)
        source = base / 'dirC'
        target = base / 'dirC' / 'dirD' / 'copyC'
        self.assertRaises(OSError, source.copy, target)
        self.assertRaises(OSError, source.copy, target, follow_symlinks=False)
        self.assertFalse(target.exists())

    def test_copy_into(self):
        base = self.cls(self.base)
        source = base / 'fileA'
        target_dir = base / 'dirA'
        result = source.copy_into(target_dir)
        self.assertEqual(result, target_dir / 'fileA')
        self.assertTrue(result.exists())
        self.assertEqual(source.read_text(), result.read_text())

    def test_copy_into_empty_name(self):
        source = self.cls('')
        target_dir = self.base
        self.assertRaises(ValueError, source.copy_into, target_dir)

    def test_move_file(self):
        base = self.cls(self.base)
        source = base / 'fileA'
        source_text = source.read_text()
        target = base / 'fileA_moved'
        result = source.move(target)
        self.assertEqual(result, target)
        self.assertFalse(source.exists())
        self.assertTrue(target.exists())
        self.assertEqual(source_text, target.read_text())

    def test_move_file_to_file(self):
        base = self.cls(self.base)
        source = base / 'fileA'
        source_text = source.read_text()
        target = base / 'dirB' / 'fileB'
        result = source.move(target)
        self.assertEqual(result, target)
        self.assertFalse(source.exists())
        self.assertTrue(target.exists())
        self.assertEqual(source_text, target.read_text())

    def test_move_file_to_dir(self):
        base = self.cls(self.base)
        source = base / 'fileA'
        target = base / 'dirB'
        self.assertRaises(OSError, source.move, target)

    def test_move_file_to_itself(self):
        base = self.cls(self.base)
        source = base / 'fileA'
        self.assertRaises(OSError, source.move, source)

    def test_move_dir(self):
        base = self.cls(self.base)
        source = base / 'dirC'
        target = base / 'dirC_moved'
        result = source.move(target)
        self.assertEqual(result, target)
        self.assertFalse(source.exists())
        self.assertTrue(target.is_dir())
        self.assertTrue(target.joinpath('dirD').is_dir())
        self.assertTrue(target.joinpath('dirD', 'fileD').is_file())
        self.assertEqual(target.joinpath('dirD', 'fileD').read_text(),
                         "this is file D\n")
        self.assertTrue(target.joinpath('fileC').is_file())
        self.assertTrue(target.joinpath('fileC').read_text(),
                        "this is file C\n")

    def test_move_dir_to_dir(self):
        base = self.cls(self.base)
        source = base / 'dirC'
        target = base / 'dirB'
        self.assertRaises(OSError, source.move, target)
        self.assertTrue(source.exists())
        self.assertTrue(target.exists())

    def test_move_dir_to_itself(self):
        base = self.cls(self.base)
        source = base / 'dirC'
        self.assertRaises(OSError, source.move, source)
        self.assertTrue(source.exists())

    def test_move_dir_into_itself(self):
        base = self.cls(self.base)
        source = base / 'dirC'
        target = base / 'dirC' / 'bar'
        self.assertRaises(OSError, source.move, target)
        self.assertTrue(source.exists())
        self.assertFalse(target.exists())

    def test_move_into(self):
        base = self.cls(self.base)
        source = base / 'fileA'
        source_text = source.read_text()
        target_dir = base / 'dirA'
        result = source.move_into(target_dir)
        self.assertEqual(result, target_dir / 'fileA')
        self.assertFalse(source.exists())
        self.assertTrue(result.exists())
        self.assertEqual(source_text, result.read_text())

    def test_move_into_empty_name(self):
        source = self.cls('')
        target_dir = self.base
        self.assertRaises(ValueError, source.move_into, target_dir)

    def test_iterdir(self):
        P = self.cls
        p = P(self.base)
        it = p.iterdir()
        paths = set(it)
        expected = ['dirA', 'dirB', 'dirC', 'dirE', 'fileA']
        if self.can_symlink:
            expected += ['linkA', 'linkB', 'brokenLink', 'brokenLinkLoop']
        self.assertEqual(paths, { P(self.base, q) for q in expected })

    def test_iterdir_nodir(self):
        # __iter__ on something that is not a directory.
        p = self.cls(self.base, 'fileA')
        with self.assertRaises(OSError) as cm:
            p.iterdir()
        # ENOENT or EINVAL under Windows, ENOTDIR otherwise
        # (see issue #12802).
        self.assertIn(cm.exception.errno, (errno.ENOTDIR,
                                           errno.ENOENT, errno.EINVAL))

    def test_scandir(self):
        p = self.cls(self.base)
        with p._scandir() as entries:
            self.assertTrue(list(entries))
        with p._scandir() as entries:
            for entry in entries:
                child = p / entry.name
                self.assertIsInstance(entry, DirEntry)
                self.assertEqual(entry.name, child.name)
                self.assertEqual(entry.is_symlink(),
                                 child.is_symlink())
                self.assertEqual(entry.is_dir(follow_symlinks=False),
                                 child.is_dir(follow_symlinks=False))
                if entry.name != 'brokenLinkLoop':
                    self.assertEqual(entry.is_dir(), child.is_dir())

    def test_glob_common(self):
        def _check(glob, expected):
            self.assertEqual(set(glob), { P(self.base, q) for q in expected })
        P = self.cls
        p = P(self.base)
        it = p.glob("fileA")
        self.assertIsInstance(it, collections.abc.Iterator)
        _check(it, ["fileA"])
        _check(p.glob("fileB"), [])
        _check(p.glob("dir*/file*"), ["dirB/fileB", "dirC/fileC"])
        if not self.can_symlink:
            _check(p.glob("*A"), ['dirA', 'fileA'])
        else:
            _check(p.glob("*A"), ['dirA', 'fileA', 'linkA'])
        if not self.can_symlink:
            _check(p.glob("*B/*"), ['dirB/fileB'])
        else:
            _check(p.glob("*B/*"), ['dirB/fileB', 'dirB/linkD',
                                    'linkB/fileB', 'linkB/linkD'])
        if not self.can_symlink:
            _check(p.glob("*/fileB"), ['dirB/fileB'])
        else:
            _check(p.glob("*/fileB"), ['dirB/fileB', 'linkB/fileB'])
        if self.can_symlink:
            _check(p.glob("brokenLink"), ['brokenLink'])

        if not self.can_symlink:
            _check(p.glob("*/"), ["dirA/", "dirB/", "dirC/", "dirE/"])
        else:
            _check(p.glob("*/"), ["dirA/", "dirB/", "dirC/", "dirE/", "linkB/"])

    @needs_posix
    def test_glob_posix(self):
        P = self.cls
        p = P(self.base)
        q = p / "FILEa"
        given = set(p.glob("FILEa"))
        expect = {q} if q.exists() else set()
        self.assertEqual(given, expect)
        self.assertEqual(set(p.glob("FILEa*")), set())

    @needs_windows
    def test_glob_windows(self):
        P = self.cls
        p = P(self.base)
        self.assertEqual(set(p.glob("FILEa")), { P(self.base, "fileA") })
        self.assertEqual(set(p.glob("*a\\")), { P(self.base, "dirA/") })
        self.assertEqual(set(p.glob("F*a")), { P(self.base, "fileA") })

    def test_glob_empty_pattern(self):
        P = self.cls
        p = P(self.base)
        self.assertEqual(list(p.glob("")), [p])

    def test_glob_case_sensitive(self):
        P = self.cls
        def _check(path, pattern, case_sensitive, expected):
            actual = {str(q) for q in path.glob(pattern, case_sensitive=case_sensitive)}
            expected = {str(P(self.base, q)) for q in expected}
            self.assertEqual(actual, expected)
        path = P(self.base)
        _check(path, "DIRB/FILE*", True, [])
        _check(path, "DIRB/FILE*", False, ["dirB/fileB"])
        _check(path, "dirb/file*", True, [])
        _check(path, "dirb/file*", False, ["dirB/fileB"])

    def test_rglob_recurse_symlinks_false(self):
        def _check(path, glob, expected):
            actual = set(path.rglob(glob, recurse_symlinks=False))
            self.assertEqual(actual, { P(self.base, q) for q in expected })
        P = self.cls
        p = P(self.base)
        it = p.rglob("fileA")
        self.assertIsInstance(it, collections.abc.Iterator)
        _check(p, "fileA", ["fileA"])
        _check(p, "fileB", ["dirB/fileB"])
        _check(p, "**/fileB", ["dirB/fileB"])
        _check(p, "*/fileA", [])

        if self.can_symlink:
            _check(p, "*/fileB", ["dirB/fileB", "dirB/linkD/fileB",
                                  "linkB/fileB", "dirA/linkC/fileB"])
            _check(p, "*/", [
                "dirA/", "dirA/linkC/", "dirB/", "dirB/linkD/", "dirC/",
                "dirC/dirD/", "dirE/", "linkB/"])
        else:
            _check(p, "*/fileB", ["dirB/fileB"])
            _check(p, "*/", ["dirA/", "dirB/", "dirC/", "dirC/dirD/", "dirE/"])

        _check(p, "file*", ["fileA", "dirB/fileB", "dirC/fileC", "dirC/dirD/fileD"])
        _check(p, "", ["", "dirA/", "dirB/", "dirC/", "dirE/", "dirC/dirD/"])
        p = P(self.base, "dirC")
        _check(p, "*", ["dirC/fileC", "dirC/novel.txt",
                              "dirC/dirD", "dirC/dirD/fileD"])
        _check(p, "file*", ["dirC/fileC", "dirC/dirD/fileD"])
        _check(p, "**/file*", ["dirC/fileC", "dirC/dirD/fileD"])
        _check(p, "dir*/**", ["dirC/dirD/", "dirC/dirD/fileD"])
        _check(p, "dir*/**/", ["dirC/dirD/"])
        _check(p, "*/*", ["dirC/dirD/fileD"])
        _check(p, "*/", ["dirC/dirD/"])
        _check(p, "", ["dirC/", "dirC/dirD/"])
        _check(p, "**", ["dirC/", "dirC/fileC", "dirC/dirD", "dirC/dirD/fileD", "dirC/novel.txt"])
        _check(p, "**/", ["dirC/", "dirC/dirD/"])
        # gh-91616, a re module regression
        _check(p, "*.txt", ["dirC/novel.txt"])
        _check(p, "*.*", ["dirC/novel.txt"])

    @needs_posix
    def test_rglob_posix(self):
        P = self.cls
        p = P(self.base, "dirC")
        q = p / "dirD" / "FILEd"
        given = set(p.rglob("FILEd"))
        expect = {q} if q.exists() else set()
        self.assertEqual(given, expect)
        self.assertEqual(set(p.rglob("FILEd*")), set())

    @needs_windows
    def test_rglob_windows(self):
        P = self.cls
        p = P(self.base, "dirC")
        self.assertEqual(set(p.rglob("FILEd")), { P(self.base, "dirC/dirD/fileD") })
        self.assertEqual(set(p.rglob("*\\")), { P(self.base, "dirC/dirD/") })

    def test_stat(self):
        statA = self.cls(self.base).joinpath('fileA').stat()
        statB = self.cls(self.base).joinpath('dirB', 'fileB').stat()
        statC = self.cls(self.base).joinpath('dirC').stat()
        # all instances of StatResult
        self.assertIsInstance(statA, StatResult)
        self.assertIsInstance(statB, StatResult)
        self.assertIsInstance(statC, StatResult)
        # st_mode: files are the same, directory differs.
        self.assertIsInstance(statA.st_mode, int)
        self.assertEqual(statA.st_mode, statB.st_mode)
        self.assertNotEqual(statA.st_mode, statC.st_mode)
        self.assertNotEqual(statB.st_mode, statC.st_mode)
        # st_ino: all different,
        self.assertIsInstance(statA.st_ino, int)
        self.assertNotEqual(statA.st_ino, statB.st_ino)
        self.assertNotEqual(statA.st_ino, statC.st_ino)
        self.assertNotEqual(statB.st_ino, statC.st_ino)
        # st_dev: all the same.
        self.assertIsInstance(statA.st_dev, int)
        self.assertEqual(statA.st_dev, statB.st_dev)
        self.assertEqual(statA.st_dev, statC.st_dev)
        # other attributes not used by pathlib.

    def test_stat_no_follow_symlinks_nosymlink(self):
        p = self.cls(self.base) / 'fileA'
        st = p.stat()
        self.assertEqual(st, p.stat(follow_symlinks=False))

    def test_is_dir(self):
        P = self.cls(self.base)
        self.assertTrue((P / 'dirA').is_dir())
        self.assertFalse((P / 'fileA').is_dir())
        self.assertFalse((P / 'non-existing').is_dir())
        self.assertFalse((P / 'fileA' / 'bah').is_dir())
        if self.can_symlink:
            self.assertFalse((P / 'linkA').is_dir())
            self.assertTrue((P / 'linkB').is_dir())
            self.assertFalse((P/ 'brokenLink').is_dir())
        self.assertFalse((P / 'dirA\udfff').is_dir())
        self.assertFalse((P / 'dirA\x00').is_dir())

    def test_is_dir_no_follow_symlinks(self):
        P = self.cls(self.base)
        self.assertTrue((P / 'dirA').is_dir(follow_symlinks=False))
        self.assertFalse((P / 'fileA').is_dir(follow_symlinks=False))
        self.assertFalse((P / 'non-existing').is_dir(follow_symlinks=False))
        self.assertFalse((P / 'fileA' / 'bah').is_dir(follow_symlinks=False))
        if self.can_symlink:
            self.assertFalse((P / 'linkA').is_dir(follow_symlinks=False))
            self.assertFalse((P / 'linkB').is_dir(follow_symlinks=False))
            self.assertFalse((P/ 'brokenLink').is_dir(follow_symlinks=False))
        self.assertFalse((P / 'dirA\udfff').is_dir(follow_symlinks=False))
        self.assertFalse((P / 'dirA\x00').is_dir(follow_symlinks=False))

    def test_is_file(self):
        P = self.cls(self.base)
        self.assertTrue((P / 'fileA').is_file())
        self.assertFalse((P / 'dirA').is_file())
        self.assertFalse((P / 'non-existing').is_file())
        self.assertFalse((P / 'fileA' / 'bah').is_file())
        if self.can_symlink:
            self.assertTrue((P / 'linkA').is_file())
            self.assertFalse((P / 'linkB').is_file())
            self.assertFalse((P/ 'brokenLink').is_file())
        self.assertFalse((P / 'fileA\udfff').is_file())
        self.assertFalse((P / 'fileA\x00').is_file())

    def test_is_file_no_follow_symlinks(self):
        P = self.cls(self.base)
        self.assertTrue((P / 'fileA').is_file(follow_symlinks=False))
        self.assertFalse((P / 'dirA').is_file(follow_symlinks=False))
        self.assertFalse((P / 'non-existing').is_file(follow_symlinks=False))
        self.assertFalse((P / 'fileA' / 'bah').is_file(follow_symlinks=False))
        if self.can_symlink:
            self.assertFalse((P / 'linkA').is_file(follow_symlinks=False))
            self.assertFalse((P / 'linkB').is_file(follow_symlinks=False))
            self.assertFalse((P/ 'brokenLink').is_file(follow_symlinks=False))
        self.assertFalse((P / 'fileA\udfff').is_file(follow_symlinks=False))
        self.assertFalse((P / 'fileA\x00').is_file(follow_symlinks=False))

    def test_is_mount(self):
        P = self.cls(self.base)
        self.assertFalse((P / 'fileA').is_mount())
        self.assertFalse((P / 'dirA').is_mount())
        self.assertFalse((P / 'non-existing').is_mount())
        self.assertFalse((P / 'fileA' / 'bah').is_mount())
        if self.can_symlink:
            self.assertFalse((P / 'linkA').is_mount())

    def test_is_symlink(self):
        P = self.cls(self.base)
        self.assertFalse((P / 'fileA').is_symlink())
        self.assertFalse((P / 'dirA').is_symlink())
        self.assertFalse((P / 'non-existing').is_symlink())
        self.assertFalse((P / 'fileA' / 'bah').is_symlink())
        if self.can_symlink:
            self.assertTrue((P / 'linkA').is_symlink())
            self.assertTrue((P / 'linkB').is_symlink())
            self.assertTrue((P/ 'brokenLink').is_symlink())
        self.assertIs((P / 'fileA\udfff').is_file(), False)
        self.assertIs((P / 'fileA\x00').is_file(), False)
        if self.can_symlink:
            self.assertIs((P / 'linkA\udfff').is_file(), False)
            self.assertIs((P / 'linkA\x00').is_file(), False)

    def test_is_junction_false(self):
        P = self.cls(self.base)
        self.assertFalse((P / 'fileA').is_junction())
        self.assertFalse((P / 'dirA').is_junction())
        self.assertFalse((P / 'non-existing').is_junction())
        self.assertFalse((P / 'fileA' / 'bah').is_junction())
        self.assertFalse((P / 'fileA\udfff').is_junction())
        self.assertFalse((P / 'fileA\x00').is_junction())

    def test_is_fifo_false(self):
        P = self.cls(self.base)
        self.assertFalse((P / 'fileA').is_fifo())
        self.assertFalse((P / 'dirA').is_fifo())
        self.assertFalse((P / 'non-existing').is_fifo())
        self.assertFalse((P / 'fileA' / 'bah').is_fifo())
        self.assertIs((P / 'fileA\udfff').is_fifo(), False)
        self.assertIs((P / 'fileA\x00').is_fifo(), False)

    def test_is_socket_false(self):
        P = self.cls(self.base)
        self.assertFalse((P / 'fileA').is_socket())
        self.assertFalse((P / 'dirA').is_socket())
        self.assertFalse((P / 'non-existing').is_socket())
        self.assertFalse((P / 'fileA' / 'bah').is_socket())
        self.assertIs((P / 'fileA\udfff').is_socket(), False)
        self.assertIs((P / 'fileA\x00').is_socket(), False)

    def test_is_block_device_false(self):
        P = self.cls(self.base)
        self.assertFalse((P / 'fileA').is_block_device())
        self.assertFalse((P / 'dirA').is_block_device())
        self.assertFalse((P / 'non-existing').is_block_device())
        self.assertFalse((P / 'fileA' / 'bah').is_block_device())
        self.assertIs((P / 'fileA\udfff').is_block_device(), False)
        self.assertIs((P / 'fileA\x00').is_block_device(), False)

    def test_is_char_device_false(self):
        P = self.cls(self.base)
        self.assertFalse((P / 'fileA').is_char_device())
        self.assertFalse((P / 'dirA').is_char_device())
        self.assertFalse((P / 'non-existing').is_char_device())
        self.assertFalse((P / 'fileA' / 'bah').is_char_device())
        self.assertIs((P / 'fileA\udfff').is_char_device(), False)
        self.assertIs((P / 'fileA\x00').is_char_device(), False)

    def test_unlink(self):
        p = self.cls(self.base) / 'fileA'
        p.unlink()
        self.assertFileNotFound(p.stat)
        self.assertFileNotFound(p.unlink)

    def test_unlink_missing_ok(self):
        p = self.cls(self.base) / 'fileAAA'
        self.assertFileNotFound(p.unlink)
        p.unlink(missing_ok=True)

    def test_rmdir(self):
        p = self.cls(self.base) / 'dirA'
        for q in p.iterdir():
            q.unlink()
        p.rmdir()
        self.assertFileNotFound(p.stat)
        self.assertFileNotFound(p.unlink)

    def test_delete_file(self):
        p = self.cls(self.base) / 'fileA'
        p._delete()
        self.assertFileNotFound(p.stat)
        self.assertFileNotFound(p.unlink)

    def test_delete_dir(self):
        base = self.cls(self.base)
        base.joinpath('dirA')._delete()
        self.assertRaises(FileNotFoundError, base.joinpath('dirA').stat)
        self.assertRaises(FileNotFoundError, base.joinpath('dirA', 'linkC').stat,
                          follow_symlinks=False)
        base.joinpath('dirB')._delete()
        self.assertRaises(FileNotFoundError, base.joinpath('dirB').stat)
        self.assertRaises(FileNotFoundError, base.joinpath('dirB', 'fileB').stat)
        self.assertRaises(FileNotFoundError, base.joinpath('dirB', 'linkD').stat,
                          follow_symlinks=False)
        base.joinpath('dirC')._delete()
        self.assertRaises(FileNotFoundError, base.joinpath('dirC').stat)
        self.assertRaises(FileNotFoundError, base.joinpath('dirC', 'dirD').stat)
        self.assertRaises(FileNotFoundError, base.joinpath('dirC', 'dirD', 'fileD').stat)
        self.assertRaises(FileNotFoundError, base.joinpath('dirC', 'fileC').stat)
        self.assertRaises(FileNotFoundError, base.joinpath('dirC', 'novel.txt').stat)

    def test_delete_missing(self):
        tmp = self.cls(self.base, 'delete')
        tmp.mkdir()
        # filename is guaranteed not to exist
        filename = tmp / 'foo'
        self.assertRaises(FileNotFoundError, filename._delete)


class DummyPathWalkTest(unittest.TestCase):
    cls = DummyPath
    base = DummyPathTest.base
    can_symlink = False

    def setUp(self):
        # Build:
        #     TESTFN/
        #       TEST1/              a file kid and two directory kids
        #         tmp1
        #         SUB1/             a file kid and a directory kid
        #           tmp2
        #           SUB11/          no kids
        #         SUB2/             a file kid and a dirsymlink kid
        #           tmp3
        #           link/           a symlink to TEST2
        #           broken_link
        #           broken_link2
        #       TEST2/
        #         tmp4              a lone file
        self.walk_path = self.cls(self.base, "TEST1")
        self.sub1_path = self.walk_path / "SUB1"
        self.sub11_path = self.sub1_path / "SUB11"
        self.sub2_path = self.walk_path / "SUB2"
        tmp1_path = self.walk_path / "tmp1"
        tmp2_path = self.sub1_path / "tmp2"
        tmp3_path = self.sub2_path / "tmp3"
        self.link_path = self.sub2_path / "link"
        t2_path = self.cls(self.base, "TEST2")
        tmp4_path = self.cls(self.base, "TEST2", "tmp4")
        broken_link_path = self.sub2_path / "broken_link"
        broken_link2_path = self.sub2_path / "broken_link2"

        self.sub11_path.mkdir(parents=True)
        self.sub2_path.mkdir(parents=True)
        t2_path.mkdir(parents=True)

        for path in tmp1_path, tmp2_path, tmp3_path, tmp4_path:
            with path.open("w", encoding='utf-8') as f:
                f.write(f"I'm {path} and proud of it.  Blame test_pathlib.\n")

        if self.can_symlink:
            self.link_path.symlink_to(t2_path, target_is_directory=True)
            broken_link_path.symlink_to('broken')
            broken_link2_path.symlink_to(self.cls('tmp3', 'broken'))
            self.sub2_tree = (self.sub2_path, [], ["broken_link", "broken_link2", "link", "tmp3"])
        else:
            self.sub2_tree = (self.sub2_path, [], ["tmp3"])

    def tearDown(self):
        base = self.cls(self.base)
        base._rmtree()

    def test_walk_topdown(self):
        walker = self.walk_path.walk()
        entry = next(walker)
        entry[1].sort()  # Ensure we visit SUB1 before SUB2
        self.assertEqual(entry, (self.walk_path, ["SUB1", "SUB2"], ["tmp1"]))
        entry = next(walker)
        self.assertEqual(entry, (self.sub1_path, ["SUB11"], ["tmp2"]))
        entry = next(walker)
        self.assertEqual(entry, (self.sub11_path, [], []))
        entry = next(walker)
        entry[1].sort()
        entry[2].sort()
        self.assertEqual(entry, self.sub2_tree)
        with self.assertRaises(StopIteration):
            next(walker)

    def test_walk_prune(self):
        # Prune the search.
        all = []
        for root, dirs, files in self.walk_path.walk():
            all.append((root, dirs, files))
            if 'SUB1' in dirs:
                # Note that this also mutates the dirs we appended to all!
                dirs.remove('SUB1')

        self.assertEqual(len(all), 2)
        self.assertEqual(all[0], (self.walk_path, ["SUB2"], ["tmp1"]))

        all[1][-1].sort()
        all[1][1].sort()
        self.assertEqual(all[1], self.sub2_tree)

    def test_walk_bottom_up(self):
        seen_testfn = seen_sub1 = seen_sub11 = seen_sub2 = False
        for path, dirnames, filenames in self.walk_path.walk(top_down=False):
            if path == self.walk_path:
                self.assertFalse(seen_testfn)
                self.assertTrue(seen_sub1)
                self.assertTrue(seen_sub2)
                self.assertEqual(sorted(dirnames), ["SUB1", "SUB2"])
                self.assertEqual(filenames, ["tmp1"])
                seen_testfn = True
            elif path == self.sub1_path:
                self.assertFalse(seen_testfn)
                self.assertFalse(seen_sub1)
                self.assertTrue(seen_sub11)
                self.assertEqual(dirnames, ["SUB11"])
                self.assertEqual(filenames, ["tmp2"])
                seen_sub1 = True
            elif path == self.sub11_path:
                self.assertFalse(seen_sub1)
                self.assertFalse(seen_sub11)
                self.assertEqual(dirnames, [])
                self.assertEqual(filenames, [])
                seen_sub11 = True
            elif path == self.sub2_path:
                self.assertFalse(seen_testfn)
                self.assertFalse(seen_sub2)
                self.assertEqual(sorted(dirnames), sorted(self.sub2_tree[1]))
                self.assertEqual(sorted(filenames), sorted(self.sub2_tree[2]))
                seen_sub2 = True
            else:
                raise AssertionError(f"Unexpected path: {path}")
        self.assertTrue(seen_testfn)



if __name__ == "__main__":
    unittest.main()<|MERGE_RESOLUTION|>--- conflicted
+++ resolved
@@ -1363,30 +1363,6 @@
     'st_mode st_ino st_dev st_nlink st_uid st_gid st_size st_atime st_mtime st_ctime')
 
 
-<<<<<<< HEAD
-class DummyDirEntry:
-    """
-    Minimal os.DirEntry-like object. Returned from DummyPath.scandir().
-    """
-    __slots__ = ('name', '_is_symlink', '_is_dir')
-
-    def __init__(self, name, is_symlink, is_dir):
-        self.name = name
-        self._is_symlink = is_symlink
-        self._is_dir = is_dir
-
-    def is_symlink(self):
-        return self._is_symlink
-
-    def is_file(self, *, follow_symlinks=True):
-        return (follow_symlinks or not self._is_symlink) and not self._is_dir
-
-    def is_dir(self, *, follow_symlinks=True):
-        return (follow_symlinks or not self._is_symlink) and self._is_dir
-
-
-=======
->>>>>>> 31c9f3ce
 class DummyPath(PathBase):
     """
     Simple implementation of PathBase that keeps files and directories in
