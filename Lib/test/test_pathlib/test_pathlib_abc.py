import collections
import io
import os
import errno
import stat
import unittest

from pathlib._abc import UnsupportedOperation, ParserBase, PurePathBase, PathBase
import posixpath

from test.support.os_helper import TESTFN


_tests_needing_posix = set()
_tests_needing_windows = set()


def needs_posix(fn):
    """Decorator that marks a test as requiring a POSIX-flavoured path class."""
    _tests_needing_posix.add(fn.__name__)
    return fn

def needs_windows(fn):
    """Decorator that marks a test as requiring a Windows-flavoured path class."""
    _tests_needing_windows.add(fn.__name__)
    return fn


class UnsupportedOperationTest(unittest.TestCase):
    def test_is_notimplemented(self):
        self.assertTrue(issubclass(UnsupportedOperation, NotImplementedError))
        self.assertTrue(isinstance(UnsupportedOperation(), NotImplementedError))


class ParserBaseTest(unittest.TestCase):
    cls = ParserBase

    def test_unsupported_operation(self):
        m = self.cls()
        e = UnsupportedOperation
        with self.assertRaises(e):
            m.sep
        self.assertRaises(e, m.join, 'foo')
        self.assertRaises(e, m.split, 'foo')
        self.assertRaises(e, m.splitdrive, 'foo')
        self.assertRaises(e, m.splitext, 'foo')
        self.assertRaises(e, m.normcase, 'foo')
        self.assertRaises(e, m.isabs, 'foo')

#
# Tests for the pure classes.
#


class PurePathBaseTest(unittest.TestCase):
    cls = PurePathBase

    def test_unsupported_operation_pure(self):
        p = self.cls('foo')
        e = UnsupportedOperation
        with self.assertRaises(e):
            p.drive
        with self.assertRaises(e):
            p.root
        with self.assertRaises(e):
            p.anchor
        with self.assertRaises(e):
            p.parts
        with self.assertRaises(e):
            p.parent
        with self.assertRaises(e):
            p.parents
        with self.assertRaises(e):
            p.name
        with self.assertRaises(e):
            p.stem
        with self.assertRaises(e):
            p.suffix
        with self.assertRaises(e):
            p.suffixes
        self.assertRaises(e, p.with_name, 'bar')
        self.assertRaises(e, p.with_stem, 'bar')
        self.assertRaises(e, p.with_suffix, '.txt')
        self.assertRaises(e, p.relative_to, '')
        self.assertRaises(e, p.is_relative_to, '')
        self.assertRaises(e, p.is_absolute)
        self.assertRaises(e, p.match, '*')

    def test_magic_methods(self):
        P = self.cls
        self.assertFalse(hasattr(P, '__fspath__'))
        self.assertFalse(hasattr(P, '__bytes__'))
        self.assertIs(P.__reduce__, object.__reduce__)
        self.assertIs(P.__repr__, object.__repr__)
        self.assertIs(P.__hash__, object.__hash__)
        self.assertIs(P.__eq__, object.__eq__)
        self.assertIs(P.__lt__, object.__lt__)
        self.assertIs(P.__le__, object.__le__)
        self.assertIs(P.__gt__, object.__gt__)
        self.assertIs(P.__ge__, object.__ge__)

    def test_parser(self):
        self.assertIsInstance(self.cls.parser, ParserBase)


class DummyPurePath(PurePathBase):
    __slots__ = ()
    parser = posixpath

    def __eq__(self, other):
        if not isinstance(other, DummyPurePath):
            return NotImplemented
        return str(self) == str(other)

    def __hash__(self):
        return hash(str(self))

    def __repr__(self):
        return "{}({!r})".format(self.__class__.__name__, self.as_posix())


class DummyPurePathTest(unittest.TestCase):
    cls = DummyPurePath

    # Use a base path that's unrelated to any real filesystem path.
    base = f'/this/path/kills/fascists/{TESTFN}'

    def setUp(self):
        name = self.id().split('.')[-1]
        if name in _tests_needing_posix and self.cls.parser is not posixpath:
            self.skipTest('requires POSIX-flavoured path class')
        if name in _tests_needing_windows and self.cls.parser is posixpath:
            self.skipTest('requires Windows-flavoured path class')
        p = self.cls('a')
        self.parser = p.parser
        self.sep = self.parser.sep
        self.altsep = self.parser.altsep

    def test_constructor_common(self):
        P = self.cls
        p = P('a')
        self.assertIsInstance(p, P)
        P()
        P('a', 'b', 'c')
        P('/a', 'b', 'c')
        P('a/b/c')
        P('/a/b/c')

    def test_bytes(self):
        P = self.cls
        with self.assertRaises(TypeError):
            P(b'a')
        with self.assertRaises(TypeError):
            P(b'a', 'b')
        with self.assertRaises(TypeError):
            P('a', b'b')
        with self.assertRaises(TypeError):
            P('a').joinpath(b'b')
        with self.assertRaises(TypeError):
            P('a') / b'b'
        with self.assertRaises(TypeError):
            b'a' / P('b')
        with self.assertRaises(TypeError):
            P('a').match(b'b')
        with self.assertRaises(TypeError):
            P('a').relative_to(b'b')
        with self.assertRaises(TypeError):
            P('a').with_name(b'b')
        with self.assertRaises(TypeError):
            P('a').with_stem(b'b')
        with self.assertRaises(TypeError):
            P('a').with_suffix(b'b')

    def _check_str_subclass(self, *args):
        # Issue #21127: it should be possible to construct a PurePath object
        # from a str subclass instance, and it then gets converted to
        # a pure str object.
        class StrSubclass(str):
            pass
        P = self.cls
        p = P(*(StrSubclass(x) for x in args))
        self.assertEqual(p, P(*args))
        for part in p.parts:
            self.assertIs(type(part), str)

    def test_str_subclass_common(self):
        self._check_str_subclass('')
        self._check_str_subclass('.')
        self._check_str_subclass('a')
        self._check_str_subclass('a/b.txt')
        self._check_str_subclass('/a/b.txt')

    @needs_windows
    def test_str_subclass_windows(self):
        self._check_str_subclass('.\\a:b')
        self._check_str_subclass('c:')
        self._check_str_subclass('c:a')
        self._check_str_subclass('c:a\\b.txt')
        self._check_str_subclass('c:\\')
        self._check_str_subclass('c:\\a')
        self._check_str_subclass('c:\\a\\b.txt')
        self._check_str_subclass('\\\\some\\share')
        self._check_str_subclass('\\\\some\\share\\a')
        self._check_str_subclass('\\\\some\\share\\a\\b.txt')

    def test_with_segments_common(self):
        class P(self.cls):
            def __init__(self, *pathsegments, session_id):
                super().__init__(*pathsegments)
                self.session_id = session_id

            def with_segments(self, *pathsegments):
                return type(self)(*pathsegments, session_id=self.session_id)
        p = P('foo', 'bar', session_id=42)
        self.assertEqual(42, (p / 'foo').session_id)
        self.assertEqual(42, ('foo' / p).session_id)
        self.assertEqual(42, p.joinpath('foo').session_id)
        self.assertEqual(42, p.with_name('foo').session_id)
        self.assertEqual(42, p.with_stem('foo').session_id)
        self.assertEqual(42, p.with_suffix('.foo').session_id)
        self.assertEqual(42, p.with_segments('foo').session_id)
        self.assertEqual(42, p.relative_to('foo').session_id)
        self.assertEqual(42, p.parent.session_id)
        for parent in p.parents:
            self.assertEqual(42, parent.session_id)

    def test_join_common(self):
        P = self.cls
        p = P('a/b')
        pp = p.joinpath('c')
        self.assertEqual(pp, P('a/b/c'))
        self.assertIs(type(pp), type(p))
        pp = p.joinpath('c', 'd')
        self.assertEqual(pp, P('a/b/c/d'))
        pp = p.joinpath('/c')
        self.assertEqual(pp, P('/c'))

    @needs_posix
    def test_join_posix(self):
        P = self.cls
        p = P('//a')
        pp = p.joinpath('b')
        self.assertEqual(pp, P('//a/b'))
        pp = P('/a').joinpath('//c')
        self.assertEqual(pp, P('//c'))
        pp = P('//a').joinpath('/c')
        self.assertEqual(pp, P('/c'))

    @needs_windows
    def test_join_windows(self):
        P = self.cls
        p = P('C:/a/b')
        pp = p.joinpath('x/y')
        self.assertEqual(pp, P('C:/a/b/x/y'))
        pp = p.joinpath('/x/y')
        self.assertEqual(pp, P('C:/x/y'))
        # Joining with a different drive => the first path is ignored, even
        # if the second path is relative.
        pp = p.joinpath('D:x/y')
        self.assertEqual(pp, P('D:x/y'))
        pp = p.joinpath('D:/x/y')
        self.assertEqual(pp, P('D:/x/y'))
        pp = p.joinpath('//host/share/x/y')
        self.assertEqual(pp, P('//host/share/x/y'))
        # Joining with the same drive => the first path is appended to if
        # the second path is relative.
        pp = p.joinpath('c:x/y')
        self.assertEqual(pp, P('C:/a/b/x/y'))
        pp = p.joinpath('c:/x/y')
        self.assertEqual(pp, P('C:/x/y'))
        # Joining with files with NTFS data streams => the filename should
        # not be parsed as a drive letter
        pp = p.joinpath(P('./d:s'))
        self.assertEqual(pp, P('C:/a/b/d:s'))
        pp = p.joinpath(P('./dd:s'))
        self.assertEqual(pp, P('C:/a/b/dd:s'))
        pp = p.joinpath(P('E:d:s'))
        self.assertEqual(pp, P('E:d:s'))
        # Joining onto a UNC path with no root
        pp = P('//').joinpath('server')
        self.assertEqual(pp, P('//server'))
        pp = P('//server').joinpath('share')
        self.assertEqual(pp, P('//server/share'))
        pp = P('//./BootPartition').joinpath('Windows')
        self.assertEqual(pp, P('//./BootPartition/Windows'))

    def test_div_common(self):
        # Basically the same as joinpath().
        P = self.cls
        p = P('a/b')
        pp = p / 'c'
        self.assertEqual(pp, P('a/b/c'))
        self.assertIs(type(pp), type(p))
        pp = p / 'c/d'
        self.assertEqual(pp, P('a/b/c/d'))
        pp = p / 'c' / 'd'
        self.assertEqual(pp, P('a/b/c/d'))
        pp = 'c' / p / 'd'
        self.assertEqual(pp, P('c/a/b/d'))
        pp = p/ '/c'
        self.assertEqual(pp, P('/c'))

    @needs_posix
    def test_div_posix(self):
        # Basically the same as joinpath().
        P = self.cls
        p = P('//a')
        pp = p / 'b'
        self.assertEqual(pp, P('//a/b'))
        pp = P('/a') / '//c'
        self.assertEqual(pp, P('//c'))
        pp = P('//a') / '/c'
        self.assertEqual(pp, P('/c'))

    @needs_windows
    def test_div_windows(self):
        # Basically the same as joinpath().
        P = self.cls
        p = P('C:/a/b')
        self.assertEqual(p / 'x/y', P('C:/a/b/x/y'))
        self.assertEqual(p / 'x' / 'y', P('C:/a/b/x/y'))
        self.assertEqual(p / '/x/y', P('C:/x/y'))
        self.assertEqual(p / '/x' / 'y', P('C:/x/y'))
        # Joining with a different drive => the first path is ignored, even
        # if the second path is relative.
        self.assertEqual(p / 'D:x/y', P('D:x/y'))
        self.assertEqual(p / 'D:' / 'x/y', P('D:x/y'))
        self.assertEqual(p / 'D:/x/y', P('D:/x/y'))
        self.assertEqual(p / 'D:' / '/x/y', P('D:/x/y'))
        self.assertEqual(p / '//host/share/x/y', P('//host/share/x/y'))
        # Joining with the same drive => the first path is appended to if
        # the second path is relative.
        self.assertEqual(p / 'c:x/y', P('C:/a/b/x/y'))
        self.assertEqual(p / 'c:/x/y', P('C:/x/y'))
        # Joining with files with NTFS data streams => the filename should
        # not be parsed as a drive letter
        self.assertEqual(p / P('./d:s'), P('C:/a/b/d:s'))
        self.assertEqual(p / P('./dd:s'), P('C:/a/b/dd:s'))
        self.assertEqual(p / P('E:d:s'), P('E:d:s'))

    def _check_str(self, expected, args):
        p = self.cls(*args)
        self.assertEqual(str(p), expected.replace('/', self.sep))

    def test_str_common(self):
        # Canonicalized paths roundtrip.
        for pathstr in ('a', 'a/b', 'a/b/c', '/', '/a/b', '/a/b/c'):
            self._check_str(pathstr, (pathstr,))
        # Other tests for str() are in test_equivalences().

    @needs_windows
    def test_str_windows(self):
        p = self.cls('a/b/c')
        self.assertEqual(str(p), 'a\\b\\c')
        p = self.cls('c:/a/b/c')
        self.assertEqual(str(p), 'c:\\a\\b\\c')
        p = self.cls('//a/b')
        self.assertEqual(str(p), '\\\\a\\b\\')
        p = self.cls('//a/b/c')
        self.assertEqual(str(p), '\\\\a\\b\\c')
        p = self.cls('//a/b/c/d')
        self.assertEqual(str(p), '\\\\a\\b\\c\\d')

    def test_as_posix_common(self):
        P = self.cls
        for pathstr in ('a', 'a/b', 'a/b/c', '/', '/a/b', '/a/b/c'):
            self.assertEqual(P(pathstr).as_posix(), pathstr)
        # Other tests for as_posix() are in test_equivalences().

    def test_match_empty(self):
        P = self.cls
        self.assertRaises(ValueError, P('a').match, '')

    def test_match_common(self):
        P = self.cls
        # Simple relative pattern.
        self.assertTrue(P('b.py').match('b.py'))
        self.assertTrue(P('a/b.py').match('b.py'))
        self.assertTrue(P('/a/b.py').match('b.py'))
        self.assertFalse(P('a.py').match('b.py'))
        self.assertFalse(P('b/py').match('b.py'))
        self.assertFalse(P('/a.py').match('b.py'))
        self.assertFalse(P('b.py/c').match('b.py'))
        # Wildcard relative pattern.
        self.assertTrue(P('b.py').match('*.py'))
        self.assertTrue(P('a/b.py').match('*.py'))
        self.assertTrue(P('/a/b.py').match('*.py'))
        self.assertFalse(P('b.pyc').match('*.py'))
        self.assertFalse(P('b./py').match('*.py'))
        self.assertFalse(P('b.py/c').match('*.py'))
        # Multi-part relative pattern.
        self.assertTrue(P('ab/c.py').match('a*/*.py'))
        self.assertTrue(P('/d/ab/c.py').match('a*/*.py'))
        self.assertFalse(P('a.py').match('a*/*.py'))
        self.assertFalse(P('/dab/c.py').match('a*/*.py'))
        self.assertFalse(P('ab/c.py/d').match('a*/*.py'))
        # Absolute pattern.
        self.assertTrue(P('/b.py').match('/*.py'))
        self.assertFalse(P('b.py').match('/*.py'))
        self.assertFalse(P('a/b.py').match('/*.py'))
        self.assertFalse(P('/a/b.py').match('/*.py'))
        # Multi-part absolute pattern.
        self.assertTrue(P('/a/b.py').match('/a/*.py'))
        self.assertFalse(P('/ab.py').match('/a/*.py'))
        self.assertFalse(P('/a/b/c.py').match('/a/*.py'))
        # Multi-part glob-style pattern.
        self.assertFalse(P('/a/b/c.py').match('/**/*.py'))
        self.assertTrue(P('/a/b/c.py').match('/a/**/*.py'))
        # Case-sensitive flag
        self.assertFalse(P('A.py').match('a.PY', case_sensitive=True))
        self.assertTrue(P('A.py').match('a.PY', case_sensitive=False))
        self.assertFalse(P('c:/a/B.Py').match('C:/A/*.pY', case_sensitive=True))
        self.assertTrue(P('/a/b/c.py').match('/A/*/*.Py', case_sensitive=False))
        # Matching against empty path
        self.assertFalse(P('').match('*'))
        self.assertFalse(P('').match('**'))
        self.assertFalse(P('').match('**/*'))

    @needs_posix
    def test_match_posix(self):
        P = self.cls
        self.assertFalse(P('A.py').match('a.PY'))

    @needs_windows
    def test_match_windows(self):
        P = self.cls
        # Absolute patterns.
        self.assertTrue(P('c:/b.py').match('*:/*.py'))
        self.assertTrue(P('c:/b.py').match('c:/*.py'))
        self.assertFalse(P('d:/b.py').match('c:/*.py'))  # wrong drive
        self.assertFalse(P('b.py').match('/*.py'))
        self.assertFalse(P('b.py').match('c:*.py'))
        self.assertFalse(P('b.py').match('c:/*.py'))
        self.assertFalse(P('c:b.py').match('/*.py'))
        self.assertFalse(P('c:b.py').match('c:/*.py'))
        self.assertFalse(P('/b.py').match('c:*.py'))
        self.assertFalse(P('/b.py').match('c:/*.py'))
        # UNC patterns.
        self.assertTrue(P('//some/share/a.py').match('//*/*/*.py'))
        self.assertTrue(P('//some/share/a.py').match('//some/share/*.py'))
        self.assertFalse(P('//other/share/a.py').match('//some/share/*.py'))
        self.assertFalse(P('//some/share/a/b.py').match('//some/share/*.py'))
        # Case-insensitivity.
        self.assertTrue(P('B.py').match('b.PY'))
        self.assertTrue(P('c:/a/B.Py').match('C:/A/*.pY'))
        self.assertTrue(P('//Some/Share/B.Py').match('//somE/sharE/*.pY'))
        # Path anchor doesn't match pattern anchor
        self.assertFalse(P('c:/b.py').match('/*.py'))  # 'c:/' vs '/'
        self.assertFalse(P('c:/b.py').match('c:*.py'))  # 'c:/' vs 'c:'
        self.assertFalse(P('//some/share/a.py').match('/*.py'))  # '//some/share/' vs '/'

    def test_full_match_common(self):
        P = self.cls
        # Simple relative pattern.
        self.assertTrue(P('b.py').full_match('b.py'))
        self.assertFalse(P('a/b.py').full_match('b.py'))
        self.assertFalse(P('/a/b.py').full_match('b.py'))
        self.assertFalse(P('a.py').full_match('b.py'))
        self.assertFalse(P('b/py').full_match('b.py'))
        self.assertFalse(P('/a.py').full_match('b.py'))
        self.assertFalse(P('b.py/c').full_match('b.py'))
        # Wildcard relative pattern.
        self.assertTrue(P('b.py').full_match('*.py'))
        self.assertFalse(P('a/b.py').full_match('*.py'))
        self.assertFalse(P('/a/b.py').full_match('*.py'))
        self.assertFalse(P('b.pyc').full_match('*.py'))
        self.assertFalse(P('b./py').full_match('*.py'))
        self.assertFalse(P('b.py/c').full_match('*.py'))
        # Multi-part relative pattern.
        self.assertTrue(P('ab/c.py').full_match('a*/*.py'))
        self.assertFalse(P('/d/ab/c.py').full_match('a*/*.py'))
        self.assertFalse(P('a.py').full_match('a*/*.py'))
        self.assertFalse(P('/dab/c.py').full_match('a*/*.py'))
        self.assertFalse(P('ab/c.py/d').full_match('a*/*.py'))
        # Absolute pattern.
        self.assertTrue(P('/b.py').full_match('/*.py'))
        self.assertFalse(P('b.py').full_match('/*.py'))
        self.assertFalse(P('a/b.py').full_match('/*.py'))
        self.assertFalse(P('/a/b.py').full_match('/*.py'))
        # Multi-part absolute pattern.
        self.assertTrue(P('/a/b.py').full_match('/a/*.py'))
        self.assertFalse(P('/ab.py').full_match('/a/*.py'))
        self.assertFalse(P('/a/b/c.py').full_match('/a/*.py'))
        # Multi-part glob-style pattern.
        self.assertTrue(P('a').full_match('**'))
        self.assertTrue(P('c.py').full_match('**'))
        self.assertTrue(P('a/b/c.py').full_match('**'))
        self.assertTrue(P('/a/b/c.py').full_match('**'))
        self.assertTrue(P('/a/b/c.py').full_match('/**'))
        self.assertTrue(P('/a/b/c.py').full_match('/a/**'))
        self.assertTrue(P('/a/b/c.py').full_match('**/*.py'))
        self.assertTrue(P('/a/b/c.py').full_match('/**/*.py'))
        self.assertTrue(P('/a/b/c.py').full_match('/a/**/*.py'))
        self.assertTrue(P('/a/b/c.py').full_match('/a/b/**/*.py'))
        self.assertTrue(P('/a/b/c.py').full_match('/**/**/**/**/*.py'))
        self.assertFalse(P('c.py').full_match('**/a.py'))
        self.assertFalse(P('c.py').full_match('c/**'))
        self.assertFalse(P('a/b/c.py').full_match('**/a'))
        self.assertFalse(P('a/b/c.py').full_match('**/a/b'))
        self.assertFalse(P('a/b/c.py').full_match('**/a/b/c'))
        self.assertFalse(P('a/b/c.py').full_match('**/a/b/c.'))
        self.assertFalse(P('a/b/c.py').full_match('**/a/b/c./**'))
        self.assertFalse(P('a/b/c.py').full_match('**/a/b/c./**'))
        self.assertFalse(P('a/b/c.py').full_match('/a/b/c.py/**'))
        self.assertFalse(P('a/b/c.py').full_match('/**/a/b/c.py'))
        # Case-sensitive flag
        self.assertFalse(P('A.py').full_match('a.PY', case_sensitive=True))
        self.assertTrue(P('A.py').full_match('a.PY', case_sensitive=False))
        self.assertFalse(P('c:/a/B.Py').full_match('C:/A/*.pY', case_sensitive=True))
        self.assertTrue(P('/a/b/c.py').full_match('/A/*/*.Py', case_sensitive=False))
        # Matching against empty path
        self.assertFalse(P('').full_match('*'))
        self.assertTrue(P('').full_match('**'))
        self.assertFalse(P('').full_match('**/*'))
        # Matching with empty pattern
        self.assertTrue(P('').full_match(''))
        self.assertTrue(P('.').full_match('.'))
        self.assertFalse(P('/').full_match(''))
        self.assertFalse(P('/').full_match('.'))
        self.assertFalse(P('foo').full_match(''))
        self.assertFalse(P('foo').full_match('.'))

    def test_parts_common(self):
        # `parts` returns a tuple.
        sep = self.sep
        P = self.cls
        p = P('a/b')
        parts = p.parts
        self.assertEqual(parts, ('a', 'b'))
        # When the path is absolute, the anchor is a separate part.
        p = P('/a/b')
        parts = p.parts
        self.assertEqual(parts, (sep, 'a', 'b'))

    @needs_windows
    def test_parts_windows(self):
        P = self.cls
        p = P('c:a/b')
        parts = p.parts
        self.assertEqual(parts, ('c:', 'a', 'b'))
        p = P('c:/a/b')
        parts = p.parts
        self.assertEqual(parts, ('c:\\', 'a', 'b'))
        p = P('//a/b/c/d')
        parts = p.parts
        self.assertEqual(parts, ('\\\\a\\b\\', 'c', 'd'))

    def test_parent_common(self):
        # Relative
        P = self.cls
        p = P('a/b/c')
        self.assertEqual(p.parent, P('a/b'))
        self.assertEqual(p.parent.parent, P('a'))
        self.assertEqual(p.parent.parent.parent, P(''))
        self.assertEqual(p.parent.parent.parent.parent, P(''))
        # Anchored
        p = P('/a/b/c')
        self.assertEqual(p.parent, P('/a/b'))
        self.assertEqual(p.parent.parent, P('/a'))
        self.assertEqual(p.parent.parent.parent, P('/'))
        self.assertEqual(p.parent.parent.parent.parent, P('/'))

    @needs_windows
    def test_parent_windows(self):
        # Anchored
        P = self.cls
        p = P('z:a/b/c')
        self.assertEqual(p.parent, P('z:a/b'))
        self.assertEqual(p.parent.parent, P('z:a'))
        self.assertEqual(p.parent.parent.parent, P('z:'))
        self.assertEqual(p.parent.parent.parent.parent, P('z:'))
        p = P('z:/a/b/c')
        self.assertEqual(p.parent, P('z:/a/b'))
        self.assertEqual(p.parent.parent, P('z:/a'))
        self.assertEqual(p.parent.parent.parent, P('z:/'))
        self.assertEqual(p.parent.parent.parent.parent, P('z:/'))
        p = P('//a/b/c/d')
        self.assertEqual(p.parent, P('//a/b/c'))
        self.assertEqual(p.parent.parent, P('//a/b'))
        self.assertEqual(p.parent.parent.parent, P('//a/b'))

    def test_parents_common(self):
        # Relative
        P = self.cls
        p = P('a/b/c')
        par = p.parents
        self.assertEqual(len(par), 3)
        self.assertEqual(par[0], P('a/b'))
        self.assertEqual(par[1], P('a'))
        self.assertEqual(par[2], P(''))
        self.assertEqual(par[-1], P(''))
        self.assertEqual(par[-2], P('a'))
        self.assertEqual(par[-3], P('a/b'))
        self.assertEqual(par[0:1], (P('a/b'),))
        self.assertEqual(par[:2], (P('a/b'), P('a')))
        self.assertEqual(par[:-1], (P('a/b'), P('a')))
        self.assertEqual(par[1:], (P('a'), P('')))
        self.assertEqual(par[::2], (P('a/b'), P('')))
        self.assertEqual(par[::-1], (P(''), P('a'), P('a/b')))
        self.assertEqual(list(par), [P('a/b'), P('a'), P('')])
        with self.assertRaises(IndexError):
            par[-4]
        with self.assertRaises(IndexError):
            par[3]
        with self.assertRaises(TypeError):
            par[0] = p
        # Anchored
        p = P('/a/b/c')
        par = p.parents
        self.assertEqual(len(par), 3)
        self.assertEqual(par[0], P('/a/b'))
        self.assertEqual(par[1], P('/a'))
        self.assertEqual(par[2], P('/'))
        self.assertEqual(par[-1], P('/'))
        self.assertEqual(par[-2], P('/a'))
        self.assertEqual(par[-3], P('/a/b'))
        self.assertEqual(par[0:1], (P('/a/b'),))
        self.assertEqual(par[:2], (P('/a/b'), P('/a')))
        self.assertEqual(par[:-1], (P('/a/b'), P('/a')))
        self.assertEqual(par[1:], (P('/a'), P('/')))
        self.assertEqual(par[::2], (P('/a/b'), P('/')))
        self.assertEqual(par[::-1], (P('/'), P('/a'), P('/a/b')))
        self.assertEqual(list(par), [P('/a/b'), P('/a'), P('/')])
        with self.assertRaises(IndexError):
            par[-4]
        with self.assertRaises(IndexError):
            par[3]

    @needs_windows
    def test_parents_windows(self):
        # Anchored
        P = self.cls
        p = P('z:a/b/')
        par = p.parents
        self.assertEqual(len(par), 2)
        self.assertEqual(par[0], P('z:a'))
        self.assertEqual(par[1], P('z:'))
        self.assertEqual(par[0:1], (P('z:a'),))
        self.assertEqual(par[:-1], (P('z:a'),))
        self.assertEqual(par[:2], (P('z:a'), P('z:')))
        self.assertEqual(par[1:], (P('z:'),))
        self.assertEqual(par[::2], (P('z:a'),))
        self.assertEqual(par[::-1], (P('z:'), P('z:a')))
        self.assertEqual(list(par), [P('z:a'), P('z:')])
        with self.assertRaises(IndexError):
            par[2]
        p = P('z:/a/b/')
        par = p.parents
        self.assertEqual(len(par), 2)
        self.assertEqual(par[0], P('z:/a'))
        self.assertEqual(par[1], P('z:/'))
        self.assertEqual(par[0:1], (P('z:/a'),))
        self.assertEqual(par[0:-1], (P('z:/a'),))
        self.assertEqual(par[:2], (P('z:/a'), P('z:/')))
        self.assertEqual(par[1:], (P('z:/'),))
        self.assertEqual(par[::2], (P('z:/a'),))
        self.assertEqual(par[::-1], (P('z:/'), P('z:/a'),))
        self.assertEqual(list(par), [P('z:/a'), P('z:/')])
        with self.assertRaises(IndexError):
            par[2]
        p = P('//a/b/c/d')
        par = p.parents
        self.assertEqual(len(par), 2)
        self.assertEqual(par[0], P('//a/b/c'))
        self.assertEqual(par[1], P('//a/b'))
        self.assertEqual(par[0:1], (P('//a/b/c'),))
        self.assertEqual(par[0:-1], (P('//a/b/c'),))
        self.assertEqual(par[:2], (P('//a/b/c'), P('//a/b')))
        self.assertEqual(par[1:], (P('//a/b'),))
        self.assertEqual(par[::2], (P('//a/b/c'),))
        self.assertEqual(par[::-1], (P('//a/b'), P('//a/b/c')))
        self.assertEqual(list(par), [P('//a/b/c'), P('//a/b')])
        with self.assertRaises(IndexError):
            par[2]

    def test_drive_common(self):
        P = self.cls
        self.assertEqual(P('a/b').drive, '')
        self.assertEqual(P('/a/b').drive, '')
        self.assertEqual(P('').drive, '')

    @needs_windows
    def test_drive_windows(self):
        P = self.cls
        self.assertEqual(P('c:').drive, 'c:')
        self.assertEqual(P('c:a/b').drive, 'c:')
        self.assertEqual(P('c:/').drive, 'c:')
        self.assertEqual(P('c:/a/b/').drive, 'c:')
        self.assertEqual(P('//a/b').drive, '\\\\a\\b')
        self.assertEqual(P('//a/b/').drive, '\\\\a\\b')
        self.assertEqual(P('//a/b/c/d').drive, '\\\\a\\b')
        self.assertEqual(P('./c:a').drive, '')

    def test_root_common(self):
        P = self.cls
        sep = self.sep
        self.assertEqual(P('').root, '')
        self.assertEqual(P('a/b').root, '')
        self.assertEqual(P('/').root, sep)
        self.assertEqual(P('/a/b').root, sep)

    @needs_posix
    def test_root_posix(self):
        P = self.cls
        self.assertEqual(P('/a/b').root, '/')
        # POSIX special case for two leading slashes.
        self.assertEqual(P('//a/b').root, '//')

    @needs_windows
    def test_root_windows(self):
        P = self.cls
        self.assertEqual(P('c:').root, '')
        self.assertEqual(P('c:a/b').root, '')
        self.assertEqual(P('c:/').root, '\\')
        self.assertEqual(P('c:/a/b/').root, '\\')
        self.assertEqual(P('//a/b').root, '\\')
        self.assertEqual(P('//a/b/').root, '\\')
        self.assertEqual(P('//a/b/c/d').root, '\\')

    def test_anchor_common(self):
        P = self.cls
        sep = self.sep
        self.assertEqual(P('').anchor, '')
        self.assertEqual(P('a/b').anchor, '')
        self.assertEqual(P('/').anchor, sep)
        self.assertEqual(P('/a/b').anchor, sep)

    @needs_windows
    def test_anchor_windows(self):
        P = self.cls
        self.assertEqual(P('c:').anchor, 'c:')
        self.assertEqual(P('c:a/b').anchor, 'c:')
        self.assertEqual(P('c:/').anchor, 'c:\\')
        self.assertEqual(P('c:/a/b/').anchor, 'c:\\')
        self.assertEqual(P('//a/b').anchor, '\\\\a\\b\\')
        self.assertEqual(P('//a/b/').anchor, '\\\\a\\b\\')
        self.assertEqual(P('//a/b/c/d').anchor, '\\\\a\\b\\')

    def test_name_empty(self):
        P = self.cls
        self.assertEqual(P('').name, '')
        self.assertEqual(P('.').name, '.')
        self.assertEqual(P('/a/b/.').name, '.')

    def test_name_common(self):
        P = self.cls
        self.assertEqual(P('/').name, '')
        self.assertEqual(P('a/b').name, 'b')
        self.assertEqual(P('/a/b').name, 'b')
        self.assertEqual(P('a/b.py').name, 'b.py')
        self.assertEqual(P('/a/b.py').name, 'b.py')

    @needs_windows
    def test_name_windows(self):
        P = self.cls
        self.assertEqual(P('c:').name, '')
        self.assertEqual(P('c:/').name, '')
        self.assertEqual(P('c:a/b').name, 'b')
        self.assertEqual(P('c:/a/b').name, 'b')
        self.assertEqual(P('c:a/b.py').name, 'b.py')
        self.assertEqual(P('c:/a/b.py').name, 'b.py')
        self.assertEqual(P('//My.py/Share.php').name, '')
        self.assertEqual(P('//My.py/Share.php/a/b').name, 'b')

    def test_suffix_common(self):
        P = self.cls
        self.assertEqual(P('').suffix, '')
        self.assertEqual(P('.').suffix, '')
        self.assertEqual(P('..').suffix, '')
        self.assertEqual(P('/').suffix, '')
        self.assertEqual(P('a/b').suffix, '')
        self.assertEqual(P('/a/b').suffix, '')
        self.assertEqual(P('/a/b/.').suffix, '')
        self.assertEqual(P('a/b.py').suffix, '.py')
        self.assertEqual(P('/a/b.py').suffix, '.py')
        self.assertEqual(P('a/.hgrc').suffix, '')
        self.assertEqual(P('/a/.hgrc').suffix, '')
        self.assertEqual(P('a/.hg.rc').suffix, '.rc')
        self.assertEqual(P('/a/.hg.rc').suffix, '.rc')
        self.assertEqual(P('a/b.tar.gz').suffix, '.gz')
        self.assertEqual(P('/a/b.tar.gz').suffix, '.gz')
        self.assertEqual(P('a/trailing.dot.').suffix, '.')
        self.assertEqual(P('/a/trailing.dot.').suffix, '.')
        self.assertEqual(P('a/..d.o.t..').suffix, '.')
        self.assertEqual(P('a/inn.er..dots').suffix, '.dots')
        self.assertEqual(P('photo').suffix, '')
        self.assertEqual(P('photo.jpg').suffix, '.jpg')

    @needs_windows
    def test_suffix_windows(self):
        P = self.cls
        self.assertEqual(P('c:').suffix, '')
        self.assertEqual(P('c:/').suffix, '')
        self.assertEqual(P('c:a/b').suffix, '')
        self.assertEqual(P('c:/a/b').suffix, '')
        self.assertEqual(P('c:a/b.py').suffix, '.py')
        self.assertEqual(P('c:/a/b.py').suffix, '.py')
        self.assertEqual(P('c:a/.hgrc').suffix, '')
        self.assertEqual(P('c:/a/.hgrc').suffix, '')
        self.assertEqual(P('c:a/.hg.rc').suffix, '.rc')
        self.assertEqual(P('c:/a/.hg.rc').suffix, '.rc')
        self.assertEqual(P('c:a/b.tar.gz').suffix, '.gz')
        self.assertEqual(P('c:/a/b.tar.gz').suffix, '.gz')
        self.assertEqual(P('c:a/trailing.dot.').suffix, '.')
        self.assertEqual(P('c:/a/trailing.dot.').suffix, '.')
        self.assertEqual(P('//My.py/Share.php').suffix, '')
        self.assertEqual(P('//My.py/Share.php/a/b').suffix, '')

    def test_suffixes_common(self):
        P = self.cls
        self.assertEqual(P('').suffixes, [])
        self.assertEqual(P('.').suffixes, [])
        self.assertEqual(P('/').suffixes, [])
        self.assertEqual(P('a/b').suffixes, [])
        self.assertEqual(P('/a/b').suffixes, [])
        self.assertEqual(P('/a/b/.').suffixes, [])
        self.assertEqual(P('a/b.py').suffixes, ['.py'])
        self.assertEqual(P('/a/b.py').suffixes, ['.py'])
        self.assertEqual(P('a/.hgrc').suffixes, [])
        self.assertEqual(P('/a/.hgrc').suffixes, [])
        self.assertEqual(P('a/.hg.rc').suffixes, ['.rc'])
        self.assertEqual(P('/a/.hg.rc').suffixes, ['.rc'])
        self.assertEqual(P('a/b.tar.gz').suffixes, ['.tar', '.gz'])
        self.assertEqual(P('/a/b.tar.gz').suffixes, ['.tar', '.gz'])
        self.assertEqual(P('a/trailing.dot.').suffixes, ['.dot', '.'])
        self.assertEqual(P('/a/trailing.dot.').suffixes, ['.dot', '.'])
        self.assertEqual(P('a/..d.o.t..').suffixes, ['.o', '.t', '.', '.'])
        self.assertEqual(P('a/inn.er..dots').suffixes, ['.er', '.', '.dots'])
        self.assertEqual(P('photo').suffixes, [])
        self.assertEqual(P('photo.jpg').suffixes, ['.jpg'])

    @needs_windows
    def test_suffixes_windows(self):
        P = self.cls
        self.assertEqual(P('c:').suffixes, [])
        self.assertEqual(P('c:/').suffixes, [])
        self.assertEqual(P('c:a/b').suffixes, [])
        self.assertEqual(P('c:/a/b').suffixes, [])
        self.assertEqual(P('c:a/b.py').suffixes, ['.py'])
        self.assertEqual(P('c:/a/b.py').suffixes, ['.py'])
        self.assertEqual(P('c:a/.hgrc').suffixes, [])
        self.assertEqual(P('c:/a/.hgrc').suffixes, [])
        self.assertEqual(P('c:a/.hg.rc').suffixes, ['.rc'])
        self.assertEqual(P('c:/a/.hg.rc').suffixes, ['.rc'])
        self.assertEqual(P('c:a/b.tar.gz').suffixes, ['.tar', '.gz'])
        self.assertEqual(P('c:/a/b.tar.gz').suffixes, ['.tar', '.gz'])
        self.assertEqual(P('//My.py/Share.php').suffixes, [])
        self.assertEqual(P('//My.py/Share.php/a/b').suffixes, [])
        self.assertEqual(P('c:a/trailing.dot.').suffixes, ['.dot', '.'])
        self.assertEqual(P('c:/a/trailing.dot.').suffixes, ['.dot', '.'])

    def test_stem_empty(self):
        P = self.cls
        self.assertEqual(P('').stem, '')
        self.assertEqual(P('.').stem, '.')

    def test_stem_common(self):
        P = self.cls
        self.assertEqual(P('..').stem, '..')
        self.assertEqual(P('/').stem, '')
        self.assertEqual(P('a/b').stem, 'b')
        self.assertEqual(P('a/b.py').stem, 'b')
        self.assertEqual(P('a/.hgrc').stem, '.hgrc')
        self.assertEqual(P('a/.hg.rc').stem, '.hg')
        self.assertEqual(P('a/b.tar.gz').stem, 'b.tar')
        self.assertEqual(P('a/trailing.dot.').stem, 'trailing.dot')
        self.assertEqual(P('a/..d.o.t..').stem, '..d.o.t.')
        self.assertEqual(P('a/inn.er..dots').stem, 'inn.er.')
        self.assertEqual(P('photo').stem, 'photo')
        self.assertEqual(P('photo.jpg').stem, 'photo')

    @needs_windows
    def test_stem_windows(self):
        P = self.cls
        self.assertEqual(P('c:').stem, '')
        self.assertEqual(P('c:.').stem, '')
        self.assertEqual(P('c:..').stem, '..')
        self.assertEqual(P('c:/').stem, '')
        self.assertEqual(P('c:a/b').stem, 'b')
        self.assertEqual(P('c:a/b.py').stem, 'b')
        self.assertEqual(P('c:a/.hgrc').stem, '.hgrc')
        self.assertEqual(P('c:a/.hg.rc').stem, '.hg')
        self.assertEqual(P('c:a/b.tar.gz').stem, 'b.tar')
        self.assertEqual(P('c:a/trailing.dot.').stem, 'trailing.dot')

    def test_with_name_common(self):
        P = self.cls
        self.assertEqual(P('a/b').with_name('d.xml'), P('a/d.xml'))
        self.assertEqual(P('/a/b').with_name('d.xml'), P('/a/d.xml'))
        self.assertEqual(P('a/b.py').with_name('d.xml'), P('a/d.xml'))
        self.assertEqual(P('/a/b.py').with_name('d.xml'), P('/a/d.xml'))
        self.assertEqual(P('a/Dot ending.').with_name('d.xml'), P('a/d.xml'))
        self.assertEqual(P('/a/Dot ending.').with_name('d.xml'), P('/a/d.xml'))

    @needs_windows
    def test_with_name_windows(self):
        P = self.cls
        self.assertEqual(P('c:a/b').with_name('d.xml'), P('c:a/d.xml'))
        self.assertEqual(P('c:/a/b').with_name('d.xml'), P('c:/a/d.xml'))
        self.assertEqual(P('c:a/Dot ending.').with_name('d.xml'), P('c:a/d.xml'))
        self.assertEqual(P('c:/a/Dot ending.').with_name('d.xml'), P('c:/a/d.xml'))
        self.assertRaises(ValueError, P('c:').with_name, 'd.xml')
        self.assertRaises(ValueError, P('c:/').with_name, 'd.xml')
        self.assertRaises(ValueError, P('//My/Share').with_name, 'd.xml')
        self.assertEqual(str(P('a').with_name('d:')), '.\\d:')
        self.assertEqual(str(P('a').with_name('d:e')), '.\\d:e')
        self.assertEqual(P('c:a/b').with_name('d:'), P('c:a/d:'))
        self.assertEqual(P('c:a/b').with_name('d:e'), P('c:a/d:e'))
        self.assertRaises(ValueError, P('c:a/b').with_name, 'd:/e')
        self.assertRaises(ValueError, P('c:a/b').with_name, '//My/Share')

    def test_with_name_empty(self):
        P = self.cls
        self.assertEqual(P('').with_name('d.xml'), P('d.xml'))
        self.assertEqual(P('.').with_name('d.xml'), P('d.xml'))
        self.assertEqual(P('/').with_name('d.xml'), P('/d.xml'))
        self.assertEqual(P('a/b').with_name(''), P('a/'))
        self.assertEqual(P('a/b').with_name('.'), P('a/.'))

    def test_with_name_seps(self):
        P = self.cls
        self.assertRaises(ValueError, P('a/b').with_name, '/c')
        self.assertRaises(ValueError, P('a/b').with_name, 'c/')
        self.assertRaises(ValueError, P('a/b').with_name, 'c/d')

    def test_with_stem_common(self):
        P = self.cls
        self.assertEqual(P('a/b').with_stem('d'), P('a/d'))
        self.assertEqual(P('/a/b').with_stem('d'), P('/a/d'))
        self.assertEqual(P('a/b.py').with_stem('d'), P('a/d.py'))
        self.assertEqual(P('/a/b.py').with_stem('d'), P('/a/d.py'))
        self.assertEqual(P('/a/b.tar.gz').with_stem('d'), P('/a/d.gz'))
        self.assertEqual(P('a/Dot ending.').with_stem('d'), P('a/d.'))
        self.assertEqual(P('/a/Dot ending.').with_stem('d'), P('/a/d.'))

    @needs_windows
    def test_with_stem_windows(self):
        P = self.cls
        self.assertEqual(P('c:a/b').with_stem('d'), P('c:a/d'))
        self.assertEqual(P('c:/a/b').with_stem('d'), P('c:/a/d'))
        self.assertEqual(P('c:a/Dot ending.').with_stem('d'), P('c:a/d.'))
        self.assertEqual(P('c:/a/Dot ending.').with_stem('d'), P('c:/a/d.'))
        self.assertRaises(ValueError, P('c:').with_stem, 'd')
        self.assertRaises(ValueError, P('c:/').with_stem, 'd')
        self.assertRaises(ValueError, P('//My/Share').with_stem, 'd')
        self.assertEqual(str(P('a').with_stem('d:')), '.\\d:')
        self.assertEqual(str(P('a').with_stem('d:e')), '.\\d:e')
        self.assertEqual(P('c:a/b').with_stem('d:'), P('c:a/d:'))
        self.assertEqual(P('c:a/b').with_stem('d:e'), P('c:a/d:e'))
        self.assertRaises(ValueError, P('c:a/b').with_stem, 'd:/e')
        self.assertRaises(ValueError, P('c:a/b').with_stem, '//My/Share')

    def test_with_stem_empty(self):
        P = self.cls
        self.assertEqual(P('').with_stem('d'), P('d'))
        self.assertEqual(P('.').with_stem('d'), P('d'))
        self.assertEqual(P('/').with_stem('d'), P('/d'))
        self.assertEqual(P('a/b').with_stem(''), P('a/'))
        self.assertEqual(P('a/b').with_stem('.'), P('a/.'))
        self.assertRaises(ValueError, P('foo.gz').with_stem, '')
        self.assertRaises(ValueError, P('/a/b/foo.gz').with_stem, '')

    def test_with_stem_seps(self):
        P = self.cls
        self.assertRaises(ValueError, P('a/b').with_stem, '/c')
        self.assertRaises(ValueError, P('a/b').with_stem, 'c/')
        self.assertRaises(ValueError, P('a/b').with_stem, 'c/d')

    def test_with_suffix_common(self):
        P = self.cls
        self.assertEqual(P('a/b').with_suffix('.gz'), P('a/b.gz'))
        self.assertEqual(P('/a/b').with_suffix('.gz'), P('/a/b.gz'))
        self.assertEqual(P('a/b.py').with_suffix('.gz'), P('a/b.gz'))
        self.assertEqual(P('/a/b.py').with_suffix('.gz'), P('/a/b.gz'))
        # Stripping suffix.
        self.assertEqual(P('a/b.py').with_suffix(''), P('a/b'))
        self.assertEqual(P('/a/b').with_suffix(''), P('/a/b'))
        # Single dot
        self.assertEqual(P('a/b').with_suffix('.'), P('a/b.'))
        self.assertEqual(P('/a/b').with_suffix('.'), P('/a/b.'))
        self.assertEqual(P('a/b.py').with_suffix('.'), P('a/b.'))
        self.assertEqual(P('/a/b.py').with_suffix('.'), P('/a/b.'))

    @needs_windows
    def test_with_suffix_windows(self):
        P = self.cls
        self.assertEqual(P('c:a/b').with_suffix('.gz'), P('c:a/b.gz'))
        self.assertEqual(P('c:/a/b').with_suffix('.gz'), P('c:/a/b.gz'))
        self.assertEqual(P('c:a/b.py').with_suffix('.gz'), P('c:a/b.gz'))
        self.assertEqual(P('c:/a/b.py').with_suffix('.gz'), P('c:/a/b.gz'))
        # Path doesn't have a "filename" component.
        self.assertRaises(ValueError, P('').with_suffix, '.gz')
        self.assertRaises(ValueError, P('.').with_suffix, '.gz')
        self.assertRaises(ValueError, P('/').with_suffix, '.gz')
        self.assertRaises(ValueError, P('//My/Share').with_suffix, '.gz')
        # Invalid suffix.
        self.assertRaises(ValueError, P('c:a/b').with_suffix, 'gz')
        self.assertRaises(ValueError, P('c:a/b').with_suffix, '/')
        self.assertRaises(ValueError, P('c:a/b').with_suffix, '\\')
        self.assertRaises(ValueError, P('c:a/b').with_suffix, 'c:')
        self.assertRaises(ValueError, P('c:a/b').with_suffix, '/.gz')
        self.assertRaises(ValueError, P('c:a/b').with_suffix, '\\.gz')
        self.assertRaises(ValueError, P('c:a/b').with_suffix, 'c:.gz')
        self.assertRaises(ValueError, P('c:a/b').with_suffix, 'c/d')
        self.assertRaises(ValueError, P('c:a/b').with_suffix, 'c\\d')
        self.assertRaises(ValueError, P('c:a/b').with_suffix, '.c/d')
        self.assertRaises(ValueError, P('c:a/b').with_suffix, '.c\\d')
        self.assertRaises(TypeError, P('c:a/b').with_suffix, None)

    def test_with_suffix_empty(self):
        P = self.cls
        # Path doesn't have a "filename" component.
        self.assertRaises(ValueError, P('').with_suffix, '.gz')
        self.assertRaises(ValueError, P('/').with_suffix, '.gz')

    def test_with_suffix_invalid(self):
        P = self.cls
        # Invalid suffix.
        self.assertRaises(ValueError, P('a/b').with_suffix, 'gz')
        self.assertRaises(ValueError, P('a/b').with_suffix, '/')
        self.assertRaises(ValueError, P('a/b').with_suffix, '/.gz')
        self.assertRaises(ValueError, P('a/b').with_suffix, 'c/d')
        self.assertRaises(ValueError, P('a/b').with_suffix, '.c/.d')
        self.assertRaises(ValueError, P('a/b').with_suffix, './.d')
        self.assertRaises(ValueError, P('a/b').with_suffix, '.d/.')
        self.assertRaises(TypeError, P('a/b').with_suffix, None)

    def test_relative_to_common(self):
        P = self.cls
        p = P('a/b')
        self.assertRaises(TypeError, p.relative_to)
        self.assertRaises(TypeError, p.relative_to, b'a')
        self.assertEqual(p.relative_to(P('')), P('a/b'))
        self.assertEqual(p.relative_to(''), P('a/b'))
        self.assertEqual(p.relative_to(P('a')), P('b'))
        self.assertEqual(p.relative_to('a'), P('b'))
        self.assertEqual(p.relative_to('a/'), P('b'))
        self.assertEqual(p.relative_to(P('a/b')), P(''))
        self.assertEqual(p.relative_to('a/b'), P(''))
        self.assertEqual(p.relative_to(P(''), walk_up=True), P('a/b'))
        self.assertEqual(p.relative_to('', walk_up=True), P('a/b'))
        self.assertEqual(p.relative_to(P('a'), walk_up=True), P('b'))
        self.assertEqual(p.relative_to('a', walk_up=True), P('b'))
        self.assertEqual(p.relative_to('a/', walk_up=True), P('b'))
        self.assertEqual(p.relative_to(P('a/b'), walk_up=True), P(''))
        self.assertEqual(p.relative_to('a/b', walk_up=True), P(''))
        self.assertEqual(p.relative_to(P('a/c'), walk_up=True), P('../b'))
        self.assertEqual(p.relative_to('a/c', walk_up=True), P('../b'))
        self.assertEqual(p.relative_to(P('a/b/c'), walk_up=True), P('..'))
        self.assertEqual(p.relative_to('a/b/c', walk_up=True), P('..'))
        self.assertEqual(p.relative_to(P('c'), walk_up=True), P('../a/b'))
        self.assertEqual(p.relative_to('c', walk_up=True), P('../a/b'))
        # Unrelated paths.
        self.assertRaises(ValueError, p.relative_to, P('c'))
        self.assertRaises(ValueError, p.relative_to, P('a/b/c'))
        self.assertRaises(ValueError, p.relative_to, P('a/c'))
        self.assertRaises(ValueError, p.relative_to, P('/a'))
        self.assertRaises(ValueError, p.relative_to, P("../a"))
        self.assertRaises(ValueError, p.relative_to, P("a/.."))
        self.assertRaises(ValueError, p.relative_to, P("/a/.."))
        self.assertRaises(ValueError, p.relative_to, P('/'), walk_up=True)
        self.assertRaises(ValueError, p.relative_to, P('/a'), walk_up=True)
        self.assertRaises(ValueError, p.relative_to, P("../a"), walk_up=True)
        self.assertRaises(ValueError, p.relative_to, P("a/.."), walk_up=True)
        self.assertRaises(ValueError, p.relative_to, P("/a/.."), walk_up=True)
        p = P('/a/b')
        self.assertEqual(p.relative_to(P('/')), P('a/b'))
        self.assertEqual(p.relative_to('/'), P('a/b'))
        self.assertEqual(p.relative_to(P('/a')), P('b'))
        self.assertEqual(p.relative_to('/a'), P('b'))
        self.assertEqual(p.relative_to('/a/'), P('b'))
        self.assertEqual(p.relative_to(P('/a/b')), P(''))
        self.assertEqual(p.relative_to('/a/b'), P(''))
        self.assertEqual(p.relative_to(P('/'), walk_up=True), P('a/b'))
        self.assertEqual(p.relative_to('/', walk_up=True), P('a/b'))
        self.assertEqual(p.relative_to(P('/a'), walk_up=True), P('b'))
        self.assertEqual(p.relative_to('/a', walk_up=True), P('b'))
        self.assertEqual(p.relative_to('/a/', walk_up=True), P('b'))
        self.assertEqual(p.relative_to(P('/a/b'), walk_up=True), P(''))
        self.assertEqual(p.relative_to('/a/b', walk_up=True), P(''))
        self.assertEqual(p.relative_to(P('/a/c'), walk_up=True), P('../b'))
        self.assertEqual(p.relative_to('/a/c', walk_up=True), P('../b'))
        self.assertEqual(p.relative_to(P('/a/b/c'), walk_up=True), P('..'))
        self.assertEqual(p.relative_to('/a/b/c', walk_up=True), P('..'))
        self.assertEqual(p.relative_to(P('/c'), walk_up=True), P('../a/b'))
        self.assertEqual(p.relative_to('/c', walk_up=True), P('../a/b'))
        # Unrelated paths.
        self.assertRaises(ValueError, p.relative_to, P('/c'))
        self.assertRaises(ValueError, p.relative_to, P('/a/b/c'))
        self.assertRaises(ValueError, p.relative_to, P('/a/c'))
        self.assertRaises(ValueError, p.relative_to, P(''))
        self.assertRaises(ValueError, p.relative_to, '')
        self.assertRaises(ValueError, p.relative_to, P('a'))
        self.assertRaises(ValueError, p.relative_to, P("../a"))
        self.assertRaises(ValueError, p.relative_to, P("a/.."))
        self.assertRaises(ValueError, p.relative_to, P("/a/.."))
        self.assertRaises(ValueError, p.relative_to, P(''), walk_up=True)
        self.assertRaises(ValueError, p.relative_to, P('a'), walk_up=True)
        self.assertRaises(ValueError, p.relative_to, P("../a"), walk_up=True)
        self.assertRaises(ValueError, p.relative_to, P("a/.."), walk_up=True)
        self.assertRaises(ValueError, p.relative_to, P("/a/.."), walk_up=True)

    @needs_windows
    def test_relative_to_windows(self):
        P = self.cls
        p = P('C:Foo/Bar')
        self.assertEqual(p.relative_to(P('c:')), P('Foo/Bar'))
        self.assertEqual(p.relative_to('c:'), P('Foo/Bar'))
        self.assertEqual(p.relative_to(P('c:foO')), P('Bar'))
        self.assertEqual(p.relative_to('c:foO'), P('Bar'))
        self.assertEqual(p.relative_to('c:foO/'), P('Bar'))
        self.assertEqual(p.relative_to(P('c:foO/baR')), P())
        self.assertEqual(p.relative_to('c:foO/baR'), P())
        self.assertEqual(p.relative_to(P('c:'), walk_up=True), P('Foo/Bar'))
        self.assertEqual(p.relative_to('c:', walk_up=True), P('Foo/Bar'))
        self.assertEqual(p.relative_to(P('c:foO'), walk_up=True), P('Bar'))
        self.assertEqual(p.relative_to('c:foO', walk_up=True), P('Bar'))
        self.assertEqual(p.relative_to('c:foO/', walk_up=True), P('Bar'))
        self.assertEqual(p.relative_to(P('c:foO/baR'), walk_up=True), P())
        self.assertEqual(p.relative_to('c:foO/baR', walk_up=True), P())
        self.assertEqual(p.relative_to(P('C:Foo/Bar/Baz'), walk_up=True), P('..'))
        self.assertEqual(p.relative_to(P('C:Foo/Baz'), walk_up=True), P('../Bar'))
        self.assertEqual(p.relative_to(P('C:Baz/Bar'), walk_up=True), P('../../Foo/Bar'))
        # Unrelated paths.
        self.assertRaises(ValueError, p.relative_to, P())
        self.assertRaises(ValueError, p.relative_to, '')
        self.assertRaises(ValueError, p.relative_to, P('d:'))
        self.assertRaises(ValueError, p.relative_to, P('/'))
        self.assertRaises(ValueError, p.relative_to, P('Foo'))
        self.assertRaises(ValueError, p.relative_to, P('/Foo'))
        self.assertRaises(ValueError, p.relative_to, P('C:/Foo'))
        self.assertRaises(ValueError, p.relative_to, P('C:Foo/Bar/Baz'))
        self.assertRaises(ValueError, p.relative_to, P('C:Foo/Baz'))
        self.assertRaises(ValueError, p.relative_to, P(), walk_up=True)
        self.assertRaises(ValueError, p.relative_to, '', walk_up=True)
        self.assertRaises(ValueError, p.relative_to, P('d:'), walk_up=True)
        self.assertRaises(ValueError, p.relative_to, P('/'), walk_up=True)
        self.assertRaises(ValueError, p.relative_to, P('Foo'), walk_up=True)
        self.assertRaises(ValueError, p.relative_to, P('/Foo'), walk_up=True)
        self.assertRaises(ValueError, p.relative_to, P('C:/Foo'), walk_up=True)
        p = P('C:/Foo/Bar')
        self.assertEqual(p.relative_to(P('c:/')), P('Foo/Bar'))
        self.assertEqual(p.relative_to('c:/'), P('Foo/Bar'))
        self.assertEqual(p.relative_to(P('c:/foO')), P('Bar'))
        self.assertEqual(p.relative_to('c:/foO'), P('Bar'))
        self.assertEqual(p.relative_to('c:/foO/'), P('Bar'))
        self.assertEqual(p.relative_to(P('c:/foO/baR')), P())
        self.assertEqual(p.relative_to('c:/foO/baR'), P())
        self.assertEqual(p.relative_to(P('c:/'), walk_up=True), P('Foo/Bar'))
        self.assertEqual(p.relative_to('c:/', walk_up=True), P('Foo/Bar'))
        self.assertEqual(p.relative_to(P('c:/foO'), walk_up=True), P('Bar'))
        self.assertEqual(p.relative_to('c:/foO', walk_up=True), P('Bar'))
        self.assertEqual(p.relative_to('c:/foO/', walk_up=True), P('Bar'))
        self.assertEqual(p.relative_to(P('c:/foO/baR'), walk_up=True), P())
        self.assertEqual(p.relative_to('c:/foO/baR', walk_up=True), P())
        self.assertEqual(p.relative_to('C:/Baz', walk_up=True), P('../Foo/Bar'))
        self.assertEqual(p.relative_to('C:/Foo/Bar/Baz', walk_up=True), P('..'))
        self.assertEqual(p.relative_to('C:/Foo/Baz', walk_up=True), P('../Bar'))
        # Unrelated paths.
        self.assertRaises(ValueError, p.relative_to, 'c:')
        self.assertRaises(ValueError, p.relative_to, P('c:'))
        self.assertRaises(ValueError, p.relative_to, P('C:/Baz'))
        self.assertRaises(ValueError, p.relative_to, P('C:/Foo/Bar/Baz'))
        self.assertRaises(ValueError, p.relative_to, P('C:/Foo/Baz'))
        self.assertRaises(ValueError, p.relative_to, P('C:Foo'))
        self.assertRaises(ValueError, p.relative_to, P('d:'))
        self.assertRaises(ValueError, p.relative_to, P('d:/'))
        self.assertRaises(ValueError, p.relative_to, P('/'))
        self.assertRaises(ValueError, p.relative_to, P('/Foo'))
        self.assertRaises(ValueError, p.relative_to, P('//C/Foo'))
        self.assertRaises(ValueError, p.relative_to, 'c:', walk_up=True)
        self.assertRaises(ValueError, p.relative_to, P('c:'), walk_up=True)
        self.assertRaises(ValueError, p.relative_to, P('C:Foo'), walk_up=True)
        self.assertRaises(ValueError, p.relative_to, P('d:'), walk_up=True)
        self.assertRaises(ValueError, p.relative_to, P('d:/'), walk_up=True)
        self.assertRaises(ValueError, p.relative_to, P('/'), walk_up=True)
        self.assertRaises(ValueError, p.relative_to, P('/Foo'), walk_up=True)
        self.assertRaises(ValueError, p.relative_to, P('//C/Foo'), walk_up=True)
        # UNC paths.
        p = P('//Server/Share/Foo/Bar')
        self.assertEqual(p.relative_to(P('//sErver/sHare')), P('Foo/Bar'))
        self.assertEqual(p.relative_to('//sErver/sHare'), P('Foo/Bar'))
        self.assertEqual(p.relative_to('//sErver/sHare/'), P('Foo/Bar'))
        self.assertEqual(p.relative_to(P('//sErver/sHare/Foo')), P('Bar'))
        self.assertEqual(p.relative_to('//sErver/sHare/Foo'), P('Bar'))
        self.assertEqual(p.relative_to('//sErver/sHare/Foo/'), P('Bar'))
        self.assertEqual(p.relative_to(P('//sErver/sHare/Foo/Bar')), P())
        self.assertEqual(p.relative_to('//sErver/sHare/Foo/Bar'), P())
        self.assertEqual(p.relative_to(P('//sErver/sHare'), walk_up=True), P('Foo/Bar'))
        self.assertEqual(p.relative_to('//sErver/sHare', walk_up=True), P('Foo/Bar'))
        self.assertEqual(p.relative_to('//sErver/sHare/', walk_up=True), P('Foo/Bar'))
        self.assertEqual(p.relative_to(P('//sErver/sHare/Foo'), walk_up=True), P('Bar'))
        self.assertEqual(p.relative_to('//sErver/sHare/Foo', walk_up=True), P('Bar'))
        self.assertEqual(p.relative_to('//sErver/sHare/Foo/', walk_up=True), P('Bar'))
        self.assertEqual(p.relative_to(P('//sErver/sHare/Foo/Bar'), walk_up=True), P())
        self.assertEqual(p.relative_to('//sErver/sHare/Foo/Bar', walk_up=True), P())
        self.assertEqual(p.relative_to(P('//sErver/sHare/bar'), walk_up=True), P('../Foo/Bar'))
        self.assertEqual(p.relative_to('//sErver/sHare/bar', walk_up=True), P('../Foo/Bar'))
        # Unrelated paths.
        self.assertRaises(ValueError, p.relative_to, P('/Server/Share/Foo'))
        self.assertRaises(ValueError, p.relative_to, P('c:/Server/Share/Foo'))
        self.assertRaises(ValueError, p.relative_to, P('//z/Share/Foo'))
        self.assertRaises(ValueError, p.relative_to, P('//Server/z/Foo'))
        self.assertRaises(ValueError, p.relative_to, P('/Server/Share/Foo'), walk_up=True)
        self.assertRaises(ValueError, p.relative_to, P('c:/Server/Share/Foo'), walk_up=True)
        self.assertRaises(ValueError, p.relative_to, P('//z/Share/Foo'), walk_up=True)
        self.assertRaises(ValueError, p.relative_to, P('//Server/z/Foo'), walk_up=True)

    def test_is_relative_to_common(self):
        P = self.cls
        p = P('a/b')
        self.assertRaises(TypeError, p.is_relative_to)
        self.assertRaises(TypeError, p.is_relative_to, b'a')
        self.assertTrue(p.is_relative_to(P('')))
        self.assertTrue(p.is_relative_to(''))
        self.assertTrue(p.is_relative_to(P('a')))
        self.assertTrue(p.is_relative_to('a/'))
        self.assertTrue(p.is_relative_to(P('a/b')))
        self.assertTrue(p.is_relative_to('a/b'))
        # Unrelated paths.
        self.assertFalse(p.is_relative_to(P('c')))
        self.assertFalse(p.is_relative_to(P('a/b/c')))
        self.assertFalse(p.is_relative_to(P('a/c')))
        self.assertFalse(p.is_relative_to(P('/a')))
        p = P('/a/b')
        self.assertTrue(p.is_relative_to(P('/')))
        self.assertTrue(p.is_relative_to('/'))
        self.assertTrue(p.is_relative_to(P('/a')))
        self.assertTrue(p.is_relative_to('/a'))
        self.assertTrue(p.is_relative_to('/a/'))
        self.assertTrue(p.is_relative_to(P('/a/b')))
        self.assertTrue(p.is_relative_to('/a/b'))
        # Unrelated paths.
        self.assertFalse(p.is_relative_to(P('/c')))
        self.assertFalse(p.is_relative_to(P('/a/b/c')))
        self.assertFalse(p.is_relative_to(P('/a/c')))
        self.assertFalse(p.is_relative_to(P('')))
        self.assertFalse(p.is_relative_to(''))
        self.assertFalse(p.is_relative_to(P('a')))

    @needs_windows
    def test_is_relative_to_windows(self):
        P = self.cls
        p = P('C:Foo/Bar')
        self.assertTrue(p.is_relative_to(P('c:')))
        self.assertTrue(p.is_relative_to('c:'))
        self.assertTrue(p.is_relative_to(P('c:foO')))
        self.assertTrue(p.is_relative_to('c:foO'))
        self.assertTrue(p.is_relative_to('c:foO/'))
        self.assertTrue(p.is_relative_to(P('c:foO/baR')))
        self.assertTrue(p.is_relative_to('c:foO/baR'))
        # Unrelated paths.
        self.assertFalse(p.is_relative_to(P()))
        self.assertFalse(p.is_relative_to(''))
        self.assertFalse(p.is_relative_to(P('d:')))
        self.assertFalse(p.is_relative_to(P('/')))
        self.assertFalse(p.is_relative_to(P('Foo')))
        self.assertFalse(p.is_relative_to(P('/Foo')))
        self.assertFalse(p.is_relative_to(P('C:/Foo')))
        self.assertFalse(p.is_relative_to(P('C:Foo/Bar/Baz')))
        self.assertFalse(p.is_relative_to(P('C:Foo/Baz')))
        p = P('C:/Foo/Bar')
        self.assertTrue(p.is_relative_to(P('c:/')))
        self.assertTrue(p.is_relative_to(P('c:/foO')))
        self.assertTrue(p.is_relative_to('c:/foO/'))
        self.assertTrue(p.is_relative_to(P('c:/foO/baR')))
        self.assertTrue(p.is_relative_to('c:/foO/baR'))
        # Unrelated paths.
        self.assertFalse(p.is_relative_to('c:'))
        self.assertFalse(p.is_relative_to(P('C:/Baz')))
        self.assertFalse(p.is_relative_to(P('C:/Foo/Bar/Baz')))
        self.assertFalse(p.is_relative_to(P('C:/Foo/Baz')))
        self.assertFalse(p.is_relative_to(P('C:Foo')))
        self.assertFalse(p.is_relative_to(P('d:')))
        self.assertFalse(p.is_relative_to(P('d:/')))
        self.assertFalse(p.is_relative_to(P('/')))
        self.assertFalse(p.is_relative_to(P('/Foo')))
        self.assertFalse(p.is_relative_to(P('//C/Foo')))
        # UNC paths.
        p = P('//Server/Share/Foo/Bar')
        self.assertTrue(p.is_relative_to(P('//sErver/sHare')))
        self.assertTrue(p.is_relative_to('//sErver/sHare'))
        self.assertTrue(p.is_relative_to('//sErver/sHare/'))
        self.assertTrue(p.is_relative_to(P('//sErver/sHare/Foo')))
        self.assertTrue(p.is_relative_to('//sErver/sHare/Foo'))
        self.assertTrue(p.is_relative_to('//sErver/sHare/Foo/'))
        self.assertTrue(p.is_relative_to(P('//sErver/sHare/Foo/Bar')))
        self.assertTrue(p.is_relative_to('//sErver/sHare/Foo/Bar'))
        # Unrelated paths.
        self.assertFalse(p.is_relative_to(P('/Server/Share/Foo')))
        self.assertFalse(p.is_relative_to(P('c:/Server/Share/Foo')))
        self.assertFalse(p.is_relative_to(P('//z/Share/Foo')))
        self.assertFalse(p.is_relative_to(P('//Server/z/Foo')))

    @needs_posix
    def test_is_absolute_posix(self):
        P = self.cls
        self.assertFalse(P('').is_absolute())
        self.assertFalse(P('a').is_absolute())
        self.assertFalse(P('a/b/').is_absolute())
        self.assertTrue(P('/').is_absolute())
        self.assertTrue(P('/a').is_absolute())
        self.assertTrue(P('/a/b/').is_absolute())
        self.assertTrue(P('//a').is_absolute())
        self.assertTrue(P('//a/b').is_absolute())

    @needs_windows
    def test_is_absolute_windows(self):
        P = self.cls
        # Under NT, only paths with both a drive and a root are absolute.
        self.assertFalse(P().is_absolute())
        self.assertFalse(P('a').is_absolute())
        self.assertFalse(P('a/b/').is_absolute())
        self.assertFalse(P('/').is_absolute())
        self.assertFalse(P('/a').is_absolute())
        self.assertFalse(P('/a/b/').is_absolute())
        self.assertFalse(P('c:').is_absolute())
        self.assertFalse(P('c:a').is_absolute())
        self.assertFalse(P('c:a/b/').is_absolute())
        self.assertTrue(P('c:/').is_absolute())
        self.assertTrue(P('c:/a').is_absolute())
        self.assertTrue(P('c:/a/b/').is_absolute())
        # UNC paths are absolute by definition.
        self.assertTrue(P('//').is_absolute())
        self.assertTrue(P('//a').is_absolute())
        self.assertTrue(P('//a/b').is_absolute())
        self.assertTrue(P('//a/b/').is_absolute())
        self.assertTrue(P('//a/b/c').is_absolute())
        self.assertTrue(P('//a/b/c/d').is_absolute())
        self.assertTrue(P('//?/UNC/').is_absolute())
        self.assertTrue(P('//?/UNC/spam').is_absolute())


#
# Tests for the virtual classes.
#

class PathBaseTest(PurePathBaseTest):
    cls = PathBase

    def test_unsupported_operation(self):
        P = self.cls
        p = self.cls('')
        e = UnsupportedOperation
        self.assertRaises(e, p.stat)
        self.assertRaises(e, p.exists)
        self.assertRaises(e, p.is_dir)
        self.assertRaises(e, p.is_file)
        self.assertRaises(e, p.is_symlink)
        self.assertRaises(e, p.open)
        self.assertRaises(e, p.read_bytes)
        self.assertRaises(e, p.read_text)
        self.assertRaises(e, p.write_bytes, b'foo')
        self.assertRaises(e, p.write_text, 'foo')
        self.assertRaises(e, p.iterdir)
        self.assertRaises(e, p.glob, '*')
        self.assertRaises(e, p.rglob, '*')
        self.assertRaises(e, lambda: list(p.walk()))
        self.assertRaises(e, p.expanduser)
        self.assertRaises(e, p.readlink)
        self.assertRaises(e, p.symlink_to, 'foo')
        self.assertRaises(e, p.hardlink_to, 'foo')
        self.assertRaises(e, p.mkdir)
        self.assertRaises(e, p.touch)
        self.assertRaises(e, p.chmod, 0o755)
        self.assertRaises(e, p.lchmod, 0o755)
        self.assertRaises(e, p.owner)
        self.assertRaises(e, p.group)
        self.assertRaises(e, p.as_uri)

    def test_as_uri_common(self):
        e = UnsupportedOperation
        self.assertRaises(e, self.cls('').as_uri)

    def test_fspath_common(self):
        self.assertRaises(TypeError, os.fspath, self.cls(''))

    def test_as_bytes_common(self):
        self.assertRaises(TypeError, bytes, self.cls(''))


class DummyPathIO(io.BytesIO):
    """
    Used by DummyPath to implement `open('w')`
    """

    def __init__(self, files, path):
        super().__init__()
        self.files = files
        self.path = path

    def close(self):
        self.files[self.path] = self.getvalue()
        super().close()


DummyPathStatResult = collections.namedtuple(
    'DummyPathStatResult',
    'st_mode st_ino st_dev st_nlink st_uid st_gid st_size st_atime st_mtime st_ctime')


class DummyPath(PathBase):
    """
    Simple implementation of PathBase that keeps files and directories in
    memory.
    """
    __slots__ = ()
    parser = posixpath

    _files = {}
    _directories = {}

    def __eq__(self, other):
        if not isinstance(other, DummyPath):
            return NotImplemented
        return str(self) == str(other)

    def __hash__(self):
        return hash(str(self))

    def __repr__(self):
        return "{}({!r})".format(self.__class__.__name__, self.as_posix())

    def stat(self, *, follow_symlinks=True):
        path = str(self).rstrip('/')
        if path in self._files:
            st_mode = stat.S_IFREG
        elif path in self._directories:
            st_mode = stat.S_IFDIR
        else:
            raise FileNotFoundError(errno.ENOENT, "Not found", str(self))
        return DummyPathStatResult(st_mode, hash(str(self)), 0, 0, 0, 0, 0, 0, 0, 0)

    def open(self, mode='r', buffering=-1, encoding=None,
             errors=None, newline=None):
        if buffering != -1 and not (buffering == 0 and 'b' in mode):
            raise NotImplementedError
        path = str(self)
        if path in self._directories:
            raise IsADirectoryError(errno.EISDIR, "Is a directory", path)

        text = 'b' not in mode
        mode = ''.join(c for c in mode if c not in 'btU')
        if mode == 'r':
            if path not in self._files:
                raise FileNotFoundError(errno.ENOENT, "File not found", path)
            stream = io.BytesIO(self._files[path])
        elif mode == 'w':
            parent, name = posixpath.split(path)
            if parent not in self._directories:
                raise FileNotFoundError(errno.ENOENT, "File not found", parent)
            stream = DummyPathIO(self._files, path)
            self._files[path] = b''
            self._directories[parent].add(name)
        else:
            raise NotImplementedError
        if text:
            stream = io.TextIOWrapper(stream, encoding=encoding, errors=errors, newline=newline)
        return stream

    def iterdir(self):
        path = str(self).rstrip('/')
        if path in self._files:
            raise NotADirectoryError(errno.ENOTDIR, "Not a directory", path)
        elif path in self._directories:
            return iter([self / name for name in self._directories[path]])
        else:
            raise FileNotFoundError(errno.ENOENT, "File not found", path)

    def mkdir(self, mode=0o777, parents=False, exist_ok=False):
        path = str(self)
        parent = str(self.parent)
        if path in self._directories:
            if exist_ok:
                return
            else:
                raise FileExistsError(errno.EEXIST, "File exists", path)
        try:
            if self.name:
                self._directories[parent].add(self.name)
            self._directories[path] = set()
        except KeyError:
            if not parents:
                raise FileNotFoundError(errno.ENOENT, "File not found", parent) from None
            self.parent.mkdir(parents=True, exist_ok=True)
            self.mkdir(mode, parents=False, exist_ok=exist_ok)

    def _delete(self):
        path = str(self)
        if path in self._files:
            del self._files[path]
        elif path in self._directories:
            for name in list(self._directories[path]):
                self.joinpath(name)._delete()
            del self._directories[path]
        else:
            raise FileNotFoundError(errno.ENOENT, "File not found", path)
        parent = str(self.parent)
        self._directories[parent].remove(self.name)


class DummyPathTest(DummyPurePathTest):
    """Tests for PathBase methods that use stat(), open() and iterdir()."""

    cls = DummyPath
    can_symlink = False

    # (self.base)
    #  |
    #  |-- brokenLink -> non-existing
    #  |-- dirA
    #  |   `-- linkC -> ../dirB
    #  |-- dirB
    #  |   |-- fileB
    #  |   `-- linkD -> ../dirB
    #  |-- dirC
    #  |   |-- dirD
    #  |   |   `-- fileD
    #  |   `-- fileC
    #  |   `-- novel.txt
    #  |-- dirE  # No permissions
    #  |-- fileA
    #  |-- linkA -> fileA
    #  |-- linkB -> dirB
    #  `-- brokenLinkLoop -> brokenLinkLoop
    #

    def setUp(self):
        super().setUp()
        parser = self.cls.parser
        p = self.cls(self.base)
        p.mkdir(parents=True)
        p.joinpath('dirA').mkdir()
        p.joinpath('dirB').mkdir()
        p.joinpath('dirC').mkdir()
        p.joinpath('dirC', 'dirD').mkdir()
        p.joinpath('dirE').mkdir()
        with p.joinpath('fileA').open('wb') as f:
            f.write(b"this is file A\n")
        with p.joinpath('dirB', 'fileB').open('wb') as f:
            f.write(b"this is file B\n")
        with p.joinpath('dirC', 'fileC').open('wb') as f:
            f.write(b"this is file C\n")
        with p.joinpath('dirC', 'novel.txt').open('wb') as f:
            f.write(b"this is a novel\n")
        with p.joinpath('dirC', 'dirD', 'fileD').open('wb') as f:
            f.write(b"this is file D\n")
        if self.can_symlink:
            p.joinpath('linkA').symlink_to('fileA')
            p.joinpath('brokenLink').symlink_to('non-existing')
            p.joinpath('linkB').symlink_to('dirB', target_is_directory=True)
            p.joinpath('dirA', 'linkC').symlink_to(
                parser.join('..', 'dirB'), target_is_directory=True)
            p.joinpath('dirB', 'linkD').symlink_to(
                parser.join('..', 'dirB'), target_is_directory=True)
            p.joinpath('brokenLinkLoop').symlink_to('brokenLinkLoop')

    def tearDown(self):
        cls = self.cls
        cls._files.clear()
        cls._directories.clear()

    def tempdir(self):
        path = self.cls(self.base).with_name('tmp-dirD')
        path.mkdir()
        return path

    def assertFileNotFound(self, func, *args, **kwargs):
        with self.assertRaises(FileNotFoundError) as cm:
            func(*args, **kwargs)
        self.assertEqual(cm.exception.errno, errno.ENOENT)

    def assertEqualNormCase(self, path_a, path_b):
        normcase = self.parser.normcase
        self.assertEqual(normcase(path_a), normcase(path_b))

    def test_exists(self):
        P = self.cls
        p = P(self.base)
        self.assertIs(True, p.exists())
        self.assertIs(True, (p / 'dirA').exists())
        self.assertIs(True, (p / 'fileA').exists())
        self.assertIs(False, (p / 'fileA' / 'bah').exists())
        if self.can_symlink:
            self.assertIs(True, (p / 'linkA').exists())
            self.assertIs(True, (p / 'linkB').exists())
            self.assertIs(True, (p / 'linkB' / 'fileB').exists())
            self.assertIs(False, (p / 'linkA' / 'bah').exists())
            self.assertIs(False, (p / 'brokenLink').exists())
            self.assertIs(True, (p / 'brokenLink').exists(follow_symlinks=False))
        self.assertIs(False, (p / 'foo').exists())
        self.assertIs(False, P('/xyzzy').exists())
        self.assertIs(False, P(self.base + '\udfff').exists())
        self.assertIs(False, P(self.base + '\x00').exists())

    def test_open_common(self):
        p = self.cls(self.base)
        with (p / 'fileA').open('r') as f:
            self.assertIsInstance(f, io.TextIOBase)
            self.assertEqual(f.read(), "this is file A\n")
        with (p / 'fileA').open('rb') as f:
            self.assertIsInstance(f, io.BufferedIOBase)
            self.assertEqual(f.read().strip(), b"this is file A")

    def test_read_write_bytes(self):
        p = self.cls(self.base)
        (p / 'fileA').write_bytes(b'abcdefg')
        self.assertEqual((p / 'fileA').read_bytes(), b'abcdefg')
        # Check that trying to write str does not truncate the file.
        self.assertRaises(TypeError, (p / 'fileA').write_bytes, 'somestr')
        self.assertEqual((p / 'fileA').read_bytes(), b'abcdefg')

    def test_read_write_text(self):
        p = self.cls(self.base)
        (p / 'fileA').write_text('äbcdefg', encoding='latin-1')
        self.assertEqual((p / 'fileA').read_text(
            encoding='utf-8', errors='ignore'), 'bcdefg')
        # Check that trying to write bytes does not truncate the file.
        self.assertRaises(TypeError, (p / 'fileA').write_text, b'somebytes')
        self.assertEqual((p / 'fileA').read_text(encoding='latin-1'), 'äbcdefg')

    def test_read_text_with_newlines(self):
        p = self.cls(self.base)
        # Check that `\n` character change nothing
        (p / 'fileA').write_bytes(b'abcde\r\nfghlk\n\rmnopq')
        self.assertEqual((p / 'fileA').read_text(newline='\n'),
                         'abcde\r\nfghlk\n\rmnopq')
        # Check that `\r` character replaces `\n`
        (p / 'fileA').write_bytes(b'abcde\r\nfghlk\n\rmnopq')
        self.assertEqual((p / 'fileA').read_text(newline='\r'),
                         'abcde\r\nfghlk\n\rmnopq')
        # Check that `\r\n` character replaces `\n`
        (p / 'fileA').write_bytes(b'abcde\r\nfghlk\n\rmnopq')
        self.assertEqual((p / 'fileA').read_text(newline='\r\n'),
                             'abcde\r\nfghlk\n\rmnopq')

    def test_write_text_with_newlines(self):
        p = self.cls(self.base)
        # Check that `\n` character change nothing
        (p / 'fileA').write_text('abcde\r\nfghlk\n\rmnopq', newline='\n')
        self.assertEqual((p / 'fileA').read_bytes(),
                         b'abcde\r\nfghlk\n\rmnopq')
        # Check that `\r` character replaces `\n`
        (p / 'fileA').write_text('abcde\r\nfghlk\n\rmnopq', newline='\r')
        self.assertEqual((p / 'fileA').read_bytes(),
                         b'abcde\r\rfghlk\r\rmnopq')
        # Check that `\r\n` character replaces `\n`
        (p / 'fileA').write_text('abcde\r\nfghlk\n\rmnopq', newline='\r\n')
        self.assertEqual((p / 'fileA').read_bytes(),
                         b'abcde\r\r\nfghlk\r\n\rmnopq')
        # Check that no argument passed will change `\n` to `os.linesep`
        os_linesep_byte = bytes(os.linesep, encoding='ascii')
        (p / 'fileA').write_text('abcde\nfghlk\n\rmnopq')
        self.assertEqual((p / 'fileA').read_bytes(),
                          b'abcde' + os_linesep_byte + b'fghlk' + os_linesep_byte + b'\rmnopq')

    def test_copy_file(self):
        base = self.cls(self.base)
        source = base / 'fileA'
        target = base / 'copyA'
        result = source.copy(target)
        self.assertEqual(result, target)
        self.assertTrue(target.exists())
        self.assertEqual(source.read_text(), target.read_text())

    def test_copy_file_to_existing_file(self):
        base = self.cls(self.base)
        source = base / 'fileA'
        target = base / 'dirB' / 'fileB'
        result = source.copy(target)
        self.assertEqual(result, target)
        self.assertTrue(target.exists())
        self.assertEqual(source.read_text(), target.read_text())

    def test_copy_file_to_existing_directory(self):
        base = self.cls(self.base)
        source = base / 'fileA'
        target = base / 'dirA'
        self.assertRaises(OSError, source.copy, target)

    def test_copy_file_empty(self):
        base = self.cls(self.base)
        source = base / 'empty'
        target = base / 'copyA'
        source.write_bytes(b'')
        result = source.copy(target)
        self.assertEqual(result, target)
        self.assertTrue(target.exists())
        self.assertEqual(target.read_bytes(), b'')

    def test_copy_file_to_itself(self):
        base = self.cls(self.base)
        source = base / 'empty'
        source.write_bytes(b'')
        self.assertRaises(OSError, source.copy, source)
        self.assertRaises(OSError, source.copy, source, follow_symlinks=False)

    def test_copy_dir_simple(self):
        base = self.cls(self.base)
        source = base / 'dirC'
        target = base / 'copyC'
        result = source.copy(target)
        self.assertEqual(result, target)
        self.assertTrue(target.is_dir())
        self.assertTrue(target.joinpath('dirD').is_dir())
        self.assertTrue(target.joinpath('dirD', 'fileD').is_file())
        self.assertEqual(target.joinpath('dirD', 'fileD').read_text(),
                         "this is file D\n")
        self.assertTrue(target.joinpath('fileC').is_file())
        self.assertTrue(target.joinpath('fileC').read_text(),
                        "this is file C\n")

    def test_copy_dir_complex(self, follow_symlinks=True):
        def ordered_walk(path):
            for dirpath, dirnames, filenames in path.walk(follow_symlinks=follow_symlinks):
                dirnames.sort()
                filenames.sort()
                yield dirpath, dirnames, filenames
        base = self.cls(self.base)
        source = base / 'dirC'

        if self.can_symlink:
            # Add some symlinks
            source.joinpath('linkC').symlink_to('fileC')
            source.joinpath('linkD').symlink_to('dirD', target_is_directory=True)

        # Perform the copy
        target = base / 'copyC'
        result = source.copy(target, follow_symlinks=follow_symlinks)
        self.assertEqual(result, target)

        # Compare the source and target trees
        source_walk = ordered_walk(source)
        target_walk = ordered_walk(target)
        for source_item, target_item in zip(source_walk, target_walk, strict=True):
            self.assertEqual(source_item[0].relative_to(source),
                             target_item[0].relative_to(target))  # dirpath
            self.assertEqual(source_item[1], target_item[1])  # dirnames
            self.assertEqual(source_item[2], target_item[2])  # filenames
            # Compare files and symlinks
            for filename in source_item[2]:
                source_file = source_item[0].joinpath(filename)
                target_file = target_item[0].joinpath(filename)
                if follow_symlinks or not source_file.is_symlink():
                    # Regular file.
                    self.assertEqual(source_file.read_bytes(), target_file.read_bytes())
                elif source_file.is_dir():
                    # Symlink to directory.
                    self.assertTrue(target_file.is_dir())
                    self.assertEqual(source_file.readlink(), target_file.readlink())
                else:
                    # Symlink to file.
                    self.assertEqual(source_file.read_bytes(), target_file.read_bytes())
                    self.assertEqual(source_file.readlink(), target_file.readlink())

    def test_copy_dir_complex_follow_symlinks_false(self):
        self.test_copy_dir_complex(follow_symlinks=False)

    def test_copy_dir_to_existing_directory(self):
        base = self.cls(self.base)
        source = base / 'dirC'
        target = base / 'copyC'
        target.mkdir()
        target.joinpath('dirD').mkdir()
        self.assertRaises(FileExistsError, source.copy, target)

    def test_copy_dir_to_existing_directory_dirs_exist_ok(self):
        base = self.cls(self.base)
        source = base / 'dirC'
        target = base / 'copyC'
        target.mkdir()
        target.joinpath('dirD').mkdir()
        result = source.copy(target, dirs_exist_ok=True)
        self.assertEqual(result, target)
        self.assertTrue(target.is_dir())
        self.assertTrue(target.joinpath('dirD').is_dir())
        self.assertTrue(target.joinpath('dirD', 'fileD').is_file())
        self.assertEqual(target.joinpath('dirD', 'fileD').read_text(),
                         "this is file D\n")
        self.assertTrue(target.joinpath('fileC').is_file())
        self.assertTrue(target.joinpath('fileC').read_text(),
                        "this is file C\n")

    def test_copy_dir_to_itself(self):
        base = self.cls(self.base)
        source = base / 'dirC'
        self.assertRaises(OSError, source.copy, source)
        self.assertRaises(OSError, source.copy, source, follow_symlinks=False)

    def test_copy_dir_into_itself(self):
        base = self.cls(self.base)
        source = base / 'dirC'
        target = base / 'dirC' / 'dirD' / 'copyC'
        self.assertRaises(OSError, source.copy, target)
        self.assertRaises(OSError, source.copy, target, follow_symlinks=False)
        self.assertFalse(target.exists())

    def test_copy_into(self):
        base = self.cls(self.base)
        source = base / 'fileA'
        target_dir = base / 'dirA'
        result = source.copy_into(target_dir)
        self.assertEqual(result, target_dir / 'fileA')
        self.assertTrue(result.exists())
        self.assertEqual(source.read_text(), result.read_text())

    def test_copy_into_empty_name(self):
        source = self.cls('')
        target_dir = self.base
        self.assertRaises(ValueError, source.copy_into, target_dir)

    def test_move_file(self):
        base = self.cls(self.base)
        source = base / 'fileA'
        source_text = source.read_text()
        target = base / 'fileA_moved'
        result = source.move(target)
        self.assertEqual(result, target)
        self.assertFalse(source.exists())
        self.assertTrue(target.exists())
        self.assertEqual(source_text, target.read_text())

    def test_move_file_to_file(self):
        base = self.cls(self.base)
        source = base / 'fileA'
        source_text = source.read_text()
        target = base / 'dirB' / 'fileB'
        result = source.move(target)
        self.assertEqual(result, target)
        self.assertFalse(source.exists())
        self.assertTrue(target.exists())
        self.assertEqual(source_text, target.read_text())

    def test_move_file_to_dir(self):
        base = self.cls(self.base)
        source = base / 'fileA'
        target = base / 'dirB'
        self.assertRaises(OSError, source.move, target)

    def test_move_file_to_itself(self):
        base = self.cls(self.base)
        source = base / 'fileA'
        self.assertRaises(OSError, source.move, source)

    def test_move_dir(self):
        base = self.cls(self.base)
        source = base / 'dirC'
        target = base / 'dirC_moved'
        result = source.move(target)
        self.assertEqual(result, target)
        self.assertFalse(source.exists())
        self.assertTrue(target.is_dir())
        self.assertTrue(target.joinpath('dirD').is_dir())
        self.assertTrue(target.joinpath('dirD', 'fileD').is_file())
        self.assertEqual(target.joinpath('dirD', 'fileD').read_text(),
                         "this is file D\n")
        self.assertTrue(target.joinpath('fileC').is_file())
        self.assertTrue(target.joinpath('fileC').read_text(),
                        "this is file C\n")

    def test_move_dir_to_dir(self):
        base = self.cls(self.base)
        source = base / 'dirC'
        target = base / 'dirB'
        self.assertRaises(OSError, source.move, target)
        self.assertTrue(source.exists())
        self.assertTrue(target.exists())

    def test_move_dir_to_itself(self):
        base = self.cls(self.base)
        source = base / 'dirC'
        self.assertRaises(OSError, source.move, source)
        self.assertTrue(source.exists())

    def test_move_dir_into_itself(self):
        base = self.cls(self.base)
        source = base / 'dirC'
        target = base / 'dirC' / 'bar'
        self.assertRaises(OSError, source.move, target)
        self.assertTrue(source.exists())
        self.assertFalse(target.exists())

    def test_move_into(self):
        base = self.cls(self.base)
        source = base / 'fileA'
        source_text = source.read_text()
        target_dir = base / 'dirA'
        result = source.move_into(target_dir)
        self.assertEqual(result, target_dir / 'fileA')
        self.assertFalse(source.exists())
        self.assertTrue(result.exists())
        self.assertEqual(source_text, result.read_text())

    def test_move_into_empty_name(self):
        source = self.cls('')
        target_dir = self.base
        self.assertRaises(ValueError, source.move_into, target_dir)

    def test_iterdir(self):
        P = self.cls
        p = P(self.base)
        it = p.iterdir()
        paths = set(it)
        expected = ['dirA', 'dirB', 'dirC', 'dirE', 'fileA']
        if self.can_symlink:
            expected += ['linkA', 'linkB', 'brokenLink', 'brokenLinkLoop']
        self.assertEqual(paths, { P(self.base, q) for q in expected })

    def test_iterdir_nodir(self):
        # __iter__ on something that is not a directory.
        p = self.cls(self.base, 'fileA')
        with self.assertRaises(OSError) as cm:
            p.iterdir()
        # ENOENT or EINVAL under Windows, ENOTDIR otherwise
        # (see issue #12802).
        self.assertIn(cm.exception.errno, (errno.ENOTDIR,
                                           errno.ENOENT, errno.EINVAL))

    def test_scandir(self):
        p = self.cls(self.base)
        with p._scandir() as entries:
            self.assertTrue(list(entries))
        with p._scandir() as entries:
            for entry in entries:
                child = p / entry.name
                self.assertIsNotNone(entry)
                self.assertEqual(entry.name, child.name)
                self.assertEqual(entry.is_symlink(),
                                 child.is_symlink())
                self.assertEqual(entry.is_dir(follow_symlinks=False),
                                 child.is_dir(follow_symlinks=False))
                if entry.name != 'brokenLinkLoop':
                    self.assertEqual(entry.is_dir(), child.is_dir())

    def test_glob_common(self):
        def _check(glob, expected):
            self.assertEqual(set(glob), { P(self.base, q) for q in expected })
        P = self.cls
        p = P(self.base)
        it = p.glob("fileA")
        self.assertIsInstance(it, collections.abc.Iterator)
        _check(it, ["fileA"])
        _check(p.glob("fileB"), [])
        _check(p.glob("dir*/file*"), ["dirB/fileB", "dirC/fileC"])
        if not self.can_symlink:
            _check(p.glob("*A"), ['dirA', 'fileA'])
        else:
            _check(p.glob("*A"), ['dirA', 'fileA', 'linkA'])
        if not self.can_symlink:
            _check(p.glob("*B/*"), ['dirB/fileB'])
        else:
            _check(p.glob("*B/*"), ['dirB/fileB', 'dirB/linkD',
                                    'linkB/fileB', 'linkB/linkD'])
        if not self.can_symlink:
            _check(p.glob("*/fileB"), ['dirB/fileB'])
        else:
            _check(p.glob("*/fileB"), ['dirB/fileB', 'linkB/fileB'])
        if self.can_symlink:
            _check(p.glob("brokenLink"), ['brokenLink'])

        if not self.can_symlink:
            _check(p.glob("*/"), ["dirA/", "dirB/", "dirC/", "dirE/"])
        else:
            _check(p.glob("*/"), ["dirA/", "dirB/", "dirC/", "dirE/", "linkB/"])

    @needs_posix
    def test_glob_posix(self):
        P = self.cls
        p = P(self.base)
        q = p / "FILEa"
        given = set(p.glob("FILEa"))
        expect = {q} if q.exists() else set()
        self.assertEqual(given, expect)
        self.assertEqual(set(p.glob("FILEa*")), set())

    @needs_windows
    def test_glob_windows(self):
        P = self.cls
        p = P(self.base)
        self.assertEqual(set(p.glob("FILEa")), { P(self.base, "fileA") })
        self.assertEqual(set(p.glob("*a\\")), { P(self.base, "dirA/") })
        self.assertEqual(set(p.glob("F*a")), { P(self.base, "fileA") })

    def test_glob_empty_pattern(self):
        P = self.cls
        p = P(self.base)
        self.assertEqual(list(p.glob("")), [p])

    def test_glob_case_sensitive(self):
        P = self.cls
        def _check(path, pattern, case_sensitive, expected):
            actual = {str(q) for q in path.glob(pattern, case_sensitive=case_sensitive)}
            expected = {str(P(self.base, q)) for q in expected}
            self.assertEqual(actual, expected)
        path = P(self.base)
        _check(path, "DIRB/FILE*", True, [])
        _check(path, "DIRB/FILE*", False, ["dirB/fileB"])
        _check(path, "dirb/file*", True, [])
        _check(path, "dirb/file*", False, ["dirB/fileB"])

    def test_rglob_recurse_symlinks_false(self):
        def _check(path, glob, expected):
            actual = set(path.rglob(glob, recurse_symlinks=False))
            self.assertEqual(actual, { P(self.base, q) for q in expected })
        P = self.cls
        p = P(self.base)
        it = p.rglob("fileA")
        self.assertIsInstance(it, collections.abc.Iterator)
        _check(p, "fileA", ["fileA"])
        _check(p, "fileB", ["dirB/fileB"])
        _check(p, "**/fileB", ["dirB/fileB"])
        _check(p, "*/fileA", [])

        if self.can_symlink:
            _check(p, "*/fileB", ["dirB/fileB", "dirB/linkD/fileB",
                                  "linkB/fileB", "dirA/linkC/fileB"])
            _check(p, "*/", [
                "dirA/", "dirA/linkC/", "dirB/", "dirB/linkD/", "dirC/",
                "dirC/dirD/", "dirE/", "linkB/"])
        else:
            _check(p, "*/fileB", ["dirB/fileB"])
            _check(p, "*/", ["dirA/", "dirB/", "dirC/", "dirC/dirD/", "dirE/"])

        _check(p, "file*", ["fileA", "dirB/fileB", "dirC/fileC", "dirC/dirD/fileD"])
        _check(p, "", ["", "dirA/", "dirB/", "dirC/", "dirE/", "dirC/dirD/"])
        p = P(self.base, "dirC")
        _check(p, "*", ["dirC/fileC", "dirC/novel.txt",
                              "dirC/dirD", "dirC/dirD/fileD"])
        _check(p, "file*", ["dirC/fileC", "dirC/dirD/fileD"])
        _check(p, "**/file*", ["dirC/fileC", "dirC/dirD/fileD"])
        _check(p, "dir*/**", ["dirC/dirD/", "dirC/dirD/fileD"])
        _check(p, "dir*/**/", ["dirC/dirD/"])
        _check(p, "*/*", ["dirC/dirD/fileD"])
        _check(p, "*/", ["dirC/dirD/"])
        _check(p, "", ["dirC/", "dirC/dirD/"])
        _check(p, "**", ["dirC/", "dirC/fileC", "dirC/dirD", "dirC/dirD/fileD", "dirC/novel.txt"])
        _check(p, "**/", ["dirC/", "dirC/dirD/"])
        # gh-91616, a re module regression
        _check(p, "*.txt", ["dirC/novel.txt"])
        _check(p, "*.*", ["dirC/novel.txt"])

    @needs_posix
    def test_rglob_posix(self):
        P = self.cls
        p = P(self.base, "dirC")
        q = p / "dirD" / "FILEd"
        given = set(p.rglob("FILEd"))
        expect = {q} if q.exists() else set()
        self.assertEqual(given, expect)
        self.assertEqual(set(p.rglob("FILEd*")), set())

    @needs_windows
    def test_rglob_windows(self):
        P = self.cls
        p = P(self.base, "dirC")
        self.assertEqual(set(p.rglob("FILEd")), { P(self.base, "dirC/dirD/fileD") })
        self.assertEqual(set(p.rglob("*\\")), { P(self.base, "dirC/dirD/") })

    def test_stat(self):
        statA = self.cls(self.base).joinpath('fileA').stat()
        statB = self.cls(self.base).joinpath('dirB', 'fileB').stat()
        statC = self.cls(self.base).joinpath('dirC').stat()
        # st_mode: files are the same, directory differs.
        self.assertIsInstance(statA.st_mode, int)
        self.assertEqual(statA.st_mode, statB.st_mode)
        self.assertNotEqual(statA.st_mode, statC.st_mode)
        self.assertNotEqual(statB.st_mode, statC.st_mode)
        # st_ino: all different,
        self.assertIsInstance(statA.st_ino, int)
        self.assertNotEqual(statA.st_ino, statB.st_ino)
        self.assertNotEqual(statA.st_ino, statC.st_ino)
        self.assertNotEqual(statB.st_ino, statC.st_ino)
        # st_dev: all the same.
        self.assertIsInstance(statA.st_dev, int)
        self.assertEqual(statA.st_dev, statB.st_dev)
        self.assertEqual(statA.st_dev, statC.st_dev)
        # other attributes not used by pathlib.

    def test_stat_no_follow_symlinks_nosymlink(self):
        p = self.cls(self.base) / 'fileA'
        st = p.stat()
        self.assertEqual(st, p.stat(follow_symlinks=False))

    def test_is_dir(self):
        P = self.cls(self.base)
        self.assertTrue((P / 'dirA').is_dir())
        self.assertFalse((P / 'fileA').is_dir())
        self.assertFalse((P / 'non-existing').is_dir())
        self.assertFalse((P / 'fileA' / 'bah').is_dir())
        if self.can_symlink:
            self.assertFalse((P / 'linkA').is_dir())
            self.assertTrue((P / 'linkB').is_dir())
            self.assertFalse((P/ 'brokenLink').is_dir())
        self.assertFalse((P / 'dirA\udfff').is_dir())
        self.assertFalse((P / 'dirA\x00').is_dir())

    def test_is_dir_no_follow_symlinks(self):
        P = self.cls(self.base)
        self.assertTrue((P / 'dirA').is_dir(follow_symlinks=False))
        self.assertFalse((P / 'fileA').is_dir(follow_symlinks=False))
        self.assertFalse((P / 'non-existing').is_dir(follow_symlinks=False))
        self.assertFalse((P / 'fileA' / 'bah').is_dir(follow_symlinks=False))
        if self.can_symlink:
            self.assertFalse((P / 'linkA').is_dir(follow_symlinks=False))
            self.assertFalse((P / 'linkB').is_dir(follow_symlinks=False))
            self.assertFalse((P/ 'brokenLink').is_dir(follow_symlinks=False))
        self.assertFalse((P / 'dirA\udfff').is_dir(follow_symlinks=False))
        self.assertFalse((P / 'dirA\x00').is_dir(follow_symlinks=False))

    def test_is_file(self):
        P = self.cls(self.base)
        self.assertTrue((P / 'fileA').is_file())
        self.assertFalse((P / 'dirA').is_file())
        self.assertFalse((P / 'non-existing').is_file())
        self.assertFalse((P / 'fileA' / 'bah').is_file())
        if self.can_symlink:
            self.assertTrue((P / 'linkA').is_file())
            self.assertFalse((P / 'linkB').is_file())
            self.assertFalse((P/ 'brokenLink').is_file())
        self.assertFalse((P / 'fileA\udfff').is_file())
        self.assertFalse((P / 'fileA\x00').is_file())

    def test_is_file_no_follow_symlinks(self):
        P = self.cls(self.base)
        self.assertTrue((P / 'fileA').is_file(follow_symlinks=False))
        self.assertFalse((P / 'dirA').is_file(follow_symlinks=False))
        self.assertFalse((P / 'non-existing').is_file(follow_symlinks=False))
        self.assertFalse((P / 'fileA' / 'bah').is_file(follow_symlinks=False))
        if self.can_symlink:
            self.assertFalse((P / 'linkA').is_file(follow_symlinks=False))
            self.assertFalse((P / 'linkB').is_file(follow_symlinks=False))
            self.assertFalse((P/ 'brokenLink').is_file(follow_symlinks=False))
        self.assertFalse((P / 'fileA\udfff').is_file(follow_symlinks=False))
        self.assertFalse((P / 'fileA\x00').is_file(follow_symlinks=False))

    def test_is_symlink(self):
        P = self.cls(self.base)
        self.assertFalse((P / 'fileA').is_symlink())
        self.assertFalse((P / 'dirA').is_symlink())
        self.assertFalse((P / 'non-existing').is_symlink())
        self.assertFalse((P / 'fileA' / 'bah').is_symlink())
        if self.can_symlink:
            self.assertTrue((P / 'linkA').is_symlink())
            self.assertTrue((P / 'linkB').is_symlink())
            self.assertTrue((P/ 'brokenLink').is_symlink())
        self.assertIs((P / 'fileA\udfff').is_file(), False)
        self.assertIs((P / 'fileA\x00').is_file(), False)
        if self.can_symlink:
            self.assertIs((P / 'linkA\udfff').is_file(), False)
            self.assertIs((P / 'linkA\x00').is_file(), False)

<<<<<<< HEAD
    def test_unlink(self):
        p = self.cls(self.base) / 'fileA'
        p.unlink()
        self.assertFileNotFound(p.stat)
        self.assertFileNotFound(p.unlink)

    def test_unlink_missing_ok(self):
        p = self.cls(self.base) / 'fileAAA'
        self.assertFileNotFound(p.unlink)
        p.unlink(missing_ok=True)

    def test_rmdir(self):
        p = self.cls(self.base) / 'dirA'
        for q in p.iterdir():
            q.unlink()
        p.rmdir()
        self.assertFileNotFound(p.stat)
        self.assertFileNotFound(p.unlink)
=======
    def test_is_junction_false(self):
        P = self.cls(self.base)
        self.assertFalse((P / 'fileA').is_junction())
        self.assertFalse((P / 'dirA').is_junction())
        self.assertFalse((P / 'non-existing').is_junction())
        self.assertFalse((P / 'fileA' / 'bah').is_junction())
        self.assertFalse((P / 'fileA\udfff').is_junction())
        self.assertFalse((P / 'fileA\x00').is_junction())

    def test_is_fifo_false(self):
        P = self.cls(self.base)
        self.assertFalse((P / 'fileA').is_fifo())
        self.assertFalse((P / 'dirA').is_fifo())
        self.assertFalse((P / 'non-existing').is_fifo())
        self.assertFalse((P / 'fileA' / 'bah').is_fifo())
        self.assertIs((P / 'fileA\udfff').is_fifo(), False)
        self.assertIs((P / 'fileA\x00').is_fifo(), False)

    def test_is_socket_false(self):
        P = self.cls(self.base)
        self.assertFalse((P / 'fileA').is_socket())
        self.assertFalse((P / 'dirA').is_socket())
        self.assertFalse((P / 'non-existing').is_socket())
        self.assertFalse((P / 'fileA' / 'bah').is_socket())
        self.assertIs((P / 'fileA\udfff').is_socket(), False)
        self.assertIs((P / 'fileA\x00').is_socket(), False)

    def test_is_block_device_false(self):
        P = self.cls(self.base)
        self.assertFalse((P / 'fileA').is_block_device())
        self.assertFalse((P / 'dirA').is_block_device())
        self.assertFalse((P / 'non-existing').is_block_device())
        self.assertFalse((P / 'fileA' / 'bah').is_block_device())
        self.assertIs((P / 'fileA\udfff').is_block_device(), False)
        self.assertIs((P / 'fileA\x00').is_block_device(), False)

    def test_is_char_device_false(self):
        P = self.cls(self.base)
        self.assertFalse((P / 'fileA').is_char_device())
        self.assertFalse((P / 'dirA').is_char_device())
        self.assertFalse((P / 'non-existing').is_char_device())
        self.assertFalse((P / 'fileA' / 'bah').is_char_device())
        self.assertIs((P / 'fileA\udfff').is_char_device(), False)
        self.assertIs((P / 'fileA\x00').is_char_device(), False)
>>>>>>> 7f8ec523

    def test_delete_file(self):
        p = self.cls(self.base) / 'fileA'
        p._delete()
        self.assertFileNotFound(p.stat)
        self.assertFileNotFound(p._delete)

    def test_delete_dir(self):
        base = self.cls(self.base)
        base.joinpath('dirA')._delete()
        self.assertRaises(FileNotFoundError, base.joinpath('dirA').stat)
        self.assertRaises(FileNotFoundError, base.joinpath('dirA', 'linkC').stat,
                          follow_symlinks=False)
        base.joinpath('dirB')._delete()
        self.assertRaises(FileNotFoundError, base.joinpath('dirB').stat)
        self.assertRaises(FileNotFoundError, base.joinpath('dirB', 'fileB').stat)
        self.assertRaises(FileNotFoundError, base.joinpath('dirB', 'linkD').stat,
                          follow_symlinks=False)
        base.joinpath('dirC')._delete()
        self.assertRaises(FileNotFoundError, base.joinpath('dirC').stat)
        self.assertRaises(FileNotFoundError, base.joinpath('dirC', 'dirD').stat)
        self.assertRaises(FileNotFoundError, base.joinpath('dirC', 'dirD', 'fileD').stat)
        self.assertRaises(FileNotFoundError, base.joinpath('dirC', 'fileC').stat)
        self.assertRaises(FileNotFoundError, base.joinpath('dirC', 'novel.txt').stat)

    def test_delete_missing(self):
        tmp = self.cls(self.base, 'delete')
        tmp.mkdir()
        # filename is guaranteed not to exist
        filename = tmp / 'foo'
        self.assertRaises(FileNotFoundError, filename._delete)


class DummyPathWalkTest(unittest.TestCase):
    cls = DummyPath
    base = DummyPathTest.base
    can_symlink = False

    def setUp(self):
        # Build:
        #     TESTFN/
        #       TEST1/              a file kid and two directory kids
        #         tmp1
        #         SUB1/             a file kid and a directory kid
        #           tmp2
        #           SUB11/          no kids
        #         SUB2/             a file kid and a dirsymlink kid
        #           tmp3
        #           link/           a symlink to TEST2
        #           broken_link
        #           broken_link2
        #       TEST2/
        #         tmp4              a lone file
        self.walk_path = self.cls(self.base, "TEST1")
        self.sub1_path = self.walk_path / "SUB1"
        self.sub11_path = self.sub1_path / "SUB11"
        self.sub2_path = self.walk_path / "SUB2"
        tmp1_path = self.walk_path / "tmp1"
        tmp2_path = self.sub1_path / "tmp2"
        tmp3_path = self.sub2_path / "tmp3"
        self.link_path = self.sub2_path / "link"
        t2_path = self.cls(self.base, "TEST2")
        tmp4_path = self.cls(self.base, "TEST2", "tmp4")
        broken_link_path = self.sub2_path / "broken_link"
        broken_link2_path = self.sub2_path / "broken_link2"

        self.sub11_path.mkdir(parents=True)
        self.sub2_path.mkdir(parents=True)
        t2_path.mkdir(parents=True)

        for path in tmp1_path, tmp2_path, tmp3_path, tmp4_path:
            with path.open("w", encoding='utf-8') as f:
                f.write(f"I'm {path} and proud of it.  Blame test_pathlib.\n")

        if self.can_symlink:
            self.link_path.symlink_to(t2_path, target_is_directory=True)
            broken_link_path.symlink_to('broken')
            broken_link2_path.symlink_to(self.cls('tmp3', 'broken'))
            self.sub2_tree = (self.sub2_path, [], ["broken_link", "broken_link2", "link", "tmp3"])
        else:
            self.sub2_tree = (self.sub2_path, [], ["tmp3"])

    def tearDown(self):
        base = self.cls(self.base)
        base._delete()

    def test_walk_topdown(self):
        walker = self.walk_path.walk()
        entry = next(walker)
        entry[1].sort()  # Ensure we visit SUB1 before SUB2
        self.assertEqual(entry, (self.walk_path, ["SUB1", "SUB2"], ["tmp1"]))
        entry = next(walker)
        self.assertEqual(entry, (self.sub1_path, ["SUB11"], ["tmp2"]))
        entry = next(walker)
        self.assertEqual(entry, (self.sub11_path, [], []))
        entry = next(walker)
        entry[1].sort()
        entry[2].sort()
        self.assertEqual(entry, self.sub2_tree)
        with self.assertRaises(StopIteration):
            next(walker)

    def test_walk_prune(self):
        # Prune the search.
        all = []
        for root, dirs, files in self.walk_path.walk():
            all.append((root, dirs, files))
            if 'SUB1' in dirs:
                # Note that this also mutates the dirs we appended to all!
                dirs.remove('SUB1')

        self.assertEqual(len(all), 2)
        self.assertEqual(all[0], (self.walk_path, ["SUB2"], ["tmp1"]))

        all[1][-1].sort()
        all[1][1].sort()
        self.assertEqual(all[1], self.sub2_tree)

    def test_walk_bottom_up(self):
        seen_testfn = seen_sub1 = seen_sub11 = seen_sub2 = False
        for path, dirnames, filenames in self.walk_path.walk(top_down=False):
            if path == self.walk_path:
                self.assertFalse(seen_testfn)
                self.assertTrue(seen_sub1)
                self.assertTrue(seen_sub2)
                self.assertEqual(sorted(dirnames), ["SUB1", "SUB2"])
                self.assertEqual(filenames, ["tmp1"])
                seen_testfn = True
            elif path == self.sub1_path:
                self.assertFalse(seen_testfn)
                self.assertFalse(seen_sub1)
                self.assertTrue(seen_sub11)
                self.assertEqual(dirnames, ["SUB11"])
                self.assertEqual(filenames, ["tmp2"])
                seen_sub1 = True
            elif path == self.sub11_path:
                self.assertFalse(seen_sub1)
                self.assertFalse(seen_sub11)
                self.assertEqual(dirnames, [])
                self.assertEqual(filenames, [])
                seen_sub11 = True
            elif path == self.sub2_path:
                self.assertFalse(seen_testfn)
                self.assertFalse(seen_sub2)
                self.assertEqual(sorted(dirnames), sorted(self.sub2_tree[1]))
                self.assertEqual(sorted(filenames), sorted(self.sub2_tree[2]))
                seen_sub2 = True
            else:
                raise AssertionError(f"Unexpected path: {path}")
        self.assertTrue(seen_testfn)



if __name__ == "__main__":
    unittest.main()<|MERGE_RESOLUTION|>--- conflicted
+++ resolved
@@ -2149,72 +2149,6 @@
             self.assertIs((P / 'linkA\udfff').is_file(), False)
             self.assertIs((P / 'linkA\x00').is_file(), False)
 
-<<<<<<< HEAD
-    def test_unlink(self):
-        p = self.cls(self.base) / 'fileA'
-        p.unlink()
-        self.assertFileNotFound(p.stat)
-        self.assertFileNotFound(p.unlink)
-
-    def test_unlink_missing_ok(self):
-        p = self.cls(self.base) / 'fileAAA'
-        self.assertFileNotFound(p.unlink)
-        p.unlink(missing_ok=True)
-
-    def test_rmdir(self):
-        p = self.cls(self.base) / 'dirA'
-        for q in p.iterdir():
-            q.unlink()
-        p.rmdir()
-        self.assertFileNotFound(p.stat)
-        self.assertFileNotFound(p.unlink)
-=======
-    def test_is_junction_false(self):
-        P = self.cls(self.base)
-        self.assertFalse((P / 'fileA').is_junction())
-        self.assertFalse((P / 'dirA').is_junction())
-        self.assertFalse((P / 'non-existing').is_junction())
-        self.assertFalse((P / 'fileA' / 'bah').is_junction())
-        self.assertFalse((P / 'fileA\udfff').is_junction())
-        self.assertFalse((P / 'fileA\x00').is_junction())
-
-    def test_is_fifo_false(self):
-        P = self.cls(self.base)
-        self.assertFalse((P / 'fileA').is_fifo())
-        self.assertFalse((P / 'dirA').is_fifo())
-        self.assertFalse((P / 'non-existing').is_fifo())
-        self.assertFalse((P / 'fileA' / 'bah').is_fifo())
-        self.assertIs((P / 'fileA\udfff').is_fifo(), False)
-        self.assertIs((P / 'fileA\x00').is_fifo(), False)
-
-    def test_is_socket_false(self):
-        P = self.cls(self.base)
-        self.assertFalse((P / 'fileA').is_socket())
-        self.assertFalse((P / 'dirA').is_socket())
-        self.assertFalse((P / 'non-existing').is_socket())
-        self.assertFalse((P / 'fileA' / 'bah').is_socket())
-        self.assertIs((P / 'fileA\udfff').is_socket(), False)
-        self.assertIs((P / 'fileA\x00').is_socket(), False)
-
-    def test_is_block_device_false(self):
-        P = self.cls(self.base)
-        self.assertFalse((P / 'fileA').is_block_device())
-        self.assertFalse((P / 'dirA').is_block_device())
-        self.assertFalse((P / 'non-existing').is_block_device())
-        self.assertFalse((P / 'fileA' / 'bah').is_block_device())
-        self.assertIs((P / 'fileA\udfff').is_block_device(), False)
-        self.assertIs((P / 'fileA\x00').is_block_device(), False)
-
-    def test_is_char_device_false(self):
-        P = self.cls(self.base)
-        self.assertFalse((P / 'fileA').is_char_device())
-        self.assertFalse((P / 'dirA').is_char_device())
-        self.assertFalse((P / 'non-existing').is_char_device())
-        self.assertFalse((P / 'fileA' / 'bah').is_char_device())
-        self.assertIs((P / 'fileA\udfff').is_char_device(), False)
-        self.assertIs((P / 'fileA\x00').is_char_device(), False)
->>>>>>> 7f8ec523
-
     def test_delete_file(self):
         p = self.cls(self.base) / 'fileA'
         p._delete()
