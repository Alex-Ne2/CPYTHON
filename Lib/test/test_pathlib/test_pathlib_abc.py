--- conflicted
+++ resolved
@@ -1325,26 +1325,21 @@
             self.assertIs((P / 'linkA\x00').is_file(), False)
 
 
-<<<<<<< HEAD
-class WritablePathTest(ReadablePathTest):
+class WritablePathTest(JoinablePathTest):
     cls = DummyWritablePath
 
     def test_is_writable(self):
         p = self.cls(self.base)
         self.assertIsInstance(p, WritablePath)
-=======
-class DummyWritablePathTest(DummyJoinablePathTest):
-    cls = DummyWritablePath
 
 
 class DummyRWPath(DummyWritablePath, DummyReadablePath):
     __slots__ = ()
 
 
-class DummyRWPathTest(DummyWritablePathTest, DummyReadablePathTest):
+class RWPathTest(WritablePathTest, ReadablePathTest):
     cls = DummyRWPath
     can_symlink = False
->>>>>>> 01d91500
 
     def test_read_write_bytes(self):
         p = self.cls(self.base)
