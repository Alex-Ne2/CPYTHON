import collections
import io
import os
import errno
import stat
import unittest

from pathlib._abc import UnsupportedOperation, ParserBase, PurePathBase, PathBase
import posixpath

from test.support.os_helper import TESTFN


_tests_needing_posix = set()
_tests_needing_windows = set()


def needs_posix(fn):
    """Decorator that marks a test as requiring a POSIX-flavoured path class."""
    _tests_needing_posix.add(fn.__name__)
    return fn

def needs_windows(fn):
    """Decorator that marks a test as requiring a Windows-flavoured path class."""
    _tests_needing_windows.add(fn.__name__)
    return fn


class UnsupportedOperationTest(unittest.TestCase):
    def test_is_notimplemented(self):
        self.assertTrue(issubclass(UnsupportedOperation, NotImplementedError))
        self.assertTrue(isinstance(UnsupportedOperation(), NotImplementedError))


class ParserBaseTest(unittest.TestCase):
    cls = ParserBase

    def test_unsupported_operation(self):
        m = self.cls()
        e = UnsupportedOperation
        with self.assertRaises(e):
            m.sep
        self.assertRaises(e, m.join, 'foo')
        self.assertRaises(e, m.split, 'foo')
        self.assertRaises(e, m.splitdrive, 'foo')
        self.assertRaises(e, m.splitext, 'foo')
        self.assertRaises(e, m.normcase, 'foo')
        self.assertRaises(e, m.isabs, 'foo')

#
# Tests for the pure classes.
#


class PurePathBaseTest(unittest.TestCase):
    cls = PurePathBase

    def test_unsupported_operation_pure(self):
        p = self.cls('foo')
        e = UnsupportedOperation
        with self.assertRaises(e):
            p.drive
        with self.assertRaises(e):
            p.root
        with self.assertRaises(e):
            p.anchor
        with self.assertRaises(e):
            p.parts
        with self.assertRaises(e):
            p.parent
        with self.assertRaises(e):
            p.parents
        with self.assertRaises(e):
            p.name
        with self.assertRaises(e):
            p.stem
        with self.assertRaises(e):
            p.suffix
        with self.assertRaises(e):
            p.suffixes
        self.assertRaises(e, p.with_name, 'bar')
        self.assertRaises(e, p.with_stem, 'bar')
        self.assertRaises(e, p.with_suffix, '.txt')
        self.assertRaises(e, p.relative_to, '')
        self.assertRaises(e, p.is_relative_to, '')
        self.assertRaises(e, p.is_absolute)
        self.assertRaises(e, p.match, '*')

    def test_magic_methods(self):
        P = self.cls
        self.assertFalse(hasattr(P, '__fspath__'))
        self.assertFalse(hasattr(P, '__bytes__'))
        self.assertIs(P.__reduce__, object.__reduce__)
        self.assertIs(P.__repr__, object.__repr__)
        self.assertIs(P.__hash__, object.__hash__)
        self.assertIs(P.__eq__, object.__eq__)
        self.assertIs(P.__lt__, object.__lt__)
        self.assertIs(P.__le__, object.__le__)
        self.assertIs(P.__gt__, object.__gt__)
        self.assertIs(P.__ge__, object.__ge__)

    def test_parser(self):
        self.assertIsInstance(self.cls.parser, ParserBase)


class DummyPurePath(PurePathBase):
    __slots__ = ()
    parser = posixpath

    def __eq__(self, other):
        if not isinstance(other, DummyPurePath):
            return NotImplemented
        return str(self) == str(other)

    def __hash__(self):
        return hash(str(self))

    def __repr__(self):
        return "{}({!r})".format(self.__class__.__name__, self.as_posix())


class DummyPurePathTest(unittest.TestCase):
    cls = DummyPurePath

    # Use a base path that's unrelated to any real filesystem path.
    base = f'/this/path/kills/fascists/{TESTFN}'

    def setUp(self):
        name = self.id().split('.')[-1]
        if name in _tests_needing_posix and self.cls.parser is not posixpath:
            self.skipTest('requires POSIX-flavoured path class')
        if name in _tests_needing_windows and self.cls.parser is posixpath:
            self.skipTest('requires Windows-flavoured path class')
        p = self.cls('a')
        self.parser = p.parser
        self.sep = self.parser.sep
        self.altsep = self.parser.altsep

    def test_constructor_common(self):
        P = self.cls
        p = P('a')
        self.assertIsInstance(p, P)
        P()
        P('a', 'b', 'c')
        P('/a', 'b', 'c')
        P('a/b/c')
        P('/a/b/c')

    def test_bytes(self):
        P = self.cls
        with self.assertRaises(TypeError):
            P(b'a')
        with self.assertRaises(TypeError):
            P(b'a', 'b')
        with self.assertRaises(TypeError):
            P('a', b'b')
        with self.assertRaises(TypeError):
            P('a').joinpath(b'b')
        with self.assertRaises(TypeError):
            P('a') / b'b'
        with self.assertRaises(TypeError):
            b'a' / P('b')
        with self.assertRaises(TypeError):
            P('a').match(b'b')
        with self.assertRaises(TypeError):
            P('a').relative_to(b'b')
        with self.assertRaises(TypeError):
            P('a').with_name(b'b')
        with self.assertRaises(TypeError):
            P('a').with_stem(b'b')
        with self.assertRaises(TypeError):
            P('a').with_suffix(b'b')

    def _check_str_subclass(self, *args):
        # Issue #21127: it should be possible to construct a PurePath object
        # from a str subclass instance, and it then gets converted to
        # a pure str object.
        class StrSubclass(str):
            pass
        P = self.cls
        p = P(*(StrSubclass(x) for x in args))
        self.assertEqual(p, P(*args))
        for part in p.parts:
            self.assertIs(type(part), str)

    def test_str_subclass_common(self):
        self._check_str_subclass('')
        self._check_str_subclass('.')
        self._check_str_subclass('a')
        self._check_str_subclass('a/b.txt')
        self._check_str_subclass('/a/b.txt')

    @needs_windows
    def test_str_subclass_windows(self):
        self._check_str_subclass('.\\a:b')
        self._check_str_subclass('c:')
        self._check_str_subclass('c:a')
        self._check_str_subclass('c:a\\b.txt')
        self._check_str_subclass('c:\\')
        self._check_str_subclass('c:\\a')
        self._check_str_subclass('c:\\a\\b.txt')
        self._check_str_subclass('\\\\some\\share')
        self._check_str_subclass('\\\\some\\share\\a')
        self._check_str_subclass('\\\\some\\share\\a\\b.txt')

    def test_with_segments_common(self):
        class P(self.cls):
            def __init__(self, *pathsegments, session_id):
                super().__init__(*pathsegments)
                self.session_id = session_id

            def with_segments(self, *pathsegments):
                return type(self)(*pathsegments, session_id=self.session_id)
        p = P('foo', 'bar', session_id=42)
        self.assertEqual(42, (p / 'foo').session_id)
        self.assertEqual(42, ('foo' / p).session_id)
        self.assertEqual(42, p.joinpath('foo').session_id)
        self.assertEqual(42, p.with_name('foo').session_id)
        self.assertEqual(42, p.with_stem('foo').session_id)
        self.assertEqual(42, p.with_suffix('.foo').session_id)
        self.assertEqual(42, p.with_segments('foo').session_id)
        self.assertEqual(42, p.relative_to('foo').session_id)
        self.assertEqual(42, p.parent.session_id)
        for parent in p.parents:
            self.assertEqual(42, parent.session_id)

    def test_join_common(self):
        P = self.cls
        p = P('a/b')
        pp = p.joinpath('c')
        self.assertEqual(pp, P('a/b/c'))
        self.assertIs(type(pp), type(p))
        pp = p.joinpath('c', 'd')
        self.assertEqual(pp, P('a/b/c/d'))
        pp = p.joinpath('/c')
        self.assertEqual(pp, P('/c'))

    @needs_posix
    def test_join_posix(self):
        P = self.cls
        p = P('//a')
        pp = p.joinpath('b')
        self.assertEqual(pp, P('//a/b'))
        pp = P('/a').joinpath('//c')
        self.assertEqual(pp, P('//c'))
        pp = P('//a').joinpath('/c')
        self.assertEqual(pp, P('/c'))

    @needs_windows
    def test_join_windows(self):
        P = self.cls
        p = P('C:/a/b')
        pp = p.joinpath('x/y')
        self.assertEqual(pp, P('C:/a/b/x/y'))
        pp = p.joinpath('/x/y')
        self.assertEqual(pp, P('C:/x/y'))
        # Joining with a different drive => the first path is ignored, even
        # if the second path is relative.
        pp = p.joinpath('D:x/y')
        self.assertEqual(pp, P('D:x/y'))
        pp = p.joinpath('D:/x/y')
        self.assertEqual(pp, P('D:/x/y'))
        pp = p.joinpath('//host/share/x/y')
        self.assertEqual(pp, P('//host/share/x/y'))
        # Joining with the same drive => the first path is appended to if
        # the second path is relative.
        pp = p.joinpath('c:x/y')
        self.assertEqual(pp, P('C:/a/b/x/y'))
        pp = p.joinpath('c:/x/y')
        self.assertEqual(pp, P('C:/x/y'))
        # Joining with files with NTFS data streams => the filename should
        # not be parsed as a drive letter
        pp = p.joinpath(P('./d:s'))
        self.assertEqual(pp, P('C:/a/b/d:s'))
        pp = p.joinpath(P('./dd:s'))
        self.assertEqual(pp, P('C:/a/b/dd:s'))
        pp = p.joinpath(P('E:d:s'))
        self.assertEqual(pp, P('E:d:s'))
        # Joining onto a UNC path with no root
        pp = P('//').joinpath('server')
        self.assertEqual(pp, P('//server'))
        pp = P('//server').joinpath('share')
        self.assertEqual(pp, P('//server/share'))
        pp = P('//./BootPartition').joinpath('Windows')
        self.assertEqual(pp, P('//./BootPartition/Windows'))

    def test_div_common(self):
        # Basically the same as joinpath().
        P = self.cls
        p = P('a/b')
        pp = p / 'c'
        self.assertEqual(pp, P('a/b/c'))
        self.assertIs(type(pp), type(p))
        pp = p / 'c/d'
        self.assertEqual(pp, P('a/b/c/d'))
        pp = p / 'c' / 'd'
        self.assertEqual(pp, P('a/b/c/d'))
        pp = 'c' / p / 'd'
        self.assertEqual(pp, P('c/a/b/d'))
        pp = p/ '/c'
        self.assertEqual(pp, P('/c'))

    @needs_posix
    def test_div_posix(self):
        # Basically the same as joinpath().
        P = self.cls
        p = P('//a')
        pp = p / 'b'
        self.assertEqual(pp, P('//a/b'))
        pp = P('/a') / '//c'
        self.assertEqual(pp, P('//c'))
        pp = P('//a') / '/c'
        self.assertEqual(pp, P('/c'))

    @needs_windows
    def test_div_windows(self):
        # Basically the same as joinpath().
        P = self.cls
        p = P('C:/a/b')
        self.assertEqual(p / 'x/y', P('C:/a/b/x/y'))
        self.assertEqual(p / 'x' / 'y', P('C:/a/b/x/y'))
        self.assertEqual(p / '/x/y', P('C:/x/y'))
        self.assertEqual(p / '/x' / 'y', P('C:/x/y'))
        # Joining with a different drive => the first path is ignored, even
        # if the second path is relative.
        self.assertEqual(p / 'D:x/y', P('D:x/y'))
        self.assertEqual(p / 'D:' / 'x/y', P('D:x/y'))
        self.assertEqual(p / 'D:/x/y', P('D:/x/y'))
        self.assertEqual(p / 'D:' / '/x/y', P('D:/x/y'))
        self.assertEqual(p / '//host/share/x/y', P('//host/share/x/y'))
        # Joining with the same drive => the first path is appended to if
        # the second path is relative.
        self.assertEqual(p / 'c:x/y', P('C:/a/b/x/y'))
        self.assertEqual(p / 'c:/x/y', P('C:/x/y'))
        # Joining with files with NTFS data streams => the filename should
        # not be parsed as a drive letter
        self.assertEqual(p / P('./d:s'), P('C:/a/b/d:s'))
        self.assertEqual(p / P('./dd:s'), P('C:/a/b/dd:s'))
        self.assertEqual(p / P('E:d:s'), P('E:d:s'))

    def _check_str(self, expected, args):
        p = self.cls(*args)
        self.assertEqual(str(p), expected.replace('/', self.sep))

    def test_str_common(self):
        # Canonicalized paths roundtrip.
        for pathstr in ('a', 'a/b', 'a/b/c', '/', '/a/b', '/a/b/c'):
            self._check_str(pathstr, (pathstr,))
        # Other tests for str() are in test_equivalences().

    @needs_windows
    def test_str_windows(self):
        p = self.cls('a/b/c')
        self.assertEqual(str(p), 'a\\b\\c')
        p = self.cls('c:/a/b/c')
        self.assertEqual(str(p), 'c:\\a\\b\\c')
        p = self.cls('//a/b')
        self.assertEqual(str(p), '\\\\a\\b\\')
        p = self.cls('//a/b/c')
        self.assertEqual(str(p), '\\\\a\\b\\c')
        p = self.cls('//a/b/c/d')
        self.assertEqual(str(p), '\\\\a\\b\\c\\d')

    def test_as_posix_common(self):
        P = self.cls
        for pathstr in ('a', 'a/b', 'a/b/c', '/', '/a/b', '/a/b/c'):
            self.assertEqual(P(pathstr).as_posix(), pathstr)
        # Other tests for as_posix() are in test_equivalences().

    def test_match_empty(self):
        P = self.cls
        self.assertRaises(ValueError, P('a').match, '')

    def test_match_common(self):
        P = self.cls
        # Simple relative pattern.
        self.assertTrue(P('b.py').match('b.py'))
        self.assertTrue(P('a/b.py').match('b.py'))
        self.assertTrue(P('/a/b.py').match('b.py'))
        self.assertFalse(P('a.py').match('b.py'))
        self.assertFalse(P('b/py').match('b.py'))
        self.assertFalse(P('/a.py').match('b.py'))
        self.assertFalse(P('b.py/c').match('b.py'))
        # Wildcard relative pattern.
        self.assertTrue(P('b.py').match('*.py'))
        self.assertTrue(P('a/b.py').match('*.py'))
        self.assertTrue(P('/a/b.py').match('*.py'))
        self.assertFalse(P('b.pyc').match('*.py'))
        self.assertFalse(P('b./py').match('*.py'))
        self.assertFalse(P('b.py/c').match('*.py'))
        # Multi-part relative pattern.
        self.assertTrue(P('ab/c.py').match('a*/*.py'))
        self.assertTrue(P('/d/ab/c.py').match('a*/*.py'))
        self.assertFalse(P('a.py').match('a*/*.py'))
        self.assertFalse(P('/dab/c.py').match('a*/*.py'))
        self.assertFalse(P('ab/c.py/d').match('a*/*.py'))
        # Absolute pattern.
        self.assertTrue(P('/b.py').match('/*.py'))
        self.assertFalse(P('b.py').match('/*.py'))
        self.assertFalse(P('a/b.py').match('/*.py'))
        self.assertFalse(P('/a/b.py').match('/*.py'))
        # Multi-part absolute pattern.
        self.assertTrue(P('/a/b.py').match('/a/*.py'))
        self.assertFalse(P('/ab.py').match('/a/*.py'))
        self.assertFalse(P('/a/b/c.py').match('/a/*.py'))
        # Multi-part glob-style pattern.
        self.assertFalse(P('/a/b/c.py').match('/**/*.py'))
        self.assertTrue(P('/a/b/c.py').match('/a/**/*.py'))
        # Case-sensitive flag
        self.assertFalse(P('A.py').match('a.PY', case_sensitive=True))
        self.assertTrue(P('A.py').match('a.PY', case_sensitive=False))
        self.assertFalse(P('c:/a/B.Py').match('C:/A/*.pY', case_sensitive=True))
        self.assertTrue(P('/a/b/c.py').match('/A/*/*.Py', case_sensitive=False))
        # Matching against empty path
        self.assertFalse(P('').match('*'))
        self.assertFalse(P('').match('**'))
        self.assertFalse(P('').match('**/*'))

    @needs_posix
    def test_match_posix(self):
        P = self.cls
        self.assertFalse(P('A.py').match('a.PY'))

    @needs_windows
    def test_match_windows(self):
        P = self.cls
        # Absolute patterns.
        self.assertTrue(P('c:/b.py').match('*:/*.py'))
        self.assertTrue(P('c:/b.py').match('c:/*.py'))
        self.assertFalse(P('d:/b.py').match('c:/*.py'))  # wrong drive
        self.assertFalse(P('b.py').match('/*.py'))
        self.assertFalse(P('b.py').match('c:*.py'))
        self.assertFalse(P('b.py').match('c:/*.py'))
        self.assertFalse(P('c:b.py').match('/*.py'))
        self.assertFalse(P('c:b.py').match('c:/*.py'))
        self.assertFalse(P('/b.py').match('c:*.py'))
        self.assertFalse(P('/b.py').match('c:/*.py'))
        # UNC patterns.
        self.assertTrue(P('//some/share/a.py').match('//*/*/*.py'))
        self.assertTrue(P('//some/share/a.py').match('//some/share/*.py'))
        self.assertFalse(P('//other/share/a.py').match('//some/share/*.py'))
        self.assertFalse(P('//some/share/a/b.py').match('//some/share/*.py'))
        # Case-insensitivity.
        self.assertTrue(P('B.py').match('b.PY'))
        self.assertTrue(P('c:/a/B.Py').match('C:/A/*.pY'))
        self.assertTrue(P('//Some/Share/B.Py').match('//somE/sharE/*.pY'))
        # Path anchor doesn't match pattern anchor
        self.assertFalse(P('c:/b.py').match('/*.py'))  # 'c:/' vs '/'
        self.assertFalse(P('c:/b.py').match('c:*.py'))  # 'c:/' vs 'c:'
        self.assertFalse(P('//some/share/a.py').match('/*.py'))  # '//some/share/' vs '/'

    def test_full_match_common(self):
        P = self.cls
        # Simple relative pattern.
        self.assertTrue(P('b.py').full_match('b.py'))
        self.assertFalse(P('a/b.py').full_match('b.py'))
        self.assertFalse(P('/a/b.py').full_match('b.py'))
        self.assertFalse(P('a.py').full_match('b.py'))
        self.assertFalse(P('b/py').full_match('b.py'))
        self.assertFalse(P('/a.py').full_match('b.py'))
        self.assertFalse(P('b.py/c').full_match('b.py'))
        # Wildcard relative pattern.
        self.assertTrue(P('b.py').full_match('*.py'))
        self.assertFalse(P('a/b.py').full_match('*.py'))
        self.assertFalse(P('/a/b.py').full_match('*.py'))
        self.assertFalse(P('b.pyc').full_match('*.py'))
        self.assertFalse(P('b./py').full_match('*.py'))
        self.assertFalse(P('b.py/c').full_match('*.py'))
        # Multi-part relative pattern.
        self.assertTrue(P('ab/c.py').full_match('a*/*.py'))
        self.assertFalse(P('/d/ab/c.py').full_match('a*/*.py'))
        self.assertFalse(P('a.py').full_match('a*/*.py'))
        self.assertFalse(P('/dab/c.py').full_match('a*/*.py'))
        self.assertFalse(P('ab/c.py/d').full_match('a*/*.py'))
        # Absolute pattern.
        self.assertTrue(P('/b.py').full_match('/*.py'))
        self.assertFalse(P('b.py').full_match('/*.py'))
        self.assertFalse(P('a/b.py').full_match('/*.py'))
        self.assertFalse(P('/a/b.py').full_match('/*.py'))
        # Multi-part absolute pattern.
        self.assertTrue(P('/a/b.py').full_match('/a/*.py'))
        self.assertFalse(P('/ab.py').full_match('/a/*.py'))
        self.assertFalse(P('/a/b/c.py').full_match('/a/*.py'))
        # Multi-part glob-style pattern.
        self.assertTrue(P('a').full_match('**'))
        self.assertTrue(P('c.py').full_match('**'))
        self.assertTrue(P('a/b/c.py').full_match('**'))
        self.assertTrue(P('/a/b/c.py').full_match('**'))
        self.assertTrue(P('/a/b/c.py').full_match('/**'))
        self.assertTrue(P('/a/b/c.py').full_match('/a/**'))
        self.assertTrue(P('/a/b/c.py').full_match('**/*.py'))
        self.assertTrue(P('/a/b/c.py').full_match('/**/*.py'))
        self.assertTrue(P('/a/b/c.py').full_match('/a/**/*.py'))
        self.assertTrue(P('/a/b/c.py').full_match('/a/b/**/*.py'))
        self.assertTrue(P('/a/b/c.py').full_match('/**/**/**/**/*.py'))
        self.assertFalse(P('c.py').full_match('**/a.py'))
        self.assertFalse(P('c.py').full_match('c/**'))
        self.assertFalse(P('a/b/c.py').full_match('**/a'))
        self.assertFalse(P('a/b/c.py').full_match('**/a/b'))
        self.assertFalse(P('a/b/c.py').full_match('**/a/b/c'))
        self.assertFalse(P('a/b/c.py').full_match('**/a/b/c.'))
        self.assertFalse(P('a/b/c.py').full_match('**/a/b/c./**'))
        self.assertFalse(P('a/b/c.py').full_match('**/a/b/c./**'))
        self.assertFalse(P('a/b/c.py').full_match('/a/b/c.py/**'))
        self.assertFalse(P('a/b/c.py').full_match('/**/a/b/c.py'))
        # Case-sensitive flag
        self.assertFalse(P('A.py').full_match('a.PY', case_sensitive=True))
        self.assertTrue(P('A.py').full_match('a.PY', case_sensitive=False))
        self.assertFalse(P('c:/a/B.Py').full_match('C:/A/*.pY', case_sensitive=True))
        self.assertTrue(P('/a/b/c.py').full_match('/A/*/*.Py', case_sensitive=False))
        # Matching against empty path
        self.assertFalse(P('').full_match('*'))
        self.assertTrue(P('').full_match('**'))
        self.assertFalse(P('').full_match('**/*'))
        # Matching with empty pattern
        self.assertTrue(P('').full_match(''))
        self.assertTrue(P('.').full_match('.'))
        self.assertFalse(P('/').full_match(''))
        self.assertFalse(P('/').full_match('.'))
        self.assertFalse(P('foo').full_match(''))
        self.assertFalse(P('foo').full_match('.'))

    def test_parts_common(self):
        # `parts` returns a tuple.
        sep = self.sep
        P = self.cls
        p = P('a/b')
        parts = p.parts
        self.assertEqual(parts, ('a', 'b'))
        # When the path is absolute, the anchor is a separate part.
        p = P('/a/b')
        parts = p.parts
        self.assertEqual(parts, (sep, 'a', 'b'))

    @needs_windows
    def test_parts_windows(self):
        P = self.cls
        p = P('c:a/b')
        parts = p.parts
        self.assertEqual(parts, ('c:', 'a', 'b'))
        p = P('c:/a/b')
        parts = p.parts
        self.assertEqual(parts, ('c:\\', 'a', 'b'))
        p = P('//a/b/c/d')
        parts = p.parts
        self.assertEqual(parts, ('\\\\a\\b\\', 'c', 'd'))

    def test_parent_common(self):
        # Relative
        P = self.cls
        p = P('a/b/c')
        self.assertEqual(p.parent, P('a/b'))
        self.assertEqual(p.parent.parent, P('a'))
        self.assertEqual(p.parent.parent.parent, P(''))
        self.assertEqual(p.parent.parent.parent.parent, P(''))
        # Anchored
        p = P('/a/b/c')
        self.assertEqual(p.parent, P('/a/b'))
        self.assertEqual(p.parent.parent, P('/a'))
        self.assertEqual(p.parent.parent.parent, P('/'))
        self.assertEqual(p.parent.parent.parent.parent, P('/'))

    @needs_windows
    def test_parent_windows(self):
        # Anchored
        P = self.cls
        p = P('z:a/b/c')
        self.assertEqual(p.parent, P('z:a/b'))
        self.assertEqual(p.parent.parent, P('z:a'))
        self.assertEqual(p.parent.parent.parent, P('z:'))
        self.assertEqual(p.parent.parent.parent.parent, P('z:'))
        p = P('z:/a/b/c')
        self.assertEqual(p.parent, P('z:/a/b'))
        self.assertEqual(p.parent.parent, P('z:/a'))
        self.assertEqual(p.parent.parent.parent, P('z:/'))
        self.assertEqual(p.parent.parent.parent.parent, P('z:/'))
        p = P('//a/b/c/d')
        self.assertEqual(p.parent, P('//a/b/c'))
        self.assertEqual(p.parent.parent, P('//a/b'))
        self.assertEqual(p.parent.parent.parent, P('//a/b'))

    def test_parents_common(self):
        # Relative
        P = self.cls
        p = P('a/b/c')
        par = p.parents
        self.assertEqual(len(par), 3)
        self.assertEqual(par[0], P('a/b'))
        self.assertEqual(par[1], P('a'))
        self.assertEqual(par[2], P(''))
        self.assertEqual(par[-1], P(''))
        self.assertEqual(par[-2], P('a'))
        self.assertEqual(par[-3], P('a/b'))
        self.assertEqual(par[0:1], (P('a/b'),))
        self.assertEqual(par[:2], (P('a/b'), P('a')))
        self.assertEqual(par[:-1], (P('a/b'), P('a')))
        self.assertEqual(par[1:], (P('a'), P('')))
        self.assertEqual(par[::2], (P('a/b'), P('')))
        self.assertEqual(par[::-1], (P(''), P('a'), P('a/b')))
        self.assertEqual(list(par), [P('a/b'), P('a'), P('')])
        with self.assertRaises(IndexError):
            par[-4]
        with self.assertRaises(IndexError):
            par[3]
        with self.assertRaises(TypeError):
            par[0] = p
        # Anchored
        p = P('/a/b/c')
        par = p.parents
        self.assertEqual(len(par), 3)
        self.assertEqual(par[0], P('/a/b'))
        self.assertEqual(par[1], P('/a'))
        self.assertEqual(par[2], P('/'))
        self.assertEqual(par[-1], P('/'))
        self.assertEqual(par[-2], P('/a'))
        self.assertEqual(par[-3], P('/a/b'))
        self.assertEqual(par[0:1], (P('/a/b'),))
        self.assertEqual(par[:2], (P('/a/b'), P('/a')))
        self.assertEqual(par[:-1], (P('/a/b'), P('/a')))
        self.assertEqual(par[1:], (P('/a'), P('/')))
        self.assertEqual(par[::2], (P('/a/b'), P('/')))
        self.assertEqual(par[::-1], (P('/'), P('/a'), P('/a/b')))
        self.assertEqual(list(par), [P('/a/b'), P('/a'), P('/')])
        with self.assertRaises(IndexError):
            par[-4]
        with self.assertRaises(IndexError):
            par[3]

    @needs_windows
    def test_parents_windows(self):
        # Anchored
        P = self.cls
        p = P('z:a/b/')
        par = p.parents
        self.assertEqual(len(par), 2)
        self.assertEqual(par[0], P('z:a'))
        self.assertEqual(par[1], P('z:'))
        self.assertEqual(par[0:1], (P('z:a'),))
        self.assertEqual(par[:-1], (P('z:a'),))
        self.assertEqual(par[:2], (P('z:a'), P('z:')))
        self.assertEqual(par[1:], (P('z:'),))
        self.assertEqual(par[::2], (P('z:a'),))
        self.assertEqual(par[::-1], (P('z:'), P('z:a')))
        self.assertEqual(list(par), [P('z:a'), P('z:')])
        with self.assertRaises(IndexError):
            par[2]
        p = P('z:/a/b/')
        par = p.parents
        self.assertEqual(len(par), 2)
        self.assertEqual(par[0], P('z:/a'))
        self.assertEqual(par[1], P('z:/'))
        self.assertEqual(par[0:1], (P('z:/a'),))
        self.assertEqual(par[0:-1], (P('z:/a'),))
        self.assertEqual(par[:2], (P('z:/a'), P('z:/')))
        self.assertEqual(par[1:], (P('z:/'),))
        self.assertEqual(par[::2], (P('z:/a'),))
        self.assertEqual(par[::-1], (P('z:/'), P('z:/a'),))
        self.assertEqual(list(par), [P('z:/a'), P('z:/')])
        with self.assertRaises(IndexError):
            par[2]
        p = P('//a/b/c/d')
        par = p.parents
        self.assertEqual(len(par), 2)
        self.assertEqual(par[0], P('//a/b/c'))
        self.assertEqual(par[1], P('//a/b'))
        self.assertEqual(par[0:1], (P('//a/b/c'),))
        self.assertEqual(par[0:-1], (P('//a/b/c'),))
        self.assertEqual(par[:2], (P('//a/b/c'), P('//a/b')))
        self.assertEqual(par[1:], (P('//a/b'),))
        self.assertEqual(par[::2], (P('//a/b/c'),))
        self.assertEqual(par[::-1], (P('//a/b'), P('//a/b/c')))
        self.assertEqual(list(par), [P('//a/b/c'), P('//a/b')])
        with self.assertRaises(IndexError):
            par[2]

    def test_drive_common(self):
        P = self.cls
        self.assertEqual(P('a/b').drive, '')
        self.assertEqual(P('/a/b').drive, '')
        self.assertEqual(P('').drive, '')

    @needs_windows
    def test_drive_windows(self):
        P = self.cls
        self.assertEqual(P('c:').drive, 'c:')
        self.assertEqual(P('c:a/b').drive, 'c:')
        self.assertEqual(P('c:/').drive, 'c:')
        self.assertEqual(P('c:/a/b/').drive, 'c:')
        self.assertEqual(P('//a/b').drive, '\\\\a\\b')
        self.assertEqual(P('//a/b/').drive, '\\\\a\\b')
        self.assertEqual(P('//a/b/c/d').drive, '\\\\a\\b')
        self.assertEqual(P('./c:a').drive, '')

    def test_root_common(self):
        P = self.cls
        sep = self.sep
        self.assertEqual(P('').root, '')
        self.assertEqual(P('a/b').root, '')
        self.assertEqual(P('/').root, sep)
        self.assertEqual(P('/a/b').root, sep)

    @needs_posix
    def test_root_posix(self):
        P = self.cls
        self.assertEqual(P('/a/b').root, '/')
        # POSIX special case for two leading slashes.
        self.assertEqual(P('//a/b').root, '//')

    @needs_windows
    def test_root_windows(self):
        P = self.cls
        self.assertEqual(P('c:').root, '')
        self.assertEqual(P('c:a/b').root, '')
        self.assertEqual(P('c:/').root, '\\')
        self.assertEqual(P('c:/a/b/').root, '\\')
        self.assertEqual(P('//a/b').root, '\\')
        self.assertEqual(P('//a/b/').root, '\\')
        self.assertEqual(P('//a/b/c/d').root, '\\')

    def test_anchor_common(self):
        P = self.cls
        sep = self.sep
        self.assertEqual(P('').anchor, '')
        self.assertEqual(P('a/b').anchor, '')
        self.assertEqual(P('/').anchor, sep)
        self.assertEqual(P('/a/b').anchor, sep)

    @needs_windows
    def test_anchor_windows(self):
        P = self.cls
        self.assertEqual(P('c:').anchor, 'c:')
        self.assertEqual(P('c:a/b').anchor, 'c:')
        self.assertEqual(P('c:/').anchor, 'c:\\')
        self.assertEqual(P('c:/a/b/').anchor, 'c:\\')
        self.assertEqual(P('//a/b').anchor, '\\\\a\\b\\')
        self.assertEqual(P('//a/b/').anchor, '\\\\a\\b\\')
        self.assertEqual(P('//a/b/c/d').anchor, '\\\\a\\b\\')

    def test_name_empty(self):
        P = self.cls
        self.assertEqual(P('').name, '')
        self.assertEqual(P('.').name, '.')
        self.assertEqual(P('/a/b/.').name, '.')

    def test_name_common(self):
        P = self.cls
        self.assertEqual(P('/').name, '')
        self.assertEqual(P('a/b').name, 'b')
        self.assertEqual(P('/a/b').name, 'b')
        self.assertEqual(P('a/b.py').name, 'b.py')
        self.assertEqual(P('/a/b.py').name, 'b.py')

    @needs_windows
    def test_name_windows(self):
        P = self.cls
        self.assertEqual(P('c:').name, '')
        self.assertEqual(P('c:/').name, '')
        self.assertEqual(P('c:a/b').name, 'b')
        self.assertEqual(P('c:/a/b').name, 'b')
        self.assertEqual(P('c:a/b.py').name, 'b.py')
        self.assertEqual(P('c:/a/b.py').name, 'b.py')
        self.assertEqual(P('//My.py/Share.php').name, '')
        self.assertEqual(P('//My.py/Share.php/a/b').name, 'b')

    def test_suffix_common(self):
        P = self.cls
        self.assertEqual(P('').suffix, '')
        self.assertEqual(P('.').suffix, '')
        self.assertEqual(P('..').suffix, '')
        self.assertEqual(P('/').suffix, '')
        self.assertEqual(P('a/b').suffix, '')
        self.assertEqual(P('/a/b').suffix, '')
        self.assertEqual(P('/a/b/.').suffix, '')
        self.assertEqual(P('a/b.py').suffix, '.py')
        self.assertEqual(P('/a/b.py').suffix, '.py')
        self.assertEqual(P('a/.hgrc').suffix, '')
        self.assertEqual(P('/a/.hgrc').suffix, '')
        self.assertEqual(P('a/.hg.rc').suffix, '.rc')
        self.assertEqual(P('/a/.hg.rc').suffix, '.rc')
        self.assertEqual(P('a/b.tar.gz').suffix, '.gz')
        self.assertEqual(P('/a/b.tar.gz').suffix, '.gz')
        self.assertEqual(P('a/trailing.dot.').suffix, '.')
        self.assertEqual(P('/a/trailing.dot.').suffix, '.')
        self.assertEqual(P('a/..d.o.t..').suffix, '.')
        self.assertEqual(P('a/inn.er..dots').suffix, '.dots')
        self.assertEqual(P('photo').suffix, '')
        self.assertEqual(P('photo.jpg').suffix, '.jpg')

    @needs_windows
    def test_suffix_windows(self):
        P = self.cls
        self.assertEqual(P('c:').suffix, '')
        self.assertEqual(P('c:/').suffix, '')
        self.assertEqual(P('c:a/b').suffix, '')
        self.assertEqual(P('c:/a/b').suffix, '')
        self.assertEqual(P('c:a/b.py').suffix, '.py')
        self.assertEqual(P('c:/a/b.py').suffix, '.py')
        self.assertEqual(P('c:a/.hgrc').suffix, '')
        self.assertEqual(P('c:/a/.hgrc').suffix, '')
        self.assertEqual(P('c:a/.hg.rc').suffix, '.rc')
        self.assertEqual(P('c:/a/.hg.rc').suffix, '.rc')
        self.assertEqual(P('c:a/b.tar.gz').suffix, '.gz')
        self.assertEqual(P('c:/a/b.tar.gz').suffix, '.gz')
        self.assertEqual(P('c:a/trailing.dot.').suffix, '.')
        self.assertEqual(P('c:/a/trailing.dot.').suffix, '.')
        self.assertEqual(P('//My.py/Share.php').suffix, '')
        self.assertEqual(P('//My.py/Share.php/a/b').suffix, '')

    def test_suffixes_common(self):
        P = self.cls
        self.assertEqual(P('').suffixes, [])
        self.assertEqual(P('.').suffixes, [])
        self.assertEqual(P('/').suffixes, [])
        self.assertEqual(P('a/b').suffixes, [])
        self.assertEqual(P('/a/b').suffixes, [])
        self.assertEqual(P('/a/b/.').suffixes, [])
        self.assertEqual(P('a/b.py').suffixes, ['.py'])
        self.assertEqual(P('/a/b.py').suffixes, ['.py'])
        self.assertEqual(P('a/.hgrc').suffixes, [])
        self.assertEqual(P('/a/.hgrc').suffixes, [])
        self.assertEqual(P('a/.hg.rc').suffixes, ['.rc'])
        self.assertEqual(P('/a/.hg.rc').suffixes, ['.rc'])
        self.assertEqual(P('a/b.tar.gz').suffixes, ['.tar', '.gz'])
        self.assertEqual(P('/a/b.tar.gz').suffixes, ['.tar', '.gz'])
        self.assertEqual(P('a/trailing.dot.').suffixes, ['.dot', '.'])
        self.assertEqual(P('/a/trailing.dot.').suffixes, ['.dot', '.'])
        self.assertEqual(P('a/..d.o.t..').suffixes, ['.o', '.t', '.', '.'])
        self.assertEqual(P('a/inn.er..dots').suffixes, ['.er', '.', '.dots'])
        self.assertEqual(P('photo').suffixes, [])
        self.assertEqual(P('photo.jpg').suffixes, ['.jpg'])

    @needs_windows
    def test_suffixes_windows(self):
        P = self.cls
        self.assertEqual(P('c:').suffixes, [])
        self.assertEqual(P('c:/').suffixes, [])
        self.assertEqual(P('c:a/b').suffixes, [])
        self.assertEqual(P('c:/a/b').suffixes, [])
        self.assertEqual(P('c:a/b.py').suffixes, ['.py'])
        self.assertEqual(P('c:/a/b.py').suffixes, ['.py'])
        self.assertEqual(P('c:a/.hgrc').suffixes, [])
        self.assertEqual(P('c:/a/.hgrc').suffixes, [])
        self.assertEqual(P('c:a/.hg.rc').suffixes, ['.rc'])
        self.assertEqual(P('c:/a/.hg.rc').suffixes, ['.rc'])
        self.assertEqual(P('c:a/b.tar.gz').suffixes, ['.tar', '.gz'])
        self.assertEqual(P('c:/a/b.tar.gz').suffixes, ['.tar', '.gz'])
        self.assertEqual(P('//My.py/Share.php').suffixes, [])
        self.assertEqual(P('//My.py/Share.php/a/b').suffixes, [])
        self.assertEqual(P('c:a/trailing.dot.').suffixes, ['.dot', '.'])
        self.assertEqual(P('c:/a/trailing.dot.').suffixes, ['.dot', '.'])

    def test_stem_empty(self):
        P = self.cls
        self.assertEqual(P('').stem, '')
        self.assertEqual(P('.').stem, '.')

    def test_stem_common(self):
        P = self.cls
        self.assertEqual(P('..').stem, '..')
        self.assertEqual(P('/').stem, '')
        self.assertEqual(P('a/b').stem, 'b')
        self.assertEqual(P('a/b.py').stem, 'b')
        self.assertEqual(P('a/.hgrc').stem, '.hgrc')
        self.assertEqual(P('a/.hg.rc').stem, '.hg')
        self.assertEqual(P('a/b.tar.gz').stem, 'b.tar')
        self.assertEqual(P('a/trailing.dot.').stem, 'trailing.dot')
        self.assertEqual(P('a/..d.o.t..').stem, '..d.o.t.')
        self.assertEqual(P('a/inn.er..dots').stem, 'inn.er.')
        self.assertEqual(P('photo').stem, 'photo')
        self.assertEqual(P('photo.jpg').stem, 'photo')

    @needs_windows
    def test_stem_windows(self):
        P = self.cls
        self.assertEqual(P('c:').stem, '')
        self.assertEqual(P('c:.').stem, '')
        self.assertEqual(P('c:..').stem, '..')
        self.assertEqual(P('c:/').stem, '')
        self.assertEqual(P('c:a/b').stem, 'b')
        self.assertEqual(P('c:a/b.py').stem, 'b')
        self.assertEqual(P('c:a/.hgrc').stem, '.hgrc')
        self.assertEqual(P('c:a/.hg.rc').stem, '.hg')
        self.assertEqual(P('c:a/b.tar.gz').stem, 'b.tar')
        self.assertEqual(P('c:a/trailing.dot.').stem, 'trailing.dot')

    def test_with_name_common(self):
        P = self.cls
        self.assertEqual(P('a/b').with_name('d.xml'), P('a/d.xml'))
        self.assertEqual(P('/a/b').with_name('d.xml'), P('/a/d.xml'))
        self.assertEqual(P('a/b.py').with_name('d.xml'), P('a/d.xml'))
        self.assertEqual(P('/a/b.py').with_name('d.xml'), P('/a/d.xml'))
        self.assertEqual(P('a/Dot ending.').with_name('d.xml'), P('a/d.xml'))
        self.assertEqual(P('/a/Dot ending.').with_name('d.xml'), P('/a/d.xml'))

    @needs_windows
    def test_with_name_windows(self):
        P = self.cls
        self.assertEqual(P('c:a/b').with_name('d.xml'), P('c:a/d.xml'))
        self.assertEqual(P('c:/a/b').with_name('d.xml'), P('c:/a/d.xml'))
        self.assertEqual(P('c:a/Dot ending.').with_name('d.xml'), P('c:a/d.xml'))
        self.assertEqual(P('c:/a/Dot ending.').with_name('d.xml'), P('c:/a/d.xml'))
        self.assertRaises(ValueError, P('c:').with_name, 'd.xml')
        self.assertRaises(ValueError, P('c:/').with_name, 'd.xml')
        self.assertRaises(ValueError, P('//My/Share').with_name, 'd.xml')
        self.assertEqual(str(P('a').with_name('d:')), '.\\d:')
        self.assertEqual(str(P('a').with_name('d:e')), '.\\d:e')
        self.assertEqual(P('c:a/b').with_name('d:'), P('c:a/d:'))
        self.assertEqual(P('c:a/b').with_name('d:e'), P('c:a/d:e'))
        self.assertRaises(ValueError, P('c:a/b').with_name, 'd:/e')
        self.assertRaises(ValueError, P('c:a/b').with_name, '//My/Share')

    def test_with_name_empty(self):
        P = self.cls
        self.assertEqual(P('').with_name('d.xml'), P('d.xml'))
        self.assertEqual(P('.').with_name('d.xml'), P('d.xml'))
        self.assertEqual(P('/').with_name('d.xml'), P('/d.xml'))
        self.assertEqual(P('a/b').with_name(''), P('a/'))
        self.assertEqual(P('a/b').with_name('.'), P('a/.'))

    def test_with_name_seps(self):
        P = self.cls
        self.assertRaises(ValueError, P('a/b').with_name, '/c')
        self.assertRaises(ValueError, P('a/b').with_name, 'c/')
        self.assertRaises(ValueError, P('a/b').with_name, 'c/d')

    def test_with_stem_common(self):
        P = self.cls
        self.assertEqual(P('a/b').with_stem('d'), P('a/d'))
        self.assertEqual(P('/a/b').with_stem('d'), P('/a/d'))
        self.assertEqual(P('a/b.py').with_stem('d'), P('a/d.py'))
        self.assertEqual(P('/a/b.py').with_stem('d'), P('/a/d.py'))
        self.assertEqual(P('/a/b.tar.gz').with_stem('d'), P('/a/d.gz'))
        self.assertEqual(P('a/Dot ending.').with_stem('d'), P('a/d.'))
        self.assertEqual(P('/a/Dot ending.').with_stem('d'), P('/a/d.'))

    @needs_windows
    def test_with_stem_windows(self):
        P = self.cls
        self.assertEqual(P('c:a/b').with_stem('d'), P('c:a/d'))
        self.assertEqual(P('c:/a/b').with_stem('d'), P('c:/a/d'))
        self.assertEqual(P('c:a/Dot ending.').with_stem('d'), P('c:a/d.'))
        self.assertEqual(P('c:/a/Dot ending.').with_stem('d'), P('c:/a/d.'))
        self.assertRaises(ValueError, P('c:').with_stem, 'd')
        self.assertRaises(ValueError, P('c:/').with_stem, 'd')
        self.assertRaises(ValueError, P('//My/Share').with_stem, 'd')
        self.assertEqual(str(P('a').with_stem('d:')), '.\\d:')
        self.assertEqual(str(P('a').with_stem('d:e')), '.\\d:e')
        self.assertEqual(P('c:a/b').with_stem('d:'), P('c:a/d:'))
        self.assertEqual(P('c:a/b').with_stem('d:e'), P('c:a/d:e'))
        self.assertRaises(ValueError, P('c:a/b').with_stem, 'd:/e')
        self.assertRaises(ValueError, P('c:a/b').with_stem, '//My/Share')

    def test_with_stem_empty(self):
        P = self.cls
        self.assertEqual(P('').with_stem('d'), P('d'))
        self.assertEqual(P('.').with_stem('d'), P('d'))
        self.assertEqual(P('/').with_stem('d'), P('/d'))
        self.assertEqual(P('a/b').with_stem(''), P('a/'))
        self.assertEqual(P('a/b').with_stem('.'), P('a/.'))
        self.assertRaises(ValueError, P('foo.gz').with_stem, '')
        self.assertRaises(ValueError, P('/a/b/foo.gz').with_stem, '')

    def test_with_stem_seps(self):
        P = self.cls
        self.assertRaises(ValueError, P('a/b').with_stem, '/c')
        self.assertRaises(ValueError, P('a/b').with_stem, 'c/')
        self.assertRaises(ValueError, P('a/b').with_stem, 'c/d')

    def test_with_suffix_common(self):
        P = self.cls
        self.assertEqual(P('a/b').with_suffix('.gz'), P('a/b.gz'))
        self.assertEqual(P('/a/b').with_suffix('.gz'), P('/a/b.gz'))
        self.assertEqual(P('a/b.py').with_suffix('.gz'), P('a/b.gz'))
        self.assertEqual(P('/a/b.py').with_suffix('.gz'), P('/a/b.gz'))
        # Stripping suffix.
        self.assertEqual(P('a/b.py').with_suffix(''), P('a/b'))
        self.assertEqual(P('/a/b').with_suffix(''), P('/a/b'))
        # Single dot
        self.assertEqual(P('a/b').with_suffix('.'), P('a/b.'))
        self.assertEqual(P('/a/b').with_suffix('.'), P('/a/b.'))
        self.assertEqual(P('a/b.py').with_suffix('.'), P('a/b.'))
        self.assertEqual(P('/a/b.py').with_suffix('.'), P('/a/b.'))

    @needs_windows
    def test_with_suffix_windows(self):
        P = self.cls
        self.assertEqual(P('c:a/b').with_suffix('.gz'), P('c:a/b.gz'))
        self.assertEqual(P('c:/a/b').with_suffix('.gz'), P('c:/a/b.gz'))
        self.assertEqual(P('c:a/b.py').with_suffix('.gz'), P('c:a/b.gz'))
        self.assertEqual(P('c:/a/b.py').with_suffix('.gz'), P('c:/a/b.gz'))
        # Path doesn't have a "filename" component.
        self.assertRaises(ValueError, P('').with_suffix, '.gz')
        self.assertRaises(ValueError, P('.').with_suffix, '.gz')
        self.assertRaises(ValueError, P('/').with_suffix, '.gz')
        self.assertRaises(ValueError, P('//My/Share').with_suffix, '.gz')
        # Invalid suffix.
        self.assertRaises(ValueError, P('c:a/b').with_suffix, 'gz')
        self.assertRaises(ValueError, P('c:a/b').with_suffix, '/')
        self.assertRaises(ValueError, P('c:a/b').with_suffix, '\\')
        self.assertRaises(ValueError, P('c:a/b').with_suffix, 'c:')
        self.assertRaises(ValueError, P('c:a/b').with_suffix, '/.gz')
        self.assertRaises(ValueError, P('c:a/b').with_suffix, '\\.gz')
        self.assertRaises(ValueError, P('c:a/b').with_suffix, 'c:.gz')
        self.assertRaises(ValueError, P('c:a/b').with_suffix, 'c/d')
        self.assertRaises(ValueError, P('c:a/b').with_suffix, 'c\\d')
        self.assertRaises(ValueError, P('c:a/b').with_suffix, '.c/d')
        self.assertRaises(ValueError, P('c:a/b').with_suffix, '.c\\d')
        self.assertRaises(TypeError, P('c:a/b').with_suffix, None)

    def test_with_suffix_empty(self):
        P = self.cls
        # Path doesn't have a "filename" component.
        self.assertRaises(ValueError, P('').with_suffix, '.gz')
        self.assertRaises(ValueError, P('/').with_suffix, '.gz')

    def test_with_suffix_invalid(self):
        P = self.cls
        # Invalid suffix.
        self.assertRaises(ValueError, P('a/b').with_suffix, 'gz')
        self.assertRaises(ValueError, P('a/b').with_suffix, '/')
        self.assertRaises(ValueError, P('a/b').with_suffix, '/.gz')
        self.assertRaises(ValueError, P('a/b').with_suffix, 'c/d')
        self.assertRaises(ValueError, P('a/b').with_suffix, '.c/.d')
        self.assertRaises(ValueError, P('a/b').with_suffix, './.d')
        self.assertRaises(ValueError, P('a/b').with_suffix, '.d/.')
        self.assertRaises(TypeError, P('a/b').with_suffix, None)

    def test_relative_to_common(self):
        P = self.cls
        p = P('a/b')
        self.assertRaises(TypeError, p.relative_to)
        self.assertRaises(TypeError, p.relative_to, b'a')
        self.assertEqual(p.relative_to(P('')), P('a/b'))
        self.assertEqual(p.relative_to(''), P('a/b'))
        self.assertEqual(p.relative_to(P('a')), P('b'))
        self.assertEqual(p.relative_to('a'), P('b'))
        self.assertEqual(p.relative_to('a/'), P('b'))
        self.assertEqual(p.relative_to(P('a/b')), P(''))
        self.assertEqual(p.relative_to('a/b'), P(''))
        self.assertEqual(p.relative_to(P(''), walk_up=True), P('a/b'))
        self.assertEqual(p.relative_to('', walk_up=True), P('a/b'))
        self.assertEqual(p.relative_to(P('a'), walk_up=True), P('b'))
        self.assertEqual(p.relative_to('a', walk_up=True), P('b'))
        self.assertEqual(p.relative_to('a/', walk_up=True), P('b'))
        self.assertEqual(p.relative_to(P('a/b'), walk_up=True), P(''))
        self.assertEqual(p.relative_to('a/b', walk_up=True), P(''))
        self.assertEqual(p.relative_to(P('a/c'), walk_up=True), P('../b'))
        self.assertEqual(p.relative_to('a/c', walk_up=True), P('../b'))
        self.assertEqual(p.relative_to(P('a/b/c'), walk_up=True), P('..'))
        self.assertEqual(p.relative_to('a/b/c', walk_up=True), P('..'))
        self.assertEqual(p.relative_to(P('c'), walk_up=True), P('../a/b'))
        self.assertEqual(p.relative_to('c', walk_up=True), P('../a/b'))
        # Unrelated paths.
        self.assertRaises(ValueError, p.relative_to, P('c'))
        self.assertRaises(ValueError, p.relative_to, P('a/b/c'))
        self.assertRaises(ValueError, p.relative_to, P('a/c'))
        self.assertRaises(ValueError, p.relative_to, P('/a'))
        self.assertRaises(ValueError, p.relative_to, P("../a"))
        self.assertRaises(ValueError, p.relative_to, P("a/.."))
        self.assertRaises(ValueError, p.relative_to, P("/a/.."))
        self.assertRaises(ValueError, p.relative_to, P('/'), walk_up=True)
        self.assertRaises(ValueError, p.relative_to, P('/a'), walk_up=True)
        self.assertRaises(ValueError, p.relative_to, P("../a"), walk_up=True)
        self.assertRaises(ValueError, p.relative_to, P("a/.."), walk_up=True)
        self.assertRaises(ValueError, p.relative_to, P("/a/.."), walk_up=True)
        p = P('/a/b')
        self.assertEqual(p.relative_to(P('/')), P('a/b'))
        self.assertEqual(p.relative_to('/'), P('a/b'))
        self.assertEqual(p.relative_to(P('/a')), P('b'))
        self.assertEqual(p.relative_to('/a'), P('b'))
        self.assertEqual(p.relative_to('/a/'), P('b'))
        self.assertEqual(p.relative_to(P('/a/b')), P(''))
        self.assertEqual(p.relative_to('/a/b'), P(''))
        self.assertEqual(p.relative_to(P('/'), walk_up=True), P('a/b'))
        self.assertEqual(p.relative_to('/', walk_up=True), P('a/b'))
        self.assertEqual(p.relative_to(P('/a'), walk_up=True), P('b'))
        self.assertEqual(p.relative_to('/a', walk_up=True), P('b'))
        self.assertEqual(p.relative_to('/a/', walk_up=True), P('b'))
        self.assertEqual(p.relative_to(P('/a/b'), walk_up=True), P(''))
        self.assertEqual(p.relative_to('/a/b', walk_up=True), P(''))
        self.assertEqual(p.relative_to(P('/a/c'), walk_up=True), P('../b'))
        self.assertEqual(p.relative_to('/a/c', walk_up=True), P('../b'))
        self.assertEqual(p.relative_to(P('/a/b/c'), walk_up=True), P('..'))
        self.assertEqual(p.relative_to('/a/b/c', walk_up=True), P('..'))
        self.assertEqual(p.relative_to(P('/c'), walk_up=True), P('../a/b'))
        self.assertEqual(p.relative_to('/c', walk_up=True), P('../a/b'))
        # Unrelated paths.
        self.assertRaises(ValueError, p.relative_to, P('/c'))
        self.assertRaises(ValueError, p.relative_to, P('/a/b/c'))
        self.assertRaises(ValueError, p.relative_to, P('/a/c'))
        self.assertRaises(ValueError, p.relative_to, P(''))
        self.assertRaises(ValueError, p.relative_to, '')
        self.assertRaises(ValueError, p.relative_to, P('a'))
        self.assertRaises(ValueError, p.relative_to, P("../a"))
        self.assertRaises(ValueError, p.relative_to, P("a/.."))
        self.assertRaises(ValueError, p.relative_to, P("/a/.."))
        self.assertRaises(ValueError, p.relative_to, P(''), walk_up=True)
        self.assertRaises(ValueError, p.relative_to, P('a'), walk_up=True)
        self.assertRaises(ValueError, p.relative_to, P("../a"), walk_up=True)
        self.assertRaises(ValueError, p.relative_to, P("a/.."), walk_up=True)
        self.assertRaises(ValueError, p.relative_to, P("/a/.."), walk_up=True)

    @needs_windows
    def test_relative_to_windows(self):
        P = self.cls
        p = P('C:Foo/Bar')
        self.assertEqual(p.relative_to(P('c:')), P('Foo/Bar'))
        self.assertEqual(p.relative_to('c:'), P('Foo/Bar'))
        self.assertEqual(p.relative_to(P('c:foO')), P('Bar'))
        self.assertEqual(p.relative_to('c:foO'), P('Bar'))
        self.assertEqual(p.relative_to('c:foO/'), P('Bar'))
        self.assertEqual(p.relative_to(P('c:foO/baR')), P())
        self.assertEqual(p.relative_to('c:foO/baR'), P())
        self.assertEqual(p.relative_to(P('c:'), walk_up=True), P('Foo/Bar'))
        self.assertEqual(p.relative_to('c:', walk_up=True), P('Foo/Bar'))
        self.assertEqual(p.relative_to(P('c:foO'), walk_up=True), P('Bar'))
        self.assertEqual(p.relative_to('c:foO', walk_up=True), P('Bar'))
        self.assertEqual(p.relative_to('c:foO/', walk_up=True), P('Bar'))
        self.assertEqual(p.relative_to(P('c:foO/baR'), walk_up=True), P())
        self.assertEqual(p.relative_to('c:foO/baR', walk_up=True), P())
        self.assertEqual(p.relative_to(P('C:Foo/Bar/Baz'), walk_up=True), P('..'))
        self.assertEqual(p.relative_to(P('C:Foo/Baz'), walk_up=True), P('../Bar'))
        self.assertEqual(p.relative_to(P('C:Baz/Bar'), walk_up=True), P('../../Foo/Bar'))
        # Unrelated paths.
        self.assertRaises(ValueError, p.relative_to, P())
        self.assertRaises(ValueError, p.relative_to, '')
        self.assertRaises(ValueError, p.relative_to, P('d:'))
        self.assertRaises(ValueError, p.relative_to, P('/'))
        self.assertRaises(ValueError, p.relative_to, P('Foo'))
        self.assertRaises(ValueError, p.relative_to, P('/Foo'))
        self.assertRaises(ValueError, p.relative_to, P('C:/Foo'))
        self.assertRaises(ValueError, p.relative_to, P('C:Foo/Bar/Baz'))
        self.assertRaises(ValueError, p.relative_to, P('C:Foo/Baz'))
        self.assertRaises(ValueError, p.relative_to, P(), walk_up=True)
        self.assertRaises(ValueError, p.relative_to, '', walk_up=True)
        self.assertRaises(ValueError, p.relative_to, P('d:'), walk_up=True)
        self.assertRaises(ValueError, p.relative_to, P('/'), walk_up=True)
        self.assertRaises(ValueError, p.relative_to, P('Foo'), walk_up=True)
        self.assertRaises(ValueError, p.relative_to, P('/Foo'), walk_up=True)
        self.assertRaises(ValueError, p.relative_to, P('C:/Foo'), walk_up=True)
        p = P('C:/Foo/Bar')
        self.assertEqual(p.relative_to(P('c:/')), P('Foo/Bar'))
        self.assertEqual(p.relative_to('c:/'), P('Foo/Bar'))
        self.assertEqual(p.relative_to(P('c:/foO')), P('Bar'))
        self.assertEqual(p.relative_to('c:/foO'), P('Bar'))
        self.assertEqual(p.relative_to('c:/foO/'), P('Bar'))
        self.assertEqual(p.relative_to(P('c:/foO/baR')), P())
        self.assertEqual(p.relative_to('c:/foO/baR'), P())
        self.assertEqual(p.relative_to(P('c:/'), walk_up=True), P('Foo/Bar'))
        self.assertEqual(p.relative_to('c:/', walk_up=True), P('Foo/Bar'))
        self.assertEqual(p.relative_to(P('c:/foO'), walk_up=True), P('Bar'))
        self.assertEqual(p.relative_to('c:/foO', walk_up=True), P('Bar'))
        self.assertEqual(p.relative_to('c:/foO/', walk_up=True), P('Bar'))
        self.assertEqual(p.relative_to(P('c:/foO/baR'), walk_up=True), P())
        self.assertEqual(p.relative_to('c:/foO/baR', walk_up=True), P())
        self.assertEqual(p.relative_to('C:/Baz', walk_up=True), P('../Foo/Bar'))
        self.assertEqual(p.relative_to('C:/Foo/Bar/Baz', walk_up=True), P('..'))
        self.assertEqual(p.relative_to('C:/Foo/Baz', walk_up=True), P('../Bar'))
        # Unrelated paths.
        self.assertRaises(ValueError, p.relative_to, 'c:')
        self.assertRaises(ValueError, p.relative_to, P('c:'))
        self.assertRaises(ValueError, p.relative_to, P('C:/Baz'))
        self.assertRaises(ValueError, p.relative_to, P('C:/Foo/Bar/Baz'))
        self.assertRaises(ValueError, p.relative_to, P('C:/Foo/Baz'))
        self.assertRaises(ValueError, p.relative_to, P('C:Foo'))
        self.assertRaises(ValueError, p.relative_to, P('d:'))
        self.assertRaises(ValueError, p.relative_to, P('d:/'))
        self.assertRaises(ValueError, p.relative_to, P('/'))
        self.assertRaises(ValueError, p.relative_to, P('/Foo'))
        self.assertRaises(ValueError, p.relative_to, P('//C/Foo'))
        self.assertRaises(ValueError, p.relative_to, 'c:', walk_up=True)
        self.assertRaises(ValueError, p.relative_to, P('c:'), walk_up=True)
        self.assertRaises(ValueError, p.relative_to, P('C:Foo'), walk_up=True)
        self.assertRaises(ValueError, p.relative_to, P('d:'), walk_up=True)
        self.assertRaises(ValueError, p.relative_to, P('d:/'), walk_up=True)
        self.assertRaises(ValueError, p.relative_to, P('/'), walk_up=True)
        self.assertRaises(ValueError, p.relative_to, P('/Foo'), walk_up=True)
        self.assertRaises(ValueError, p.relative_to, P('//C/Foo'), walk_up=True)
        # UNC paths.
        p = P('//Server/Share/Foo/Bar')
        self.assertEqual(p.relative_to(P('//sErver/sHare')), P('Foo/Bar'))
        self.assertEqual(p.relative_to('//sErver/sHare'), P('Foo/Bar'))
        self.assertEqual(p.relative_to('//sErver/sHare/'), P('Foo/Bar'))
        self.assertEqual(p.relative_to(P('//sErver/sHare/Foo')), P('Bar'))
        self.assertEqual(p.relative_to('//sErver/sHare/Foo'), P('Bar'))
        self.assertEqual(p.relative_to('//sErver/sHare/Foo/'), P('Bar'))
        self.assertEqual(p.relative_to(P('//sErver/sHare/Foo/Bar')), P())
        self.assertEqual(p.relative_to('//sErver/sHare/Foo/Bar'), P())
        self.assertEqual(p.relative_to(P('//sErver/sHare'), walk_up=True), P('Foo/Bar'))
        self.assertEqual(p.relative_to('//sErver/sHare', walk_up=True), P('Foo/Bar'))
        self.assertEqual(p.relative_to('//sErver/sHare/', walk_up=True), P('Foo/Bar'))
        self.assertEqual(p.relative_to(P('//sErver/sHare/Foo'), walk_up=True), P('Bar'))
        self.assertEqual(p.relative_to('//sErver/sHare/Foo', walk_up=True), P('Bar'))
        self.assertEqual(p.relative_to('//sErver/sHare/Foo/', walk_up=True), P('Bar'))
        self.assertEqual(p.relative_to(P('//sErver/sHare/Foo/Bar'), walk_up=True), P())
        self.assertEqual(p.relative_to('//sErver/sHare/Foo/Bar', walk_up=True), P())
        self.assertEqual(p.relative_to(P('//sErver/sHare/bar'), walk_up=True), P('../Foo/Bar'))
        self.assertEqual(p.relative_to('//sErver/sHare/bar', walk_up=True), P('../Foo/Bar'))
        # Unrelated paths.
        self.assertRaises(ValueError, p.relative_to, P('/Server/Share/Foo'))
        self.assertRaises(ValueError, p.relative_to, P('c:/Server/Share/Foo'))
        self.assertRaises(ValueError, p.relative_to, P('//z/Share/Foo'))
        self.assertRaises(ValueError, p.relative_to, P('//Server/z/Foo'))
        self.assertRaises(ValueError, p.relative_to, P('/Server/Share/Foo'), walk_up=True)
        self.assertRaises(ValueError, p.relative_to, P('c:/Server/Share/Foo'), walk_up=True)
        self.assertRaises(ValueError, p.relative_to, P('//z/Share/Foo'), walk_up=True)
        self.assertRaises(ValueError, p.relative_to, P('//Server/z/Foo'), walk_up=True)

    def test_is_relative_to_common(self):
        P = self.cls
        p = P('a/b')
        self.assertRaises(TypeError, p.is_relative_to)
        self.assertRaises(TypeError, p.is_relative_to, b'a')
        self.assertTrue(p.is_relative_to(P('')))
        self.assertTrue(p.is_relative_to(''))
        self.assertTrue(p.is_relative_to(P('a')))
        self.assertTrue(p.is_relative_to('a/'))
        self.assertTrue(p.is_relative_to(P('a/b')))
        self.assertTrue(p.is_relative_to('a/b'))
        # Unrelated paths.
        self.assertFalse(p.is_relative_to(P('c')))
        self.assertFalse(p.is_relative_to(P('a/b/c')))
        self.assertFalse(p.is_relative_to(P('a/c')))
        self.assertFalse(p.is_relative_to(P('/a')))
        p = P('/a/b')
        self.assertTrue(p.is_relative_to(P('/')))
        self.assertTrue(p.is_relative_to('/'))
        self.assertTrue(p.is_relative_to(P('/a')))
        self.assertTrue(p.is_relative_to('/a'))
        self.assertTrue(p.is_relative_to('/a/'))
        self.assertTrue(p.is_relative_to(P('/a/b')))
        self.assertTrue(p.is_relative_to('/a/b'))
        # Unrelated paths.
        self.assertFalse(p.is_relative_to(P('/c')))
        self.assertFalse(p.is_relative_to(P('/a/b/c')))
        self.assertFalse(p.is_relative_to(P('/a/c')))
        self.assertFalse(p.is_relative_to(P('')))
        self.assertFalse(p.is_relative_to(''))
        self.assertFalse(p.is_relative_to(P('a')))

    @needs_windows
    def test_is_relative_to_windows(self):
        P = self.cls
        p = P('C:Foo/Bar')
        self.assertTrue(p.is_relative_to(P('c:')))
        self.assertTrue(p.is_relative_to('c:'))
        self.assertTrue(p.is_relative_to(P('c:foO')))
        self.assertTrue(p.is_relative_to('c:foO'))
        self.assertTrue(p.is_relative_to('c:foO/'))
        self.assertTrue(p.is_relative_to(P('c:foO/baR')))
        self.assertTrue(p.is_relative_to('c:foO/baR'))
        # Unrelated paths.
        self.assertFalse(p.is_relative_to(P()))
        self.assertFalse(p.is_relative_to(''))
        self.assertFalse(p.is_relative_to(P('d:')))
        self.assertFalse(p.is_relative_to(P('/')))
        self.assertFalse(p.is_relative_to(P('Foo')))
        self.assertFalse(p.is_relative_to(P('/Foo')))
        self.assertFalse(p.is_relative_to(P('C:/Foo')))
        self.assertFalse(p.is_relative_to(P('C:Foo/Bar/Baz')))
        self.assertFalse(p.is_relative_to(P('C:Foo/Baz')))
        p = P('C:/Foo/Bar')
        self.assertTrue(p.is_relative_to(P('c:/')))
        self.assertTrue(p.is_relative_to(P('c:/foO')))
        self.assertTrue(p.is_relative_to('c:/foO/'))
        self.assertTrue(p.is_relative_to(P('c:/foO/baR')))
        self.assertTrue(p.is_relative_to('c:/foO/baR'))
        # Unrelated paths.
        self.assertFalse(p.is_relative_to('c:'))
        self.assertFalse(p.is_relative_to(P('C:/Baz')))
        self.assertFalse(p.is_relative_to(P('C:/Foo/Bar/Baz')))
        self.assertFalse(p.is_relative_to(P('C:/Foo/Baz')))
        self.assertFalse(p.is_relative_to(P('C:Foo')))
        self.assertFalse(p.is_relative_to(P('d:')))
        self.assertFalse(p.is_relative_to(P('d:/')))
        self.assertFalse(p.is_relative_to(P('/')))
        self.assertFalse(p.is_relative_to(P('/Foo')))
        self.assertFalse(p.is_relative_to(P('//C/Foo')))
        # UNC paths.
        p = P('//Server/Share/Foo/Bar')
        self.assertTrue(p.is_relative_to(P('//sErver/sHare')))
        self.assertTrue(p.is_relative_to('//sErver/sHare'))
        self.assertTrue(p.is_relative_to('//sErver/sHare/'))
        self.assertTrue(p.is_relative_to(P('//sErver/sHare/Foo')))
        self.assertTrue(p.is_relative_to('//sErver/sHare/Foo'))
        self.assertTrue(p.is_relative_to('//sErver/sHare/Foo/'))
        self.assertTrue(p.is_relative_to(P('//sErver/sHare/Foo/Bar')))
        self.assertTrue(p.is_relative_to('//sErver/sHare/Foo/Bar'))
        # Unrelated paths.
        self.assertFalse(p.is_relative_to(P('/Server/Share/Foo')))
        self.assertFalse(p.is_relative_to(P('c:/Server/Share/Foo')))
        self.assertFalse(p.is_relative_to(P('//z/Share/Foo')))
        self.assertFalse(p.is_relative_to(P('//Server/z/Foo')))

    @needs_posix
    def test_is_absolute_posix(self):
        P = self.cls
        self.assertFalse(P('').is_absolute())
        self.assertFalse(P('a').is_absolute())
        self.assertFalse(P('a/b/').is_absolute())
        self.assertTrue(P('/').is_absolute())
        self.assertTrue(P('/a').is_absolute())
        self.assertTrue(P('/a/b/').is_absolute())
        self.assertTrue(P('//a').is_absolute())
        self.assertTrue(P('//a/b').is_absolute())

    @needs_windows
    def test_is_absolute_windows(self):
        P = self.cls
        # Under NT, only paths with both a drive and a root are absolute.
        self.assertFalse(P().is_absolute())
        self.assertFalse(P('a').is_absolute())
        self.assertFalse(P('a/b/').is_absolute())
        self.assertFalse(P('/').is_absolute())
        self.assertFalse(P('/a').is_absolute())
        self.assertFalse(P('/a/b/').is_absolute())
        self.assertFalse(P('c:').is_absolute())
        self.assertFalse(P('c:a').is_absolute())
        self.assertFalse(P('c:a/b/').is_absolute())
        self.assertTrue(P('c:/').is_absolute())
        self.assertTrue(P('c:/a').is_absolute())
        self.assertTrue(P('c:/a/b/').is_absolute())
        # UNC paths are absolute by definition.
        self.assertTrue(P('//').is_absolute())
        self.assertTrue(P('//a').is_absolute())
        self.assertTrue(P('//a/b').is_absolute())
        self.assertTrue(P('//a/b/').is_absolute())
        self.assertTrue(P('//a/b/c').is_absolute())
        self.assertTrue(P('//a/b/c/d').is_absolute())
        self.assertTrue(P('//?/UNC/').is_absolute())
        self.assertTrue(P('//?/UNC/spam').is_absolute())


#
# Tests for the virtual classes.
#

class PathBaseTest(PurePathBaseTest):
    cls = PathBase

    def test_unsupported_operation(self):
        P = self.cls
        p = self.cls('')
        e = UnsupportedOperation
        self.assertRaises(e, p.stat)
        self.assertRaises(e, p.exists)
        self.assertRaises(e, p.samefile, 'foo')
        self.assertRaises(e, p.is_dir)
        self.assertRaises(e, p.is_file)
        self.assertRaises(e, p.is_mount)
        self.assertRaises(e, p.is_symlink)
        self.assertRaises(e, p.is_block_device)
        self.assertRaises(e, p.is_char_device)
        self.assertRaises(e, p.is_fifo)
        self.assertRaises(e, p.is_socket)
        self.assertRaises(e, p.open)
        self.assertRaises(e, p.read_bytes)
        self.assertRaises(e, p.read_text)
        self.assertRaises(e, p.write_bytes, b'foo')
        self.assertRaises(e, p.write_text, 'foo')
        self.assertRaises(e, p.iterdir)
        self.assertRaises(e, p.glob, '*')
        self.assertRaises(e, p.rglob, '*')
        self.assertRaises(e, lambda: list(p.walk()))
        self.assertRaises(e, p.readlink)
        self.assertRaises(e, p.symlink_to, 'foo')
        self.assertRaises(e, p.mkdir)
<<<<<<< HEAD
        self.assertRaises(e, p.unlink)
        self.assertRaises(e, p.rmdir)
=======
        self.assertRaises(e, p.touch)
        self.assertRaises(e, p.chmod, 0o755)
        self.assertRaises(e, p.lchmod, 0o755)
        self.assertRaises(e, p.owner)
        self.assertRaises(e, p.group)
        self.assertRaises(e, p.as_uri)

    def test_as_uri_common(self):
        e = UnsupportedOperation
        self.assertRaises(e, self.cls('').as_uri)
>>>>>>> 7f8ec523

    def test_fspath_common(self):
        self.assertRaises(TypeError, os.fspath, self.cls(''))

    def test_as_bytes_common(self):
        self.assertRaises(TypeError, bytes, self.cls(''))


class DummyPathIO(io.BytesIO):
    """
    Used by DummyPath to implement `open('w')`
    """

    def __init__(self, files, path):
        super().__init__()
        self.files = files
        self.path = path

    def close(self):
        self.files[self.path] = self.getvalue()
        super().close()


DummyPathStatResult = collections.namedtuple(
    'DummyPathStatResult',
    'st_mode st_ino st_dev st_nlink st_uid st_gid st_size st_atime st_mtime st_ctime')


class DummyPath(PathBase):
    """
    Simple implementation of PathBase that keeps files and directories in
    memory.
    """
    __slots__ = ()
    parser = posixpath

    _files = {}
    _directories = {}

    def __eq__(self, other):
        if not isinstance(other, DummyPath):
            return NotImplemented
        return str(self) == str(other)

    def __hash__(self):
        return hash(str(self))

    def __repr__(self):
        return "{}({!r})".format(self.__class__.__name__, self.as_posix())

    def stat(self, *, follow_symlinks=True):
        path = str(self).rstrip('/')
        if path in self._files:
            st_mode = stat.S_IFREG
        elif path in self._directories:
            st_mode = stat.S_IFDIR
        else:
            raise FileNotFoundError(errno.ENOENT, "Not found", str(self))
        return DummyPathStatResult(st_mode, hash(str(self)), 0, 0, 0, 0, 0, 0, 0, 0)

    def open(self, mode='r', buffering=-1, encoding=None,
             errors=None, newline=None):
        if buffering != -1 and not (buffering == 0 and 'b' in mode):
            raise NotImplementedError
        path = str(self)
        if path in self._directories:
            raise IsADirectoryError(errno.EISDIR, "Is a directory", path)

        text = 'b' not in mode
        mode = ''.join(c for c in mode if c not in 'btU')
        if mode == 'r':
            if path not in self._files:
                raise FileNotFoundError(errno.ENOENT, "File not found", path)
            stream = io.BytesIO(self._files[path])
        elif mode == 'w':
            parent, name = posixpath.split(path)
            if parent not in self._directories:
                raise FileNotFoundError(errno.ENOENT, "File not found", parent)
            stream = DummyPathIO(self._files, path)
            self._files[path] = b''
            self._directories[parent].add(name)
        else:
            raise NotImplementedError
        if text:
            stream = io.TextIOWrapper(stream, encoding=encoding, errors=errors, newline=newline)
        return stream

    def iterdir(self):
        path = str(self).rstrip('/')
        if path in self._files:
            raise NotADirectoryError(errno.ENOTDIR, "Not a directory", path)
        elif path in self._directories:
            return iter([self / name for name in self._directories[path]])
        else:
            raise FileNotFoundError(errno.ENOENT, "File not found", path)

    def mkdir(self, mode=0o777, parents=False, exist_ok=False):
        path = str(self)
        parent = str(self.parent)
        if path in self._directories:
            if exist_ok:
                return
            else:
                raise FileExistsError(errno.EEXIST, "File exists", path)
        try:
            if self.name:
                self._directories[parent].add(self.name)
            self._directories[path] = set()
        except KeyError:
            if not parents:
                raise FileNotFoundError(errno.ENOENT, "File not found", parent) from None
            self.parent.mkdir(parents=True, exist_ok=True)
            self.mkdir(mode, parents=False, exist_ok=exist_ok)

    def _delete(self):
        path = str(self)
        if path in self._files:
            del self._files[path]
        elif path in self._directories:
            for name in list(self._directories[path]):
                self.joinpath(name)._delete()
            del self._directories[path]
        else:
            raise FileNotFoundError(errno.ENOENT, "File not found", path)
        parent = str(self.parent)
        self._directories[parent].remove(self.name)


class DummyPathTest(DummyPurePathTest):
    """Tests for PathBase methods that use stat(), open() and iterdir()."""

    cls = DummyPath
    can_symlink = False

    # (self.base)
    #  |
    #  |-- brokenLink -> non-existing
    #  |-- dirA
    #  |   `-- linkC -> ../dirB
    #  |-- dirB
    #  |   |-- fileB
    #  |   `-- linkD -> ../dirB
    #  |-- dirC
    #  |   |-- dirD
    #  |   |   `-- fileD
    #  |   `-- fileC
    #  |   `-- novel.txt
    #  |-- dirE  # No permissions
    #  |-- fileA
    #  |-- linkA -> fileA
    #  |-- linkB -> dirB
    #  `-- brokenLinkLoop -> brokenLinkLoop
    #

    def setUp(self):
        super().setUp()
        parser = self.cls.parser
        p = self.cls(self.base)
        p.mkdir(parents=True)
        p.joinpath('dirA').mkdir()
        p.joinpath('dirB').mkdir()
        p.joinpath('dirC').mkdir()
        p.joinpath('dirC', 'dirD').mkdir()
        p.joinpath('dirE').mkdir()
        with p.joinpath('fileA').open('wb') as f:
            f.write(b"this is file A\n")
        with p.joinpath('dirB', 'fileB').open('wb') as f:
            f.write(b"this is file B\n")
        with p.joinpath('dirC', 'fileC').open('wb') as f:
            f.write(b"this is file C\n")
        with p.joinpath('dirC', 'novel.txt').open('wb') as f:
            f.write(b"this is a novel\n")
        with p.joinpath('dirC', 'dirD', 'fileD').open('wb') as f:
            f.write(b"this is file D\n")
        if self.can_symlink:
            p.joinpath('linkA').symlink_to('fileA')
            p.joinpath('brokenLink').symlink_to('non-existing')
            p.joinpath('linkB').symlink_to('dirB', target_is_directory=True)
            p.joinpath('dirA', 'linkC').symlink_to(
                parser.join('..', 'dirB'), target_is_directory=True)
            p.joinpath('dirB', 'linkD').symlink_to(
                parser.join('..', 'dirB'), target_is_directory=True)
            p.joinpath('brokenLinkLoop').symlink_to('brokenLinkLoop')

    def tearDown(self):
        cls = self.cls
        cls._files.clear()
        cls._directories.clear()

    def tempdir(self):
        path = self.cls(self.base).with_name('tmp-dirD')
        path.mkdir()
        return path

    def assertFileNotFound(self, func, *args, **kwargs):
        with self.assertRaises(FileNotFoundError) as cm:
            func(*args, **kwargs)
        self.assertEqual(cm.exception.errno, errno.ENOENT)

    def assertEqualNormCase(self, path_a, path_b):
        normcase = self.parser.normcase
        self.assertEqual(normcase(path_a), normcase(path_b))

    def test_samefile(self):
        parser = self.parser
        fileA_path = parser.join(self.base, 'fileA')
        fileB_path = parser.join(self.base, 'dirB', 'fileB')
        p = self.cls(fileA_path)
        pp = self.cls(fileA_path)
        q = self.cls(fileB_path)
        self.assertTrue(p.samefile(fileA_path))
        self.assertTrue(p.samefile(pp))
        self.assertFalse(p.samefile(fileB_path))
        self.assertFalse(p.samefile(q))
        # Test the non-existent file case
        non_existent = parser.join(self.base, 'foo')
        r = self.cls(non_existent)
        self.assertRaises(FileNotFoundError, p.samefile, r)
        self.assertRaises(FileNotFoundError, p.samefile, non_existent)
        self.assertRaises(FileNotFoundError, r.samefile, p)
        self.assertRaises(FileNotFoundError, r.samefile, non_existent)
        self.assertRaises(FileNotFoundError, r.samefile, r)
        self.assertRaises(FileNotFoundError, r.samefile, non_existent)

    def test_exists(self):
        P = self.cls
        p = P(self.base)
        self.assertIs(True, p.exists())
        self.assertIs(True, (p / 'dirA').exists())
        self.assertIs(True, (p / 'fileA').exists())
        self.assertIs(False, (p / 'fileA' / 'bah').exists())
        if self.can_symlink:
            self.assertIs(True, (p / 'linkA').exists())
            self.assertIs(True, (p / 'linkB').exists())
            self.assertIs(True, (p / 'linkB' / 'fileB').exists())
            self.assertIs(False, (p / 'linkA' / 'bah').exists())
            self.assertIs(False, (p / 'brokenLink').exists())
            self.assertIs(True, (p / 'brokenLink').exists(follow_symlinks=False))
        self.assertIs(False, (p / 'foo').exists())
        self.assertIs(False, P('/xyzzy').exists())
        self.assertIs(False, P(self.base + '\udfff').exists())
        self.assertIs(False, P(self.base + '\x00').exists())

    def test_open_common(self):
        p = self.cls(self.base)
        with (p / 'fileA').open('r') as f:
            self.assertIsInstance(f, io.TextIOBase)
            self.assertEqual(f.read(), "this is file A\n")
        with (p / 'fileA').open('rb') as f:
            self.assertIsInstance(f, io.BufferedIOBase)
            self.assertEqual(f.read().strip(), b"this is file A")

    def test_read_write_bytes(self):
        p = self.cls(self.base)
        (p / 'fileA').write_bytes(b'abcdefg')
        self.assertEqual((p / 'fileA').read_bytes(), b'abcdefg')
        # Check that trying to write str does not truncate the file.
        self.assertRaises(TypeError, (p / 'fileA').write_bytes, 'somestr')
        self.assertEqual((p / 'fileA').read_bytes(), b'abcdefg')

    def test_read_write_text(self):
        p = self.cls(self.base)
        (p / 'fileA').write_text('äbcdefg', encoding='latin-1')
        self.assertEqual((p / 'fileA').read_text(
            encoding='utf-8', errors='ignore'), 'bcdefg')
        # Check that trying to write bytes does not truncate the file.
        self.assertRaises(TypeError, (p / 'fileA').write_text, b'somebytes')
        self.assertEqual((p / 'fileA').read_text(encoding='latin-1'), 'äbcdefg')

    def test_read_text_with_newlines(self):
        p = self.cls(self.base)
        # Check that `\n` character change nothing
        (p / 'fileA').write_bytes(b'abcde\r\nfghlk\n\rmnopq')
        self.assertEqual((p / 'fileA').read_text(newline='\n'),
                         'abcde\r\nfghlk\n\rmnopq')
        # Check that `\r` character replaces `\n`
        (p / 'fileA').write_bytes(b'abcde\r\nfghlk\n\rmnopq')
        self.assertEqual((p / 'fileA').read_text(newline='\r'),
                         'abcde\r\nfghlk\n\rmnopq')
        # Check that `\r\n` character replaces `\n`
        (p / 'fileA').write_bytes(b'abcde\r\nfghlk\n\rmnopq')
        self.assertEqual((p / 'fileA').read_text(newline='\r\n'),
                             'abcde\r\nfghlk\n\rmnopq')

    def test_write_text_with_newlines(self):
        p = self.cls(self.base)
        # Check that `\n` character change nothing
        (p / 'fileA').write_text('abcde\r\nfghlk\n\rmnopq', newline='\n')
        self.assertEqual((p / 'fileA').read_bytes(),
                         b'abcde\r\nfghlk\n\rmnopq')
        # Check that `\r` character replaces `\n`
        (p / 'fileA').write_text('abcde\r\nfghlk\n\rmnopq', newline='\r')
        self.assertEqual((p / 'fileA').read_bytes(),
                         b'abcde\r\rfghlk\r\rmnopq')
        # Check that `\r\n` character replaces `\n`
        (p / 'fileA').write_text('abcde\r\nfghlk\n\rmnopq', newline='\r\n')
        self.assertEqual((p / 'fileA').read_bytes(),
                         b'abcde\r\r\nfghlk\r\n\rmnopq')
        # Check that no argument passed will change `\n` to `os.linesep`
        os_linesep_byte = bytes(os.linesep, encoding='ascii')
        (p / 'fileA').write_text('abcde\nfghlk\n\rmnopq')
        self.assertEqual((p / 'fileA').read_bytes(),
                          b'abcde' + os_linesep_byte + b'fghlk' + os_linesep_byte + b'\rmnopq')

    def test_copy_file(self):
        base = self.cls(self.base)
        source = base / 'fileA'
        target = base / 'copyA'
        result = source.copy(target)
        self.assertEqual(result, target)
        self.assertTrue(target.exists())
        self.assertEqual(source.read_text(), target.read_text())

    def test_copy_file_to_existing_file(self):
        base = self.cls(self.base)
        source = base / 'fileA'
        target = base / 'dirB' / 'fileB'
        result = source.copy(target)
        self.assertEqual(result, target)
        self.assertTrue(target.exists())
        self.assertEqual(source.read_text(), target.read_text())

    def test_copy_file_to_existing_directory(self):
        base = self.cls(self.base)
        source = base / 'fileA'
        target = base / 'dirA'
        self.assertRaises(OSError, source.copy, target)

    def test_copy_file_empty(self):
        base = self.cls(self.base)
        source = base / 'empty'
        target = base / 'copyA'
        source.write_bytes(b'')
        result = source.copy(target)
        self.assertEqual(result, target)
        self.assertTrue(target.exists())
        self.assertEqual(target.read_bytes(), b'')

    def test_copy_file_to_itself(self):
        base = self.cls(self.base)
        source = base / 'empty'
        source.write_bytes(b'')
        self.assertRaises(OSError, source.copy, source)
        self.assertRaises(OSError, source.copy, source, follow_symlinks=False)

    def test_copy_dir_simple(self):
        base = self.cls(self.base)
        source = base / 'dirC'
        target = base / 'copyC'
        result = source.copy(target)
        self.assertEqual(result, target)
        self.assertTrue(target.is_dir())
        self.assertTrue(target.joinpath('dirD').is_dir())
        self.assertTrue(target.joinpath('dirD', 'fileD').is_file())
        self.assertEqual(target.joinpath('dirD', 'fileD').read_text(),
                         "this is file D\n")
        self.assertTrue(target.joinpath('fileC').is_file())
        self.assertTrue(target.joinpath('fileC').read_text(),
                        "this is file C\n")

    def test_copy_dir_complex(self, follow_symlinks=True):
        def ordered_walk(path):
            for dirpath, dirnames, filenames in path.walk(follow_symlinks=follow_symlinks):
                dirnames.sort()
                filenames.sort()
                yield dirpath, dirnames, filenames
        base = self.cls(self.base)
        source = base / 'dirC'

        if self.can_symlink:
            # Add some symlinks
            source.joinpath('linkC').symlink_to('fileC')
            source.joinpath('linkD').symlink_to('dirD', target_is_directory=True)

        # Perform the copy
        target = base / 'copyC'
        result = source.copy(target, follow_symlinks=follow_symlinks)
        self.assertEqual(result, target)

        # Compare the source and target trees
        source_walk = ordered_walk(source)
        target_walk = ordered_walk(target)
        for source_item, target_item in zip(source_walk, target_walk, strict=True):
            self.assertEqual(source_item[0].relative_to(source),
                             target_item[0].relative_to(target))  # dirpath
            self.assertEqual(source_item[1], target_item[1])  # dirnames
            self.assertEqual(source_item[2], target_item[2])  # filenames
            # Compare files and symlinks
            for filename in source_item[2]:
                source_file = source_item[0].joinpath(filename)
                target_file = target_item[0].joinpath(filename)
                if follow_symlinks or not source_file.is_symlink():
                    # Regular file.
                    self.assertEqual(source_file.read_bytes(), target_file.read_bytes())
                elif source_file.is_dir():
                    # Symlink to directory.
                    self.assertTrue(target_file.is_dir())
                    self.assertEqual(source_file.readlink(), target_file.readlink())
                else:
                    # Symlink to file.
                    self.assertEqual(source_file.read_bytes(), target_file.read_bytes())
                    self.assertEqual(source_file.readlink(), target_file.readlink())

    def test_copy_dir_complex_follow_symlinks_false(self):
        self.test_copy_dir_complex(follow_symlinks=False)

    def test_copy_dir_to_existing_directory(self):
        base = self.cls(self.base)
        source = base / 'dirC'
        target = base / 'copyC'
        target.mkdir()
        target.joinpath('dirD').mkdir()
        self.assertRaises(FileExistsError, source.copy, target)

    def test_copy_dir_to_existing_directory_dirs_exist_ok(self):
        base = self.cls(self.base)
        source = base / 'dirC'
        target = base / 'copyC'
        target.mkdir()
        target.joinpath('dirD').mkdir()
        result = source.copy(target, dirs_exist_ok=True)
        self.assertEqual(result, target)
        self.assertTrue(target.is_dir())
        self.assertTrue(target.joinpath('dirD').is_dir())
        self.assertTrue(target.joinpath('dirD', 'fileD').is_file())
        self.assertEqual(target.joinpath('dirD', 'fileD').read_text(),
                         "this is file D\n")
        self.assertTrue(target.joinpath('fileC').is_file())
        self.assertTrue(target.joinpath('fileC').read_text(),
                        "this is file C\n")

    def test_copy_dir_to_itself(self):
        base = self.cls(self.base)
        source = base / 'dirC'
        self.assertRaises(OSError, source.copy, source)
        self.assertRaises(OSError, source.copy, source, follow_symlinks=False)

    def test_copy_dir_into_itself(self):
        base = self.cls(self.base)
        source = base / 'dirC'
        target = base / 'dirC' / 'dirD' / 'copyC'
        self.assertRaises(OSError, source.copy, target)
        self.assertRaises(OSError, source.copy, target, follow_symlinks=False)
        self.assertFalse(target.exists())

    def test_copy_into(self):
        base = self.cls(self.base)
        source = base / 'fileA'
        target_dir = base / 'dirA'
        result = source.copy_into(target_dir)
        self.assertEqual(result, target_dir / 'fileA')
        self.assertTrue(result.exists())
        self.assertEqual(source.read_text(), result.read_text())

    def test_copy_into_empty_name(self):
        source = self.cls('')
        target_dir = self.base
        self.assertRaises(ValueError, source.copy_into, target_dir)

    def test_move_file(self):
        base = self.cls(self.base)
        source = base / 'fileA'
        source_text = source.read_text()
        target = base / 'fileA_moved'
        result = source.move(target)
        self.assertEqual(result, target)
        self.assertFalse(source.exists())
        self.assertTrue(target.exists())
        self.assertEqual(source_text, target.read_text())

    def test_move_file_to_file(self):
        base = self.cls(self.base)
        source = base / 'fileA'
        source_text = source.read_text()
        target = base / 'dirB' / 'fileB'
        result = source.move(target)
        self.assertEqual(result, target)
        self.assertFalse(source.exists())
        self.assertTrue(target.exists())
        self.assertEqual(source_text, target.read_text())

    def test_move_file_to_dir(self):
        base = self.cls(self.base)
        source = base / 'fileA'
        target = base / 'dirB'
        self.assertRaises(OSError, source.move, target)

    def test_move_file_to_itself(self):
        base = self.cls(self.base)
        source = base / 'fileA'
        self.assertRaises(OSError, source.move, source)

    def test_move_dir(self):
        base = self.cls(self.base)
        source = base / 'dirC'
        target = base / 'dirC_moved'
        result = source.move(target)
        self.assertEqual(result, target)
        self.assertFalse(source.exists())
        self.assertTrue(target.is_dir())
        self.assertTrue(target.joinpath('dirD').is_dir())
        self.assertTrue(target.joinpath('dirD', 'fileD').is_file())
        self.assertEqual(target.joinpath('dirD', 'fileD').read_text(),
                         "this is file D\n")
        self.assertTrue(target.joinpath('fileC').is_file())
        self.assertTrue(target.joinpath('fileC').read_text(),
                        "this is file C\n")

    def test_move_dir_to_dir(self):
        base = self.cls(self.base)
        source = base / 'dirC'
        target = base / 'dirB'
        self.assertRaises(OSError, source.move, target)
        self.assertTrue(source.exists())
        self.assertTrue(target.exists())

    def test_move_dir_to_itself(self):
        base = self.cls(self.base)
        source = base / 'dirC'
        self.assertRaises(OSError, source.move, source)
        self.assertTrue(source.exists())

    def test_move_dir_into_itself(self):
        base = self.cls(self.base)
        source = base / 'dirC'
        target = base / 'dirC' / 'bar'
        self.assertRaises(OSError, source.move, target)
        self.assertTrue(source.exists())
        self.assertFalse(target.exists())

    def test_move_into(self):
        base = self.cls(self.base)
        source = base / 'fileA'
        source_text = source.read_text()
        target_dir = base / 'dirA'
        result = source.move_into(target_dir)
        self.assertEqual(result, target_dir / 'fileA')
        self.assertFalse(source.exists())
        self.assertTrue(result.exists())
        self.assertEqual(source_text, result.read_text())

    def test_move_into_empty_name(self):
        source = self.cls('')
        target_dir = self.base
        self.assertRaises(ValueError, source.move_into, target_dir)

    def test_iterdir(self):
        P = self.cls
        p = P(self.base)
        it = p.iterdir()
        paths = set(it)
        expected = ['dirA', 'dirB', 'dirC', 'dirE', 'fileA']
        if self.can_symlink:
            expected += ['linkA', 'linkB', 'brokenLink', 'brokenLinkLoop']
        self.assertEqual(paths, { P(self.base, q) for q in expected })

    def test_iterdir_nodir(self):
        # __iter__ on something that is not a directory.
        p = self.cls(self.base, 'fileA')
        with self.assertRaises(OSError) as cm:
            p.iterdir()
        # ENOENT or EINVAL under Windows, ENOTDIR otherwise
        # (see issue #12802).
        self.assertIn(cm.exception.errno, (errno.ENOTDIR,
                                           errno.ENOENT, errno.EINVAL))

    def test_scandir(self):
        p = self.cls(self.base)
        with p._scandir() as entries:
            self.assertTrue(list(entries))
        with p._scandir() as entries:
            for entry in entries:
                child = p / entry.name
                self.assertIsNotNone(entry)
                self.assertEqual(entry.name, child.name)
                self.assertEqual(entry.is_symlink(),
                                 child.is_symlink())
                self.assertEqual(entry.is_dir(follow_symlinks=False),
                                 child.is_dir(follow_symlinks=False))
                if entry.name != 'brokenLinkLoop':
                    self.assertEqual(entry.is_dir(), child.is_dir())

    def test_glob_common(self):
        def _check(glob, expected):
            self.assertEqual(set(glob), { P(self.base, q) for q in expected })
        P = self.cls
        p = P(self.base)
        it = p.glob("fileA")
        self.assertIsInstance(it, collections.abc.Iterator)
        _check(it, ["fileA"])
        _check(p.glob("fileB"), [])
        _check(p.glob("dir*/file*"), ["dirB/fileB", "dirC/fileC"])
        if not self.can_symlink:
            _check(p.glob("*A"), ['dirA', 'fileA'])
        else:
            _check(p.glob("*A"), ['dirA', 'fileA', 'linkA'])
        if not self.can_symlink:
            _check(p.glob("*B/*"), ['dirB/fileB'])
        else:
            _check(p.glob("*B/*"), ['dirB/fileB', 'dirB/linkD',
                                    'linkB/fileB', 'linkB/linkD'])
        if not self.can_symlink:
            _check(p.glob("*/fileB"), ['dirB/fileB'])
        else:
            _check(p.glob("*/fileB"), ['dirB/fileB', 'linkB/fileB'])
        if self.can_symlink:
            _check(p.glob("brokenLink"), ['brokenLink'])

        if not self.can_symlink:
            _check(p.glob("*/"), ["dirA/", "dirB/", "dirC/", "dirE/"])
        else:
            _check(p.glob("*/"), ["dirA/", "dirB/", "dirC/", "dirE/", "linkB/"])

    @needs_posix
    def test_glob_posix(self):
        P = self.cls
        p = P(self.base)
        q = p / "FILEa"
        given = set(p.glob("FILEa"))
        expect = {q} if q.exists() else set()
        self.assertEqual(given, expect)
        self.assertEqual(set(p.glob("FILEa*")), set())

    @needs_windows
    def test_glob_windows(self):
        P = self.cls
        p = P(self.base)
        self.assertEqual(set(p.glob("FILEa")), { P(self.base, "fileA") })
        self.assertEqual(set(p.glob("*a\\")), { P(self.base, "dirA/") })
        self.assertEqual(set(p.glob("F*a")), { P(self.base, "fileA") })

    def test_glob_empty_pattern(self):
        P = self.cls
        p = P(self.base)
        self.assertEqual(list(p.glob("")), [p])

    def test_glob_case_sensitive(self):
        P = self.cls
        def _check(path, pattern, case_sensitive, expected):
            actual = {str(q) for q in path.glob(pattern, case_sensitive=case_sensitive)}
            expected = {str(P(self.base, q)) for q in expected}
            self.assertEqual(actual, expected)
        path = P(self.base)
        _check(path, "DIRB/FILE*", True, [])
        _check(path, "DIRB/FILE*", False, ["dirB/fileB"])
        _check(path, "dirb/file*", True, [])
        _check(path, "dirb/file*", False, ["dirB/fileB"])

    def test_rglob_recurse_symlinks_false(self):
        def _check(path, glob, expected):
            actual = set(path.rglob(glob, recurse_symlinks=False))
            self.assertEqual(actual, { P(self.base, q) for q in expected })
        P = self.cls
        p = P(self.base)
        it = p.rglob("fileA")
        self.assertIsInstance(it, collections.abc.Iterator)
        _check(p, "fileA", ["fileA"])
        _check(p, "fileB", ["dirB/fileB"])
        _check(p, "**/fileB", ["dirB/fileB"])
        _check(p, "*/fileA", [])

        if self.can_symlink:
            _check(p, "*/fileB", ["dirB/fileB", "dirB/linkD/fileB",
                                  "linkB/fileB", "dirA/linkC/fileB"])
            _check(p, "*/", [
                "dirA/", "dirA/linkC/", "dirB/", "dirB/linkD/", "dirC/",
                "dirC/dirD/", "dirE/", "linkB/"])
        else:
            _check(p, "*/fileB", ["dirB/fileB"])
            _check(p, "*/", ["dirA/", "dirB/", "dirC/", "dirC/dirD/", "dirE/"])

        _check(p, "file*", ["fileA", "dirB/fileB", "dirC/fileC", "dirC/dirD/fileD"])
        _check(p, "", ["", "dirA/", "dirB/", "dirC/", "dirE/", "dirC/dirD/"])
        p = P(self.base, "dirC")
        _check(p, "*", ["dirC/fileC", "dirC/novel.txt",
                              "dirC/dirD", "dirC/dirD/fileD"])
        _check(p, "file*", ["dirC/fileC", "dirC/dirD/fileD"])
        _check(p, "**/file*", ["dirC/fileC", "dirC/dirD/fileD"])
        _check(p, "dir*/**", ["dirC/dirD/", "dirC/dirD/fileD"])
        _check(p, "dir*/**/", ["dirC/dirD/"])
        _check(p, "*/*", ["dirC/dirD/fileD"])
        _check(p, "*/", ["dirC/dirD/"])
        _check(p, "", ["dirC/", "dirC/dirD/"])
        _check(p, "**", ["dirC/", "dirC/fileC", "dirC/dirD", "dirC/dirD/fileD", "dirC/novel.txt"])
        _check(p, "**/", ["dirC/", "dirC/dirD/"])
        # gh-91616, a re module regression
        _check(p, "*.txt", ["dirC/novel.txt"])
        _check(p, "*.*", ["dirC/novel.txt"])

    @needs_posix
    def test_rglob_posix(self):
        P = self.cls
        p = P(self.base, "dirC")
        q = p / "dirD" / "FILEd"
        given = set(p.rglob("FILEd"))
        expect = {q} if q.exists() else set()
        self.assertEqual(given, expect)
        self.assertEqual(set(p.rglob("FILEd*")), set())

    @needs_windows
    def test_rglob_windows(self):
        P = self.cls
        p = P(self.base, "dirC")
        self.assertEqual(set(p.rglob("FILEd")), { P(self.base, "dirC/dirD/fileD") })
        self.assertEqual(set(p.rglob("*\\")), { P(self.base, "dirC/dirD/") })

    def test_stat(self):
        statA = self.cls(self.base).joinpath('fileA').stat()
        statB = self.cls(self.base).joinpath('dirB', 'fileB').stat()
        statC = self.cls(self.base).joinpath('dirC').stat()
        # st_mode: files are the same, directory differs.
        self.assertIsInstance(statA.st_mode, int)
        self.assertEqual(statA.st_mode, statB.st_mode)
        self.assertNotEqual(statA.st_mode, statC.st_mode)
        self.assertNotEqual(statB.st_mode, statC.st_mode)
        # st_ino: all different,
        self.assertIsInstance(statA.st_ino, int)
        self.assertNotEqual(statA.st_ino, statB.st_ino)
        self.assertNotEqual(statA.st_ino, statC.st_ino)
        self.assertNotEqual(statB.st_ino, statC.st_ino)
        # st_dev: all the same.
        self.assertIsInstance(statA.st_dev, int)
        self.assertEqual(statA.st_dev, statB.st_dev)
        self.assertEqual(statA.st_dev, statC.st_dev)
        # other attributes not used by pathlib.

    def test_stat_no_follow_symlinks_nosymlink(self):
        p = self.cls(self.base) / 'fileA'
        st = p.stat()
        self.assertEqual(st, p.stat(follow_symlinks=False))

    def test_is_dir(self):
        P = self.cls(self.base)
        self.assertTrue((P / 'dirA').is_dir())
        self.assertFalse((P / 'fileA').is_dir())
        self.assertFalse((P / 'non-existing').is_dir())
        self.assertFalse((P / 'fileA' / 'bah').is_dir())
        if self.can_symlink:
            self.assertFalse((P / 'linkA').is_dir())
            self.assertTrue((P / 'linkB').is_dir())
            self.assertFalse((P/ 'brokenLink').is_dir())
        self.assertFalse((P / 'dirA\udfff').is_dir())
        self.assertFalse((P / 'dirA\x00').is_dir())

    def test_is_dir_no_follow_symlinks(self):
        P = self.cls(self.base)
        self.assertTrue((P / 'dirA').is_dir(follow_symlinks=False))
        self.assertFalse((P / 'fileA').is_dir(follow_symlinks=False))
        self.assertFalse((P / 'non-existing').is_dir(follow_symlinks=False))
        self.assertFalse((P / 'fileA' / 'bah').is_dir(follow_symlinks=False))
        if self.can_symlink:
            self.assertFalse((P / 'linkA').is_dir(follow_symlinks=False))
            self.assertFalse((P / 'linkB').is_dir(follow_symlinks=False))
            self.assertFalse((P/ 'brokenLink').is_dir(follow_symlinks=False))
        self.assertFalse((P / 'dirA\udfff').is_dir(follow_symlinks=False))
        self.assertFalse((P / 'dirA\x00').is_dir(follow_symlinks=False))

    def test_is_file(self):
        P = self.cls(self.base)
        self.assertTrue((P / 'fileA').is_file())
        self.assertFalse((P / 'dirA').is_file())
        self.assertFalse((P / 'non-existing').is_file())
        self.assertFalse((P / 'fileA' / 'bah').is_file())
        if self.can_symlink:
            self.assertTrue((P / 'linkA').is_file())
            self.assertFalse((P / 'linkB').is_file())
            self.assertFalse((P/ 'brokenLink').is_file())
        self.assertFalse((P / 'fileA\udfff').is_file())
        self.assertFalse((P / 'fileA\x00').is_file())

    def test_is_file_no_follow_symlinks(self):
        P = self.cls(self.base)
        self.assertTrue((P / 'fileA').is_file(follow_symlinks=False))
        self.assertFalse((P / 'dirA').is_file(follow_symlinks=False))
        self.assertFalse((P / 'non-existing').is_file(follow_symlinks=False))
        self.assertFalse((P / 'fileA' / 'bah').is_file(follow_symlinks=False))
        if self.can_symlink:
            self.assertFalse((P / 'linkA').is_file(follow_symlinks=False))
            self.assertFalse((P / 'linkB').is_file(follow_symlinks=False))
            self.assertFalse((P/ 'brokenLink').is_file(follow_symlinks=False))
        self.assertFalse((P / 'fileA\udfff').is_file(follow_symlinks=False))
        self.assertFalse((P / 'fileA\x00').is_file(follow_symlinks=False))

    def test_is_mount(self):
        P = self.cls(self.base)
        self.assertFalse((P / 'fileA').is_mount())
        self.assertFalse((P / 'dirA').is_mount())
        self.assertFalse((P / 'non-existing').is_mount())
        self.assertFalse((P / 'fileA' / 'bah').is_mount())
        if self.can_symlink:
            self.assertFalse((P / 'linkA').is_mount())

    def test_is_symlink(self):
        P = self.cls(self.base)
        self.assertFalse((P / 'fileA').is_symlink())
        self.assertFalse((P / 'dirA').is_symlink())
        self.assertFalse((P / 'non-existing').is_symlink())
        self.assertFalse((P / 'fileA' / 'bah').is_symlink())
        if self.can_symlink:
            self.assertTrue((P / 'linkA').is_symlink())
            self.assertTrue((P / 'linkB').is_symlink())
            self.assertTrue((P/ 'brokenLink').is_symlink())
        self.assertIs((P / 'fileA\udfff').is_file(), False)
        self.assertIs((P / 'fileA\x00').is_file(), False)
        if self.can_symlink:
            self.assertIs((P / 'linkA\udfff').is_file(), False)
            self.assertIs((P / 'linkA\x00').is_file(), False)

    def test_is_junction_false(self):
        P = self.cls(self.base)
        self.assertFalse((P / 'fileA').is_junction())
        self.assertFalse((P / 'dirA').is_junction())
        self.assertFalse((P / 'non-existing').is_junction())
        self.assertFalse((P / 'fileA' / 'bah').is_junction())
        self.assertFalse((P / 'fileA\udfff').is_junction())
        self.assertFalse((P / 'fileA\x00').is_junction())

    def test_is_fifo_false(self):
        P = self.cls(self.base)
        self.assertFalse((P / 'fileA').is_fifo())
        self.assertFalse((P / 'dirA').is_fifo())
        self.assertFalse((P / 'non-existing').is_fifo())
        self.assertFalse((P / 'fileA' / 'bah').is_fifo())
        self.assertIs((P / 'fileA\udfff').is_fifo(), False)
        self.assertIs((P / 'fileA\x00').is_fifo(), False)

    def test_is_socket_false(self):
        P = self.cls(self.base)
        self.assertFalse((P / 'fileA').is_socket())
        self.assertFalse((P / 'dirA').is_socket())
        self.assertFalse((P / 'non-existing').is_socket())
        self.assertFalse((P / 'fileA' / 'bah').is_socket())
        self.assertIs((P / 'fileA\udfff').is_socket(), False)
        self.assertIs((P / 'fileA\x00').is_socket(), False)

    def test_is_block_device_false(self):
        P = self.cls(self.base)
        self.assertFalse((P / 'fileA').is_block_device())
        self.assertFalse((P / 'dirA').is_block_device())
        self.assertFalse((P / 'non-existing').is_block_device())
        self.assertFalse((P / 'fileA' / 'bah').is_block_device())
        self.assertIs((P / 'fileA\udfff').is_block_device(), False)
        self.assertIs((P / 'fileA\x00').is_block_device(), False)

    def test_is_char_device_false(self):
        P = self.cls(self.base)
        self.assertFalse((P / 'fileA').is_char_device())
        self.assertFalse((P / 'dirA').is_char_device())
        self.assertFalse((P / 'non-existing').is_char_device())
        self.assertFalse((P / 'fileA' / 'bah').is_char_device())
        self.assertIs((P / 'fileA\udfff').is_char_device(), False)
        self.assertIs((P / 'fileA\x00').is_char_device(), False)

    def test_delete_file(self):
        p = self.cls(self.base) / 'fileA'
        p._delete()
        self.assertFileNotFound(p.stat)
        self.assertFileNotFound(p._delete)

    def test_delete_dir(self):
        base = self.cls(self.base)
        base.joinpath('dirA')._delete()
        self.assertRaises(FileNotFoundError, base.joinpath('dirA').stat)
        self.assertRaises(FileNotFoundError, base.joinpath('dirA', 'linkC').stat,
                          follow_symlinks=False)
        base.joinpath('dirB')._delete()
        self.assertRaises(FileNotFoundError, base.joinpath('dirB').stat)
        self.assertRaises(FileNotFoundError, base.joinpath('dirB', 'fileB').stat)
        self.assertRaises(FileNotFoundError, base.joinpath('dirB', 'linkD').stat,
                          follow_symlinks=False)
        base.joinpath('dirC')._delete()
        self.assertRaises(FileNotFoundError, base.joinpath('dirC').stat)
        self.assertRaises(FileNotFoundError, base.joinpath('dirC', 'dirD').stat)
        self.assertRaises(FileNotFoundError, base.joinpath('dirC', 'dirD', 'fileD').stat)
        self.assertRaises(FileNotFoundError, base.joinpath('dirC', 'fileC').stat)
        self.assertRaises(FileNotFoundError, base.joinpath('dirC', 'novel.txt').stat)

    def test_delete_missing(self):
        tmp = self.cls(self.base, 'delete')
        tmp.mkdir()
        # filename is guaranteed not to exist
        filename = tmp / 'foo'
        self.assertRaises(FileNotFoundError, filename._delete)


class DummyPathWalkTest(unittest.TestCase):
    cls = DummyPath
    base = DummyPathTest.base
    can_symlink = False

    def setUp(self):
        # Build:
        #     TESTFN/
        #       TEST1/              a file kid and two directory kids
        #         tmp1
        #         SUB1/             a file kid and a directory kid
        #           tmp2
        #           SUB11/          no kids
        #         SUB2/             a file kid and a dirsymlink kid
        #           tmp3
        #           link/           a symlink to TEST2
        #           broken_link
        #           broken_link2
        #       TEST2/
        #         tmp4              a lone file
        self.walk_path = self.cls(self.base, "TEST1")
        self.sub1_path = self.walk_path / "SUB1"
        self.sub11_path = self.sub1_path / "SUB11"
        self.sub2_path = self.walk_path / "SUB2"
        tmp1_path = self.walk_path / "tmp1"
        tmp2_path = self.sub1_path / "tmp2"
        tmp3_path = self.sub2_path / "tmp3"
        self.link_path = self.sub2_path / "link"
        t2_path = self.cls(self.base, "TEST2")
        tmp4_path = self.cls(self.base, "TEST2", "tmp4")
        broken_link_path = self.sub2_path / "broken_link"
        broken_link2_path = self.sub2_path / "broken_link2"

        self.sub11_path.mkdir(parents=True)
        self.sub2_path.mkdir(parents=True)
        t2_path.mkdir(parents=True)

        for path in tmp1_path, tmp2_path, tmp3_path, tmp4_path:
            with path.open("w", encoding='utf-8') as f:
                f.write(f"I'm {path} and proud of it.  Blame test_pathlib.\n")

        if self.can_symlink:
            self.link_path.symlink_to(t2_path, target_is_directory=True)
            broken_link_path.symlink_to('broken')
            broken_link2_path.symlink_to(self.cls('tmp3', 'broken'))
            self.sub2_tree = (self.sub2_path, [], ["broken_link", "broken_link2", "link", "tmp3"])
        else:
            self.sub2_tree = (self.sub2_path, [], ["tmp3"])

    def tearDown(self):
        base = self.cls(self.base)
        base._delete()

    def test_walk_topdown(self):
        walker = self.walk_path.walk()
        entry = next(walker)
        entry[1].sort()  # Ensure we visit SUB1 before SUB2
        self.assertEqual(entry, (self.walk_path, ["SUB1", "SUB2"], ["tmp1"]))
        entry = next(walker)
        self.assertEqual(entry, (self.sub1_path, ["SUB11"], ["tmp2"]))
        entry = next(walker)
        self.assertEqual(entry, (self.sub11_path, [], []))
        entry = next(walker)
        entry[1].sort()
        entry[2].sort()
        self.assertEqual(entry, self.sub2_tree)
        with self.assertRaises(StopIteration):
            next(walker)

    def test_walk_prune(self):
        # Prune the search.
        all = []
        for root, dirs, files in self.walk_path.walk():
            all.append((root, dirs, files))
            if 'SUB1' in dirs:
                # Note that this also mutates the dirs we appended to all!
                dirs.remove('SUB1')

        self.assertEqual(len(all), 2)
        self.assertEqual(all[0], (self.walk_path, ["SUB2"], ["tmp1"]))

        all[1][-1].sort()
        all[1][1].sort()
        self.assertEqual(all[1], self.sub2_tree)

    def test_walk_bottom_up(self):
        seen_testfn = seen_sub1 = seen_sub11 = seen_sub2 = False
        for path, dirnames, filenames in self.walk_path.walk(top_down=False):
            if path == self.walk_path:
                self.assertFalse(seen_testfn)
                self.assertTrue(seen_sub1)
                self.assertTrue(seen_sub2)
                self.assertEqual(sorted(dirnames), ["SUB1", "SUB2"])
                self.assertEqual(filenames, ["tmp1"])
                seen_testfn = True
            elif path == self.sub1_path:
                self.assertFalse(seen_testfn)
                self.assertFalse(seen_sub1)
                self.assertTrue(seen_sub11)
                self.assertEqual(dirnames, ["SUB11"])
                self.assertEqual(filenames, ["tmp2"])
                seen_sub1 = True
            elif path == self.sub11_path:
                self.assertFalse(seen_sub1)
                self.assertFalse(seen_sub11)
                self.assertEqual(dirnames, [])
                self.assertEqual(filenames, [])
                seen_sub11 = True
            elif path == self.sub2_path:
                self.assertFalse(seen_testfn)
                self.assertFalse(seen_sub2)
                self.assertEqual(sorted(dirnames), sorted(self.sub2_tree[1]))
                self.assertEqual(sorted(filenames), sorted(self.sub2_tree[2]))
                seen_sub2 = True
            else:
                raise AssertionError(f"Unexpected path: {path}")
        self.assertTrue(seen_testfn)



if __name__ == "__main__":
    unittest.main()<|MERGE_RESOLUTION|>--- conflicted
+++ resolved
@@ -1365,21 +1365,6 @@
         self.assertRaises(e, p.readlink)
         self.assertRaises(e, p.symlink_to, 'foo')
         self.assertRaises(e, p.mkdir)
-<<<<<<< HEAD
-        self.assertRaises(e, p.unlink)
-        self.assertRaises(e, p.rmdir)
-=======
-        self.assertRaises(e, p.touch)
-        self.assertRaises(e, p.chmod, 0o755)
-        self.assertRaises(e, p.lchmod, 0o755)
-        self.assertRaises(e, p.owner)
-        self.assertRaises(e, p.group)
-        self.assertRaises(e, p.as_uri)
-
-    def test_as_uri_common(self):
-        e = UnsupportedOperation
-        self.assertRaises(e, self.cls('').as_uri)
->>>>>>> 7f8ec523
 
     def test_fspath_common(self):
         self.assertRaises(TypeError, os.fspath, self.cls(''))
