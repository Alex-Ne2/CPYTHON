--- conflicted
+++ resolved
@@ -760,7 +760,6 @@
                 self.assertEqual(expected, meth(*args1, **kwargs))
                 self.assertEqual(expected, wrapped(*args, **kwargs))
 
-<<<<<<< HEAD
     def test_setvectorcall(self):
         from _testcapi import function_setvectorcall
         def f(num): return num + 1
@@ -770,14 +769,13 @@
         # make sure specializer is triggered by running > 50 times
         for _ in range(51):
             self.assertEqual("overridden", f(num))
-=======
+
     @requires_limited_api
     def test_vectorcall_limited(self):
         from _testcapi import pyobject_vectorcall
         obj = _testcapi.LimitedVectorCallClass()
         self.assertEqual(pyobject_vectorcall(obj, (), ()), "vectorcall called")
 
->>>>>>> 91f40f3f
 
 class A:
     def method_two_args(self, x, y):
