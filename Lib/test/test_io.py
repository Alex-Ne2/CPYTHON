"""Unit tests for the io module."""

# Tests of io are scattered over the test suite:
# * test_bufio - tests file buffering
# * test_memoryio - tests BytesIO and StringIO
# * test_fileio - tests FileIO
# * test_file - tests the file interface
# * test_io - tests everything else in the io module
# * test_univnewlines - tests universal newline support
# * test_largefile - tests operations on a file greater than 2**32 bytes
#     (only enabled with -ulargefile)

################################################################################
# ATTENTION TEST WRITERS!!!
################################################################################
# When writing tests for io, it's important to test both the C and Python
# implementations. This is usually done by writing a base test that refers to
# the type it is testing as an attribute. Then it provides custom subclasses to
# test both implementations. This file has lots of examples.
################################################################################

import abc
import array
import errno
import locale
import os
import pickle
import random
import signal
import sys
import textwrap
import threading
import time
import unittest
import warnings
import weakref
from collections import deque, UserList
from itertools import cycle, count
from test import support
from test.support.script_helper import (
    assert_python_ok, assert_python_failure, run_python_until_end)
from test.support import (
    import_helper, is_apple, os_helper, threading_helper, warnings_helper,
)
from test.support.os_helper import FakePath

import codecs
import io  # C implementation of io
import _pyio as pyio # Python implementation of io

try:
    import ctypes
except ImportError:
    def byteslike(*pos, **kw):
        return array.array("b", bytes(*pos, **kw))
else:
    def byteslike(*pos, **kw):
        """Create a bytes-like object having no string or sequence methods"""
        data = bytes(*pos, **kw)
        obj = EmptyStruct()
        ctypes.resize(obj, len(data))
        memoryview(obj).cast("B")[:] = data
        return obj
    class EmptyStruct(ctypes.Structure):
        pass


def _default_chunk_size():
    """Get the default TextIOWrapper chunk size"""
    with open(__file__, "r", encoding="latin-1") as f:
        return f._CHUNK_SIZE

requires_alarm = unittest.skipUnless(
    hasattr(signal, "alarm"), "test requires signal.alarm()"
)


class BadIndex:
    def __index__(self):
        1/0

class MockRawIOWithoutRead:
    """A RawIO implementation without read(), so as to exercise the default
    RawIO.read() which calls readinto()."""

    def __init__(self, read_stack=()):
        self._read_stack = list(read_stack)
        self._write_stack = []
        self._reads = 0
        self._extraneous_reads = 0

    def write(self, b):
        self._write_stack.append(bytes(b))
        return len(b)

    def writable(self):
        return True

    def fileno(self):
        return 42

    def readable(self):
        return True

    def seekable(self):
        return True

    def seek(self, pos, whence):
        return 0   # wrong but we gotta return something

    def tell(self):
        return 0   # same comment as above

    def readinto(self, buf):
        self._reads += 1
        max_len = len(buf)
        try:
            data = self._read_stack[0]
        except IndexError:
            self._extraneous_reads += 1
            return 0
        if data is None:
            del self._read_stack[0]
            return None
        n = len(data)
        if len(data) <= max_len:
            del self._read_stack[0]
            buf[:n] = data
            return n
        else:
            buf[:] = data[:max_len]
            self._read_stack[0] = data[max_len:]
            return max_len

    def truncate(self, pos=None):
        return pos

class CMockRawIOWithoutRead(MockRawIOWithoutRead, io.RawIOBase):
    pass

class PyMockRawIOWithoutRead(MockRawIOWithoutRead, pyio.RawIOBase):
    pass


class MockRawIO(MockRawIOWithoutRead):

    def read(self, n=None):
        self._reads += 1
        try:
            return self._read_stack.pop(0)
        except:
            self._extraneous_reads += 1
            return b""

class CMockRawIO(MockRawIO, io.RawIOBase):
    pass

class PyMockRawIO(MockRawIO, pyio.RawIOBase):
    pass


class MisbehavedRawIO(MockRawIO):
    def write(self, b):
        return super().write(b) * 2

    def read(self, n=None):
        return super().read(n) * 2

    def seek(self, pos, whence):
        return -123

    def tell(self):
        return -456

    def readinto(self, buf):
        super().readinto(buf)
        return len(buf) * 5

class CMisbehavedRawIO(MisbehavedRawIO, io.RawIOBase):
    pass

class PyMisbehavedRawIO(MisbehavedRawIO, pyio.RawIOBase):
    pass


class SlowFlushRawIO(MockRawIO):
    def __init__(self):
        super().__init__()
        self.in_flush = threading.Event()

    def flush(self):
        self.in_flush.set()
        time.sleep(0.25)

class CSlowFlushRawIO(SlowFlushRawIO, io.RawIOBase):
    pass

class PySlowFlushRawIO(SlowFlushRawIO, pyio.RawIOBase):
    pass


class CloseFailureIO(MockRawIO):
    closed = 0

    def close(self):
        if not self.closed:
            self.closed = 1
            raise OSError

class CCloseFailureIO(CloseFailureIO, io.RawIOBase):
    pass

class PyCloseFailureIO(CloseFailureIO, pyio.RawIOBase):
    pass


class MockFileIO:

    def __init__(self, data):
        self.read_history = []
        super().__init__(data)

    def read(self, n=None):
        res = super().read(n)
        self.read_history.append(None if res is None else len(res))
        return res

    def readinto(self, b):
        res = super().readinto(b)
        self.read_history.append(res)
        return res

class CMockFileIO(MockFileIO, io.BytesIO):
    pass

class PyMockFileIO(MockFileIO, pyio.BytesIO):
    pass


class MockUnseekableIO:
    def seekable(self):
        return False

    def seek(self, *args):
        raise self.UnsupportedOperation("not seekable")

    def tell(self, *args):
        raise self.UnsupportedOperation("not seekable")

    def truncate(self, *args):
        raise self.UnsupportedOperation("not seekable")

class CMockUnseekableIO(MockUnseekableIO, io.BytesIO):
    UnsupportedOperation = io.UnsupportedOperation

class PyMockUnseekableIO(MockUnseekableIO, pyio.BytesIO):
    UnsupportedOperation = pyio.UnsupportedOperation


class MockCharPseudoDevFileIO(MockFileIO):
    # GH-95782
    # ftruncate() does not work on these special files (and CPython then raises
    # appropriate exceptions), so truncate() does not have to be accounted for
    # here.
    def __init__(self, data):
        super().__init__(data)

    def seek(self, *args):
        return 0

    def tell(self, *args):
        return 0

class CMockCharPseudoDevFileIO(MockCharPseudoDevFileIO, io.BytesIO):
    pass

class PyMockCharPseudoDevFileIO(MockCharPseudoDevFileIO, pyio.BytesIO):
    pass


class MockNonBlockWriterIO:

    def __init__(self):
        self._write_stack = []
        self._blocker_char = None

    def pop_written(self):
        s = b"".join(self._write_stack)
        self._write_stack[:] = []
        return s

    def block_on(self, char):
        """Block when a given char is encountered."""
        self._blocker_char = char

    def readable(self):
        return True

    def seekable(self):
        return True

    def seek(self, pos, whence=0):
        # naive implementation, enough for tests
        return 0

    def writable(self):
        return True

    def write(self, b):
        b = bytes(b)
        n = -1
        if self._blocker_char:
            try:
                n = b.index(self._blocker_char)
            except ValueError:
                pass
            else:
                if n > 0:
                    # write data up to the first blocker
                    self._write_stack.append(b[:n])
                    return n
                else:
                    # cancel blocker and indicate would block
                    self._blocker_char = None
                    return None
        self._write_stack.append(b)
        return len(b)

class CMockNonBlockWriterIO(MockNonBlockWriterIO, io.RawIOBase):
    BlockingIOError = io.BlockingIOError

class PyMockNonBlockWriterIO(MockNonBlockWriterIO, pyio.RawIOBase):
    BlockingIOError = pyio.BlockingIOError


class IOTest(unittest.TestCase):

    def setUp(self):
        os_helper.unlink(os_helper.TESTFN)

    def tearDown(self):
        os_helper.unlink(os_helper.TESTFN)

    def write_ops(self, f):
        self.assertEqual(f.write(b"blah."), 5)
        f.truncate(0)
        self.assertEqual(f.tell(), 5)
        f.seek(0)

        self.assertEqual(f.write(b"blah."), 5)
        self.assertEqual(f.seek(0), 0)
        self.assertEqual(f.write(b"Hello."), 6)
        self.assertEqual(f.tell(), 6)
        self.assertEqual(f.seek(-1, 1), 5)
        self.assertEqual(f.tell(), 5)
        buffer = bytearray(b" world\n\n\n")
        self.assertEqual(f.write(buffer), 9)
        buffer[:] = b"*" * 9  # Overwrite our copy of the data
        self.assertEqual(f.seek(0), 0)
        self.assertEqual(f.write(b"h"), 1)
        self.assertEqual(f.seek(-1, 2), 13)
        self.assertEqual(f.tell(), 13)

        self.assertEqual(f.truncate(12), 12)
        self.assertEqual(f.tell(), 13)
        self.assertRaises(TypeError, f.seek, 0.0)

    def read_ops(self, f, buffered=False):
        data = f.read(5)
        self.assertEqual(data, b"hello")
        data = byteslike(data)
        self.assertEqual(f.readinto(data), 5)
        self.assertEqual(bytes(data), b" worl")
        data = bytearray(5)
        self.assertEqual(f.readinto(data), 2)
        self.assertEqual(len(data), 5)
        self.assertEqual(data[:2], b"d\n")
        self.assertEqual(f.seek(0), 0)
        self.assertEqual(f.read(20), b"hello world\n")
        self.assertEqual(f.read(1), b"")
        self.assertEqual(f.readinto(byteslike(b"x")), 0)
        self.assertEqual(f.seek(-6, 2), 6)
        self.assertEqual(f.read(5), b"world")
        self.assertEqual(f.read(0), b"")
        self.assertEqual(f.readinto(byteslike()), 0)
        self.assertEqual(f.seek(-6, 1), 5)
        self.assertEqual(f.read(5), b" worl")
        self.assertEqual(f.tell(), 10)
        self.assertRaises(TypeError, f.seek, 0.0)
        if buffered:
            f.seek(0)
            self.assertEqual(f.read(), b"hello world\n")
            f.seek(6)
            self.assertEqual(f.read(), b"world\n")
            self.assertEqual(f.read(), b"")
            f.seek(0)
            data = byteslike(5)
            self.assertEqual(f.readinto1(data), 5)
            self.assertEqual(bytes(data), b"hello")

    LARGE = 2**31

    def large_file_ops(self, f):
        assert f.readable()
        assert f.writable()
        try:
            self.assertEqual(f.seek(self.LARGE), self.LARGE)
        except (OverflowError, ValueError):
            self.skipTest("no largefile support")
        self.assertEqual(f.tell(), self.LARGE)
        self.assertEqual(f.write(b"xxx"), 3)
        self.assertEqual(f.tell(), self.LARGE + 3)
        self.assertEqual(f.seek(-1, 1), self.LARGE + 2)
        self.assertEqual(f.truncate(), self.LARGE + 2)
        self.assertEqual(f.tell(), self.LARGE + 2)
        self.assertEqual(f.seek(0, 2), self.LARGE + 2)
        self.assertEqual(f.truncate(self.LARGE + 1), self.LARGE + 1)
        self.assertEqual(f.tell(), self.LARGE + 2)
        self.assertEqual(f.seek(0, 2), self.LARGE + 1)
        self.assertEqual(f.seek(-1, 2), self.LARGE)
        self.assertEqual(f.read(2), b"x")

    def test_invalid_operations(self):
        # Try writing on a file opened in read mode and vice-versa.
        exc = self.UnsupportedOperation
        with self.open(os_helper.TESTFN, "w", encoding="utf-8") as fp:
            self.assertRaises(exc, fp.read)
            self.assertRaises(exc, fp.readline)
        with self.open(os_helper.TESTFN, "wb") as fp:
            self.assertRaises(exc, fp.read)
            self.assertRaises(exc, fp.readline)
        with self.open(os_helper.TESTFN, "wb", buffering=0) as fp:
            self.assertRaises(exc, fp.read)
            self.assertRaises(exc, fp.readline)
        with self.open(os_helper.TESTFN, "rb", buffering=0) as fp:
            self.assertRaises(exc, fp.write, b"blah")
            self.assertRaises(exc, fp.writelines, [b"blah\n"])
        with self.open(os_helper.TESTFN, "rb") as fp:
            self.assertRaises(exc, fp.write, b"blah")
            self.assertRaises(exc, fp.writelines, [b"blah\n"])
        with self.open(os_helper.TESTFN, "r", encoding="utf-8") as fp:
            self.assertRaises(exc, fp.write, "blah")
            self.assertRaises(exc, fp.writelines, ["blah\n"])
            # Non-zero seeking from current or end pos
            self.assertRaises(exc, fp.seek, 1, self.SEEK_CUR)
            self.assertRaises(exc, fp.seek, -1, self.SEEK_END)

    @unittest.skipUnless(hasattr(os, "pipe"), "requires os.pipe()")
    def test_optional_abilities(self):
        # Test for OSError when optional APIs are not supported
        # The purpose of this test is to try fileno(), reading, writing and
        # seeking operations with various objects that indicate they do not
        # support these operations.

        def pipe_reader():
            [r, w] = os.pipe()
            os.close(w)  # So that read() is harmless
            return self.FileIO(r, "r")

        def pipe_writer():
            [r, w] = os.pipe()
            self.addCleanup(os.close, r)
            # Guarantee that we can write into the pipe without blocking
            thread = threading.Thread(target=os.read, args=(r, 100))
            thread.start()
            self.addCleanup(thread.join)
            return self.FileIO(w, "w")

        def buffered_reader():
            return self.BufferedReader(self.MockUnseekableIO())

        def buffered_writer():
            return self.BufferedWriter(self.MockUnseekableIO())

        def buffered_random():
            return self.BufferedRandom(self.BytesIO())

        def buffered_rw_pair():
            return self.BufferedRWPair(self.MockUnseekableIO(),
                self.MockUnseekableIO())

        def text_reader():
            class UnseekableReader(self.MockUnseekableIO):
                writable = self.BufferedIOBase.writable
                write = self.BufferedIOBase.write
            return self.TextIOWrapper(UnseekableReader(), "ascii")

        def text_writer():
            class UnseekableWriter(self.MockUnseekableIO):
                readable = self.BufferedIOBase.readable
                read = self.BufferedIOBase.read
            return self.TextIOWrapper(UnseekableWriter(), "ascii")

        tests = (
            (pipe_reader, "fr"), (pipe_writer, "fw"),
            (buffered_reader, "r"), (buffered_writer, "w"),
            (buffered_random, "rws"), (buffered_rw_pair, "rw"),
            (text_reader, "r"), (text_writer, "w"),
            (self.BytesIO, "rws"), (self.StringIO, "rws"),
        )

        def do_test(test, obj, abilities):
            readable = "r" in abilities
            self.assertEqual(obj.readable(), readable)
            writable = "w" in abilities
            self.assertEqual(obj.writable(), writable)

            if isinstance(obj, self.TextIOBase):
                data = "3"
            elif isinstance(obj, (self.BufferedIOBase, self.RawIOBase)):
                data = b"3"
            else:
                self.fail("Unknown base class")

            if "f" in abilities:
                obj.fileno()
            else:
                self.assertRaises(OSError, obj.fileno)

            if readable:
                obj.read(1)
                obj.read()
            else:
                self.assertRaises(OSError, obj.read, 1)
                self.assertRaises(OSError, obj.read)

            if writable:
                obj.write(data)
            else:
                self.assertRaises(OSError, obj.write, data)

            if sys.platform.startswith("win") and test in (
                    pipe_reader, pipe_writer):
                # Pipes seem to appear as seekable on Windows
                return
            seekable = "s" in abilities
            self.assertEqual(obj.seekable(), seekable)

            if seekable:
                obj.tell()
                obj.seek(0)
            else:
                self.assertRaises(OSError, obj.tell)
                self.assertRaises(OSError, obj.seek, 0)

            if writable and seekable:
                obj.truncate()
                obj.truncate(0)
            else:
                self.assertRaises(OSError, obj.truncate)
                self.assertRaises(OSError, obj.truncate, 0)

        for [test, abilities] in tests:
            with self.subTest(test):
                if test == pipe_writer and not threading_helper.can_start_thread:
                    skipTest()
                with test() as obj:
                    do_test(test, obj, abilities)


    def test_open_handles_NUL_chars(self):
        fn_with_NUL = 'foo\0bar'
        self.assertRaises(ValueError, self.open, fn_with_NUL, 'w', encoding="utf-8")

        bytes_fn = bytes(fn_with_NUL, 'ascii')
        with warnings.catch_warnings():
            warnings.simplefilter("ignore", DeprecationWarning)
            self.assertRaises(ValueError, self.open, bytes_fn, 'w', encoding="utf-8")

    def test_raw_file_io(self):
        with self.open(os_helper.TESTFN, "wb", buffering=0) as f:
            self.assertEqual(f.readable(), False)
            self.assertEqual(f.writable(), True)
            self.assertEqual(f.seekable(), True)
            self.write_ops(f)
        with self.open(os_helper.TESTFN, "rb", buffering=0) as f:
            self.assertEqual(f.readable(), True)
            self.assertEqual(f.writable(), False)
            self.assertEqual(f.seekable(), True)
            self.read_ops(f)

    def test_buffered_file_io(self):
        with self.open(os_helper.TESTFN, "wb") as f:
            self.assertEqual(f.readable(), False)
            self.assertEqual(f.writable(), True)
            self.assertEqual(f.seekable(), True)
            self.write_ops(f)
        with self.open(os_helper.TESTFN, "rb") as f:
            self.assertEqual(f.readable(), True)
            self.assertEqual(f.writable(), False)
            self.assertEqual(f.seekable(), True)
            self.read_ops(f, True)

    def test_readline(self):
        with self.open(os_helper.TESTFN, "wb") as f:
            f.write(b"abc\ndef\nxyzzy\nfoo\x00bar\nanother line")
        with self.open(os_helper.TESTFN, "rb") as f:
            self.assertEqual(f.readline(), b"abc\n")
            self.assertEqual(f.readline(10), b"def\n")
            self.assertEqual(f.readline(2), b"xy")
            self.assertEqual(f.readline(4), b"zzy\n")
            self.assertEqual(f.readline(), b"foo\x00bar\n")
            self.assertEqual(f.readline(None), b"another line")
            self.assertRaises(TypeError, f.readline, 5.3)
        with self.open(os_helper.TESTFN, "r", encoding="utf-8") as f:
            self.assertRaises(TypeError, f.readline, 5.3)

    def test_readline_nonsizeable(self):
        # Issue #30061
        # Crash when readline() returns an object without __len__
        class R(self.IOBase):
            def readline(self):
                return None
        self.assertRaises((TypeError, StopIteration), next, R())

    def test_next_nonsizeable(self):
        # Issue #30061
        # Crash when __next__() returns an object without __len__
        class R(self.IOBase):
            def __next__(self):
                return None
        self.assertRaises(TypeError, R().readlines, 1)

    def test_raw_bytes_io(self):
        f = self.BytesIO()
        self.write_ops(f)
        data = f.getvalue()
        self.assertEqual(data, b"hello world\n")
        f = self.BytesIO(data)
        self.read_ops(f, True)

    def test_large_file_ops(self):
        # On Windows and Apple platforms this test consumes large resources; It
        # takes a long time to build the >2 GiB file and takes >2 GiB of disk
        # space therefore the resource must be enabled to run this test.
        if sys.platform[:3] == 'win' or is_apple:
            support.requires(
                'largefile',
                'test requires %s bytes and a long time to run' % self.LARGE)
        with self.open(os_helper.TESTFN, "w+b", 0) as f:
            self.large_file_ops(f)
        with self.open(os_helper.TESTFN, "w+b") as f:
            self.large_file_ops(f)

    def test_with_open(self):
        for bufsize in (0, 100):
            with self.open(os_helper.TESTFN, "wb", bufsize) as f:
                f.write(b"xxx")
            self.assertEqual(f.closed, True)
            try:
                with self.open(os_helper.TESTFN, "wb", bufsize) as f:
                    1/0
            except ZeroDivisionError:
                self.assertEqual(f.closed, True)
            else:
                self.fail("1/0 didn't raise an exception")

    # issue 5008
    def test_append_mode_tell(self):
        with self.open(os_helper.TESTFN, "wb") as f:
            f.write(b"xxx")
        with self.open(os_helper.TESTFN, "ab", buffering=0) as f:
            self.assertEqual(f.tell(), 3)
        with self.open(os_helper.TESTFN, "ab") as f:
            self.assertEqual(f.tell(), 3)
        with self.open(os_helper.TESTFN, "a", encoding="utf-8") as f:
            self.assertGreater(f.tell(), 0)

    def test_destructor(self):
        record = []
        class MyFileIO(self.FileIO):
            def __del__(self):
                record.append(1)
                try:
                    f = super().__del__
                except AttributeError:
                    pass
                else:
                    f()
            def close(self):
                record.append(2)
                super().close()
            def flush(self):
                record.append(3)
                super().flush()
        with warnings_helper.check_warnings(('', ResourceWarning)):
            f = MyFileIO(os_helper.TESTFN, "wb")
            f.write(b"xxx")
            del f
            support.gc_collect()
            self.assertEqual(record, [1, 2, 3])
            with self.open(os_helper.TESTFN, "rb") as f:
                self.assertEqual(f.read(), b"xxx")

    def _check_base_destructor(self, base):
        record = []
        class MyIO(base):
            def __init__(self):
                # This exercises the availability of attributes on object
                # destruction.
                # (in the C version, close() is called by the tp_dealloc
                # function, not by __del__)
                self.on_del = 1
                self.on_close = 2
                self.on_flush = 3
            def __del__(self):
                record.append(self.on_del)
                try:
                    f = super().__del__
                except AttributeError:
                    pass
                else:
                    f()
            def close(self):
                record.append(self.on_close)
                super().close()
            def flush(self):
                record.append(self.on_flush)
                super().flush()
        f = MyIO()
        del f
        support.gc_collect()
        self.assertEqual(record, [1, 2, 3])

    def test_IOBase_destructor(self):
        self._check_base_destructor(self.IOBase)

    def test_RawIOBase_destructor(self):
        self._check_base_destructor(self.RawIOBase)

    def test_BufferedIOBase_destructor(self):
        self._check_base_destructor(self.BufferedIOBase)

    def test_TextIOBase_destructor(self):
        self._check_base_destructor(self.TextIOBase)

    def test_close_flushes(self):
        with self.open(os_helper.TESTFN, "wb") as f:
            f.write(b"xxx")
        with self.open(os_helper.TESTFN, "rb") as f:
            self.assertEqual(f.read(), b"xxx")

    def test_array_writes(self):
        a = array.array('i', range(10))
        n = len(a.tobytes())
        def check(f):
            with f:
                self.assertEqual(f.write(a), n)
                f.writelines((a,))
        check(self.BytesIO())
        check(self.FileIO(os_helper.TESTFN, "w"))
        check(self.BufferedWriter(self.MockRawIO()))
        check(self.BufferedRandom(self.MockRawIO()))
        check(self.BufferedRWPair(self.MockRawIO(), self.MockRawIO()))

    def test_closefd(self):
        self.assertRaises(ValueError, self.open, os_helper.TESTFN, 'w',
                          encoding="utf-8", closefd=False)

    def test_read_closed(self):
        with self.open(os_helper.TESTFN, "w", encoding="utf-8") as f:
            f.write("egg\n")
        with self.open(os_helper.TESTFN, "r", encoding="utf-8") as f:
            file = self.open(f.fileno(), "r", encoding="utf-8", closefd=False)
            self.assertEqual(file.read(), "egg\n")
            file.seek(0)
            file.close()
            self.assertRaises(ValueError, file.read)
        with self.open(os_helper.TESTFN, "rb") as f:
            file = self.open(f.fileno(), "rb", closefd=False)
            self.assertEqual(file.read()[:3], b"egg")
            file.close()
            self.assertRaises(ValueError, file.readinto, bytearray(1))

    def test_no_closefd_with_filename(self):
        # can't use closefd in combination with a file name
        self.assertRaises(ValueError, self.open, os_helper.TESTFN, "r",
                          encoding="utf-8", closefd=False)

    def test_closefd_attr(self):
        with self.open(os_helper.TESTFN, "wb") as f:
            f.write(b"egg\n")
        with self.open(os_helper.TESTFN, "r", encoding="utf-8") as f:
            self.assertEqual(f.buffer.raw.closefd, True)
            file = self.open(f.fileno(), "r", encoding="utf-8", closefd=False)
            self.assertEqual(file.buffer.raw.closefd, False)

    def test_garbage_collection(self):
        # FileIO objects are collected, and collecting them flushes
        # all data to disk.
        with warnings_helper.check_warnings(('', ResourceWarning)):
            f = self.FileIO(os_helper.TESTFN, "wb")
            f.write(b"abcxxx")
            f.f = f
            wr = weakref.ref(f)
            del f
            support.gc_collect()
        self.assertIsNone(wr(), wr)
        with self.open(os_helper.TESTFN, "rb") as f:
            self.assertEqual(f.read(), b"abcxxx")

    def test_unbounded_file(self):
        # Issue #1174606: reading from an unbounded stream such as /dev/zero.
        zero = "/dev/zero"
        if not os.path.exists(zero):
            self.skipTest("{0} does not exist".format(zero))
        if sys.maxsize > 0x7FFFFFFF:
            self.skipTest("test can only run in a 32-bit address space")
        if support.real_max_memuse < support._2G:
            self.skipTest("test requires at least 2 GiB of memory")
        with self.open(zero, "rb", buffering=0) as f:
            self.assertRaises(OverflowError, f.read)
        with self.open(zero, "rb") as f:
            self.assertRaises(OverflowError, f.read)
        with self.open(zero, "r") as f:
            self.assertRaises(OverflowError, f.read)

    def check_flush_error_on_close(self, *args, **kwargs):
        # Test that the file is closed despite failed flush
        # and that flush() is called before file closed.
        f = self.open(*args, **kwargs)
        closed = []
        def bad_flush():
            closed[:] = [f.closed]
            raise OSError()
        f.flush = bad_flush
        self.assertRaises(OSError, f.close) # exception not swallowed
        self.assertTrue(f.closed)
        self.assertTrue(closed)      # flush() called
        self.assertFalse(closed[0])  # flush() called before file closed
        f.flush = lambda: None  # break reference loop

    def test_flush_error_on_close(self):
        # raw file
        # Issue #5700: io.FileIO calls flush() after file closed
        self.check_flush_error_on_close(os_helper.TESTFN, 'wb', buffering=0)
        fd = os.open(os_helper.TESTFN, os.O_WRONLY|os.O_CREAT)
        self.check_flush_error_on_close(fd, 'wb', buffering=0)
        fd = os.open(os_helper.TESTFN, os.O_WRONLY|os.O_CREAT)
        self.check_flush_error_on_close(fd, 'wb', buffering=0, closefd=False)
        os.close(fd)
        # buffered io
        self.check_flush_error_on_close(os_helper.TESTFN, 'wb')
        fd = os.open(os_helper.TESTFN, os.O_WRONLY|os.O_CREAT)
        self.check_flush_error_on_close(fd, 'wb')
        fd = os.open(os_helper.TESTFN, os.O_WRONLY|os.O_CREAT)
        self.check_flush_error_on_close(fd, 'wb', closefd=False)
        os.close(fd)
        # text io
        self.check_flush_error_on_close(os_helper.TESTFN, 'w', encoding="utf-8")
        fd = os.open(os_helper.TESTFN, os.O_WRONLY|os.O_CREAT)
        self.check_flush_error_on_close(fd, 'w', encoding="utf-8")
        fd = os.open(os_helper.TESTFN, os.O_WRONLY|os.O_CREAT)
        self.check_flush_error_on_close(fd, 'w', encoding="utf-8", closefd=False)
        os.close(fd)

    def test_multi_close(self):
        f = self.open(os_helper.TESTFN, "wb", buffering=0)
        f.close()
        f.close()
        f.close()
        self.assertRaises(ValueError, f.flush)

    def test_RawIOBase_read(self):
        # Exercise the default limited RawIOBase.read(n) implementation (which
        # calls readinto() internally).
        rawio = self.MockRawIOWithoutRead((b"abc", b"d", None, b"efg", None))
        self.assertEqual(rawio.read(2), b"ab")
        self.assertEqual(rawio.read(2), b"c")
        self.assertEqual(rawio.read(2), b"d")
        self.assertEqual(rawio.read(2), None)
        self.assertEqual(rawio.read(2), b"ef")
        self.assertEqual(rawio.read(2), b"g")
        self.assertEqual(rawio.read(2), None)
        self.assertEqual(rawio.read(2), b"")

    def test_types_have_dict(self):
        test = (
            self.IOBase(),
            self.RawIOBase(),
            self.TextIOBase(),
            self.StringIO(),
            self.BytesIO()
        )
        for obj in test:
            self.assertHasAttr(obj, "__dict__")

    def test_opener(self):
        with self.open(os_helper.TESTFN, "w", encoding="utf-8") as f:
            f.write("egg\n")
        fd = os.open(os_helper.TESTFN, os.O_RDONLY)
        def opener(path, flags):
            return fd
        with self.open("non-existent", "r", encoding="utf-8", opener=opener) as f:
            self.assertEqual(f.read(), "egg\n")

    def test_bad_opener_negative_1(self):
        # Issue #27066.
        def badopener(fname, flags):
            return -1
        with self.assertRaises(ValueError) as cm:
            open('non-existent', 'r', opener=badopener)
        self.assertEqual(str(cm.exception), 'opener returned -1')

    def test_bad_opener_other_negative(self):
        # Issue #27066.
        def badopener(fname, flags):
            return -2
        with self.assertRaises(ValueError) as cm:
            open('non-existent', 'r', opener=badopener)
        self.assertEqual(str(cm.exception), 'opener returned -2')

    def test_opener_invalid_fd(self):
        # Check that OSError is raised with error code EBADF if the
        # opener returns an invalid file descriptor (see gh-82212).
        fd = os_helper.make_bad_fd()
        with self.assertRaises(OSError) as cm:
            self.open('foo', opener=lambda name, flags: fd)
        self.assertEqual(cm.exception.errno, errno.EBADF)

    def test_fileio_closefd(self):
        # Issue #4841
        with self.open(__file__, 'rb') as f1, \
             self.open(__file__, 'rb') as f2:
            fileio = self.FileIO(f1.fileno(), closefd=False)
            # .__init__() must not close f1
            fileio.__init__(f2.fileno(), closefd=False)
            f1.readline()
            # .close() must not close f2
            fileio.close()
            f2.readline()

    def test_nonbuffered_textio(self):
        with warnings_helper.check_no_resource_warning(self):
            with self.assertRaises(ValueError):
                self.open(os_helper.TESTFN, 'w', encoding="utf-8", buffering=0)

    def test_invalid_newline(self):
        with warnings_helper.check_no_resource_warning(self):
            with self.assertRaises(ValueError):
                self.open(os_helper.TESTFN, 'w', encoding="utf-8", newline='invalid')

    def test_buffered_readinto_mixin(self):
        # Test the implementation provided by BufferedIOBase
        class Stream(self.BufferedIOBase):
            def read(self, size):
                return b"12345"
            read1 = read
        stream = Stream()
        for method in ("readinto", "readinto1"):
            with self.subTest(method):
                buffer = byteslike(5)
                self.assertEqual(getattr(stream, method)(buffer), 5)
                self.assertEqual(bytes(buffer), b"12345")

    def test_fspath_support(self):
        def check_path_succeeds(path):
            with self.open(path, "w", encoding="utf-8") as f:
                f.write("egg\n")

            with self.open(path, "r", encoding="utf-8") as f:
                self.assertEqual(f.read(), "egg\n")

        check_path_succeeds(FakePath(os_helper.TESTFN))
        check_path_succeeds(FakePath(os.fsencode(os_helper.TESTFN)))

        with self.open(os_helper.TESTFN, "w", encoding="utf-8") as f:
            bad_path = FakePath(f.fileno())
            with self.assertRaises(TypeError):
                self.open(bad_path, 'w', encoding="utf-8")

        bad_path = FakePath(None)
        with self.assertRaises(TypeError):
            self.open(bad_path, 'w', encoding="utf-8")

        bad_path = FakePath(FloatingPointError)
        with self.assertRaises(FloatingPointError):
            self.open(bad_path, 'w', encoding="utf-8")

        # ensure that refcounting is correct with some error conditions
        with self.assertRaisesRegex(ValueError, 'read/write/append mode'):
            self.open(FakePath(os_helper.TESTFN), 'rwxa', encoding="utf-8")

    def test_RawIOBase_readall(self):
        # Exercise the default unlimited RawIOBase.read() and readall()
        # implementations.
        rawio = self.MockRawIOWithoutRead((b"abc", b"d", b"efg"))
        self.assertEqual(rawio.read(), b"abcdefg")
        rawio = self.MockRawIOWithoutRead((b"abc", b"d", b"efg"))
        self.assertEqual(rawio.readall(), b"abcdefg")

    def test_BufferedIOBase_readinto(self):
        # Exercise the default BufferedIOBase.readinto() and readinto1()
        # implementations (which call read() or read1() internally).
        class Reader(self.BufferedIOBase):
            def __init__(self, avail):
                self.avail = avail
            def read(self, size):
                result = self.avail[:size]
                self.avail = self.avail[size:]
                return result
            def read1(self, size):
                """Returns no more than 5 bytes at once"""
                return self.read(min(size, 5))
        tests = (
            # (test method, total data available, read buffer size, expected
            #     read size)
            ("readinto", 10, 5, 5),
            ("readinto", 10, 6, 6),  # More than read1() can return
            ("readinto", 5, 6, 5),  # Buffer larger than total available
            ("readinto", 6, 7, 6),
            ("readinto", 10, 0, 0),  # Empty buffer
            ("readinto1", 10, 5, 5),  # Result limited to single read1() call
            ("readinto1", 10, 6, 5),  # Buffer larger than read1() can return
            ("readinto1", 5, 6, 5),  # Buffer larger than total available
            ("readinto1", 6, 7, 5),
            ("readinto1", 10, 0, 0),  # Empty buffer
        )
        UNUSED_BYTE = 0x81
        for test in tests:
            with self.subTest(test):
                method, avail, request, result = test
                reader = Reader(bytes(range(avail)))
                buffer = bytearray((UNUSED_BYTE,) * request)
                method = getattr(reader, method)
                self.assertEqual(method(buffer), result)
                self.assertEqual(len(buffer), request)
                self.assertSequenceEqual(buffer[:result], range(result))
                unused = (UNUSED_BYTE,) * (request - result)
                self.assertSequenceEqual(buffer[result:], unused)
                self.assertEqual(len(reader.avail), avail - result)

    def test_close_assert(self):
        class R(self.IOBase):
            def __setattr__(self, name, value):
                pass
            def flush(self):
                raise OSError()
        f = R()
        # This would cause an assertion failure.
        self.assertRaises(OSError, f.close)

        # Silence destructor error
        R.flush = lambda self: None


class CIOTest(IOTest):

    def test_IOBase_finalize(self):
        # Issue #12149: segmentation fault on _PyIOBase_finalize when both a
        # class which inherits IOBase and an object of this class are caught
        # in a reference cycle and close() is already in the method cache.
        class MyIO(self.IOBase):
            def close(self):
                pass

        # create an instance to populate the method cache
        MyIO()
        obj = MyIO()
        obj.obj = obj
        wr = weakref.ref(obj)
        del MyIO
        del obj
        support.gc_collect()
        self.assertIsNone(wr(), wr)

@support.cpython_only
class TestIOCTypes(unittest.TestCase):
    def setUp(self):
        _io = import_helper.import_module("_io")
        self.types = [
            _io.BufferedRWPair,
            _io.BufferedRandom,
            _io.BufferedReader,
            _io.BufferedWriter,
            _io.BytesIO,
            _io.FileIO,
            _io.IncrementalNewlineDecoder,
            _io.StringIO,
            _io.TextIOWrapper,
            _io._BufferedIOBase,
            _io._BytesIOBuffer,
            _io._IOBase,
            _io._RawIOBase,
            _io._TextIOBase,
        ]
        if sys.platform == "win32":
            self.types.append(_io._WindowsConsoleIO)
        self._io = _io

    def test_immutable_types(self):
        for tp in self.types:
            with self.subTest(tp=tp):
                with self.assertRaisesRegex(TypeError, "immutable"):
                    tp.foo = "bar"

    def test_class_hierarchy(self):
        def check_subs(types, base):
            for tp in types:
                with self.subTest(tp=tp, base=base):
                    self.assertIsSubclass(tp, base)

        def recursive_check(d):
            for k, v in d.items():
                if isinstance(v, dict):
                    recursive_check(v)
                elif isinstance(v, set):
                    check_subs(v, k)
                else:
                    self.fail("corrupt test dataset")

        _io = self._io
        hierarchy = {
            _io._IOBase: {
                _io._BufferedIOBase: {
                    _io.BufferedRWPair,
                    _io.BufferedRandom,
                    _io.BufferedReader,
                    _io.BufferedWriter,
                    _io.BytesIO,
                },
                _io._RawIOBase: {
                    _io.FileIO,
                },
                _io._TextIOBase: {
                    _io.StringIO,
                    _io.TextIOWrapper,
                },
            },
        }
        if sys.platform == "win32":
            hierarchy[_io._IOBase][_io._RawIOBase].add(_io._WindowsConsoleIO)

        recursive_check(hierarchy)

    def test_subclassing(self):
        _io = self._io
        dataset = {k: True for k in self.types}
        dataset[_io._BytesIOBuffer] = False

        for tp, is_basetype in dataset.items():
            with self.subTest(tp=tp, is_basetype=is_basetype):
                name = f"{tp.__name__}_subclass"
                bases = (tp,)
                if is_basetype:
                    _ = type(name, bases, {})
                else:
                    msg = "not an acceptable base type"
                    with self.assertRaisesRegex(TypeError, msg):
                        _ = type(name, bases, {})

    def test_disallow_instantiation(self):
        _io = self._io
        support.check_disallow_instantiation(self, _io._BytesIOBuffer)

    def test_stringio_setstate(self):
        # gh-127182: Calling __setstate__() with invalid arguments must not crash
        obj = self._io.StringIO()
        with self.assertRaisesRegex(
            TypeError,
            'initial_value must be str or None, not int',
        ):
            obj.__setstate__((1, '', 0, {}))

        obj.__setstate__((None, '', 0, {}))  # should not crash
        self.assertEqual(obj.getvalue(), '')

        obj.__setstate__(('', '', 0, {}))
        self.assertEqual(obj.getvalue(), '')

class PyIOTest(IOTest):
    pass


@support.cpython_only
class APIMismatchTest(unittest.TestCase):

    def test_RawIOBase_io_in_pyio_match(self):
        """Test that pyio RawIOBase class has all c RawIOBase methods"""
        mismatch = support.detect_api_mismatch(pyio.RawIOBase, io.RawIOBase,
                                               ignore=('__weakref__', '__static_attributes__'))
        self.assertEqual(mismatch, set(), msg='Python RawIOBase does not have all C RawIOBase methods')

    def test_RawIOBase_pyio_in_io_match(self):
        """Test that c RawIOBase class has all pyio RawIOBase methods"""
        mismatch = support.detect_api_mismatch(io.RawIOBase, pyio.RawIOBase)
        self.assertEqual(mismatch, set(), msg='C RawIOBase does not have all Python RawIOBase methods')


class CommonBufferedTests:
    # Tests common to BufferedReader, BufferedWriter and BufferedRandom

    def test_detach(self):
        raw = self.MockRawIO()
        buf = self.tp(raw)
        self.assertIs(buf.detach(), raw)
        self.assertRaises(ValueError, buf.detach)

        repr(buf)  # Should still work

    def test_fileno(self):
        rawio = self.MockRawIO()
        bufio = self.tp(rawio)

        self.assertEqual(42, bufio.fileno())

    def test_invalid_args(self):
        rawio = self.MockRawIO()
        bufio = self.tp(rawio)
        # Invalid whence
        self.assertRaises(ValueError, bufio.seek, 0, -1)
        self.assertRaises(ValueError, bufio.seek, 0, 9)

    def test_override_destructor(self):
        tp = self.tp
        record = []
        class MyBufferedIO(tp):
            def __del__(self):
                record.append(1)
                try:
                    f = super().__del__
                except AttributeError:
                    pass
                else:
                    f()
            def close(self):
                record.append(2)
                super().close()
            def flush(self):
                record.append(3)
                super().flush()
        rawio = self.MockRawIO()
        bufio = MyBufferedIO(rawio)
        del bufio
        support.gc_collect()
        self.assertEqual(record, [1, 2, 3])

    def test_context_manager(self):
        # Test usability as a context manager
        rawio = self.MockRawIO()
        bufio = self.tp(rawio)
        def _with():
            with bufio:
                pass
        _with()
        # bufio should now be closed, and using it a second time should raise
        # a ValueError.
        self.assertRaises(ValueError, _with)

    def test_error_through_destructor(self):
        # Test that the exception state is not modified by a destructor,
        # even if close() fails.
        rawio = self.CloseFailureIO()
        with support.catch_unraisable_exception() as cm:
            with self.assertRaises(AttributeError):
                self.tp(rawio).xyzzy

            self.assertEqual(cm.unraisable.exc_type, OSError)

    def test_repr(self):
        raw = self.MockRawIO()
        b = self.tp(raw)
        clsname = r"(%s\.)?%s" % (self.tp.__module__, self.tp.__qualname__)
        self.assertRegex(repr(b), "<%s>" % clsname)
        raw.name = "dummy"
        self.assertRegex(repr(b), "<%s name='dummy'>" % clsname)
        raw.name = b"dummy"
        self.assertRegex(repr(b), "<%s name=b'dummy'>" % clsname)

    def test_recursive_repr(self):
        # Issue #25455
        raw = self.MockRawIO()
        b = self.tp(raw)
        with support.swap_attr(raw, 'name', b), support.infinite_recursion(25):
            with self.assertRaises(RuntimeError):
                repr(b)  # Should not crash

    def test_flush_error_on_close(self):
        # Test that buffered file is closed despite failed flush
        # and that flush() is called before file closed.
        raw = self.MockRawIO()
        closed = []
        def bad_flush():
            closed[:] = [b.closed, raw.closed]
            raise OSError()
        raw.flush = bad_flush
        b = self.tp(raw)
        self.assertRaises(OSError, b.close) # exception not swallowed
        self.assertTrue(b.closed)
        self.assertTrue(raw.closed)
        self.assertTrue(closed)      # flush() called
        self.assertFalse(closed[0])  # flush() called before file closed
        self.assertFalse(closed[1])
        raw.flush = lambda: None  # break reference loop

    def test_close_error_on_close(self):
        raw = self.MockRawIO()
        def bad_flush():
            raise OSError('flush')
        def bad_close():
            raise OSError('close')
        raw.close = bad_close
        b = self.tp(raw)
        b.flush = bad_flush
        with self.assertRaises(OSError) as err: # exception not swallowed
            b.close()
        self.assertEqual(err.exception.args, ('close',))
        self.assertIsInstance(err.exception.__context__, OSError)
        self.assertEqual(err.exception.__context__.args, ('flush',))
        self.assertFalse(b.closed)

        # Silence destructor error
        raw.close = lambda: None
        b.flush = lambda: None

    def test_nonnormalized_close_error_on_close(self):
        # Issue #21677
        raw = self.MockRawIO()
        def bad_flush():
            raise non_existing_flush
        def bad_close():
            raise non_existing_close
        raw.close = bad_close
        b = self.tp(raw)
        b.flush = bad_flush
        with self.assertRaises(NameError) as err: # exception not swallowed
            b.close()
        self.assertIn('non_existing_close', str(err.exception))
        self.assertIsInstance(err.exception.__context__, NameError)
        self.assertIn('non_existing_flush', str(err.exception.__context__))
        self.assertFalse(b.closed)

        # Silence destructor error
        b.flush = lambda: None
        raw.close = lambda: None

    def test_multi_close(self):
        raw = self.MockRawIO()
        b = self.tp(raw)
        b.close()
        b.close()
        b.close()
        self.assertRaises(ValueError, b.flush)

    def test_unseekable(self):
        bufio = self.tp(self.MockUnseekableIO(b"A" * 10))
        self.assertRaises(self.UnsupportedOperation, bufio.tell)
        self.assertRaises(self.UnsupportedOperation, bufio.seek, 0)

    def test_readonly_attributes(self):
        raw = self.MockRawIO()
        buf = self.tp(raw)
        x = self.MockRawIO()
        with self.assertRaises(AttributeError):
            buf.raw = x


class SizeofTest:

    @support.cpython_only
    def test_sizeof(self):
        bufsize1 = 4096
        bufsize2 = 8192
        rawio = self.MockRawIO()
        bufio = self.tp(rawio, buffer_size=bufsize1)
        size = sys.getsizeof(bufio) - bufsize1
        rawio = self.MockRawIO()
        bufio = self.tp(rawio, buffer_size=bufsize2)
        self.assertEqual(sys.getsizeof(bufio), size + bufsize2)

    @support.cpython_only
    def test_buffer_freeing(self) :
        bufsize = 4096
        rawio = self.MockRawIO()
        bufio = self.tp(rawio, buffer_size=bufsize)
        size = sys.getsizeof(bufio) - bufsize
        bufio.close()
        self.assertEqual(sys.getsizeof(bufio), size)

class BufferedReaderTest(unittest.TestCase, CommonBufferedTests):
    read_mode = "rb"

    def test_constructor(self):
        rawio = self.MockRawIO([b"abc"])
        bufio = self.tp(rawio)
        bufio.__init__(rawio)
        bufio.__init__(rawio, buffer_size=1024)
        bufio.__init__(rawio, buffer_size=16)
        self.assertEqual(b"abc", bufio.read())
        self.assertRaises(ValueError, bufio.__init__, rawio, buffer_size=0)
        self.assertRaises(ValueError, bufio.__init__, rawio, buffer_size=-16)
        self.assertRaises(ValueError, bufio.__init__, rawio, buffer_size=-1)
        rawio = self.MockRawIO([b"abc"])
        bufio.__init__(rawio)
        self.assertEqual(b"abc", bufio.read())

    def test_uninitialized(self):
        bufio = self.tp.__new__(self.tp)
        del bufio
        bufio = self.tp.__new__(self.tp)
        self.assertRaisesRegex((ValueError, AttributeError),
                               'uninitialized|has no attribute',
                               bufio.read, 0)
        bufio.__init__(self.MockRawIO())
        self.assertEqual(bufio.read(0), b'')

    def test_read(self):
        for arg in (None, 7):
            rawio = self.MockRawIO((b"abc", b"d", b"efg"))
            bufio = self.tp(rawio)
            self.assertEqual(b"abcdefg", bufio.read(arg))
        # Invalid args
        self.assertRaises(ValueError, bufio.read, -2)

    def test_read1(self):
        rawio = self.MockRawIO((b"abc", b"d", b"efg"))
        bufio = self.tp(rawio)
        self.assertEqual(b"a", bufio.read(1))
        self.assertEqual(b"b", bufio.read1(1))
        self.assertEqual(rawio._reads, 1)
        self.assertEqual(b"", bufio.read1(0))
        self.assertEqual(b"c", bufio.read1(100))
        self.assertEqual(rawio._reads, 1)
        self.assertEqual(b"d", bufio.read1(100))
        self.assertEqual(rawio._reads, 2)
        self.assertEqual(b"efg", bufio.read1(100))
        self.assertEqual(rawio._reads, 3)
        self.assertEqual(b"", bufio.read1(100))
        self.assertEqual(rawio._reads, 4)

    def test_read1_arbitrary(self):
        rawio = self.MockRawIO((b"abc", b"d", b"efg"))
        bufio = self.tp(rawio)
        self.assertEqual(b"a", bufio.read(1))
        self.assertEqual(b"bc", bufio.read1())
        self.assertEqual(b"d", bufio.read1())
        self.assertEqual(b"efg", bufio.read1(-1))
        self.assertEqual(rawio._reads, 3)
        self.assertEqual(b"", bufio.read1())
        self.assertEqual(rawio._reads, 4)

    def test_readinto(self):
        rawio = self.MockRawIO((b"abc", b"d", b"efg"))
        bufio = self.tp(rawio)
        b = bytearray(2)
        self.assertEqual(bufio.readinto(b), 2)
        self.assertEqual(b, b"ab")
        self.assertEqual(bufio.readinto(b), 2)
        self.assertEqual(b, b"cd")
        self.assertEqual(bufio.readinto(b), 2)
        self.assertEqual(b, b"ef")
        self.assertEqual(bufio.readinto(b), 1)
        self.assertEqual(b, b"gf")
        self.assertEqual(bufio.readinto(b), 0)
        self.assertEqual(b, b"gf")
        rawio = self.MockRawIO((b"abc", None))
        bufio = self.tp(rawio)
        self.assertEqual(bufio.readinto(b), 2)
        self.assertEqual(b, b"ab")
        self.assertEqual(bufio.readinto(b), 1)
        self.assertEqual(b, b"cb")

    def test_readinto1(self):
        buffer_size = 10
        rawio = self.MockRawIO((b"abc", b"de", b"fgh", b"jkl"))
        bufio = self.tp(rawio, buffer_size=buffer_size)
        b = bytearray(2)
        self.assertEqual(bufio.peek(3), b'abc')
        self.assertEqual(rawio._reads, 1)
        self.assertEqual(bufio.readinto1(b), 2)
        self.assertEqual(b, b"ab")
        self.assertEqual(rawio._reads, 1)
        self.assertEqual(bufio.readinto1(b), 1)
        self.assertEqual(b[:1], b"c")
        self.assertEqual(rawio._reads, 1)
        self.assertEqual(bufio.readinto1(b), 2)
        self.assertEqual(b, b"de")
        self.assertEqual(rawio._reads, 2)
        b = bytearray(2*buffer_size)
        self.assertEqual(bufio.peek(3), b'fgh')
        self.assertEqual(rawio._reads, 3)
        self.assertEqual(bufio.readinto1(b), 6)
        self.assertEqual(b[:6], b"fghjkl")
        self.assertEqual(rawio._reads, 4)

    def test_readinto_array(self):
        buffer_size = 60
        data = b"a" * 26
        rawio = self.MockRawIO((data,))
        bufio = self.tp(rawio, buffer_size=buffer_size)

        # Create an array with element size > 1 byte
        b = array.array('i', b'x' * 32)
        assert len(b) != 16

        # Read into it. We should get as many *bytes* as we can fit into b
        # (which is more than the number of elements)
        n = bufio.readinto(b)
        self.assertGreater(n, len(b))

        # Check that old contents of b are preserved
        bm = memoryview(b).cast('B')
        self.assertLess(n, len(bm))
        self.assertEqual(bm[:n], data[:n])
        self.assertEqual(bm[n:], b'x' * (len(bm[n:])))

    def test_readinto1_array(self):
        buffer_size = 60
        data = b"a" * 26
        rawio = self.MockRawIO((data,))
        bufio = self.tp(rawio, buffer_size=buffer_size)

        # Create an array with element size > 1 byte
        b = array.array('i', b'x' * 32)
        assert len(b) != 16

        # Read into it. We should get as many *bytes* as we can fit into b
        # (which is more than the number of elements)
        n = bufio.readinto1(b)
        self.assertGreater(n, len(b))

        # Check that old contents of b are preserved
        bm = memoryview(b).cast('B')
        self.assertLess(n, len(bm))
        self.assertEqual(bm[:n], data[:n])
        self.assertEqual(bm[n:], b'x' * (len(bm[n:])))

    def test_readlines(self):
        def bufio():
            rawio = self.MockRawIO((b"abc\n", b"d\n", b"ef"))
            return self.tp(rawio)
        self.assertEqual(bufio().readlines(), [b"abc\n", b"d\n", b"ef"])
        self.assertEqual(bufio().readlines(5), [b"abc\n", b"d\n"])
        self.assertEqual(bufio().readlines(None), [b"abc\n", b"d\n", b"ef"])

    def test_buffering(self):
        data = b"abcdefghi"
        dlen = len(data)

        tests = [
            [ 100, [ 3, 1, 4, 8 ], [ dlen, 0 ] ],
            [ 100, [ 3, 3, 3],     [ dlen ]    ],
            [   4, [ 1, 2, 4, 2 ], [ 4, 4, 1 ] ],
        ]

        for bufsize, buf_read_sizes, raw_read_sizes in tests:
            rawio = self.MockFileIO(data)
            bufio = self.tp(rawio, buffer_size=bufsize)
            pos = 0
            for nbytes in buf_read_sizes:
                self.assertEqual(bufio.read(nbytes), data[pos:pos+nbytes])
                pos += nbytes
            # this is mildly implementation-dependent
            self.assertEqual(rawio.read_history, raw_read_sizes)

    def test_read_non_blocking(self):
        # Inject some None's in there to simulate EWOULDBLOCK
        rawio = self.MockRawIO((b"abc", b"d", None, b"efg", None, None, None))
        bufio = self.tp(rawio)
        self.assertEqual(b"abcd", bufio.read(6))
        self.assertEqual(b"e", bufio.read(1))
        self.assertEqual(b"fg", bufio.read())
        self.assertEqual(b"", bufio.peek(1))
        self.assertIsNone(bufio.read())
        self.assertEqual(b"", bufio.read())

        rawio = self.MockRawIO((b"a", None, None))
        self.assertEqual(b"a", rawio.readall())
        self.assertIsNone(rawio.readall())

    def test_read_past_eof(self):
        rawio = self.MockRawIO((b"abc", b"d", b"efg"))
        bufio = self.tp(rawio)

        self.assertEqual(b"abcdefg", bufio.read(9000))

    def test_read_all(self):
        rawio = self.MockRawIO((b"abc", b"d", b"efg"))
        bufio = self.tp(rawio)

        self.assertEqual(b"abcdefg", bufio.read())

    @threading_helper.requires_working_threading()
    @support.requires_resource('cpu')
    def test_threads(self):
        try:
            # Write out many bytes with exactly the same number of 0's,
            # 1's... 255's. This will help us check that concurrent reading
            # doesn't duplicate or forget contents.
            N = 1000
            l = list(range(256)) * N
            random.shuffle(l)
            s = bytes(bytearray(l))
            with self.open(os_helper.TESTFN, "wb") as f:
                f.write(s)
            with self.open(os_helper.TESTFN, self.read_mode, buffering=0) as raw:
                bufio = self.tp(raw, 8)
                errors = []
                results = []
                def f():
                    try:
                        # Intra-buffer read then buffer-flushing read
                        for n in cycle([1, 19]):
                            s = bufio.read(n)
                            if not s:
                                break
                            # list.append() is atomic
                            results.append(s)
                    except Exception as e:
                        errors.append(e)
                        raise
                threads = [threading.Thread(target=f) for x in range(20)]
                with threading_helper.start_threads(threads):
                    time.sleep(0.02) # yield
                self.assertFalse(errors,
                    "the following exceptions were caught: %r" % errors)
                s = b''.join(results)
                for i in range(256):
                    c = bytes(bytearray([i]))
                    self.assertEqual(s.count(c), N)
        finally:
            os_helper.unlink(os_helper.TESTFN)

    def test_unseekable(self):
        bufio = self.tp(self.MockUnseekableIO(b"A" * 10))
        self.assertRaises(self.UnsupportedOperation, bufio.tell)
        self.assertRaises(self.UnsupportedOperation, bufio.seek, 0)
        bufio.read(1)
        self.assertRaises(self.UnsupportedOperation, bufio.seek, 0)
        self.assertRaises(self.UnsupportedOperation, bufio.tell)

    def test_misbehaved_io(self):
        rawio = self.MisbehavedRawIO((b"abc", b"d", b"efg"))
        bufio = self.tp(rawio)
        self.assertRaises(OSError, bufio.seek, 0)
        self.assertRaises(OSError, bufio.tell)

        # Silence destructor error
        bufio.close = lambda: None

    def test_no_extraneous_read(self):
        # Issue #9550; when the raw IO object has satisfied the read request,
        # we should not issue any additional reads, otherwise it may block
        # (e.g. socket).
        bufsize = 16
        for n in (2, bufsize - 1, bufsize, bufsize + 1, bufsize * 2):
            rawio = self.MockRawIO([b"x" * n])
            bufio = self.tp(rawio, bufsize)
            self.assertEqual(bufio.read(n), b"x" * n)
            # Simple case: one raw read is enough to satisfy the request.
            self.assertEqual(rawio._extraneous_reads, 0,
                             "failed for {}: {} != 0".format(n, rawio._extraneous_reads))
            # A more complex case where two raw reads are needed to satisfy
            # the request.
            rawio = self.MockRawIO([b"x" * (n - 1), b"x"])
            bufio = self.tp(rawio, bufsize)
            self.assertEqual(bufio.read(n), b"x" * n)
            self.assertEqual(rawio._extraneous_reads, 0,
                             "failed for {}: {} != 0".format(n, rawio._extraneous_reads))

    def test_read_on_closed(self):
        # Issue #23796
        b = self.BufferedReader(self.BytesIO(b"12"))
        b.read(1)
        b.close()
        with self.subTest('peek'):
            self.assertRaises(ValueError, b.peek)
        with self.subTest('read1'):
            self.assertRaises(ValueError, b.read1, 1)
        with self.subTest('read'):
            self.assertRaises(ValueError, b.read)
        with self.subTest('readinto'):
            self.assertRaises(ValueError, b.readinto, bytearray())
        with self.subTest('readinto1'):
            self.assertRaises(ValueError, b.readinto1, bytearray())
        with self.subTest('flush'):
            self.assertRaises(ValueError, b.flush)
        with self.subTest('truncate'):
            self.assertRaises(ValueError, b.truncate)
        with self.subTest('seek'):
            self.assertRaises(ValueError, b.seek, 0)

    def test_truncate_on_read_only(self):
        rawio = self.MockFileIO(b"abc")
        bufio = self.tp(rawio)
        self.assertFalse(bufio.writable())
        self.assertRaises(self.UnsupportedOperation, bufio.truncate)
        self.assertRaises(self.UnsupportedOperation, bufio.truncate, 0)

    def test_tell_character_device_file(self):
        # GH-95782
        # For the (former) bug in BufferedIO to manifest, the wrapped IO obj
        # must be able to produce at least 2 bytes.
        raw = self.MockCharPseudoDevFileIO(b"12")
        buf = self.tp(raw)
        self.assertEqual(buf.tell(), 0)
        self.assertEqual(buf.read(1), b"1")
        self.assertEqual(buf.tell(), 0)

    def test_seek_character_device_file(self):
        raw = self.MockCharPseudoDevFileIO(b"12")
        buf = self.tp(raw)
        self.assertEqual(buf.seek(0, io.SEEK_CUR), 0)
        self.assertEqual(buf.seek(1, io.SEEK_SET), 0)
        self.assertEqual(buf.seek(0, io.SEEK_CUR), 0)
        self.assertEqual(buf.read(1), b"1")

        # In the C implementation, tell() sets the BufferedIO's abs_pos to 0,
        # which means that the next seek() could return a negative offset if it
        # does not sanity-check:
        self.assertEqual(buf.tell(), 0)
        self.assertEqual(buf.seek(0, io.SEEK_CUR), 0)


class CBufferedReaderTest(BufferedReaderTest, SizeofTest):
    tp = io.BufferedReader

    def test_initialization(self):
        rawio = self.MockRawIO([b"abc"])
        bufio = self.tp(rawio)
        self.assertRaises(ValueError, bufio.__init__, rawio, buffer_size=0)
        self.assertRaises(ValueError, bufio.read)
        self.assertRaises(ValueError, bufio.__init__, rawio, buffer_size=-16)
        self.assertRaises(ValueError, bufio.read)
        self.assertRaises(ValueError, bufio.__init__, rawio, buffer_size=-1)
        self.assertRaises(ValueError, bufio.read)

    def test_misbehaved_io_read(self):
        rawio = self.MisbehavedRawIO((b"abc", b"d", b"efg"))
        bufio = self.tp(rawio)
        # _pyio.BufferedReader seems to implement reading different, so that
        # checking this is not so easy.
        self.assertRaises(OSError, bufio.read, 10)

    def test_garbage_collection(self):
        # C BufferedReader objects are collected.
        # The Python version has __del__, so it ends into gc.garbage instead
        self.addCleanup(os_helper.unlink, os_helper.TESTFN)
        with warnings_helper.check_warnings(('', ResourceWarning)):
            rawio = self.FileIO(os_helper.TESTFN, "w+b")
            f = self.tp(rawio)
            f.f = f
            wr = weakref.ref(f)
            del f
            support.gc_collect()
        self.assertIsNone(wr(), wr)

    def test_args_error(self):
        # Issue #17275
        with self.assertRaisesRegex(TypeError, "BufferedReader"):
            self.tp(self.BytesIO(), 1024, 1024, 1024)

    def test_bad_readinto_value(self):
        rawio = self.tp(self.BytesIO(b"12"))
        rawio.readinto = lambda buf: -1
        bufio = self.tp(rawio)
        with self.assertRaises(OSError) as cm:
            bufio.readline()
        self.assertIsNone(cm.exception.__cause__)

    def test_bad_readinto_type(self):
        rawio = self.tp(self.BytesIO(b"12"))
        rawio.readinto = lambda buf: b''
        bufio = self.tp(rawio)
        with self.assertRaises(OSError) as cm:
            bufio.readline()
        self.assertIsInstance(cm.exception.__cause__, TypeError)


class PyBufferedReaderTest(BufferedReaderTest):
    tp = pyio.BufferedReader


class BufferedWriterTest(unittest.TestCase, CommonBufferedTests):
    write_mode = "wb"

    def test_constructor(self):
        rawio = self.MockRawIO()
        bufio = self.tp(rawio)
        bufio.__init__(rawio)
        bufio.__init__(rawio, buffer_size=1024)
        bufio.__init__(rawio, buffer_size=16)
        self.assertEqual(3, bufio.write(b"abc"))
        bufio.flush()
        self.assertRaises(ValueError, bufio.__init__, rawio, buffer_size=0)
        self.assertRaises(ValueError, bufio.__init__, rawio, buffer_size=-16)
        self.assertRaises(ValueError, bufio.__init__, rawio, buffer_size=-1)
        bufio.__init__(rawio)
        self.assertEqual(3, bufio.write(b"ghi"))
        bufio.flush()
        self.assertEqual(b"".join(rawio._write_stack), b"abcghi")

    def test_uninitialized(self):
        bufio = self.tp.__new__(self.tp)
        del bufio
        bufio = self.tp.__new__(self.tp)
        self.assertRaisesRegex((ValueError, AttributeError),
                               'uninitialized|has no attribute',
                               bufio.write, b'')
        bufio.__init__(self.MockRawIO())
        self.assertEqual(bufio.write(b''), 0)

    def test_detach_flush(self):
        raw = self.MockRawIO()
        buf = self.tp(raw)
        buf.write(b"howdy!")
        self.assertFalse(raw._write_stack)
        buf.detach()
        self.assertEqual(raw._write_stack, [b"howdy!"])

    def test_write(self):
        # Write to the buffered IO but don't overflow the buffer.
        writer = self.MockRawIO()
        bufio = self.tp(writer, 8)
        bufio.write(b"abc")
        self.assertFalse(writer._write_stack)
        buffer = bytearray(b"def")
        bufio.write(buffer)
        buffer[:] = b"***"  # Overwrite our copy of the data
        bufio.flush()
        self.assertEqual(b"".join(writer._write_stack), b"abcdef")

    def test_write_overflow(self):
        writer = self.MockRawIO()
        bufio = self.tp(writer, 8)
        contents = b"abcdefghijklmnop"
        for n in range(0, len(contents), 3):
            bufio.write(contents[n:n+3])
        flushed = b"".join(writer._write_stack)
        # At least (total - 8) bytes were implicitly flushed, perhaps more
        # depending on the implementation.
        self.assertStartsWith(flushed, contents[:-8])

    def check_writes(self, intermediate_func):
        # Lots of writes, test the flushed output is as expected.
        contents = bytes(range(256)) * 1000
        n = 0
        writer = self.MockRawIO()
        bufio = self.tp(writer, 13)
        # Generator of write sizes: repeat each N 15 times then proceed to N+1
        def gen_sizes():
            for size in count(1):
                for i in range(15):
                    yield size
        sizes = gen_sizes()
        while n < len(contents):
            size = min(next(sizes), len(contents) - n)
            self.assertEqual(bufio.write(contents[n:n+size]), size)
            intermediate_func(bufio)
            n += size
        bufio.flush()
        self.assertEqual(contents, b"".join(writer._write_stack))

    def test_writes(self):
        self.check_writes(lambda bufio: None)

    def test_writes_and_flushes(self):
        self.check_writes(lambda bufio: bufio.flush())

    def test_writes_and_seeks(self):
        def _seekabs(bufio):
            pos = bufio.tell()
            bufio.seek(pos + 1, 0)
            bufio.seek(pos - 1, 0)
            bufio.seek(pos, 0)
        self.check_writes(_seekabs)
        def _seekrel(bufio):
            pos = bufio.seek(0, 1)
            bufio.seek(+1, 1)
            bufio.seek(-1, 1)
            bufio.seek(pos, 0)
        self.check_writes(_seekrel)

    def test_writes_and_truncates(self):
        self.check_writes(lambda bufio: bufio.truncate(bufio.tell()))

    def test_write_non_blocking(self):
        raw = self.MockNonBlockWriterIO()
        bufio = self.tp(raw, 8)

        self.assertEqual(bufio.write(b"abcd"), 4)
        self.assertEqual(bufio.write(b"efghi"), 5)
        # 1 byte will be written, the rest will be buffered
        raw.block_on(b"k")
        self.assertEqual(bufio.write(b"jklmn"), 5)

        # 8 bytes will be written, 8 will be buffered and the rest will be lost
        raw.block_on(b"0")
        try:
            bufio.write(b"opqrwxyz0123456789")
        except self.BlockingIOError as e:
            written = e.characters_written
        else:
            self.fail("BlockingIOError should have been raised")
        self.assertEqual(written, 16)
        self.assertEqual(raw.pop_written(),
            b"abcdefghijklmnopqrwxyz")

        self.assertEqual(bufio.write(b"ABCDEFGHI"), 9)
        s = raw.pop_written()
        # Previously buffered bytes were flushed
        self.assertStartsWith(s, b"01234567A")

    def test_write_and_rewind(self):
        raw = self.BytesIO()
        bufio = self.tp(raw, 4)
        self.assertEqual(bufio.write(b"abcdef"), 6)
        self.assertEqual(bufio.tell(), 6)
        bufio.seek(0, 0)
        self.assertEqual(bufio.write(b"XY"), 2)
        bufio.seek(6, 0)
        self.assertEqual(raw.getvalue(), b"XYcdef")
        self.assertEqual(bufio.write(b"123456"), 6)
        bufio.flush()
        self.assertEqual(raw.getvalue(), b"XYcdef123456")

    def test_flush(self):
        writer = self.MockRawIO()
        bufio = self.tp(writer, 8)
        bufio.write(b"abc")
        bufio.flush()
        self.assertEqual(b"abc", writer._write_stack[0])

    def test_writelines(self):
        l = [b'ab', b'cd', b'ef']
        writer = self.MockRawIO()
        bufio = self.tp(writer, 8)
        bufio.writelines(l)
        bufio.flush()
        self.assertEqual(b''.join(writer._write_stack), b'abcdef')

    def test_writelines_userlist(self):
        l = UserList([b'ab', b'cd', b'ef'])
        writer = self.MockRawIO()
        bufio = self.tp(writer, 8)
        bufio.writelines(l)
        bufio.flush()
        self.assertEqual(b''.join(writer._write_stack), b'abcdef')

    def test_writelines_error(self):
        writer = self.MockRawIO()
        bufio = self.tp(writer, 8)
        self.assertRaises(TypeError, bufio.writelines, [1, 2, 3])
        self.assertRaises(TypeError, bufio.writelines, None)
        self.assertRaises(TypeError, bufio.writelines, 'abc')

    def test_destructor(self):
        writer = self.MockRawIO()
        bufio = self.tp(writer, 8)
        bufio.write(b"abc")
        del bufio
        support.gc_collect()
        self.assertEqual(b"abc", writer._write_stack[0])

    def test_truncate(self):
        # Truncate implicitly flushes the buffer.
        self.addCleanup(os_helper.unlink, os_helper.TESTFN)
        with self.open(os_helper.TESTFN, self.write_mode, buffering=0) as raw:
            bufio = self.tp(raw, 8)
            bufio.write(b"abcdef")
            self.assertEqual(bufio.truncate(3), 3)
            self.assertEqual(bufio.tell(), 6)
        with self.open(os_helper.TESTFN, "rb", buffering=0) as f:
            self.assertEqual(f.read(), b"abc")

    def test_truncate_after_write(self):
        # Ensure that truncate preserves the file position after
        # writes longer than the buffer size.
        # Issue: https://bugs.python.org/issue32228
        self.addCleanup(os_helper.unlink, os_helper.TESTFN)
        with self.open(os_helper.TESTFN, "wb") as f:
            # Fill with some buffer
            f.write(b'\x00' * 10000)
        buffer_sizes = [8192, 4096, 200]
        for buffer_size in buffer_sizes:
            with self.open(os_helper.TESTFN, "r+b", buffering=buffer_size) as f:
                f.write(b'\x00' * (buffer_size + 1))
                # After write write_pos and write_end are set to 0
                f.read(1)
                # read operation makes sure that pos != raw_pos
                f.truncate()
                self.assertEqual(f.tell(), buffer_size + 2)

    @threading_helper.requires_working_threading()
    @support.requires_resource('cpu')
    def test_threads(self):
        try:
            # Write out many bytes from many threads and test they were
            # all flushed.
            N = 1000
            contents = bytes(range(256)) * N
            sizes = cycle([1, 19])
            n = 0
            queue = deque()
            while n < len(contents):
                size = next(sizes)
                queue.append(contents[n:n+size])
                n += size
            del contents
            # We use a real file object because it allows us to
            # exercise situations where the GIL is released before
            # writing the buffer to the raw streams. This is in addition
            # to concurrency issues due to switching threads in the middle
            # of Python code.
            with self.open(os_helper.TESTFN, self.write_mode, buffering=0) as raw:
                bufio = self.tp(raw, 8)
                errors = []
                def f():
                    try:
                        while True:
                            try:
                                s = queue.popleft()
                            except IndexError:
                                return
                            bufio.write(s)
                    except Exception as e:
                        errors.append(e)
                        raise
                threads = [threading.Thread(target=f) for x in range(20)]
                with threading_helper.start_threads(threads):
                    time.sleep(0.02) # yield
                self.assertFalse(errors,
                    "the following exceptions were caught: %r" % errors)
                bufio.close()
            with self.open(os_helper.TESTFN, "rb") as f:
                s = f.read()
            for i in range(256):
                self.assertEqual(s.count(bytes([i])), N)
        finally:
            os_helper.unlink(os_helper.TESTFN)

    def test_misbehaved_io(self):
        rawio = self.MisbehavedRawIO()
        bufio = self.tp(rawio, 5)
        self.assertRaises(OSError, bufio.seek, 0)
        self.assertRaises(OSError, bufio.tell)
        self.assertRaises(OSError, bufio.write, b"abcdef")

        # Silence destructor error
        bufio.close = lambda: None

    def test_max_buffer_size_removal(self):
        with self.assertRaises(TypeError):
            self.tp(self.MockRawIO(), 8, 12)

    def test_write_error_on_close(self):
        raw = self.MockRawIO()
        def bad_write(b):
            raise OSError()
        raw.write = bad_write
        b = self.tp(raw)
        b.write(b'spam')
        self.assertRaises(OSError, b.close) # exception not swallowed
        self.assertTrue(b.closed)

    @threading_helper.requires_working_threading()
    def test_slow_close_from_thread(self):
        # Issue #31976
        rawio = self.SlowFlushRawIO()
        bufio = self.tp(rawio, 8)
        t = threading.Thread(target=bufio.close)
        t.start()
        rawio.in_flush.wait()
        self.assertRaises(ValueError, bufio.write, b'spam')
        self.assertTrue(bufio.closed)
        t.join()



class CBufferedWriterTest(BufferedWriterTest, SizeofTest):
    tp = io.BufferedWriter

    def test_initialization(self):
        rawio = self.MockRawIO()
        bufio = self.tp(rawio)
        self.assertRaises(ValueError, bufio.__init__, rawio, buffer_size=0)
        self.assertRaises(ValueError, bufio.write, b"def")
        self.assertRaises(ValueError, bufio.__init__, rawio, buffer_size=-16)
        self.assertRaises(ValueError, bufio.write, b"def")
        self.assertRaises(ValueError, bufio.__init__, rawio, buffer_size=-1)
        self.assertRaises(ValueError, bufio.write, b"def")

    def test_garbage_collection(self):
        # C BufferedWriter objects are collected, and collecting them flushes
        # all data to disk.
        # The Python version has __del__, so it ends into gc.garbage instead
        self.addCleanup(os_helper.unlink, os_helper.TESTFN)
        with warnings_helper.check_warnings(('', ResourceWarning)):
            rawio = self.FileIO(os_helper.TESTFN, "w+b")
            f = self.tp(rawio)
            f.write(b"123xxx")
            f.x = f
            wr = weakref.ref(f)
            del f
            support.gc_collect()
        self.assertIsNone(wr(), wr)
        with self.open(os_helper.TESTFN, "rb") as f:
            self.assertEqual(f.read(), b"123xxx")

    def test_args_error(self):
        # Issue #17275
        with self.assertRaisesRegex(TypeError, "BufferedWriter"):
            self.tp(self.BytesIO(), 1024, 1024, 1024)


class PyBufferedWriterTest(BufferedWriterTest):
    tp = pyio.BufferedWriter

class BufferedRWPairTest(unittest.TestCase):

    def test_constructor(self):
        pair = self.tp(self.MockRawIO(), self.MockRawIO())
        self.assertFalse(pair.closed)

    def test_uninitialized(self):
        pair = self.tp.__new__(self.tp)
        del pair
        pair = self.tp.__new__(self.tp)
        self.assertRaisesRegex((ValueError, AttributeError),
                               'uninitialized|has no attribute',
                               pair.read, 0)
        self.assertRaisesRegex((ValueError, AttributeError),
                               'uninitialized|has no attribute',
                               pair.write, b'')
        pair.__init__(self.MockRawIO(), self.MockRawIO())
        self.assertEqual(pair.read(0), b'')
        self.assertEqual(pair.write(b''), 0)

    def test_detach(self):
        pair = self.tp(self.MockRawIO(), self.MockRawIO())
        self.assertRaises(self.UnsupportedOperation, pair.detach)

    def test_constructor_max_buffer_size_removal(self):
        with self.assertRaises(TypeError):
            self.tp(self.MockRawIO(), self.MockRawIO(), 8, 12)

    def test_constructor_with_not_readable(self):
        class NotReadable(MockRawIO):
            def readable(self):
                return False

        self.assertRaises(OSError, self.tp, NotReadable(), self.MockRawIO())

    def test_constructor_with_not_writeable(self):
        class NotWriteable(MockRawIO):
            def writable(self):
                return False

        self.assertRaises(OSError, self.tp, self.MockRawIO(), NotWriteable())

    def test_read(self):
        pair = self.tp(self.BytesIO(b"abcdef"), self.MockRawIO())

        self.assertEqual(pair.read(3), b"abc")
        self.assertEqual(pair.read(1), b"d")
        self.assertEqual(pair.read(), b"ef")
        pair = self.tp(self.BytesIO(b"abc"), self.MockRawIO())
        self.assertEqual(pair.read(None), b"abc")

    def test_readlines(self):
        pair = lambda: self.tp(self.BytesIO(b"abc\ndef\nh"), self.MockRawIO())
        self.assertEqual(pair().readlines(), [b"abc\n", b"def\n", b"h"])
        self.assertEqual(pair().readlines(), [b"abc\n", b"def\n", b"h"])
        self.assertEqual(pair().readlines(5), [b"abc\n", b"def\n"])

    def test_read1(self):
        # .read1() is delegated to the underlying reader object, so this test
        # can be shallow.
        pair = self.tp(self.BytesIO(b"abcdef"), self.MockRawIO())

        self.assertEqual(pair.read1(3), b"abc")
        self.assertEqual(pair.read1(), b"def")

    def test_readinto(self):
        for method in ("readinto", "readinto1"):
            with self.subTest(method):
                pair = self.tp(self.BytesIO(b"abcdef"), self.MockRawIO())

                data = byteslike(b'\0' * 5)
                self.assertEqual(getattr(pair, method)(data), 5)
                self.assertEqual(bytes(data), b"abcde")

    def test_write(self):
        w = self.MockRawIO()
        pair = self.tp(self.MockRawIO(), w)

        pair.write(b"abc")
        pair.flush()
        buffer = bytearray(b"def")
        pair.write(buffer)
        buffer[:] = b"***"  # Overwrite our copy of the data
        pair.flush()
        self.assertEqual(w._write_stack, [b"abc", b"def"])

    def test_peek(self):
        pair = self.tp(self.BytesIO(b"abcdef"), self.MockRawIO())

        self.assertStartsWith(pair.peek(3), b"abc")
        self.assertEqual(pair.read(3), b"abc")

    def test_readable(self):
        pair = self.tp(self.MockRawIO(), self.MockRawIO())
        self.assertTrue(pair.readable())

    def test_writeable(self):
        pair = self.tp(self.MockRawIO(), self.MockRawIO())
        self.assertTrue(pair.writable())

    def test_seekable(self):
        # BufferedRWPairs are never seekable, even if their readers and writers
        # are.
        pair = self.tp(self.MockRawIO(), self.MockRawIO())
        self.assertFalse(pair.seekable())

    # .flush() is delegated to the underlying writer object and has been
    # tested in the test_write method.

    def test_close_and_closed(self):
        pair = self.tp(self.MockRawIO(), self.MockRawIO())
        self.assertFalse(pair.closed)
        pair.close()
        self.assertTrue(pair.closed)

    def test_reader_close_error_on_close(self):
        def reader_close():
            reader_non_existing
        reader = self.MockRawIO()
        reader.close = reader_close
        writer = self.MockRawIO()
        pair = self.tp(reader, writer)
        with self.assertRaises(NameError) as err:
            pair.close()
        self.assertIn('reader_non_existing', str(err.exception))
        self.assertTrue(pair.closed)
        self.assertFalse(reader.closed)
        self.assertTrue(writer.closed)

        # Silence destructor error
        reader.close = lambda: None

    def test_writer_close_error_on_close(self):
        def writer_close():
            writer_non_existing
        reader = self.MockRawIO()
        writer = self.MockRawIO()
        writer.close = writer_close
        pair = self.tp(reader, writer)
        with self.assertRaises(NameError) as err:
            pair.close()
        self.assertIn('writer_non_existing', str(err.exception))
        self.assertFalse(pair.closed)
        self.assertTrue(reader.closed)
        self.assertFalse(writer.closed)

        # Silence destructor error
        writer.close = lambda: None
        writer = None

        # Ignore BufferedWriter (of the BufferedRWPair) unraisable exception
        with support.catch_unraisable_exception():
            # Ignore BufferedRWPair unraisable exception
            with support.catch_unraisable_exception():
                pair = None
                support.gc_collect()
            support.gc_collect()

    def test_reader_writer_close_error_on_close(self):
        def reader_close():
            reader_non_existing
        def writer_close():
            writer_non_existing
        reader = self.MockRawIO()
        reader.close = reader_close
        writer = self.MockRawIO()
        writer.close = writer_close
        pair = self.tp(reader, writer)
        with self.assertRaises(NameError) as err:
            pair.close()
        self.assertIn('reader_non_existing', str(err.exception))
        self.assertIsInstance(err.exception.__context__, NameError)
        self.assertIn('writer_non_existing', str(err.exception.__context__))
        self.assertFalse(pair.closed)
        self.assertFalse(reader.closed)
        self.assertFalse(writer.closed)

        # Silence destructor error
        reader.close = lambda: None
        writer.close = lambda: None

    def test_isatty(self):
        class SelectableIsAtty(MockRawIO):
            def __init__(self, isatty):
                MockRawIO.__init__(self)
                self._isatty = isatty

            def isatty(self):
                return self._isatty

        pair = self.tp(SelectableIsAtty(False), SelectableIsAtty(False))
        self.assertFalse(pair.isatty())

        pair = self.tp(SelectableIsAtty(True), SelectableIsAtty(False))
        self.assertTrue(pair.isatty())

        pair = self.tp(SelectableIsAtty(False), SelectableIsAtty(True))
        self.assertTrue(pair.isatty())

        pair = self.tp(SelectableIsAtty(True), SelectableIsAtty(True))
        self.assertTrue(pair.isatty())

    def test_weakref_clearing(self):
        brw = self.tp(self.MockRawIO(), self.MockRawIO())
        ref = weakref.ref(brw)
        brw = None
        ref = None # Shouldn't segfault.

class CBufferedRWPairTest(BufferedRWPairTest):
    tp = io.BufferedRWPair

class PyBufferedRWPairTest(BufferedRWPairTest):
    tp = pyio.BufferedRWPair


class BufferedRandomTest(BufferedReaderTest, BufferedWriterTest):
    read_mode = "rb+"
    write_mode = "wb+"

    def test_constructor(self):
        BufferedReaderTest.test_constructor(self)
        BufferedWriterTest.test_constructor(self)

    def test_uninitialized(self):
        BufferedReaderTest.test_uninitialized(self)
        BufferedWriterTest.test_uninitialized(self)

    def test_read_and_write(self):
        raw = self.MockRawIO((b"asdf", b"ghjk"))
        rw = self.tp(raw, 8)

        self.assertEqual(b"as", rw.read(2))
        rw.write(b"ddd")
        rw.write(b"eee")
        self.assertFalse(raw._write_stack) # Buffer writes
        self.assertEqual(b"ghjk", rw.read())
        self.assertEqual(b"dddeee", raw._write_stack[0])

    def test_seek_and_tell(self):
        raw = self.BytesIO(b"asdfghjkl")
        rw = self.tp(raw)

        self.assertEqual(b"as", rw.read(2))
        self.assertEqual(2, rw.tell())
        rw.seek(0, 0)
        self.assertEqual(b"asdf", rw.read(4))

        rw.write(b"123f")
        rw.seek(0, 0)
        self.assertEqual(b"asdf123fl", rw.read())
        self.assertEqual(9, rw.tell())
        rw.seek(-4, 2)
        self.assertEqual(5, rw.tell())
        rw.seek(2, 1)
        self.assertEqual(7, rw.tell())
        self.assertEqual(b"fl", rw.read(11))
        rw.flush()
        self.assertEqual(b"asdf123fl", raw.getvalue())

        self.assertRaises(TypeError, rw.seek, 0.0)

    def check_flush_and_read(self, read_func):
        raw = self.BytesIO(b"abcdefghi")
        bufio = self.tp(raw)

        self.assertEqual(b"ab", read_func(bufio, 2))
        bufio.write(b"12")
        self.assertEqual(b"ef", read_func(bufio, 2))
        self.assertEqual(6, bufio.tell())
        bufio.flush()
        self.assertEqual(6, bufio.tell())
        self.assertEqual(b"ghi", read_func(bufio))
        raw.seek(0, 0)
        raw.write(b"XYZ")
        # flush() resets the read buffer
        bufio.flush()
        bufio.seek(0, 0)
        self.assertEqual(b"XYZ", read_func(bufio, 3))

    def test_flush_and_read(self):
        self.check_flush_and_read(lambda bufio, *args: bufio.read(*args))

    def test_flush_and_readinto(self):
        def _readinto(bufio, n=-1):
            b = bytearray(n if n >= 0 else 9999)
            n = bufio.readinto(b)
            return bytes(b[:n])
        self.check_flush_and_read(_readinto)

    def test_flush_and_peek(self):
        def _peek(bufio, n=-1):
            # This relies on the fact that the buffer can contain the whole
            # raw stream, otherwise peek() can return less.
            b = bufio.peek(n)
            if n != -1:
                b = b[:n]
            bufio.seek(len(b), 1)
            return b
        self.check_flush_and_read(_peek)

    def test_flush_and_write(self):
        raw = self.BytesIO(b"abcdefghi")
        bufio = self.tp(raw)

        bufio.write(b"123")
        bufio.flush()
        bufio.write(b"45")
        bufio.flush()
        bufio.seek(0, 0)
        self.assertEqual(b"12345fghi", raw.getvalue())
        self.assertEqual(b"12345fghi", bufio.read())

    def test_threads(self):
        BufferedReaderTest.test_threads(self)
        BufferedWriterTest.test_threads(self)

    def test_writes_and_peek(self):
        def _peek(bufio):
            bufio.peek(1)
        self.check_writes(_peek)
        def _peek(bufio):
            pos = bufio.tell()
            bufio.seek(-1, 1)
            bufio.peek(1)
            bufio.seek(pos, 0)
        self.check_writes(_peek)

    def test_writes_and_reads(self):
        def _read(bufio):
            bufio.seek(-1, 1)
            bufio.read(1)
        self.check_writes(_read)

    def test_writes_and_read1s(self):
        def _read1(bufio):
            bufio.seek(-1, 1)
            bufio.read1(1)
        self.check_writes(_read1)

    def test_writes_and_readintos(self):
        def _read(bufio):
            bufio.seek(-1, 1)
            bufio.readinto(bytearray(1))
        self.check_writes(_read)

    def test_write_after_readahead(self):
        # Issue #6629: writing after the buffer was filled by readahead should
        # first rewind the raw stream.
        for overwrite_size in [1, 5]:
            raw = self.BytesIO(b"A" * 10)
            bufio = self.tp(raw, 4)
            # Trigger readahead
            self.assertEqual(bufio.read(1), b"A")
            self.assertEqual(bufio.tell(), 1)
            # Overwriting should rewind the raw stream if it needs so
            bufio.write(b"B" * overwrite_size)
            self.assertEqual(bufio.tell(), overwrite_size + 1)
            # If the write size was smaller than the buffer size, flush() and
            # check that rewind happens.
            bufio.flush()
            self.assertEqual(bufio.tell(), overwrite_size + 1)
            s = raw.getvalue()
            self.assertEqual(s,
                b"A" + b"B" * overwrite_size + b"A" * (9 - overwrite_size))

    def test_write_rewind_write(self):
        # Various combinations of reading / writing / seeking backwards / writing again
        def mutate(bufio, pos1, pos2):
            assert pos2 >= pos1
            # Fill the buffer
            bufio.seek(pos1)
            bufio.read(pos2 - pos1)
            bufio.write(b'\x02')
            # This writes earlier than the previous write, but still inside
            # the buffer.
            bufio.seek(pos1)
            bufio.write(b'\x01')

        b = b"\x80\x81\x82\x83\x84"
        for i in range(0, len(b)):
            for j in range(i, len(b)):
                raw = self.BytesIO(b)
                bufio = self.tp(raw, 100)
                mutate(bufio, i, j)
                bufio.flush()
                expected = bytearray(b)
                expected[j] = 2
                expected[i] = 1
                self.assertEqual(raw.getvalue(), expected,
                                 "failed result for i=%d, j=%d" % (i, j))

    def test_truncate_after_read_or_write(self):
        raw = self.BytesIO(b"A" * 10)
        bufio = self.tp(raw, 100)
        self.assertEqual(bufio.read(2), b"AA") # the read buffer gets filled
        self.assertEqual(bufio.truncate(), 2)
        self.assertEqual(bufio.write(b"BB"), 2) # the write buffer increases
        self.assertEqual(bufio.truncate(), 4)

    def test_misbehaved_io(self):
        BufferedReaderTest.test_misbehaved_io(self)
        BufferedWriterTest.test_misbehaved_io(self)

    def test_interleaved_read_write(self):
        # Test for issue #12213
        with self.BytesIO(b'abcdefgh') as raw:
            with self.tp(raw, 100) as f:
                f.write(b"1")
                self.assertEqual(f.read(1), b'b')
                f.write(b'2')
                self.assertEqual(f.read1(1), b'd')
                f.write(b'3')
                buf = bytearray(1)
                f.readinto(buf)
                self.assertEqual(buf, b'f')
                f.write(b'4')
                self.assertEqual(f.peek(1), b'h')
                f.flush()
                self.assertEqual(raw.getvalue(), b'1b2d3f4h')

        with self.BytesIO(b'abc') as raw:
            with self.tp(raw, 100) as f:
                self.assertEqual(f.read(1), b'a')
                f.write(b"2")
                self.assertEqual(f.read(1), b'c')
                f.flush()
                self.assertEqual(raw.getvalue(), b'a2c')

    def test_read1_after_write(self):
        with self.BytesIO(b'abcdef') as raw:
            with self.tp(raw, 3) as f:
                f.write(b"1")
                self.assertEqual(f.read1(1), b'b')
                f.flush()
                self.assertEqual(raw.getvalue(), b'1bcdef')
        with self.BytesIO(b'abcdef') as raw:
            with self.tp(raw, 3) as f:
                f.write(b"1")
                self.assertEqual(f.read1(), b'bcd')
                f.flush()
                self.assertEqual(raw.getvalue(), b'1bcdef')
        with self.BytesIO(b'abcdef') as raw:
            with self.tp(raw, 3) as f:
                f.write(b"1")
                # XXX: read(100) returns different numbers of bytes
                # in Python and C implementations.
                self.assertEqual(f.read1(100)[:3], b'bcd')
                f.flush()
                self.assertEqual(raw.getvalue(), b'1bcdef')

    def test_interleaved_readline_write(self):
        with self.BytesIO(b'ab\ncdef\ng\n') as raw:
            with self.tp(raw) as f:
                f.write(b'1')
                self.assertEqual(f.readline(), b'b\n')
                f.write(b'2')
                self.assertEqual(f.readline(), b'def\n')
                f.write(b'3')
                self.assertEqual(f.readline(), b'\n')
                f.flush()
                self.assertEqual(raw.getvalue(), b'1b\n2def\n3\n')

    # You can't construct a BufferedRandom over a non-seekable stream.
    test_unseekable = None

    # writable() returns True, so there's no point to test it over
    # a writable stream.
    test_truncate_on_read_only = None


class CBufferedRandomTest(BufferedRandomTest, SizeofTest):
    tp = io.BufferedRandom

    def test_garbage_collection(self):
        CBufferedReaderTest.test_garbage_collection(self)
        CBufferedWriterTest.test_garbage_collection(self)

    def test_args_error(self):
        # Issue #17275
        with self.assertRaisesRegex(TypeError, "BufferedRandom"):
            self.tp(self.BytesIO(), 1024, 1024, 1024)


class PyBufferedRandomTest(BufferedRandomTest):
    tp = pyio.BufferedRandom


# To fully exercise seek/tell, the StatefulIncrementalDecoder has these
# properties:
#   - A single output character can correspond to many bytes of input.
#   - The number of input bytes to complete the character can be
#     undetermined until the last input byte is received.
#   - The number of input bytes can vary depending on previous input.
#   - A single input byte can correspond to many characters of output.
#   - The number of output characters can be undetermined until the
#     last input byte is received.
#   - The number of output characters can vary depending on previous input.

class StatefulIncrementalDecoder(codecs.IncrementalDecoder):
    """
    For testing seek/tell behavior with a stateful, buffering decoder.

    Input is a sequence of words.  Words may be fixed-length (length set
    by input) or variable-length (period-terminated).  In variable-length
    mode, extra periods are ignored.  Possible words are:
      - 'i' followed by a number sets the input length, I (maximum 99).
        When I is set to 0, words are space-terminated.
      - 'o' followed by a number sets the output length, O (maximum 99).
      - Any other word is converted into a word followed by a period on
        the output.  The output word consists of the input word truncated
        or padded out with hyphens to make its length equal to O.  If O
        is 0, the word is output verbatim without truncating or padding.
    I and O are initially set to 1.  When I changes, any buffered input is
    re-scanned according to the new I.  EOF also terminates the last word.
    """

    def __init__(self, errors='strict'):
        codecs.IncrementalDecoder.__init__(self, errors)
        self.reset()

    def __repr__(self):
        return '<SID %x>' % id(self)

    def reset(self):
        self.i = 1
        self.o = 1
        self.buffer = bytearray()

    def getstate(self):
        i, o = self.i ^ 1, self.o ^ 1 # so that flags = 0 after reset()
        return bytes(self.buffer), i*100 + o

    def setstate(self, state):
        buffer, io = state
        self.buffer = bytearray(buffer)
        i, o = divmod(io, 100)
        self.i, self.o = i ^ 1, o ^ 1

    def decode(self, input, final=False):
        output = ''
        for b in input:
            if self.i == 0: # variable-length, terminated with period
                if b == ord('.'):
                    if self.buffer:
                        output += self.process_word()
                else:
                    self.buffer.append(b)
            else: # fixed-length, terminate after self.i bytes
                self.buffer.append(b)
                if len(self.buffer) == self.i:
                    output += self.process_word()
        if final and self.buffer: # EOF terminates the last word
            output += self.process_word()
        return output

    def process_word(self):
        output = ''
        if self.buffer[0] == ord('i'):
            self.i = min(99, int(self.buffer[1:] or 0)) # set input length
        elif self.buffer[0] == ord('o'):
            self.o = min(99, int(self.buffer[1:] or 0)) # set output length
        else:
            output = self.buffer.decode('ascii')
            if len(output) < self.o:
                output += '-'*self.o # pad out with hyphens
            if self.o:
                output = output[:self.o] # truncate to output length
            output += '.'
        self.buffer = bytearray()
        return output

    codecEnabled = False


# bpo-41919: This method is separated from StatefulIncrementalDecoder to avoid a resource leak
# when registering codecs and cleanup functions.
def lookupTestDecoder(name):
    if StatefulIncrementalDecoder.codecEnabled and name == 'test_decoder':
        latin1 = codecs.lookup('latin-1')
        return codecs.CodecInfo(
            name='test_decoder', encode=latin1.encode, decode=None,
            incrementalencoder=None,
            streamreader=None, streamwriter=None,
            incrementaldecoder=StatefulIncrementalDecoder)


class StatefulIncrementalDecoderTest(unittest.TestCase):
    """
    Make sure the StatefulIncrementalDecoder actually works.
    """

    test_cases = [
        # I=1, O=1 (fixed-length input == fixed-length output)
        (b'abcd', False, 'a.b.c.d.'),
        # I=0, O=0 (variable-length input, variable-length output)
        (b'oiabcd', True, 'abcd.'),
        # I=0, O=0 (should ignore extra periods)
        (b'oi...abcd...', True, 'abcd.'),
        # I=0, O=6 (variable-length input, fixed-length output)
        (b'i.o6.x.xyz.toolongtofit.', False, 'x-----.xyz---.toolon.'),
        # I=2, O=6 (fixed-length input < fixed-length output)
        (b'i.i2.o6xyz', True, 'xy----.z-----.'),
        # I=6, O=3 (fixed-length input > fixed-length output)
        (b'i.o3.i6.abcdefghijklmnop', True, 'abc.ghi.mno.'),
        # I=0, then 3; O=29, then 15 (with longer output)
        (b'i.o29.a.b.cde.o15.abcdefghijabcdefghij.i3.a.b.c.d.ei00k.l.m', True,
         'a----------------------------.' +
         'b----------------------------.' +
         'cde--------------------------.' +
         'abcdefghijabcde.' +
         'a.b------------.' +
         '.c.------------.' +
         'd.e------------.' +
         'k--------------.' +
         'l--------------.' +
         'm--------------.')
    ]

    def test_decoder(self):
        # Try a few one-shot test cases.
        for input, eof, output in self.test_cases:
            d = StatefulIncrementalDecoder()
            self.assertEqual(d.decode(input, eof), output)

        # Also test an unfinished decode, followed by forcing EOF.
        d = StatefulIncrementalDecoder()
        self.assertEqual(d.decode(b'oiabcd'), '')
        self.assertEqual(d.decode(b'', 1), 'abcd.')

class TextIOWrapperTest(unittest.TestCase):

    def setUp(self):
        self.testdata = b"AAA\r\nBBB\rCCC\r\nDDD\nEEE\r\n"
        self.normalized = b"AAA\nBBB\nCCC\nDDD\nEEE\n".decode("ascii")
        os_helper.unlink(os_helper.TESTFN)
        codecs.register(lookupTestDecoder)
        self.addCleanup(codecs.unregister, lookupTestDecoder)

    def tearDown(self):
        os_helper.unlink(os_helper.TESTFN)

    def test_constructor(self):
        r = self.BytesIO(b"\xc3\xa9\n\n")
        b = self.BufferedReader(r, 1000)
        t = self.TextIOWrapper(b, encoding="utf-8")
        t.__init__(b, encoding="latin-1", newline="\r\n")
        self.assertEqual(t.encoding, "latin-1")
        self.assertEqual(t.line_buffering, False)
        t.__init__(b, encoding="utf-8", line_buffering=True)
        self.assertEqual(t.encoding, "utf-8")
        self.assertEqual(t.line_buffering, True)
        self.assertEqual("\xe9\n", t.readline())
        invalid_type = TypeError if self.is_C else ValueError
        with self.assertRaises(invalid_type):
            t.__init__(b, encoding=42)
        with self.assertRaises(UnicodeEncodeError):
            t.__init__(b, encoding='\udcfe')
        with self.assertRaises(ValueError):
            t.__init__(b, encoding='utf-8\0')
        with self.assertRaises(invalid_type):
            t.__init__(b, encoding="utf-8", errors=42)
        if support.Py_DEBUG or sys.flags.dev_mode or self.is_C:
            with self.assertRaises(UnicodeEncodeError):
                t.__init__(b, encoding="utf-8", errors='\udcfe')
        if support.Py_DEBUG or sys.flags.dev_mode or self.is_C:
            with self.assertRaises(ValueError):
                t.__init__(b, encoding="utf-8", errors='replace\0')
        with self.assertRaises(TypeError):
            t.__init__(b, encoding="utf-8", newline=42)
        with self.assertRaises(ValueError):
            t.__init__(b, encoding="utf-8", newline='\udcfe')
        with self.assertRaises(ValueError):
            t.__init__(b, encoding="utf-8", newline='\n\0')
        with self.assertRaises(ValueError):
            t.__init__(b, encoding="utf-8", newline='xyzzy')

    def test_uninitialized(self):
        t = self.TextIOWrapper.__new__(self.TextIOWrapper)
        del t
        t = self.TextIOWrapper.__new__(self.TextIOWrapper)
        self.assertRaises(Exception, repr, t)
        self.assertRaisesRegex((ValueError, AttributeError),
                               'uninitialized|has no attribute',
                               t.read, 0)
        t.__init__(self.MockRawIO(), encoding="utf-8")
        self.assertEqual(t.read(0), '')

    def test_non_text_encoding_codecs_are_rejected(self):
        # Ensure the constructor complains if passed a codec that isn't
        # marked as a text encoding
        # http://bugs.python.org/issue20404
        r = self.BytesIO()
        b = self.BufferedWriter(r)
        with self.assertRaisesRegex(LookupError, "is not a text encoding"):
            self.TextIOWrapper(b, encoding="hex")

    def test_detach(self):
        r = self.BytesIO()
        b = self.BufferedWriter(r)
        t = self.TextIOWrapper(b, encoding="ascii")
        self.assertIs(t.detach(), b)

        t = self.TextIOWrapper(b, encoding="ascii")
        t.write("howdy")
        self.assertFalse(r.getvalue())
        t.detach()
        self.assertEqual(r.getvalue(), b"howdy")
        self.assertRaises(ValueError, t.detach)

        # Operations independent of the detached stream should still work
        repr(t)
        self.assertEqual(t.encoding, "ascii")
        self.assertEqual(t.errors, "strict")
        self.assertFalse(t.line_buffering)
        self.assertFalse(t.write_through)

    def test_repr(self):
        raw = self.BytesIO("hello".encode("utf-8"))
        b = self.BufferedReader(raw)
        t = self.TextIOWrapper(b, encoding="utf-8")
        modname = self.TextIOWrapper.__module__
        self.assertRegex(repr(t),
                         r"<(%s\.)?TextIOWrapper encoding='utf-8'>" % modname)
        raw.name = "dummy"
        self.assertRegex(repr(t),
                         r"<(%s\.)?TextIOWrapper name='dummy' encoding='utf-8'>" % modname)
        t.mode = "r"
        self.assertRegex(repr(t),
                         r"<(%s\.)?TextIOWrapper name='dummy' mode='r' encoding='utf-8'>" % modname)
        raw.name = b"dummy"
        self.assertRegex(repr(t),
                         r"<(%s\.)?TextIOWrapper name=b'dummy' mode='r' encoding='utf-8'>" % modname)

        t.buffer.detach()
        repr(t)  # Should not raise an exception

    def test_recursive_repr(self):
        # Issue #25455
        raw = self.BytesIO()
        t = self.TextIOWrapper(raw, encoding="utf-8")
        with support.swap_attr(raw, 'name', t), support.infinite_recursion(25):
            with self.assertRaises(RuntimeError):
                repr(t)  # Should not crash

    def test_subclass_repr(self):
        class TestSubclass(self.TextIOWrapper):
            pass

        f = TestSubclass(self.StringIO())
        self.assertIn(TestSubclass.__name__, repr(f))

    def test_line_buffering(self):
        r = self.BytesIO()
        b = self.BufferedWriter(r, 1000)
        t = self.TextIOWrapper(b, encoding="utf-8", newline="\n", line_buffering=True)
        t.write("X")
        self.assertEqual(r.getvalue(), b"")  # No flush happened
        t.write("Y\nZ")
        self.assertEqual(r.getvalue(), b"XY\nZ")  # All got flushed
        t.write("A\rB")
        self.assertEqual(r.getvalue(), b"XY\nZA\rB")

    def test_reconfigure_line_buffering(self):
        r = self.BytesIO()
        b = self.BufferedWriter(r, 1000)
        t = self.TextIOWrapper(b, encoding="utf-8", newline="\n", line_buffering=False)
        t.write("AB\nC")
        self.assertEqual(r.getvalue(), b"")

        t.reconfigure(line_buffering=True)   # implicit flush
        self.assertEqual(r.getvalue(), b"AB\nC")
        t.write("DEF\nG")
        self.assertEqual(r.getvalue(), b"AB\nCDEF\nG")
        t.write("H")
        self.assertEqual(r.getvalue(), b"AB\nCDEF\nG")
        t.reconfigure(line_buffering=False)   # implicit flush
        self.assertEqual(r.getvalue(), b"AB\nCDEF\nGH")
        t.write("IJ")
        self.assertEqual(r.getvalue(), b"AB\nCDEF\nGH")

        # Keeping default value
        t.reconfigure()
        t.reconfigure(line_buffering=None)
        self.assertEqual(t.line_buffering, False)
        t.reconfigure(line_buffering=True)
        t.reconfigure()
        t.reconfigure(line_buffering=None)
        self.assertEqual(t.line_buffering, True)

    @unittest.skipIf(sys.flags.utf8_mode, "utf-8 mode is enabled")
    def test_default_encoding(self):
        with os_helper.EnvironmentVarGuard() as env:
            # try to get a user preferred encoding different than the current
            # locale encoding to check that TextIOWrapper() uses the current
            # locale encoding and not the user preferred encoding
            env.unset('LC_ALL', 'LANG', 'LC_CTYPE')

            current_locale_encoding = locale.getencoding()
            b = self.BytesIO()
            with warnings.catch_warnings():
                warnings.simplefilter("ignore", EncodingWarning)
                t = self.TextIOWrapper(b)
            self.assertEqual(t.encoding, current_locale_encoding)

    def test_encoding(self):
        # Check the encoding attribute is always set, and valid
        b = self.BytesIO()
        t = self.TextIOWrapper(b, encoding="utf-8")
        self.assertEqual(t.encoding, "utf-8")
        with warnings.catch_warnings():
            warnings.simplefilter("ignore", EncodingWarning)
            t = self.TextIOWrapper(b)
        self.assertIsNotNone(t.encoding)
        codecs.lookup(t.encoding)

    def test_encoding_errors_reading(self):
        # (1) default
        b = self.BytesIO(b"abc\n\xff\n")
        t = self.TextIOWrapper(b, encoding="ascii")
        self.assertRaises(UnicodeError, t.read)
        # (2) explicit strict
        b = self.BytesIO(b"abc\n\xff\n")
        t = self.TextIOWrapper(b, encoding="ascii", errors="strict")
        self.assertRaises(UnicodeError, t.read)
        # (3) ignore
        b = self.BytesIO(b"abc\n\xff\n")
        t = self.TextIOWrapper(b, encoding="ascii", errors="ignore")
        self.assertEqual(t.read(), "abc\n\n")
        # (4) replace
        b = self.BytesIO(b"abc\n\xff\n")
        t = self.TextIOWrapper(b, encoding="ascii", errors="replace")
        self.assertEqual(t.read(), "abc\n\ufffd\n")

    def test_encoding_errors_writing(self):
        # (1) default
        b = self.BytesIO()
        t = self.TextIOWrapper(b, encoding="ascii")
        self.assertRaises(UnicodeError, t.write, "\xff")
        # (2) explicit strict
        b = self.BytesIO()
        t = self.TextIOWrapper(b, encoding="ascii", errors="strict")
        self.assertRaises(UnicodeError, t.write, "\xff")
        # (3) ignore
        b = self.BytesIO()
        t = self.TextIOWrapper(b, encoding="ascii", errors="ignore",
                             newline="\n")
        t.write("abc\xffdef\n")
        t.flush()
        self.assertEqual(b.getvalue(), b"abcdef\n")
        # (4) replace
        b = self.BytesIO()
        t = self.TextIOWrapper(b, encoding="ascii", errors="replace",
                             newline="\n")
        t.write("abc\xffdef\n")
        t.flush()
        self.assertEqual(b.getvalue(), b"abc?def\n")

    def test_newlines(self):
        input_lines = [ "unix\n", "windows\r\n", "os9\r", "last\n", "nonl" ]

        tests = [
            [ None, [ 'unix\n', 'windows\n', 'os9\n', 'last\n', 'nonl' ] ],
            [ '', input_lines ],
            [ '\n', [ "unix\n", "windows\r\n", "os9\rlast\n", "nonl" ] ],
            [ '\r\n', [ "unix\nwindows\r\n", "os9\rlast\nnonl" ] ],
            [ '\r', [ "unix\nwindows\r", "\nos9\r", "last\nnonl" ] ],
        ]
        encodings = (
            'utf-8', 'latin-1',
            'utf-16', 'utf-16-le', 'utf-16-be',
            'utf-32', 'utf-32-le', 'utf-32-be',
        )

        # Try a range of buffer sizes to test the case where \r is the last
        # character in TextIOWrapper._pending_line.
        for encoding in encodings:
            # XXX: str.encode() should return bytes
            data = bytes(''.join(input_lines).encode(encoding))
            for do_reads in (False, True):
                for bufsize in range(1, 10):
                    for newline, exp_lines in tests:
                        bufio = self.BufferedReader(self.BytesIO(data), bufsize)
                        textio = self.TextIOWrapper(bufio, newline=newline,
                                                  encoding=encoding)
                        if do_reads:
                            got_lines = []
                            while True:
                                c2 = textio.read(2)
                                if c2 == '':
                                    break
                                self.assertEqual(len(c2), 2)
                                got_lines.append(c2 + textio.readline())
                        else:
                            got_lines = list(textio)

                        for got_line, exp_line in zip(got_lines, exp_lines):
                            self.assertEqual(got_line, exp_line)
                        self.assertEqual(len(got_lines), len(exp_lines))

    def test_newlines_input(self):
        testdata = b"AAA\nBB\x00B\nCCC\rDDD\rEEE\r\nFFF\r\nGGG"
        normalized = testdata.replace(b"\r\n", b"\n").replace(b"\r", b"\n")
        for newline, expected in [
            (None, normalized.decode("ascii").splitlines(keepends=True)),
            ("", testdata.decode("ascii").splitlines(keepends=True)),
            ("\n", ["AAA\n", "BB\x00B\n", "CCC\rDDD\rEEE\r\n", "FFF\r\n", "GGG"]),
            ("\r\n", ["AAA\nBB\x00B\nCCC\rDDD\rEEE\r\n", "FFF\r\n", "GGG"]),
            ("\r",  ["AAA\nBB\x00B\nCCC\r", "DDD\r", "EEE\r", "\nFFF\r", "\nGGG"]),
            ]:
            buf = self.BytesIO(testdata)
            txt = self.TextIOWrapper(buf, encoding="ascii", newline=newline)
            self.assertEqual(txt.readlines(), expected)
            txt.seek(0)
            self.assertEqual(txt.read(), "".join(expected))

    def test_newlines_output(self):
        testdict = {
            "": b"AAA\nBBB\nCCC\nX\rY\r\nZ",
            "\n": b"AAA\nBBB\nCCC\nX\rY\r\nZ",
            "\r": b"AAA\rBBB\rCCC\rX\rY\r\rZ",
            "\r\n": b"AAA\r\nBBB\r\nCCC\r\nX\rY\r\r\nZ",
            }
        tests = [(None, testdict[os.linesep])] + sorted(testdict.items())
        for newline, expected in tests:
            buf = self.BytesIO()
            txt = self.TextIOWrapper(buf, encoding="ascii", newline=newline)
            txt.write("AAA\nB")
            txt.write("BB\nCCC\n")
            txt.write("X\rY\r\nZ")
            txt.flush()
            self.assertEqual(buf.closed, False)
            self.assertEqual(buf.getvalue(), expected)

    def test_destructor(self):
        l = []
        base = self.BytesIO
        class MyBytesIO(base):
            def close(self):
                l.append(self.getvalue())
                base.close(self)
        b = MyBytesIO()
        t = self.TextIOWrapper(b, encoding="ascii")
        t.write("abc")
        del t
        support.gc_collect()
        self.assertEqual([b"abc"], l)

    def test_override_destructor(self):
        record = []
        class MyTextIO(self.TextIOWrapper):
            def __del__(self):
                record.append(1)
                try:
                    f = super().__del__
                except AttributeError:
                    pass
                else:
                    f()
            def close(self):
                record.append(2)
                super().close()
            def flush(self):
                record.append(3)
                super().flush()
        b = self.BytesIO()
        t = MyTextIO(b, encoding="ascii")
        del t
        support.gc_collect()
        self.assertEqual(record, [1, 2, 3])

    def test_error_through_destructor(self):
        # Test that the exception state is not modified by a destructor,
        # even if close() fails.
        rawio = self.CloseFailureIO()
        with support.catch_unraisable_exception() as cm:
            with self.assertRaises(AttributeError):
                self.TextIOWrapper(rawio, encoding="utf-8").xyzzy

            self.assertEqual(cm.unraisable.exc_type, OSError)

    # Systematic tests of the text I/O API

    def test_basic_io(self):
        for chunksize in (1, 2, 3, 4, 5, 15, 16, 17, 31, 32, 33, 63, 64, 65):
            for enc in "ascii", "latin-1", "utf-8" :# , "utf-16-be", "utf-16-le":
                f = self.open(os_helper.TESTFN, "w+", encoding=enc)
                f._CHUNK_SIZE = chunksize
                self.assertEqual(f.write("abc"), 3)
                f.close()
                f = self.open(os_helper.TESTFN, "r+", encoding=enc)
                f._CHUNK_SIZE = chunksize
                self.assertEqual(f.tell(), 0)
                self.assertEqual(f.read(), "abc")
                cookie = f.tell()
                self.assertEqual(f.seek(0), 0)
                self.assertEqual(f.read(None), "abc")
                f.seek(0)
                self.assertEqual(f.read(2), "ab")
                self.assertEqual(f.read(1), "c")
                self.assertEqual(f.read(1), "")
                self.assertEqual(f.read(), "")
                self.assertEqual(f.tell(), cookie)
                self.assertEqual(f.seek(0), 0)
                self.assertEqual(f.seek(0, 2), cookie)
                self.assertEqual(f.write("def"), 3)
                self.assertEqual(f.seek(cookie), cookie)
                self.assertEqual(f.read(), "def")
                if enc.startswith("utf"):
                    self.multi_line_test(f, enc)
                f.close()

    def multi_line_test(self, f, enc):
        f.seek(0)
        f.truncate()
        sample = "s\xff\u0fff\uffff"
        wlines = []
        for size in (0, 1, 2, 3, 4, 5, 30, 31, 32, 33, 62, 63, 64, 65, 1000):
            chars = []
            for i in range(size):
                chars.append(sample[i % len(sample)])
            line = "".join(chars) + "\n"
            wlines.append((f.tell(), line))
            f.write(line)
        f.seek(0)
        rlines = []
        while True:
            pos = f.tell()
            line = f.readline()
            if not line:
                break
            rlines.append((pos, line))
        self.assertEqual(rlines, wlines)

    def test_telling(self):
        f = self.open(os_helper.TESTFN, "w+", encoding="utf-8")
        p0 = f.tell()
        f.write("\xff\n")
        p1 = f.tell()
        f.write("\xff\n")
        p2 = f.tell()
        f.seek(0)
        self.assertEqual(f.tell(), p0)
        self.assertEqual(f.readline(), "\xff\n")
        self.assertEqual(f.tell(), p1)
        self.assertEqual(f.readline(), "\xff\n")
        self.assertEqual(f.tell(), p2)
        f.seek(0)
        for line in f:
            self.assertEqual(line, "\xff\n")
            self.assertRaises(OSError, f.tell)
        self.assertEqual(f.tell(), p2)
        f.close()

    def test_seeking(self):
        chunk_size = _default_chunk_size()
        prefix_size = chunk_size - 2
        u_prefix = "a" * prefix_size
        prefix = bytes(u_prefix.encode("utf-8"))
        self.assertEqual(len(u_prefix), len(prefix))
        u_suffix = "\u8888\n"
        suffix = bytes(u_suffix.encode("utf-8"))
        line = prefix + suffix
        with self.open(os_helper.TESTFN, "wb") as f:
            f.write(line*2)
        with self.open(os_helper.TESTFN, "r", encoding="utf-8") as f:
            s = f.read(prefix_size)
            self.assertEqual(s, str(prefix, "ascii"))
            self.assertEqual(f.tell(), prefix_size)
            self.assertEqual(f.readline(), u_suffix)

    def test_seeking_too(self):
        # Regression test for a specific bug
        data = b'\xe0\xbf\xbf\n'
        with self.open(os_helper.TESTFN, "wb") as f:
            f.write(data)
        with self.open(os_helper.TESTFN, "r", encoding="utf-8") as f:
            f._CHUNK_SIZE  # Just test that it exists
            f._CHUNK_SIZE = 2
            f.readline()
            f.tell()

    def test_seek_and_tell(self):
        #Test seek/tell using the StatefulIncrementalDecoder.
        # Make test faster by doing smaller seeks
        CHUNK_SIZE = 128

        def test_seek_and_tell_with_data(data, min_pos=0):
            """Tell/seek to various points within a data stream and ensure
            that the decoded data returned by read() is consistent."""
            f = self.open(os_helper.TESTFN, 'wb')
            f.write(data)
            f.close()
            f = self.open(os_helper.TESTFN, encoding='test_decoder')
            f._CHUNK_SIZE = CHUNK_SIZE
            decoded = f.read()
            f.close()

            for i in range(min_pos, len(decoded) + 1): # seek positions
                for j in [1, 5, len(decoded) - i]: # read lengths
                    f = self.open(os_helper.TESTFN, encoding='test_decoder')
                    self.assertEqual(f.read(i), decoded[:i])
                    cookie = f.tell()
                    self.assertEqual(f.read(j), decoded[i:i + j])
                    f.seek(cookie)
                    self.assertEqual(f.read(), decoded[i:])
                    f.close()

        # Enable the test decoder.
        StatefulIncrementalDecoder.codecEnabled = 1

        # Run the tests.
        try:
            # Try each test case.
            for input, _, _ in StatefulIncrementalDecoderTest.test_cases:
                test_seek_and_tell_with_data(input)

            # Position each test case so that it crosses a chunk boundary.
            for input, _, _ in StatefulIncrementalDecoderTest.test_cases:
                offset = CHUNK_SIZE - len(input)//2
                prefix = b'.'*offset
                # Don't bother seeking into the prefix (takes too long).
                min_pos = offset*2
                test_seek_and_tell_with_data(prefix + input, min_pos)

        # Ensure our test decoder won't interfere with subsequent tests.
        finally:
            StatefulIncrementalDecoder.codecEnabled = 0

    def test_multibyte_seek_and_tell(self):
        f = self.open(os_helper.TESTFN, "w", encoding="euc_jp")
        f.write("AB\n\u3046\u3048\n")
        f.close()

        f = self.open(os_helper.TESTFN, "r", encoding="euc_jp")
        self.assertEqual(f.readline(), "AB\n")
        p0 = f.tell()
        self.assertEqual(f.readline(), "\u3046\u3048\n")
        p1 = f.tell()
        f.seek(p0)
        self.assertEqual(f.readline(), "\u3046\u3048\n")
        self.assertEqual(f.tell(), p1)
        f.close()

    def test_seek_with_encoder_state(self):
        f = self.open(os_helper.TESTFN, "w", encoding="euc_jis_2004")
        f.write("\u00e6\u0300")
        p0 = f.tell()
        f.write("\u00e6")
        f.seek(p0)
        f.write("\u0300")
        f.close()

        f = self.open(os_helper.TESTFN, "r", encoding="euc_jis_2004")
        self.assertEqual(f.readline(), "\u00e6\u0300\u0300")
        f.close()

    def test_encoded_writes(self):
        data = "1234567890"
        tests = ("utf-16",
                 "utf-16-le",
                 "utf-16-be",
                 "utf-32",
                 "utf-32-le",
                 "utf-32-be")
        for encoding in tests:
            buf = self.BytesIO()
            f = self.TextIOWrapper(buf, encoding=encoding)
            # Check if the BOM is written only once (see issue1753).
            f.write(data)
            f.write(data)
            f.seek(0)
            self.assertEqual(f.read(), data * 2)
            f.seek(0)
            self.assertEqual(f.read(), data * 2)
            self.assertEqual(buf.getvalue(), (data * 2).encode(encoding))

    def test_unreadable(self):
        class UnReadable(self.BytesIO):
            def readable(self):
                return False
        txt = self.TextIOWrapper(UnReadable(), encoding="utf-8")
        self.assertRaises(OSError, txt.read)

    def test_read_one_by_one(self):
        txt = self.TextIOWrapper(self.BytesIO(b"AA\r\nBB"), encoding="utf-8")
        reads = ""
        while True:
            c = txt.read(1)
            if not c:
                break
            reads += c
        self.assertEqual(reads, "AA\nBB")

    def test_readlines(self):
        txt = self.TextIOWrapper(self.BytesIO(b"AA\nBB\nCC"), encoding="utf-8")
        self.assertEqual(txt.readlines(), ["AA\n", "BB\n", "CC"])
        txt.seek(0)
        self.assertEqual(txt.readlines(None), ["AA\n", "BB\n", "CC"])
        txt.seek(0)
        self.assertEqual(txt.readlines(5), ["AA\n", "BB\n"])

    # read in amounts equal to TextIOWrapper._CHUNK_SIZE which is 128.
    def test_read_by_chunk(self):
        # make sure "\r\n" straddles 128 char boundary.
        txt = self.TextIOWrapper(self.BytesIO(b"A" * 127 + b"\r\nB"), encoding="utf-8")
        reads = ""
        while True:
            c = txt.read(128)
            if not c:
                break
            reads += c
        self.assertEqual(reads, "A"*127+"\nB")

    def test_writelines(self):
        l = ['ab', 'cd', 'ef']
        buf = self.BytesIO()
        txt = self.TextIOWrapper(buf, encoding="utf-8")
        txt.writelines(l)
        txt.flush()
        self.assertEqual(buf.getvalue(), b'abcdef')

    def test_writelines_userlist(self):
        l = UserList(['ab', 'cd', 'ef'])
        buf = self.BytesIO()
        txt = self.TextIOWrapper(buf, encoding="utf-8")
        txt.writelines(l)
        txt.flush()
        self.assertEqual(buf.getvalue(), b'abcdef')

    def test_writelines_error(self):
        txt = self.TextIOWrapper(self.BytesIO(), encoding="utf-8")
        self.assertRaises(TypeError, txt.writelines, [1, 2, 3])
        self.assertRaises(TypeError, txt.writelines, None)
        self.assertRaises(TypeError, txt.writelines, b'abc')

    def test_issue1395_1(self):
        txt = self.TextIOWrapper(self.BytesIO(self.testdata), encoding="ascii")

        # read one char at a time
        reads = ""
        while True:
            c = txt.read(1)
            if not c:
                break
            reads += c
        self.assertEqual(reads, self.normalized)

    def test_issue1395_2(self):
        txt = self.TextIOWrapper(self.BytesIO(self.testdata), encoding="ascii")
        txt._CHUNK_SIZE = 4

        reads = ""
        while True:
            c = txt.read(4)
            if not c:
                break
            reads += c
        self.assertEqual(reads, self.normalized)

    def test_issue1395_3(self):
        txt = self.TextIOWrapper(self.BytesIO(self.testdata), encoding="ascii")
        txt._CHUNK_SIZE = 4

        reads = txt.read(4)
        reads += txt.read(4)
        reads += txt.readline()
        reads += txt.readline()
        reads += txt.readline()
        self.assertEqual(reads, self.normalized)

    def test_issue1395_4(self):
        txt = self.TextIOWrapper(self.BytesIO(self.testdata), encoding="ascii")
        txt._CHUNK_SIZE = 4

        reads = txt.read(4)
        reads += txt.read()
        self.assertEqual(reads, self.normalized)

    def test_issue1395_5(self):
        txt = self.TextIOWrapper(self.BytesIO(self.testdata), encoding="ascii")
        txt._CHUNK_SIZE = 4

        reads = txt.read(4)
        pos = txt.tell()
        txt.seek(0)
        txt.seek(pos)
        self.assertEqual(txt.read(4), "BBB\n")

    def test_issue2282(self):
        buffer = self.BytesIO(self.testdata)
        txt = self.TextIOWrapper(buffer, encoding="ascii")

        self.assertEqual(buffer.seekable(), txt.seekable())

    def test_append_bom(self):
        # The BOM is not written again when appending to a non-empty file
        filename = os_helper.TESTFN
        for charset in ('utf-8-sig', 'utf-16', 'utf-32'):
            with self.open(filename, 'w', encoding=charset) as f:
                f.write('aaa')
                pos = f.tell()
            with self.open(filename, 'rb') as f:
                self.assertEqual(f.read(), 'aaa'.encode(charset))

            with self.open(filename, 'a', encoding=charset) as f:
                f.write('xxx')
            with self.open(filename, 'rb') as f:
                self.assertEqual(f.read(), 'aaaxxx'.encode(charset))

    def test_seek_bom(self):
        # Same test, but when seeking manually
        filename = os_helper.TESTFN
        for charset in ('utf-8-sig', 'utf-16', 'utf-32'):
            with self.open(filename, 'w', encoding=charset) as f:
                f.write('aaa')
                pos = f.tell()
            with self.open(filename, 'r+', encoding=charset) as f:
                f.seek(pos)
                f.write('zzz')
                f.seek(0)
                f.write('bbb')
            with self.open(filename, 'rb') as f:
                self.assertEqual(f.read(), 'bbbzzz'.encode(charset))

    def test_seek_append_bom(self):
        # Same test, but first seek to the start and then to the end
        filename = os_helper.TESTFN
        for charset in ('utf-8-sig', 'utf-16', 'utf-32'):
            with self.open(filename, 'w', encoding=charset) as f:
                f.write('aaa')
            with self.open(filename, 'a', encoding=charset) as f:
                f.seek(0)
                f.seek(0, self.SEEK_END)
                f.write('xxx')
            with self.open(filename, 'rb') as f:
                self.assertEqual(f.read(), 'aaaxxx'.encode(charset))

    def test_errors_property(self):
        with self.open(os_helper.TESTFN, "w", encoding="utf-8") as f:
            self.assertEqual(f.errors, "strict")
        with self.open(os_helper.TESTFN, "w", encoding="utf-8", errors="replace") as f:
            self.assertEqual(f.errors, "replace")

    @support.no_tracing
    @threading_helper.requires_working_threading()
    def test_threads_write(self):
        # Issue6750: concurrent writes could duplicate data
        event = threading.Event()
        with self.open(os_helper.TESTFN, "w", encoding="utf-8", buffering=1) as f:
            def run(n):
                text = "Thread%03d\n" % n
                event.wait()
                f.write(text)
            threads = [threading.Thread(target=run, args=(x,))
                       for x in range(20)]
            with threading_helper.start_threads(threads, event.set):
                time.sleep(0.02)
        with self.open(os_helper.TESTFN, encoding="utf-8") as f:
            content = f.read()
            for n in range(20):
                self.assertEqual(content.count("Thread%03d\n" % n), 1)

    def test_flush_error_on_close(self):
        # Test that text file is closed despite failed flush
        # and that flush() is called before file closed.
        txt = self.TextIOWrapper(self.BytesIO(self.testdata), encoding="ascii")
        closed = []
        def bad_flush():
            closed[:] = [txt.closed, txt.buffer.closed]
            raise OSError()
        txt.flush = bad_flush
        self.assertRaises(OSError, txt.close) # exception not swallowed
        self.assertTrue(txt.closed)
        self.assertTrue(txt.buffer.closed)
        self.assertTrue(closed)      # flush() called
        self.assertFalse(closed[0])  # flush() called before file closed
        self.assertFalse(closed[1])
        txt.flush = lambda: None  # break reference loop

    def test_close_error_on_close(self):
        buffer = self.BytesIO(self.testdata)
        def bad_flush():
            raise OSError('flush')
        def bad_close():
            raise OSError('close')
        buffer.close = bad_close
        txt = self.TextIOWrapper(buffer, encoding="ascii")
        txt.flush = bad_flush
        with self.assertRaises(OSError) as err: # exception not swallowed
            txt.close()
        self.assertEqual(err.exception.args, ('close',))
        self.assertIsInstance(err.exception.__context__, OSError)
        self.assertEqual(err.exception.__context__.args, ('flush',))
        self.assertFalse(txt.closed)

        # Silence destructor error
        buffer.close = lambda: None
        txt.flush = lambda: None

    def test_nonnormalized_close_error_on_close(self):
        # Issue #21677
        buffer = self.BytesIO(self.testdata)
        def bad_flush():
            raise non_existing_flush
        def bad_close():
            raise non_existing_close
        buffer.close = bad_close
        txt = self.TextIOWrapper(buffer, encoding="ascii")
        txt.flush = bad_flush
        with self.assertRaises(NameError) as err: # exception not swallowed
            txt.close()
        self.assertIn('non_existing_close', str(err.exception))
        self.assertIsInstance(err.exception.__context__, NameError)
        self.assertIn('non_existing_flush', str(err.exception.__context__))
        self.assertFalse(txt.closed)

        # Silence destructor error
        buffer.close = lambda: None
        txt.flush = lambda: None

    def test_multi_close(self):
        txt = self.TextIOWrapper(self.BytesIO(self.testdata), encoding="ascii")
        txt.close()
        txt.close()
        txt.close()
        self.assertRaises(ValueError, txt.flush)

    def test_unseekable(self):
        txt = self.TextIOWrapper(self.MockUnseekableIO(self.testdata), encoding="utf-8")
        self.assertRaises(self.UnsupportedOperation, txt.tell)
        self.assertRaises(self.UnsupportedOperation, txt.seek, 0)

    def test_readonly_attributes(self):
        txt = self.TextIOWrapper(self.BytesIO(self.testdata), encoding="ascii")
        buf = self.BytesIO(self.testdata)
        with self.assertRaises(AttributeError):
            txt.buffer = buf

    def test_rawio(self):
        # Issue #12591: TextIOWrapper must work with raw I/O objects, so
        # that subprocess.Popen() can have the required unbuffered
        # semantics with universal_newlines=True.
        raw = self.MockRawIO([b'abc', b'def', b'ghi\njkl\nopq\n'])
        txt = self.TextIOWrapper(raw, encoding='ascii', newline='\n')
        # Reads
        self.assertEqual(txt.read(4), 'abcd')
        self.assertEqual(txt.readline(), 'efghi\n')
        self.assertEqual(list(txt), ['jkl\n', 'opq\n'])

    def test_rawio_write_through(self):
        # Issue #12591: with write_through=True, writes don't need a flush
        raw = self.MockRawIO([b'abc', b'def', b'ghi\njkl\nopq\n'])
        txt = self.TextIOWrapper(raw, encoding='ascii', newline='\n',
                                 write_through=True)
        txt.write('1')
        txt.write('23\n4')
        txt.write('5')
        self.assertEqual(b''.join(raw._write_stack), b'123\n45')

    def test_bufio_write_through(self):
        # Issue #21396: write_through=True doesn't force a flush()
        # on the underlying binary buffered object.
        flush_called, write_called = [], []
        class BufferedWriter(self.BufferedWriter):
            def flush(self, *args, **kwargs):
                flush_called.append(True)
                return super().flush(*args, **kwargs)
            def write(self, *args, **kwargs):
                write_called.append(True)
                return super().write(*args, **kwargs)

        rawio = self.BytesIO()
        data = b"a"
        bufio = BufferedWriter(rawio, len(data)*2)
        textio = self.TextIOWrapper(bufio, encoding='ascii',
                                    write_through=True)
        # write to the buffered io but don't overflow the buffer
        text = data.decode('ascii')
        textio.write(text)

        # buffer.flush is not called with write_through=True
        self.assertFalse(flush_called)
        # buffer.write *is* called with write_through=True
        self.assertTrue(write_called)
        self.assertEqual(rawio.getvalue(), b"") # no flush

        write_called = [] # reset
        textio.write(text * 10) # total content is larger than bufio buffer
        self.assertTrue(write_called)
        self.assertEqual(rawio.getvalue(), data * 11) # all flushed

    def test_reconfigure_write_through(self):
        raw = self.MockRawIO([])
        t = self.TextIOWrapper(raw, encoding='ascii', newline='\n')
        t.write('1')
        t.reconfigure(write_through=True)  # implied flush
        self.assertEqual(t.write_through, True)
        self.assertEqual(b''.join(raw._write_stack), b'1')
        t.write('23')
        self.assertEqual(b''.join(raw._write_stack), b'123')
        t.reconfigure(write_through=False)
        self.assertEqual(t.write_through, False)
        t.write('45')
        t.flush()
        self.assertEqual(b''.join(raw._write_stack), b'12345')
        # Keeping default value
        t.reconfigure()
        t.reconfigure(write_through=None)
        self.assertEqual(t.write_through, False)
        t.reconfigure(write_through=True)
        t.reconfigure()
        t.reconfigure(write_through=None)
        self.assertEqual(t.write_through, True)

    def test_read_nonbytes(self):
        # Issue #17106
        # Crash when underlying read() returns non-bytes
        t = self.TextIOWrapper(self.StringIO('a'), encoding="utf-8")
        self.assertRaises(TypeError, t.read, 1)
        t = self.TextIOWrapper(self.StringIO('a'), encoding="utf-8")
        self.assertRaises(TypeError, t.readline)
        t = self.TextIOWrapper(self.StringIO('a'), encoding="utf-8")
        self.assertRaises(TypeError, t.read)

    def test_illegal_encoder(self):
        # Issue 31271: Calling write() while the return value of encoder's
        # encode() is invalid shouldn't cause an assertion failure.
        rot13 = codecs.lookup("rot13")
        with support.swap_attr(rot13, '_is_text_encoding', True):
            t = self.TextIOWrapper(self.BytesIO(b'foo'), encoding="rot13")
        self.assertRaises(TypeError, t.write, 'bar')

    def test_illegal_decoder(self):
        # Issue #17106
        # Bypass the early encoding check added in issue 20404
        def _make_illegal_wrapper():
            quopri = codecs.lookup("quopri")
            quopri._is_text_encoding = True
            try:
                t = self.TextIOWrapper(self.BytesIO(b'aaaaaa'),
                                       newline='\n', encoding="quopri")
            finally:
                quopri._is_text_encoding = False
            return t
        # Crash when decoder returns non-string
        t = _make_illegal_wrapper()
        self.assertRaises(TypeError, t.read, 1)
        t = _make_illegal_wrapper()
        self.assertRaises(TypeError, t.readline)
        t = _make_illegal_wrapper()
        self.assertRaises(TypeError, t.read)

        # Issue 31243: calling read() while the return value of decoder's
        # getstate() is invalid should neither crash the interpreter nor
        # raise a SystemError.
        def _make_very_illegal_wrapper(getstate_ret_val):
            class BadDecoder:
                def getstate(self):
                    return getstate_ret_val
            def _get_bad_decoder(dummy):
                return BadDecoder()
            quopri = codecs.lookup("quopri")
            with support.swap_attr(quopri, 'incrementaldecoder',
                                   _get_bad_decoder):
                return _make_illegal_wrapper()
        t = _make_very_illegal_wrapper(42)
        self.assertRaises(TypeError, t.read, 42)
        t = _make_very_illegal_wrapper(())
        self.assertRaises(TypeError, t.read, 42)
        t = _make_very_illegal_wrapper((1, 2))
        self.assertRaises(TypeError, t.read, 42)

    def _check_create_at_shutdown(self, **kwargs):
        # Issue #20037: creating a TextIOWrapper at shutdown
        # shouldn't crash the interpreter.
        iomod = self.io.__name__
        code = """if 1:
            import codecs
            import {iomod} as io

            # Avoid looking up codecs at shutdown
            codecs.lookup('utf-8')

            class C:
                def __del__(self):
                    io.TextIOWrapper(io.BytesIO(), **{kwargs})
                    print("ok")
            c = C()
            """.format(iomod=iomod, kwargs=kwargs)
        return assert_python_ok("-c", code)

    def test_create_at_shutdown_without_encoding(self):
        rc, out, err = self._check_create_at_shutdown()
        if err:
            # Can error out with a RuntimeError if the module state
            # isn't found.
            self.assertIn(self.shutdown_error, err.decode())
        else:
            self.assertEqual("ok", out.decode().strip())

    def test_create_at_shutdown_with_encoding(self):
        rc, out, err = self._check_create_at_shutdown(encoding='utf-8',
                                                      errors='strict')
        self.assertFalse(err)
        self.assertEqual("ok", out.decode().strip())

    def test_read_byteslike(self):
        r = MemviewBytesIO(b'Just some random string\n')
        t = self.TextIOWrapper(r, 'utf-8')

        # TextIOwrapper will not read the full string, because
        # we truncate it to a multiple of the native int size
        # so that we can construct a more complex memoryview.
        bytes_val =  _to_memoryview(r.getvalue()).tobytes()

        self.assertEqual(t.read(200), bytes_val.decode('utf-8'))

    def test_issue22849(self):
        class F(object):
            def readable(self): return True
            def writable(self): return True
            def seekable(self): return True

        for i in range(10):
            try:
                self.TextIOWrapper(F(), encoding='utf-8')
            except Exception:
                pass

        F.tell = lambda x: 0
        t = self.TextIOWrapper(F(), encoding='utf-8')

    def test_reconfigure_locale(self):
        wrapper = self.TextIOWrapper(self.BytesIO(b"test"))
        wrapper.reconfigure(encoding="locale")

    def test_reconfigure_encoding_read(self):
        # latin1 -> utf8
        # (latin1 can decode utf-8 encoded string)
        data = 'abc\xe9\n'.encode('latin1') + 'd\xe9f\n'.encode('utf8')
        raw = self.BytesIO(data)
        txt = self.TextIOWrapper(raw, encoding='latin1', newline='\n')
        self.assertEqual(txt.readline(), 'abc\xe9\n')
        with self.assertRaises(self.UnsupportedOperation):
            txt.reconfigure(encoding='utf-8')
        with self.assertRaises(self.UnsupportedOperation):
            txt.reconfigure(newline=None)

    def test_reconfigure_write_fromascii(self):
        # ascii has a specific encodefunc in the C implementation,
        # but utf-8-sig has not. Make sure that we get rid of the
        # cached encodefunc when we switch encoders.
        raw = self.BytesIO()
        txt = self.TextIOWrapper(raw, encoding='ascii', newline='\n')
        txt.write('foo\n')
        txt.reconfigure(encoding='utf-8-sig')
        txt.write('\xe9\n')
        txt.flush()
        self.assertEqual(raw.getvalue(), b'foo\n\xc3\xa9\n')

    def test_reconfigure_write(self):
        # latin -> utf8
        raw = self.BytesIO()
        txt = self.TextIOWrapper(raw, encoding='latin1', newline='\n')
        txt.write('abc\xe9\n')
        txt.reconfigure(encoding='utf-8')
        self.assertEqual(raw.getvalue(), b'abc\xe9\n')
        txt.write('d\xe9f\n')
        txt.flush()
        self.assertEqual(raw.getvalue(), b'abc\xe9\nd\xc3\xa9f\n')

        # ascii -> utf-8-sig: ensure that no BOM is written in the middle of
        # the file
        raw = self.BytesIO()
        txt = self.TextIOWrapper(raw, encoding='ascii', newline='\n')
        txt.write('abc\n')
        txt.reconfigure(encoding='utf-8-sig')
        txt.write('d\xe9f\n')
        txt.flush()
        self.assertEqual(raw.getvalue(), b'abc\nd\xc3\xa9f\n')

    def test_reconfigure_write_non_seekable(self):
        raw = self.BytesIO()
        raw.seekable = lambda: False
        raw.seek = None
        txt = self.TextIOWrapper(raw, encoding='ascii', newline='\n')
        txt.write('abc\n')
        txt.reconfigure(encoding='utf-8-sig')
        txt.write('d\xe9f\n')
        txt.flush()

        # If the raw stream is not seekable, there'll be a BOM
        self.assertEqual(raw.getvalue(),  b'abc\n\xef\xbb\xbfd\xc3\xa9f\n')

    def test_reconfigure_defaults(self):
        txt = self.TextIOWrapper(self.BytesIO(), 'ascii', 'replace', '\n')
        txt.reconfigure(encoding=None)
        self.assertEqual(txt.encoding, 'ascii')
        self.assertEqual(txt.errors, 'replace')
        txt.write('LF\n')

        txt.reconfigure(newline='\r\n')
        self.assertEqual(txt.encoding, 'ascii')
        self.assertEqual(txt.errors, 'replace')

        txt.reconfigure(errors='ignore')
        self.assertEqual(txt.encoding, 'ascii')
        self.assertEqual(txt.errors, 'ignore')
        txt.write('CRLF\n')

        txt.reconfigure(encoding='utf-8', newline=None)
        self.assertEqual(txt.errors, 'strict')
        txt.seek(0)
        self.assertEqual(txt.read(), 'LF\nCRLF\n')

        self.assertEqual(txt.detach().getvalue(), b'LF\nCRLF\r\n')

    def test_reconfigure_errors(self):
        txt = self.TextIOWrapper(self.BytesIO(), 'ascii', 'replace', '\r')
        with self.assertRaises(TypeError):  # there was a crash
            txt.reconfigure(encoding=42)
        if self.is_C:
            with self.assertRaises(UnicodeEncodeError):
                txt.reconfigure(encoding='\udcfe')
            with self.assertRaises(LookupError):
                txt.reconfigure(encoding='locale\0')
        # TODO: txt.reconfigure(encoding='utf-8\0')
        # TODO: txt.reconfigure(encoding='nonexisting')
        with self.assertRaises(TypeError):
            txt.reconfigure(errors=42)
        if self.is_C:
            with self.assertRaises(UnicodeEncodeError):
                txt.reconfigure(errors='\udcfe')
        # TODO: txt.reconfigure(errors='ignore\0')
        # TODO: txt.reconfigure(errors='nonexisting')
        with self.assertRaises(TypeError):
            txt.reconfigure(newline=42)
        with self.assertRaises(ValueError):
            txt.reconfigure(newline='\udcfe')
        with self.assertRaises(ValueError):
            txt.reconfigure(newline='xyz')
        if not self.is_C:
            # TODO: Should fail in C too.
            with self.assertRaises(ValueError):
                txt.reconfigure(newline='\n\0')
        if self.is_C:
            # TODO: Use __bool__(), not __index__().
            with self.assertRaises(ZeroDivisionError):
                txt.reconfigure(line_buffering=BadIndex())
            with self.assertRaises(OverflowError):
                txt.reconfigure(line_buffering=2**1000)
            with self.assertRaises(ZeroDivisionError):
                txt.reconfigure(write_through=BadIndex())
            with self.assertRaises(OverflowError):
                txt.reconfigure(write_through=2**1000)
            with self.assertRaises(ZeroDivisionError):  # there was a crash
                txt.reconfigure(line_buffering=BadIndex(),
                                write_through=BadIndex())
        self.assertEqual(txt.encoding, 'ascii')
        self.assertEqual(txt.errors, 'replace')
        self.assertIs(txt.line_buffering, False)
        self.assertIs(txt.write_through, False)

        txt.reconfigure(encoding='latin1', errors='ignore', newline='\r\n',
                        line_buffering=True, write_through=True)
        self.assertEqual(txt.encoding, 'latin1')
        self.assertEqual(txt.errors, 'ignore')
        self.assertIs(txt.line_buffering, True)
        self.assertIs(txt.write_through, True)

    def test_reconfigure_newline(self):
        raw = self.BytesIO(b'CR\rEOF')
        txt = self.TextIOWrapper(raw, 'ascii', newline='\n')
        txt.reconfigure(newline=None)
        self.assertEqual(txt.readline(), 'CR\n')
        raw = self.BytesIO(b'CR\rEOF')
        txt = self.TextIOWrapper(raw, 'ascii', newline='\n')
        txt.reconfigure(newline='')
        self.assertEqual(txt.readline(), 'CR\r')
        raw = self.BytesIO(b'CR\rLF\nEOF')
        txt = self.TextIOWrapper(raw, 'ascii', newline='\r')
        txt.reconfigure(newline='\n')
        self.assertEqual(txt.readline(), 'CR\rLF\n')
        raw = self.BytesIO(b'LF\nCR\rEOF')
        txt = self.TextIOWrapper(raw, 'ascii', newline='\n')
        txt.reconfigure(newline='\r')
        self.assertEqual(txt.readline(), 'LF\nCR\r')
        raw = self.BytesIO(b'CR\rCRLF\r\nEOF')
        txt = self.TextIOWrapper(raw, 'ascii', newline='\r')
        txt.reconfigure(newline='\r\n')
        self.assertEqual(txt.readline(), 'CR\rCRLF\r\n')

        txt = self.TextIOWrapper(self.BytesIO(), 'ascii', newline='\r')
        txt.reconfigure(newline=None)
        txt.write('linesep\n')
        txt.reconfigure(newline='')
        txt.write('LF\n')
        txt.reconfigure(newline='\n')
        txt.write('LF\n')
        txt.reconfigure(newline='\r')
        txt.write('CR\n')
        txt.reconfigure(newline='\r\n')
        txt.write('CRLF\n')
        expected = 'linesep' + os.linesep + 'LF\nLF\nCR\rCRLF\r\n'
        self.assertEqual(txt.detach().getvalue().decode('ascii'), expected)

    def test_issue25862(self):
        # Assertion failures occurred in tell() after read() and write().
        t = self.TextIOWrapper(self.BytesIO(b'test'), encoding='ascii')
        t.read(1)
        t.read()
        t.tell()
        t = self.TextIOWrapper(self.BytesIO(b'test'), encoding='ascii')
        t.read(1)
        t.write('x')
        t.tell()

    def test_issue35928(self):
        p = self.BufferedRWPair(self.BytesIO(b'foo\nbar\n'), self.BytesIO())
        f = self.TextIOWrapper(p)
        res = f.readline()
        self.assertEqual(res, 'foo\n')
        f.write(res)
        self.assertEqual(res + f.readline(), 'foo\nbar\n')

    @unittest.skipUnless(hasattr(os, "pipe"), "requires os.pipe()")
    def test_read_non_blocking(self):
        import os
        r, w = os.pipe()
        try:
            os.set_blocking(r, False)
            with self.io.open(r, 'rt') as textfile:
                r = None
                # Nothing has been written so a non-blocking read raises a BlockingIOError exception.
                with self.assertRaises(BlockingIOError):
                    textfile.read()
        finally:
            if r is not None:
                os.close(r)
            os.close(w)


class MemviewBytesIO(io.BytesIO):
    '''A BytesIO object whose read method returns memoryviews
       rather than bytes'''

    def read1(self, len_):
        return _to_memoryview(super().read1(len_))

    def read(self, len_):
        return _to_memoryview(super().read(len_))

def _to_memoryview(buf):
    '''Convert bytes-object *buf* to a non-trivial memoryview'''

    arr = array.array('i')
    idx = len(buf) - len(buf) % arr.itemsize
    arr.frombytes(buf[:idx])
    return memoryview(arr)


class CTextIOWrapperTest(TextIOWrapperTest):
    io = io
    shutdown_error = "LookupError: unknown encoding: ascii"

    def test_initialization(self):
        r = self.BytesIO(b"\xc3\xa9\n\n")
        b = self.BufferedReader(r, 1000)
        t = self.TextIOWrapper(b, encoding="utf-8")
        self.assertRaises(ValueError, t.__init__, b, encoding="utf-8", newline='xyzzy')
        self.assertRaises(ValueError, t.read)

        t = self.TextIOWrapper.__new__(self.TextIOWrapper)
        self.assertRaises(Exception, repr, t)

    def test_garbage_collection(self):
        # C TextIOWrapper objects are collected, and collecting them flushes
        # all data to disk.
        # The Python version has __del__, so it ends in gc.garbage instead.
        with warnings_helper.check_warnings(('', ResourceWarning)):
            rawio = self.FileIO(os_helper.TESTFN, "wb")
            b = self.BufferedWriter(rawio)
            t = self.TextIOWrapper(b, encoding="ascii")
            t.write("456def")
            t.x = t
            wr = weakref.ref(t)
            del t
            support.gc_collect()
        self.assertIsNone(wr(), wr)
        with self.open(os_helper.TESTFN, "rb") as f:
            self.assertEqual(f.read(), b"456def")

    def test_rwpair_cleared_before_textio(self):
        # Issue 13070: TextIOWrapper's finalization would crash when called
        # after the reference to the underlying BufferedRWPair's writer got
        # cleared by the GC.
        for i in range(1000):
            b1 = self.BufferedRWPair(self.MockRawIO(), self.MockRawIO())
            t1 = self.TextIOWrapper(b1, encoding="ascii")
            b2 = self.BufferedRWPair(self.MockRawIO(), self.MockRawIO())
            t2 = self.TextIOWrapper(b2, encoding="ascii")
            # circular references
            t1.buddy = t2
            t2.buddy = t1
        support.gc_collect()

    def test_del__CHUNK_SIZE_SystemError(self):
        t = self.TextIOWrapper(self.BytesIO(), encoding='ascii')
        with self.assertRaises(AttributeError):
            del t._CHUNK_SIZE

    def test_internal_buffer_size(self):
        # bpo-43260: TextIOWrapper's internal buffer should not store
        # data larger than chunk size.
        chunk_size = 8192  # default chunk size, updated later

        class MockIO(self.MockRawIO):
            def write(self, data):
                if len(data) > chunk_size:
                    raise RuntimeError
                return super().write(data)

        buf = MockIO()
        t = self.TextIOWrapper(buf, encoding="ascii")
        chunk_size = t._CHUNK_SIZE
        t.write("abc")
        t.write("def")
        # default chunk size is 8192 bytes so t don't write data to buf.
        self.assertEqual([], buf._write_stack)

        with self.assertRaises(RuntimeError):
            t.write("x"*(chunk_size+1))

        self.assertEqual([b"abcdef"], buf._write_stack)
        t.write("ghi")
        t.write("x"*chunk_size)
        self.assertEqual([b"abcdef", b"ghi", b"x"*chunk_size], buf._write_stack)

    def test_issue119506(self):
        chunk_size = 8192

        class MockIO(self.MockRawIO):
            written = False
            def write(self, data):
                if not self.written:
                    self.written = True
                    t.write("middle")
                return super().write(data)

        buf = MockIO()
        t = self.TextIOWrapper(buf)
        t.write("abc")
        t.write("def")
        # writing data which size >= chunk_size cause flushing buffer before write.
        t.write("g" * chunk_size)
        t.flush()

        self.assertEqual([b"abcdef", b"middle", b"g"*chunk_size],
                         buf._write_stack)


class PyTextIOWrapperTest(TextIOWrapperTest):
    io = pyio
    shutdown_error = "LookupError: unknown encoding: ascii"


class IncrementalNewlineDecoderTest(unittest.TestCase):

    def check_newline_decoding_utf8(self, decoder):
        # UTF-8 specific tests for a newline decoder
        def _check_decode(b, s, **kwargs):
            # We exercise getstate() / setstate() as well as decode()
            state = decoder.getstate()
            self.assertEqual(decoder.decode(b, **kwargs), s)
            decoder.setstate(state)
            self.assertEqual(decoder.decode(b, **kwargs), s)

        _check_decode(b'\xe8\xa2\x88', "\u8888")

        _check_decode(b'\xe8', "")
        _check_decode(b'\xa2', "")
        _check_decode(b'\x88', "\u8888")

        _check_decode(b'\xe8', "")
        _check_decode(b'\xa2', "")
        _check_decode(b'\x88', "\u8888")

        _check_decode(b'\xe8', "")
        self.assertRaises(UnicodeDecodeError, decoder.decode, b'', final=True)

        decoder.reset()
        _check_decode(b'\n', "\n")
        _check_decode(b'\r', "")
        _check_decode(b'', "\n", final=True)
        _check_decode(b'\r', "\n", final=True)

        _check_decode(b'\r', "")
        _check_decode(b'a', "\na")

        _check_decode(b'\r\r\n', "\n\n")
        _check_decode(b'\r', "")
        _check_decode(b'\r', "\n")
        _check_decode(b'\na', "\na")

        _check_decode(b'\xe8\xa2\x88\r\n', "\u8888\n")
        _check_decode(b'\xe8\xa2\x88', "\u8888")
        _check_decode(b'\n', "\n")
        _check_decode(b'\xe8\xa2\x88\r', "\u8888")
        _check_decode(b'\n', "\n")

    def check_newline_decoding(self, decoder, encoding):
        result = []
        if encoding is not None:
            encoder = codecs.getincrementalencoder(encoding)()
            def _decode_bytewise(s):
                # Decode one byte at a time
                for b in encoder.encode(s):
                    result.append(decoder.decode(bytes([b])))
        else:
            encoder = None
            def _decode_bytewise(s):
                # Decode one char at a time
                for c in s:
                    result.append(decoder.decode(c))
        self.assertEqual(decoder.newlines, None)
        _decode_bytewise("abc\n\r")
        self.assertEqual(decoder.newlines, '\n')
        _decode_bytewise("\nabc")
        self.assertEqual(decoder.newlines, ('\n', '\r\n'))
        _decode_bytewise("abc\r")
        self.assertEqual(decoder.newlines, ('\n', '\r\n'))
        _decode_bytewise("abc")
        self.assertEqual(decoder.newlines, ('\r', '\n', '\r\n'))
        _decode_bytewise("abc\r")
        self.assertEqual("".join(result), "abc\n\nabcabc\nabcabc")
        decoder.reset()
        input = "abc"
        if encoder is not None:
            encoder.reset()
            input = encoder.encode(input)
        self.assertEqual(decoder.decode(input), "abc")
        self.assertEqual(decoder.newlines, None)

    def test_newline_decoder(self):
        encodings = (
            # None meaning the IncrementalNewlineDecoder takes unicode input
            # rather than bytes input
            None, 'utf-8', 'latin-1',
            'utf-16', 'utf-16-le', 'utf-16-be',
            'utf-32', 'utf-32-le', 'utf-32-be',
        )
        for enc in encodings:
            decoder = enc and codecs.getincrementaldecoder(enc)()
            decoder = self.IncrementalNewlineDecoder(decoder, translate=True)
            self.check_newline_decoding(decoder, enc)
        decoder = codecs.getincrementaldecoder("utf-8")()
        decoder = self.IncrementalNewlineDecoder(decoder, translate=True)
        self.check_newline_decoding_utf8(decoder)
        self.assertRaises(TypeError, decoder.setstate, 42)

    def test_newline_bytes(self):
        # Issue 5433: Excessive optimization in IncrementalNewlineDecoder
        def _check(dec):
            self.assertEqual(dec.newlines, None)
            self.assertEqual(dec.decode("\u0D00"), "\u0D00")
            self.assertEqual(dec.newlines, None)
            self.assertEqual(dec.decode("\u0A00"), "\u0A00")
            self.assertEqual(dec.newlines, None)
        dec = self.IncrementalNewlineDecoder(None, translate=False)
        _check(dec)
        dec = self.IncrementalNewlineDecoder(None, translate=True)
        _check(dec)

    def test_translate(self):
        # issue 35062
        for translate in (-2, -1, 1, 2):
            decoder = codecs.getincrementaldecoder("utf-8")()
            decoder = self.IncrementalNewlineDecoder(decoder, translate)
            self.check_newline_decoding_utf8(decoder)
        decoder = codecs.getincrementaldecoder("utf-8")()
        decoder = self.IncrementalNewlineDecoder(decoder, translate=0)
        self.assertEqual(decoder.decode(b"\r\r\n"), "\r\r\n")

class CIncrementalNewlineDecoderTest(IncrementalNewlineDecoderTest):
    @support.cpython_only
    def test_uninitialized(self):
        uninitialized = self.IncrementalNewlineDecoder.__new__(
            self.IncrementalNewlineDecoder)
        self.assertRaises(ValueError, uninitialized.decode, b'bar')
        self.assertRaises(ValueError, uninitialized.getstate)
        self.assertRaises(ValueError, uninitialized.setstate, (b'foo', 0))
        self.assertRaises(ValueError, uninitialized.reset)


class PyIncrementalNewlineDecoderTest(IncrementalNewlineDecoderTest):
    pass


# XXX Tests for open()

class MiscIOTest(unittest.TestCase):

    # for test__all__, actual values are set in subclasses
    name_of_module = None
    extra_exported = ()
    not_exported = ()

    def tearDown(self):
        os_helper.unlink(os_helper.TESTFN)

    def test___all__(self):
        support.check__all__(self, self.io, self.name_of_module,
                             extra=self.extra_exported,
                             not_exported=self.not_exported)

    def test_attributes(self):
        f = self.open(os_helper.TESTFN, "wb", buffering=0)
        self.assertEqual(f.mode, "wb")
        f.close()

        f = self.open(os_helper.TESTFN, "w+", encoding="utf-8")
        self.assertEqual(f.mode,            "w+")
        self.assertEqual(f.buffer.mode,     "rb+") # Does it really matter?
        self.assertEqual(f.buffer.raw.mode, "rb+")

        g = self.open(f.fileno(), "wb", closefd=False)
        self.assertEqual(g.mode,     "wb")
        self.assertEqual(g.raw.mode, "wb")
        self.assertEqual(g.name,     f.fileno())
        self.assertEqual(g.raw.name, f.fileno())
        f.close()
        g.close()

    def test_removed_u_mode(self):
        # bpo-37330: The "U" mode has been removed in Python 3.11
        for mode in ("U", "rU", "r+U"):
            with self.assertRaises(ValueError) as cm:
                self.open(os_helper.TESTFN, mode)
            self.assertIn('invalid mode', str(cm.exception))

    @unittest.skipUnless(hasattr(os, "pipe"), "requires os.pipe()")
    def test_open_pipe_with_append(self):
        # bpo-27805: Ignore ESPIPE from lseek() in open().
        r, w = os.pipe()
        self.addCleanup(os.close, r)
        f = self.open(w, 'a', encoding="utf-8")
        self.addCleanup(f.close)
        # Check that the file is marked non-seekable. On Windows, however, lseek
        # somehow succeeds on pipes.
        if sys.platform != 'win32':
            self.assertFalse(f.seekable())

    def test_io_after_close(self):
        for kwargs in [
                {"mode": "w"},
                {"mode": "wb"},
                {"mode": "w", "buffering": 1},
                {"mode": "w", "buffering": 2},
                {"mode": "wb", "buffering": 0},
                {"mode": "r"},
                {"mode": "rb"},
                {"mode": "r", "buffering": 1},
                {"mode": "r", "buffering": 2},
                {"mode": "rb", "buffering": 0},
                {"mode": "w+"},
                {"mode": "w+b"},
                {"mode": "w+", "buffering": 1},
                {"mode": "w+", "buffering": 2},
                {"mode": "w+b", "buffering": 0},
            ]:
            if "b" not in kwargs["mode"]:
                kwargs["encoding"] = "utf-8"
            f = self.open(os_helper.TESTFN, **kwargs)
            f.close()
            self.assertRaises(ValueError, f.flush)
            self.assertRaises(ValueError, f.fileno)
            self.assertRaises(ValueError, f.isatty)
            self.assertRaises(ValueError, f.__iter__)
            if hasattr(f, "peek"):
                self.assertRaises(ValueError, f.peek, 1)
            self.assertRaises(ValueError, f.read)
            if hasattr(f, "read1"):
                self.assertRaises(ValueError, f.read1, 1024)
                self.assertRaises(ValueError, f.read1)
            if hasattr(f, "readall"):
                self.assertRaises(ValueError, f.readall)
            if hasattr(f, "readinto"):
                self.assertRaises(ValueError, f.readinto, bytearray(1024))
            if hasattr(f, "readinto1"):
                self.assertRaises(ValueError, f.readinto1, bytearray(1024))
            self.assertRaises(ValueError, f.readline)
            self.assertRaises(ValueError, f.readlines)
            self.assertRaises(ValueError, f.readlines, 1)
            self.assertRaises(ValueError, f.seek, 0)
            self.assertRaises(ValueError, f.tell)
            self.assertRaises(ValueError, f.truncate)
            self.assertRaises(ValueError, f.write,
                              b"" if "b" in kwargs['mode'] else "")
            self.assertRaises(ValueError, f.writelines, [])
            self.assertRaises(ValueError, next, f)

    def test_blockingioerror(self):
        # Various BlockingIOError issues
        class C(str):
            pass
        c = C("")
        b = self.BlockingIOError(1, c)
        c.b = b
        b.c = c
        wr = weakref.ref(c)
        del c, b
        support.gc_collect()
        self.assertIsNone(wr(), wr)

    def test_abcs(self):
        # Test the visible base classes are ABCs.
        self.assertIsInstance(self.IOBase, abc.ABCMeta)
        self.assertIsInstance(self.RawIOBase, abc.ABCMeta)
        self.assertIsInstance(self.BufferedIOBase, abc.ABCMeta)
        self.assertIsInstance(self.TextIOBase, abc.ABCMeta)

    def _check_abc_inheritance(self, abcmodule):
        with self.open(os_helper.TESTFN, "wb", buffering=0) as f:
            self.assertIsInstance(f, abcmodule.IOBase)
            self.assertIsInstance(f, abcmodule.RawIOBase)
            self.assertNotIsInstance(f, abcmodule.BufferedIOBase)
            self.assertNotIsInstance(f, abcmodule.TextIOBase)
        with self.open(os_helper.TESTFN, "wb") as f:
            self.assertIsInstance(f, abcmodule.IOBase)
            self.assertNotIsInstance(f, abcmodule.RawIOBase)
            self.assertIsInstance(f, abcmodule.BufferedIOBase)
            self.assertNotIsInstance(f, abcmodule.TextIOBase)
        with self.open(os_helper.TESTFN, "w", encoding="utf-8") as f:
            self.assertIsInstance(f, abcmodule.IOBase)
            self.assertNotIsInstance(f, abcmodule.RawIOBase)
            self.assertNotIsInstance(f, abcmodule.BufferedIOBase)
            self.assertIsInstance(f, abcmodule.TextIOBase)

    def test_abc_inheritance(self):
        # Test implementations inherit from their respective ABCs
        self._check_abc_inheritance(self)

    def test_abc_inheritance_official(self):
        # Test implementations inherit from the official ABCs of the
        # baseline "io" module.
        self._check_abc_inheritance(io)

    def _check_warn_on_dealloc(self, *args, **kwargs):
        f = open(*args, **kwargs)
        r = repr(f)
        with self.assertWarns(ResourceWarning) as cm:
            f = None
            support.gc_collect()
        self.assertIn(r, str(cm.warning.args[0]))

    def test_warn_on_dealloc(self):
        self._check_warn_on_dealloc(os_helper.TESTFN, "wb", buffering=0)
        self._check_warn_on_dealloc(os_helper.TESTFN, "wb")
        self._check_warn_on_dealloc(os_helper.TESTFN, "w", encoding="utf-8")

    def _check_warn_on_dealloc_fd(self, *args, **kwargs):
        fds = []
        def cleanup_fds():
            for fd in fds:
                try:
                    os.close(fd)
                except OSError as e:
                    if e.errno != errno.EBADF:
                        raise
        self.addCleanup(cleanup_fds)
        r, w = os.pipe()
        fds += r, w
        self._check_warn_on_dealloc(r, *args, **kwargs)
        # When using closefd=False, there's no warning
        r, w = os.pipe()
        fds += r, w
        with warnings_helper.check_no_resource_warning(self):
            open(r, *args, closefd=False, **kwargs)

    @unittest.skipUnless(hasattr(os, "pipe"), "requires os.pipe()")
    def test_warn_on_dealloc_fd(self):
        self._check_warn_on_dealloc_fd("rb", buffering=0)
        self._check_warn_on_dealloc_fd("rb")
        self._check_warn_on_dealloc_fd("r", encoding="utf-8")


    def test_pickling(self):
        # Pickling file objects is forbidden
        msg = "cannot pickle"
        for kwargs in [
                {"mode": "w"},
                {"mode": "wb"},
                {"mode": "wb", "buffering": 0},
                {"mode": "r"},
                {"mode": "rb"},
                {"mode": "rb", "buffering": 0},
                {"mode": "w+"},
                {"mode": "w+b"},
                {"mode": "w+b", "buffering": 0},
            ]:
            if "b" not in kwargs["mode"]:
                kwargs["encoding"] = "utf-8"
            for protocol in range(pickle.HIGHEST_PROTOCOL + 1):
                with self.subTest(protocol=protocol, kwargs=kwargs):
                    with self.open(os_helper.TESTFN, **kwargs) as f:
                        with self.assertRaisesRegex(TypeError, msg):
                            pickle.dumps(f, protocol)

    @unittest.skipIf(support.is_emscripten, "Emscripten corrupts memory when writing to nonblocking fd")
    def test_nonblock_pipe_write_bigbuf(self):
        self._test_nonblock_pipe_write(16*1024)

    @unittest.skipIf(support.is_emscripten, "Emscripten corrupts memory when writing to nonblocking fd")
    def test_nonblock_pipe_write_smallbuf(self):
        self._test_nonblock_pipe_write(1024)

    @unittest.skipUnless(hasattr(os, 'set_blocking'),
                         'os.set_blocking() required for this test')
    @unittest.skipUnless(hasattr(os, "pipe"), "requires os.pipe()")
    def _test_nonblock_pipe_write(self, bufsize):
        sent = []
        received = []
        r, w = os.pipe()
        os.set_blocking(r, False)
        os.set_blocking(w, False)

        # To exercise all code paths in the C implementation we need
        # to play with buffer sizes.  For instance, if we choose a
        # buffer size less than or equal to _PIPE_BUF (4096 on Linux)
        # then we will never get a partial write of the buffer.
        rf = self.open(r, mode='rb', closefd=True, buffering=bufsize)
        wf = self.open(w, mode='wb', closefd=True, buffering=bufsize)

        with rf, wf:
            for N in 9999, 73, 7574:
                try:
                    i = 0
                    while True:
                        msg = bytes([i % 26 + 97]) * N
                        sent.append(msg)
                        wf.write(msg)
                        i += 1

                except self.BlockingIOError as e:
                    self.assertEqual(e.args[0], errno.EAGAIN)
                    self.assertEqual(e.args[2], e.characters_written)
                    sent[-1] = sent[-1][:e.characters_written]
                    received.append(rf.read())
                    msg = b'BLOCKED'
                    wf.write(msg)
                    sent.append(msg)

            while True:
                try:
                    wf.flush()
                    break
                except self.BlockingIOError as e:
                    self.assertEqual(e.args[0], errno.EAGAIN)
                    self.assertEqual(e.args[2], e.characters_written)
                    self.assertEqual(e.characters_written, 0)
                    received.append(rf.read())

            received += iter(rf.read, None)

        sent, received = b''.join(sent), b''.join(received)
        self.assertEqual(sent, received)
        self.assertTrue(wf.closed)
        self.assertTrue(rf.closed)

    def test_create_fail(self):
        # 'x' mode fails if file is existing
        with self.open(os_helper.TESTFN, 'w', encoding="utf-8"):
            pass
        self.assertRaises(FileExistsError, self.open, os_helper.TESTFN, 'x', encoding="utf-8")

    def test_create_writes(self):
        # 'x' mode opens for writing
        with self.open(os_helper.TESTFN, 'xb') as f:
            f.write(b"spam")
        with self.open(os_helper.TESTFN, 'rb') as f:
            self.assertEqual(b"spam", f.read())

    def test_open_allargs(self):
        # there used to be a buffer overflow in the parser for rawmode
        self.assertRaises(ValueError, self.open, os_helper.TESTFN, 'rwax+', encoding="utf-8")

    def test_check_encoding_errors(self):
        # bpo-37388: open() and TextIOWrapper must check encoding and errors
        # arguments in dev mode
        mod = self.io.__name__
        filename = __file__
        invalid = 'Boom, Shaka Laka, Boom!'
        code = textwrap.dedent(f'''
            import sys
            from {mod} import open, TextIOWrapper

            try:
                open({filename!r}, encoding={invalid!r})
            except LookupError:
                pass
            else:
                sys.exit(21)

            try:
                open({filename!r}, errors={invalid!r})
            except LookupError:
                pass
            else:
                sys.exit(22)

            fp = open({filename!r}, "rb")
            with fp:
                try:
                    TextIOWrapper(fp, encoding={invalid!r})
                except LookupError:
                    pass
                else:
                    sys.exit(23)

                try:
                    TextIOWrapper(fp, errors={invalid!r})
                except LookupError:
                    pass
                else:
                    sys.exit(24)

            sys.exit(10)
        ''')
        proc = assert_python_failure('-X', 'dev', '-c', code)
        self.assertEqual(proc.rc, 10, proc)

    def test_check_encoding_warning(self):
        # PEP 597: Raise warning when encoding is not specified
        # and sys.flags.warn_default_encoding is set.
        mod = self.io.__name__
        filename = __file__
        code = textwrap.dedent(f'''\
            import sys
            from {mod} import open, TextIOWrapper
            import pathlib

            with open({filename!r}) as f:           # line 5
                pass

            pathlib.Path({filename!r}).read_text()  # line 8
        ''')
        proc = assert_python_ok('-X', 'warn_default_encoding', '-c', code)
        warnings = proc.err.splitlines()
<<<<<<< HEAD
        self.assertEqual(len(warnings), 4)
        self.assertStartsWith(warnings[0], b"<string>:5: EncodingWarning: ")
        self.assertStartsWith(warnings[2], b"<string>:8: EncodingWarning: ")
=======
        self.assertEqual(len(warnings), 2)
        self.assertTrue(
            warnings[0].startswith(b"<string>:5: EncodingWarning: "))
        self.assertTrue(
            warnings[1].startswith(b"<string>:8: EncodingWarning: "))
>>>>>>> 522766aa

    def test_text_encoding(self):
        # PEP 597, bpo-47000. io.text_encoding() returns "locale" or "utf-8"
        # based on sys.flags.utf8_mode
        code = "import io; print(io.text_encoding(None))"

        proc = assert_python_ok('-X', 'utf8=0', '-c', code)
        self.assertEqual(b"locale", proc.out.strip())

        proc = assert_python_ok('-X', 'utf8=1', '-c', code)
        self.assertEqual(b"utf-8", proc.out.strip())


class CMiscIOTest(MiscIOTest):
    io = io
    name_of_module = "io", "_io"
    extra_exported = "BlockingIOError",

    def test_readinto_buffer_overflow(self):
        # Issue #18025
        class BadReader(self.io.BufferedIOBase):
            def read(self, n=-1):
                return b'x' * 10**6
        bufio = BadReader()
        b = bytearray(2)
        self.assertRaises(ValueError, bufio.readinto, b)

    def check_daemon_threads_shutdown_deadlock(self, stream_name):
        # Issue #23309: deadlocks at shutdown should be avoided when a
        # daemon thread and the main thread both write to a file.
        code = """if 1:
            import sys
            import time
            import threading
            from test.support import SuppressCrashReport

            file = sys.{stream_name}

            def run():
                while True:
                    file.write('.')
                    file.flush()

            crash = SuppressCrashReport()
            crash.__enter__()
            # don't call __exit__(): the crash occurs at Python shutdown

            thread = threading.Thread(target=run)
            thread.daemon = True
            thread.start()

            time.sleep(0.5)
            file.write('!')
            file.flush()
            """.format_map(locals())
        res, _ = run_python_until_end("-c", code)
        err = res.err.decode()
        if res.rc != 0:
            # Failure: should be a fatal error
            pattern = (r"Fatal Python error: _enter_buffered_busy: "
                       r"could not acquire lock "
                       r"for <(_io\.)?BufferedWriter name='<{stream_name}>'> "
                       r"at interpreter shutdown, possibly due to "
                       r"daemon threads".format_map(locals()))
            self.assertRegex(err, pattern)
        else:
            self.assertFalse(err.strip('.!'))

    @threading_helper.requires_working_threading()
    @support.requires_resource('walltime')
    def test_daemon_threads_shutdown_stdout_deadlock(self):
        self.check_daemon_threads_shutdown_deadlock('stdout')

    @threading_helper.requires_working_threading()
    @support.requires_resource('walltime')
    def test_daemon_threads_shutdown_stderr_deadlock(self):
        self.check_daemon_threads_shutdown_deadlock('stderr')


class PyMiscIOTest(MiscIOTest):
    io = pyio
    name_of_module = "_pyio", "io"
    extra_exported = "BlockingIOError", "open_code",
    not_exported = "valid_seek_flags",


@unittest.skipIf(os.name == 'nt', 'POSIX signals required for this test.')
class SignalsTest(unittest.TestCase):

    def setUp(self):
        self.oldalrm = signal.signal(signal.SIGALRM, self.alarm_interrupt)

    def tearDown(self):
        signal.signal(signal.SIGALRM, self.oldalrm)

    def alarm_interrupt(self, sig, frame):
        1/0

    def check_interrupted_write(self, item, bytes, **fdopen_kwargs):
        """Check that a partial write, when it gets interrupted, properly
        invokes the signal handler, and bubbles up the exception raised
        in the latter."""

        # XXX This test has three flaws that appear when objects are
        # XXX not reference counted.

        # - if wio.write() happens to trigger a garbage collection,
        #   the signal exception may be raised when some __del__
        #   method is running; it will not reach the assertRaises()
        #   call.

        # - more subtle, if the wio object is not destroyed at once
        #   and survives this function, the next opened file is likely
        #   to have the same fileno (since the file descriptor was
        #   actively closed).  When wio.__del__ is finally called, it
        #   will close the other's test file...  To trigger this with
        #   CPython, try adding "global wio" in this function.

        # - This happens only for streams created by the _pyio module,
        #   because a wio.close() that fails still consider that the
        #   file needs to be closed again.  You can try adding an
        #   "assert wio.closed" at the end of the function.

        # Fortunately, a little gc.collect() seems to be enough to
        # work around all these issues.
        support.gc_collect()  # For PyPy or other GCs.

        read_results = []
        def _read():
            s = os.read(r, 1)
            read_results.append(s)

        t = threading.Thread(target=_read)
        t.daemon = True
        r, w = os.pipe()
        fdopen_kwargs["closefd"] = False
        large_data = item * (support.PIPE_MAX_SIZE // len(item) + 1)
        try:
            wio = self.io.open(w, **fdopen_kwargs)
            if hasattr(signal, 'pthread_sigmask'):
                # create the thread with SIGALRM signal blocked
                signal.pthread_sigmask(signal.SIG_BLOCK, [signal.SIGALRM])
                t.start()
                signal.pthread_sigmask(signal.SIG_UNBLOCK, [signal.SIGALRM])
            else:
                t.start()

            # Fill the pipe enough that the write will be blocking.
            # It will be interrupted by the timer armed above.  Since the
            # other thread has read one byte, the low-level write will
            # return with a successful (partial) result rather than an EINTR.
            # The buffered IO layer must check for pending signal
            # handlers, which in this case will invoke alarm_interrupt().
            signal.alarm(1)
            try:
                self.assertRaises(ZeroDivisionError, wio.write, large_data)
            finally:
                signal.alarm(0)
                t.join()
            # We got one byte, get another one and check that it isn't a
            # repeat of the first one.
            read_results.append(os.read(r, 1))
            self.assertEqual(read_results, [bytes[0:1], bytes[1:2]])
        finally:
            os.close(w)
            os.close(r)
            # This is deliberate. If we didn't close the file descriptor
            # before closing wio, wio would try to flush its internal
            # buffer, and block again.
            try:
                wio.close()
            except OSError as e:
                if e.errno != errno.EBADF:
                    raise

    @requires_alarm
    @unittest.skipUnless(hasattr(os, "pipe"), "requires os.pipe()")
    def test_interrupted_write_unbuffered(self):
        self.check_interrupted_write(b"xy", b"xy", mode="wb", buffering=0)

    @requires_alarm
    @unittest.skipUnless(hasattr(os, "pipe"), "requires os.pipe()")
    def test_interrupted_write_buffered(self):
        self.check_interrupted_write(b"xy", b"xy", mode="wb")

    @requires_alarm
    @unittest.skipUnless(hasattr(os, "pipe"), "requires os.pipe()")
    def test_interrupted_write_text(self):
        self.check_interrupted_write("xy", b"xy", mode="w", encoding="ascii")

    @support.no_tracing
    def check_reentrant_write(self, data, **fdopen_kwargs):
        def on_alarm(*args):
            # Will be called reentrantly from the same thread
            wio.write(data)
            1/0
        signal.signal(signal.SIGALRM, on_alarm)
        r, w = os.pipe()
        wio = self.io.open(w, **fdopen_kwargs)
        try:
            signal.alarm(1)
            # Either the reentrant call to wio.write() fails with RuntimeError,
            # or the signal handler raises ZeroDivisionError.
            with self.assertRaises((ZeroDivisionError, RuntimeError)) as cm:
                while 1:
                    for i in range(100):
                        wio.write(data)
                        wio.flush()
                    # Make sure the buffer doesn't fill up and block further writes
                    os.read(r, len(data) * 100)
            exc = cm.exception
            if isinstance(exc, RuntimeError):
                self.assertStartsWith(str(exc), "reentrant call")
        finally:
            signal.alarm(0)
            wio.close()
            os.close(r)

    @requires_alarm
    def test_reentrant_write_buffered(self):
        self.check_reentrant_write(b"xy", mode="wb")

    @requires_alarm
    def test_reentrant_write_text(self):
        self.check_reentrant_write("xy", mode="w", encoding="ascii")

    def check_interrupted_read_retry(self, decode, **fdopen_kwargs):
        """Check that a buffered read, when it gets interrupted (either
        returning a partial result or EINTR), properly invokes the signal
        handler and retries if the latter returned successfully."""
        r, w = os.pipe()
        fdopen_kwargs["closefd"] = False
        def alarm_handler(sig, frame):
            os.write(w, b"bar")
        signal.signal(signal.SIGALRM, alarm_handler)
        try:
            rio = self.io.open(r, **fdopen_kwargs)
            os.write(w, b"foo")
            signal.alarm(1)
            # Expected behaviour:
            # - first raw read() returns partial b"foo"
            # - second raw read() returns EINTR
            # - third raw read() returns b"bar"
            self.assertEqual(decode(rio.read(6)), "foobar")
        finally:
            signal.alarm(0)
            rio.close()
            os.close(w)
            os.close(r)

    @requires_alarm
    @support.requires_resource('walltime')
    def test_interrupted_read_retry_buffered(self):
        self.check_interrupted_read_retry(lambda x: x.decode('latin1'),
                                          mode="rb")

    @requires_alarm
    @support.requires_resource('walltime')
    def test_interrupted_read_retry_text(self):
        self.check_interrupted_read_retry(lambda x: x,
                                          mode="r", encoding="latin1")

    def check_interrupted_write_retry(self, item, **fdopen_kwargs):
        """Check that a buffered write, when it gets interrupted (either
        returning a partial result or EINTR), properly invokes the signal
        handler and retries if the latter returned successfully."""
        select = import_helper.import_module("select")

        # A quantity that exceeds the buffer size of an anonymous pipe's
        # write end.
        N = support.PIPE_MAX_SIZE
        r, w = os.pipe()
        fdopen_kwargs["closefd"] = False

        # We need a separate thread to read from the pipe and allow the
        # write() to finish.  This thread is started after the SIGALRM is
        # received (forcing a first EINTR in write()).
        read_results = []
        write_finished = False
        error = None
        def _read():
            try:
                while not write_finished:
                    while r in select.select([r], [], [], 1.0)[0]:
                        s = os.read(r, 1024)
                        read_results.append(s)
            except BaseException as exc:
                nonlocal error
                error = exc
        t = threading.Thread(target=_read)
        t.daemon = True
        def alarm1(sig, frame):
            signal.signal(signal.SIGALRM, alarm2)
            signal.alarm(1)
        def alarm2(sig, frame):
            t.start()

        large_data = item * N
        signal.signal(signal.SIGALRM, alarm1)
        try:
            wio = self.io.open(w, **fdopen_kwargs)
            signal.alarm(1)
            # Expected behaviour:
            # - first raw write() is partial (because of the limited pipe buffer
            #   and the first alarm)
            # - second raw write() returns EINTR (because of the second alarm)
            # - subsequent write()s are successful (either partial or complete)
            written = wio.write(large_data)
            self.assertEqual(N, written)

            wio.flush()
            write_finished = True
            t.join()

            self.assertIsNone(error)
            self.assertEqual(N, sum(len(x) for x in read_results))
        finally:
            signal.alarm(0)
            write_finished = True
            os.close(w)
            os.close(r)
            # This is deliberate. If we didn't close the file descriptor
            # before closing wio, wio would try to flush its internal
            # buffer, and could block (in case of failure).
            try:
                wio.close()
            except OSError as e:
                if e.errno != errno.EBADF:
                    raise

    @requires_alarm
    @support.requires_resource('walltime')
    def test_interrupted_write_retry_buffered(self):
        self.check_interrupted_write_retry(b"x", mode="wb")

    @requires_alarm
    @support.requires_resource('walltime')
    def test_interrupted_write_retry_text(self):
        self.check_interrupted_write_retry("x", mode="w", encoding="latin1")


class CSignalsTest(SignalsTest):
    io = io

class PySignalsTest(SignalsTest):
    io = pyio

    # Handling reentrancy issues would slow down _pyio even more, so the
    # tests are disabled.
    test_reentrant_write_buffered = None
    test_reentrant_write_text = None


class ProtocolsTest(unittest.TestCase):
    class MyReader:
        def read(self, sz=-1):
            return b""

    class MyWriter:
        def write(self, b: bytes):
            pass

    def test_reader_subclass(self):
        self.assertIsSubclass(MyReader, io.Reader[bytes])
        self.assertNotIsSubclass(str, io.Reader[bytes])

    def test_writer_subclass(self):
        self.assertIsSubclass(MyWriter, io.Writer[bytes])
        self.assertNotIsSubclass(str, io.Writer[bytes])


def load_tests(loader, tests, pattern):
    tests = (CIOTest, PyIOTest, APIMismatchTest,
             CBufferedReaderTest, PyBufferedReaderTest,
             CBufferedWriterTest, PyBufferedWriterTest,
             CBufferedRWPairTest, PyBufferedRWPairTest,
             CBufferedRandomTest, PyBufferedRandomTest,
             StatefulIncrementalDecoderTest,
             CIncrementalNewlineDecoderTest, PyIncrementalNewlineDecoderTest,
             CTextIOWrapperTest, PyTextIOWrapperTest,
             CMiscIOTest, PyMiscIOTest,
             CSignalsTest, PySignalsTest, TestIOCTypes,
             )

    # Put the namespaces of the IO module we are testing and some useful mock
    # classes in the __dict__ of each test.
    mocks = (MockRawIO, MisbehavedRawIO, MockFileIO, CloseFailureIO,
             MockNonBlockWriterIO, MockUnseekableIO, MockRawIOWithoutRead,
             SlowFlushRawIO, MockCharPseudoDevFileIO)
    all_members = io.__all__
    c_io_ns = {name : getattr(io, name) for name in all_members}
    py_io_ns = {name : getattr(pyio, name) for name in all_members}
    globs = globals()
    c_io_ns.update((x.__name__, globs["C" + x.__name__]) for x in mocks)
    py_io_ns.update((x.__name__, globs["Py" + x.__name__]) for x in mocks)
    for test in tests:
        if test.__name__.startswith("C"):
            for name, obj in c_io_ns.items():
                setattr(test, name, obj)
            test.is_C = True
        elif test.__name__.startswith("Py"):
            for name, obj in py_io_ns.items():
                setattr(test, name, obj)
            test.is_C = False

    suite = loader.suiteClass()
    for test in tests:
        suite.addTest(loader.loadTestsFromTestCase(test))
    return suite

if __name__ == "__main__":
    unittest.main()<|MERGE_RESOLUTION|>--- conflicted
+++ resolved
@@ -4554,17 +4554,9 @@
         ''')
         proc = assert_python_ok('-X', 'warn_default_encoding', '-c', code)
         warnings = proc.err.splitlines()
-<<<<<<< HEAD
-        self.assertEqual(len(warnings), 4)
+        self.assertEqual(len(warnings), 2)
         self.assertStartsWith(warnings[0], b"<string>:5: EncodingWarning: ")
-        self.assertStartsWith(warnings[2], b"<string>:8: EncodingWarning: ")
-=======
-        self.assertEqual(len(warnings), 2)
-        self.assertTrue(
-            warnings[0].startswith(b"<string>:5: EncodingWarning: "))
-        self.assertTrue(
-            warnings[1].startswith(b"<string>:8: EncodingWarning: "))
->>>>>>> 522766aa
+        self.assertStartsWith(warnings[1], b"<string>:8: EncodingWarning: ")
 
     def test_text_encoding(self):
         # PEP 597, bpo-47000. io.text_encoding() returns "locale" or "utf-8"
