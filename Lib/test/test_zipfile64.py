--- conflicted
+++ resolved
@@ -36,22 +36,21 @@
 
     def zipTest(self, f, compression):
         # Create the ZIP archive.
-<<<<<<< HEAD
         with zipfile.ZipFile(f, "w", compression) as zipfp:
 
             # It will contain enough copies of self.data to reach about 6 GiB of
             # raw data to store.
             filecount = 6*1024**3 // len(self.data)
 
-            next_time = time.time() + _PRINT_WORKING_MSG_INTERVAL
+            next_time = time.monotonic() + _PRINT_WORKING_MSG_INTERVAL
             for num in range(filecount):
                 zipfp.writestr("testfn%d" % num, self.data)
                 # Print still working message since this test can be really slow
-                if next_time <= time.time():
-                    next_time = time.time() + _PRINT_WORKING_MSG_INTERVAL
+                if next_time <= time.monotonic():
+                    next_time = time.monotonic() + _PRINT_WORKING_MSG_INTERVAL
                     print((
-                       '  zipTest still writing %d of %d, be patient...' %
-                       (num, filecount)), file=sys.__stdout__)
+                    '  zipTest still writing %d of %d, be patient...' %
+                    (num, filecount)), file=sys.__stdout__)
                     sys.__stdout__.flush()
 
         # Read the ZIP archive
@@ -59,44 +58,12 @@
             for num in range(filecount):
                 self.assertEqual(zipfp.read("testfn%d" % num), self.data)
                 # Print still working message since this test can be really slow
-                if next_time <= time.time():
-                    next_time = time.time() + _PRINT_WORKING_MSG_INTERVAL
+                if next_time <= time.monotonic():
+                    next_time = time.monotonic() + _PRINT_WORKING_MSG_INTERVAL
                     print((
-                       '  zipTest still reading %d of %d, be patient...' %
-                       (num, filecount)), file=sys.__stdout__)
+                    '  zipTest still reading %d of %d, be patient...' %
+                    (num, filecount)), file=sys.__stdout__)
                     sys.__stdout__.flush()
-=======
-        zipfp = zipfile.ZipFile(f, "w", compression)
-
-        # It will contain enough copies of self.data to reach about 6 GiB of
-        # raw data to store.
-        filecount = 6*1024**3 // len(self.data)
-
-        next_time = time.monotonic() + _PRINT_WORKING_MSG_INTERVAL
-        for num in range(filecount):
-            zipfp.writestr("testfn%d" % num, self.data)
-            # Print still working message since this test can be really slow
-            if next_time <= time.monotonic():
-                next_time = time.monotonic() + _PRINT_WORKING_MSG_INTERVAL
-                print((
-                   '  zipTest still writing %d of %d, be patient...' %
-                   (num, filecount)), file=sys.__stdout__)
-                sys.__stdout__.flush()
-        zipfp.close()
-
-        # Read the ZIP archive
-        zipfp = zipfile.ZipFile(f, "r", compression)
-        for num in range(filecount):
-            self.assertEqual(zipfp.read("testfn%d" % num), self.data)
-            # Print still working message since this test can be really slow
-            if next_time <= time.monotonic():
-                next_time = time.monotonic() + _PRINT_WORKING_MSG_INTERVAL
-                print((
-                   '  zipTest still reading %d of %d, be patient...' %
-                   (num, filecount)), file=sys.__stdout__)
-                sys.__stdout__.flush()
-        zipfp.close()
->>>>>>> 44cc4822
 
     def testStored(self):
         # Try the temp file first.  If we do TESTFN2 first, then it hogs
