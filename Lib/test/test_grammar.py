# Python test set -- part 1, grammar.
# This just tests whether the parser accepts them all.

from test.support import check_syntax_error
import inspect
import unittest
import sys
# testing import *
from sys import *

# different import patterns to check that __annotations__ does not interfere
# with import machinery
import test.ann_module as ann_module
import typing
from collections import ChainMap
from test import ann_module2
import test

# These are shared with test_tokenize and other test modules.
#
# Note: since several test cases filter out floats by looking for "e" and ".",
# don't add hexadecimal literals that contain "e" or "E".
VALID_UNDERSCORE_LITERALS = [
    '0_0_0',
    '4_2',
    '1_0000_0000',
    '0b1001_0100',
    '0xffff_ffff',
    '0o5_7_7',
    '1_00_00.5',
    '1_00_00.5e5',
    '1_00_00e5_1',
    '1e1_0',
    '.1_4',
    '.1_4e1',
    '0b_0',
    '0x_f',
    '0o_5',
    '1_00_00j',
    '1_00_00.5j',
    '1_00_00e5_1j',
    '.1_4j',
    '(1_2.5+3_3j)',
    '(.5_6j)',
]
INVALID_UNDERSCORE_LITERALS = [
    # Trailing underscores:
    '0_',
    '42_',
    '1.4j_',
    '0x_',
    '0b1_',
    '0xf_',
    '0o5_',
    '0 if 1_Else 1',
    # Underscores in the base selector:
    '0_b0',
    '0_xf',
    '0_o5',
    # Old-style octal, still disallowed:
    '0_7',
    '09_99',
    # Multiple consecutive underscores:
    '4_______2',
    '0.1__4',
    '0.1__4j',
    '0b1001__0100',
    '0xffff__ffff',
    '0x___',
    '0o5__77',
    '1e1__0',
    '1e1__0j',
    # Underscore right before a dot:
    '1_.4',
    '1_.4j',
    # Underscore right after a dot:
    '1._4',
    '1._4j',
    '._5',
    '._5j',
    # Underscore right after a sign:
    '1.0e+_1',
    '1.0e+_1j',
    # Underscore right before j:
    '1.4_j',
    '1.4e5_j',
    # Underscore right before e:
    '1_e1',
    '1.4_e1',
    '1.4_e1j',
    # Underscore right after e:
    '1e_1',
    '1.4e_1',
    '1.4e_1j',
    # Complex cases with parens:
    '(1+1.5_j_)',
    '(1+1.5_j)',
]


class TokenTests(unittest.TestCase):

    def test_backslash(self):
        # Backslash means line continuation:
        x = 1 \
        + 1
        self.assertEqual(x, 2, 'backslash for line continuation')

        # Backslash does not means continuation in comments :\
        x = 0
        self.assertEqual(x, 0, 'backslash ending comment')

    def test_plain_integers(self):
        self.assertEqual(type(000), type(0))
        self.assertEqual(0xff, 255)
        self.assertEqual(0o377, 255)
        self.assertEqual(2147483647, 0o17777777777)
        self.assertEqual(0b1001, 9)
        # "0x" is not a valid literal
        self.assertRaises(SyntaxError, eval, "0x")
        from sys import maxsize
        if maxsize == 2147483647:
            self.assertEqual(-2147483647-1, -0o20000000000)
            # XXX -2147483648
            self.assertTrue(0o37777777777 > 0)
            self.assertTrue(0xffffffff > 0)
            self.assertTrue(0b1111111111111111111111111111111 > 0)
            for s in ('2147483648', '0o40000000000', '0x100000000',
                      '0b10000000000000000000000000000000'):
                try:
                    x = eval(s)
                except OverflowError:
                    self.fail("OverflowError on huge integer literal %r" % s)
        elif maxsize == 9223372036854775807:
            self.assertEqual(-9223372036854775807-1, -0o1000000000000000000000)
            self.assertTrue(0o1777777777777777777777 > 0)
            self.assertTrue(0xffffffffffffffff > 0)
            self.assertTrue(0b11111111111111111111111111111111111111111111111111111111111111 > 0)
            for s in '9223372036854775808', '0o2000000000000000000000', \
                     '0x10000000000000000', \
                     '0b100000000000000000000000000000000000000000000000000000000000000':
                try:
                    x = eval(s)
                except OverflowError:
                    self.fail("OverflowError on huge integer literal %r" % s)
        else:
            self.fail('Weird maxsize value %r' % maxsize)

    def test_long_integers(self):
        x = 0
        x = 0xffffffffffffffff
        x = 0Xffffffffffffffff
        x = 0o77777777777777777
        x = 0O77777777777777777
        x = 123456789012345678901234567890
        x = 0b100000000000000000000000000000000000000000000000000000000000000000000
        x = 0B111111111111111111111111111111111111111111111111111111111111111111111

    def test_floats(self):
        x = 3.14
        x = 314.
        x = 0.314
        # XXX x = 000.314
        x = .314
        x = 3e14
        x = 3E14
        x = 3e-14
        x = 3e+14
        x = 3.e14
        x = .3e14
        x = 3.1e4

    def test_float_exponent_tokenization(self):
        # See issue 21642.
        self.assertEqual(1 if 1else 0, 1)
        self.assertEqual(1 if 0else 0, 0)
        self.assertRaises(SyntaxError, eval, "0 if 1Else 0")

    def test_underscore_literals(self):
        for lit in VALID_UNDERSCORE_LITERALS:
            self.assertEqual(eval(lit), eval(lit.replace('_', '')))
        for lit in INVALID_UNDERSCORE_LITERALS:
            self.assertRaises(SyntaxError, eval, lit)
        # Sanity check: no literal begins with an underscore
        self.assertRaises(NameError, eval, "_0")

    def test_string_literals(self):
        x = ''; y = ""; self.assertTrue(len(x) == 0 and x == y)
        x = '\''; y = "'"; self.assertTrue(len(x) == 1 and x == y and ord(x) == 39)
        x = '"'; y = "\""; self.assertTrue(len(x) == 1 and x == y and ord(x) == 34)
        x = "doesn't \"shrink\" does it"
        y = 'doesn\'t "shrink" does it'
        self.assertTrue(len(x) == 24 and x == y)
        x = "does \"shrink\" doesn't it"
        y = 'does "shrink" doesn\'t it'
        self.assertTrue(len(x) == 24 and x == y)
        x = """
The "quick"
brown fox
jumps over
the 'lazy' dog.
"""
        y = '\nThe "quick"\nbrown fox\njumps over\nthe \'lazy\' dog.\n'
        self.assertEqual(x, y)
        y = '''
The "quick"
brown fox
jumps over
the 'lazy' dog.
'''
        self.assertEqual(x, y)
        y = "\n\
The \"quick\"\n\
brown fox\n\
jumps over\n\
the 'lazy' dog.\n\
"
        self.assertEqual(x, y)
        y = '\n\
The \"quick\"\n\
brown fox\n\
jumps over\n\
the \'lazy\' dog.\n\
'
        self.assertEqual(x, y)

    def test_ellipsis(self):
        x = ...
        self.assertTrue(x is Ellipsis)
        self.assertRaises(SyntaxError, eval, ".. .")

    def test_eof_error(self):
        samples = ("def foo(", "\ndef foo(", "def foo(\n")
        for s in samples:
            with self.assertRaises(SyntaxError) as cm:
                compile(s, "<test>", "exec")
            self.assertIn("unexpected EOF", str(cm.exception))

var_annot_global: int # a global annotated is necessary for test_var_annot

# custom namespace for testing __annotations__

class CNS:
    def __init__(self):
        self._dct = {}
    def __setitem__(self, item, value):
        self._dct[item.lower()] = value
    def __getitem__(self, item):
        return self._dct[item]


class GrammarTests(unittest.TestCase):

    # single_input: NEWLINE | simple_stmt | compound_stmt NEWLINE
    # XXX can't test in a script -- this rule is only used when interactive

    # file_input: (NEWLINE | stmt)* ENDMARKER
    # Being tested as this very moment this very module

    # expr_input: testlist NEWLINE
    # XXX Hard to test -- used only in calls to input()

    def test_eval_input(self):
        # testlist ENDMARKER
        x = eval('1, 0 or 1')

    def test_var_annot_basics(self):
        # all these should be allowed
        var1: int = 5
        var2: [int, str]
        my_lst = [42]
        def one():
            return 1
        int.new_attr: int
        [list][0]: type
        my_lst[one()-1]: int = 5
        self.assertEqual(my_lst, [5])

    def test_var_annot_syntax_errors(self):
        # parser pass
        check_syntax_error(self, "def f: int")
        check_syntax_error(self, "x: int: str")
        check_syntax_error(self, "def f():\n"
                                 "    nonlocal x: int\n")
        # AST pass
        check_syntax_error(self, "[x, 0]: int\n")
        check_syntax_error(self, "f(): int\n")
        check_syntax_error(self, "(x,): int")
        check_syntax_error(self, "def f():\n"
                                 "    (x, y): int = (1, 2)\n")
        # symtable pass
        check_syntax_error(self, "def f():\n"
                                 "    x: int\n"
                                 "    global x\n")
        check_syntax_error(self, "def f():\n"
                                 "    global x\n"
                                 "    x: int\n")

    def test_var_annot_basic_semantics(self):
        # execution order
        with self.assertRaises(ZeroDivisionError):
            no_name[does_not_exist]: no_name_again = 1/0
        with self.assertRaises(NameError):
            no_name[does_not_exist]: 1/0 = 0
        global var_annot_global

        # function semantics
        def f():
            st: str = "Hello"
            a.b: int = (1, 2)
            return st
        self.assertEqual(f.__annotations__, {})
        def f_OK():
            x: 1/0
        f_OK()
        def fbad():
            x: int
            print(x)
        with self.assertRaises(UnboundLocalError):
            fbad()
        def f2bad():
            (no_such_global): int
            print(no_such_global)
        try:
            f2bad()
        except Exception as e:
            self.assertIs(type(e), NameError)

        # class semantics
        class C:
            __foo: int
            s: str = "attr"
            z = 2
            def __init__(self, x):
                self.x: int = x
        self.assertEqual(C.__annotations__, {'_C__foo': int, 's': str})
        with self.assertRaises(NameError):
            class CBad:
                no_such_name_defined.attr: int = 0
        with self.assertRaises(NameError):
            class Cbad2(C):
                x: int
                x.y: list = []

    def test_var_annot_metaclass_semantics(self):
        class CMeta(type):
            @classmethod
            def __prepare__(metacls, name, bases, **kwds):
                return {'__annotations__': CNS()}
        class CC(metaclass=CMeta):
            XX: 'ANNOT'
        self.assertEqual(CC.__annotations__['xx'], 'ANNOT')

    def test_var_annot_module_semantics(self):
        with self.assertRaises(AttributeError):
            print(test.__annotations__)
        self.assertEqual(ann_module.__annotations__,
                     {1: 2, 'x': int, 'y': str, 'f': typing.Tuple[int, int]})
        self.assertEqual(ann_module.M.__annotations__,
                              {'123': 123, 'o': type})
        self.assertEqual(ann_module2.__annotations__, {})

    def test_var_annot_in_module(self):
        # check that functions fail the same way when executed
        # outside of module where they were defined
        from test.ann_module3 import f_bad_ann, g_bad_ann, D_bad_ann
        with self.assertRaises(NameError):
            f_bad_ann()
        with self.assertRaises(NameError):
            g_bad_ann()
        with self.assertRaises(NameError):
            D_bad_ann(5)

    def test_var_annot_simple_exec(self):
        gns = {}; lns= {}
        exec("'docstring'\n"
             "__annotations__[1] = 2\n"
             "x: int = 5\n", gns, lns)
        self.assertEqual(lns["__annotations__"], {1: 2, 'x': int})
        with self.assertRaises(KeyError):
            gns['__annotations__']

    def test_var_annot_custom_maps(self):
        # tests with custom locals() and __annotations__
        ns = {'__annotations__': CNS()}
        exec('X: int; Z: str = "Z"; (w): complex = 1j', ns)
        self.assertEqual(ns['__annotations__']['x'], int)
        self.assertEqual(ns['__annotations__']['z'], str)
        with self.assertRaises(KeyError):
            ns['__annotations__']['w']
        nonloc_ns = {}
        class CNS2:
            def __init__(self):
                self._dct = {}
            def __setitem__(self, item, value):
                nonlocal nonloc_ns
                self._dct[item] = value
                nonloc_ns[item] = value
            def __getitem__(self, item):
                return self._dct[item]
        exec('x: int = 1', {}, CNS2())
        self.assertEqual(nonloc_ns['__annotations__']['x'], int)

    def test_var_annot_refleak(self):
        # complex case: custom locals plus custom __annotations__
        # this was causing refleak
        cns = CNS()
        nonloc_ns = {'__annotations__': cns}
        class CNS2:
            def __init__(self):
                self._dct = {'__annotations__': cns}
            def __setitem__(self, item, value):
                nonlocal nonloc_ns
                self._dct[item] = value
                nonloc_ns[item] = value
            def __getitem__(self, item):
                return self._dct[item]
        exec('X: str', {}, CNS2())
        self.assertEqual(nonloc_ns['__annotations__']['x'], str)

    def test_funcdef(self):
        ### [decorators] 'def' NAME parameters ['->' test] ':' suite
        ### decorator: '@' dotted_name [ '(' [arglist] ')' ] NEWLINE
        ### decorators: decorator+
        ### parameters: '(' [typedargslist] ')'
        ### typedargslist: ((tfpdef ['=' test] ',')*
        ###                ('*' [tfpdef] (',' tfpdef ['=' test])* [',' '**' tfpdef] | '**' tfpdef)
        ###                | tfpdef ['=' test] (',' tfpdef ['=' test])* [','])
        ### tfpdef: NAME [':' test]
        ### varargslist: ((vfpdef ['=' test] ',')*
        ###              ('*' [vfpdef] (',' vfpdef ['=' test])*  [',' '**' vfpdef] | '**' vfpdef)
        ###              | vfpdef ['=' test] (',' vfpdef ['=' test])* [','])
        ### vfpdef: NAME
        def f1(): pass
        f1()
        f1(*())
        f1(*(), **{})
        def f2(one_argument): pass
        def f3(two, arguments): pass
        self.assertEqual(f2.__code__.co_varnames, ('one_argument',))
        self.assertEqual(f3.__code__.co_varnames, ('two', 'arguments'))
        def a1(one_arg,): pass
        def a2(two, args,): pass
        def v0(*rest): pass
        def v1(a, *rest): pass
        def v2(a, b, *rest): pass

        f1()
        f2(1)
        f2(1,)
        f3(1, 2)
        f3(1, 2,)
        v0()
        v0(1)
        v0(1,)
        v0(1,2)
        v0(1,2,3,4,5,6,7,8,9,0)
        v1(1)
        v1(1,)
        v1(1,2)
        v1(1,2,3)
        v1(1,2,3,4,5,6,7,8,9,0)
        v2(1,2)
        v2(1,2,3)
        v2(1,2,3,4)
        v2(1,2,3,4,5,6,7,8,9,0)

        def d01(a=1): pass
        d01()
        d01(1)
        d01(*(1,))
        d01(*[] or [2])
        d01(*() or (), *{} and (), **() or {})
        d01(**{'a':2})
        d01(**{'a':2} or {})
        def d11(a, b=1): pass
        d11(1)
        d11(1, 2)
        d11(1, **{'b':2})
        def d21(a, b, c=1): pass
        d21(1, 2)
        d21(1, 2, 3)
        d21(*(1, 2, 3))
        d21(1, *(2, 3))
        d21(1, 2, *(3,))
        d21(1, 2, **{'c':3})
        def d02(a=1, b=2): pass
        d02()
        d02(1)
        d02(1, 2)
        d02(*(1, 2))
        d02(1, *(2,))
        d02(1, **{'b':2})
        d02(**{'a': 1, 'b': 2})
        def d12(a, b=1, c=2): pass
        d12(1)
        d12(1, 2)
        d12(1, 2, 3)
        def d22(a, b, c=1, d=2): pass
        d22(1, 2)
        d22(1, 2, 3)
        d22(1, 2, 3, 4)
        def d01v(a=1, *rest): pass
        d01v()
        d01v(1)
        d01v(1, 2)
        d01v(*(1, 2, 3, 4))
        d01v(*(1,))
        d01v(**{'a':2})
        def d11v(a, b=1, *rest): pass
        d11v(1)
        d11v(1, 2)
        d11v(1, 2, 3)
        def d21v(a, b, c=1, *rest): pass
        d21v(1, 2)
        d21v(1, 2, 3)
        d21v(1, 2, 3, 4)
        d21v(*(1, 2, 3, 4))
        d21v(1, 2, **{'c': 3})
        def d02v(a=1, b=2, *rest): pass
        d02v()
        d02v(1)
        d02v(1, 2)
        d02v(1, 2, 3)
        d02v(1, *(2, 3, 4))
        d02v(**{'a': 1, 'b': 2})
        def d12v(a, b=1, c=2, *rest): pass
        d12v(1)
        d12v(1, 2)
        d12v(1, 2, 3)
        d12v(1, 2, 3, 4)
        d12v(*(1, 2, 3, 4))
        d12v(1, 2, *(3, 4, 5))
        d12v(1, *(2,), **{'c': 3})
        def d22v(a, b, c=1, d=2, *rest): pass
        d22v(1, 2)
        d22v(1, 2, 3)
        d22v(1, 2, 3, 4)
        d22v(1, 2, 3, 4, 5)
        d22v(*(1, 2, 3, 4))
        d22v(1, 2, *(3, 4, 5))
        d22v(1, *(2, 3), **{'d': 4})

        # keyword argument type tests
        try:
            str('x', **{b'foo':1 })
        except TypeError:
            pass
        else:
            self.fail('Bytes should not work as keyword argument names')
        # keyword only argument tests
        def pos0key1(*, key): return key
        pos0key1(key=100)
        def pos2key2(p1, p2, *, k1, k2=100): return p1,p2,k1,k2
        pos2key2(1, 2, k1=100)
        pos2key2(1, 2, k1=100, k2=200)
        pos2key2(1, 2, k2=100, k1=200)
        def pos2key2dict(p1, p2, *, k1=100, k2, **kwarg): return p1,p2,k1,k2,kwarg
        pos2key2dict(1,2,k2=100,tokwarg1=100,tokwarg2=200)
        pos2key2dict(1,2,tokwarg1=100,tokwarg2=200, k2=100)

        self.assertRaises(SyntaxError, eval, "def f(*): pass")
        self.assertRaises(SyntaxError, eval, "def f(*,): pass")
        self.assertRaises(SyntaxError, eval, "def f(*, **kwds): pass")

        # keyword arguments after *arglist
        def f(*args, **kwargs):
            return args, kwargs
        self.assertEqual(f(1, x=2, *[3, 4], y=5), ((1, 3, 4),
                                                    {'x':2, 'y':5}))
        self.assertEqual(f(1, *(2,3), 4), ((1, 2, 3, 4), {}))
        self.assertRaises(SyntaxError, eval, "f(1, x=2, *(3,4), x=5)")
        self.assertEqual(f(**{'eggs':'scrambled', 'spam':'fried'}),
                         ((), {'eggs':'scrambled', 'spam':'fried'}))
        self.assertEqual(f(spam='fried', **{'eggs':'scrambled'}),
                         ((), {'eggs':'scrambled', 'spam':'fried'}))

        # argument annotation tests
        def f(x) -> list: pass
        self.assertEqual(f.__annotations__, {'return': list})
        def f(x: int): pass
        self.assertEqual(f.__annotations__, {'x': int})
        def f(*x: str): pass
        self.assertEqual(f.__annotations__, {'x': str})
        def f(**x: float): pass
        self.assertEqual(f.__annotations__, {'x': float})
        def f(x, y: 1+2): pass
        self.assertEqual(f.__annotations__, {'y': 3})
        def f(a, b: 1, c: 2, d): pass
        self.assertEqual(f.__annotations__, {'b': 1, 'c': 2})
        def f(a, b: 1, c: 2, d, e: 3 = 4, f=5, *g: 6): pass
        self.assertEqual(f.__annotations__,
                         {'b': 1, 'c': 2, 'e': 3, 'g': 6})
        def f(a, b: 1, c: 2, d, e: 3 = 4, f=5, *g: 6, h: 7, i=8, j: 9 = 10,
              **k: 11) -> 12: pass
        self.assertEqual(f.__annotations__,
                         {'b': 1, 'c': 2, 'e': 3, 'g': 6, 'h': 7, 'j': 9,
                          'k': 11, 'return': 12})
        # Check for issue #20625 -- annotations mangling
        class Spam:
            def f(self, *, __kw: 1):
                pass
        class Ham(Spam): pass
        self.assertEqual(Spam.f.__annotations__, {'_Spam__kw': 1})
        self.assertEqual(Ham.f.__annotations__, {'_Spam__kw': 1})
        # Check for SF Bug #1697248 - mixing decorators and a return annotation
        def null(x): return x
        @null
        def f(x) -> list: pass
        self.assertEqual(f.__annotations__, {'return': list})

        # test closures with a variety of opargs
        closure = 1
        def f(): return closure
        def f(x=1): return closure
        def f(*, k=1): return closure
        def f() -> int: return closure

        # Check ast errors in *args and *kwargs
        check_syntax_error(self, "f(*g(1=2))")
        check_syntax_error(self, "f(**g(1=2))")

        # Check trailing commas are permitted in funcdef argument list
        def f(a,): pass
        def f(*args,): pass
        def f(**kwds,): pass
        def f(a, *args,): pass
        def f(a, **kwds,): pass
        def f(*args, b,): pass
        def f(*, b,): pass
        def f(*args, **kwds,): pass
        def f(a, *args, b,): pass
        def f(a, *, b,): pass
        def f(a, *args, **kwds,): pass
        def f(*args, b, **kwds,): pass
        def f(*, b, **kwds,): pass
        def f(a, *args, b, **kwds,): pass
        def f(a, *, b, **kwds,): pass

    def test_lambdef(self):
        ### lambdef: 'lambda' [varargslist] ':' test
        l1 = lambda : 0
        self.assertEqual(l1(), 0)
        l2 = lambda : a[d] # XXX just testing the expression
        l3 = lambda : [2 < x for x in [-1, 3, 0]]
        self.assertEqual(l3(), [0, 1, 0])
        l4 = lambda x = lambda y = lambda z=1 : z : y() : x()
        self.assertEqual(l4(), 1)
        l5 = lambda x, y, z=2: x + y + z
        self.assertEqual(l5(1, 2), 5)
        self.assertEqual(l5(1, 2, 3), 6)
        check_syntax_error(self, "lambda x: x = 2")
        check_syntax_error(self, "lambda (None,): None")
        l6 = lambda x, y, *, k=20: x+y+k
        self.assertEqual(l6(1,2), 1+2+20)
        self.assertEqual(l6(1,2,k=10), 1+2+10)

        # check that trailing commas are permitted
        l10 = lambda a,: 0
        l11 = lambda *args,: 0
        l12 = lambda **kwds,: 0
        l13 = lambda a, *args,: 0
        l14 = lambda a, **kwds,: 0
        l15 = lambda *args, b,: 0
        l16 = lambda *, b,: 0
        l17 = lambda *args, **kwds,: 0
        l18 = lambda a, *args, b,: 0
        l19 = lambda a, *, b,: 0
        l20 = lambda a, *args, **kwds,: 0
        l21 = lambda *args, b, **kwds,: 0
        l22 = lambda *, b, **kwds,: 0
        l23 = lambda a, *args, b, **kwds,: 0
        l24 = lambda a, *, b, **kwds,: 0


    ### stmt: simple_stmt | compound_stmt
    # Tested below

    def test_simple_stmt(self):
        ### simple_stmt: small_stmt (';' small_stmt)* [';']
        x = 1; pass; del x
        def foo():
            # verify statements that end with semi-colons
            x = 1; pass; del x;
        foo()

    ### small_stmt: expr_stmt | pass_stmt | del_stmt | flow_stmt | import_stmt | global_stmt | access_stmt
    # Tested below

    def test_expr_stmt(self):
        # (exprlist '=')* exprlist
        1
        1, 2, 3
        x = 1
        x = 1, 2, 3
        x = y = z = 1, 2, 3
        x, y, z = 1, 2, 3
        abc = a, b, c = x, y, z = xyz = 1, 2, (3, 4)

        check_syntax_error(self, "x + 1 = 1")
        check_syntax_error(self, "a + 1 = b + 2")

    # Check the heuristic for print & exec covers significant cases
    # As well as placing some limits on false positives
    def test_former_statements_refer_to_builtins(self):
        keywords = "print", "exec"
        # Cases where we want the custom error
        cases = [
            "{} foo",
            "{} {{1:foo}}",
            "if 1: {} foo",
            "if 1: {} {{1:foo}}",
            "if 1:\n    {} foo",
            "if 1:\n    {} {{1:foo}}",
        ]
        for keyword in keywords:
            custom_msg = "call to '{}'".format(keyword)
            for case in cases:
                source = case.format(keyword)
                with self.subTest(source=source):
                    with self.assertRaisesRegex(SyntaxError, custom_msg):
                        exec(source)
                source = source.replace("foo", "(foo.)")
                with self.subTest(source=source):
                    with self.assertRaisesRegex(SyntaxError, "invalid syntax"):
                        exec(source)

    def test_del_stmt(self):
        # 'del' exprlist
        abc = [1,2,3]
        x, y, z = abc
        xyz = x, y, z

        del abc
        del x, y, (z, xyz)

    def test_pass_stmt(self):
        # 'pass'
        pass

    # flow_stmt: break_stmt | continue_stmt | return_stmt | raise_stmt
    # Tested below

    def test_break_stmt(self):
        # 'break'
        while 1: break

    def test_continue_stmt(self):
        # 'continue'
        i = 1
        while i: i = 0; continue

        msg = ""
        while not msg:
            msg = "ok"
            try:
                continue
                msg = "continue failed to continue inside try"
            except:
                msg = "continue inside try called except block"
        if msg != "ok":
            self.fail(msg)

        msg = ""
        while not msg:
            msg = "finally block not called"
            try:
                continue
            finally:
                msg = "ok"
        if msg != "ok":
            self.fail(msg)

    def test_break_continue_loop(self):
        # This test warrants an explanation. It is a test specifically for SF bugs
        # #463359 and #462937. The bug is that a 'break' statement executed or
        # exception raised inside a try/except inside a loop, *after* a continue
        # statement has been executed in that loop, will cause the wrong number of
        # arguments to be popped off the stack and the instruction pointer reset to
        # a very small number (usually 0.) Because of this, the following test
        # *must* written as a function, and the tracking vars *must* be function
        # arguments with default values. Otherwise, the test will loop and loop.

        def test_inner(extra_burning_oil = 1, count=0):
            big_hippo = 2
            while big_hippo:
                count += 1
                try:
                    if extra_burning_oil and big_hippo == 1:
                        extra_burning_oil -= 1
                        break
                    big_hippo -= 1
                    continue
                except:
                    raise
            if count > 2 or big_hippo != 1:
                self.fail("continue then break in try/except in loop broken!")
        test_inner()

    def test_return(self):
        # 'return' [testlist]
        def g1(): return
        def g2(): return 1
        g1()
        x = g2()
        check_syntax_error(self, "class foo:return 1")

    def test_yield(self):
        # Allowed as standalone statement
        def g(): yield 1
        def g(): yield from ()
        # Allowed as RHS of assignment
        def g(): x = yield 1
        def g(): x = yield from ()
        # Ordinary yield accepts implicit tuples
        def g(): yield 1, 1
        def g(): x = yield 1, 1
        # 'yield from' does not
        check_syntax_error(self, "def g(): yield from (), 1")
        check_syntax_error(self, "def g(): x = yield from (), 1")
        # Requires parentheses as subexpression
        def g(): 1, (yield 1)
        def g(): 1, (yield from ())
        check_syntax_error(self, "def g(): 1, yield 1")
        check_syntax_error(self, "def g(): 1, yield from ()")
        # Requires parentheses as call argument
        def g(): f((yield 1))
        def g(): f((yield 1), 1)
        def g(): f((yield from ()))
        def g(): f((yield from ()), 1)
        check_syntax_error(self, "def g(): f(yield 1)")
        check_syntax_error(self, "def g(): f(yield 1, 1)")
        check_syntax_error(self, "def g(): f(yield from ())")
        check_syntax_error(self, "def g(): f(yield from (), 1)")
        # Not allowed at top level
        check_syntax_error(self, "yield")
        check_syntax_error(self, "yield from")
        # Not allowed at class scope
        check_syntax_error(self, "class foo:yield 1")
        check_syntax_error(self, "class foo:yield from ()")
        # Check annotation refleak on SyntaxError
        check_syntax_error(self, "def g(a:(yield)): pass")

    def test_yield_in_comprehensions(self):
        # Check yield in comprehensions
        def g(): [x for x in [(yield 1)]]
        def g(): [x for x in [(yield from ())]]
<<<<<<< HEAD
        check_syntax_error(self, "def g(): [(yield x) for x in ()]")
        check_syntax_error(self, "def g(): [x for x in () if not (yield x)]")
        check_syntax_error(self, "def g(): [y for x in () for y in [(yield x)]]")
        check_syntax_error(self, "def g(): {(yield x) for x in ()}")
        check_syntax_error(self, "def g(): {(yield x): x for x in ()}")
        check_syntax_error(self, "def g(): {x: (yield x) for x in ()}")
        check_syntax_error(self, "def g(): ((yield x) for x in ())")
        check_syntax_error(self, "def g(): [(yield from x) for x in ()]")
        check_syntax_error(self, "class C: [(yield x) for x in ()]")
        check_syntax_error(self, "[(yield x) for x in ()]")
=======

        def check(code, warntext):
            with self.assertWarnsRegex(DeprecationWarning, warntext):
                compile(code, '<test string>', 'exec')
            import warnings
            with warnings.catch_warnings():
                warnings.filterwarnings('error', category=DeprecationWarning)
                with self.assertRaisesRegex(SyntaxError, warntext):
                    compile(code, '<test string>', 'exec')

        check("def g(): [(yield x) for x in ()]",
              "'yield' inside list comprehension")
        check("def g(): [x for x in () if not (yield x)]",
              "'yield' inside list comprehension")
        check("def g(): [y for x in () for y in [(yield x)]]",
              "'yield' inside list comprehension")
        check("def g(): {(yield x) for x in ()}",
              "'yield' inside set comprehension")
        check("def g(): {(yield x): x for x in ()}",
              "'yield' inside dict comprehension")
        check("def g(): {x: (yield x) for x in ()}",
              "'yield' inside dict comprehension")
        check("def g(): ((yield x) for x in ())",
              "'yield' inside generator expression")
        check("def g(): [(yield from x) for x in ()]",
              "'yield' inside list comprehension")
        check("class C: [(yield x) for x in ()]",
              "'yield' inside list comprehension")
        check("[(yield x) for x in ()]",
              "'yield' inside list comprehension")
>>>>>>> 73a7e9b1

    def test_raise(self):
        # 'raise' test [',' test]
        try: raise RuntimeError('just testing')
        except RuntimeError: pass
        try: raise KeyboardInterrupt
        except KeyboardInterrupt: pass

    def test_import(self):
        # 'import' dotted_as_names
        import sys
        import time, sys
        # 'from' dotted_name 'import' ('*' | '(' import_as_names ')' | import_as_names)
        from time import time
        from time import (time)
        # not testable inside a function, but already done at top of the module
        # from sys import *
        from sys import path, argv
        from sys import (path, argv)
        from sys import (path, argv,)

    def test_global(self):
        # 'global' NAME (',' NAME)*
        global a
        global a, b
        global one, two, three, four, five, six, seven, eight, nine, ten

    def test_nonlocal(self):
        # 'nonlocal' NAME (',' NAME)*
        x = 0
        y = 0
        def f():
            nonlocal x
            nonlocal x, y

    def test_assert(self):
        # assertTruestmt: 'assert' test [',' test]
        assert 1
        assert 1, 1
        assert lambda x:x
        assert 1, lambda x:x+1

        try:
            assert True
        except AssertionError as e:
            self.fail("'assert True' should not have raised an AssertionError")

        try:
            assert True, 'this should always pass'
        except AssertionError as e:
            self.fail("'assert True, msg' should not have "
                      "raised an AssertionError")

    # these tests fail if python is run with -O, so check __debug__
    @unittest.skipUnless(__debug__, "Won't work if __debug__ is False")
    def testAssert2(self):
        try:
            assert 0, "msg"
        except AssertionError as e:
            self.assertEqual(e.args[0], "msg")
        else:
            self.fail("AssertionError not raised by assert 0")

        try:
            assert False
        except AssertionError as e:
            self.assertEqual(len(e.args), 0)
        else:
            self.fail("AssertionError not raised by 'assert False'")


    ### compound_stmt: if_stmt | while_stmt | for_stmt | try_stmt | funcdef | classdef
    # Tested below

    def test_if(self):
        # 'if' test ':' suite ('elif' test ':' suite)* ['else' ':' suite]
        if 1: pass
        if 1: pass
        else: pass
        if 0: pass
        elif 0: pass
        if 0: pass
        elif 0: pass
        elif 0: pass
        elif 0: pass
        else: pass

    def test_while(self):
        # 'while' test ':' suite ['else' ':' suite]
        while 0: pass
        while 0: pass
        else: pass

        # Issue1920: "while 0" is optimized away,
        # ensure that the "else" clause is still present.
        x = 0
        while 0:
            x = 1
        else:
            x = 2
        self.assertEqual(x, 2)

    def test_for(self):
        # 'for' exprlist 'in' exprlist ':' suite ['else' ':' suite]
        for i in 1, 2, 3: pass
        for i, j, k in (): pass
        else: pass
        class Squares:
            def __init__(self, max):
                self.max = max
                self.sofar = []
            def __len__(self): return len(self.sofar)
            def __getitem__(self, i):
                if not 0 <= i < self.max: raise IndexError
                n = len(self.sofar)
                while n <= i:
                    self.sofar.append(n*n)
                    n = n+1
                return self.sofar[i]
        n = 0
        for x in Squares(10): n = n+x
        if n != 285:
            self.fail('for over growing sequence')

        result = []
        for x, in [(1,), (2,), (3,)]:
            result.append(x)
        self.assertEqual(result, [1, 2, 3])

    def test_try(self):
        ### try_stmt: 'try' ':' suite (except_clause ':' suite)+ ['else' ':' suite]
        ###         | 'try' ':' suite 'finally' ':' suite
        ### except_clause: 'except' [expr ['as' expr]]
        try:
            1/0
        except ZeroDivisionError:
            pass
        else:
            pass
        try: 1/0
        except EOFError: pass
        except TypeError as msg: pass
        except RuntimeError as msg: pass
        except: pass
        else: pass
        try: 1/0
        except (EOFError, TypeError, ZeroDivisionError): pass
        try: 1/0
        except (EOFError, TypeError, ZeroDivisionError) as msg: pass
        try: pass
        finally: pass

    def test_suite(self):
        # simple_stmt | NEWLINE INDENT NEWLINE* (stmt NEWLINE*)+ DEDENT
        if 1: pass
        if 1:
            pass
        if 1:
            #
            #
            #
            pass
            pass
            #
            pass
            #

    def test_test(self):
        ### and_test ('or' and_test)*
        ### and_test: not_test ('and' not_test)*
        ### not_test: 'not' not_test | comparison
        if not 1: pass
        if 1 and 1: pass
        if 1 or 1: pass
        if not not not 1: pass
        if not 1 and 1 and 1: pass
        if 1 and 1 or 1 and 1 and 1 or not 1 and 1: pass

    def test_comparison(self):
        ### comparison: expr (comp_op expr)*
        ### comp_op: '<'|'>'|'=='|'>='|'<='|'!='|'in'|'not' 'in'|'is'|'is' 'not'
        if 1: pass
        x = (1 == 1)
        if 1 == 1: pass
        if 1 != 1: pass
        if 1 < 1: pass
        if 1 > 1: pass
        if 1 <= 1: pass
        if 1 >= 1: pass
        if 1 is 1: pass
        if 1 is not 1: pass
        if 1 in (): pass
        if 1 not in (): pass
        if 1 < 1 > 1 == 1 >= 1 <= 1 != 1 in 1 not in 1 is 1 is not 1: pass

    def test_binary_mask_ops(self):
        x = 1 & 1
        x = 1 ^ 1
        x = 1 | 1

    def test_shift_ops(self):
        x = 1 << 1
        x = 1 >> 1
        x = 1 << 1 >> 1

    def test_additive_ops(self):
        x = 1
        x = 1 + 1
        x = 1 - 1 - 1
        x = 1 - 1 + 1 - 1 + 1

    def test_multiplicative_ops(self):
        x = 1 * 1
        x = 1 / 1
        x = 1 % 1
        x = 1 / 1 * 1 % 1

    def test_unary_ops(self):
        x = +1
        x = -1
        x = ~1
        x = ~1 ^ 1 & 1 | 1 & 1 ^ -1
        x = -1*1/1 + 1*1 - ---1*1

    def test_selectors(self):
        ### trailer: '(' [testlist] ')' | '[' subscript ']' | '.' NAME
        ### subscript: expr | [expr] ':' [expr]

        import sys, time
        c = sys.path[0]
        x = time.time()
        x = sys.modules['time'].time()
        a = '01234'
        c = a[0]
        c = a[-1]
        s = a[0:5]
        s = a[:5]
        s = a[0:]
        s = a[:]
        s = a[-5:]
        s = a[:-1]
        s = a[-4:-3]
        # A rough test of SF bug 1333982.  http://python.org/sf/1333982
        # The testing here is fairly incomplete.
        # Test cases should include: commas with 1 and 2 colons
        d = {}
        d[1] = 1
        d[1,] = 2
        d[1,2] = 3
        d[1,2,3] = 4
        L = list(d)
        L.sort(key=lambda x: x if isinstance(x, tuple) else ())
        self.assertEqual(str(L), '[1, (1,), (1, 2), (1, 2, 3)]')

    def test_atoms(self):
        ### atom: '(' [testlist] ')' | '[' [testlist] ']' | '{' [dictsetmaker] '}' | NAME | NUMBER | STRING
        ### dictsetmaker: (test ':' test (',' test ':' test)* [',']) | (test (',' test)* [','])

        x = (1)
        x = (1 or 2 or 3)
        x = (1 or 2 or 3, 2, 3)

        x = []
        x = [1]
        x = [1 or 2 or 3]
        x = [1 or 2 or 3, 2, 3]
        x = []

        x = {}
        x = {'one': 1}
        x = {'one': 1,}
        x = {'one' or 'two': 1 or 2}
        x = {'one': 1, 'two': 2}
        x = {'one': 1, 'two': 2,}
        x = {'one': 1, 'two': 2, 'three': 3, 'four': 4, 'five': 5, 'six': 6}

        x = {'one'}
        x = {'one', 1,}
        x = {'one', 'two', 'three'}
        x = {2, 3, 4,}

        x = x
        x = 'x'
        x = 123

    ### exprlist: expr (',' expr)* [',']
    ### testlist: test (',' test)* [',']
    # These have been exercised enough above

    def test_classdef(self):
        # 'class' NAME ['(' [testlist] ')'] ':' suite
        class B: pass
        class B2(): pass
        class C1(B): pass
        class C2(B): pass
        class D(C1, C2, B): pass
        class C:
            def meth1(self): pass
            def meth2(self, arg): pass
            def meth3(self, a1, a2): pass

        # decorator: '@' dotted_name [ '(' [arglist] ')' ] NEWLINE
        # decorators: decorator+
        # decorated: decorators (classdef | funcdef)
        def class_decorator(x): return x
        @class_decorator
        class G: pass

    def test_dictcomps(self):
        # dictorsetmaker: ( (test ':' test (comp_for |
        #                                   (',' test ':' test)* [','])) |
        #                   (test (comp_for | (',' test)* [','])) )
        nums = [1, 2, 3]
        self.assertEqual({i:i+1 for i in nums}, {1: 2, 2: 3, 3: 4})

    def test_listcomps(self):
        # list comprehension tests
        nums = [1, 2, 3, 4, 5]
        strs = ["Apple", "Banana", "Coconut"]
        spcs = ["  Apple", " Banana ", "Coco  nut  "]

        self.assertEqual([s.strip() for s in spcs], ['Apple', 'Banana', 'Coco  nut'])
        self.assertEqual([3 * x for x in nums], [3, 6, 9, 12, 15])
        self.assertEqual([x for x in nums if x > 2], [3, 4, 5])
        self.assertEqual([(i, s) for i in nums for s in strs],
                         [(1, 'Apple'), (1, 'Banana'), (1, 'Coconut'),
                          (2, 'Apple'), (2, 'Banana'), (2, 'Coconut'),
                          (3, 'Apple'), (3, 'Banana'), (3, 'Coconut'),
                          (4, 'Apple'), (4, 'Banana'), (4, 'Coconut'),
                          (5, 'Apple'), (5, 'Banana'), (5, 'Coconut')])
        self.assertEqual([(i, s) for i in nums for s in [f for f in strs if "n" in f]],
                         [(1, 'Banana'), (1, 'Coconut'), (2, 'Banana'), (2, 'Coconut'),
                          (3, 'Banana'), (3, 'Coconut'), (4, 'Banana'), (4, 'Coconut'),
                          (5, 'Banana'), (5, 'Coconut')])
        self.assertEqual([(lambda a:[a**i for i in range(a+1)])(j) for j in range(5)],
                         [[1], [1, 1], [1, 2, 4], [1, 3, 9, 27], [1, 4, 16, 64, 256]])

        def test_in_func(l):
            return [0 < x < 3 for x in l if x > 2]

        self.assertEqual(test_in_func(nums), [False, False, False])

        def test_nested_front():
            self.assertEqual([[y for y in [x, x + 1]] for x in [1,3,5]],
                             [[1, 2], [3, 4], [5, 6]])

        test_nested_front()

        check_syntax_error(self, "[i, s for i in nums for s in strs]")
        check_syntax_error(self, "[x if y]")

        suppliers = [
          (1, "Boeing"),
          (2, "Ford"),
          (3, "Macdonalds")
        ]

        parts = [
          (10, "Airliner"),
          (20, "Engine"),
          (30, "Cheeseburger")
        ]

        suppart = [
          (1, 10), (1, 20), (2, 20), (3, 30)
        ]

        x = [
          (sname, pname)
            for (sno, sname) in suppliers
              for (pno, pname) in parts
                for (sp_sno, sp_pno) in suppart
                  if sno == sp_sno and pno == sp_pno
        ]

        self.assertEqual(x, [('Boeing', 'Airliner'), ('Boeing', 'Engine'), ('Ford', 'Engine'),
                             ('Macdonalds', 'Cheeseburger')])

    def test_genexps(self):
        # generator expression tests
        g = ([x for x in range(10)] for x in range(1))
        self.assertEqual(next(g), [x for x in range(10)])
        try:
            next(g)
            self.fail('should produce StopIteration exception')
        except StopIteration:
            pass

        a = 1
        try:
            g = (a for d in a)
            next(g)
            self.fail('should produce TypeError')
        except TypeError:
            pass

        self.assertEqual(list((x, y) for x in 'abcd' for y in 'abcd'), [(x, y) for x in 'abcd' for y in 'abcd'])
        self.assertEqual(list((x, y) for x in 'ab' for y in 'xy'), [(x, y) for x in 'ab' for y in 'xy'])

        a = [x for x in range(10)]
        b = (x for x in (y for y in a))
        self.assertEqual(sum(b), sum([x for x in range(10)]))

        self.assertEqual(sum(x**2 for x in range(10)), sum([x**2 for x in range(10)]))
        self.assertEqual(sum(x*x for x in range(10) if x%2), sum([x*x for x in range(10) if x%2]))
        self.assertEqual(sum(x for x in (y for y in range(10))), sum([x for x in range(10)]))
        self.assertEqual(sum(x for x in (y for y in (z for z in range(10)))), sum([x for x in range(10)]))
        self.assertEqual(sum(x for x in [y for y in (z for z in range(10))]), sum([x for x in range(10)]))
        self.assertEqual(sum(x for x in (y for y in (z for z in range(10) if True)) if True), sum([x for x in range(10)]))
        self.assertEqual(sum(x for x in (y for y in (z for z in range(10) if True) if False) if True), 0)
        check_syntax_error(self, "foo(x for x in range(10), 100)")
        check_syntax_error(self, "foo(100, x for x in range(10))")

    def test_comprehension_specials(self):
        # test for outmost iterable precomputation
        x = 10; g = (i for i in range(x)); x = 5
        self.assertEqual(len(list(g)), 10)

        # This should hold, since we're only precomputing outmost iterable.
        x = 10; t = False; g = ((i,j) for i in range(x) if t for j in range(x))
        x = 5; t = True;
        self.assertEqual([(i,j) for i in range(10) for j in range(5)], list(g))

        # Grammar allows multiple adjacent 'if's in listcomps and genexps,
        # even though it's silly. Make sure it works (ifelse broke this.)
        self.assertEqual([ x for x in range(10) if x % 2 if x % 3 ], [1, 5, 7])
        self.assertEqual(list(x for x in range(10) if x % 2 if x % 3), [1, 5, 7])

        # verify unpacking single element tuples in listcomp/genexp.
        self.assertEqual([x for x, in [(4,), (5,), (6,)]], [4, 5, 6])
        self.assertEqual(list(x for x, in [(7,), (8,), (9,)]), [7, 8, 9])

    def test_with_statement(self):
        class manager(object):
            def __enter__(self):
                return (1, 2)
            def __exit__(self, *args):
                pass

        with manager():
            pass
        with manager() as x:
            pass
        with manager() as (x, y):
            pass
        with manager(), manager():
            pass
        with manager() as x, manager() as y:
            pass
        with manager() as x, manager():
            pass

    def test_if_else_expr(self):
        # Test ifelse expressions in various cases
        def _checkeval(msg, ret):
            "helper to check that evaluation of expressions is done correctly"
            print(msg)
            return ret

        # the next line is not allowed anymore
        #self.assertEqual([ x() for x in lambda: True, lambda: False if x() ], [True])
        self.assertEqual([ x() for x in (lambda: True, lambda: False) if x() ], [True])
        self.assertEqual([ x(False) for x in (lambda x: False if x else True, lambda x: True if x else False) if x(False) ], [True])
        self.assertEqual((5 if 1 else _checkeval("check 1", 0)), 5)
        self.assertEqual((_checkeval("check 2", 0) if 0 else 5), 5)
        self.assertEqual((5 and 6 if 0 else 1), 1)
        self.assertEqual(((5 and 6) if 0 else 1), 1)
        self.assertEqual((5 and (6 if 1 else 1)), 6)
        self.assertEqual((0 or _checkeval("check 3", 2) if 0 else 3), 3)
        self.assertEqual((1 or _checkeval("check 4", 2) if 1 else _checkeval("check 5", 3)), 1)
        self.assertEqual((0 or 5 if 1 else _checkeval("check 6", 3)), 5)
        self.assertEqual((not 5 if 1 else 1), False)
        self.assertEqual((not 5 if 0 else 1), 1)
        self.assertEqual((6 + 1 if 1 else 2), 7)
        self.assertEqual((6 - 1 if 1 else 2), 5)
        self.assertEqual((6 * 2 if 1 else 4), 12)
        self.assertEqual((6 / 2 if 1 else 3), 3)
        self.assertEqual((6 < 4 if 0 else 2), 2)

    def test_paren_evaluation(self):
        self.assertEqual(16 // (4 // 2), 8)
        self.assertEqual((16 // 4) // 2, 2)
        self.assertEqual(16 // 4 // 2, 2)
        self.assertTrue(False is (2 is 3))
        self.assertFalse((False is 2) is 3)
        self.assertFalse(False is 2 is 3)

    def test_matrix_mul(self):
        # This is not intended to be a comprehensive test, rather just to be few
        # samples of the @ operator in test_grammar.py.
        class M:
            def __matmul__(self, o):
                return 4
            def __imatmul__(self, o):
                self.other = o
                return self
        m = M()
        self.assertEqual(m @ m, 4)
        m @= 42
        self.assertEqual(m.other, 42)

    def test_async_await(self):
        async def test():
            def sum():
                pass
            if 1:
                await someobj()

        self.assertEqual(test.__name__, 'test')
        self.assertTrue(bool(test.__code__.co_flags & inspect.CO_COROUTINE))

        def decorator(func):
            setattr(func, '_marked', True)
            return func

        @decorator
        async def test2():
            return 22
        self.assertTrue(test2._marked)
        self.assertEqual(test2.__name__, 'test2')
        self.assertTrue(bool(test2.__code__.co_flags & inspect.CO_COROUTINE))

    def test_async_for(self):
        class Done(Exception): pass

        class AIter:
            def __aiter__(self):
                return self
            async def __anext__(self):
                raise StopAsyncIteration

        async def foo():
            async for i in AIter():
                pass
            async for i, j in AIter():
                pass
            async for i in AIter():
                pass
            else:
                pass
            raise Done

        with self.assertRaises(Done):
            foo().send(None)

    def test_async_with(self):
        class Done(Exception): pass

        class manager:
            async def __aenter__(self):
                return (1, 2)
            async def __aexit__(self, *exc):
                return False

        async def foo():
            async with manager():
                pass
            async with manager() as x:
                pass
            async with manager() as (x, y):
                pass
            async with manager(), manager():
                pass
            async with manager() as x, manager() as y:
                pass
            async with manager() as x, manager():
                pass
            raise Done

        with self.assertRaises(Done):
            foo().send(None)


if __name__ == '__main__':
    unittest.main()<|MERGE_RESOLUTION|>--- conflicted
+++ resolved
@@ -251,6 +251,8 @@
 
 class GrammarTests(unittest.TestCase):
 
+    check_syntax_error = check_syntax_error
+
     # single_input: NEWLINE | simple_stmt | compound_stmt NEWLINE
     # XXX can't test in a script -- this rule is only used when interactive
 
@@ -845,28 +847,8 @@
         # Check yield in comprehensions
         def g(): [x for x in [(yield 1)]]
         def g(): [x for x in [(yield from ())]]
-<<<<<<< HEAD
-        check_syntax_error(self, "def g(): [(yield x) for x in ()]")
-        check_syntax_error(self, "def g(): [x for x in () if not (yield x)]")
-        check_syntax_error(self, "def g(): [y for x in () for y in [(yield x)]]")
-        check_syntax_error(self, "def g(): {(yield x) for x in ()}")
-        check_syntax_error(self, "def g(): {(yield x): x for x in ()}")
-        check_syntax_error(self, "def g(): {x: (yield x) for x in ()}")
-        check_syntax_error(self, "def g(): ((yield x) for x in ())")
-        check_syntax_error(self, "def g(): [(yield from x) for x in ()]")
-        check_syntax_error(self, "class C: [(yield x) for x in ()]")
-        check_syntax_error(self, "[(yield x) for x in ()]")
-=======
-
-        def check(code, warntext):
-            with self.assertWarnsRegex(DeprecationWarning, warntext):
-                compile(code, '<test string>', 'exec')
-            import warnings
-            with warnings.catch_warnings():
-                warnings.filterwarnings('error', category=DeprecationWarning)
-                with self.assertRaisesRegex(SyntaxError, warntext):
-                    compile(code, '<test string>', 'exec')
-
+
+        check = check_syntax_error
         check("def g(): [(yield x) for x in ()]",
               "'yield' inside list comprehension")
         check("def g(): [x for x in () if not (yield x)]",
@@ -887,7 +869,6 @@
               "'yield' inside list comprehension")
         check("[(yield x) for x in ()]",
               "'yield' inside list comprehension")
->>>>>>> 73a7e9b1
 
     def test_raise(self):
         # 'raise' test [',' test]
