--- conflicted
+++ resolved
@@ -18,123 +18,10 @@
 import typing
 from test.typinganndata import ann_module2
 import test
-<<<<<<< HEAD
-
-# These are shared with test_tokenize and other test modules.
-#
-# Note:
-# 1) several test cases filter out floats by looking for "e" and ".":
-#    don't add hexadecimal literals that contain "e" or "E".
-# 2) several tests also filter out binary integers by looking for "b" or "B":
-#    so, don't add hexadecimal floating point literals with above digits.
-VALID_UNDERSCORE_LITERALS = [
-    '0_0_0',
-    '4_2',
-    '1_0000_0000',
-    '0b1001_0100',
-    '0xffff_ffff',
-    '0o5_7_7',
-    '1_00_00.5',
-    '1_00_00.5e5',
-    '1_00_00e5_1',
-    '1e1_0',
-    '.1_4',
-    '.1_4e1',
-    '0b_0',
-    '0x_f',
-    '0o_5',
-    '1_00_00j',
-    '1_00_00.5j',
-    '1_00_00e5_1j',
-    '.1_4j',
-    '(1_2.5+3_3j)',
-    '(.5_6j)',
-    '0x_.1p1',
-    '0X_.1p1',
-    '0x1_1.p1',
-    '0x_1_1.p1',
-    '0x1.1_1p1',
-    '0x1.p1_1',
-    '0xa.p1',
-    '0x.ap1',
-    '0xa_c.p1',
-    '0x.a_cp1',
-]
-INVALID_UNDERSCORE_LITERALS = [
-    # Trailing underscores:
-    '0_',
-    '42_',
-    '1.4j_',
-    '0x_',
-    '0b1_',
-    '0xf_',
-    '0o5_',
-    '0 if 1_Else 1',
-    '0x1p1_',
-    '0x1.1p1_',
-    # Underscores in the base selector:
-    '0_b0',
-    '0_xf',
-    '0_o5',
-    # Old-style octal, still disallowed:
-    '0_7',
-    '09_99',
-    # Multiple consecutive underscores:
-    '4_______2',
-    '0.1__4',
-    '0.1__4j',
-    '0b1001__0100',
-    '0xffff__ffff',
-    '0x___',
-    '0o5__77',
-    '1e1__0',
-    '1e1__0j',
-    '0x1__1.1p1',
-    # Underscore right before a dot:
-    '1_.4',
-    '1_.4j',
-    '0x1_.p1',
-    '0xa_.p1',
-    # Underscore right after a dot:
-    '1._4',
-    '1._4j',
-    '._5',
-    '._5j',
-    '0x1._p1',
-    '0xa._p1',
-    # Underscore right after a sign:
-    '1.0e+_1',
-    '1.0e+_1j',
-    '0x1.1p+_1',
-    # Underscore right before j:
-    '1.4_j',
-    '1.4e5_j',
-    '0x1.1p1_j',
-    # Underscore right before e or p:
-    '1_e1',
-    '1.4_e1',
-    '1.4_e1j',
-    '0x1_p1',
-    '0x1_P1',
-    '0x1.1_p1',
-    '0x1.1_P1',
-    # Underscore right after e or p:
-    '1e_1',
-    '1.4e_1',
-    '1.4e_1j',
-    '0x1p_1',
-    '0x1.1p_1',
-    # Complex cases with parens:
-    '(1+1.5_j_)',
-    '(1+1.5_j)',
-]
-
-=======
 from test.support.numbers import (
     VALID_UNDERSCORE_LITERALS,
     INVALID_UNDERSCORE_LITERALS,
 )
->>>>>>> 231a50fa
 
 class TokenTests(unittest.TestCase):
 
