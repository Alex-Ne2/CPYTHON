--- conflicted
+++ resolved
@@ -665,7 +665,6 @@
         ret, out, err = assert_python_ok(*args)
         self.assertIn(b"free PyDictObjects", err)
 
-<<<<<<< HEAD
         # The function has no parameter
         self.assertRaises(TypeError, sys._debugmallocstats, True)
 
@@ -699,9 +698,7 @@
         self.assertIn(c, range(b - 50, b + 50))
 
 
-=======
 @test.support.cpython_only
->>>>>>> 5cfc79de
 class SizeofTest(unittest.TestCase):
 
     def setUp(self):
