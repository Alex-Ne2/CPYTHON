--- conflicted
+++ resolved
@@ -1179,20 +1179,12 @@
         for moduleName in 'builtins', '__main__', 'some_module':
             with self.subTest(moduleName=moduleName):
                 A.B.X.__module__ = moduleName
-<<<<<<< HEAD
-                with test.support.captured_stderr() as stderr, \
-                     test.support.swap_attr(sys, 'unraisablehook',
-                                            sys.__unraisablehook__):
-                    expected = self.write_unraisable_exc(
-                        A.B.X(), "msg", "obj");
-=======
                 with test.support.captured_stderr() as stderr, test.support.swap_attr(
                     sys, 'unraisablehook', sys.__unraisablehook__
                 ):
                     expected = self.write_unraisable_exc(
                         A.B.X(), "msg", "obj"
                     )
->>>>>>> cec5d858
                 report = stderr.getvalue()
                 self.assertIn(A.B.X.__qualname__, report)
                 if moduleName in ['builtins', '__main__']:
