import abc
import builtins
import collections
import collections.abc
import copy
from itertools import permutations
import pickle
from random import choice
import re
import sys
from test import support
import threading
import time
import typing
import unittest
import unittest.mock
import weakref
import gc
from weakref import proxy
import contextlib
from inspect import Signature

from test.support import import_helper
from test.support import threading_helper

import functools

py_functools = import_helper.import_fresh_module('functools',
                                                 blocked=['_functools'])
c_functools = import_helper.import_fresh_module('functools',
                                                fresh=['_functools'])

decimal = import_helper.import_fresh_module('decimal', fresh=['_decimal'])


@contextlib.contextmanager
def replaced_module(name, replacement):
    original_module = sys.modules[name]
    sys.modules[name] = replacement
    try:
        yield
    finally:
        sys.modules[name] = original_module

def capture(*args, **kw):
    """capture all positional and keyword arguments"""
    return args, kw


def signature(part):
    """ return the signature of a partial object """
    return (part.func, part.args, part.keywords, part.__dict__)

class MyTuple(tuple):
    pass

class BadTuple(tuple):
    def __add__(self, other):
        return list(self) + list(other)

class MyDict(dict):
    pass


class TestPartial:

    def test_basic_examples(self):
        p = self.partial(capture, 1, 2, a=10, b=20)
        self.assertTrue(callable(p))
        self.assertEqual(p(3, 4, b=30, c=40),
                         ((1, 2, 3, 4), dict(a=10, b=30, c=40)))
        p = self.partial(map, lambda x: x*10)
        self.assertEqual(list(p([1,2,3,4])), [10, 20, 30, 40])

    def test_attributes(self):
        p = self.partial(capture, 1, 2, a=10, b=20)
        # attributes should be readable
        self.assertEqual(p.func, capture)
        self.assertEqual(p.args, (1, 2))
        self.assertEqual(p.keywords, dict(a=10, b=20))

    def test_argument_checking(self):
        self.assertRaises(TypeError, self.partial)     # need at least a func arg
        try:
            self.partial(2)()
        except TypeError:
            pass
        else:
            self.fail('First arg not checked for callability')

    def test_protection_of_callers_dict_argument(self):
        # a caller's dictionary should not be altered by partial
        def func(a=10, b=20):
            return a
        d = {'a':3}
        p = self.partial(func, a=5)
        self.assertEqual(p(**d), 3)
        self.assertEqual(d, {'a':3})
        p(b=7)
        self.assertEqual(d, {'a':3})

    def test_kwargs_copy(self):
        # Issue #29532: Altering a kwarg dictionary passed to a constructor
        # should not affect a partial object after creation
        d = {'a': 3}
        p = self.partial(capture, **d)
        self.assertEqual(p(), ((), {'a': 3}))
        d['a'] = 5
        self.assertEqual(p(), ((), {'a': 3}))

    def test_arg_combinations(self):
        # exercise special code paths for zero args in either partial
        # object or the caller
        p = self.partial(capture)
        self.assertEqual(p(), ((), {}))
        self.assertEqual(p(1,2), ((1,2), {}))
        p = self.partial(capture, 1, 2)
        self.assertEqual(p(), ((1,2), {}))
        self.assertEqual(p(3,4), ((1,2,3,4), {}))

    def test_kw_combinations(self):
        # exercise special code paths for no keyword args in
        # either the partial object or the caller
        p = self.partial(capture)
        self.assertEqual(p.keywords, {})
        self.assertEqual(p(), ((), {}))
        self.assertEqual(p(a=1), ((), {'a':1}))
        p = self.partial(capture, a=1)
        self.assertEqual(p.keywords, {'a':1})
        self.assertEqual(p(), ((), {'a':1}))
        self.assertEqual(p(b=2), ((), {'a':1, 'b':2}))
        # keyword args in the call override those in the partial object
        self.assertEqual(p(a=3, b=2), ((), {'a':3, 'b':2}))

    def test_positional(self):
        # make sure positional arguments are captured correctly
        for args in [(), (0,), (0,1), (0,1,2), (0,1,2,3)]:
            p = self.partial(capture, *args)
            expected = args + ('x',)
            got, empty = p('x')
            self.assertTrue(expected == got and empty == {})

    def test_keyword(self):
        # make sure keyword arguments are captured correctly
        for a in ['a', 0, None, 3.5]:
            p = self.partial(capture, a=a)
            expected = {'a':a,'x':None}
            empty, got = p(x=None)
            self.assertTrue(expected == got and empty == ())

    def test_no_side_effects(self):
        # make sure there are no side effects that affect subsequent calls
        p = self.partial(capture, 0, a=1)
        args1, kw1 = p(1, b=2)
        self.assertTrue(args1 == (0,1) and kw1 == {'a':1,'b':2})
        args2, kw2 = p()
        self.assertTrue(args2 == (0,) and kw2 == {'a':1})

    def test_error_propagation(self):
        def f(x, y):
            x / y
        self.assertRaises(ZeroDivisionError, self.partial(f, 1, 0))
        self.assertRaises(ZeroDivisionError, self.partial(f, 1), 0)
        self.assertRaises(ZeroDivisionError, self.partial(f), 1, 0)
        self.assertRaises(ZeroDivisionError, self.partial(f, y=0), 1)

    def test_weakref(self):
        f = self.partial(int, base=16)
        p = proxy(f)
        self.assertEqual(f.func, p.func)
        f = None
        support.gc_collect()  # For PyPy or other GCs.
        self.assertRaises(ReferenceError, getattr, p, 'func')

    def test_with_bound_and_unbound_methods(self):
        data = list(map(str, range(10)))
        join = self.partial(str.join, '')
        self.assertEqual(join(data), '0123456789')
        join = self.partial(''.join)
        self.assertEqual(join(data), '0123456789')

    def test_nested_optimization(self):
        partial = self.partial
        inner = partial(signature, 'asdf')
        nested = partial(inner, bar=True)
        flat = partial(signature, 'asdf', bar=True)
        self.assertEqual(signature(nested), signature(flat))

    def test_nested_optimization_bug(self):
        partial = self.partial
        class Builder:
            def __call__(self, tag, *children, **attrib):
                return (tag, children, attrib)

            def __getattr__(self, tag):
                return partial(self, tag)

        B = Builder()
        m = B.m
        assert m(1, 2, a=2) == ('m', (1, 2), dict(a=2))

    def test_nested_partial_with_attribute(self):
        # see issue 25137
        partial = self.partial

        def foo(bar):
            return bar

        p = partial(foo, 'first')
        p2 = partial(p, 'second')
        p2.new_attr = 'spam'
        self.assertEqual(p2.new_attr, 'spam')

    def test_placeholders_trailing_raise(self):
        PH = self.module.Placeholder
        for args in [(PH,), (0, PH), (0, PH, 1, PH, PH, PH)]:
            with self.assertRaises(TypeError):
                self.partial(capture, *args)

    def test_placeholders(self):
        PH = self.module.Placeholder
        # 1 Placeholder
        args = (PH, 0)
        p = self.partial(capture, *args)
        actual_args, actual_kwds = p('x')
        self.assertEqual(actual_args, ('x', 0))
        self.assertEqual(actual_kwds, {})
        # 2 Placeholders
        args = (PH, 0, PH, 1)
        p = self.partial(capture, *args)
        with self.assertRaises(TypeError):
            p('x')
        actual_args, actual_kwds = p('x', 'y')
        self.assertEqual(actual_args, ('x', 0, 'y', 1))
        self.assertEqual(actual_kwds, {})

    def test_placeholders_optimization(self):
        PH = self.module.Placeholder
        p = self.partial(capture, PH, 0)
        p2 = self.partial(p, PH, 1, 2, 3)
        self.assertEqual(p2.args, (PH, 0, 1, 2, 3))
        p3 = self.partial(p2, -1, 4)
        actual_args, actual_kwds = p3(5)
        self.assertEqual(actual_args, (-1, 0, 1, 2, 3, 4, 5))
        self.assertEqual(actual_kwds, {})
        # inner partial has placeholders and outer partial has no args case
        p = self.partial(capture, PH, 0)
        p2 = self.partial(p)
        self.assertEqual(p2.args, (PH, 0))
        self.assertEqual(p2(1), ((1, 0), {}))

    def test_construct_placeholder_singleton(self):
        PH = self.module.Placeholder
        tp = type(PH)
        self.assertIs(tp(), PH)
        self.assertRaises(TypeError, tp, 1, 2)
        self.assertRaises(TypeError, tp, a=1, b=2)

    def test_repr(self):
        args = (object(), object())
        args_repr = ', '.join(repr(a) for a in args)
        kwargs = {'a': object(), 'b': object()}
        kwargs_reprs = ['a={a!r}, b={b!r}'.format_map(kwargs),
                        'b={b!r}, a={a!r}'.format_map(kwargs)]
        name = f"{self.partial.__module__}.{self.partial.__qualname__}"

        f = self.partial(capture)
        self.assertEqual(f'{name}({capture!r})', repr(f))

        f = self.partial(capture, *args)
        self.assertEqual(f'{name}({capture!r}, {args_repr})', repr(f))

        f = self.partial(capture, **kwargs)
        self.assertIn(repr(f),
                      [f'{name}({capture!r}, {kwargs_repr})'
                       for kwargs_repr in kwargs_reprs])

        f = self.partial(capture, *args, **kwargs)
        self.assertIn(repr(f),
                      [f'{name}({capture!r}, {args_repr}, {kwargs_repr})'
                       for kwargs_repr in kwargs_reprs])

    def test_recursive_repr(self):
        name = f"{self.partial.__module__}.{self.partial.__qualname__}"

        f = self.partial(capture)
        f.__setstate__((f, (), {}, {}))
        try:
            self.assertEqual(repr(f), '%s(...)' % (name,))
        finally:
            f.__setstate__((capture, (), {}, {}))

        f = self.partial(capture)
        f.__setstate__((capture, (f,), {}, {}))
        try:
            self.assertEqual(repr(f), '%s(%r, ...)' % (name, capture,))
        finally:
            f.__setstate__((capture, (), {}, {}))

        f = self.partial(capture)
        f.__setstate__((capture, (), {'a': f}, {}))
        try:
            self.assertEqual(repr(f), '%s(%r, a=...)' % (name, capture,))
        finally:
            f.__setstate__((capture, (), {}, {}))

    def test_pickle(self):
        with replaced_module('functools', self.module):
            f = self.partial(signature, ['asdf'], bar=[True])
            f.attr = []
            for proto in range(pickle.HIGHEST_PROTOCOL + 1):
                f_copy = pickle.loads(pickle.dumps(f, proto))
                self.assertEqual(signature(f_copy), signature(f))

    def test_copy(self):
        f = self.partial(signature, ['asdf'], bar=[True])
        f.attr = []
        f_copy = copy.copy(f)
        self.assertEqual(signature(f_copy), signature(f))
        self.assertIs(f_copy.attr, f.attr)
        self.assertIs(f_copy.args, f.args)
        self.assertIs(f_copy.keywords, f.keywords)

    def test_deepcopy(self):
        f = self.partial(signature, ['asdf'], bar=[True])
        f.attr = []
        f_copy = copy.deepcopy(f)
        self.assertEqual(signature(f_copy), signature(f))
        self.assertIsNot(f_copy.attr, f.attr)
        self.assertIsNot(f_copy.args, f.args)
        self.assertIsNot(f_copy.args[0], f.args[0])
        self.assertIsNot(f_copy.keywords, f.keywords)
        self.assertIsNot(f_copy.keywords['bar'], f.keywords['bar'])

    def test_setstate(self):
        f = self.partial(signature)
        f.__setstate__((capture, (1,), dict(a=10), dict(attr=[])))

        self.assertEqual(signature(f),
                         (capture, (1,), dict(a=10), dict(attr=[])))
        self.assertEqual(f(2, b=20), ((1, 2), {'a': 10, 'b': 20}))

        f.__setstate__((capture, (1,), dict(a=10), None))

        self.assertEqual(signature(f), (capture, (1,), dict(a=10), {}))
        self.assertEqual(f(2, b=20), ((1, 2), {'a': 10, 'b': 20}))

        f.__setstate__((capture, (1,), None, None))
        #self.assertEqual(signature(f), (capture, (1,), {}, {}))
        self.assertEqual(f(2, b=20), ((1, 2), {'b': 20}))
        self.assertEqual(f(2), ((1, 2), {}))
        self.assertEqual(f(), ((1,), {}))

        f.__setstate__((capture, (), {}, None))
        self.assertEqual(signature(f), (capture, (), {}, {}))
        self.assertEqual(f(2, b=20), ((2,), {'b': 20}))
        self.assertEqual(f(2), ((2,), {}))
        self.assertEqual(f(), ((), {}))

        # Set State with placeholders
        PH = self.module.Placeholder
        f = self.partial(signature)
        f.__setstate__((capture, (PH, 1), dict(a=10), dict(attr=[])))
        self.assertEqual(signature(f), (capture, (PH, 1), dict(a=10), dict(attr=[])))
        msg_regex = re.escape("missing positional arguments in 'partial' call; "
                              "expected at least 1, got 0")
        with self.assertRaisesRegex(TypeError, f'^{msg_regex}$') as cm:
            f()
        self.assertEqual(f(2), ((2, 1), dict(a=10)))

        # Trailing Placeholder error
        f = self.partial(signature)
        msg_regex = re.escape("trailing Placeholders are not allowed")
        with self.assertRaisesRegex(TypeError, f'^{msg_regex}$') as cm:
            f.__setstate__((capture, (1, PH), dict(a=10), dict(attr=[])))

    def test_setstate_errors(self):
        f = self.partial(signature)
        self.assertRaises(TypeError, f.__setstate__, (capture, (), {}))
        self.assertRaises(TypeError, f.__setstate__, (capture, (), {}, {}, None))
        self.assertRaises(TypeError, f.__setstate__, [capture, (), {}, None])
        self.assertRaises(TypeError, f.__setstate__, (None, (), {}, None))
        self.assertRaises(TypeError, f.__setstate__, (capture, None, {}, None))
        self.assertRaises(TypeError, f.__setstate__, (capture, [], {}, None))
        self.assertRaises(TypeError, f.__setstate__, (capture, (), [], None))

    def test_setstate_subclasses(self):
        f = self.partial(signature)
        f.__setstate__((capture, MyTuple((1,)), MyDict(a=10), None))
        s = signature(f)
        self.assertEqual(s, (capture, (1,), dict(a=10), {}))
        self.assertIs(type(s[1]), tuple)
        self.assertIs(type(s[2]), dict)
        r = f()
        self.assertEqual(r, ((1,), {'a': 10}))
        self.assertIs(type(r[0]), tuple)
        self.assertIs(type(r[1]), dict)

        f.__setstate__((capture, BadTuple((1,)), {}, None))
        s = signature(f)
        self.assertEqual(s, (capture, (1,), {}, {}))
        self.assertIs(type(s[1]), tuple)
        r = f(2)
        self.assertEqual(r, ((1, 2), {}))
        self.assertIs(type(r[0]), tuple)

    @support.skip_if_sanitizer("thread sanitizer crashes in __tsan::FuncEntry", thread=True)
    @support.skip_emscripten_stack_overflow()
    def test_recursive_pickle(self):
        with replaced_module('functools', self.module):
            f = self.partial(capture)
            f.__setstate__((f, (), {}, {}))
            try:
                for proto in range(pickle.HIGHEST_PROTOCOL + 1):
                    # gh-117008: Small limit since pickle uses C stack memory
                    with support.infinite_recursion(100):
                        with self.assertRaises(RecursionError):
                            pickle.dumps(f, proto)
            finally:
                f.__setstate__((capture, (), {}, {}))

            f = self.partial(capture)
            f.__setstate__((capture, (f,), {}, {}))
            try:
                for proto in range(pickle.HIGHEST_PROTOCOL + 1):
                    f_copy = pickle.loads(pickle.dumps(f, proto))
                    try:
                        self.assertIs(f_copy.args[0], f_copy)
                    finally:
                        f_copy.__setstate__((capture, (), {}, {}))
            finally:
                f.__setstate__((capture, (), {}, {}))

            f = self.partial(capture)
            f.__setstate__((capture, (), {'a': f}, {}))
            try:
                for proto in range(pickle.HIGHEST_PROTOCOL + 1):
                    f_copy = pickle.loads(pickle.dumps(f, proto))
                    try:
                        self.assertIs(f_copy.keywords['a'], f_copy)
                    finally:
                        f_copy.__setstate__((capture, (), {}, {}))
            finally:
                f.__setstate__((capture, (), {}, {}))

    # Issue 6083: Reference counting bug
    def test_setstate_refcount(self):
        class BadSequence:
            def __len__(self):
                return 4
            def __getitem__(self, key):
                if key == 0:
                    return max
                elif key == 1:
                    return tuple(range(1000000))
                elif key in (2, 3):
                    return {}
                raise IndexError

        f = self.partial(object)
        self.assertRaises(TypeError, f.__setstate__, BadSequence())

    def test_partial_as_method(self):
        class A:
            meth = self.partial(capture, 1, a=2)
            cmeth = classmethod(self.partial(capture, 1, a=2))
            smeth = staticmethod(self.partial(capture, 1, a=2))

        a = A()
        self.assertEqual(A.meth(3, b=4), ((1, 3), {'a': 2, 'b': 4}))
        self.assertEqual(A.cmeth(3, b=4), ((1, A, 3), {'a': 2, 'b': 4}))
        self.assertEqual(A.smeth(3, b=4), ((1, 3), {'a': 2, 'b': 4}))
        self.assertEqual(a.meth(3, b=4), ((1, a, 3), {'a': 2, 'b': 4}))
        self.assertEqual(a.cmeth(3, b=4), ((1, A, 3), {'a': 2, 'b': 4}))
        self.assertEqual(a.smeth(3, b=4), ((1, 3), {'a': 2, 'b': 4}))

    def test_partial_genericalias(self):
        alias = self.partial[int]
        self.assertIs(alias.__origin__, self.partial)
        self.assertEqual(alias.__args__, (int,))
        self.assertEqual(alias.__parameters__, ())


@unittest.skipUnless(c_functools, 'requires the C _functools module')
class TestPartialC(TestPartial, unittest.TestCase):
    if c_functools:
        module = c_functools
        partial = c_functools.partial

    def test_attributes_unwritable(self):
        # attributes should not be writable
        p = self.partial(capture, 1, 2, a=10, b=20)
        self.assertRaises(AttributeError, setattr, p, 'func', map)
        self.assertRaises(AttributeError, setattr, p, 'args', (1, 2))
        self.assertRaises(AttributeError, setattr, p, 'keywords', dict(a=1, b=2))

        p = self.partial(hex)
        try:
            del p.__dict__
        except TypeError:
            pass
        else:
            self.fail('partial object allowed __dict__ to be deleted')

    def test_manually_adding_non_string_keyword(self):
        p = self.partial(capture)
        # Adding a non-string/unicode keyword to partial kwargs
        p.keywords[1234] = 'value'
        r = repr(p)
        self.assertIn('1234', r)
        self.assertIn("'value'", r)
        with self.assertRaises(TypeError):
            p()

    def test_keystr_replaces_value(self):
        p = self.partial(capture)

        class MutatesYourDict(object):
            def __str__(self):
                p.keywords[self] = ['sth2']
                return 'astr'

        # Replacing the value during key formatting should keep the original
        # value alive (at least long enough).
        p.keywords[MutatesYourDict()] = ['sth']
        r = repr(p)
        self.assertIn('astr', r)
        self.assertIn("['sth']", r)

    def test_placeholders_refcount_smoke(self):
        PH = self.module.Placeholder
        # sum supports vector call
        lst1, start = [], []
        sum_lists = self.partial(sum, PH, start)
        for i in range(10):
            sum_lists([lst1, lst1])
        # collections.ChainMap initializer does not support vectorcall
        map1, map2 = {}, {}
        partial_cm = self.partial(collections.ChainMap, PH, map1)
        for i in range(10):
            partial_cm(map2, map2)


class TestPartialPy(TestPartial, unittest.TestCase):
    module = py_functools
    partial = py_functools.partial


if c_functools:
    class CPartialSubclass(c_functools.partial):
        pass

class PyPartialSubclass(py_functools.partial):
    pass

@unittest.skipUnless(c_functools, 'requires the C _functools module')
class TestPartialCSubclass(TestPartialC):
    if c_functools:
        partial = CPartialSubclass

    # partial subclasses are not optimized for nested calls
    test_nested_optimization = None

class TestPartialPySubclass(TestPartialPy):
    partial = PyPartialSubclass

    def test_subclass_optimization(self):
        # `partial` input to `partial` subclass
        p = py_functools.partial(min, 2)
        p2 = self.partial(p, 1)
        self.assertIs(p2.func, min)
        self.assertEqual(p2(0), 0)
        # `partial` subclass input to `partial` subclass
        p = self.partial(min, 2)
        p2 = self.partial(p, 1)
        self.assertIs(p2.func, min)
        self.assertEqual(p2(0), 0)


class TestPartialMethod(unittest.TestCase):

    class A(object):
        nothing = functools.partialmethod(capture)
        positional = functools.partialmethod(capture, 1)
        keywords = functools.partialmethod(capture, a=2)
        both = functools.partialmethod(capture, 3, b=4)
        spec_keywords = functools.partialmethod(capture, self=1, func=2)

        nested = functools.partialmethod(positional, 5)

        over_partial = functools.partialmethod(functools.partial(capture, c=6), 7)

        static = functools.partialmethod(staticmethod(capture), 8)
        cls = functools.partialmethod(classmethod(capture), d=9)

    a = A()

    def test_arg_combinations(self):
        self.assertEqual(self.a.nothing(), ((self.a,), {}))
        self.assertEqual(self.a.nothing(5), ((self.a, 5), {}))
        self.assertEqual(self.a.nothing(c=6), ((self.a,), {'c': 6}))
        self.assertEqual(self.a.nothing(5, c=6), ((self.a, 5), {'c': 6}))

        self.assertEqual(self.a.positional(), ((self.a, 1), {}))
        self.assertEqual(self.a.positional(5), ((self.a, 1, 5), {}))
        self.assertEqual(self.a.positional(c=6), ((self.a, 1), {'c': 6}))
        self.assertEqual(self.a.positional(5, c=6), ((self.a, 1, 5), {'c': 6}))

        self.assertEqual(self.a.keywords(), ((self.a,), {'a': 2}))
        self.assertEqual(self.a.keywords(5), ((self.a, 5), {'a': 2}))
        self.assertEqual(self.a.keywords(c=6), ((self.a,), {'a': 2, 'c': 6}))
        self.assertEqual(self.a.keywords(5, c=6), ((self.a, 5), {'a': 2, 'c': 6}))

        self.assertEqual(self.a.both(), ((self.a, 3), {'b': 4}))
        self.assertEqual(self.a.both(5), ((self.a, 3, 5), {'b': 4}))
        self.assertEqual(self.a.both(c=6), ((self.a, 3), {'b': 4, 'c': 6}))
        self.assertEqual(self.a.both(5, c=6), ((self.a, 3, 5), {'b': 4, 'c': 6}))

        self.assertEqual(self.A.both(self.a, 5, c=6), ((self.a, 3, 5), {'b': 4, 'c': 6}))

        self.assertEqual(self.a.spec_keywords(), ((self.a,), {'self': 1, 'func': 2}))

    def test_nested(self):
        self.assertEqual(self.a.nested(), ((self.a, 1, 5), {}))
        self.assertEqual(self.a.nested(6), ((self.a, 1, 5, 6), {}))
        self.assertEqual(self.a.nested(d=7), ((self.a, 1, 5), {'d': 7}))
        self.assertEqual(self.a.nested(6, d=7), ((self.a, 1, 5, 6), {'d': 7}))

        self.assertEqual(self.A.nested(self.a, 6, d=7), ((self.a, 1, 5, 6), {'d': 7}))

    def test_over_partial(self):
        self.assertEqual(self.a.over_partial(), ((self.a, 7), {'c': 6}))
        self.assertEqual(self.a.over_partial(5), ((self.a, 7, 5), {'c': 6}))
        self.assertEqual(self.a.over_partial(d=8), ((self.a, 7), {'c': 6, 'd': 8}))
        self.assertEqual(self.a.over_partial(5, d=8), ((self.a, 7, 5), {'c': 6, 'd': 8}))

        self.assertEqual(self.A.over_partial(self.a, 5, d=8), ((self.a, 7, 5), {'c': 6, 'd': 8}))

    def test_bound_method_introspection(self):
        obj = self.a
        self.assertIs(obj.both.__self__, obj)
        self.assertIs(obj.nested.__self__, obj)
        self.assertIs(obj.over_partial.__self__, obj)
        self.assertIs(obj.cls.__self__, self.A)
        self.assertIs(self.A.cls.__self__, self.A)

    def test_unbound_method_retrieval(self):
        obj = self.A
        self.assertNotHasAttr(obj.both, "__self__")
        self.assertNotHasAttr(obj.nested, "__self__")
        self.assertNotHasAttr(obj.over_partial, "__self__")
        self.assertNotHasAttr(obj.static, "__self__")
        self.assertNotHasAttr(self.a.static, "__self__")

    def test_descriptors(self):
        for obj in [self.A, self.a]:
            with self.subTest(obj=obj):
                self.assertEqual(obj.static(), ((8,), {}))
                self.assertEqual(obj.static(5), ((8, 5), {}))
                self.assertEqual(obj.static(d=8), ((8,), {'d': 8}))
                self.assertEqual(obj.static(5, d=8), ((8, 5), {'d': 8}))

                self.assertEqual(obj.cls(), ((self.A,), {'d': 9}))
                self.assertEqual(obj.cls(5), ((self.A, 5), {'d': 9}))
                self.assertEqual(obj.cls(c=8), ((self.A,), {'c': 8, 'd': 9}))
                self.assertEqual(obj.cls(5, c=8), ((self.A, 5), {'c': 8, 'd': 9}))

    def test_overriding_keywords(self):
        self.assertEqual(self.a.keywords(a=3), ((self.a,), {'a': 3}))
        self.assertEqual(self.A.keywords(self.a, a=3), ((self.a,), {'a': 3}))

    def test_invalid_args(self):
        with self.assertRaises(TypeError):
            class B(object):
                method = functools.partialmethod(None, 1)
        with self.assertRaises(TypeError):
            class B:
                method = functools.partialmethod()
        with self.assertRaises(TypeError):
            class B:
                method = functools.partialmethod(func=capture, a=1)

    def test_repr(self):
        self.assertEqual(repr(vars(self.A)['nothing']),
                         'functools.partialmethod({})'.format(capture))
        self.assertEqual(repr(vars(self.A)['positional']),
                         'functools.partialmethod({}, 1)'.format(capture))
        self.assertEqual(repr(vars(self.A)['keywords']),
                         'functools.partialmethod({}, a=2)'.format(capture))
        self.assertEqual(repr(vars(self.A)['spec_keywords']),
                         'functools.partialmethod({}, self=1, func=2)'.format(capture))
        self.assertEqual(repr(vars(self.A)['both']),
                         'functools.partialmethod({}, 3, b=4)'.format(capture))

    def test_abstract(self):
        class Abstract(abc.ABCMeta):

            @abc.abstractmethod
            def add(self, x, y):
                pass

            add5 = functools.partialmethod(add, 5)

        self.assertTrue(Abstract.add.__isabstractmethod__)
        self.assertTrue(Abstract.add5.__isabstractmethod__)

        for func in [self.A.static, self.A.cls, self.A.over_partial, self.A.nested, self.A.both]:
            self.assertFalse(getattr(func, '__isabstractmethod__', False))

    def test_positional_only(self):
        def f(a, b, /):
            return a + b

        p = functools.partial(f, 1)
        self.assertEqual(p(2), f(1, 2))

    def test_subclass_optimization(self):
        class PartialMethodSubclass(functools.partialmethod):
            pass
        # `partialmethod` input to `partialmethod` subclass
        p = functools.partialmethod(min, 2)
        p2 = PartialMethodSubclass(p, 1)
        self.assertIs(p2.func, min)
        self.assertEqual(p2.__get__(0)(), 0)
        # `partialmethod` subclass input to `partialmethod` subclass
        p = PartialMethodSubclass(min, 2)
        p2 = PartialMethodSubclass(p, 1)
        self.assertIs(p2.func, min)
        self.assertEqual(p2.__get__(0)(), 0)


class TestUpdateWrapper(unittest.TestCase):

    def check_wrapper(self, wrapper, wrapped,
                      assigned=functools.WRAPPER_ASSIGNMENTS,
                      updated=functools.WRAPPER_UPDATES):
        # Check attributes were assigned
        for name in assigned:
            self.assertIs(getattr(wrapper, name), getattr(wrapped, name))
        # Check attributes were updated
        for name in updated:
            wrapper_attr = getattr(wrapper, name)
            wrapped_attr = getattr(wrapped, name)
            for key in wrapped_attr:
                if name == "__dict__" and key == "__wrapped__":
                    # __wrapped__ is overwritten by the update code
                    continue
                self.assertIs(wrapped_attr[key], wrapper_attr[key])
        # Check __wrapped__
        self.assertIs(wrapper.__wrapped__, wrapped)


    def _default_update(self):
        def f[T](a:'This is a new annotation'):
            """This is a test"""
            pass
        f.attr = 'This is also a test'
        f.__wrapped__ = "This is a bald faced lie"
        def wrapper(b:'This is the prior annotation'):
            pass
        functools.update_wrapper(wrapper, f)
        return wrapper, f

    def test_default_update(self):
        wrapper, f = self._default_update()
        self.check_wrapper(wrapper, f)
        T, = f.__type_params__
        self.assertIs(wrapper.__wrapped__, f)
        self.assertEqual(wrapper.__name__, 'f')
        self.assertEqual(wrapper.__qualname__, f.__qualname__)
        self.assertEqual(wrapper.attr, 'This is also a test')
        self.assertEqual(wrapper.__annotations__['a'], 'This is a new annotation')
        self.assertNotIn('b', wrapper.__annotations__)
        self.assertEqual(wrapper.__type_params__, (T,))

    @unittest.skipIf(sys.flags.optimize >= 2,
                     "Docstrings are omitted with -O2 and above")
    def test_default_update_doc(self):
        wrapper, f = self._default_update()
        self.assertEqual(wrapper.__doc__, 'This is a test')

    def test_no_update(self):
        def f():
            """This is a test"""
            pass
        f.attr = 'This is also a test'
        def wrapper():
            pass
        functools.update_wrapper(wrapper, f, (), ())
        self.check_wrapper(wrapper, f, (), ())
        self.assertEqual(wrapper.__name__, 'wrapper')
        self.assertNotEqual(wrapper.__qualname__, f.__qualname__)
        self.assertEqual(wrapper.__doc__, None)
        self.assertEqual(wrapper.__annotations__, {})
        self.assertNotHasAttr(wrapper, 'attr')

    def test_selective_update(self):
        def f():
            pass
        f.attr = 'This is a different test'
        f.dict_attr = dict(a=1, b=2, c=3)
        def wrapper():
            pass
        wrapper.dict_attr = {}
        assign = ('attr',)
        update = ('dict_attr',)
        functools.update_wrapper(wrapper, f, assign, update)
        self.check_wrapper(wrapper, f, assign, update)
        self.assertEqual(wrapper.__name__, 'wrapper')
        self.assertNotEqual(wrapper.__qualname__, f.__qualname__)
        self.assertEqual(wrapper.__doc__, None)
        self.assertEqual(wrapper.attr, 'This is a different test')
        self.assertEqual(wrapper.dict_attr, f.dict_attr)

    def test_missing_attributes(self):
        def f():
            pass
        def wrapper():
            pass
        wrapper.dict_attr = {}
        assign = ('attr',)
        update = ('dict_attr',)
        # Missing attributes on wrapped object are ignored
        functools.update_wrapper(wrapper, f, assign, update)
        self.assertNotIn('attr', wrapper.__dict__)
        self.assertEqual(wrapper.dict_attr, {})
        # Wrapper must have expected attributes for updating
        del wrapper.dict_attr
        with self.assertRaises(AttributeError):
            functools.update_wrapper(wrapper, f, assign, update)
        wrapper.dict_attr = 1
        with self.assertRaises(AttributeError):
            functools.update_wrapper(wrapper, f, assign, update)

    @support.requires_docstrings
    @unittest.skipIf(sys.flags.optimize >= 2,
                     "Docstrings are omitted with -O2 and above")
    def test_builtin_update(self):
        # Test for bug #1576241
        def wrapper():
            pass
        functools.update_wrapper(wrapper, max)
        self.assertEqual(wrapper.__name__, 'max')
        self.assertStartsWith(wrapper.__doc__, 'max(')
        self.assertEqual(wrapper.__annotations__, {})

    def test_update_type_wrapper(self):
        def wrapper(*args): pass

        functools.update_wrapper(wrapper, type)
        self.assertEqual(wrapper.__name__, 'type')
        self.assertEqual(wrapper.__annotations__, {})
        self.assertEqual(wrapper.__type_params__, ())

    def test_update_wrapper_annotations(self):
        def inner(x: int): pass
        def wrapper(*args): pass

        functools.update_wrapper(wrapper, inner)
        self.assertEqual(wrapper.__annotations__, {'x': int})
        self.assertIs(wrapper.__annotate__, inner.__annotate__)

        def with_forward_ref(x: undefined): pass
        def wrapper(*args): pass

        functools.update_wrapper(wrapper, with_forward_ref)

        self.assertIs(wrapper.__annotate__, with_forward_ref.__annotate__)
        with self.assertRaises(NameError):
            wrapper.__annotations__

        undefined = str
        self.assertEqual(wrapper.__annotations__, {'x': undefined})


class TestWraps(TestUpdateWrapper):

    def _default_update(self):
        def f():
            """This is a test"""
            pass
        f.attr = 'This is also a test'
        f.__wrapped__ = "This is still a bald faced lie"
        @functools.wraps(f)
        def wrapper():
            pass
        return wrapper, f

    def test_default_update(self):
        wrapper, f = self._default_update()
        self.check_wrapper(wrapper, f)
        self.assertEqual(wrapper.__name__, 'f')
        self.assertEqual(wrapper.__qualname__, f.__qualname__)
        self.assertEqual(wrapper.attr, 'This is also a test')

    @unittest.skipIf(sys.flags.optimize >= 2,
                     "Docstrings are omitted with -O2 and above")
    def test_default_update_doc(self):
        wrapper, _ = self._default_update()
        self.assertEqual(wrapper.__doc__, 'This is a test')

    def test_no_update(self):
        def f():
            """This is a test"""
            pass
        f.attr = 'This is also a test'
        @functools.wraps(f, (), ())
        def wrapper():
            pass
        self.check_wrapper(wrapper, f, (), ())
        self.assertEqual(wrapper.__name__, 'wrapper')
        self.assertNotEqual(wrapper.__qualname__, f.__qualname__)
        self.assertEqual(wrapper.__doc__, None)
        self.assertNotHasAttr(wrapper, 'attr')

    def test_selective_update(self):
        def f():
            pass
        f.attr = 'This is a different test'
        f.dict_attr = dict(a=1, b=2, c=3)
        def add_dict_attr(f):
            f.dict_attr = {}
            return f
        assign = ('attr',)
        update = ('dict_attr',)
        @functools.wraps(f, assign, update)
        @add_dict_attr
        def wrapper():
            pass
        self.check_wrapper(wrapper, f, assign, update)
        self.assertEqual(wrapper.__name__, 'wrapper')
        self.assertNotEqual(wrapper.__qualname__, f.__qualname__)
        self.assertEqual(wrapper.__doc__, None)
        self.assertEqual(wrapper.attr, 'This is a different test')
        self.assertEqual(wrapper.dict_attr, f.dict_attr)


class TestReduce:
    def test_reduce(self):
        class Squares:
            def __init__(self, max):
                self.max = max
                self.sofar = []

            def __len__(self):
                return len(self.sofar)

            def __getitem__(self, i):
                if not 0 <= i < self.max: raise IndexError
                n = len(self.sofar)
                while n <= i:
                    self.sofar.append(n*n)
                    n += 1
                return self.sofar[i]
        def add(x, y):
            return x + y
        self.assertEqual(self.reduce(add, ['a', 'b', 'c'], ''), 'abc')
        self.assertEqual(
            self.reduce(add, [['a', 'c'], [], ['d', 'w']], []),
            ['a','c','d','w']
        )
        self.assertEqual(self.reduce(lambda x, y: x*y, range(2,8), 1), 5040)
        self.assertEqual(
            self.reduce(lambda x, y: x*y, range(2,21), 1),
            2432902008176640000
        )
        self.assertEqual(self.reduce(add, Squares(10)), 285)
        self.assertEqual(self.reduce(add, Squares(10), 0), 285)
        self.assertEqual(self.reduce(add, Squares(0), 0), 0)
        self.assertRaises(TypeError, self.reduce)
        self.assertRaises(TypeError, self.reduce, 42, 42)
        self.assertRaises(TypeError, self.reduce, 42, 42, 42)
        self.assertEqual(self.reduce(42, "1"), "1") # func is never called with one item
        self.assertEqual(self.reduce(42, "", "1"), "1") # func is never called with one item
        self.assertRaises(TypeError, self.reduce, 42, (42, 42))
        self.assertRaises(TypeError, self.reduce, add, []) # arg 2 must not be empty sequence with no initial value
        self.assertRaises(TypeError, self.reduce, add, "")
        self.assertRaises(TypeError, self.reduce, add, ())
        self.assertRaises(TypeError, self.reduce, add, object())

        class TestFailingIter:
            def __iter__(self):
                raise RuntimeError
        self.assertRaises(RuntimeError, self.reduce, add, TestFailingIter())

        self.assertEqual(self.reduce(add, [], None), None)
        self.assertEqual(self.reduce(add, [], 42), 42)

        class BadSeq:
            def __getitem__(self, index):
                raise ValueError
        self.assertRaises(ValueError, self.reduce, 42, BadSeq())

    # Test reduce()'s use of iterators.
    def test_iterator_usage(self):
        class SequenceClass:
            def __init__(self, n):
                self.n = n
            def __getitem__(self, i):
                if 0 <= i < self.n:
                    return i
                else:
                    raise IndexError

        from operator import add
        self.assertEqual(self.reduce(add, SequenceClass(5)), 10)
        self.assertEqual(self.reduce(add, SequenceClass(5), 42), 52)
        self.assertRaises(TypeError, self.reduce, add, SequenceClass(0))
        self.assertEqual(self.reduce(add, SequenceClass(0), 42), 42)
        self.assertEqual(self.reduce(add, SequenceClass(1)), 0)
        self.assertEqual(self.reduce(add, SequenceClass(1), 42), 42)

        d = {"one": 1, "two": 2, "three": 3}
        self.assertEqual(self.reduce(add, d), "".join(d.keys()))

    # test correctness of keyword usage of `initial` in `reduce`
    def test_initial_keyword(self):
        def add(x, y):
            return x + y
        self.assertEqual(
            self.reduce(add, ['a', 'b', 'c'], ''),
            self.reduce(add, ['a', 'b', 'c'], initial=''),
        )
        self.assertEqual(
            self.reduce(add, [['a', 'c'], [], ['d', 'w']], []),
            self.reduce(add, [['a', 'c'], [], ['d', 'w']], initial=[]),
        )
        self.assertEqual(
            self.reduce(lambda x, y: x*y, range(2,8), 1),
            self.reduce(lambda x, y: x*y, range(2,8), initial=1),
        )
        self.assertEqual(
            self.reduce(lambda x, y: x*y, range(2,21), 1),
            self.reduce(lambda x, y: x*y, range(2,21), initial=1),
        )
        self.assertRaises(TypeError, self.reduce, add, [0, 1], initial="")
        self.assertEqual(self.reduce(42, "", initial="1"), "1") # func is never called with one item


@unittest.skipUnless(c_functools, 'requires the C _functools module')
class TestReduceC(TestReduce, unittest.TestCase):
    if c_functools:
        reduce = c_functools.reduce


class TestReducePy(TestReduce, unittest.TestCase):
    reduce = staticmethod(py_functools.reduce)

    def test_reduce_with_kwargs(self):
        with self.assertWarns(DeprecationWarning):
            self.reduce(function=lambda x, y: x + y, sequence=[1, 2, 3, 4, 5], initial=1)
        with self.assertWarns(DeprecationWarning):
            self.reduce(lambda x, y: x + y, sequence=[1, 2, 3, 4, 5], initial=1)


class TestCmpToKey:

    def test_cmp_to_key(self):
        def cmp1(x, y):
            return (x > y) - (x < y)
        key = self.cmp_to_key(cmp1)
        self.assertEqual(key(3), key(3))
        self.assertGreater(key(3), key(1))
        self.assertGreaterEqual(key(3), key(3))

        def cmp2(x, y):
            return int(x) - int(y)
        key = self.cmp_to_key(cmp2)
        self.assertEqual(key(4.0), key('4'))
        self.assertLess(key(2), key('35'))
        self.assertLessEqual(key(2), key('35'))
        self.assertNotEqual(key(2), key('35'))

    def test_cmp_to_key_arguments(self):
        def cmp1(x, y):
            return (x > y) - (x < y)
        key = self.cmp_to_key(mycmp=cmp1)
        self.assertEqual(key(obj=3), key(obj=3))
        self.assertGreater(key(obj=3), key(obj=1))
        with self.assertRaises((TypeError, AttributeError)):
            key(3) > 1    # rhs is not a K object
        with self.assertRaises((TypeError, AttributeError)):
            1 < key(3)    # lhs is not a K object
        with self.assertRaises(TypeError):
            key = self.cmp_to_key()             # too few args
        with self.assertRaises(TypeError):
            key = self.cmp_to_key(cmp1, None)   # too many args
        key = self.cmp_to_key(cmp1)
        with self.assertRaises(TypeError):
            key()                                    # too few args
        with self.assertRaises(TypeError):
            key(None, None)                          # too many args

    def test_bad_cmp(self):
        def cmp1(x, y):
            raise ZeroDivisionError
        key = self.cmp_to_key(cmp1)
        with self.assertRaises(ZeroDivisionError):
            key(3) > key(1)

        class BadCmp:
            def __lt__(self, other):
                raise ZeroDivisionError
        def cmp1(x, y):
            return BadCmp()
        with self.assertRaises(ZeroDivisionError):
            key(3) > key(1)

    def test_obj_field(self):
        def cmp1(x, y):
            return (x > y) - (x < y)
        key = self.cmp_to_key(mycmp=cmp1)
        self.assertEqual(key(50).obj, 50)

    def test_sort_int(self):
        def mycmp(x, y):
            return y - x
        self.assertEqual(sorted(range(5), key=self.cmp_to_key(mycmp)),
                         [4, 3, 2, 1, 0])

    def test_sort_int_str(self):
        def mycmp(x, y):
            x, y = int(x), int(y)
            return (x > y) - (x < y)
        values = [5, '3', 7, 2, '0', '1', 4, '10', 1]
        values = sorted(values, key=self.cmp_to_key(mycmp))
        self.assertEqual([int(value) for value in values],
                         [0, 1, 1, 2, 3, 4, 5, 7, 10])

    def test_hash(self):
        def mycmp(x, y):
            return y - x
        key = self.cmp_to_key(mycmp)
        k = key(10)
        self.assertRaises(TypeError, hash, k)
        self.assertNotIsInstance(k, collections.abc.Hashable)

    @unittest.skipIf(support.MISSING_C_DOCSTRINGS,
                     "Signature information for builtins requires docstrings")
    def test_cmp_to_signature(self):
        sig = Signature.from_callable(self.cmp_to_key)
        self.assertEqual(str(sig), '(mycmp)')
        def mycmp(x, y):
            return y - x
        sig = Signature.from_callable(self.cmp_to_key(mycmp))
        self.assertEqual(str(sig), '(obj)')



@unittest.skipUnless(c_functools, 'requires the C _functools module')
class TestCmpToKeyC(TestCmpToKey, unittest.TestCase):
    if c_functools:
        cmp_to_key = c_functools.cmp_to_key

    @support.cpython_only
    def test_disallow_instantiation(self):
        # Ensure that the type disallows instantiation (bpo-43916)
        support.check_disallow_instantiation(
            self, type(c_functools.cmp_to_key(None))
        )


class TestCmpToKeyPy(TestCmpToKey, unittest.TestCase):
    cmp_to_key = staticmethod(py_functools.cmp_to_key)


class TestTotalOrdering(unittest.TestCase):

    def test_total_ordering_lt(self):
        @functools.total_ordering
        class A:
            def __init__(self, value):
                self.value = value
            def __lt__(self, other):
                return self.value < other.value
            def __eq__(self, other):
                return self.value == other.value
        self.assertTrue(A(1) < A(2))
        self.assertTrue(A(2) > A(1))
        self.assertTrue(A(1) <= A(2))
        self.assertTrue(A(2) >= A(1))
        self.assertTrue(A(2) <= A(2))
        self.assertTrue(A(2) >= A(2))
        self.assertFalse(A(1) > A(2))

    def test_total_ordering_le(self):
        @functools.total_ordering
        class A:
            def __init__(self, value):
                self.value = value
            def __le__(self, other):
                return self.value <= other.value
            def __eq__(self, other):
                return self.value == other.value
        self.assertTrue(A(1) < A(2))
        self.assertTrue(A(2) > A(1))
        self.assertTrue(A(1) <= A(2))
        self.assertTrue(A(2) >= A(1))
        self.assertTrue(A(2) <= A(2))
        self.assertTrue(A(2) >= A(2))
        self.assertFalse(A(1) >= A(2))

    def test_total_ordering_gt(self):
        @functools.total_ordering
        class A:
            def __init__(self, value):
                self.value = value
            def __gt__(self, other):
                return self.value > other.value
            def __eq__(self, other):
                return self.value == other.value
        self.assertTrue(A(1) < A(2))
        self.assertTrue(A(2) > A(1))
        self.assertTrue(A(1) <= A(2))
        self.assertTrue(A(2) >= A(1))
        self.assertTrue(A(2) <= A(2))
        self.assertTrue(A(2) >= A(2))
        self.assertFalse(A(2) < A(1))

    def test_total_ordering_ge(self):
        @functools.total_ordering
        class A:
            def __init__(self, value):
                self.value = value
            def __ge__(self, other):
                return self.value >= other.value
            def __eq__(self, other):
                return self.value == other.value
        self.assertTrue(A(1) < A(2))
        self.assertTrue(A(2) > A(1))
        self.assertTrue(A(1) <= A(2))
        self.assertTrue(A(2) >= A(1))
        self.assertTrue(A(2) <= A(2))
        self.assertTrue(A(2) >= A(2))
        self.assertFalse(A(2) <= A(1))

    def test_total_ordering_no_overwrite(self):
        # new methods should not overwrite existing
        @functools.total_ordering
        class A(int):
            pass
        self.assertTrue(A(1) < A(2))
        self.assertTrue(A(2) > A(1))
        self.assertTrue(A(1) <= A(2))
        self.assertTrue(A(2) >= A(1))
        self.assertTrue(A(2) <= A(2))
        self.assertTrue(A(2) >= A(2))

    def test_no_operations_defined(self):
        with self.assertRaises(ValueError):
            @functools.total_ordering
            class A:
                pass

    def test_notimplemented(self):
        # Verify NotImplemented results are correctly handled
        @functools.total_ordering
        class ImplementsLessThan:
            def __init__(self, value):
                self.value = value
            def __eq__(self, other):
                if isinstance(other, ImplementsLessThan):
                    return self.value == other.value
                return False
            def __lt__(self, other):
                if isinstance(other, ImplementsLessThan):
                    return self.value < other.value
                return NotImplemented

        @functools.total_ordering
        class ImplementsLessThanEqualTo:
            def __init__(self, value):
                self.value = value
            def __eq__(self, other):
                if isinstance(other, ImplementsLessThanEqualTo):
                    return self.value == other.value
                return False
            def __le__(self, other):
                if isinstance(other, ImplementsLessThanEqualTo):
                    return self.value <= other.value
                return NotImplemented

        @functools.total_ordering
        class ImplementsGreaterThan:
            def __init__(self, value):
                self.value = value
            def __eq__(self, other):
                if isinstance(other, ImplementsGreaterThan):
                    return self.value == other.value
                return False
            def __gt__(self, other):
                if isinstance(other, ImplementsGreaterThan):
                    return self.value > other.value
                return NotImplemented

        @functools.total_ordering
        class ImplementsGreaterThanEqualTo:
            def __init__(self, value):
                self.value = value
            def __eq__(self, other):
                if isinstance(other, ImplementsGreaterThanEqualTo):
                    return self.value == other.value
                return False
            def __ge__(self, other):
                if isinstance(other, ImplementsGreaterThanEqualTo):
                    return self.value >= other.value
                return NotImplemented

        self.assertIs(ImplementsLessThan(1).__le__(1), NotImplemented)
        self.assertIs(ImplementsLessThan(1).__gt__(1), NotImplemented)
        self.assertIs(ImplementsLessThan(1).__ge__(1), NotImplemented)
        self.assertIs(ImplementsLessThanEqualTo(1).__lt__(1), NotImplemented)
        self.assertIs(ImplementsLessThanEqualTo(1).__gt__(1), NotImplemented)
        self.assertIs(ImplementsLessThanEqualTo(1).__ge__(1), NotImplemented)
        self.assertIs(ImplementsGreaterThan(1).__lt__(1), NotImplemented)
        self.assertIs(ImplementsGreaterThan(1).__gt__(1), NotImplemented)
        self.assertIs(ImplementsGreaterThan(1).__ge__(1), NotImplemented)
        self.assertIs(ImplementsGreaterThanEqualTo(1).__lt__(1), NotImplemented)
        self.assertIs(ImplementsGreaterThanEqualTo(1).__le__(1), NotImplemented)
        self.assertIs(ImplementsGreaterThanEqualTo(1).__gt__(1), NotImplemented)

    def test_type_error_when_not_implemented(self):
        # bug 10042; ensure stack overflow does not occur
        # when decorated types return NotImplemented
        @functools.total_ordering
        class ImplementsLessThan:
            def __init__(self, value):
                self.value = value
            def __eq__(self, other):
                if isinstance(other, ImplementsLessThan):
                    return self.value == other.value
                return False
            def __lt__(self, other):
                if isinstance(other, ImplementsLessThan):
                    return self.value < other.value
                return NotImplemented

        @functools.total_ordering
        class ImplementsGreaterThan:
            def __init__(self, value):
                self.value = value
            def __eq__(self, other):
                if isinstance(other, ImplementsGreaterThan):
                    return self.value == other.value
                return False
            def __gt__(self, other):
                if isinstance(other, ImplementsGreaterThan):
                    return self.value > other.value
                return NotImplemented

        @functools.total_ordering
        class ImplementsLessThanEqualTo:
            def __init__(self, value):
                self.value = value
            def __eq__(self, other):
                if isinstance(other, ImplementsLessThanEqualTo):
                    return self.value == other.value
                return False
            def __le__(self, other):
                if isinstance(other, ImplementsLessThanEqualTo):
                    return self.value <= other.value
                return NotImplemented

        @functools.total_ordering
        class ImplementsGreaterThanEqualTo:
            def __init__(self, value):
                self.value = value
            def __eq__(self, other):
                if isinstance(other, ImplementsGreaterThanEqualTo):
                    return self.value == other.value
                return False
            def __ge__(self, other):
                if isinstance(other, ImplementsGreaterThanEqualTo):
                    return self.value >= other.value
                return NotImplemented

        @functools.total_ordering
        class ComparatorNotImplemented:
            def __init__(self, value):
                self.value = value
            def __eq__(self, other):
                if isinstance(other, ComparatorNotImplemented):
                    return self.value == other.value
                return False
            def __lt__(self, other):
                return NotImplemented

        with self.subTest("LT < 1"), self.assertRaises(TypeError):
            ImplementsLessThan(-1) < 1

        with self.subTest("LT < LE"), self.assertRaises(TypeError):
            ImplementsLessThan(0) < ImplementsLessThanEqualTo(0)

        with self.subTest("LT < GT"), self.assertRaises(TypeError):
            ImplementsLessThan(1) < ImplementsGreaterThan(1)

        with self.subTest("LE <= LT"), self.assertRaises(TypeError):
            ImplementsLessThanEqualTo(2) <= ImplementsLessThan(2)

        with self.subTest("LE <= GE"), self.assertRaises(TypeError):
            ImplementsLessThanEqualTo(3) <= ImplementsGreaterThanEqualTo(3)

        with self.subTest("GT > GE"), self.assertRaises(TypeError):
            ImplementsGreaterThan(4) > ImplementsGreaterThanEqualTo(4)

        with self.subTest("GT > LT"), self.assertRaises(TypeError):
            ImplementsGreaterThan(5) > ImplementsLessThan(5)

        with self.subTest("GE >= GT"), self.assertRaises(TypeError):
            ImplementsGreaterThanEqualTo(6) >= ImplementsGreaterThan(6)

        with self.subTest("GE >= LE"), self.assertRaises(TypeError):
            ImplementsGreaterThanEqualTo(7) >= ImplementsLessThanEqualTo(7)

        with self.subTest("GE when equal"):
            a = ComparatorNotImplemented(8)
            b = ComparatorNotImplemented(8)
            self.assertEqual(a, b)
            with self.assertRaises(TypeError):
                a >= b

        with self.subTest("LE when equal"):
            a = ComparatorNotImplemented(9)
            b = ComparatorNotImplemented(9)
            self.assertEqual(a, b)
            with self.assertRaises(TypeError):
                a <= b

    def test_pickle(self):
        for proto in range(pickle.HIGHEST_PROTOCOL + 1):
            for name in '__lt__', '__gt__', '__le__', '__ge__':
                with self.subTest(method=name, proto=proto):
                    method = getattr(Orderable_LT, name)
                    method_copy = pickle.loads(pickle.dumps(method, proto))
                    self.assertIs(method_copy, method)


    def test_total_ordering_for_metaclasses_issue_44605(self):

        @functools.total_ordering
        class SortableMeta(type):
            def __new__(cls, name, bases, ns):
                return super().__new__(cls, name, bases, ns)

            def __lt__(self, other):
                if not isinstance(other, SortableMeta):
                    pass
                return self.__name__ < other.__name__

            def __eq__(self, other):
                if not isinstance(other, SortableMeta):
                    pass
                return self.__name__ == other.__name__

        class B(metaclass=SortableMeta):
            pass

        class A(metaclass=SortableMeta):
            pass

        self.assertTrue(A < B)
        self.assertFalse(A > B)


@functools.total_ordering
class Orderable_LT:
    def __init__(self, value):
        self.value = value
    def __lt__(self, other):
        return self.value < other.value
    def __eq__(self, other):
        return self.value == other.value


class TestCache:
    # This tests that the pass-through is working as designed.
    # The underlying functionality is tested in TestLRU.

    def test_cache(self):
        @self.module.cache
        def fib(n):
            if n < 2:
                return n
            return fib(n-1) + fib(n-2)
        self.assertEqual([fib(n) for n in range(16)],
            [0, 1, 1, 2, 3, 5, 8, 13, 21, 34, 55, 89, 144, 233, 377, 610])
        self.assertEqual(fib.cache_info(),
            self.module._CacheInfo(hits=28, misses=16, maxsize=None, currsize=16))
        fib.cache_clear()
        self.assertEqual(fib.cache_info(),
            self.module._CacheInfo(hits=0, misses=0, maxsize=None, currsize=0))


class TestCachePy(TestCache, unittest.TestCase):
    module = py_functools


@unittest.skipUnless(c_functools, 'requires the C _functools module')
class TestCacheC(TestCache, unittest.TestCase):
    if c_functools:
        module = c_functools


class TestLRU:

    def test_lru(self):
        def orig(x, y):
            return 3 * x + y
        f = self.module.lru_cache(maxsize=20)(orig)
        hits, misses, maxsize, currsize = f.cache_info()
        self.assertEqual(maxsize, 20)
        self.assertEqual(currsize, 0)
        self.assertEqual(hits, 0)
        self.assertEqual(misses, 0)

        domain = range(5)
        for i in range(1000):
            x, y = choice(domain), choice(domain)
            actual = f(x, y)
            expected = orig(x, y)
            self.assertEqual(actual, expected)
        hits, misses, maxsize, currsize = f.cache_info()
        self.assertTrue(hits > misses)
        self.assertEqual(hits + misses, 1000)
        self.assertEqual(currsize, 20)

        f.cache_clear()   # test clearing
        hits, misses, maxsize, currsize = f.cache_info()
        self.assertEqual(hits, 0)
        self.assertEqual(misses, 0)
        self.assertEqual(currsize, 0)
        f(x, y)
        hits, misses, maxsize, currsize = f.cache_info()
        self.assertEqual(hits, 0)
        self.assertEqual(misses, 1)
        self.assertEqual(currsize, 1)

        # Test bypassing the cache
        self.assertIs(f.__wrapped__, orig)
        f.__wrapped__(x, y)
        hits, misses, maxsize, currsize = f.cache_info()
        self.assertEqual(hits, 0)
        self.assertEqual(misses, 1)
        self.assertEqual(currsize, 1)

        # test size zero (which means "never-cache")
        @self.module.lru_cache(0)
        def f():
            nonlocal f_cnt
            f_cnt += 1
            return 20
        self.assertEqual(f.cache_info().maxsize, 0)
        f_cnt = 0
        for i in range(5):
            self.assertEqual(f(), 20)
        self.assertEqual(f_cnt, 5)
        hits, misses, maxsize, currsize = f.cache_info()
        self.assertEqual(hits, 0)
        self.assertEqual(misses, 5)
        self.assertEqual(currsize, 0)

        # test size one
        @self.module.lru_cache(1)
        def f():
            nonlocal f_cnt
            f_cnt += 1
            return 20
        self.assertEqual(f.cache_info().maxsize, 1)
        f_cnt = 0
        for i in range(5):
            self.assertEqual(f(), 20)
        self.assertEqual(f_cnt, 1)
        hits, misses, maxsize, currsize = f.cache_info()
        self.assertEqual(hits, 4)
        self.assertEqual(misses, 1)
        self.assertEqual(currsize, 1)

        # test size two
        @self.module.lru_cache(2)
        def f(x):
            nonlocal f_cnt
            f_cnt += 1
            return x*10
        self.assertEqual(f.cache_info().maxsize, 2)
        f_cnt = 0
        for x in 7, 9, 7, 9, 7, 9, 8, 8, 8, 9, 9, 9, 8, 8, 8, 7:
            #    *  *              *                          *
            self.assertEqual(f(x), x*10)
        self.assertEqual(f_cnt, 4)
        hits, misses, maxsize, currsize = f.cache_info()
        self.assertEqual(hits, 12)
        self.assertEqual(misses, 4)
        self.assertEqual(currsize, 2)

    def test_lru_no_args(self):
        @self.module.lru_cache
        def square(x):
            return x ** 2

        self.assertEqual(list(map(square, [10, 20, 10])),
                         [100, 400, 100])
        self.assertEqual(square.cache_info().hits, 1)
        self.assertEqual(square.cache_info().misses, 2)
        self.assertEqual(square.cache_info().maxsize, 128)
        self.assertEqual(square.cache_info().currsize, 2)

    def test_lru_bug_35780(self):
        # C version of the lru_cache was not checking to see if
        # the user function call has already modified the cache
        # (this arises in recursive calls and in multi-threading).
        # This cause the cache to have orphan links not referenced
        # by the cache dictionary.

        once = True                 # Modified by f(x) below

        @self.module.lru_cache(maxsize=10)
        def f(x):
            nonlocal once
            rv = f'.{x}.'
            if x == 20 and once:
                once = False
                rv = f(x)
            return rv

        # Fill the cache
        for x in range(15):
            self.assertEqual(f(x), f'.{x}.')
        self.assertEqual(f.cache_info().currsize, 10)

        # Make a recursive call and make sure the cache remains full
        self.assertEqual(f(20), '.20.')
        self.assertEqual(f.cache_info().currsize, 10)

    def test_lru_bug_36650(self):
        # C version of lru_cache was treating a call with an empty **kwargs
        # dictionary as being distinct from a call with no keywords at all.
        # This did not result in an incorrect answer, but it did trigger
        # an unexpected cache miss.

        @self.module.lru_cache()
        def f(x):
            pass

        f(0)
        f(0, **{})
        self.assertEqual(f.cache_info().hits, 1)

    def test_lru_hash_only_once(self):
        # To protect against weird reentrancy bugs and to improve
        # efficiency when faced with slow __hash__ methods, the
        # LRU cache guarantees that it will only call __hash__
        # only once per use as an argument to the cached function.

        @self.module.lru_cache(maxsize=1)
        def f(x, y):
            return x * 3 + y

        # Simulate the integer 5
        mock_int = unittest.mock.Mock()
        mock_int.__mul__ = unittest.mock.Mock(return_value=15)
        mock_int.__hash__ = unittest.mock.Mock(return_value=999)

        # Add to cache:  One use as an argument gives one call
        self.assertEqual(f(mock_int, 1), 16)
        self.assertEqual(mock_int.__hash__.call_count, 1)
        self.assertEqual(f.cache_info(), (0, 1, 1, 1))

        # Cache hit: One use as an argument gives one additional call
        self.assertEqual(f(mock_int, 1), 16)
        self.assertEqual(mock_int.__hash__.call_count, 2)
        self.assertEqual(f.cache_info(), (1, 1, 1, 1))

        # Cache eviction: No use as an argument gives no additional call
        self.assertEqual(f(6, 2), 20)
        self.assertEqual(mock_int.__hash__.call_count, 2)
        self.assertEqual(f.cache_info(), (1, 2, 1, 1))

        # Cache miss: One use as an argument gives one additional call
        self.assertEqual(f(mock_int, 1), 16)
        self.assertEqual(mock_int.__hash__.call_count, 3)
        self.assertEqual(f.cache_info(), (1, 3, 1, 1))

    def test_lru_reentrancy_with_len(self):
        # Test to make sure the LRU cache code isn't thrown-off by
        # caching the built-in len() function.  Since len() can be
        # cached, we shouldn't use it inside the lru code itself.
        old_len = builtins.len
        try:
            builtins.len = self.module.lru_cache(4)(len)
            for i in [0, 0, 1, 2, 3, 3, 4, 5, 6, 1, 7, 2, 1]:
                self.assertEqual(len('abcdefghijklmn'[:i]), i)
        finally:
            builtins.len = old_len

    def test_lru_star_arg_handling(self):
        # Test regression that arose in ea064ff3c10f
        @self.module.lru_cache()
        def f(*args):
            return args

        self.assertEqual(f(1, 2), (1, 2))
        self.assertEqual(f((1, 2)), ((1, 2),))

    def test_lru_type_error(self):
        # Regression test for issue #28653.
        # lru_cache was leaking when one of the arguments
        # wasn't cacheable.

        @self.module.lru_cache(maxsize=None)
        def infinite_cache(o):
            pass

        @self.module.lru_cache(maxsize=10)
        def limited_cache(o):
            pass

        with self.assertRaises(TypeError):
            infinite_cache([])

        with self.assertRaises(TypeError):
            limited_cache([])

    def test_lru_with_maxsize_none(self):
        @self.module.lru_cache(maxsize=None)
        def fib(n):
            if n < 2:
                return n
            return fib(n-1) + fib(n-2)
        self.assertEqual([fib(n) for n in range(16)],
            [0, 1, 1, 2, 3, 5, 8, 13, 21, 34, 55, 89, 144, 233, 377, 610])
        self.assertEqual(fib.cache_info(),
            self.module._CacheInfo(hits=28, misses=16, maxsize=None, currsize=16))
        fib.cache_clear()
        self.assertEqual(fib.cache_info(),
            self.module._CacheInfo(hits=0, misses=0, maxsize=None, currsize=0))

    def test_lru_with_maxsize_negative(self):
        @self.module.lru_cache(maxsize=-10)
        def eq(n):
            return n
        for i in (0, 1):
            self.assertEqual([eq(n) for n in range(150)], list(range(150)))
        self.assertEqual(eq.cache_info(),
            self.module._CacheInfo(hits=0, misses=300, maxsize=0, currsize=0))

    def test_lru_with_exceptions(self):
        # Verify that user_function exceptions get passed through without
        # creating a hard-to-read chained exception.
        # http://bugs.python.org/issue13177
        for maxsize in (None, 128):
            @self.module.lru_cache(maxsize)
            def func(i):
                return 'abc'[i]
            self.assertEqual(func(0), 'a')
            with self.assertRaises(IndexError) as cm:
                func(15)
            self.assertIsNone(cm.exception.__context__)
            # Verify that the previous exception did not result in a cached entry
            with self.assertRaises(IndexError):
                func(15)

    def test_lru_with_types(self):
        for maxsize in (None, 128):
            @self.module.lru_cache(maxsize=maxsize, typed=True)
            def square(x):
                return x * x
            self.assertEqual(square(3), 9)
            self.assertEqual(type(square(3)), type(9))
            self.assertEqual(square(3.0), 9.0)
            self.assertEqual(type(square(3.0)), type(9.0))
            self.assertEqual(square(x=3), 9)
            self.assertEqual(type(square(x=3)), type(9))
            self.assertEqual(square(x=3.0), 9.0)
            self.assertEqual(type(square(x=3.0)), type(9.0))
            self.assertEqual(square.cache_info().hits, 4)
            self.assertEqual(square.cache_info().misses, 4)

    def test_lru_cache_typed_is_not_recursive(self):
        cached = self.module.lru_cache(typed=True)(repr)

        self.assertEqual(cached(1), '1')
        self.assertEqual(cached(True), 'True')
        self.assertEqual(cached(1.0), '1.0')
        self.assertEqual(cached(0), '0')
        self.assertEqual(cached(False), 'False')
        self.assertEqual(cached(0.0), '0.0')

        self.assertEqual(cached((1,)), '(1,)')
        self.assertEqual(cached((True,)), '(1,)')
        self.assertEqual(cached((1.0,)), '(1,)')
        self.assertEqual(cached((0,)), '(0,)')
        self.assertEqual(cached((False,)), '(0,)')
        self.assertEqual(cached((0.0,)), '(0,)')

        class T(tuple):
            pass

        self.assertEqual(cached(T((1,))), '(1,)')
        self.assertEqual(cached(T((True,))), '(1,)')
        self.assertEqual(cached(T((1.0,))), '(1,)')
        self.assertEqual(cached(T((0,))), '(0,)')
        self.assertEqual(cached(T((False,))), '(0,)')
        self.assertEqual(cached(T((0.0,))), '(0,)')

    def test_lru_with_keyword_args(self):
        @self.module.lru_cache()
        def fib(n):
            if n < 2:
                return n
            return fib(n=n-1) + fib(n=n-2)
        self.assertEqual(
            [fib(n=number) for number in range(16)],
            [0, 1, 1, 2, 3, 5, 8, 13, 21, 34, 55, 89, 144, 233, 377, 610]
        )
        self.assertEqual(fib.cache_info(),
            self.module._CacheInfo(hits=28, misses=16, maxsize=128, currsize=16))
        fib.cache_clear()
        self.assertEqual(fib.cache_info(),
            self.module._CacheInfo(hits=0, misses=0, maxsize=128, currsize=0))

    def test_lru_with_keyword_args_maxsize_none(self):
        @self.module.lru_cache(maxsize=None)
        def fib(n):
            if n < 2:
                return n
            return fib(n=n-1) + fib(n=n-2)
        self.assertEqual([fib(n=number) for number in range(16)],
            [0, 1, 1, 2, 3, 5, 8, 13, 21, 34, 55, 89, 144, 233, 377, 610])
        self.assertEqual(fib.cache_info(),
            self.module._CacheInfo(hits=28, misses=16, maxsize=None, currsize=16))
        fib.cache_clear()
        self.assertEqual(fib.cache_info(),
            self.module._CacheInfo(hits=0, misses=0, maxsize=None, currsize=0))

    def test_kwargs_order(self):
        # PEP 468: Preserving Keyword Argument Order
        @self.module.lru_cache(maxsize=10)
        def f(**kwargs):
            return list(kwargs.items())
        self.assertEqual(f(a=1, b=2), [('a', 1), ('b', 2)])
        self.assertEqual(f(b=2, a=1), [('b', 2), ('a', 1)])
        self.assertEqual(f.cache_info(),
            self.module._CacheInfo(hits=0, misses=2, maxsize=10, currsize=2))

    def test_lru_cache_decoration(self):
        def f(zomg: 'zomg_annotation'):
            """f doc string"""
            return 42
        g = self.module.lru_cache()(f)
        for attr in self.module.WRAPPER_ASSIGNMENTS:
            self.assertEqual(getattr(g, attr), getattr(f, attr))

    @threading_helper.requires_working_threading()
    def test_lru_cache_threaded(self):
        n, m = 5, 11
        def orig(x, y):
            return 3 * x + y
        f = self.module.lru_cache(maxsize=n*m)(orig)
        hits, misses, maxsize, currsize = f.cache_info()
        self.assertEqual(currsize, 0)

        start = threading.Event()
        def full(k):
            start.wait(10)
            for _ in range(m):
                self.assertEqual(f(k, 0), orig(k, 0))

        def clear():
            start.wait(10)
            for _ in range(2*m):
                f.cache_clear()

        orig_si = sys.getswitchinterval()
        support.setswitchinterval(1e-6)
        try:
            # create n threads in order to fill cache
            threads = [threading.Thread(target=full, args=[k])
                       for k in range(n)]
            with threading_helper.start_threads(threads):
                start.set()

            hits, misses, maxsize, currsize = f.cache_info()
            if self.module is py_functools:
                # XXX: Why can be not equal?
                self.assertLessEqual(misses, n)
                self.assertLessEqual(hits, m*n - misses)
            else:
                self.assertEqual(misses, n)
                self.assertEqual(hits, m*n - misses)
            self.assertEqual(currsize, n)

            # create n threads in order to fill cache and 1 to clear it
            threads = [threading.Thread(target=clear)]
            threads += [threading.Thread(target=full, args=[k])
                        for k in range(n)]
            start.clear()
            with threading_helper.start_threads(threads):
                start.set()
        finally:
            sys.setswitchinterval(orig_si)

    @threading_helper.requires_working_threading()
    def test_lru_cache_threaded2(self):
        # Simultaneous call with the same arguments
        n, m = 5, 7
        start = threading.Barrier(n+1)
        pause = threading.Barrier(n+1)
        stop = threading.Barrier(n+1)
        @self.module.lru_cache(maxsize=m*n)
        def f(x):
            pause.wait(10)
            return 3 * x
        self.assertEqual(f.cache_info(), (0, 0, m*n, 0))
        def test():
            for i in range(m):
                start.wait(10)
                self.assertEqual(f(i), 3 * i)
                stop.wait(10)
        threads = [threading.Thread(target=test) for k in range(n)]
        with threading_helper.start_threads(threads):
            for i in range(m):
                start.wait(10)
                stop.reset()
                pause.wait(10)
                start.reset()
                stop.wait(10)
                pause.reset()
                self.assertEqual(f.cache_info(), (0, (i+1)*n, m*n, i+1))

    @threading_helper.requires_working_threading()
    def test_lru_cache_threaded3(self):
        @self.module.lru_cache(maxsize=2)
        def f(x):
            time.sleep(.01)
            return 3 * x
        def test(i, x):
            with self.subTest(thread=i):
                self.assertEqual(f(x), 3 * x, i)
        threads = [threading.Thread(target=test, args=(i, v))
                   for i, v in enumerate([1, 2, 2, 3, 2])]
        with threading_helper.start_threads(threads):
            pass

    def test_need_for_rlock(self):
        # This will deadlock on an LRU cache that uses a regular lock

        @self.module.lru_cache(maxsize=10)
        def test_func(x):
            'Used to demonstrate a reentrant lru_cache call within a single thread'
            return x

        class DoubleEq:
            'Demonstrate a reentrant lru_cache call within a single thread'
            def __init__(self, x):
                self.x = x
            def __hash__(self):
                return self.x
            def __eq__(self, other):
                if self.x == 2:
                    test_func(DoubleEq(1))
                return self.x == other.x

        test_func(DoubleEq(1))                      # Load the cache
        test_func(DoubleEq(2))                      # Load the cache
        self.assertEqual(test_func(DoubleEq(2)),    # Trigger a re-entrant __eq__ call
                         DoubleEq(2))               # Verify the correct return value

    def test_lru_method(self):
        class X(int):
            f_cnt = 0
            @self.module.lru_cache(2)
            def f(self, x):
                self.f_cnt += 1
                return x*10+self
        a = X(5)
        b = X(5)
        c = X(7)
        self.assertEqual(X.f.cache_info(), (0, 0, 2, 0))

        for x in 1, 2, 2, 3, 1, 1, 1, 2, 3, 3:
            self.assertEqual(a.f(x), x*10 + 5)
        self.assertEqual((a.f_cnt, b.f_cnt, c.f_cnt), (6, 0, 0))
        self.assertEqual(X.f.cache_info(), (4, 6, 2, 2))

        for x in 1, 2, 1, 1, 1, 1, 3, 2, 2, 2:
            self.assertEqual(b.f(x), x*10 + 5)
        self.assertEqual((a.f_cnt, b.f_cnt, c.f_cnt), (6, 4, 0))
        self.assertEqual(X.f.cache_info(), (10, 10, 2, 2))

        for x in 2, 1, 1, 1, 1, 2, 1, 3, 2, 1:
            self.assertEqual(c.f(x), x*10 + 7)
        self.assertEqual((a.f_cnt, b.f_cnt, c.f_cnt), (6, 4, 5))
        self.assertEqual(X.f.cache_info(), (15, 15, 2, 2))

        self.assertEqual(a.f.cache_info(), X.f.cache_info())
        self.assertEqual(b.f.cache_info(), X.f.cache_info())
        self.assertEqual(c.f.cache_info(), X.f.cache_info())

    def test_pickle(self):
        cls = self.__class__
        for f in cls.cached_func[0], cls.cached_meth, cls.cached_staticmeth:
            for proto in range(pickle.HIGHEST_PROTOCOL + 1):
                with self.subTest(proto=proto, func=f):
                    f_copy = pickle.loads(pickle.dumps(f, proto))
                    self.assertIs(f_copy, f)

    def test_copy(self):
        cls = self.__class__
        def orig(x, y):
            return 3 * x + y
        part = self.module.partial(orig, 2)
        funcs = (cls.cached_func[0], cls.cached_meth, cls.cached_staticmeth,
                 self.module.lru_cache(2)(part))
        for f in funcs:
            with self.subTest(func=f):
                f_copy = copy.copy(f)
                self.assertIs(f_copy, f)

    def test_deepcopy(self):
        cls = self.__class__
        def orig(x, y):
            return 3 * x + y
        part = self.module.partial(orig, 2)
        funcs = (cls.cached_func[0], cls.cached_meth, cls.cached_staticmeth,
                 self.module.lru_cache(2)(part))
        for f in funcs:
            with self.subTest(func=f):
                f_copy = copy.deepcopy(f)
                self.assertIs(f_copy, f)

    def test_lru_cache_parameters(self):
        @self.module.lru_cache(maxsize=2)
        def f():
            return 1
        self.assertEqual(f.cache_parameters(), {'maxsize': 2, "typed": False})

        @self.module.lru_cache(maxsize=1000, typed=True)
        def f():
            return 1
        self.assertEqual(f.cache_parameters(), {'maxsize': 1000, "typed": True})

    def test_lru_cache_weakrefable(self):
        @self.module.lru_cache
        def test_function(x):
            return x

        class A:
            @self.module.lru_cache
            def test_method(self, x):
                return (self, x)

            @staticmethod
            @self.module.lru_cache
            def test_staticmethod(x):
                return (self, x)

        refs = [weakref.ref(test_function),
                weakref.ref(A.test_method),
                weakref.ref(A.test_staticmethod)]

        for ref in refs:
            self.assertIsNotNone(ref())

        del A
        del test_function
        gc.collect()

        for ref in refs:
            self.assertIsNone(ref())

    def test_common_signatures(self):
        def orig(a, /, b, c=True): ...
        lru = self.module.lru_cache(1)(orig)

        self.assertEqual(str(Signature.from_callable(lru)), '(a, /, b, c=True)')
        self.assertEqual(str(Signature.from_callable(lru.cache_info)), '()')
        self.assertEqual(str(Signature.from_callable(lru.cache_clear)), '()')

    @support.skip_on_s390x
    @unittest.skipIf(support.is_wasi, "WASI has limited C stack")
    @support.skip_if_sanitizer("requires deep stack", thread=True)
    @support.skip_emscripten_stack_overflow()
    def test_lru_recursion(self):

        @self.module.lru_cache
        def fib(n):
            if n <= 1:
                return n
            return fib(n-1) + fib(n-2)

        fib(100)
        if self.module == c_functools:
            fib.cache_clear()
            with support.infinite_recursion():
                with self.assertRaises(RecursionError):
                    fib(support.exceeds_recursion_limit())


@py_functools.lru_cache()
def py_cached_func(x, y):
    return 3 * x + y

if c_functools:
    @c_functools.lru_cache()
    def c_cached_func(x, y):
        return 3 * x + y


class TestLRUPy(TestLRU, unittest.TestCase):
    module = py_functools
    cached_func = py_cached_func,

    @module.lru_cache()
    def cached_meth(self, x, y):
        return 3 * x + y

    @staticmethod
    @module.lru_cache()
    def cached_staticmeth(x, y):
        return 3 * x + y


@unittest.skipUnless(c_functools, 'requires the C _functools module')
class TestLRUC(TestLRU, unittest.TestCase):
    if c_functools:
        module = c_functools
        cached_func = c_cached_func,

        @module.lru_cache()
        def cached_meth(self, x, y):
            return 3 * x + y

        @staticmethod
        @module.lru_cache()
        def cached_staticmeth(x, y):
            return 3 * x + y


class TestSingleDispatch(unittest.TestCase):
    def test_simple_overloads(self):
        @functools.singledispatch
        def g(obj):
            return "base"
        def g_int(i):
            return "integer"
        g.register(int, g_int)
        self.assertEqual(g("str"), "base")
        self.assertEqual(g(1), "integer")
        self.assertEqual(g([1,2,3]), "base")

    def test_mro(self):
        @functools.singledispatch
        def g(obj):
            return "base"
        class A:
            pass
        class C(A):
            pass
        class B(A):
            pass
        class D(C, B):
            pass
        def g_A(a):
            return "A"
        def g_B(b):
            return "B"
        g.register(A, g_A)
        g.register(B, g_B)
        self.assertEqual(g(A()), "A")
        self.assertEqual(g(B()), "B")
        self.assertEqual(g(C()), "A")
        self.assertEqual(g(D()), "B")

    def test_register_decorator(self):
        @functools.singledispatch
        def g(obj):
            return "base"
        @g.register(int)
        def g_int(i):
            return "int %s" % (i,)
        self.assertEqual(g(""), "base")
        self.assertEqual(g(12), "int 12")
        self.assertIs(g.dispatch(int), g_int)
        self.assertIs(g.dispatch(object), g.dispatch(str))
        # Note: in the assert above this is not g.
        # @singledispatch returns the wrapper.

    def test_wrapping_attributes(self):
        @functools.singledispatch
        def g(obj):
            "Simple test"
            return "Test"
        self.assertEqual(g.__name__, "g")
        if sys.flags.optimize < 2:
            self.assertEqual(g.__doc__, "Simple test")

    @unittest.skipUnless(decimal, 'requires _decimal')
    @support.cpython_only
    def test_c_classes(self):
        @functools.singledispatch
        def g(obj):
            return "base"
        @g.register(decimal.DecimalException)
        def _(obj):
            return obj.args
        subn = decimal.Subnormal("Exponent < Emin")
        rnd = decimal.Rounded("Number got rounded")
        self.assertEqual(g(subn), ("Exponent < Emin",))
        self.assertEqual(g(rnd), ("Number got rounded",))
        @g.register(decimal.Subnormal)
        def _(obj):
            return "Too small to care."
        self.assertEqual(g(subn), "Too small to care.")
        self.assertEqual(g(rnd), ("Number got rounded",))

    def test_compose_mro(self):
        # None of the examples in this test depend on haystack ordering.
        c = collections.abc
        mro = functools._compose_mro
        bases = [c.Sequence, c.MutableMapping, c.Mapping, c.Set]
        for haystack in permutations(bases):
            m = mro(dict, haystack)
            self.assertEqual(m, [dict, c.MutableMapping, c.Mapping,
                                 c.Collection, c.Sized, c.Iterable,
                                 c.Container, object])
        bases = [c.Container, c.Mapping, c.MutableMapping, collections.OrderedDict]
        for haystack in permutations(bases):
            m = mro(collections.ChainMap, haystack)
            self.assertEqual(m, [collections.ChainMap, c.MutableMapping, c.Mapping,
                                 c.Collection, c.Sized, c.Iterable,
                                 c.Container, object])

        # If there's a generic function with implementations registered for
        # both Sized and Container, passing a defaultdict to it results in an
        # ambiguous dispatch which will cause a RuntimeError (see
        # test_mro_conflicts).
        bases = [c.Container, c.Sized, str]
        for haystack in permutations(bases):
            m = mro(collections.defaultdict, [c.Sized, c.Container, str])
            self.assertEqual(m, [collections.defaultdict, dict, c.Sized,
                                 c.Container, object])

        # MutableSequence below is registered directly on D. In other words, it
        # precedes MutableMapping which means single dispatch will always
        # choose MutableSequence here.
        class D(collections.defaultdict):
            pass
        c.MutableSequence.register(D)
        bases = [c.MutableSequence, c.MutableMapping]
        for haystack in permutations(bases):
            m = mro(D, haystack)
            self.assertEqual(m, [D, c.MutableSequence, c.Sequence, c.Reversible,
                                 collections.defaultdict, dict, c.MutableMapping, c.Mapping,
                                 c.Collection, c.Sized, c.Iterable, c.Container,
                                 object])

        # Container and Callable are registered on different base classes and
        # a generic function supporting both should always pick the Callable
        # implementation if a C instance is passed.
        class C(collections.defaultdict):
            def __call__(self):
                pass
        bases = [c.Sized, c.Callable, c.Container, c.Mapping]
        for haystack in permutations(bases):
            m = mro(C, haystack)
            self.assertEqual(m, [C, c.Callable, collections.defaultdict, dict, c.Mapping,
                                 c.Collection, c.Sized, c.Iterable,
                                 c.Container, object])

    def test_register_abc(self):
        c = collections.abc
        d = {"a": "b"}
        l = [1, 2, 3]
        s = {object(), None}
        f = frozenset(s)
        t = (1, 2, 3)
        @functools.singledispatch
        def g(obj):
            return "base"
        self.assertEqual(g(d), "base")
        self.assertEqual(g(l), "base")
        self.assertEqual(g(s), "base")
        self.assertEqual(g(f), "base")
        self.assertEqual(g(t), "base")
        g.register(c.Sized, lambda obj: "sized")
        self.assertEqual(g(d), "sized")
        self.assertEqual(g(l), "sized")
        self.assertEqual(g(s), "sized")
        self.assertEqual(g(f), "sized")
        self.assertEqual(g(t), "sized")
        g.register(c.MutableMapping, lambda obj: "mutablemapping")
        self.assertEqual(g(d), "mutablemapping")
        self.assertEqual(g(l), "sized")
        self.assertEqual(g(s), "sized")
        self.assertEqual(g(f), "sized")
        self.assertEqual(g(t), "sized")
        g.register(collections.ChainMap, lambda obj: "chainmap")
        self.assertEqual(g(d), "mutablemapping")  # irrelevant ABCs registered
        self.assertEqual(g(l), "sized")
        self.assertEqual(g(s), "sized")
        self.assertEqual(g(f), "sized")
        self.assertEqual(g(t), "sized")
        g.register(c.MutableSequence, lambda obj: "mutablesequence")
        self.assertEqual(g(d), "mutablemapping")
        self.assertEqual(g(l), "mutablesequence")
        self.assertEqual(g(s), "sized")
        self.assertEqual(g(f), "sized")
        self.assertEqual(g(t), "sized")
        g.register(c.MutableSet, lambda obj: "mutableset")
        self.assertEqual(g(d), "mutablemapping")
        self.assertEqual(g(l), "mutablesequence")
        self.assertEqual(g(s), "mutableset")
        self.assertEqual(g(f), "sized")
        self.assertEqual(g(t), "sized")
        g.register(c.Mapping, lambda obj: "mapping")
        self.assertEqual(g(d), "mutablemapping")  # not specific enough
        self.assertEqual(g(l), "mutablesequence")
        self.assertEqual(g(s), "mutableset")
        self.assertEqual(g(f), "sized")
        self.assertEqual(g(t), "sized")
        g.register(c.Sequence, lambda obj: "sequence")
        self.assertEqual(g(d), "mutablemapping")
        self.assertEqual(g(l), "mutablesequence")
        self.assertEqual(g(s), "mutableset")
        self.assertEqual(g(f), "sized")
        self.assertEqual(g(t), "sequence")
        g.register(c.Set, lambda obj: "set")
        self.assertEqual(g(d), "mutablemapping")
        self.assertEqual(g(l), "mutablesequence")
        self.assertEqual(g(s), "mutableset")
        self.assertEqual(g(f), "set")
        self.assertEqual(g(t), "sequence")
        g.register(dict, lambda obj: "dict")
        self.assertEqual(g(d), "dict")
        self.assertEqual(g(l), "mutablesequence")
        self.assertEqual(g(s), "mutableset")
        self.assertEqual(g(f), "set")
        self.assertEqual(g(t), "sequence")
        g.register(list, lambda obj: "list")
        self.assertEqual(g(d), "dict")
        self.assertEqual(g(l), "list")
        self.assertEqual(g(s), "mutableset")
        self.assertEqual(g(f), "set")
        self.assertEqual(g(t), "sequence")
        g.register(set, lambda obj: "concrete-set")
        self.assertEqual(g(d), "dict")
        self.assertEqual(g(l), "list")
        self.assertEqual(g(s), "concrete-set")
        self.assertEqual(g(f), "set")
        self.assertEqual(g(t), "sequence")
        g.register(frozenset, lambda obj: "frozen-set")
        self.assertEqual(g(d), "dict")
        self.assertEqual(g(l), "list")
        self.assertEqual(g(s), "concrete-set")
        self.assertEqual(g(f), "frozen-set")
        self.assertEqual(g(t), "sequence")
        g.register(tuple, lambda obj: "tuple")
        self.assertEqual(g(d), "dict")
        self.assertEqual(g(l), "list")
        self.assertEqual(g(s), "concrete-set")
        self.assertEqual(g(f), "frozen-set")
        self.assertEqual(g(t), "tuple")

    def test_c3_abc(self):
        c = collections.abc
        mro = functools._c3_mro
        class A(object):
            pass
        class B(A):
            def __len__(self):
                return 0   # implies Sized
        @c.Container.register
        class C(object):
            pass
        class D(object):
            pass   # unrelated
        class X(D, C, B):
            def __call__(self):
                pass   # implies Callable
        expected = [X, c.Callable, D, C, c.Container, B, c.Sized, A, object]
        for abcs in permutations([c.Sized, c.Callable, c.Container]):
            self.assertEqual(mro(X, abcs=abcs), expected)
        # unrelated ABCs don't appear in the resulting MRO
        many_abcs = [c.Mapping, c.Sized, c.Callable, c.Container, c.Iterable]
        self.assertEqual(mro(X, abcs=many_abcs), expected)

    def test_false_meta(self):
        # see issue23572
        class MetaA(type):
            def __len__(self):
                return 0
        class A(metaclass=MetaA):
            pass
        class AA(A):
            pass
        @functools.singledispatch
        def fun(a):
            return 'base A'
        @fun.register(A)
        def _(a):
            return 'fun A'
        aa = AA()
        self.assertEqual(fun(aa), 'fun A')

    def test_mro_conflicts(self):
        c = collections.abc
        @functools.singledispatch
        def g(arg):
            return "base"
        class O(c.Sized):
            def __len__(self):
                return 0
        o = O()
        self.assertEqual(g(o), "base")
        g.register(c.Iterable, lambda arg: "iterable")
        g.register(c.Container, lambda arg: "container")
        g.register(c.Sized, lambda arg: "sized")
        g.register(c.Set, lambda arg: "set")
        self.assertEqual(g(o), "sized")
        c.Iterable.register(O)
        self.assertEqual(g(o), "sized")   # because it's explicitly in __mro__
        c.Container.register(O)
        self.assertEqual(g(o), "sized")   # see above: Sized is in __mro__
        c.Set.register(O)
        self.assertEqual(g(o), "set")     # because c.Set is a subclass of
                                          # c.Sized and c.Container
        class P:
            pass
        p = P()
        self.assertEqual(g(p), "base")
        c.Iterable.register(P)
        self.assertEqual(g(p), "iterable")
        c.Container.register(P)
        with self.assertRaises(RuntimeError) as re_one:
            g(p)
        self.assertIn(
            str(re_one.exception),
            (("Ambiguous dispatch: <class 'collections.abc.Container'> "
              "or <class 'collections.abc.Iterable'>"),
             ("Ambiguous dispatch: <class 'collections.abc.Iterable'> "
              "or <class 'collections.abc.Container'>")),
        )
        class Q(c.Sized):
            def __len__(self):
                return 0
        q = Q()
        self.assertEqual(g(q), "sized")
        c.Iterable.register(Q)
        self.assertEqual(g(q), "sized")   # because it's explicitly in __mro__
        c.Set.register(Q)
        self.assertEqual(g(q), "set")     # because c.Set is a subclass of
                                          # c.Sized and c.Iterable
        @functools.singledispatch
        def h(arg):
            return "base"
        @h.register(c.Sized)
        def _(arg):
            return "sized"
        @h.register(c.Container)
        def _(arg):
            return "container"
        # Even though Sized and Container are explicit bases of MutableMapping,
        # this ABC is implicitly registered on defaultdict which makes all of
        # MutableMapping's bases implicit as well from defaultdict's
        # perspective.
        with self.assertRaises(RuntimeError) as re_two:
            h(collections.defaultdict(lambda: 0))
        self.assertIn(
            str(re_two.exception),
            (("Ambiguous dispatch: <class 'collections.abc.Container'> "
              "or <class 'collections.abc.Sized'>"),
             ("Ambiguous dispatch: <class 'collections.abc.Sized'> "
              "or <class 'collections.abc.Container'>")),
        )
        class R(collections.defaultdict):
            pass
        c.MutableSequence.register(R)
        @functools.singledispatch
        def i(arg):
            return "base"
        @i.register(c.MutableMapping)
        def _(arg):
            return "mapping"
        @i.register(c.MutableSequence)
        def _(arg):
            return "sequence"
        r = R()
        self.assertEqual(i(r), "sequence")
        class S:
            pass
        class T(S, c.Sized):
            def __len__(self):
                return 0
        t = T()
        self.assertEqual(h(t), "sized")
        c.Container.register(T)
        self.assertEqual(h(t), "sized")   # because it's explicitly in the MRO
        class U:
            def __len__(self):
                return 0
        u = U()
        self.assertEqual(h(u), "sized")   # implicit Sized subclass inferred
                                          # from the existence of __len__()
        c.Container.register(U)
        # There is no preference for registered versus inferred ABCs.
        with self.assertRaises(RuntimeError) as re_three:
            h(u)
        self.assertIn(
            str(re_three.exception),
            (("Ambiguous dispatch: <class 'collections.abc.Container'> "
              "or <class 'collections.abc.Sized'>"),
             ("Ambiguous dispatch: <class 'collections.abc.Sized'> "
              "or <class 'collections.abc.Container'>")),
        )
        class V(c.Sized, S):
            def __len__(self):
                return 0
        @functools.singledispatch
        def j(arg):
            return "base"
        @j.register(S)
        def _(arg):
            return "s"
        @j.register(c.Container)
        def _(arg):
            return "container"
        v = V()
        self.assertEqual(j(v), "s")
        c.Container.register(V)
        self.assertEqual(j(v), "container")   # because it ends up right after
                                              # Sized in the MRO

    def test_cache_invalidation(self):
        from collections import UserDict
        import weakref

        class TracingDict(UserDict):
            def __init__(self, *args, **kwargs):
                super(TracingDict, self).__init__(*args, **kwargs)
                self.set_ops = []
                self.get_ops = []
            def __getitem__(self, key):
                result = self.data[key]
                self.get_ops.append(key)
                return result
            def __setitem__(self, key, value):
                self.set_ops.append(key)
                self.data[key] = value
            def clear(self):
                self.data.clear()

        td = TracingDict()
        with support.swap_attr(weakref, "WeakKeyDictionary", lambda: td):
            c = collections.abc
            @functools.singledispatch
            def g(arg):
                return "base"
            d = {}
            l = []
            self.assertEqual(len(td), 0)
            self.assertEqual(g(d), "base")
            self.assertEqual(len(td), 1)
            self.assertEqual(td.get_ops, [])
            self.assertEqual(td.set_ops, [dict])
            self.assertEqual(td.data[dict], g.registry[object])
            self.assertEqual(g(l), "base")
            self.assertEqual(len(td), 2)
            self.assertEqual(td.get_ops, [])
            self.assertEqual(td.set_ops, [dict, list])
            self.assertEqual(td.data[dict], g.registry[object])
            self.assertEqual(td.data[list], g.registry[object])
            self.assertEqual(td.data[dict], td.data[list])
            self.assertEqual(g(l), "base")
            self.assertEqual(g(d), "base")
            self.assertEqual(td.get_ops, [list, dict])
            self.assertEqual(td.set_ops, [dict, list])
            g.register(list, lambda arg: "list")
            self.assertEqual(td.get_ops, [list, dict])
            self.assertEqual(len(td), 0)
            self.assertEqual(g(d), "base")
            self.assertEqual(len(td), 1)
            self.assertEqual(td.get_ops, [list, dict])
            self.assertEqual(td.set_ops, [dict, list, dict])
            self.assertEqual(td.data[dict],
                             functools._find_impl(dict, g.registry))
            self.assertEqual(g(l), "list")
            self.assertEqual(len(td), 2)
            self.assertEqual(td.get_ops, [list, dict])
            self.assertEqual(td.set_ops, [dict, list, dict, list])
            self.assertEqual(td.data[list],
                             functools._find_impl(list, g.registry))
            class X:
                pass
            c.MutableMapping.register(X)   # Will not invalidate the cache,
                                           # not using ABCs yet.
            self.assertEqual(g(d), "base")
            self.assertEqual(g(l), "list")
            self.assertEqual(td.get_ops, [list, dict, dict, list])
            self.assertEqual(td.set_ops, [dict, list, dict, list])
            g.register(c.Sized, lambda arg: "sized")
            self.assertEqual(len(td), 0)
            self.assertEqual(g(d), "sized")
            self.assertEqual(len(td), 1)
            self.assertEqual(td.get_ops, [list, dict, dict, list])
            self.assertEqual(td.set_ops, [dict, list, dict, list, dict])
            self.assertEqual(g(l), "list")
            self.assertEqual(len(td), 2)
            self.assertEqual(td.get_ops, [list, dict, dict, list])
            self.assertEqual(td.set_ops, [dict, list, dict, list, dict, list])
            self.assertEqual(g(l), "list")
            self.assertEqual(g(d), "sized")
            self.assertEqual(td.get_ops, [list, dict, dict, list, list, dict])
            self.assertEqual(td.set_ops, [dict, list, dict, list, dict, list])
            g.dispatch(list)
            g.dispatch(dict)
            self.assertEqual(td.get_ops, [list, dict, dict, list, list, dict,
                                          list, dict])
            self.assertEqual(td.set_ops, [dict, list, dict, list, dict, list])
            c.MutableSet.register(X)       # Will invalidate the cache.
            self.assertEqual(len(td), 2)   # Stale cache.
            self.assertEqual(g(l), "list")
            self.assertEqual(len(td), 1)
            g.register(c.MutableMapping, lambda arg: "mutablemapping")
            self.assertEqual(len(td), 0)
            self.assertEqual(g(d), "mutablemapping")
            self.assertEqual(len(td), 1)
            self.assertEqual(g(l), "list")
            self.assertEqual(len(td), 2)
            g.register(dict, lambda arg: "dict")
            self.assertEqual(g(d), "dict")
            self.assertEqual(g(l), "list")
            g._clear_cache()
            self.assertEqual(len(td), 0)

    def test_annotations(self):
        @functools.singledispatch
        def i(arg):
            return "base"
        @i.register
        def _(arg: collections.abc.Mapping):
            return "mapping"
        @i.register
        def _(arg: "collections.abc.Sequence"):
            return "sequence"
        self.assertEqual(i(None), "base")
        self.assertEqual(i({"a": 1}), "mapping")
        self.assertEqual(i([1, 2, 3]), "sequence")
        self.assertEqual(i((1, 2, 3)), "sequence")
        self.assertEqual(i("str"), "sequence")

        # Registering classes as callables doesn't work with annotations,
        # you need to pass the type explicitly.
        @i.register(str)
        class _:
            def __init__(self, arg):
                self.arg = arg

            def __eq__(self, other):
                return self.arg == other
        self.assertEqual(i("str"), "str")

    def test_method_register(self):
        class A:
            @functools.singledispatchmethod
            def t(self, arg):
                self.arg = "base"
            @t.register(int)
            def _(self, arg):
                self.arg = "int"
            @t.register(str)
            def _(self, arg):
                self.arg = "str"
        a = A()

        a.t(0)
        self.assertEqual(a.arg, "int")
        aa = A()
        self.assertNotHasAttr(aa, 'arg')
        a.t('')
        self.assertEqual(a.arg, "str")
        aa = A()
        self.assertNotHasAttr(aa, 'arg')
        a.t(0.0)
        self.assertEqual(a.arg, "base")
        aa = A()
        self.assertNotHasAttr(aa, 'arg')

    def test_staticmethod_register(self):
        class A:
            @functools.singledispatchmethod
            @staticmethod
            def t(arg):
                return arg
            @t.register(int)
            @staticmethod
            def _(arg):
                return isinstance(arg, int)
            @t.register(str)
            @staticmethod
            def _(arg):
                return isinstance(arg, str)
        a = A()

        self.assertTrue(A.t(0))
        self.assertTrue(A.t(''))
        self.assertEqual(A.t(0.0), 0.0)

    def test_slotted_class(self):
        class Slot:
            __slots__ = ('a', 'b')
            @functools.singledispatchmethod
            def go(self, item, arg):
                pass

            @go.register
            def _(self, item: int, arg):
                return item + arg

        s = Slot()
        self.assertEqual(s.go(1, 1), 2)

    def test_classmethod_slotted_class(self):
        class Slot:
            __slots__ = ('a', 'b')
            @functools.singledispatchmethod
            @classmethod
            def go(cls, item, arg):
                pass

            @go.register
            @classmethod
            def _(cls, item: int, arg):
                return item + arg

        s = Slot()
        self.assertEqual(s.go(1, 1), 2)
        self.assertEqual(Slot.go(1, 1), 2)

    def test_staticmethod_slotted_class(self):
        class A:
            __slots__ = ['a']
            @functools.singledispatchmethod
            @staticmethod
            def t(arg):
                return arg
            @t.register(int)
            @staticmethod
            def _(arg):
                return isinstance(arg, int)
            @t.register(str)
            @staticmethod
            def _(arg):
                return isinstance(arg, str)
        a = A()

        self.assertTrue(A.t(0))
        self.assertTrue(A.t(''))
        self.assertEqual(A.t(0.0), 0.0)
        self.assertTrue(a.t(0))
        self.assertTrue(a.t(''))
        self.assertEqual(a.t(0.0), 0.0)

    def test_assignment_behavior(self):
        # see gh-106448
        class A:
            @functools.singledispatchmethod
            def t(arg):
                return arg

        a = A()
        a.t.foo = 'bar'
        a2 = A()
        with self.assertRaises(AttributeError):
            a2.t.foo

    def test_classmethod_register(self):
        class A:
            def __init__(self, arg):
                self.arg = arg

            @functools.singledispatchmethod
            @classmethod
            def t(cls, arg):
                return cls("base")
            @t.register(int)
            @classmethod
            def _(cls, arg):
                return cls("int")
            @t.register(str)
            @classmethod
            def _(cls, arg):
                return cls("str")

        self.assertEqual(A.t(0).arg, "int")
        self.assertEqual(A.t('').arg, "str")
        self.assertEqual(A.t(0.0).arg, "base")

    def test_callable_register(self):
        class A:
            def __init__(self, arg):
                self.arg = arg

            @functools.singledispatchmethod
            @classmethod
            def t(cls, arg):
                return cls("base")

        @A.t.register(int)
        @classmethod
        def _(cls, arg):
            return cls("int")
        @A.t.register(str)
        @classmethod
        def _(cls, arg):
            return cls("str")

        self.assertEqual(A.t(0).arg, "int")
        self.assertEqual(A.t('').arg, "str")
        self.assertEqual(A.t(0.0).arg, "base")

    def test_abstractmethod_register(self):
        class Abstract(metaclass=abc.ABCMeta):

            @functools.singledispatchmethod
            @abc.abstractmethod
            def add(self, x, y):
                pass

        self.assertTrue(Abstract.add.__isabstractmethod__)
        self.assertTrue(Abstract.__dict__['add'].__isabstractmethod__)

        with self.assertRaises(TypeError):
            Abstract()

    def test_type_ann_register(self):
        class A:
            @functools.singledispatchmethod
            def t(self, arg):
                return "base"
            @t.register
            def _(self, arg: int):
                return "int"
            @t.register
            def _(self, arg: str):
                return "str"
        a = A()

        self.assertEqual(a.t(0), "int")
        self.assertEqual(a.t(''), "str")
        self.assertEqual(a.t(0.0), "base")

    def test_staticmethod_type_ann_register(self):
        class A:
            @functools.singledispatchmethod
            @staticmethod
            def t(arg):
                return arg
            @t.register
            @staticmethod
            def _(arg: int):
                return isinstance(arg, int)
            @t.register
            @staticmethod
            def _(arg: str):
                return isinstance(arg, str)
        a = A()

        self.assertTrue(A.t(0))
        self.assertTrue(A.t(''))
        self.assertEqual(A.t(0.0), 0.0)

    def test_classmethod_type_ann_register(self):
        class A:
            def __init__(self, arg):
                self.arg = arg

            @functools.singledispatchmethod
            @classmethod
            def t(cls, arg):
                return cls("base")
            @t.register
            @classmethod
            def _(cls, arg: int):
                return cls("int")
            @t.register
            @classmethod
            def _(cls, arg: str):
                return cls("str")

        self.assertEqual(A.t(0).arg, "int")
        self.assertEqual(A.t('').arg, "str")
        self.assertEqual(A.t(0.0).arg, "base")

    def test_method_wrapping_attributes(self):
        class A:
            @functools.singledispatchmethod
            def func(self, arg: int) -> str:
                """My function docstring"""
                return str(arg)
            @functools.singledispatchmethod
            @classmethod
            def cls_func(cls, arg: int) -> str:
                """My function docstring"""
                return str(arg)
            @functools.singledispatchmethod
            @staticmethod
            def static_func(arg: int) -> str:
                """My function docstring"""
                return str(arg)

        prefix = A.__qualname__ + '.'
        for meth in (
            A.func,
            A().func,
            A.cls_func,
            A().cls_func,
            A.static_func,
            A().static_func
        ):
            with self.subTest(meth=meth):
                self.assertEqual(meth.__module__, __name__)
                self.assertEqual(type(meth).__module__, 'functools')
                self.assertEqual(meth.__qualname__, prefix + meth.__name__)
                self.assertEqual(meth.__doc__,
                                 ('My function docstring'
                                  if support.HAVE_DOCSTRINGS
                                  else None))
                self.assertEqual(meth.__annotations__['arg'], int)

        self.assertEqual(A.func.__name__, 'func')
        self.assertEqual(A().func.__name__, 'func')
        self.assertEqual(A.cls_func.__name__, 'cls_func')
        self.assertEqual(A().cls_func.__name__, 'cls_func')
        self.assertEqual(A.static_func.__name__, 'static_func')
        self.assertEqual(A().static_func.__name__, 'static_func')

    def test_double_wrapped_methods(self):
        def classmethod_friendly_decorator(func):
            wrapped = func.__func__
            @classmethod
            @functools.wraps(wrapped)
            def wrapper(*args, **kwargs):
                return wrapped(*args, **kwargs)
            return wrapper

        class WithoutSingleDispatch:
            @classmethod
            @contextlib.contextmanager
            def cls_context_manager(cls, arg: int) -> str:
                try:
                    yield str(arg)
                finally:
                    return 'Done'

            @classmethod_friendly_decorator
            @classmethod
            def decorated_classmethod(cls, arg: int) -> str:
                return str(arg)

        class WithSingleDispatch:
            @functools.singledispatchmethod
            @classmethod
            @contextlib.contextmanager
            def cls_context_manager(cls, arg: int) -> str:
                """My function docstring"""
                try:
                    yield str(arg)
                finally:
                    return 'Done'

            @functools.singledispatchmethod
            @classmethod_friendly_decorator
            @classmethod
            def decorated_classmethod(cls, arg: int) -> str:
                """My function docstring"""
                return str(arg)

        # These are sanity checks
        # to test the test itself is working as expected
        with WithoutSingleDispatch.cls_context_manager(5) as foo:
            without_single_dispatch_foo = foo

        with WithSingleDispatch.cls_context_manager(5) as foo:
            single_dispatch_foo = foo

        self.assertEqual(without_single_dispatch_foo, single_dispatch_foo)
        self.assertEqual(single_dispatch_foo, '5')

        self.assertEqual(
            WithoutSingleDispatch.decorated_classmethod(5),
            WithSingleDispatch.decorated_classmethod(5)
        )

        self.assertEqual(WithSingleDispatch.decorated_classmethod(5), '5')

        # Behavioural checks now follow
        for method_name in ('cls_context_manager', 'decorated_classmethod'):
            with self.subTest(method=method_name):
                self.assertEqual(
                    getattr(WithSingleDispatch, method_name).__name__,
                    getattr(WithoutSingleDispatch, method_name).__name__
                )

                self.assertEqual(
                    getattr(WithSingleDispatch(), method_name).__name__,
                    getattr(WithoutSingleDispatch(), method_name).__name__
                )

        for meth in (
            WithSingleDispatch.cls_context_manager,
            WithSingleDispatch().cls_context_manager,
            WithSingleDispatch.decorated_classmethod,
            WithSingleDispatch().decorated_classmethod
        ):
            with self.subTest(meth=meth):
                self.assertEqual(meth.__doc__,
                                 ('My function docstring'
                                  if support.HAVE_DOCSTRINGS
                                  else None))
                self.assertEqual(meth.__annotations__['arg'], int)

        self.assertEqual(
            WithSingleDispatch.cls_context_manager.__name__,
            'cls_context_manager'
        )
        self.assertEqual(
            WithSingleDispatch().cls_context_manager.__name__,
            'cls_context_manager'
        )
        self.assertEqual(
            WithSingleDispatch.decorated_classmethod.__name__,
            'decorated_classmethod'
        )
        self.assertEqual(
            WithSingleDispatch().decorated_classmethod.__name__,
            'decorated_classmethod'
        )

    def test_invalid_registrations(self):
        msg_prefix = "Invalid first argument to `register()`: "
        msg_suffix = (
            ". Use either `@register(some_class)` or plain `@register` on an "
            "annotated function."
        )
        @functools.singledispatch
        def i(arg):
            return "base"
        with self.assertRaises(TypeError) as exc:
            @i.register(42)
            def _(arg):
                return "I annotated with a non-type"
        self.assertStartsWith(str(exc.exception), msg_prefix + "42")
        self.assertEndsWith(str(exc.exception), msg_suffix)
        with self.assertRaises(TypeError) as exc:
            @i.register
            def _(arg):
                return "I forgot to annotate"
        self.assertStartsWith(str(exc.exception), msg_prefix +
            "<function TestSingleDispatch.test_invalid_registrations.<locals>._"
        )
        self.assertEndsWith(str(exc.exception), msg_suffix)

        with self.assertRaises(TypeError) as exc:
            @i.register
            def _(arg: typing.Iterable[str]):
                # At runtime, dispatching on generics is impossible.
                # When registering implementations with singledispatch, avoid
                # types from `typing`. Instead, annotate with regular types
                # or ABCs.
                return "I annotated with a generic collection"
        self.assertStartsWith(str(exc.exception),
            "Invalid annotation for 'arg'."
        )
        self.assertEndsWith(str(exc.exception),
            'typing.Iterable[str] is not a class.'
        )

        with self.assertRaises(TypeError) as exc:
            @i.register
            def _(arg: typing.Union[int, typing.Iterable[str]]):
                return "Invalid Union"
        self.assertStartsWith(str(exc.exception),
            "Invalid annotation for 'arg'."
<<<<<<< HEAD
        ))
        self.assertTrue(str(exc.exception).endswith(
            'int | typing.Iterable[str] not all arguments are classes.'
        ))
=======
        )
        self.assertEndsWith(str(exc.exception),
            'typing.Union[int, typing.Iterable[str]] not all arguments are classes.'
        )
>>>>>>> 3a7f17c7

    def test_invalid_positional_argument(self):
        @functools.singledispatch
        def f(*args, **kwargs):
            pass
        msg = 'f requires at least 1 positional argument'
        with self.assertRaisesRegex(TypeError, msg):
            f()
        msg = 'f requires at least 1 positional argument'
        with self.assertRaisesRegex(TypeError, msg):
            f(a=1)

    def test_invalid_positional_argument_singledispatchmethod(self):
        class A:
            @functools.singledispatchmethod
            def t(self, *args, **kwargs):
                pass
        msg = 't requires at least 1 positional argument'
        with self.assertRaisesRegex(TypeError, msg):
            A().t()
        msg = 't requires at least 1 positional argument'
        with self.assertRaisesRegex(TypeError, msg):
            A().t(a=1)

    def test_union(self):
        @functools.singledispatch
        def f(arg):
            return "default"

        @f.register
        def _(arg: typing.Union[str, bytes]):
            return "typing.Union"

        @f.register
        def _(arg: int | float):
            return "types.UnionType"

        self.assertEqual(f([]), "default")
        self.assertEqual(f(""), "typing.Union")
        self.assertEqual(f(b""), "typing.Union")
        self.assertEqual(f(1), "types.UnionType")
        self.assertEqual(f(1.0), "types.UnionType")

    def test_union_conflict(self):
        @functools.singledispatch
        def f(arg):
            return "default"

        @f.register
        def _(arg: typing.Union[str, bytes]):
            return "typing.Union"

        @f.register
        def _(arg: int | str):
            return "types.UnionType"

        self.assertEqual(f([]), "default")
        self.assertEqual(f(""), "types.UnionType")  # last one wins
        self.assertEqual(f(b""), "typing.Union")
        self.assertEqual(f(1), "types.UnionType")

    def test_union_None(self):
        @functools.singledispatch
        def typing_union(arg):
            return "default"

        @typing_union.register
        def _(arg: typing.Union[str, None]):
            return "typing.Union"

        self.assertEqual(typing_union(1), "default")
        self.assertEqual(typing_union(""), "typing.Union")
        self.assertEqual(typing_union(None), "typing.Union")

        @functools.singledispatch
        def types_union(arg):
            return "default"

        @types_union.register
        def _(arg: int | None):
            return "types.UnionType"

        self.assertEqual(types_union(""), "default")
        self.assertEqual(types_union(1), "types.UnionType")
        self.assertEqual(types_union(None), "types.UnionType")

    def test_register_genericalias(self):
        @functools.singledispatch
        def f(arg):
            return "default"

        with self.assertRaisesRegex(TypeError, "Invalid first argument to "):
            f.register(list[int], lambda arg: "types.GenericAlias")
        with self.assertRaisesRegex(TypeError, "Invalid first argument to "):
            f.register(typing.List[int], lambda arg: "typing.GenericAlias")
        with self.assertRaisesRegex(TypeError, "Invalid first argument to "):
            f.register(list[int] | str, lambda arg: "types.UnionTypes(types.GenericAlias)")
        with self.assertRaisesRegex(TypeError, "Invalid first argument to "):
            f.register(typing.List[float] | bytes, lambda arg: "typing.Union[typing.GenericAlias]")

        self.assertEqual(f([1]), "default")
        self.assertEqual(f([1.0]), "default")
        self.assertEqual(f(""), "default")
        self.assertEqual(f(b""), "default")

    def test_register_genericalias_decorator(self):
        @functools.singledispatch
        def f(arg):
            return "default"

        with self.assertRaisesRegex(TypeError, "Invalid first argument to "):
            f.register(list[int])
        with self.assertRaisesRegex(TypeError, "Invalid first argument to "):
            f.register(typing.List[int])
        with self.assertRaisesRegex(TypeError, "Invalid first argument to "):
            f.register(list[int] | str)
        with self.assertRaisesRegex(TypeError, "Invalid first argument to "):
            f.register(typing.List[int] | str)

    def test_register_genericalias_annotation(self):
        @functools.singledispatch
        def f(arg):
            return "default"

        with self.assertRaisesRegex(TypeError, "Invalid annotation for 'arg'"):
            @f.register
            def _(arg: list[int]):
                return "types.GenericAlias"
        with self.assertRaisesRegex(TypeError, "Invalid annotation for 'arg'"):
            @f.register
            def _(arg: typing.List[float]):
                return "typing.GenericAlias"
        with self.assertRaisesRegex(TypeError, "Invalid annotation for 'arg'"):
            @f.register
            def _(arg: list[int] | str):
                return "types.UnionType(types.GenericAlias)"
        with self.assertRaisesRegex(TypeError, "Invalid annotation for 'arg'"):
            @f.register
            def _(arg: typing.List[float] | bytes):
                return "typing.Union[typing.GenericAlias]"

        self.assertEqual(f([1]), "default")
        self.assertEqual(f([1.0]), "default")
        self.assertEqual(f(""), "default")
        self.assertEqual(f(b""), "default")

    def test_forward_reference(self):
        @functools.singledispatch
        def f(arg, arg2=None):
            return "default"

        @f.register
        def _(arg: str, arg2: undefined = None):
            return "forward reference"

        self.assertEqual(f(1), "default")
        self.assertEqual(f(""), "forward reference")

    def test_unresolved_forward_reference(self):
        @functools.singledispatch
        def f(arg):
            return "default"

        with self.assertRaisesRegex(TypeError, "is an unresolved forward reference"):
            @f.register
            def _(arg: undefined):
                return "forward reference"

    def test_method_equal_instances(self):
        # gh-127750: Reference to self was cached
        class A:
            def __eq__(self, other):
                return True
            def __hash__(self):
                return 1
            @functools.singledispatchmethod
            def t(self, arg):
                return self

        a = A()
        b = A()
        self.assertIs(a.t(1), a)
        self.assertIs(b.t(2), b)

    def test_method_bad_hash(self):
        class A:
            def __eq__(self, other):
                raise AssertionError
            def __hash__(self):
                raise AssertionError
            @functools.singledispatchmethod
            def t(self, arg):
                pass

        # Should not raise
        A().t(1)
        hash(A().t)
        A().t == A().t

    def test_method_no_reference_loops(self):
        # gh-127750: Created a strong reference to self
        class A:
            @functools.singledispatchmethod
            def t(self, arg):
                return weakref.ref(self)

        a = A()
        r = a.t(1)
        self.assertIsNotNone(r())
        del a  # delete a after a.t
        if not support.check_impl_detail(cpython=True):
            support.gc_collect()
        self.assertIsNone(r())

        a = A()
        t = a.t
        del a # delete a before a.t
        support.gc_collect()
        r = t(1)
        self.assertIsNotNone(r())
        del t
        if not support.check_impl_detail(cpython=True):
            support.gc_collect()
        self.assertIsNone(r())

    def test_signatures(self):
        @functools.singledispatch
        def func(item, arg: int) -> str:
            return str(item)
        @func.register
        def _(item: int, arg: bytes) -> str:
            return str(item)

        self.assertEqual(str(Signature.from_callable(func)),
                         '(item, arg: int) -> str')

    def test_method_signatures(self):
        class A:
            def m(self, item, arg: int) -> str:
                return str(item)
            @classmethod
            def cm(cls, item, arg: int) -> str:
                return str(item)
            @functools.singledispatchmethod
            def func(self, item, arg: int) -> str:
                return str(item)
            @func.register
            def _(self, item, arg: bytes) -> str:
                return str(item)

            @functools.singledispatchmethod
            @classmethod
            def cls_func(cls, item, arg: int) -> str:
                return str(arg)
            @func.register
            @classmethod
            def _(cls, item, arg: bytes) -> str:
                return str(item)

            @functools.singledispatchmethod
            @staticmethod
            def static_func(item, arg: int) -> str:
                return str(arg)
            @func.register
            @staticmethod
            def _(item, arg: bytes) -> str:
                return str(item)

        self.assertEqual(str(Signature.from_callable(A.func)),
                         '(self, item, arg: int) -> str')
        self.assertEqual(str(Signature.from_callable(A().func)),
                         '(self, item, arg: int) -> str')
        self.assertEqual(str(Signature.from_callable(A.cls_func)),
                         '(cls, item, arg: int) -> str')
        self.assertEqual(str(Signature.from_callable(A.static_func)),
                         '(item, arg: int) -> str')


class CachedCostItem:
    _cost = 1

    def __init__(self):
        self.lock = py_functools.RLock()

    @py_functools.cached_property
    def cost(self):
        """The cost of the item."""
        with self.lock:
            self._cost += 1
        return self._cost


class OptionallyCachedCostItem:
    _cost = 1

    def get_cost(self):
        """The cost of the item."""
        self._cost += 1
        return self._cost

    cached_cost = py_functools.cached_property(get_cost)


class CachedCostItemWithSlots:
    __slots__ = ('_cost')

    def __init__(self):
        self._cost = 1

    @py_functools.cached_property
    def cost(self):
        raise RuntimeError('never called, slots not supported')


class TestCachedProperty(unittest.TestCase):
    def test_cached(self):
        item = CachedCostItem()
        self.assertEqual(item.cost, 2)
        self.assertEqual(item.cost, 2) # not 3

    def test_cached_attribute_name_differs_from_func_name(self):
        item = OptionallyCachedCostItem()
        self.assertEqual(item.get_cost(), 2)
        self.assertEqual(item.cached_cost, 3)
        self.assertEqual(item.get_cost(), 4)
        self.assertEqual(item.cached_cost, 3)

    def test_object_with_slots(self):
        item = CachedCostItemWithSlots()
        with self.assertRaisesRegex(
                TypeError,
                "No '__dict__' attribute on 'CachedCostItemWithSlots' instance to cache 'cost' property.",
        ):
            item.cost

    def test_immutable_dict(self):
        class MyMeta(type):
            @py_functools.cached_property
            def prop(self):
                return True

        class MyClass(metaclass=MyMeta):
            pass

        with self.assertRaisesRegex(
            TypeError,
            "The '__dict__' attribute on 'MyMeta' instance does not support item assignment for caching 'prop' property.",
        ):
            MyClass.prop

    def test_reuse_different_names(self):
        """Disallow this case because decorated function a would not be cached."""
        with self.assertRaises(TypeError) as ctx:
            class ReusedCachedProperty:
                @py_functools.cached_property
                def a(self):
                    pass

                b = a

        self.assertEqual(
            str(ctx.exception),
            str(TypeError("Cannot assign the same cached_property to two different names ('a' and 'b')."))
        )

    def test_reuse_same_name(self):
        """Reusing a cached_property on different classes under the same name is OK."""
        counter = 0

        @py_functools.cached_property
        def _cp(_self):
            nonlocal counter
            counter += 1
            return counter

        class A:
            cp = _cp

        class B:
            cp = _cp

        a = A()
        b = B()

        self.assertEqual(a.cp, 1)
        self.assertEqual(b.cp, 2)
        self.assertEqual(a.cp, 1)

    def test_set_name_not_called(self):
        cp = py_functools.cached_property(lambda s: None)
        class Foo:
            pass

        Foo.cp = cp

        with self.assertRaisesRegex(
                TypeError,
                "Cannot use cached_property instance without calling __set_name__ on it.",
        ):
            Foo().cp

    def test_access_from_class(self):
        self.assertIsInstance(CachedCostItem.cost, py_functools.cached_property)

    def test_doc(self):
        self.assertEqual(CachedCostItem.cost.__doc__,
                         ("The cost of the item."
                          if support.HAVE_DOCSTRINGS
                          else None))

    def test_module(self):
        self.assertEqual(CachedCostItem.cost.__module__, CachedCostItem.__module__)

    def test_subclass_with___set__(self):
        """Caching still works for a subclass defining __set__."""
        class readonly_cached_property(py_functools.cached_property):
            def __set__(self, obj, value):
                raise AttributeError("read only property")

        class Test:
            def __init__(self, prop):
                self._prop = prop

            @readonly_cached_property
            def prop(self):
                return self._prop

        t = Test(1)
        self.assertEqual(t.prop, 1)
        t._prop = 999
        self.assertEqual(t.prop, 1)


if __name__ == '__main__':
    unittest.main()<|MERGE_RESOLUTION|>--- conflicted
+++ resolved
@@ -3081,17 +3081,10 @@
                 return "Invalid Union"
         self.assertStartsWith(str(exc.exception),
             "Invalid annotation for 'arg'."
-<<<<<<< HEAD
-        ))
-        self.assertTrue(str(exc.exception).endswith(
-            'int | typing.Iterable[str] not all arguments are classes.'
-        ))
-=======
         )
         self.assertEndsWith(str(exc.exception),
-            'typing.Union[int, typing.Iterable[str]] not all arguments are classes.'
+            'int | typing.Iterable[str] not all arguments are classes.'
         )
->>>>>>> 3a7f17c7
 
     def test_invalid_positional_argument(self):
         @functools.singledispatch
