import contextlib
import json
import os
import os.path
import sys
import threading
from textwrap import dedent
import unittest
import time

from test import support
from test.support import import_helper
from test.support import threading_helper
from test.support import os_helper
_interpreters = import_helper.import_module('_xxsubinterpreters')
_channels = import_helper.import_module('_xxinterpchannels')
from test.support import interpreters


def _captured_script(script):
    r, w = os.pipe()
    indented = script.replace('\n', '\n                ')
    wrapped = dedent(f"""
        import contextlib
        with open({w}, 'w', encoding='utf-8') as spipe:
            with contextlib.redirect_stdout(spipe):
                {indented}
        """)
    return wrapped, open(r, encoding='utf-8')


def clean_up_interpreters():
    for interp in interpreters.list_all():
        if interp.id == 0:  # main
            continue
        try:
            interp.close()
        except RuntimeError:
            pass  # already destroyed


def _run_output(interp, request, channels=None):
    script, rpipe = _captured_script(request)
    with rpipe:
        interp.run(script, channels=channels)
        return rpipe.read()


@contextlib.contextmanager
def _running(interp):
    r, w = os.pipe()
    def run():
        interp.run(dedent(f"""
            # wait for "signal"
            with open({r}) as rpipe:
                rpipe.read()
            """))

    t = threading.Thread(target=run)
    t.start()

    yield

    with open(w, 'w') as spipe:
        spipe.write('done')
    t.join()


class TestBase(unittest.TestCase):

    def pipe(self):
        def ensure_closed(fd):
            try:
                os.close(fd)
            except OSError:
                pass
        r, w = os.pipe()
        self.addCleanup(lambda: ensure_closed(r))
        self.addCleanup(lambda: ensure_closed(w))
        return r, w

    def tearDown(self):
        clean_up_interpreters()


class CreateTests(TestBase):

    def test_in_main(self):
        interp = interpreters.create()
        self.assertIsInstance(interp, interpreters.Interpreter)
        self.assertIn(interp, interpreters.list_all())

    def test_in_thread(self):
        lock = threading.Lock()
        interp = None
        def f():
            nonlocal interp
            interp = interpreters.create()
            lock.acquire()
            lock.release()
        t = threading.Thread(target=f)
        with lock:
            t.start()
        t.join()
        self.assertIn(interp, interpreters.list_all())

    def test_in_subinterpreter(self):
        main, = interpreters.list_all()
        interp = interpreters.create()
        out = _run_output(interp, dedent("""
            from test.support import interpreters
            interp = interpreters.create()
            print(interp.id)
            """))
        interp2 = interpreters.Interpreter(int(out))
        self.assertEqual(interpreters.list_all(), [main, interp, interp2])

    def test_after_destroy_all(self):
        before = set(interpreters.list_all())
        # Create 3 subinterpreters.
        interp_lst = []
        for _ in range(3):
            interps = interpreters.create()
            interp_lst.append(interps)
        # Now destroy them.
        for interp in interp_lst:
            interp.close()
        # Finally, create another.
        interp = interpreters.create()
        self.assertEqual(set(interpreters.list_all()), before | {interp})

    def test_after_destroy_some(self):
        before = set(interpreters.list_all())
        # Create 3 subinterpreters.
        interp1 = interpreters.create()
        interp2 = interpreters.create()
        interp3 = interpreters.create()
        # Now destroy 2 of them.
        interp1.close()
        interp2.close()
        # Finally, create another.
        interp = interpreters.create()
        self.assertEqual(set(interpreters.list_all()), before | {interp3, interp})


class GetCurrentTests(TestBase):

    def test_main(self):
        main = interpreters.get_main()
        current = interpreters.get_current()
        self.assertEqual(current, main)

    def test_subinterpreter(self):
        main = _interpreters.get_main()
        interp = interpreters.create()
        out = _run_output(interp, dedent("""
            from test.support import interpreters
            cur = interpreters.get_current()
            print(cur.id)
            """))
        current = interpreters.Interpreter(int(out))
        self.assertNotEqual(current, main)


class ListAllTests(TestBase):

    def test_initial(self):
        interps = interpreters.list_all()
        self.assertEqual(1, len(interps))

    def test_after_creating(self):
        main = interpreters.get_current()
        first = interpreters.create()
        second = interpreters.create()

        ids = []
        for interp in interpreters.list_all():
            ids.append(interp.id)

        self.assertEqual(ids, [main.id, first.id, second.id])

    def test_after_destroying(self):
        main = interpreters.get_current()
        first = interpreters.create()
        second = interpreters.create()
        first.close()

        ids = []
        for interp in interpreters.list_all():
            ids.append(interp.id)

        self.assertEqual(ids, [main.id, second.id])


class TestInterpreterAttrs(TestBase):

    def test_id_type(self):
        main = interpreters.get_main()
        current = interpreters.get_current()
        interp = interpreters.create()
        self.assertIsInstance(main.id, _interpreters.InterpreterID)
        self.assertIsInstance(current.id, _interpreters.InterpreterID)
        self.assertIsInstance(interp.id, _interpreters.InterpreterID)

    def test_main_id(self):
        main = interpreters.get_main()
        self.assertEqual(main.id, 0)

    def test_custom_id(self):
        interp = interpreters.Interpreter(1)
        self.assertEqual(interp.id, 1)

        with self.assertRaises(TypeError):
            interpreters.Interpreter('1')

    def test_id_readonly(self):
        interp = interpreters.Interpreter(1)
        with self.assertRaises(AttributeError):
            interp.id = 2

    @unittest.skip('not ready yet (see bpo-32604)')
    def test_main_isolated(self):
        main = interpreters.get_main()
        self.assertFalse(main.isolated)

    @unittest.skip('not ready yet (see bpo-32604)')
    def test_subinterpreter_isolated_default(self):
        interp = interpreters.create()
        self.assertFalse(interp.isolated)

    def test_subinterpreter_isolated_explicit(self):
        interp1 = interpreters.create(isolated=True)
        interp2 = interpreters.create(isolated=False)
        self.assertTrue(interp1.isolated)
        self.assertFalse(interp2.isolated)

    @unittest.skip('not ready yet (see bpo-32604)')
    def test_custom_isolated_default(self):
        interp = interpreters.Interpreter(1)
        self.assertFalse(interp.isolated)

    def test_custom_isolated_explicit(self):
        interp1 = interpreters.Interpreter(1, isolated=True)
        interp2 = interpreters.Interpreter(1, isolated=False)
        self.assertTrue(interp1.isolated)
        self.assertFalse(interp2.isolated)

    def test_isolated_readonly(self):
        interp = interpreters.Interpreter(1)
        with self.assertRaises(AttributeError):
            interp.isolated = True

    def test_equality(self):
        interp1 = interpreters.create()
        interp2 = interpreters.create()
        self.assertEqual(interp1, interp1)
        self.assertNotEqual(interp1, interp2)


class TestInterpreterIsRunning(TestBase):

    def test_main(self):
        main = interpreters.get_main()
        self.assertTrue(main.is_running())

    @unittest.skip('Fails on FreeBSD')
    def test_subinterpreter(self):
        interp = interpreters.create()
        self.assertFalse(interp.is_running())

        with _running(interp):
            self.assertTrue(interp.is_running())
        self.assertFalse(interp.is_running())

    def test_finished(self):
        r, w = self.pipe()
        interp = interpreters.create()
        interp.run(f"""if True:
            import os
            os.write({w}, b'x')
            """)
        self.assertFalse(interp.is_running())
        self.assertEqual(os.read(r, 1), b'x')

    def test_from_subinterpreter(self):
        interp = interpreters.create()
        out = _run_output(interp, dedent(f"""
            import _xxsubinterpreters as _interpreters
            if _interpreters.is_running({interp.id}):
                print(True)
            else:
                print(False)
            """))
        self.assertEqual(out.strip(), 'True')

    def test_already_destroyed(self):
        interp = interpreters.create()
        interp.close()
        with self.assertRaises(RuntimeError):
            interp.is_running()

    def test_does_not_exist(self):
        interp = interpreters.Interpreter(1_000_000)
        with self.assertRaises(RuntimeError):
            interp.is_running()

    def test_bad_id(self):
        interp = interpreters.Interpreter(-1)
        with self.assertRaises(ValueError):
            interp.is_running()

    def test_with_only_background_threads(self):
        r_interp, w_interp = self.pipe()
        r_thread, w_thread = self.pipe()

        DONE = b'D'
        FINISHED = b'F'

        interp = interpreters.create()
        interp.run(f"""if True:
            import os
            import threading

            def task():
                v = os.read({r_thread}, 1)
                assert v == {DONE!r}
                os.write({w_interp}, {FINISHED!r})
            t = threading.Thread(target=task)
            t.start()
            """)
        self.assertFalse(interp.is_running())

        os.write(w_thread, DONE)
        interp.run('t.join()')
        self.assertEqual(os.read(r_interp, 1), FINISHED)


class TestInterpreterClose(TestBase):

    def test_basic(self):
        main = interpreters.get_main()
        interp1 = interpreters.create()
        interp2 = interpreters.create()
        interp3 = interpreters.create()
        self.assertEqual(set(interpreters.list_all()),
                         {main, interp1, interp2, interp3})
        interp2.close()
        self.assertEqual(set(interpreters.list_all()),
                         {main, interp1, interp3})

    def test_all(self):
        before = set(interpreters.list_all())
        interps = set()
        for _ in range(3):
            interp = interpreters.create()
            interps.add(interp)
        self.assertEqual(set(interpreters.list_all()), before | interps)
        for interp in interps:
            interp.close()
        self.assertEqual(set(interpreters.list_all()), before)

    def test_main(self):
        main, = interpreters.list_all()
        with self.assertRaises(RuntimeError):
            main.close()

        def f():
            with self.assertRaises(RuntimeError):
                main.close()

        t = threading.Thread(target=f)
        t.start()
        t.join()

    def test_already_destroyed(self):
        interp = interpreters.create()
        interp.close()
        with self.assertRaises(RuntimeError):
            interp.close()

    def test_does_not_exist(self):
        interp = interpreters.Interpreter(1_000_000)
        with self.assertRaises(RuntimeError):
            interp.close()

    def test_bad_id(self):
        interp = interpreters.Interpreter(-1)
        with self.assertRaises(ValueError):
            interp.close()

    def test_from_current(self):
        main, = interpreters.list_all()
        interp = interpreters.create()
        out = _run_output(interp, dedent(f"""
            from test.support import interpreters
            interp = interpreters.Interpreter({int(interp.id)})
            try:
                interp.close()
            except RuntimeError:
                print('failed')
            """))
        self.assertEqual(out.strip(), 'failed')
        self.assertEqual(set(interpreters.list_all()), {main, interp})

    def test_from_sibling(self):
        main, = interpreters.list_all()
        interp1 = interpreters.create()
        interp2 = interpreters.create()
        self.assertEqual(set(interpreters.list_all()),
                         {main, interp1, interp2})
        interp1.run(dedent(f"""
            from test.support import interpreters
            interp2 = interpreters.Interpreter(int({interp2.id}))
            interp2.close()
            interp3 = interpreters.create()
            interp3.close()
            """))
        self.assertEqual(set(interpreters.list_all()), {main, interp1})

    def test_from_other_thread(self):
        interp = interpreters.create()
        def f():
            interp.close()

        t = threading.Thread(target=f)
        t.start()
        t.join()

    @unittest.skip('Fails on FreeBSD')
    def test_still_running(self):
        main, = interpreters.list_all()
        interp = interpreters.create()
        with _running(interp):
            with self.assertRaises(RuntimeError):
                interp.close()
            self.assertTrue(interp.is_running())

    def test_subthreads_still_running(self):
        r_interp, w_interp = self.pipe()
        r_thread, w_thread = self.pipe()

        FINISHED = b'F'

        interp = interpreters.create()
        interp.run(f"""if True:
            import os
            import threading
            import time

            done = False

            def notify_fini():
                global done
                done = True
                t.join()
            threading._register_atexit(notify_fini)

            def task():
                while not done:
                    time.sleep(0.1)
                os.write({w_interp}, {FINISHED!r})
            t = threading.Thread(target=task)
            t.start()
            """)
        interp.close()

        self.assertEqual(os.read(r_interp, 1), FINISHED)


class TestInterpreterRun(TestBase):

    def test_success(self):
        interp = interpreters.create()
        script, file = _captured_script('print("it worked!", end="")')
        with file:
            interp.run(script)
            out = file.read()

        self.assertEqual(out, 'it worked!')

    def test_in_thread(self):
        interp = interpreters.create()
        script, file = _captured_script('print("it worked!", end="")')
        with file:
            def f():
                interp.run(script)

            t = threading.Thread(target=f)
            t.start()
            t.join()
            out = file.read()

        self.assertEqual(out, 'it worked!')

    @support.requires_fork()
    def test_fork(self):
        interp = interpreters.create()
        import tempfile
        with tempfile.NamedTemporaryFile('w+', encoding='utf-8') as file:
            file.write('')
            file.flush()

            expected = 'spam spam spam spam spam'
            script = dedent(f"""
                import os
                try:
                    os.fork()
                except RuntimeError:
                    with open('{file.name}', 'w', encoding='utf-8') as out:
                        out.write('{expected}')
                """)
            interp.run(script)

            file.seek(0)
            content = file.read()
            self.assertEqual(content, expected)

    @unittest.skip('Fails on FreeBSD')
    def test_already_running(self):
        interp = interpreters.create()
        with _running(interp):
            with self.assertRaises(RuntimeError):
                interp.run('print("spam")')

    def test_does_not_exist(self):
        interp = interpreters.Interpreter(1_000_000)
        with self.assertRaises(RuntimeError):
            interp.run('print("spam")')

    def test_bad_id(self):
        interp = interpreters.Interpreter(-1)
        with self.assertRaises(ValueError):
            interp.run('print("spam")')

    def test_bad_script(self):
        interp = interpreters.create()
        with self.assertRaises(TypeError):
            interp.run(10)

    def test_bytes_for_script(self):
        interp = interpreters.create()
        with self.assertRaises(TypeError):
            interp.run(b'print("spam")')

    def test_with_background_threads_still_running(self):
        r_interp, w_interp = self.pipe()
        r_thread, w_thread = self.pipe()

        RAN = b'R'
        DONE = b'D'
        FINISHED = b'F'

        interp = interpreters.create()
        interp.run(f"""if True:
            import os
            import threading

            def task():
                v = os.read({r_thread}, 1)
                assert v == {DONE!r}
                os.write({w_interp}, {FINISHED!r})
            t = threading.Thread(target=task)
            t.start()
            os.write({w_interp}, {RAN!r})
            """)
        interp.run(f"""if True:
            os.write({w_interp}, {RAN!r})
            """)

        os.write(w_thread, DONE)
        interp.run('t.join()')
        self.assertEqual(os.read(r_interp, 1), RAN)
        self.assertEqual(os.read(r_interp, 1), RAN)
        self.assertEqual(os.read(r_interp, 1), FINISHED)

    # test_xxsubinterpreters covers the remaining Interpreter.run() behavior.


class StressTests(TestBase):

    # In these tests we generally want a lot of interpreters,
    # but not so many that any test takes too long.

    @support.requires_resource('cpu')
    def test_create_many_sequential(self):
        alive = []
        for _ in range(100):
            interp = interpreters.create()
            alive.append(interp)

    @support.requires_resource('cpu')
    def test_create_many_threaded(self):
        alive = []
        def task():
            interp = interpreters.create()
            alive.append(interp)
        threads = (threading.Thread(target=task) for _ in range(200))
        with threading_helper.start_threads(threads):
            pass


class StartupTests(TestBase):

    # We want to ensure the initial state of subinterpreters
    # matches expectations.

    _subtest_count = 0

    @contextlib.contextmanager
    def subTest(self, *args):
        with super().subTest(*args) as ctx:
            self._subtest_count += 1
            try:
                yield ctx
            finally:
                if self._debugged_in_subtest:
                    if self._subtest_count == 1:
                        # The first subtest adds a leading newline, so we
                        # compensate here by not printing a trailing newline.
                        print('### end subtest debug ###', end='')
                    else:
                        print('### end subtest debug ###')
                self._debugged_in_subtest = False

    def debug(self, msg, *, header=None):
        if header:
            self._debug(f'--- {header} ---')
            if msg:
                if msg.endswith(os.linesep):
                    self._debug(msg[:-len(os.linesep)])
                else:
                    self._debug(msg)
                    self._debug('<no newline>')
            self._debug('------')
        else:
            self._debug(msg)

    _debugged = False
    _debugged_in_subtest = False
    def _debug(self, msg):
        if not self._debugged:
            print()
            self._debugged = True
        if self._subtest is not None:
            if True:
                if not self._debugged_in_subtest:
                    self._debugged_in_subtest = True
                    print('### start subtest debug ###')
                print(msg)
        else:
            print(msg)

    def create_temp_dir(self):
        import tempfile
        tmp = tempfile.mkdtemp(prefix='test_interpreters_')
        tmp = os.path.realpath(tmp)
        self.addCleanup(os_helper.rmtree, tmp)
        return tmp

    def write_script(self, *path, text):
        filename = os.path.join(*path)
        dirname = os.path.dirname(filename)
        if dirname:
            os.makedirs(dirname, exist_ok=True)
        with open(filename, 'w', encoding='utf-8') as outfile:
            outfile.write(dedent(text))
        return filename

    @support.requires_subprocess()
    def run_python(self, argv, *, cwd=None):
        # This method is inspired by
        # EmbeddingTestsMixin.run_embedded_interpreter() in test_embed.py.
        import shlex
        import subprocess
        if isinstance(argv, str):
            argv = shlex.split(argv)
        argv = [sys.executable, *argv]
        try:
            proc = subprocess.run(
                argv,
                cwd=cwd,
                capture_output=True,
                text=True,
            )
        except Exception as exc:
            self.debug(f'# cmd: {shlex.join(argv)}')
            if isinstance(exc, FileNotFoundError) and not exc.filename:
                if os.path.exists(argv[0]):
                    exists = 'exists'
                else:
                    exists = 'does not exist'
                self.debug(f'{argv[0]} {exists}')
            raise  # re-raise
        assert proc.stderr == '' or proc.returncode != 0, proc.stderr
        if proc.returncode != 0 and support.verbose:
            self.debug(f'# python3 {shlex.join(argv[1:])} failed:')
            self.debug(proc.stdout, header='stdout')
            self.debug(proc.stderr, header='stderr')
        self.assertEqual(proc.returncode, 0)
        self.assertEqual(proc.stderr, '')
        return proc.stdout

    def test_sys_path_0(self):
        # The main interpreter's sys.path[0] should be used by subinterpreters.
        script = '''
            import sys
            from test.support import interpreters

            orig = sys.path[0]

            interp = interpreters.create()
            interp.run(f"""if True:
                import json
                import sys
                print(json.dumps({{
                    'main': {orig!r},
                    'sub': sys.path[0],
                }}, indent=4), flush=True)
                """)
            '''
        # <tmp>/
        #   pkg/
        #     __init__.py
        #     __main__.py
        #     script.py
        #   script.py
        cwd = self.create_temp_dir()
        self.write_script(cwd, 'pkg', '__init__.py', text='')
        self.write_script(cwd, 'pkg', '__main__.py', text=script)
        self.write_script(cwd, 'pkg', 'script.py', text=script)
        self.write_script(cwd, 'script.py', text=script)

        cases = [
            ('script.py', cwd),
            ('-m script', cwd),
            ('-m pkg', cwd),
            ('-m pkg.script', cwd),
            ('-c "import script"', ''),
        ]
        for argv, expected in cases:
            with self.subTest(f'python3 {argv}'):
                out = self.run_python(argv, cwd=cwd)
                data = json.loads(out)
                sp0_main, sp0_sub = data['main'], data['sub']
                self.assertEqual(sp0_sub, sp0_main)
                self.assertEqual(sp0_sub, expected)
        # XXX Also check them all with the -P cmdline flag?


class FinalizationTests(TestBase):

    def test_gh_109793(self):
        import subprocess
        argv = [sys.executable, '-c', '''if True:
            import _xxsubinterpreters as _interpreters
            interpid = _interpreters.create()
            raise Exception
            ''']
        proc = subprocess.run(argv, capture_output=True, text=True)
        self.assertIn('Traceback', proc.stderr)
        if proc.returncode == 0 and support.verbose:
            print()
            print("--- cmd unexpected succeeded ---")
            print(f"stdout:\n{proc.stdout}")
            print(f"stderr:\n{proc.stderr}")
            print("------")
        self.assertEqual(proc.returncode, 1)


class TestIsShareable(TestBase):

    def test_default_shareables(self):
        shareables = [
                # singletons
                None,
                # builtin objects
                b'spam',
                'spam',
                10,
                -10,
<<<<<<< HEAD
                True,
                False,
=======
                100.0,
>>>>>>> cde1071b
                ]
        for obj in shareables:
            with self.subTest(obj):
                shareable = interpreters.is_shareable(obj)
                self.assertTrue(shareable)

    def test_not_shareable(self):
        class Cheese:
            def __init__(self, name):
                self.name = name
            def __str__(self):
                return self.name

        class SubBytes(bytes):
            """A subclass of a shareable type."""

        not_shareables = [
                # singletons
                NotImplemented,
                ...,
                # builtin types and objects
                type,
                object,
                object(),
                Exception(),
                # user-defined types and objects
                Cheese,
                Cheese('Wensleydale'),
                SubBytes(b'spam'),
                ]
        for obj in not_shareables:
            with self.subTest(repr(obj)):
                self.assertFalse(
                    interpreters.is_shareable(obj))


class TestChannels(TestBase):

    def test_create(self):
        r, s = interpreters.create_channel()
        self.assertIsInstance(r, interpreters.RecvChannel)
        self.assertIsInstance(s, interpreters.SendChannel)

    def test_list_all(self):
        self.assertEqual(interpreters.list_all_channels(), [])
        created = set()
        for _ in range(3):
            ch = interpreters.create_channel()
            created.add(ch)
        after = set(interpreters.list_all_channels())
        self.assertEqual(after, created)

    def test_shareable(self):
        rch, sch = interpreters.create_channel()

        self.assertTrue(
            interpreters.is_shareable(rch))
        self.assertTrue(
            interpreters.is_shareable(sch))

        sch.send_nowait(rch)
        sch.send_nowait(sch)
        rch2 = rch.recv()
        sch2 = rch.recv()

        self.assertEqual(rch2, rch)
        self.assertEqual(sch2, sch)

    def test_is_closed(self):
        rch, sch = interpreters.create_channel()
        rbefore = rch.is_closed
        sbefore = sch.is_closed
        rch.close()
        rafter = rch.is_closed
        safter = sch.is_closed

        self.assertFalse(rbefore)
        self.assertFalse(sbefore)
        self.assertTrue(rafter)
        self.assertTrue(safter)


class TestRecvChannelAttrs(TestBase):

    def test_id_type(self):
        rch, _ = interpreters.create_channel()
        self.assertIsInstance(rch.id, _channels.ChannelID)

    def test_custom_id(self):
        rch = interpreters.RecvChannel(1)
        self.assertEqual(rch.id, 1)

        with self.assertRaises(TypeError):
            interpreters.RecvChannel('1')

    def test_id_readonly(self):
        rch = interpreters.RecvChannel(1)
        with self.assertRaises(AttributeError):
            rch.id = 2

    def test_equality(self):
        ch1, _ = interpreters.create_channel()
        ch2, _ = interpreters.create_channel()
        self.assertEqual(ch1, ch1)
        self.assertNotEqual(ch1, ch2)


class TestSendChannelAttrs(TestBase):

    def test_id_type(self):
        _, sch = interpreters.create_channel()
        self.assertIsInstance(sch.id, _channels.ChannelID)

    def test_custom_id(self):
        sch = interpreters.SendChannel(1)
        self.assertEqual(sch.id, 1)

        with self.assertRaises(TypeError):
            interpreters.SendChannel('1')

    def test_id_readonly(self):
        sch = interpreters.SendChannel(1)
        with self.assertRaises(AttributeError):
            sch.id = 2

    def test_equality(self):
        _, ch1 = interpreters.create_channel()
        _, ch2 = interpreters.create_channel()
        self.assertEqual(ch1, ch1)
        self.assertNotEqual(ch1, ch2)


class TestSendRecv(TestBase):

    def test_send_recv_main(self):
        r, s = interpreters.create_channel()
        orig = b'spam'
        s.send_nowait(orig)
        obj = r.recv()

        self.assertEqual(obj, orig)
        self.assertIsNot(obj, orig)

    def test_send_recv_same_interpreter(self):
        interp = interpreters.create()
        interp.run(dedent("""
            from test.support import interpreters
            r, s = interpreters.create_channel()
            orig = b'spam'
            s.send_nowait(orig)
            obj = r.recv()
            assert obj == orig, 'expected: obj == orig'
            assert obj is not orig, 'expected: obj is not orig'
            """))

    @unittest.skip('broken (see BPO-...)')
    def test_send_recv_different_interpreters(self):
        r1, s1 = interpreters.create_channel()
        r2, s2 = interpreters.create_channel()
        orig1 = b'spam'
        s1.send_nowait(orig1)
        out = _run_output(
            interpreters.create(),
            dedent(f"""
                obj1 = r.recv()
                assert obj1 == b'spam', 'expected: obj1 == orig1'
                # When going to another interpreter we get a copy.
                assert id(obj1) != {id(orig1)}, 'expected: obj1 is not orig1'
                orig2 = b'eggs'
                print(id(orig2))
                s.send_nowait(orig2)
                """),
            channels=dict(r=r1, s=s2),
            )
        obj2 = r2.recv()

        self.assertEqual(obj2, b'eggs')
        self.assertNotEqual(id(obj2), int(out))

    def test_send_recv_different_threads(self):
        r, s = interpreters.create_channel()

        def f():
            while True:
                try:
                    obj = r.recv()
                    break
                except interpreters.ChannelEmptyError:
                    time.sleep(0.1)
            s.send(obj)
        t = threading.Thread(target=f)
        t.start()

        orig = b'spam'
        s.send(orig)
        obj = r.recv()
        t.join()

        self.assertEqual(obj, orig)
        self.assertIsNot(obj, orig)

    def test_send_recv_nowait_main(self):
        r, s = interpreters.create_channel()
        orig = b'spam'
        s.send_nowait(orig)
        obj = r.recv_nowait()

        self.assertEqual(obj, orig)
        self.assertIsNot(obj, orig)

    def test_send_recv_nowait_main_with_default(self):
        r, _ = interpreters.create_channel()
        obj = r.recv_nowait(None)

        self.assertIsNone(obj)

    def test_send_recv_nowait_same_interpreter(self):
        interp = interpreters.create()
        interp.run(dedent("""
            from test.support import interpreters
            r, s = interpreters.create_channel()
            orig = b'spam'
            s.send_nowait(orig)
            obj = r.recv_nowait()
            assert obj == orig, 'expected: obj == orig'
            # When going back to the same interpreter we get the same object.
            assert obj is not orig, 'expected: obj is not orig'
            """))

    @unittest.skip('broken (see BPO-...)')
    def test_send_recv_nowait_different_interpreters(self):
        r1, s1 = interpreters.create_channel()
        r2, s2 = interpreters.create_channel()
        orig1 = b'spam'
        s1.send_nowait(orig1)
        out = _run_output(
            interpreters.create(),
            dedent(f"""
                obj1 = r.recv_nowait()
                assert obj1 == b'spam', 'expected: obj1 == orig1'
                # When going to another interpreter we get a copy.
                assert id(obj1) != {id(orig1)}, 'expected: obj1 is not orig1'
                orig2 = b'eggs'
                print(id(orig2))
                s.send_nowait(orig2)
                """),
            channels=dict(r=r1, s=s2),
            )
        obj2 = r2.recv_nowait()

        self.assertEqual(obj2, b'eggs')
        self.assertNotEqual(id(obj2), int(out))

    def test_recv_timeout(self):
        r, _ = interpreters.create_channel()
        with self.assertRaises(TimeoutError):
            r.recv(timeout=1)

    def test_recv_channel_does_not_exist(self):
        ch = interpreters.RecvChannel(1_000_000)
        with self.assertRaises(interpreters.ChannelNotFoundError):
            ch.recv()

    def test_send_channel_does_not_exist(self):
        ch = interpreters.SendChannel(1_000_000)
        with self.assertRaises(interpreters.ChannelNotFoundError):
            ch.send(b'spam')

    def test_recv_nowait_channel_does_not_exist(self):
        ch = interpreters.RecvChannel(1_000_000)
        with self.assertRaises(interpreters.ChannelNotFoundError):
            ch.recv_nowait()

    def test_send_nowait_channel_does_not_exist(self):
        ch = interpreters.SendChannel(1_000_000)
        with self.assertRaises(interpreters.ChannelNotFoundError):
            ch.send_nowait(b'spam')

    def test_recv_nowait_empty(self):
        ch, _ = interpreters.create_channel()
        with self.assertRaises(interpreters.ChannelEmptyError):
            ch.recv_nowait()

    def test_recv_nowait_default(self):
        default = object()
        rch, sch = interpreters.create_channel()
        obj1 = rch.recv_nowait(default)
        sch.send_nowait(None)
        sch.send_nowait(1)
        sch.send_nowait(b'spam')
        sch.send_nowait(b'eggs')
        obj2 = rch.recv_nowait(default)
        obj3 = rch.recv_nowait(default)
        obj4 = rch.recv_nowait()
        obj5 = rch.recv_nowait(default)
        obj6 = rch.recv_nowait(default)

        self.assertIs(obj1, default)
        self.assertIs(obj2, None)
        self.assertEqual(obj3, 1)
        self.assertEqual(obj4, b'spam')
        self.assertEqual(obj5, b'eggs')
        self.assertIs(obj6, default)

    def test_send_buffer(self):
        buf = bytearray(b'spamspamspam')
        obj = None
        rch, sch = interpreters.create_channel()

        def f():
            nonlocal obj
            while True:
                try:
                    obj = rch.recv()
                    break
                except interpreters.ChannelEmptyError:
                    time.sleep(0.1)
        t = threading.Thread(target=f)
        t.start()

        sch.send_buffer(buf)
        t.join()

        self.assertIsNot(obj, buf)
        self.assertIsInstance(obj, memoryview)
        self.assertEqual(obj, buf)

        buf[4:8] = b'eggs'
        self.assertEqual(obj, buf)
        obj[4:8] = b'ham.'
        self.assertEqual(obj, buf)

    def test_send_buffer_nowait(self):
        buf = bytearray(b'spamspamspam')
        rch, sch = interpreters.create_channel()
        sch.send_buffer_nowait(buf)
        obj = rch.recv()

        self.assertIsNot(obj, buf)
        self.assertIsInstance(obj, memoryview)
        self.assertEqual(obj, buf)

        buf[4:8] = b'eggs'
        self.assertEqual(obj, buf)
        obj[4:8] = b'ham.'
        self.assertEqual(obj, buf)<|MERGE_RESOLUTION|>--- conflicted
+++ resolved
@@ -778,12 +778,9 @@
                 'spam',
                 10,
                 -10,
-<<<<<<< HEAD
                 True,
                 False,
-=======
                 100.0,
->>>>>>> cde1071b
                 ]
         for obj in shareables:
             with self.subTest(obj):
