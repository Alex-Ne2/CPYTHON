import inspect
import ntpath
import os
import string
import subprocess
import sys
import unittest
import warnings
from ntpath import ALLOW_MISSING
from test import support
<<<<<<< HEAD
from test.support import os_helper
=======
from test.support import TestFailed, cpython_only, os_helper
>>>>>>> c23eec29
from test.support.os_helper import FakePath
from test import test_genericpath
from tempfile import TemporaryFile


try:
    import nt
except ImportError:
    # Most tests can complete without the nt module,
    # but for those that require it we import here.
    nt = None

try:
    ntpath._getfinalpathname
except AttributeError:
    HAVE_GETFINALPATHNAME = False
else:
    HAVE_GETFINALPATHNAME = True

try:
    import ctypes
except ImportError:
    HAVE_GETSHORTPATHNAME = False
else:
    HAVE_GETSHORTPATHNAME = True
    def _getshortpathname(path):
        GSPN = ctypes.WinDLL("kernel32", use_last_error=True).GetShortPathNameW
        GSPN.argtypes = [ctypes.c_wchar_p, ctypes.c_wchar_p, ctypes.c_uint32]
        GSPN.restype = ctypes.c_uint32
        result_len = GSPN(path, None, 0)
        if not result_len:
            raise OSError("failed to get short path name 0x{:08X}"
                          .format(ctypes.get_last_error()))
        result = ctypes.create_unicode_buffer(result_len)
        result_len = GSPN(path, result, result_len)
        return result[:result_len]

def _norm(path):
    if isinstance(path, (bytes, str, os.PathLike)):
        return ntpath.normcase(os.fsdecode(path))
    elif hasattr(path, "__iter__"):
        return tuple(ntpath.normcase(os.fsdecode(p)) for p in path)
    return path


def tester(fn, wantResult):
    fn = fn.replace("\\", "\\\\")
    gotResult = eval(fn)
    if wantResult != gotResult and _norm(wantResult) != _norm(gotResult):
        raise support.TestFailed("%s should return: %s but returned: %s" \
              %(str(fn), str(wantResult), str(gotResult)))

    # then with bytes
    fn = fn.replace("('", "(b'")
    fn = fn.replace('("', '(b"')
    fn = fn.replace("['", "[b'")
    fn = fn.replace('["', '[b"')
    fn = fn.replace(", '", ", b'")
    fn = fn.replace(', "', ', b"')
    fn = os.fsencode(fn).decode('latin1')
    fn = fn.encode('ascii', 'backslashreplace').decode('ascii')
    with warnings.catch_warnings():
        warnings.simplefilter("ignore", DeprecationWarning)
        gotResult = eval(fn)
    if _norm(wantResult) != _norm(gotResult):
        raise support.TestFailed("%s should return: %s but returned: %s" \
              %(str(fn), str(wantResult), repr(gotResult)))


def _parameterize(*parameters):
    return support.subTests('kwargs', parameters, _do_cleanups=True)


class NtpathTestCase(unittest.TestCase):
    def assertPathEqual(self, path1, path2):
        if path1 == path2 or _norm(path1) == _norm(path2):
            return
        self.assertEqual(path1, path2)

    def assertPathIn(self, path, pathset):
        self.assertIn(_norm(path), _norm(pathset))


class TestNtpath(NtpathTestCase):
    def test_splitext(self):
        tester('ntpath.splitext("foo.ext")', ('foo', '.ext'))
        tester('ntpath.splitext("/foo/foo.ext")', ('/foo/foo', '.ext'))
        tester('ntpath.splitext(".ext")', ('.ext', ''))
        tester('ntpath.splitext("\\foo.ext\\foo")', ('\\foo.ext\\foo', ''))
        tester('ntpath.splitext("foo.ext\\")', ('foo.ext\\', ''))
        tester('ntpath.splitext("")', ('', ''))
        tester('ntpath.splitext("foo.bar.ext")', ('foo.bar', '.ext'))
        tester('ntpath.splitext("xx/foo.bar.ext")', ('xx/foo.bar', '.ext'))
        tester('ntpath.splitext("xx\\foo.bar.ext")', ('xx\\foo.bar', '.ext'))
        tester('ntpath.splitext("c:a/b\\c.d")', ('c:a/b\\c', '.d'))

    def test_splitdrive(self):
        tester("ntpath.splitdrive('')", ('', ''))
        tester("ntpath.splitdrive('foo')", ('', 'foo'))
        tester("ntpath.splitdrive('foo\\bar')", ('', 'foo\\bar'))
        tester("ntpath.splitdrive('foo/bar')", ('', 'foo/bar'))
        tester("ntpath.splitdrive('\\')", ('', '\\'))
        tester("ntpath.splitdrive('/')", ('', '/'))
        tester("ntpath.splitdrive('\\foo\\bar')", ('', '\\foo\\bar'))
        tester("ntpath.splitdrive('/foo/bar')", ('', '/foo/bar'))
        tester('ntpath.splitdrive("c:foo\\bar")', ('c:', 'foo\\bar'))
        tester('ntpath.splitdrive("c:foo/bar")', ('c:', 'foo/bar'))
        tester('ntpath.splitdrive("c:\\foo\\bar")', ('c:', '\\foo\\bar'))
        tester('ntpath.splitdrive("c:/foo/bar")', ('c:', '/foo/bar'))
        tester("ntpath.splitdrive('\\\\')", ('\\\\', ''))
        tester("ntpath.splitdrive('//')", ('//', ''))
        tester('ntpath.splitdrive("\\\\conky\\mountpoint\\foo\\bar")',
               ('\\\\conky\\mountpoint', '\\foo\\bar'))
        tester('ntpath.splitdrive("//conky/mountpoint/foo/bar")',
               ('//conky/mountpoint', '/foo/bar'))
        tester('ntpath.splitdrive("\\\\?\\UNC\\server\\share\\dir")',
               ("\\\\?\\UNC\\server\\share", "\\dir"))
        tester('ntpath.splitdrive("//?/UNC/server/share/dir")',
               ("//?/UNC/server/share", "/dir"))

    def test_splitdrive_invalid_paths(self):
        splitdrive = ntpath.splitdrive
        self.assertEqual(splitdrive('\\\\ser\x00ver\\sha\x00re\\di\x00r'),
                         ('\\\\ser\x00ver\\sha\x00re', '\\di\x00r'))
        self.assertEqual(splitdrive(b'\\\\ser\x00ver\\sha\x00re\\di\x00r'),
                         (b'\\\\ser\x00ver\\sha\x00re', b'\\di\x00r'))
        self.assertEqual(splitdrive("\\\\\udfff\\\udffe\\\udffd"),
                         ('\\\\\udfff\\\udffe', '\\\udffd'))
        if sys.platform == 'win32':
            self.assertRaises(UnicodeDecodeError, splitdrive, b'\\\\\xff\\share\\dir')
            self.assertRaises(UnicodeDecodeError, splitdrive, b'\\\\server\\\xff\\dir')
            self.assertRaises(UnicodeDecodeError, splitdrive, b'\\\\server\\share\\\xff')
        else:
            self.assertEqual(splitdrive(b'\\\\\xff\\\xfe\\\xfd'),
                             (b'\\\\\xff\\\xfe', b'\\\xfd'))

    def test_splitroot(self):
        tester("ntpath.splitroot('')", ('', '', ''))
        tester("ntpath.splitroot('foo')", ('', '', 'foo'))
        tester("ntpath.splitroot('foo\\bar')", ('', '', 'foo\\bar'))
        tester("ntpath.splitroot('foo/bar')", ('', '', 'foo/bar'))
        tester("ntpath.splitroot('\\')", ('', '\\', ''))
        tester("ntpath.splitroot('/')", ('', '/', ''))
        tester("ntpath.splitroot('\\foo\\bar')", ('', '\\', 'foo\\bar'))
        tester("ntpath.splitroot('/foo/bar')", ('', '/', 'foo/bar'))
        tester('ntpath.splitroot("c:foo\\bar")', ('c:', '', 'foo\\bar'))
        tester('ntpath.splitroot("c:foo/bar")', ('c:', '', 'foo/bar'))
        tester('ntpath.splitroot("c:\\foo\\bar")', ('c:', '\\', 'foo\\bar'))
        tester('ntpath.splitroot("c:/foo/bar")', ('c:', '/', 'foo/bar'))

        # Redundant slashes are not included in the root.
        tester("ntpath.splitroot('c:\\\\a')", ('c:', '\\', '\\a'))
        tester("ntpath.splitroot('c:\\\\\\a/b')", ('c:', '\\', '\\\\a/b'))

        # Mixed path separators.
        tester("ntpath.splitroot('c:/\\')", ('c:', '/', '\\'))
        tester("ntpath.splitroot('c:\\/')", ('c:', '\\', '/'))
        tester("ntpath.splitroot('/\\a/b\\/\\')", ('/\\a/b', '\\', '/\\'))
        tester("ntpath.splitroot('\\/a\\b/\\/')", ('\\/a\\b', '/', '\\/'))

        # UNC paths.
        tester("ntpath.splitroot('\\\\')", ('\\\\', '', ''))
        tester("ntpath.splitroot('//')", ('//', '', ''))
        tester('ntpath.splitroot("\\\\conky\\mountpoint\\foo\\bar")',
               ('\\\\conky\\mountpoint', '\\', 'foo\\bar'))
        tester('ntpath.splitroot("//conky/mountpoint/foo/bar")',
               ('//conky/mountpoint', '/', 'foo/bar'))
        tester('ntpath.splitroot("\\\\\\conky\\mountpoint\\foo\\bar")',
            ('\\\\\\conky', '\\', 'mountpoint\\foo\\bar'))
        tester('ntpath.splitroot("///conky/mountpoint/foo/bar")',
            ('///conky', '/', 'mountpoint/foo/bar'))
        tester('ntpath.splitroot("\\\\conky\\\\mountpoint\\foo\\bar")',
               ('\\\\conky\\', '\\', 'mountpoint\\foo\\bar'))
        tester('ntpath.splitroot("//conky//mountpoint/foo/bar")',
               ('//conky/', '/', 'mountpoint/foo/bar'))

        # Issue #19911: UNC part containing U+0130
        self.assertEqual(ntpath.splitroot('//conky/MOUNTPOİNT/foo/bar'),
                         ('//conky/MOUNTPOİNT', '/', 'foo/bar'))

        # gh-81790: support device namespace, including UNC drives.
        tester('ntpath.splitroot("//?/c:")', ("//?/c:", "", ""))
        tester('ntpath.splitroot("//./c:")', ("//./c:", "", ""))
        tester('ntpath.splitroot("//?/c:/")', ("//?/c:", "/", ""))
        tester('ntpath.splitroot("//?/c:/dir")', ("//?/c:", "/", "dir"))
        tester('ntpath.splitroot("//?/UNC")', ("//?/UNC", "", ""))
        tester('ntpath.splitroot("//?/UNC/")', ("//?/UNC/", "", ""))
        tester('ntpath.splitroot("//?/UNC/server/")', ("//?/UNC/server/", "", ""))
        tester('ntpath.splitroot("//?/UNC/server/share")', ("//?/UNC/server/share", "", ""))
        tester('ntpath.splitroot("//?/UNC/server/share/dir")', ("//?/UNC/server/share", "/", "dir"))
        tester('ntpath.splitroot("//?/VOLUME{00000000-0000-0000-0000-000000000000}/spam")',
               ('//?/VOLUME{00000000-0000-0000-0000-000000000000}', '/', 'spam'))
        tester('ntpath.splitroot("//?/BootPartition/")', ("//?/BootPartition", "/", ""))
        tester('ntpath.splitroot("//./BootPartition/")', ("//./BootPartition", "/", ""))
        tester('ntpath.splitroot("//./PhysicalDrive0")', ("//./PhysicalDrive0", "", ""))
        tester('ntpath.splitroot("//./nul")', ("//./nul", "", ""))

        tester('ntpath.splitroot("\\\\?\\c:")', ("\\\\?\\c:", "", ""))
        tester('ntpath.splitroot("\\\\.\\c:")', ("\\\\.\\c:", "", ""))
        tester('ntpath.splitroot("\\\\?\\c:\\")', ("\\\\?\\c:", "\\", ""))
        tester('ntpath.splitroot("\\\\?\\c:\\dir")', ("\\\\?\\c:", "\\", "dir"))
        tester('ntpath.splitroot("\\\\?\\UNC")', ("\\\\?\\UNC", "", ""))
        tester('ntpath.splitroot("\\\\?\\UNC\\")', ("\\\\?\\UNC\\", "", ""))
        tester('ntpath.splitroot("\\\\?\\UNC\\server\\")', ("\\\\?\\UNC\\server\\", "", ""))
        tester('ntpath.splitroot("\\\\?\\UNC\\server\\share")',
               ("\\\\?\\UNC\\server\\share", "", ""))
        tester('ntpath.splitroot("\\\\?\\UNC\\server\\share\\dir")',
               ("\\\\?\\UNC\\server\\share", "\\", "dir"))
        tester('ntpath.splitroot("\\\\?\\VOLUME{00000000-0000-0000-0000-000000000000}\\spam")',
               ('\\\\?\\VOLUME{00000000-0000-0000-0000-000000000000}', '\\', 'spam'))
        tester('ntpath.splitroot("\\\\?\\BootPartition\\")', ("\\\\?\\BootPartition", "\\", ""))
        tester('ntpath.splitroot("\\\\.\\BootPartition\\")', ("\\\\.\\BootPartition", "\\", ""))
        tester('ntpath.splitroot("\\\\.\\PhysicalDrive0")', ("\\\\.\\PhysicalDrive0", "", ""))
        tester('ntpath.splitroot("\\\\.\\nul")', ("\\\\.\\nul", "", ""))

        # gh-96290: support partial/invalid UNC drives
        tester('ntpath.splitroot("//")', ("//", "", ""))  # empty server & missing share
        tester('ntpath.splitroot("///")', ("///", "", ""))  # empty server & empty share
        tester('ntpath.splitroot("///y")', ("///y", "", ""))  # empty server & non-empty share
        tester('ntpath.splitroot("//x")', ("//x", "", ""))  # non-empty server & missing share
        tester('ntpath.splitroot("//x/")', ("//x/", "", ""))  # non-empty server & empty share

        # gh-101363: match GetFullPathNameW() drive letter parsing behaviour
        tester('ntpath.splitroot(" :/foo")', (" :", "/", "foo"))
        tester('ntpath.splitroot("/:/foo")', ("", "/", ":/foo"))

    def test_splitroot_invalid_paths(self):
        splitroot = ntpath.splitroot
        self.assertEqual(splitroot('\\\\ser\x00ver\\sha\x00re\\di\x00r'),
                         ('\\\\ser\x00ver\\sha\x00re', '\\', 'di\x00r'))
        self.assertEqual(splitroot(b'\\\\ser\x00ver\\sha\x00re\\di\x00r'),
                         (b'\\\\ser\x00ver\\sha\x00re', b'\\', b'di\x00r'))
        self.assertEqual(splitroot("\\\\\udfff\\\udffe\\\udffd"),
                         ('\\\\\udfff\\\udffe', '\\', '\udffd'))
        if sys.platform == 'win32':
            self.assertRaises(UnicodeDecodeError, splitroot, b'\\\\\xff\\share\\dir')
            self.assertRaises(UnicodeDecodeError, splitroot, b'\\\\server\\\xff\\dir')
            self.assertRaises(UnicodeDecodeError, splitroot, b'\\\\server\\share\\\xff')
        else:
            self.assertEqual(splitroot(b'\\\\\xff\\\xfe\\\xfd'),
                             (b'\\\\\xff\\\xfe', b'\\', b'\xfd'))

    def test_split(self):
        tester('ntpath.split("c:\\foo\\bar")', ('c:\\foo', 'bar'))
        tester('ntpath.split("\\\\conky\\mountpoint\\foo\\bar")',
               ('\\\\conky\\mountpoint\\foo', 'bar'))

        tester('ntpath.split("c:\\")', ('c:\\', ''))
        tester('ntpath.split("\\\\conky\\mountpoint\\")',
               ('\\\\conky\\mountpoint\\', ''))

        tester('ntpath.split("c:/")', ('c:/', ''))
        tester('ntpath.split("//conky/mountpoint/")', ('//conky/mountpoint/', ''))

    def test_split_invalid_paths(self):
        split = ntpath.split
        self.assertEqual(split('c:\\fo\x00o\\ba\x00r'),
                         ('c:\\fo\x00o', 'ba\x00r'))
        self.assertEqual(split(b'c:\\fo\x00o\\ba\x00r'),
                         (b'c:\\fo\x00o', b'ba\x00r'))
        self.assertEqual(split('c:\\\udfff\\\udffe'),
                         ('c:\\\udfff', '\udffe'))
        if sys.platform == 'win32':
            self.assertRaises(UnicodeDecodeError, split, b'c:\\\xff\\bar')
            self.assertRaises(UnicodeDecodeError, split, b'c:\\foo\\\xff')
        else:
            self.assertEqual(split(b'c:\\\xff\\\xfe'),
                             (b'c:\\\xff', b'\xfe'))

    def test_isabs(self):
        tester('ntpath.isabs("foo\\bar")', 0)
        tester('ntpath.isabs("foo/bar")', 0)
        tester('ntpath.isabs("c:\\")', 1)
        tester('ntpath.isabs("c:\\foo\\bar")', 1)
        tester('ntpath.isabs("c:/foo/bar")', 1)
        tester('ntpath.isabs("\\\\conky\\mountpoint\\")', 1)

        # gh-44626: paths with only a drive or root are not absolute.
        tester('ntpath.isabs("\\foo\\bar")', 0)
        tester('ntpath.isabs("/foo/bar")', 0)
        tester('ntpath.isabs("c:foo\\bar")', 0)
        tester('ntpath.isabs("c:foo/bar")', 0)

        # gh-96290: normal UNC paths and device paths without trailing backslashes
        tester('ntpath.isabs("\\\\conky\\mountpoint")', 1)
        tester('ntpath.isabs("\\\\.\\C:")', 1)

    def test_commonprefix(self):
        tester('ntpath.commonprefix(["/home/swenson/spam", "/home/swen/spam"])',
               "/home/swen")
        tester('ntpath.commonprefix(["\\home\\swen\\spam", "\\home\\swen\\eggs"])',
               "\\home\\swen\\")
        tester('ntpath.commonprefix(["/home/swen/spam", "/home/swen/spam"])',
               "/home/swen/spam")

    def test_join(self):
        tester('ntpath.join("")', '')
        tester('ntpath.join("", "", "")', '')
        tester('ntpath.join("a")', 'a')
        tester('ntpath.join("/a")', '/a')
        tester('ntpath.join("\\a")', '\\a')
        tester('ntpath.join("a:")', 'a:')
        tester('ntpath.join("a:", "\\b")', 'a:\\b')
        tester('ntpath.join("a", "\\b")', '\\b')
        tester('ntpath.join("a", "b", "c")', 'a\\b\\c')
        tester('ntpath.join("a\\", "b", "c")', 'a\\b\\c')
        tester('ntpath.join("a", "b\\", "c")', 'a\\b\\c')
        tester('ntpath.join("a", "b", "c\\")', 'a\\b\\c\\')
        tester('ntpath.join("a", "b", "\\c")', '\\c')
        tester('ntpath.join("d:\\", "\\pleep")', 'd:\\pleep')
        tester('ntpath.join("d:\\", "a", "b")', 'd:\\a\\b')

        tester("ntpath.join('', 'a')", 'a')
        tester("ntpath.join('', '', '', '', 'a')", 'a')
        tester("ntpath.join('a', '')", 'a\\')
        tester("ntpath.join('a', '', '', '', '')", 'a\\')
        tester("ntpath.join('a\\', '')", 'a\\')
        tester("ntpath.join('a\\', '', '', '', '')", 'a\\')
        tester("ntpath.join('a/', '')", 'a/')

        tester("ntpath.join('a/b', 'x/y')", 'a/b\\x/y')
        tester("ntpath.join('/a/b', 'x/y')", '/a/b\\x/y')
        tester("ntpath.join('/a/b/', 'x/y')", '/a/b/x/y')
        tester("ntpath.join('c:', 'x/y')", 'c:x/y')
        tester("ntpath.join('c:a/b', 'x/y')", 'c:a/b\\x/y')
        tester("ntpath.join('c:a/b/', 'x/y')", 'c:a/b/x/y')
        tester("ntpath.join('c:/', 'x/y')", 'c:/x/y')
        tester("ntpath.join('c:/a/b', 'x/y')", 'c:/a/b\\x/y')
        tester("ntpath.join('c:/a/b/', 'x/y')", 'c:/a/b/x/y')
        tester("ntpath.join('//computer/share', 'x/y')", '//computer/share\\x/y')
        tester("ntpath.join('//computer/share/', 'x/y')", '//computer/share/x/y')
        tester("ntpath.join('//computer/share/a/b', 'x/y')", '//computer/share/a/b\\x/y')

        tester("ntpath.join('a/b', '/x/y')", '/x/y')
        tester("ntpath.join('/a/b', '/x/y')", '/x/y')
        tester("ntpath.join('c:', '/x/y')", 'c:/x/y')
        tester("ntpath.join('c:a/b', '/x/y')", 'c:/x/y')
        tester("ntpath.join('c:/', '/x/y')", 'c:/x/y')
        tester("ntpath.join('c:/a/b', '/x/y')", 'c:/x/y')
        tester("ntpath.join('//computer/share', '/x/y')", '//computer/share/x/y')
        tester("ntpath.join('//computer/share/', '/x/y')", '//computer/share/x/y')
        tester("ntpath.join('//computer/share/a', '/x/y')", '//computer/share/x/y')

        tester("ntpath.join('c:', 'C:x/y')", 'C:x/y')
        tester("ntpath.join('c:a/b', 'C:x/y')", 'C:a/b\\x/y')
        tester("ntpath.join('c:/', 'C:x/y')", 'C:/x/y')
        tester("ntpath.join('c:/a/b', 'C:x/y')", 'C:/a/b\\x/y')

        for x in ('', 'a/b', '/a/b', 'c:', 'c:a/b', 'c:/', 'c:/a/b',
                  '//computer/share', '//computer/share/', '//computer/share/a/b'):
            for y in ('d:', 'd:x/y', 'd:/', 'd:/x/y',
                      '//machine/common', '//machine/common/', '//machine/common/x/y'):
                tester("ntpath.join(%r, %r)" % (x, y), y)

        tester("ntpath.join('\\\\computer\\share\\', 'a', 'b')", '\\\\computer\\share\\a\\b')
        tester("ntpath.join('\\\\computer\\share', 'a', 'b')", '\\\\computer\\share\\a\\b')
        tester("ntpath.join('\\\\computer\\share', 'a\\b')", '\\\\computer\\share\\a\\b')
        tester("ntpath.join('//computer/share/', 'a', 'b')", '//computer/share/a\\b')
        tester("ntpath.join('//computer/share', 'a', 'b')", '//computer/share\\a\\b')
        tester("ntpath.join('//computer/share', 'a/b')", '//computer/share\\a/b')

        tester("ntpath.join('\\\\', 'computer')", '\\\\computer')
        tester("ntpath.join('\\\\computer\\', 'share')", '\\\\computer\\share')
        tester("ntpath.join('\\\\computer\\share\\', 'a')", '\\\\computer\\share\\a')
        tester("ntpath.join('\\\\computer\\share\\a\\', 'b')", '\\\\computer\\share\\a\\b')
        # Second part is anchored, so that the first part is ignored.
        tester("ntpath.join('a', 'Z:b', 'c')", 'Z:b\\c')
        tester("ntpath.join('a', 'Z:\\b', 'c')", 'Z:\\b\\c')
        tester("ntpath.join('a', '\\\\b\\c', 'd')", '\\\\b\\c\\d')
        # Second part has a root but not drive.
        tester("ntpath.join('a', '\\b', 'c')", '\\b\\c')
        tester("ntpath.join('Z:/a', '/b', 'c')", 'Z:\\b\\c')
        tester("ntpath.join('//?/Z:/a', '/b', 'c')",  '\\\\?\\Z:\\b\\c')
        tester("ntpath.join('D:a', './c:b')", 'D:a\\.\\c:b')
        tester("ntpath.join('D:/a', './c:b')", 'D:\\a\\.\\c:b')

    def test_normcase(self):
        normcase = ntpath.normcase
        self.assertEqual(normcase(''), '')
        self.assertEqual(normcase(b''), b'')
        self.assertEqual(normcase('ABC'), 'abc')
        self.assertEqual(normcase(b'ABC'), b'abc')
        self.assertEqual(normcase('\xc4\u0141\u03a8'), '\xe4\u0142\u03c8')
        expected = '\u03c9\u2126' if sys.platform == 'win32' else '\u03c9\u03c9'
        self.assertEqual(normcase('\u03a9\u2126'), expected)
        if sys.platform == 'win32' or sys.getfilesystemencoding() == 'utf-8':
            self.assertEqual(normcase('\xc4\u0141\u03a8'.encode()),
                             '\xe4\u0142\u03c8'.encode())
            self.assertEqual(normcase('\u03a9\u2126'.encode()),
                             expected.encode())

    def test_normcase_invalid_paths(self):
        normcase = ntpath.normcase
        self.assertEqual(normcase('abc\x00def'), 'abc\x00def')
        self.assertEqual(normcase(b'abc\x00def'), b'abc\x00def')
        self.assertEqual(normcase('\udfff'), '\udfff')
        if sys.platform == 'win32':
            path = b'ABC' + bytes(range(128, 256))
            self.assertEqual(normcase(path), path.lower())

    def test_normpath(self):
        tester("ntpath.normpath('A//////././//.//B')", r'A\B')
        tester("ntpath.normpath('A/./B')", r'A\B')
        tester("ntpath.normpath('A/foo/../B')", r'A\B')
        tester("ntpath.normpath('C:A//B')", r'C:A\B')
        tester("ntpath.normpath('D:A/./B')", r'D:A\B')
        tester("ntpath.normpath('e:A/foo/../B')", r'e:A\B')

        tester("ntpath.normpath('C:///A//B')", r'C:\A\B')
        tester("ntpath.normpath('D:///A/./B')", r'D:\A\B')
        tester("ntpath.normpath('e:///A/foo/../B')", r'e:\A\B')

        tester("ntpath.normpath('..')", r'..')
        tester("ntpath.normpath('.')", r'.')
        tester("ntpath.normpath('c:.')", 'c:')
        tester("ntpath.normpath('')", r'.')
        tester("ntpath.normpath('/')", '\\')
        tester("ntpath.normpath('c:/')", 'c:\\')
        tester("ntpath.normpath('/../.././..')", '\\')
        tester("ntpath.normpath('c:/../../..')", 'c:\\')
        tester("ntpath.normpath('/./a/b')", r'\a\b')
        tester("ntpath.normpath('c:/./a/b')", r'c:\a\b')
        tester("ntpath.normpath('../.././..')", r'..\..\..')
        tester("ntpath.normpath('K:../.././..')", r'K:..\..\..')
        tester("ntpath.normpath('./a/b')", r'a\b')
        tester("ntpath.normpath('c:./a/b')", r'c:a\b')
        tester("ntpath.normpath('C:////a/b')", r'C:\a\b')
        tester("ntpath.normpath('//machine/share//a/b')", r'\\machine\share\a\b')

        tester("ntpath.normpath('\\\\.\\NUL')", r'\\.\NUL')
        tester("ntpath.normpath('\\\\?\\D:/XY\\Z')", r'\\?\D:/XY\Z')
        tester("ntpath.normpath('handbook/../../Tests/image.png')", r'..\Tests\image.png')
        tester("ntpath.normpath('handbook/../../../Tests/image.png')", r'..\..\Tests\image.png')
        tester("ntpath.normpath('handbook///../a/.././../b/c')", r'..\b\c')
        tester("ntpath.normpath('handbook/a/../..///../../b/c')", r'..\..\b\c')

        tester("ntpath.normpath('//server/share/..')" ,    '\\\\server\\share\\')
        tester("ntpath.normpath('//server/share/../')" ,   '\\\\server\\share\\')
        tester("ntpath.normpath('//server/share/../..')",  '\\\\server\\share\\')
        tester("ntpath.normpath('//server/share/../../')", '\\\\server\\share\\')

        # gh-96290: don't normalize partial/invalid UNC drives as rooted paths.
        tester("ntpath.normpath('\\\\foo\\\\')", '\\\\foo\\\\')
        tester("ntpath.normpath('\\\\foo\\')", '\\\\foo\\')
        tester("ntpath.normpath('\\\\foo')", '\\\\foo')
        tester("ntpath.normpath('\\\\')", '\\\\')
        tester("ntpath.normpath('//?/UNC/server/share/..')", '\\\\?\\UNC\\server\\share\\')

    def test_normpath_invalid_paths(self):
        normpath = ntpath.normpath
        self.assertEqual(normpath('fo\x00o'), 'fo\x00o')
        self.assertEqual(normpath(b'fo\x00o'), b'fo\x00o')
        self.assertEqual(normpath('fo\x00o\\..\\bar'), 'bar')
        self.assertEqual(normpath(b'fo\x00o\\..\\bar'), b'bar')
        self.assertEqual(normpath('\udfff'), '\udfff')
        self.assertEqual(normpath('\udfff\\..\\foo'), 'foo')
        if sys.platform == 'win32':
            self.assertRaises(UnicodeDecodeError, normpath, b'\xff')
            self.assertRaises(UnicodeDecodeError, normpath, b'\xff\\..\\foo')
        else:
            self.assertEqual(normpath(b'\xff'), b'\xff')
            self.assertEqual(normpath(b'\xff\\..\\foo'), b'foo')

    def test_realpath_curdir(self):
        expected = ntpath.normpath(os.getcwd())
        tester("ntpath.realpath('.')", expected)
        tester("ntpath.realpath('./.')", expected)
        tester("ntpath.realpath('/'.join(['.'] * 100))", expected)
        tester("ntpath.realpath('.\\.')", expected)
        tester("ntpath.realpath('\\'.join(['.'] * 100))", expected)

    def test_realpath_curdir_strict(self):
        expected = ntpath.normpath(os.getcwd())
        tester("ntpath.realpath('.', strict=True)", expected)
        tester("ntpath.realpath('./.', strict=True)", expected)
        tester("ntpath.realpath('/'.join(['.'] * 100), strict=True)", expected)
        tester("ntpath.realpath('.\\.', strict=True)", expected)
        tester("ntpath.realpath('\\'.join(['.'] * 100), strict=True)", expected)

    def test_realpath_curdir_missing_ok(self):
        expected = ntpath.normpath(os.getcwd())
        tester("ntpath.realpath('.', strict=ALLOW_MISSING)",
               expected)
        tester("ntpath.realpath('./.', strict=ALLOW_MISSING)",
               expected)
        tester("ntpath.realpath('/'.join(['.'] * 100), strict=ALLOW_MISSING)",
               expected)
        tester("ntpath.realpath('.\\.', strict=ALLOW_MISSING)",
               expected)
        tester("ntpath.realpath('\\'.join(['.'] * 100), strict=ALLOW_MISSING)",
               expected)

    def test_realpath_pardir(self):
        expected = ntpath.normpath(os.getcwd())
        tester("ntpath.realpath('..')", ntpath.dirname(expected))
        tester("ntpath.realpath('../..')",
               ntpath.dirname(ntpath.dirname(expected)))
        tester("ntpath.realpath('/'.join(['..'] * 50))",
               ntpath.splitdrive(expected)[0] + '\\')
        tester("ntpath.realpath('..\\..')",
               ntpath.dirname(ntpath.dirname(expected)))
        tester("ntpath.realpath('\\'.join(['..'] * 50))",
               ntpath.splitdrive(expected)[0] + '\\')

    def test_realpath_pardir_strict(self):
        expected = ntpath.normpath(os.getcwd())
        tester("ntpath.realpath('..', strict=True)", ntpath.dirname(expected))
        tester("ntpath.realpath('../..', strict=True)",
               ntpath.dirname(ntpath.dirname(expected)))
        tester("ntpath.realpath('/'.join(['..'] * 50), strict=True)",
               ntpath.splitdrive(expected)[0] + '\\')
        tester("ntpath.realpath('..\\..', strict=True)",
               ntpath.dirname(ntpath.dirname(expected)))
        tester("ntpath.realpath('\\'.join(['..'] * 50), strict=True)",
               ntpath.splitdrive(expected)[0] + '\\')

    def test_realpath_pardir_missing_ok(self):
        expected = ntpath.normpath(os.getcwd())
        tester("ntpath.realpath('..', strict=ALLOW_MISSING)",
               ntpath.dirname(expected))
        tester("ntpath.realpath('../..', strict=ALLOW_MISSING)",
               ntpath.dirname(ntpath.dirname(expected)))
        tester("ntpath.realpath('/'.join(['..'] * 50), strict=ALLOW_MISSING)",
               ntpath.splitdrive(expected)[0] + '\\')
        tester("ntpath.realpath('..\\..', strict=ALLOW_MISSING)",
               ntpath.dirname(ntpath.dirname(expected)))
        tester("ntpath.realpath('\\'.join(['..'] * 50), strict=ALLOW_MISSING)",
               ntpath.splitdrive(expected)[0] + '\\')

    @os_helper.skip_unless_symlink
    @unittest.skipUnless(HAVE_GETFINALPATHNAME, 'need _getfinalpathname')
    @_parameterize({}, {'strict': True}, {'strict': ALLOW_MISSING})
    def test_realpath_basic(self, kwargs):
        ABSTFN = ntpath.abspath(os_helper.TESTFN)
        open(ABSTFN, "wb").close()
        self.addCleanup(os_helper.unlink, ABSTFN)
        self.addCleanup(os_helper.unlink, ABSTFN + "1")

        os.symlink(ABSTFN, ABSTFN + "1")
        self.assertPathEqual(ntpath.realpath(ABSTFN + "1", **kwargs), ABSTFN)
        self.assertPathEqual(ntpath.realpath(os.fsencode(ABSTFN + "1"), **kwargs),
                         os.fsencode(ABSTFN))

        # gh-88013: call ntpath.realpath with binary drive name may raise a
        # TypeError. The drive should not exist to reproduce the bug.
        drives = {f"{c}:\\" for c in string.ascii_uppercase} - set(os.listdrives())
        d = drives.pop().encode()
        self.assertEqual(ntpath.realpath(d, strict=False), d)

        # gh-106242: Embedded nulls and non-strict fallback to abspath
        if kwargs:
            with self.assertRaises(OSError):
                ntpath.realpath(os_helper.TESTFN + "\0spam",
                                **kwargs)
        else:
            self.assertEqual(ABSTFN + "\0spam",
                                ntpath.realpath(os_helper.TESTFN + "\0spam", **kwargs))

    @os_helper.skip_unless_symlink
    @unittest.skipUnless(HAVE_GETFINALPATHNAME, 'need _getfinalpathname')
    def test_realpath_strict(self):
        # Bug #43757: raise FileNotFoundError in strict mode if we encounter
        # a path that does not exist.
        ABSTFN = ntpath.abspath(os_helper.TESTFN)
        os.symlink(ABSTFN + "1", ABSTFN)
        self.addCleanup(os_helper.unlink, ABSTFN)
        self.assertRaises(FileNotFoundError, ntpath.realpath, ABSTFN, strict=True)
        self.assertRaises(FileNotFoundError, ntpath.realpath, ABSTFN + "2", strict=True)

    @unittest.skipUnless(HAVE_GETFINALPATHNAME, 'need _getfinalpathname')
    def test_realpath_invalid_paths(self):
        realpath = ntpath.realpath
        ABSTFN = ntpath.abspath(os_helper.TESTFN)
        ABSTFNb = os.fsencode(ABSTFN)
        path = ABSTFN + '\x00'
        # gh-106242: Embedded nulls and non-strict fallback to abspath
        self.assertEqual(realpath(path, strict=False), path)
        # gh-106242: Embedded nulls should raise OSError (not ValueError)
        self.assertRaises(OSError, realpath, path, strict=True)
        self.assertRaises(OSError, realpath, path, strict=ALLOW_MISSING)
        path = ABSTFNb + b'\x00'
        self.assertEqual(realpath(path, strict=False), path)
        self.assertRaises(OSError, realpath, path, strict=True)
        self.assertRaises(OSError, realpath, path, strict=ALLOW_MISSING)
        path = ABSTFN + '\\nonexistent\\x\x00'
        self.assertEqual(realpath(path, strict=False), path)
        self.assertRaises(OSError, realpath, path, strict=True)
        self.assertRaises(OSError, realpath, path, strict=ALLOW_MISSING)
        path = ABSTFNb + b'\\nonexistent\\x\x00'
        self.assertEqual(realpath(path, strict=False), path)
        self.assertRaises(OSError, realpath, path, strict=True)
        self.assertRaises(OSError, realpath, path, strict=ALLOW_MISSING)
        path = ABSTFN + '\x00\\..'
        self.assertEqual(realpath(path, strict=False), os.getcwd())
        self.assertEqual(realpath(path, strict=True), os.getcwd())
        self.assertEqual(realpath(path, strict=ALLOW_MISSING), os.getcwd())
        path = ABSTFNb + b'\x00\\..'
        self.assertEqual(realpath(path, strict=False), os.getcwdb())
        self.assertEqual(realpath(path, strict=True), os.getcwdb())
        self.assertEqual(realpath(path, strict=ALLOW_MISSING), os.getcwdb())
        path = ABSTFN + '\\nonexistent\\x\x00\\..'
        self.assertEqual(realpath(path, strict=False), ABSTFN + '\\nonexistent')
        self.assertRaises(OSError, realpath, path, strict=True)
        self.assertEqual(realpath(path, strict=ALLOW_MISSING), ABSTFN + '\\nonexistent')
        path = ABSTFNb + b'\\nonexistent\\x\x00\\..'
        self.assertEqual(realpath(path, strict=False), ABSTFNb + b'\\nonexistent')
        self.assertRaises(OSError, realpath, path, strict=True)
        self.assertEqual(realpath(path, strict=ALLOW_MISSING), ABSTFNb + b'\\nonexistent')

    @unittest.skipUnless(HAVE_GETFINALPATHNAME, 'need _getfinalpathname')
    @_parameterize({}, {'strict': True}, {'strict': ALLOW_MISSING})
    def test_realpath_invalid_unicode_paths(self, kwargs):
        realpath = ntpath.realpath
        ABSTFN = ntpath.abspath(os_helper.TESTFN)
        ABSTFNb = os.fsencode(ABSTFN)
        path = ABSTFNb + b'\xff'
        self.assertRaises(UnicodeDecodeError, realpath, path, **kwargs)
        self.assertRaises(UnicodeDecodeError, realpath, path, **kwargs)
        path = ABSTFNb + b'\\nonexistent\\\xff'
        self.assertRaises(UnicodeDecodeError, realpath, path, **kwargs)
        self.assertRaises(UnicodeDecodeError, realpath, path, **kwargs)
        path = ABSTFNb + b'\xff\\..'
        self.assertRaises(UnicodeDecodeError, realpath, path, **kwargs)
        self.assertRaises(UnicodeDecodeError, realpath, path, **kwargs)
        path = ABSTFNb + b'\\nonexistent\\\xff\\..'
        self.assertRaises(UnicodeDecodeError, realpath, path, **kwargs)
        self.assertRaises(UnicodeDecodeError, realpath, path, **kwargs)

    @os_helper.skip_unless_symlink
    @unittest.skipUnless(HAVE_GETFINALPATHNAME, 'need _getfinalpathname')
    @_parameterize({}, {'strict': True}, {'strict': ALLOW_MISSING})
    def test_realpath_relative(self, kwargs):
        ABSTFN = ntpath.abspath(os_helper.TESTFN)
        open(ABSTFN, "wb").close()
        self.addCleanup(os_helper.unlink, ABSTFN)
        self.addCleanup(os_helper.unlink, ABSTFN + "1")

        os.symlink(ABSTFN, ntpath.relpath(ABSTFN + "1"))
        self.assertPathEqual(ntpath.realpath(ABSTFN + "1", **kwargs), ABSTFN)

    @os_helper.skip_unless_symlink
    @unittest.skipUnless(HAVE_GETFINALPATHNAME, 'need _getfinalpathname')
    def test_realpath_broken_symlinks(self):
        ABSTFN = ntpath.abspath(os_helper.TESTFN)
        os.mkdir(ABSTFN)
        self.addCleanup(os_helper.rmtree, ABSTFN)

        with os_helper.change_cwd(ABSTFN):
            os.mkdir("subdir")
            os.chdir("subdir")
            os.symlink(".", "recursive")
            os.symlink("..", "parent")
            os.chdir("..")
            os.symlink(".", "self")
            os.symlink("missing", "broken")
            os.symlink(r"broken\bar", "broken1")
            os.symlink(r"self\self\broken", "broken2")
            os.symlink(r"subdir\parent\subdir\parent\broken", "broken3")
            os.symlink(ABSTFN + r"\broken", "broken4")
            os.symlink(r"recursive\..\broken", "broken5")

            self.assertPathEqual(ntpath.realpath("broken"),
                                 ABSTFN + r"\missing")
            self.assertPathEqual(ntpath.realpath(r"broken\foo"),
                                 ABSTFN + r"\missing\foo")
            # bpo-38453: We no longer recursively resolve segments of relative
            # symlinks that the OS cannot resolve.
            self.assertPathEqual(ntpath.realpath(r"broken1"),
                                 ABSTFN + r"\broken\bar")
            self.assertPathEqual(ntpath.realpath(r"broken1\baz"),
                                 ABSTFN + r"\broken\bar\baz")
            self.assertPathEqual(ntpath.realpath("broken2"),
                                 ABSTFN + r"\self\self\missing")
            self.assertPathEqual(ntpath.realpath("broken3"),
                                 ABSTFN + r"\subdir\parent\subdir\parent\missing")
            self.assertPathEqual(ntpath.realpath("broken4"),
                                 ABSTFN + r"\missing")
            self.assertPathEqual(ntpath.realpath("broken5"),
                                 ABSTFN + r"\missing")

            self.assertPathEqual(ntpath.realpath(b"broken"),
                                 os.fsencode(ABSTFN + r"\missing"))
            self.assertPathEqual(ntpath.realpath(rb"broken\foo"),
                                 os.fsencode(ABSTFN + r"\missing\foo"))
            self.assertPathEqual(ntpath.realpath(rb"broken1"),
                                 os.fsencode(ABSTFN + r"\broken\bar"))
            self.assertPathEqual(ntpath.realpath(rb"broken1\baz"),
                                 os.fsencode(ABSTFN + r"\broken\bar\baz"))
            self.assertPathEqual(ntpath.realpath(b"broken2"),
                                 os.fsencode(ABSTFN + r"\self\self\missing"))
            self.assertPathEqual(ntpath.realpath(rb"broken3"),
                                 os.fsencode(ABSTFN + r"\subdir\parent\subdir\parent\missing"))
            self.assertPathEqual(ntpath.realpath(b"broken4"),
                                 os.fsencode(ABSTFN + r"\missing"))
            self.assertPathEqual(ntpath.realpath(b"broken5"),
                                 os.fsencode(ABSTFN + r"\missing"))

    @os_helper.skip_unless_symlink
    @unittest.skipUnless(HAVE_GETFINALPATHNAME, 'need _getfinalpathname')
    def test_realpath_symlink_loops(self):
        # Symlink loops in non-strict mode are non-deterministic as to which
        # path is returned, but it will always be the fully resolved path of
        # one member of the cycle
        ABSTFN = ntpath.abspath(os_helper.TESTFN)
        self.addCleanup(os_helper.unlink, ABSTFN)
        self.addCleanup(os_helper.unlink, ABSTFN + "1")
        self.addCleanup(os_helper.unlink, ABSTFN + "2")
        self.addCleanup(os_helper.unlink, ABSTFN + "y")
        self.addCleanup(os_helper.unlink, ABSTFN + "c")
        self.addCleanup(os_helper.unlink, ABSTFN + "a")

        os.symlink(ABSTFN, ABSTFN)
        self.assertPathEqual(ntpath.realpath(ABSTFN), ABSTFN)

        os.symlink(ABSTFN + "1", ABSTFN + "2")
        os.symlink(ABSTFN + "2", ABSTFN + "1")
        expected = (ABSTFN + "1", ABSTFN + "2")
        self.assertPathIn(ntpath.realpath(ABSTFN + "1"), expected)
        self.assertPathIn(ntpath.realpath(ABSTFN + "2"), expected)

        self.assertPathIn(ntpath.realpath(ABSTFN + "1\\x"),
                          (ntpath.join(r, "x") for r in expected))
        self.assertPathEqual(ntpath.realpath(ABSTFN + "1\\.."),
                             ntpath.dirname(ABSTFN))
        self.assertPathEqual(ntpath.realpath(ABSTFN + "1\\..\\x"),
                             ntpath.dirname(ABSTFN) + "\\x")
        os.symlink(ABSTFN + "x", ABSTFN + "y")
        self.assertPathEqual(ntpath.realpath(ABSTFN + "1\\..\\"
                                             + ntpath.basename(ABSTFN) + "y"),
                             ABSTFN + "x")
        self.assertPathIn(ntpath.realpath(ABSTFN + "1\\..\\"
                                          + ntpath.basename(ABSTFN) + "1"),
                          expected)

        os.symlink(ntpath.basename(ABSTFN) + "a\\b", ABSTFN + "a")
        self.assertPathEqual(ntpath.realpath(ABSTFN + "a"), ABSTFN + "a")

        os.symlink("..\\" + ntpath.basename(ntpath.dirname(ABSTFN))
                   + "\\" + ntpath.basename(ABSTFN) + "c", ABSTFN + "c")
        self.assertPathEqual(ntpath.realpath(ABSTFN + "c"), ABSTFN + "c")

        # Test using relative path as well.
        self.assertPathEqual(ntpath.realpath(ntpath.basename(ABSTFN)), ABSTFN)

    @os_helper.skip_unless_symlink
    @unittest.skipUnless(HAVE_GETFINALPATHNAME, 'need _getfinalpathname')
    def test_realpath_symlink_loops_strict(self):
        # Symlink loops raise OSError in strict mode
        ABSTFN = ntpath.abspath(os_helper.TESTFN)
        self.addCleanup(os_helper.unlink, ABSTFN)
        self.addCleanup(os_helper.unlink, ABSTFN + "1")
        self.addCleanup(os_helper.unlink, ABSTFN + "2")
        self.addCleanup(os_helper.unlink, ABSTFN + "y")
        self.addCleanup(os_helper.unlink, ABSTFN + "c")
        self.addCleanup(os_helper.unlink, ABSTFN + "a")

        os.symlink(ABSTFN, ABSTFN)
        self.assertRaises(OSError, ntpath.realpath, ABSTFN, strict=True)

        os.symlink(ABSTFN + "1", ABSTFN + "2")
        os.symlink(ABSTFN + "2", ABSTFN + "1")
        self.assertRaises(OSError, ntpath.realpath, ABSTFN + "1", strict=True)
        self.assertRaises(OSError, ntpath.realpath, ABSTFN + "2", strict=True)
        self.assertRaises(OSError, ntpath.realpath, ABSTFN + "1\\x", strict=True)
        # Windows eliminates '..' components before resolving links, so the
        # following call is not expected to raise.
        self.assertPathEqual(ntpath.realpath(ABSTFN + "1\\..", strict=True),
                             ntpath.dirname(ABSTFN))
        self.assertRaises(OSError, ntpath.realpath, ABSTFN + "1\\..\\x", strict=True)
        os.symlink(ABSTFN + "x", ABSTFN + "y")
        self.assertRaises(OSError, ntpath.realpath, ABSTFN + "1\\..\\"
                                             + ntpath.basename(ABSTFN) + "y",
                                             strict=True)
        self.assertRaises(OSError, ntpath.realpath,
                          ABSTFN + "1\\..\\" + ntpath.basename(ABSTFN) + "1",
                          strict=True)

        os.symlink(ntpath.basename(ABSTFN) + "a\\b", ABSTFN + "a")
        self.assertRaises(OSError, ntpath.realpath, ABSTFN + "a", strict=True)

        os.symlink("..\\" + ntpath.basename(ntpath.dirname(ABSTFN))
                   + "\\" + ntpath.basename(ABSTFN) + "c", ABSTFN + "c")
        self.assertRaises(OSError, ntpath.realpath, ABSTFN + "c", strict=True)

        # Test using relative path as well.
        self.assertRaises(OSError, ntpath.realpath, ntpath.basename(ABSTFN),
                          strict=True)

    @os_helper.skip_unless_symlink
    @unittest.skipUnless(HAVE_GETFINALPATHNAME, 'need _getfinalpathname')
    def test_realpath_symlink_loops_raise(self):
        # Symlink loops raise OSError in ALLOW_MISSING mode
        ABSTFN = ntpath.abspath(os_helper.TESTFN)
        self.addCleanup(os_helper.unlink, ABSTFN)
        self.addCleanup(os_helper.unlink, ABSTFN + "1")
        self.addCleanup(os_helper.unlink, ABSTFN + "2")
        self.addCleanup(os_helper.unlink, ABSTFN + "y")
        self.addCleanup(os_helper.unlink, ABSTFN + "c")
        self.addCleanup(os_helper.unlink, ABSTFN + "a")
        self.addCleanup(os_helper.unlink, ABSTFN + "x")

        os.symlink(ABSTFN, ABSTFN)
        self.assertRaises(OSError, ntpath.realpath, ABSTFN, strict=ALLOW_MISSING)

        os.symlink(ABSTFN + "1", ABSTFN + "2")
        os.symlink(ABSTFN + "2", ABSTFN + "1")
        self.assertRaises(OSError, ntpath.realpath, ABSTFN + "1",
                            strict=ALLOW_MISSING)
        self.assertRaises(OSError, ntpath.realpath, ABSTFN + "2",
                            strict=ALLOW_MISSING)
        self.assertRaises(OSError, ntpath.realpath, ABSTFN + "1\\x",
                            strict=ALLOW_MISSING)

        # Windows eliminates '..' components before resolving links;
        # realpath is not expected to raise if this removes the loop.
        self.assertPathEqual(ntpath.realpath(ABSTFN + "1\\.."),
                             ntpath.dirname(ABSTFN))
        self.assertPathEqual(ntpath.realpath(ABSTFN + "1\\..\\x"),
                             ntpath.dirname(ABSTFN) + "\\x")

        os.symlink(ABSTFN + "x", ABSTFN + "y")
        self.assertPathEqual(ntpath.realpath(ABSTFN + "1\\..\\"
                                             + ntpath.basename(ABSTFN) + "y"),
                             ABSTFN + "x")
        self.assertRaises(
            OSError, ntpath.realpath,
            ABSTFN + "1\\..\\" + ntpath.basename(ABSTFN) + "1",
            strict=ALLOW_MISSING)

        os.symlink(ntpath.basename(ABSTFN) + "a\\b", ABSTFN + "a")
        self.assertRaises(OSError, ntpath.realpath, ABSTFN + "a",
                            strict=ALLOW_MISSING)

        os.symlink("..\\" + ntpath.basename(ntpath.dirname(ABSTFN))
                + "\\" + ntpath.basename(ABSTFN) + "c", ABSTFN + "c")
        self.assertRaises(OSError, ntpath.realpath, ABSTFN + "c",
                            strict=ALLOW_MISSING)

        # Test using relative path as well.
        self.assertRaises(OSError, ntpath.realpath, ntpath.basename(ABSTFN),
                            strict=ALLOW_MISSING)

    @os_helper.skip_unless_symlink
    @unittest.skipUnless(HAVE_GETFINALPATHNAME, 'need _getfinalpathname')
    @_parameterize({}, {'strict': True}, {'strict': ALLOW_MISSING})
    def test_realpath_symlink_prefix(self, kwargs):
        ABSTFN = ntpath.abspath(os_helper.TESTFN)
        self.addCleanup(os_helper.unlink, ABSTFN + "3")
        self.addCleanup(os_helper.unlink, "\\\\?\\" + ABSTFN + "3.")
        self.addCleanup(os_helper.unlink, ABSTFN + "3link")
        self.addCleanup(os_helper.unlink, ABSTFN + "3.link")

        with open(ABSTFN + "3", "wb") as f:
            f.write(b'0')
        os.symlink(ABSTFN + "3", ABSTFN + "3link")

        with open("\\\\?\\" + ABSTFN + "3.", "wb") as f:
            f.write(b'1')
        os.symlink("\\\\?\\" + ABSTFN + "3.", ABSTFN + "3.link")

        self.assertPathEqual(ntpath.realpath(ABSTFN + "3link", **kwargs),
                             ABSTFN + "3")
        self.assertPathEqual(ntpath.realpath(ABSTFN + "3.link", **kwargs),
                             "\\\\?\\" + ABSTFN + "3.")

        # Resolved paths should be usable to open target files
        with open(ntpath.realpath(ABSTFN + "3link"), "rb") as f:
            self.assertEqual(f.read(), b'0')
        with open(ntpath.realpath(ABSTFN + "3.link"), "rb") as f:
            self.assertEqual(f.read(), b'1')

        # When the prefix is included, it is not stripped
        self.assertPathEqual(ntpath.realpath("\\\\?\\" + ABSTFN + "3link", **kwargs),
                             "\\\\?\\" + ABSTFN + "3")
        self.assertPathEqual(ntpath.realpath("\\\\?\\" + ABSTFN + "3.link", **kwargs),
                             "\\\\?\\" + ABSTFN + "3.")

    @unittest.skipUnless(HAVE_GETFINALPATHNAME, 'need _getfinalpathname')
    def test_realpath_nul(self):
        tester("ntpath.realpath('NUL')", r'\\.\NUL')
        tester("ntpath.realpath('NUL', strict=False)", r'\\.\NUL')
        tester("ntpath.realpath('NUL', strict=True)", r'\\.\NUL')
        tester("ntpath.realpath('NUL', strict=ALLOW_MISSING)", r'\\.\NUL')

    @unittest.skipUnless(HAVE_GETFINALPATHNAME, 'need _getfinalpathname')
    @unittest.skipUnless(HAVE_GETSHORTPATHNAME, 'need _getshortpathname')
    def test_realpath_cwd(self):
        ABSTFN = ntpath.abspath(os_helper.TESTFN)

        os_helper.unlink(ABSTFN)
        os_helper.rmtree(ABSTFN)
        os.mkdir(ABSTFN)
        self.addCleanup(os_helper.rmtree, ABSTFN)

        test_dir_long = ntpath.join(ABSTFN, "MyVeryLongDirectoryName")
        os.mkdir(test_dir_long)

        test_dir_short = _getshortpathname(test_dir_long)
        test_file_long = ntpath.join(test_dir_long, "file.txt")
        test_file_short = ntpath.join(test_dir_short, "file.txt")

        with open(test_file_long, "wb") as f:
            f.write(b"content")

        self.assertPathEqual(test_file_long, ntpath.realpath(test_file_short))

        for kwargs in {}, {'strict': True}, {'strict': ALLOW_MISSING}:
            with self.subTest(**kwargs):
                with os_helper.change_cwd(test_dir_long):
                    self.assertPathEqual(
                        test_file_long,
                        ntpath.realpath("file.txt", **kwargs))
                with os_helper.change_cwd(test_dir_long.lower()):
                    self.assertPathEqual(
                        test_file_long,
                        ntpath.realpath("file.txt", **kwargs))
                with os_helper.change_cwd(test_dir_short):
                    self.assertPathEqual(
                        test_file_long,
                        ntpath.realpath("file.txt", **kwargs))

    @unittest.skipUnless(HAVE_GETFINALPATHNAME, 'need _getfinalpathname')
    def test_realpath_permission(self):
        # Test whether python can resolve the real filename of a
        # shortened file name even if it does not have permission to access it.
        ABSTFN = ntpath.realpath(os_helper.TESTFN)

        os_helper.unlink(ABSTFN)
        os_helper.rmtree(ABSTFN)
        os.mkdir(ABSTFN)
        self.addCleanup(os_helper.rmtree, ABSTFN)

        test_file = ntpath.join(ABSTFN, "LongFileName123.txt")
        test_file_short = ntpath.join(ABSTFN, "LONGFI~1.TXT")

        with open(test_file, "wb") as f:
            f.write(b"content")
        # Automatic generation of short names may be disabled on
        # NTFS volumes for the sake of performance.
        # They're not supported at all on ReFS and exFAT.
        p = subprocess.run(
            # Try to set the short name manually.
            ['fsutil.exe', 'file', 'setShortName', test_file, 'LONGFI~1.TXT'],
            creationflags=subprocess.DETACHED_PROCESS
        )

        if p.returncode:
            raise unittest.SkipTest('failed to set short name')

        try:
            self.assertPathEqual(test_file, ntpath.realpath(test_file_short))
        except AssertionError:
            raise unittest.SkipTest('the filesystem seems to lack support for short filenames')

        # Deny the right to [S]YNCHRONIZE on the file to
        # force nt._getfinalpathname to fail with ERROR_ACCESS_DENIED.
        p = subprocess.run(
            ['icacls.exe', test_file, '/deny', '*S-1-5-32-545:(S)'],
            creationflags=subprocess.DETACHED_PROCESS
        )

        if p.returncode:
            raise unittest.SkipTest('failed to deny access to the test file')

        self.assertPathEqual(test_file, ntpath.realpath(test_file_short))

    def test_expandvars(self):
        with os_helper.EnvironmentVarGuard() as env:
            env.clear()
            env["foo"] = "bar"
            env["{foo"] = "baz1"
            env["{foo}"] = "baz2"
            tester('ntpath.expandvars("foo")', "foo")
            tester('ntpath.expandvars("$foo bar")', "bar bar")
            tester('ntpath.expandvars("${foo}bar")', "barbar")
            tester('ntpath.expandvars("$[foo]bar")', "$[foo]bar")
            tester('ntpath.expandvars("$bar bar")', "$bar bar")
            tester('ntpath.expandvars("$?bar")', "$?bar")
            tester('ntpath.expandvars("$foo}bar")', "bar}bar")
            tester('ntpath.expandvars("${foo")', "${foo")
            tester('ntpath.expandvars("${{foo}}")', "baz1}")
            tester('ntpath.expandvars("$foo$foo")', "barbar")
            tester('ntpath.expandvars("$bar$bar")', "$bar$bar")
            tester('ntpath.expandvars("%foo% bar")', "bar bar")
            tester('ntpath.expandvars("%foo%bar")', "barbar")
            tester('ntpath.expandvars("%foo%%foo%")', "barbar")
            tester('ntpath.expandvars("%%foo%%foo%foo%")', "%foo%foobar")
            tester('ntpath.expandvars("%?bar%")', "%?bar%")
            tester('ntpath.expandvars("%foo%%bar")', "bar%bar")
            tester('ntpath.expandvars("\'%foo%\'%bar")', "\'%foo%\'%bar")
            tester('ntpath.expandvars("bar\'%foo%")', "bar\'%foo%")

    @unittest.skipUnless(os_helper.FS_NONASCII, 'need os_helper.FS_NONASCII')
    def test_expandvars_nonascii(self):
        def check(value, expected):
            tester('ntpath.expandvars(%r)' % value, expected)
        with os_helper.EnvironmentVarGuard() as env:
            env.clear()
            nonascii = os_helper.FS_NONASCII
            env['spam'] = nonascii
            env[nonascii] = 'ham' + nonascii
            check('$spam bar', '%s bar' % nonascii)
            check('$%s bar' % nonascii, '$%s bar' % nonascii)
            check('${spam}bar', '%sbar' % nonascii)
            check('${%s}bar' % nonascii, 'ham%sbar' % nonascii)
            check('$spam}bar', '%s}bar' % nonascii)
            check('$%s}bar' % nonascii, '$%s}bar' % nonascii)
            check('%spam% bar', '%s bar' % nonascii)
            check('%{}% bar'.format(nonascii), 'ham%s bar' % nonascii)
            check('%spam%bar', '%sbar' % nonascii)
            check('%{}%bar'.format(nonascii), 'ham%sbar' % nonascii)

    @support.requires_resource('cpu')
    def test_expandvars_large(self):
        expandvars = ntpath.expandvars
        with os_helper.EnvironmentVarGuard() as env:
            env.clear()
            env["A"] = "B"
            n = 100_000
            self.assertEqual(expandvars('%A%'*n), 'B'*n)
            self.assertEqual(expandvars('%A%A'*n), 'BA'*n)
            self.assertEqual(expandvars("''"*n + '%%'), "''"*n + '%')
            self.assertEqual(expandvars("%%"*n), "%"*n)
            self.assertEqual(expandvars("$$"*n), "$"*n)

    def test_expanduser(self):
        tester('ntpath.expanduser("test")', 'test')

        with os_helper.EnvironmentVarGuard() as env:
            env.clear()
            tester('ntpath.expanduser("~test")', '~test')

            env['HOMEDRIVE'] = 'C:\\'
            env['HOMEPATH'] = 'Users\\eric'
            env['USERNAME'] = 'eric'
            tester('ntpath.expanduser("~test")', 'C:\\Users\\test')
            tester('ntpath.expanduser("~")', 'C:\\Users\\eric')

            del env['HOMEDRIVE']
            tester('ntpath.expanduser("~test")', 'Users\\test')
            tester('ntpath.expanduser("~")', 'Users\\eric')

            env.clear()
            env['USERPROFILE'] = 'C:\\Users\\eric'
            env['USERNAME'] = 'eric'
            tester('ntpath.expanduser("~test")', 'C:\\Users\\test')
            tester('ntpath.expanduser("~")', 'C:\\Users\\eric')
            tester('ntpath.expanduser("~test\\foo\\bar")',
                   'C:\\Users\\test\\foo\\bar')
            tester('ntpath.expanduser("~test/foo/bar")',
                   'C:\\Users\\test/foo/bar')
            tester('ntpath.expanduser("~\\foo\\bar")',
                   'C:\\Users\\eric\\foo\\bar')
            tester('ntpath.expanduser("~/foo/bar")',
                   'C:\\Users\\eric/foo/bar')

            # bpo-36264: ignore `HOME` when set on windows
            env.clear()
            env['HOME'] = 'F:\\'
            env['USERPROFILE'] = 'C:\\Users\\eric'
            env['USERNAME'] = 'eric'
            tester('ntpath.expanduser("~test")', 'C:\\Users\\test')
            tester('ntpath.expanduser("~")', 'C:\\Users\\eric')

            # bpo-39899: don't guess another user's home directory if
            # `%USERNAME% != basename(%USERPROFILE%)`
            env.clear()
            env['USERPROFILE'] = 'C:\\Users\\eric'
            env['USERNAME'] = 'idle'
            tester('ntpath.expanduser("~test")', '~test')
            tester('ntpath.expanduser("~")', 'C:\\Users\\eric')



    @unittest.skipUnless(nt, "abspath requires 'nt' module")
    def test_abspath(self):
        tester('ntpath.abspath("C:\\")', "C:\\")
        tester('ntpath.abspath("\\\\?\\C:////spam////eggs. . .")', "\\\\?\\C:\\spam\\eggs")
        tester('ntpath.abspath("\\\\.\\C:////spam////eggs. . .")', "\\\\.\\C:\\spam\\eggs")
        tester('ntpath.abspath("//spam//eggs. . .")',     "\\\\spam\\eggs")
        tester('ntpath.abspath("\\\\spam\\\\eggs. . .")', "\\\\spam\\eggs")
        tester('ntpath.abspath("C:/spam. . .")',  "C:\\spam")
        tester('ntpath.abspath("C:\\spam. . .")', "C:\\spam")
        tester('ntpath.abspath("C:/nul")',  "\\\\.\\nul")
        tester('ntpath.abspath("C:\\nul")', "\\\\.\\nul")
        self.assertTrue(ntpath.isabs(ntpath.abspath("C:spam")))
        tester('ntpath.abspath("//..")',           "\\\\")
        tester('ntpath.abspath("//../")',          "\\\\..\\")
        tester('ntpath.abspath("//../..")',        "\\\\..\\")
        tester('ntpath.abspath("//../../")',       "\\\\..\\..\\")
        tester('ntpath.abspath("//../../../")',    "\\\\..\\..\\")
        tester('ntpath.abspath("//../../../..")',  "\\\\..\\..\\")
        tester('ntpath.abspath("//../../../../")', "\\\\..\\..\\")
        tester('ntpath.abspath("//server")',           "\\\\server")
        tester('ntpath.abspath("//server/")',          "\\\\server\\")
        tester('ntpath.abspath("//server/..")',        "\\\\server\\")
        tester('ntpath.abspath("//server/../")',       "\\\\server\\..\\")
        tester('ntpath.abspath("//server/../..")',     "\\\\server\\..\\")
        tester('ntpath.abspath("//server/../../")',    "\\\\server\\..\\")
        tester('ntpath.abspath("//server/../../..")',  "\\\\server\\..\\")
        tester('ntpath.abspath("//server/../../../")', "\\\\server\\..\\")
        tester('ntpath.abspath("//server/share")',        "\\\\server\\share")
        tester('ntpath.abspath("//server/share/")',       "\\\\server\\share\\")
        tester('ntpath.abspath("//server/share/..")',     "\\\\server\\share\\")
        tester('ntpath.abspath("//server/share/../")',    "\\\\server\\share\\")
        tester('ntpath.abspath("//server/share/../..")',  "\\\\server\\share\\")
        tester('ntpath.abspath("//server/share/../../")', "\\\\server\\share\\")
        tester('ntpath.abspath("C:\\nul. . .")', "\\\\.\\nul")
        tester('ntpath.abspath("//... . .")',  "\\\\")
        tester('ntpath.abspath("//.. . . .")', "\\\\")
        tester('ntpath.abspath("//../... . .")',  "\\\\..\\")
        tester('ntpath.abspath("//../.. . . .")', "\\\\..\\")
        with os_helper.temp_cwd(os_helper.TESTFN) as cwd_dir: # bpo-31047
            tester('ntpath.abspath("")', cwd_dir)
            tester('ntpath.abspath(" ")', cwd_dir + "\\ ")
            tester('ntpath.abspath("?")', cwd_dir + "\\?")
            drive, _ = ntpath.splitdrive(cwd_dir)
            tester('ntpath.abspath("/abc/")', drive + "\\abc")

    def test_abspath_invalid_paths(self):
        abspath = ntpath.abspath
        if sys.platform == 'win32':
            self.assertEqual(abspath("C:\x00"), ntpath.join(abspath("C:"), "\x00"))
            self.assertEqual(abspath(b"C:\x00"), ntpath.join(abspath(b"C:"), b"\x00"))
            self.assertEqual(abspath("\x00:spam"), "\x00:\\spam")
            self.assertEqual(abspath(b"\x00:spam"), b"\x00:\\spam")
        self.assertEqual(abspath('c:\\fo\x00o'), 'c:\\fo\x00o')
        self.assertEqual(abspath(b'c:\\fo\x00o'), b'c:\\fo\x00o')
        self.assertEqual(abspath('c:\\fo\x00o\\..\\bar'), 'c:\\bar')
        self.assertEqual(abspath(b'c:\\fo\x00o\\..\\bar'), b'c:\\bar')
        self.assertEqual(abspath('c:\\\udfff'), 'c:\\\udfff')
        self.assertEqual(abspath('c:\\\udfff\\..\\foo'), 'c:\\foo')
        if sys.platform == 'win32':
            self.assertRaises(UnicodeDecodeError, abspath, b'c:\\\xff')
            self.assertRaises(UnicodeDecodeError, abspath, b'c:\\\xff\\..\\foo')
        else:
            self.assertEqual(abspath(b'c:\\\xff'), b'c:\\\xff')
            self.assertEqual(abspath(b'c:\\\xff\\..\\foo'), b'c:\\foo')

    def test_relpath(self):
        tester('ntpath.relpath("a")', 'a')
        tester('ntpath.relpath(ntpath.abspath("a"))', 'a')
        tester('ntpath.relpath("a/b")', 'a\\b')
        tester('ntpath.relpath("../a/b")', '..\\a\\b')
        with os_helper.temp_cwd(os_helper.TESTFN) as cwd_dir:
            currentdir = ntpath.basename(cwd_dir)
            tester('ntpath.relpath("a", "../b")', '..\\'+currentdir+'\\a')
            tester('ntpath.relpath("a/b", "../c")', '..\\'+currentdir+'\\a\\b')
        tester('ntpath.relpath("a", "b/c")', '..\\..\\a')
        tester('ntpath.relpath("c:/foo/bar/bat", "c:/x/y")', '..\\..\\foo\\bar\\bat')
        tester('ntpath.relpath("//conky/mountpoint/a", "//conky/mountpoint/b/c")', '..\\..\\a')
        tester('ntpath.relpath("a", "a")', '.')
        tester('ntpath.relpath("/foo/bar/bat", "/x/y/z")', '..\\..\\..\\foo\\bar\\bat')
        tester('ntpath.relpath("/foo/bar/bat", "/foo/bar")', 'bat')
        tester('ntpath.relpath("/foo/bar/bat", "/")', 'foo\\bar\\bat')
        tester('ntpath.relpath("/", "/foo/bar/bat")', '..\\..\\..')
        tester('ntpath.relpath("/foo/bar/bat", "/x")', '..\\foo\\bar\\bat')
        tester('ntpath.relpath("/x", "/foo/bar/bat")', '..\\..\\..\\x')
        tester('ntpath.relpath("/", "/")', '.')
        tester('ntpath.relpath("/a", "/a")', '.')
        tester('ntpath.relpath("/a/b", "/a/b")', '.')
        tester('ntpath.relpath("c:/foo", "C:/FOO")', '.')

    def test_commonpath(self):
        def check(paths, expected):
            tester(('ntpath.commonpath(%r)' % paths).replace('\\\\', '\\'),
                   expected)
        def check_error(paths, expected):
            self.assertRaisesRegex(ValueError, expected, ntpath.commonpath, paths)
            self.assertRaisesRegex(ValueError, expected, ntpath.commonpath, paths[::-1])
            self.assertRaisesRegex(ValueError, expected, ntpath.commonpath,
                                   [os.fsencode(p) for p in paths])
            self.assertRaisesRegex(ValueError, expected, ntpath.commonpath,
                                   [os.fsencode(p) for p in paths[::-1]])

        self.assertRaises(TypeError, ntpath.commonpath, None)
        self.assertRaises(ValueError, ntpath.commonpath, [])
        self.assertRaises(ValueError, ntpath.commonpath, iter([]))

        # gh-117381: Logical error messages
        check_error(['C:\\Foo', 'C:Foo'], "Can't mix absolute and relative paths")
        check_error(['C:\\Foo', '\\Foo'], "Paths don't have the same drive")
        check_error(['C:\\Foo', 'Foo'], "Paths don't have the same drive")
        check_error(['C:Foo', '\\Foo'], "Paths don't have the same drive")
        check_error(['C:Foo', 'Foo'], "Paths don't have the same drive")
        check_error(['\\Foo', 'Foo'], "Can't mix rooted and not-rooted paths")

        check(['C:\\Foo'], 'C:\\Foo')
        check(['C:\\Foo', 'C:\\Foo'], 'C:\\Foo')
        check(['C:\\Foo\\', 'C:\\Foo'], 'C:\\Foo')
        check(['C:\\Foo\\', 'C:\\Foo\\'], 'C:\\Foo')
        check(['C:\\\\Foo', 'C:\\Foo\\\\'], 'C:\\Foo')
        check(['C:\\.\\Foo', 'C:\\Foo\\.'], 'C:\\Foo')
        check(['C:\\', 'C:\\baz'], 'C:\\')
        check(['C:\\Bar', 'C:\\baz'], 'C:\\')
        check(['C:\\Foo', 'C:\\Foo\\Baz'], 'C:\\Foo')
        check(['C:\\Foo\\Bar', 'C:\\Foo\\Baz'], 'C:\\Foo')
        check(['C:\\Bar', 'C:\\Baz'], 'C:\\')
        check(['C:\\Bar\\', 'C:\\Baz'], 'C:\\')

        check(['C:\\Foo\\Bar', 'C:/Foo/Baz'], 'C:\\Foo')
        check(['C:\\Foo\\Bar', 'c:/foo/baz'], 'C:\\Foo')
        check(['c:/foo/bar', 'C:\\Foo\\Baz'], 'c:\\foo')

        # gh-117381: Logical error messages
        check_error(['C:\\Foo', 'D:\\Foo'], "Paths don't have the same drive")
        check_error(['C:\\Foo', 'D:Foo'], "Paths don't have the same drive")
        check_error(['C:Foo', 'D:Foo'], "Paths don't have the same drive")

        check(['spam'], 'spam')
        check(['spam', 'spam'], 'spam')
        check(['spam', 'alot'], '')
        check(['and\\jam', 'and\\spam'], 'and')
        check(['and\\\\jam', 'and\\spam\\\\'], 'and')
        check(['and\\.\\jam', '.\\and\\spam'], 'and')
        check(['and\\jam', 'and\\spam', 'alot'], '')
        check(['and\\jam', 'and\\spam', 'and'], 'and')
        check(['C:and\\jam', 'C:and\\spam'], 'C:and')

        check([''], '')
        check(['', 'spam\\alot'], '')

        # gh-117381: Logical error messages
        check_error(['', '\\spam\\alot'], "Can't mix rooted and not-rooted paths")

        self.assertRaises(TypeError, ntpath.commonpath, [b'C:\\Foo', 'C:\\Foo\\Baz'])
        self.assertRaises(TypeError, ntpath.commonpath, [b'C:\\Foo', 'Foo\\Baz'])
        self.assertRaises(TypeError, ntpath.commonpath, [b'Foo', 'C:\\Foo\\Baz'])
        self.assertRaises(TypeError, ntpath.commonpath, ['C:\\Foo', b'C:\\Foo\\Baz'])
        self.assertRaises(TypeError, ntpath.commonpath, ['C:\\Foo', b'Foo\\Baz'])
        self.assertRaises(TypeError, ntpath.commonpath, ['Foo', b'C:\\Foo\\Baz'])

    def test_sameopenfile(self):
        with TemporaryFile() as tf1, TemporaryFile() as tf2:
            # Make sure the same file is really the same
            self.assertTrue(ntpath.sameopenfile(tf1.fileno(), tf1.fileno()))
            # Make sure different files are really different
            self.assertFalse(ntpath.sameopenfile(tf1.fileno(), tf2.fileno()))
            # Make sure invalid values don't cause issues on win32
            if sys.platform == "win32":
                with self.assertRaises(OSError):
                    # Invalid file descriptors shouldn't display assert
                    # dialogs (#4804)
                    ntpath.sameopenfile(-1, -1)

    def test_ismount(self):
        self.assertTrue(ntpath.ismount("c:\\"))
        self.assertTrue(ntpath.ismount("C:\\"))
        self.assertTrue(ntpath.ismount("c:/"))
        self.assertTrue(ntpath.ismount("C:/"))
        self.assertTrue(ntpath.ismount("\\\\.\\c:\\"))
        self.assertTrue(ntpath.ismount("\\\\.\\C:\\"))

        self.assertTrue(ntpath.ismount(b"c:\\"))
        self.assertTrue(ntpath.ismount(b"C:\\"))
        self.assertTrue(ntpath.ismount(b"c:/"))
        self.assertTrue(ntpath.ismount(b"C:/"))
        self.assertTrue(ntpath.ismount(b"\\\\.\\c:\\"))
        self.assertTrue(ntpath.ismount(b"\\\\.\\C:\\"))

        with os_helper.temp_dir() as d:
            self.assertFalse(ntpath.ismount(d))

        if sys.platform == "win32":
            #
            # Make sure the current folder isn't the root folder
            # (or any other volume root). The drive-relative
            # locations below cannot then refer to mount points
            #
            test_cwd = os.getenv("SystemRoot")
            drive, path = ntpath.splitdrive(test_cwd)
            with os_helper.change_cwd(test_cwd):
                self.assertFalse(ntpath.ismount(drive.lower()))
                self.assertFalse(ntpath.ismount(drive.upper()))

            self.assertTrue(ntpath.ismount("\\\\localhost\\c$"))
            self.assertTrue(ntpath.ismount("\\\\localhost\\c$\\"))

            self.assertTrue(ntpath.ismount(b"\\\\localhost\\c$"))
            self.assertTrue(ntpath.ismount(b"\\\\localhost\\c$\\"))

    def test_ismount_invalid_paths(self):
        ismount = ntpath.ismount
        self.assertFalse(ismount("c:\\\udfff"))
        if sys.platform == 'win32':
            self.assertRaises(ValueError, ismount, "c:\\\x00")
            self.assertRaises(ValueError, ismount, b"c:\\\x00")
            self.assertRaises(UnicodeDecodeError, ismount, b"c:\\\xff")
        else:
            self.assertFalse(ismount("c:\\\x00"))
            self.assertFalse(ismount(b"c:\\\x00"))
            self.assertFalse(ismount(b"c:\\\xff"))

    def test_isreserved(self):
        self.assertFalse(ntpath.isreserved(''))
        self.assertFalse(ntpath.isreserved('.'))
        self.assertFalse(ntpath.isreserved('..'))
        self.assertFalse(ntpath.isreserved('/'))
        self.assertFalse(ntpath.isreserved('/foo/bar'))
        # A name that ends with a space or dot is reserved.
        self.assertTrue(ntpath.isreserved('foo.'))
        self.assertTrue(ntpath.isreserved('foo '))
        # ASCII control characters are reserved.
        self.assertTrue(ntpath.isreserved('\foo'))
        # Wildcard characters, colon, and pipe are reserved.
        self.assertTrue(ntpath.isreserved('foo*bar'))
        self.assertTrue(ntpath.isreserved('foo?bar'))
        self.assertTrue(ntpath.isreserved('foo"bar'))
        self.assertTrue(ntpath.isreserved('foo<bar'))
        self.assertTrue(ntpath.isreserved('foo>bar'))
        self.assertTrue(ntpath.isreserved('foo:bar'))
        self.assertTrue(ntpath.isreserved('foo|bar'))
        # Case-insensitive DOS-device names are reserved.
        self.assertTrue(ntpath.isreserved('nul'))
        self.assertTrue(ntpath.isreserved('aux'))
        self.assertTrue(ntpath.isreserved('prn'))
        self.assertTrue(ntpath.isreserved('con'))
        self.assertTrue(ntpath.isreserved('conin$'))
        self.assertTrue(ntpath.isreserved('conout$'))
        # COM/LPT + 1-9 or + superscript 1-3 are reserved.
        self.assertTrue(ntpath.isreserved('COM1'))
        self.assertTrue(ntpath.isreserved('LPT9'))
        self.assertTrue(ntpath.isreserved('com\xb9'))
        self.assertTrue(ntpath.isreserved('com\xb2'))
        self.assertTrue(ntpath.isreserved('lpt\xb3'))
        # DOS-device name matching ignores characters after a dot or
        # a colon and also ignores trailing spaces.
        self.assertTrue(ntpath.isreserved('NUL.txt'))
        self.assertTrue(ntpath.isreserved('PRN  '))
        self.assertTrue(ntpath.isreserved('AUX  .txt'))
        self.assertTrue(ntpath.isreserved('COM1:bar'))
        self.assertTrue(ntpath.isreserved('LPT9   :bar'))
        # DOS-device names are only matched at the beginning
        # of a path component.
        self.assertFalse(ntpath.isreserved('bar.com9'))
        self.assertFalse(ntpath.isreserved('bar.lpt9'))
        # The entire path is checked, except for the drive.
        self.assertTrue(ntpath.isreserved('c:/bar/baz/NUL'))
        self.assertTrue(ntpath.isreserved('c:/NUL/bar/baz'))
        self.assertFalse(ntpath.isreserved('//./NUL'))
        # Bytes are supported.
        self.assertFalse(ntpath.isreserved(b''))
        self.assertFalse(ntpath.isreserved(b'.'))
        self.assertFalse(ntpath.isreserved(b'..'))
        self.assertFalse(ntpath.isreserved(b'/'))
        self.assertFalse(ntpath.isreserved(b'/foo/bar'))
        self.assertTrue(ntpath.isreserved(b'foo.'))
        self.assertTrue(ntpath.isreserved(b'nul'))

    def assertEqualCI(self, s1, s2):
        """Assert that two strings are equal ignoring case differences."""
        self.assertEqual(s1.lower(), s2.lower())

    @unittest.skipUnless(nt, "OS helpers require 'nt' module")
    def test_nt_helpers(self):
        # Trivial validation that the helpers do not break, and support both
        # unicode and bytes (UTF-8) paths

        executable = nt._getfinalpathname(sys.executable)

        for path in executable, os.fsencode(executable):
            volume_path = nt._getvolumepathname(path)
            path_drive = ntpath.splitdrive(path)[0]
            volume_path_drive = ntpath.splitdrive(volume_path)[0]
            self.assertEqualCI(path_drive, volume_path_drive)

        cap, free = nt._getdiskusage(sys.exec_prefix)
        self.assertGreater(cap, 0)
        self.assertGreater(free, 0)
        b_cap, b_free = nt._getdiskusage(sys.exec_prefix.encode())
        # Free space may change, so only test the capacity is equal
        self.assertEqual(b_cap, cap)
        self.assertGreater(b_free, 0)

        for path in [sys.prefix, sys.executable]:
            final_path = nt._getfinalpathname(path)
            self.assertIsInstance(final_path, str)
            self.assertGreater(len(final_path), 0)

            b_final_path = nt._getfinalpathname(path.encode())
            self.assertIsInstance(b_final_path, bytes)
            self.assertGreater(len(b_final_path), 0)

    @unittest.skipIf(sys.platform != 'win32', "Can only test junctions with creation on win32.")
    def test_isjunction(self):
        with os_helper.temp_dir() as d:
            with os_helper.change_cwd(d):
                os.mkdir('tmpdir')

                import _winapi
                try:
                    _winapi.CreateJunction('tmpdir', 'testjunc')
                except OSError:
                    raise unittest.SkipTest('creating the test junction failed')

                self.assertTrue(ntpath.isjunction('testjunc'))
                self.assertFalse(ntpath.isjunction('tmpdir'))
                self.assertPathEqual(ntpath.realpath('testjunc'), ntpath.realpath('tmpdir'))

    def test_isfile_invalid_paths(self):
        isfile = ntpath.isfile
        self.assertIs(isfile('/tmp\udfffabcds'), False)
        self.assertIs(isfile(b'/tmp\xffabcds'), False)
        self.assertIs(isfile('/tmp\x00abcds'), False)
        self.assertIs(isfile(b'/tmp\x00abcds'), False)

    @unittest.skipIf(sys.platform != 'win32', "drive letters are a windows concept")
    def test_isfile_driveletter(self):
        drive = os.environ.get('SystemDrive')
        if drive is None or len(drive) != 2 or drive[1] != ':':
            raise unittest.SkipTest('SystemDrive is not defined or malformed')
        self.assertFalse(os.path.isfile('\\\\.\\' + drive))

    @unittest.skipUnless(hasattr(os, 'pipe'), "need os.pipe()")
    def test_isfile_anonymous_pipe(self):
        pr, pw = os.pipe()
        try:
            self.assertFalse(ntpath.isfile(pr))
        finally:
            os.close(pr)
            os.close(pw)

    @unittest.skipIf(sys.platform != 'win32', "windows only")
    def test_isfile_named_pipe(self):
        import _winapi
        named_pipe = f'//./PIPE/python_isfile_test_{os.getpid()}'
        h = _winapi.CreateNamedPipe(named_pipe,
                                    _winapi.PIPE_ACCESS_INBOUND,
                                    0, 1, 0, 0, 0, 0)
        try:
            self.assertFalse(ntpath.isfile(named_pipe))
        finally:
            _winapi.CloseHandle(h)

    @unittest.skipIf(sys.platform != 'win32', "windows only")
    def test_con_device(self):
        self.assertFalse(os.path.isfile(r"\\.\CON"))
        self.assertFalse(os.path.isdir(r"\\.\CON"))
        self.assertFalse(os.path.islink(r"\\.\CON"))
        self.assertTrue(os.path.exists(r"\\.\CON"))

    @unittest.skipIf(sys.platform != 'win32', "Fast paths are only for win32")
    @support.cpython_only
    def test_fast_paths_in_use(self):
        # There are fast paths of these functions implemented in posixmodule.c.
        # Confirm that they are being used, and not the Python fallbacks in
        # genericpath.py.
        self.assertTrue(os.path.splitroot is nt._path_splitroot_ex)
        self.assertFalse(inspect.isfunction(os.path.splitroot))
        self.assertTrue(os.path.normpath is nt._path_normpath)
        self.assertFalse(inspect.isfunction(os.path.normpath))
        self.assertTrue(os.path.isdir is nt._path_isdir)
        self.assertFalse(inspect.isfunction(os.path.isdir))
        self.assertTrue(os.path.isfile is nt._path_isfile)
        self.assertFalse(inspect.isfunction(os.path.isfile))
        self.assertTrue(os.path.islink is nt._path_islink)
        self.assertFalse(inspect.isfunction(os.path.islink))
        self.assertTrue(os.path.isjunction is nt._path_isjunction)
        self.assertFalse(inspect.isfunction(os.path.isjunction))
        self.assertTrue(os.path.exists is nt._path_exists)
        self.assertFalse(inspect.isfunction(os.path.exists))
        self.assertTrue(os.path.lexists is nt._path_lexists)
        self.assertFalse(inspect.isfunction(os.path.lexists))

    @unittest.skipIf(os.name != 'nt', "Dev Drives only exist on Win32")
    def test_isdevdrive(self):
        # Result may be True or False, but shouldn't raise
        self.assertIn(ntpath.isdevdrive(os_helper.TESTFN), (True, False))
        # ntpath.isdevdrive can handle relative paths
        self.assertIn(ntpath.isdevdrive("."), (True, False))
        self.assertIn(ntpath.isdevdrive(b"."), (True, False))
        # Volume syntax is supported
        self.assertIn(ntpath.isdevdrive(os.listvolumes()[0]), (True, False))
        # Invalid volume returns False from os.path method
        self.assertFalse(ntpath.isdevdrive(r"\\?\Volume{00000000-0000-0000-0000-000000000000}\\"))
        # Invalid volume raises from underlying helper
        with self.assertRaises(OSError):
            nt._path_isdevdrive(r"\\?\Volume{00000000-0000-0000-0000-000000000000}\\")

    @unittest.skipIf(os.name == 'nt', "isdevdrive fallback only used off Win32")
    def test_isdevdrive_fallback(self):
        # Fallback always returns False
        self.assertFalse(ntpath.isdevdrive(os_helper.TESTFN))


class NtCommonTest(test_genericpath.CommonTest, unittest.TestCase):
    pathmodule = ntpath
    attributes = ['relpath']


class PathLikeTests(NtpathTestCase):

    path = ntpath

    def setUp(self):
        self.file_name = os_helper.TESTFN
        self.file_path = FakePath(os_helper.TESTFN)
        self.addCleanup(os_helper.unlink, self.file_name)
        with open(self.file_name, 'xb', 0) as file:
            file.write(b"test_ntpath.PathLikeTests")

    def _check_function(self, func):
        self.assertPathEqual(func(self.file_path), func(self.file_name))

    def test_path_normcase(self):
        self._check_function(self.path.normcase)

    def test_path_isabs(self):
        self._check_function(self.path.isabs)

    def test_path_join(self):
        self.assertEqual(self.path.join('a', FakePath('b'), 'c'),
                         self.path.join('a', 'b', 'c'))

    def test_path_split(self):
        self._check_function(self.path.split)

    def test_path_splitext(self):
        self._check_function(self.path.splitext)

    def test_path_splitdrive(self):
        self._check_function(self.path.splitdrive)

    def test_path_splitroot(self):
        self._check_function(self.path.splitroot)

    def test_path_basename(self):
        self._check_function(self.path.basename)

    def test_path_dirname(self):
        self._check_function(self.path.dirname)

    def test_path_islink(self):
        self._check_function(self.path.islink)

    def test_path_lexists(self):
        self._check_function(self.path.lexists)

    def test_path_ismount(self):
        self._check_function(self.path.ismount)

    def test_path_expanduser(self):
        self._check_function(self.path.expanduser)

    def test_path_expandvars(self):
        self._check_function(self.path.expandvars)

    def test_path_normpath(self):
        self._check_function(self.path.normpath)

    def test_path_abspath(self):
        self._check_function(self.path.abspath)

    def test_path_realpath(self):
        self._check_function(self.path.realpath)

    def test_path_relpath(self):
        self._check_function(self.path.relpath)

    def test_path_commonpath(self):
        common_path = self.path.commonpath([self.file_path, self.file_name])
        self.assertPathEqual(common_path, self.file_name)

    def test_path_isdir(self):
        self._check_function(self.path.isdir)


if __name__ == "__main__":
    unittest.main()<|MERGE_RESOLUTION|>--- conflicted
+++ resolved
@@ -8,11 +8,7 @@
 import warnings
 from ntpath import ALLOW_MISSING
 from test import support
-<<<<<<< HEAD
 from test.support import os_helper
-=======
-from test.support import TestFailed, cpython_only, os_helper
->>>>>>> c23eec29
 from test.support.os_helper import FakePath
 from test import test_genericpath
 from tempfile import TemporaryFile
