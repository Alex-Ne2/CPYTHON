--- conflicted
+++ resolved
@@ -977,21 +977,6 @@
 
     @unittest.skipUnless(support.MS_WINDOWS, 'Test only applicable on Windows')
     def test_python_legacy_windows_stdio(self):
-<<<<<<< HEAD
-        def get_stderr_class(legacy_windows_stdio):
-            code = 'import sys; print(type(sys.stderr.buffer.raw))'
-            env = {'PYTHONLEGACYWINDOWSSTDIO': str(int(legacy_windows_stdio))}
-            # use stderr=None as legacy_windows_stdio doesn't affect pipes
-            p = spawn_python('-c', code, env=env, stderr=None)
-            out = kill_python(p).strip().decode('ascii', 'ignore')
-            return out.removeprefix("<class '").removesuffix("'>")
-
-        out = get_stderr_class(legacy_windows_stdio=True)
-        self.assertEqual('_io.FileIO', out)
-
-        out = get_stderr_class(legacy_windows_stdio=False)
-        self.assertEqual('_io._WindowsConsoleIO', out)
-=======
         # Test that _WindowsConsoleIO is used when PYTHONLEGACYWINDOWSSTDIO
         # is not set.
         # We cannot use PIPE becase it prevents creating new console.
@@ -1011,7 +996,6 @@
                            creationflags=subprocess.CREATE_NEW_CONSOLE,
                            env=env)
         self.assertEqual(p.returncode, 0)
->>>>>>> 3bffada4
 
     @unittest.skipIf("-fsanitize" in sysconfig.get_config_vars().get('PY_CFLAGS', ()),
                      "PYTHONMALLOCSTATS doesn't work with ASAN")
