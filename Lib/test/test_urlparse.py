import sys
import unicodedata
import unittest
import urllib.parse

RFC1808_BASE = "http://a/b/c/d;p?q#f"
RFC2396_BASE = "http://a/b/c/d;p?q"
RFC3986_BASE = 'http://a/b/c/d;p?q'
SIMPLE_BASE  = 'http://a/b/c/d'

# Each parse_qsl testcase is a two-tuple that contains
# a string with the query and a list with the expected result.

parse_qsl_test_cases = [
    ("", []),
    ("&", []),
    ("&&", []),
    ("=", [('', '')]),
    ("=a", [('', 'a')]),
    ("a", [('a', '')]),
    ("a=", [('a', '')]),
    ("a=b=c", [('a', 'b=c')]),
    ("a%3Db=c", [('a=b', 'c')]),
    ("a=b&c=d", [('a', 'b'), ('c', 'd')]),
    ("a=b%26c=d", [('a', 'b&c=d')]),
    ("&a=b", [('a', 'b')]),
    ("a=a+b&b=b+c", [('a', 'a b'), ('b', 'b c')]),
    ("a=1&a=2", [('a', '1'), ('a', '2')]),
    (b"", []),
    (b"&", []),
    (b"&&", []),
    (b"=", [(b'', b'')]),
    (b"=a", [(b'', b'a')]),
    (b"a", [(b'a', b'')]),
    (b"a=", [(b'a', b'')]),
    (b"a=b=c", [(b'a', b'b=c')]),
    (b"a%3Db=c", [(b'a=b', b'c')]),
    (b"a=b&c=d", [(b'a', b'b'), (b'c', b'd')]),
    (b"a=b%26c=d", [(b'a', b'b&c=d')]),
    (b"&a=b", [(b'a', b'b')]),
    (b"a=a+b&b=b+c", [(b'a', b'a b'), (b'b', b'b c')]),
    (b"a=1&a=2", [(b'a', b'1'), (b'a', b'2')]),
    (";a=b", [(';a', 'b')]),
    ("a=a+b;b=b+c", [('a', 'a b;b=b c')]),
    (b";a=b", [(b';a', b'b')]),
    (b"a=a+b;b=b+c", [(b'a', b'a b;b=b c')]),

    ("\u0141=\xE9", [('\u0141', '\xE9')]),
    ("%C5%81=%C3%A9", [('\u0141', '\xE9')]),
    ("%81=%A9", [('\ufffd', '\ufffd')]),
    (b"\xc5\x81=\xc3\xa9", [(b'\xc5\x81', b'\xc3\xa9')]),
    (b"%C5%81=%C3%A9", [(b'\xc5\x81', b'\xc3\xa9')]),
    (b"\x81=\xA9", [(b'\x81', b'\xa9')]),
    (b"%81=%A9", [(b'\x81', b'\xa9')]),
]

# Each parse_qs testcase is a two-tuple that contains
# a string with the query and a dictionary with the expected result.

parse_qs_test_cases = [
    ("", {}),
    ("&", {}),
    ("&&", {}),
    ("=", {'': ['']}),
    ("=a", {'': ['a']}),
    ("a", {'a': ['']}),
    ("a=", {'a': ['']}),
    ("a=b=c", {'a': ['b=c']}),
    ("a%3Db=c", {'a=b': ['c']}),
    ("a=b&c=d", {'a': ['b'], 'c': ['d']}),
    ("a=b%26c=d", {'a': ['b&c=d']}),
    ("&a=b", {'a': ['b']}),
    ("a=a+b&b=b+c", {'a': ['a b'], 'b': ['b c']}),
    ("a=1&a=2", {'a': ['1', '2']}),
    (b"", {}),
    (b"&", {}),
    (b"&&", {}),
    (b"=", {b'': [b'']}),
    (b"=a", {b'': [b'a']}),
    (b"a", {b'a': [b'']}),
    (b"a=", {b'a': [b'']}),
    (b"a=b=c", {b'a': [b'b=c']}),
    (b"a%3Db=c", {b'a=b': [b'c']}),
    (b"a=b&c=d", {b'a': [b'b'], b'c': [b'd']}),
    (b"a=b%26c=d", {b'a': [b'b&c=d']}),
    (b"&a=b", {b'a': [b'b']}),
    (b"a=a+b&b=b+c", {b'a': [b'a b'], b'b': [b'b c']}),
    (b"a=1&a=2", {b'a': [b'1', b'2']}),
    (";a=b", {';a': ['b']}),
    ("a=a+b;b=b+c", {'a': ['a b;b=b c']}),
    (b";a=b", {b';a': [b'b']}),
    (b"a=a+b;b=b+c", {b'a':[ b'a b;b=b c']}),
    (b"a=a%E2%80%99b", {b'a': [b'a\xe2\x80\x99b']}),

    ("\u0141=\xE9", {'\u0141': ['\xE9']}),
    ("%C5%81=%C3%A9", {'\u0141': ['\xE9']}),
    ("%81=%A9", {'\ufffd': ['\ufffd']}),
    (b"\xc5\x81=\xc3\xa9", {b'\xc5\x81': [b'\xc3\xa9']}),
    (b"%C5%81=%C3%A9", {b'\xc5\x81': [b'\xc3\xa9']}),
    (b"\x81=\xA9", {b'\x81': [b'\xa9']}),
    (b"%81=%A9", {b'\x81': [b'\xa9']}),
]

class UrlParseTestCase(unittest.TestCase):

    def checkRoundtrips(self, url, parsed, split, url2=None):
        if url2 is None:
            url2 = url
        result = urllib.parse.urlparse(url)
        self.assertSequenceEqual(result, parsed)
        t = (result.scheme, result.netloc, result.path,
             result.params, result.query, result.fragment)
        self.assertSequenceEqual(t, parsed)
        # put it back together and it should be the same
        result2 = urllib.parse.urlunparse(result)
        self.assertSequenceEqual(result2, url2)
        self.assertSequenceEqual(result2, result.geturl())

        # the result of geturl() is a fixpoint; we can always parse it
        # again to get the same result:
        result3 = urllib.parse.urlparse(result.geturl())
        self.assertEqual(result3.geturl(), result.geturl())
        self.assertSequenceEqual(result3, result)
        self.assertEqual(result3.scheme,   result.scheme)
        self.assertEqual(result3.netloc,   result.netloc)
        self.assertEqual(result3.path,     result.path)
        self.assertEqual(result3.params,   result.params)
        self.assertEqual(result3.query,    result.query)
        self.assertEqual(result3.fragment, result.fragment)
        self.assertEqual(result3.username, result.username)
        self.assertEqual(result3.password, result.password)
        self.assertEqual(result3.hostname, result.hostname)
        self.assertEqual(result3.port,     result.port)

        # check the roundtrip using urlsplit() as well
        result = urllib.parse.urlsplit(url)
        self.assertSequenceEqual(result, split)
        t = (result.scheme, result.netloc, result.path,
             result.query, result.fragment)
        self.assertSequenceEqual(t, split)
        result2 = urllib.parse.urlunsplit(result)
        self.assertSequenceEqual(result2, url2)
        self.assertSequenceEqual(result2, result.geturl())

        # check the fixpoint property of re-parsing the result of geturl()
        result3 = urllib.parse.urlsplit(result.geturl())
        self.assertEqual(result3.geturl(), result.geturl())
        self.assertSequenceEqual(result3, result)
        self.assertEqual(result3.scheme,   result.scheme)
        self.assertEqual(result3.netloc,   result.netloc)
        self.assertEqual(result3.path,     result.path)
        self.assertEqual(result3.query,    result.query)
        self.assertEqual(result3.fragment, result.fragment)
        self.assertEqual(result3.username, result.username)
        self.assertEqual(result3.password, result.password)
        self.assertEqual(result3.hostname, result.hostname)
        self.assertEqual(result3.port,     result.port)

    def test_qsl(self):
        for orig, expect in parse_qsl_test_cases:
            result = urllib.parse.parse_qsl(orig, keep_blank_values=True)
            self.assertEqual(result, expect, "Error parsing %r" % orig)
            expect_without_blanks = [v for v in expect if len(v[1])]
            result = urllib.parse.parse_qsl(orig, keep_blank_values=False)
            self.assertEqual(result, expect_without_blanks,
                            "Error parsing %r" % orig)

    def test_qs(self):
        for orig, expect in parse_qs_test_cases:
            result = urllib.parse.parse_qs(orig, keep_blank_values=True)
            self.assertEqual(result, expect, "Error parsing %r" % orig)
            expect_without_blanks = {v: expect[v]
                                     for v in expect if len(expect[v][0])}
            result = urllib.parse.parse_qs(orig, keep_blank_values=False)
            self.assertEqual(result, expect_without_blanks,
                            "Error parsing %r" % orig)

    def test_roundtrips(self):
        str_cases = [
            ('path/to/file',
             ('', '', 'path/to/file', '', '', ''),
             ('', '', 'path/to/file', '', '')),
            ('/path/to/file',
             ('', '', '/path/to/file', '', '', ''),
             ('', '', '/path/to/file', '', '')),
            ('//path/to/file',
             ('', 'path', '/to/file', '', '', ''),
             ('', 'path', '/to/file', '', '')),
            ('////path/to/file',
             ('', '', '//path/to/file', '', '', ''),
             ('', '', '//path/to/file', '', '')),
            ('/////path/to/file',
             ('', '', '///path/to/file', '', '', ''),
             ('', '', '///path/to/file', '', '')),
            ('scheme:path/to/file',
             ('scheme', '', 'path/to/file', '', '', ''),
             ('scheme', '', 'path/to/file', '', '')),
            ('scheme:/path/to/file',
             ('scheme', '', '/path/to/file', '', '', ''),
             ('scheme', '', '/path/to/file', '', '')),
            ('scheme://path/to/file',
             ('scheme', 'path', '/to/file', '', '', ''),
             ('scheme', 'path', '/to/file', '', '')),
            ('scheme:////path/to/file',
             ('scheme', '', '//path/to/file', '', '', ''),
             ('scheme', '', '//path/to/file', '', '')),
            ('scheme://///path/to/file',
             ('scheme', '', '///path/to/file', '', '', ''),
             ('scheme', '', '///path/to/file', '', '')),
            ('file:tmp/junk.txt',
             ('file', '', 'tmp/junk.txt', '', '', ''),
             ('file', '', 'tmp/junk.txt', '', '')),
            ('file:///tmp/junk.txt',
             ('file', '', '/tmp/junk.txt', '', '', ''),
             ('file', '', '/tmp/junk.txt', '', '')),
            ('file:////tmp/junk.txt',
             ('file', '', '//tmp/junk.txt', '', '', ''),
             ('file', '', '//tmp/junk.txt', '', '')),
            ('file://///tmp/junk.txt',
             ('file', '', '///tmp/junk.txt', '', '', ''),
             ('file', '', '///tmp/junk.txt', '', '')),
            ('http:tmp/junk.txt',
             ('http', '', 'tmp/junk.txt', '', '', ''),
             ('http', '', 'tmp/junk.txt', '', '')),
            ('http://example.com/tmp/junk.txt',
             ('http', 'example.com', '/tmp/junk.txt', '', '', ''),
             ('http', 'example.com', '/tmp/junk.txt', '', '')),
            ('http:///example.com/tmp/junk.txt',
             ('http', '', '/example.com/tmp/junk.txt', '', '', ''),
             ('http', '', '/example.com/tmp/junk.txt', '', '')),
            ('http:////example.com/tmp/junk.txt',
             ('http', '', '//example.com/tmp/junk.txt', '', '', ''),
             ('http', '', '//example.com/tmp/junk.txt', '', '')),
            ('imap://mail.python.org/mbox1',
             ('imap', 'mail.python.org', '/mbox1', '', '', ''),
             ('imap', 'mail.python.org', '/mbox1', '', '')),
            ('mms://wms.sys.hinet.net/cts/Drama/09006251100.asf',
             ('mms', 'wms.sys.hinet.net', '/cts/Drama/09006251100.asf',
              '', '', ''),
             ('mms', 'wms.sys.hinet.net', '/cts/Drama/09006251100.asf',
              '', '')),
            ('nfs://server/path/to/file.txt',
             ('nfs', 'server', '/path/to/file.txt', '', '', ''),
             ('nfs', 'server', '/path/to/file.txt', '', '')),
            ('svn+ssh://svn.zope.org/repos/main/ZConfig/trunk/',
             ('svn+ssh', 'svn.zope.org', '/repos/main/ZConfig/trunk/',
              '', '', ''),
             ('svn+ssh', 'svn.zope.org', '/repos/main/ZConfig/trunk/',
              '', '')),
            ('git+ssh://git@github.com/user/project.git',
             ('git+ssh', 'git@github.com','/user/project.git',
              '','',''),
             ('git+ssh', 'git@github.com','/user/project.git',
              '', '')),
            ('itms-services://?action=download-manifest&url=https://example.com/app',
             ('itms-services', '', '', '',
              'action=download-manifest&url=https://example.com/app', ''),
             ('itms-services', '', '',
              'action=download-manifest&url=https://example.com/app', '')),
            ('+scheme:path/to/file',
             ('', '', '+scheme:path/to/file', '', '', ''),
             ('', '', '+scheme:path/to/file', '', '')),
            ('sch_me:path/to/file',
             ('', '', 'sch_me:path/to/file', '', '', ''),
             ('', '', 'sch_me:path/to/file', '', '')),
            ]
        def _encode(t):
            return (t[0].encode('ascii'),
                    tuple(x.encode('ascii') for x in t[1]),
                    tuple(x.encode('ascii') for x in t[2]))
        bytes_cases = [_encode(x) for x in str_cases]
        str_cases += [
            ('schème:path/to/file',
             ('', '', 'schème:path/to/file', '', '', ''),
             ('', '', 'schème:path/to/file', '', '')),
            ]
        for url, parsed, split in str_cases + bytes_cases:
            with self.subTest(url):
                self.checkRoundtrips(url, parsed, split)

    def test_roundtrips_normalization(self):
        str_cases = [
            ('///path/to/file',
             '/path/to/file',
             ('', '', '/path/to/file', '', '', ''),
             ('', '', '/path/to/file', '', '')),
            ('scheme:///path/to/file',
             'scheme:/path/to/file',
             ('scheme', '', '/path/to/file', '', '', ''),
             ('scheme', '', '/path/to/file', '', '')),
            ('file:/tmp/junk.txt',
             'file:///tmp/junk.txt',
             ('file', '', '/tmp/junk.txt', '', '', ''),
             ('file', '', '/tmp/junk.txt', '', '')),
            ('http:/tmp/junk.txt',
             'http:///tmp/junk.txt',
             ('http', '', '/tmp/junk.txt', '', '', ''),
             ('http', '', '/tmp/junk.txt', '', '')),
            ('https:/tmp/junk.txt',
             'https:///tmp/junk.txt',
             ('https', '', '/tmp/junk.txt', '', '', ''),
             ('https', '', '/tmp/junk.txt', '', '')),
        ]
        def _encode(t):
            return (t[0].encode('ascii'),
                    t[1].encode('ascii'),
                    tuple(x.encode('ascii') for x in t[2]),
                    tuple(x.encode('ascii') for x in t[3]))
        bytes_cases = [_encode(x) for x in str_cases]
        for url, url2, parsed, split in str_cases + bytes_cases:
            with self.subTest(url):
                self.checkRoundtrips(url, parsed, split, url2)

    def test_http_roundtrips(self):
        # urllib.parse.urlsplit treats 'http:' as an optimized special case,
        # so we test both 'http:' and 'https:' in all the following.
        # Three cheers for white box knowledge!
        str_cases = [
            ('://www.python.org',
             ('www.python.org', '', '', '', ''),
             ('www.python.org', '', '', '')),
            ('://www.python.org#abc',
             ('www.python.org', '', '', '', 'abc'),
             ('www.python.org', '', '', 'abc')),
            ('://www.python.org?q=abc',
             ('www.python.org', '', '', 'q=abc', ''),
             ('www.python.org', '', 'q=abc', '')),
            ('://www.python.org/#abc',
             ('www.python.org', '/', '', '', 'abc'),
             ('www.python.org', '/', '', 'abc')),
            ('://a/b/c/d;p?q#f',
             ('a', '/b/c/d', 'p', 'q', 'f'),
             ('a', '/b/c/d;p', 'q', 'f')),
            ]
        def _encode(t):
            return (t[0].encode('ascii'),
                    tuple(x.encode('ascii') for x in t[1]),
                    tuple(x.encode('ascii') for x in t[2]))
        bytes_cases = [_encode(x) for x in str_cases]
        str_schemes = ('http', 'https')
        bytes_schemes = (b'http', b'https')
        str_tests = str_schemes, str_cases
        bytes_tests = bytes_schemes, bytes_cases
        for schemes, test_cases in (str_tests, bytes_tests):
            for scheme in schemes:
                for url, parsed, split in test_cases:
                    url = scheme + url
                    parsed = (scheme,) + parsed
                    split = (scheme,) + split
                    self.checkRoundtrips(url, parsed, split)

    def checkJoin(self, base, relurl, expected, *, relroundtrip=True):
        with self.subTest(base=base, relurl=relurl):
            self.assertEqual(urllib.parse.urljoin(base, relurl), expected)
            baseb = base.encode('ascii')
            relurlb = relurl.encode('ascii')
            expectedb = expected.encode('ascii')
            self.assertEqual(urllib.parse.urljoin(baseb, relurlb), expectedb)

            if relroundtrip:
                relurl = urllib.parse.urlunsplit(urllib.parse.urlsplit(relurl))
                self.assertEqual(urllib.parse.urljoin(base, relurl), expected)
                relurlb = urllib.parse.urlunsplit(urllib.parse.urlsplit(relurlb))
                self.assertEqual(urllib.parse.urljoin(baseb, relurlb), expectedb)

    def test_unparse_parse(self):
        str_cases = ['Python', './Python','x-newscheme://foo.com/stuff','x://y','x:/y','x:/','/',]
        bytes_cases = [x.encode('ascii') for x in str_cases]
        for u in str_cases + bytes_cases:
            self.assertEqual(urllib.parse.urlunsplit(urllib.parse.urlsplit(u)), u)
            self.assertEqual(urllib.parse.urlunparse(urllib.parse.urlparse(u)), u)

    def test_RFC1808(self):
        # "normal" cases from RFC 1808:
        self.checkJoin(RFC1808_BASE, 'g:h', 'g:h')
        self.checkJoin(RFC1808_BASE, 'g', 'http://a/b/c/g')
        self.checkJoin(RFC1808_BASE, './g', 'http://a/b/c/g')
        self.checkJoin(RFC1808_BASE, 'g/', 'http://a/b/c/g/')
        self.checkJoin(RFC1808_BASE, '/g', 'http://a/g')
        self.checkJoin(RFC1808_BASE, '//g', 'http://g')
        self.checkJoin(RFC1808_BASE, 'g?y', 'http://a/b/c/g?y')
        self.checkJoin(RFC1808_BASE, 'g?y/./x', 'http://a/b/c/g?y/./x')
        self.checkJoin(RFC1808_BASE, '#s', 'http://a/b/c/d;p?q#s')
        self.checkJoin(RFC1808_BASE, 'g#s', 'http://a/b/c/g#s')
        self.checkJoin(RFC1808_BASE, 'g#s/./x', 'http://a/b/c/g#s/./x')
        self.checkJoin(RFC1808_BASE, 'g?y#s', 'http://a/b/c/g?y#s')
        self.checkJoin(RFC1808_BASE, 'g;x', 'http://a/b/c/g;x')
        self.checkJoin(RFC1808_BASE, 'g;x?y#s', 'http://a/b/c/g;x?y#s')
        self.checkJoin(RFC1808_BASE, '.', 'http://a/b/c/')
        self.checkJoin(RFC1808_BASE, './', 'http://a/b/c/')
        self.checkJoin(RFC1808_BASE, '..', 'http://a/b/')
        self.checkJoin(RFC1808_BASE, '../', 'http://a/b/')
        self.checkJoin(RFC1808_BASE, '../g', 'http://a/b/g')
        self.checkJoin(RFC1808_BASE, '../..', 'http://a/')
        self.checkJoin(RFC1808_BASE, '../../', 'http://a/')
        self.checkJoin(RFC1808_BASE, '../../g', 'http://a/g')

        # "abnormal" cases from RFC 1808:
        self.checkJoin(RFC1808_BASE, '', 'http://a/b/c/d;p?q#f')
        self.checkJoin(RFC1808_BASE, 'g.', 'http://a/b/c/g.')
        self.checkJoin(RFC1808_BASE, '.g', 'http://a/b/c/.g')
        self.checkJoin(RFC1808_BASE, 'g..', 'http://a/b/c/g..')
        self.checkJoin(RFC1808_BASE, '..g', 'http://a/b/c/..g')
        self.checkJoin(RFC1808_BASE, './../g', 'http://a/b/g')
        self.checkJoin(RFC1808_BASE, './g/.', 'http://a/b/c/g/')
        self.checkJoin(RFC1808_BASE, 'g/./h', 'http://a/b/c/g/h')
        self.checkJoin(RFC1808_BASE, 'g/../h', 'http://a/b/c/h')

        # RFC 1808 and RFC 1630 disagree on these (according to RFC 1808),
        # so we'll not actually run these tests (which expect 1808 behavior).
        #self.checkJoin(RFC1808_BASE, 'http:g', 'http:g')
        #self.checkJoin(RFC1808_BASE, 'http:', 'http:')

        # XXX: The following tests are no longer compatible with RFC3986
        # self.checkJoin(RFC1808_BASE, '../../../g', 'http://a/../g')
        # self.checkJoin(RFC1808_BASE, '../../../../g', 'http://a/../../g')
        # self.checkJoin(RFC1808_BASE, '/./g', 'http://a/./g')
        # self.checkJoin(RFC1808_BASE, '/../g', 'http://a/../g')


    def test_RFC2368(self):
        # Issue 11467: path that starts with a number is not parsed correctly
        self.assertEqual(urllib.parse.urlparse('mailto:1337@example.org'),
                ('mailto', '', '1337@example.org', '', '', ''))

    def test_RFC2396(self):
        # cases from RFC 2396

        self.checkJoin(RFC2396_BASE, 'g:h', 'g:h')
        self.checkJoin(RFC2396_BASE, 'g', 'http://a/b/c/g')
        self.checkJoin(RFC2396_BASE, './g', 'http://a/b/c/g')
        self.checkJoin(RFC2396_BASE, 'g/', 'http://a/b/c/g/')
        self.checkJoin(RFC2396_BASE, '/g', 'http://a/g')
        self.checkJoin(RFC2396_BASE, '//g', 'http://g')
        self.checkJoin(RFC2396_BASE, 'g?y', 'http://a/b/c/g?y')
        self.checkJoin(RFC2396_BASE, '#s', 'http://a/b/c/d;p?q#s')
        self.checkJoin(RFC2396_BASE, 'g#s', 'http://a/b/c/g#s')
        self.checkJoin(RFC2396_BASE, 'g?y#s', 'http://a/b/c/g?y#s')
        self.checkJoin(RFC2396_BASE, 'g;x', 'http://a/b/c/g;x')
        self.checkJoin(RFC2396_BASE, 'g;x?y#s', 'http://a/b/c/g;x?y#s')
        self.checkJoin(RFC2396_BASE, '.', 'http://a/b/c/')
        self.checkJoin(RFC2396_BASE, './', 'http://a/b/c/')
        self.checkJoin(RFC2396_BASE, '..', 'http://a/b/')
        self.checkJoin(RFC2396_BASE, '../', 'http://a/b/')
        self.checkJoin(RFC2396_BASE, '../g', 'http://a/b/g')
        self.checkJoin(RFC2396_BASE, '../..', 'http://a/')
        self.checkJoin(RFC2396_BASE, '../../', 'http://a/')
        self.checkJoin(RFC2396_BASE, '../../g', 'http://a/g')
        self.checkJoin(RFC2396_BASE, '', RFC2396_BASE)
        self.checkJoin(RFC2396_BASE, 'g.', 'http://a/b/c/g.')
        self.checkJoin(RFC2396_BASE, '.g', 'http://a/b/c/.g')
        self.checkJoin(RFC2396_BASE, 'g..', 'http://a/b/c/g..')
        self.checkJoin(RFC2396_BASE, '..g', 'http://a/b/c/..g')
        self.checkJoin(RFC2396_BASE, './../g', 'http://a/b/g')
        self.checkJoin(RFC2396_BASE, './g/.', 'http://a/b/c/g/')
        self.checkJoin(RFC2396_BASE, 'g/./h', 'http://a/b/c/g/h')
        self.checkJoin(RFC2396_BASE, 'g/../h', 'http://a/b/c/h')
        self.checkJoin(RFC2396_BASE, 'g;x=1/./y', 'http://a/b/c/g;x=1/y')
        self.checkJoin(RFC2396_BASE, 'g;x=1/../y', 'http://a/b/c/y')
        self.checkJoin(RFC2396_BASE, 'g?y/./x', 'http://a/b/c/g?y/./x')
        self.checkJoin(RFC2396_BASE, 'g?y/../x', 'http://a/b/c/g?y/../x')
        self.checkJoin(RFC2396_BASE, 'g#s/./x', 'http://a/b/c/g#s/./x')
        self.checkJoin(RFC2396_BASE, 'g#s/../x', 'http://a/b/c/g#s/../x')

        # XXX: The following tests are no longer compatible with RFC3986
        # self.checkJoin(RFC2396_BASE, '../../../g', 'http://a/../g')
        # self.checkJoin(RFC2396_BASE, '../../../../g', 'http://a/../../g')
        # self.checkJoin(RFC2396_BASE, '/./g', 'http://a/./g')
        # self.checkJoin(RFC2396_BASE, '/../g', 'http://a/../g')

    def test_RFC3986(self):
        self.checkJoin(RFC3986_BASE, '?y','http://a/b/c/d;p?y')
        self.checkJoin(RFC3986_BASE, ';x', 'http://a/b/c/;x')
        self.checkJoin(RFC3986_BASE, 'g:h','g:h')
        self.checkJoin(RFC3986_BASE, 'g','http://a/b/c/g')
        self.checkJoin(RFC3986_BASE, './g','http://a/b/c/g')
        self.checkJoin(RFC3986_BASE, 'g/','http://a/b/c/g/')
        self.checkJoin(RFC3986_BASE, '/g','http://a/g')
        self.checkJoin(RFC3986_BASE, '//g','http://g')
        self.checkJoin(RFC3986_BASE, '?y','http://a/b/c/d;p?y')
        self.checkJoin(RFC3986_BASE, 'g?y','http://a/b/c/g?y')
        self.checkJoin(RFC3986_BASE, '#s','http://a/b/c/d;p?q#s')
        self.checkJoin(RFC3986_BASE, 'g#s','http://a/b/c/g#s')
        self.checkJoin(RFC3986_BASE, 'g?y#s','http://a/b/c/g?y#s')
        self.checkJoin(RFC3986_BASE, ';x','http://a/b/c/;x')
        self.checkJoin(RFC3986_BASE, 'g;x','http://a/b/c/g;x')
        self.checkJoin(RFC3986_BASE, 'g;x?y#s','http://a/b/c/g;x?y#s')
        self.checkJoin(RFC3986_BASE, '','http://a/b/c/d;p?q')
        self.checkJoin(RFC3986_BASE, '.','http://a/b/c/')
        self.checkJoin(RFC3986_BASE, './','http://a/b/c/')
        self.checkJoin(RFC3986_BASE, '..','http://a/b/')
        self.checkJoin(RFC3986_BASE, '../','http://a/b/')
        self.checkJoin(RFC3986_BASE, '../g','http://a/b/g')
        self.checkJoin(RFC3986_BASE, '../..','http://a/')
        self.checkJoin(RFC3986_BASE, '../../','http://a/')
        self.checkJoin(RFC3986_BASE, '../../g','http://a/g')
        self.checkJoin(RFC3986_BASE, '../../../g', 'http://a/g')

        # Abnormal Examples

        # The 'abnormal scenarios' are incompatible with RFC2986 parsing
        # Tests are here for reference.

        self.checkJoin(RFC3986_BASE, '../../../g','http://a/g')
        self.checkJoin(RFC3986_BASE, '../../../../g','http://a/g')
        self.checkJoin(RFC3986_BASE, '/./g','http://a/g')
        self.checkJoin(RFC3986_BASE, '/../g','http://a/g')
        self.checkJoin(RFC3986_BASE, 'g.','http://a/b/c/g.')
        self.checkJoin(RFC3986_BASE, '.g','http://a/b/c/.g')
        self.checkJoin(RFC3986_BASE, 'g..','http://a/b/c/g..')
        self.checkJoin(RFC3986_BASE, '..g','http://a/b/c/..g')
        self.checkJoin(RFC3986_BASE, './../g','http://a/b/g')
        self.checkJoin(RFC3986_BASE, './g/.','http://a/b/c/g/')
        self.checkJoin(RFC3986_BASE, 'g/./h','http://a/b/c/g/h')
        self.checkJoin(RFC3986_BASE, 'g/../h','http://a/b/c/h')
        self.checkJoin(RFC3986_BASE, 'g;x=1/./y','http://a/b/c/g;x=1/y')
        self.checkJoin(RFC3986_BASE, 'g;x=1/../y','http://a/b/c/y')
        self.checkJoin(RFC3986_BASE, 'g?y/./x','http://a/b/c/g?y/./x')
        self.checkJoin(RFC3986_BASE, 'g?y/../x','http://a/b/c/g?y/../x')
        self.checkJoin(RFC3986_BASE, 'g#s/./x','http://a/b/c/g#s/./x')
        self.checkJoin(RFC3986_BASE, 'g#s/../x','http://a/b/c/g#s/../x')
        #self.checkJoin(RFC3986_BASE, 'http:g','http:g') # strict parser
        self.checkJoin(RFC3986_BASE, 'http:g','http://a/b/c/g') #relaxed parser

        # Test for issue9721
        self.checkJoin('http://a/b/c/de', ';x','http://a/b/c/;x')

    def test_urljoins(self):
        self.checkJoin(SIMPLE_BASE, 'g:h','g:h')
        self.checkJoin(SIMPLE_BASE, 'g','http://a/b/c/g')
        self.checkJoin(SIMPLE_BASE, './g','http://a/b/c/g')
        self.checkJoin(SIMPLE_BASE, 'g/','http://a/b/c/g/')
        self.checkJoin(SIMPLE_BASE, '/g','http://a/g')
        self.checkJoin(SIMPLE_BASE, '//g','http://g')
        self.checkJoin(SIMPLE_BASE, '?y','http://a/b/c/d?y')
        self.checkJoin(SIMPLE_BASE, 'g?y','http://a/b/c/g?y')
        self.checkJoin(SIMPLE_BASE, 'g?y/./x','http://a/b/c/g?y/./x')
        self.checkJoin(SIMPLE_BASE, '.','http://a/b/c/')
        self.checkJoin(SIMPLE_BASE, './','http://a/b/c/')
        self.checkJoin(SIMPLE_BASE, '..','http://a/b/')
        self.checkJoin(SIMPLE_BASE, '../','http://a/b/')
        self.checkJoin(SIMPLE_BASE, '../g','http://a/b/g')
        self.checkJoin(SIMPLE_BASE, '../..','http://a/')
        self.checkJoin(SIMPLE_BASE, '../../g','http://a/g')
        self.checkJoin(SIMPLE_BASE, './../g','http://a/b/g')
        self.checkJoin(SIMPLE_BASE, './g/.','http://a/b/c/g/')
        self.checkJoin(SIMPLE_BASE, 'g/./h','http://a/b/c/g/h')
        self.checkJoin(SIMPLE_BASE, 'g/../h','http://a/b/c/h')
        self.checkJoin(SIMPLE_BASE, 'http:g','http://a/b/c/g')
        self.checkJoin(SIMPLE_BASE, 'http:g?y','http://a/b/c/g?y')
        self.checkJoin(SIMPLE_BASE, 'http:g?y/./x','http://a/b/c/g?y/./x')
        self.checkJoin('http:///', '..','http:///')
        self.checkJoin('', 'http://a/b/c/g?y/./x','http://a/b/c/g?y/./x')
        self.checkJoin('', 'http://a/./g', 'http://a/./g')
        self.checkJoin('svn://pathtorepo/dir1', 'dir2', 'svn://pathtorepo/dir2')
        self.checkJoin('svn+ssh://pathtorepo/dir1', 'dir2', 'svn+ssh://pathtorepo/dir2')
        self.checkJoin('ws://a/b','g','ws://a/g')
        self.checkJoin('wss://a/b','g','wss://a/g')

        # XXX: The following tests are no longer compatible with RFC3986
        # self.checkJoin(SIMPLE_BASE, '../../../g','http://a/../g')
        # self.checkJoin(SIMPLE_BASE, '/./g','http://a/./g')

        # test for issue22118 duplicate slashes
        self.checkJoin(SIMPLE_BASE + '/', 'foo', SIMPLE_BASE + '/foo')

        # Non-RFC-defined tests, covering variations of base and trailing
        # slashes
        self.checkJoin('http://a/b/c/d/e/', '../../f/g/', 'http://a/b/c/f/g/')
        self.checkJoin('http://a/b/c/d/e', '../../f/g/', 'http://a/b/f/g/')
        self.checkJoin('http://a/b/c/d/e/', '/../../f/g/', 'http://a/f/g/')
        self.checkJoin('http://a/b/c/d/e', '/../../f/g/', 'http://a/f/g/')
        self.checkJoin('http://a/b/c/d/e/', '../../f/g', 'http://a/b/c/f/g')
        self.checkJoin('http://a/b/', '../../f/g/', 'http://a/f/g/')

        # issue 23703: don't duplicate filename
        self.checkJoin('a', 'b', 'b')

        # Test with empty (but defined) components.
        self.checkJoin(RFC1808_BASE, '', 'http://a/b/c/d;p?q#f')
        self.checkJoin(RFC1808_BASE, '#', 'http://a/b/c/d;p?q#', relroundtrip=False)
        self.checkJoin(RFC1808_BASE, '#z', 'http://a/b/c/d;p?q#z')
        self.checkJoin(RFC1808_BASE, '?', 'http://a/b/c/d;p?', relroundtrip=False)
        self.checkJoin(RFC1808_BASE, '?#z', 'http://a/b/c/d;p?#z', relroundtrip=False)
        self.checkJoin(RFC1808_BASE, '?y', 'http://a/b/c/d;p?y')
        self.checkJoin(RFC1808_BASE, ';', 'http://a/b/c/;')
        self.checkJoin(RFC1808_BASE, ';?y', 'http://a/b/c/;?y')
        self.checkJoin(RFC1808_BASE, ';#z', 'http://a/b/c/;#z')
        self.checkJoin(RFC1808_BASE, ';x', 'http://a/b/c/;x')
        self.checkJoin(RFC1808_BASE, '/w', 'http://a/w')
        self.checkJoin(RFC1808_BASE, '//', 'http://a/b/c/d;p?q#f')
        self.checkJoin(RFC1808_BASE, '//#z', 'http://a/b/c/d;p?q#z')
        self.checkJoin(RFC1808_BASE, '//?y', 'http://a/b/c/d;p?y')
        self.checkJoin(RFC1808_BASE, '//;x', 'http://;x')
        self.checkJoin(RFC1808_BASE, '///w', 'http://a/w')
        self.checkJoin(RFC1808_BASE, '//v', 'http://v')
        # For backward compatibility with RFC1630, the scheme name is allowed
        # to be present in a relative reference if it is the same as the base
        # URI scheme.
        self.checkJoin(RFC1808_BASE, 'http:', 'http://a/b/c/d;p?q#f')
        self.checkJoin(RFC1808_BASE, 'http:#', 'http://a/b/c/d;p?q#', relroundtrip=False)
        self.checkJoin(RFC1808_BASE, 'http:#z', 'http://a/b/c/d;p?q#z')
        self.checkJoin(RFC1808_BASE, 'http:?', 'http://a/b/c/d;p?', relroundtrip=False)
        self.checkJoin(RFC1808_BASE, 'http:?#z', 'http://a/b/c/d;p?#z', relroundtrip=False)
        self.checkJoin(RFC1808_BASE, 'http:?y', 'http://a/b/c/d;p?y')
        self.checkJoin(RFC1808_BASE, 'http:;', 'http://a/b/c/;')
        self.checkJoin(RFC1808_BASE, 'http:;?y', 'http://a/b/c/;?y')
        self.checkJoin(RFC1808_BASE, 'http:;#z', 'http://a/b/c/;#z')
        self.checkJoin(RFC1808_BASE, 'http:;x', 'http://a/b/c/;x')
        self.checkJoin(RFC1808_BASE, 'http:/w', 'http://a/w')
        self.checkJoin(RFC1808_BASE, 'http://', 'http://a/b/c/d;p?q#f')
        self.checkJoin(RFC1808_BASE, 'http://#z', 'http://a/b/c/d;p?q#z')
        self.checkJoin(RFC1808_BASE, 'http://?y', 'http://a/b/c/d;p?y')
        self.checkJoin(RFC1808_BASE, 'http://;x', 'http://;x')
        self.checkJoin(RFC1808_BASE, 'http:///w', 'http://a/w')
        self.checkJoin(RFC1808_BASE, 'http://v', 'http://v')
        # Different scheme is not ignored.
        self.checkJoin(RFC1808_BASE, 'https:', 'https:', relroundtrip=False)
        self.checkJoin(RFC1808_BASE, 'https:#', 'https:#', relroundtrip=False)
        self.checkJoin(RFC1808_BASE, 'https:#z', 'https:#z', relroundtrip=False)
        self.checkJoin(RFC1808_BASE, 'https:?', 'https:?', relroundtrip=False)
        self.checkJoin(RFC1808_BASE, 'https:?y', 'https:?y', relroundtrip=False)
        self.checkJoin(RFC1808_BASE, 'https:;', 'https:;')
        self.checkJoin(RFC1808_BASE, 'https:;x', 'https:;x')

    def test_urljoins_relative_base(self):
        # According to RFC 3986, Section 5.1, a base URI must conform to
        # the absolute-URI syntax rule (Section 4.3). But urljoin() lacks
        # a context to establish missed components of the relative base URI.
<<<<<<< HEAD
        # It still has to return a sensitible result for backward compatibility.
=======
        # It still has to return a sensible result for backwards compatibility.
>>>>>>> 7121bf88
        # The following tests are figments of the imagination and artifacts
        # of the current implementation that are not based on any standard.
        self.checkJoin('', '', '')
        self.checkJoin('', '//', '//', relroundtrip=False)
        self.checkJoin('', '//v', '//v')
        self.checkJoin('', '//v/w', '//v/w')
        self.checkJoin('', '/w', '/w')
        self.checkJoin('', '///w', '///w', relroundtrip=False)
        self.checkJoin('', 'w', 'w')

        self.checkJoin('//', '', '//')
        self.checkJoin('//', '//', '//')
        self.checkJoin('//', '//v', '//v')
        self.checkJoin('//', '//v/w', '//v/w')
<<<<<<< HEAD
        self.checkJoin('//', '/w', '///w')
        self.checkJoin('//', '///w', '///w')
        self.checkJoin('//', 'w', '///w')

        self.checkJoin('//a', '', '//a')
        self.checkJoin('//a', '//', '//a')
        self.checkJoin('//a', '//v', '//v')
        self.checkJoin('//a', '//v/w', '//v/w')
        self.checkJoin('//a', '/w', '//a/w')
        self.checkJoin('//a', '///w', '//a/w')
        self.checkJoin('//a', 'w', '//a/w')
=======
        self.checkJoin('//', '/w', '/w')
        self.checkJoin('//', '///w', '///w', relroundtrip=False)
        self.checkJoin('//', 'w', '/w')

        self.checkJoin('//a', '', '//a')
        self.checkJoin('//a', '//', '//', relroundtrip=False)
        self.checkJoin('//a', '//v', '//v')
        self.checkJoin('//a', '//v/w', '//v/w')
        self.checkJoin('//a', '/w', '/w')
        self.checkJoin('//a', '///w', '///w', relroundtrip=False)
        self.checkJoin('//a', 'w', '/w')
>>>>>>> 7121bf88

        for scheme in '', 'http:':
            self.checkJoin('http:', scheme + '', 'http:')
            self.checkJoin('http:', scheme + '//', 'http:')
            self.checkJoin('http:', scheme + '//v', 'http://v')
            self.checkJoin('http:', scheme + '//v/w', 'http://v/w')
            self.checkJoin('http:', scheme + '/w', 'http:/w')
            self.checkJoin('http:', scheme + '///w', 'http:/w')
            self.checkJoin('http:', scheme + 'w', 'http:/w')

            self.checkJoin('http://', scheme + '', 'http://')
            self.checkJoin('http://', scheme + '//', 'http://')
            self.checkJoin('http://', scheme + '//v', 'http://v')
            self.checkJoin('http://', scheme + '//v/w', 'http://v/w')
            self.checkJoin('http://', scheme + '/w', 'http:///w')
            self.checkJoin('http://', scheme + '///w', 'http:///w')
            self.checkJoin('http://', scheme + 'w', 'http:///w')

            self.checkJoin('http://a', scheme + '', 'http://a')
            self.checkJoin('http://a', scheme + '//', 'http://a')
            self.checkJoin('http://a', scheme + '//v', 'http://v')
            self.checkJoin('http://a', scheme + '//v/w', 'http://v/w')
            self.checkJoin('http://a', scheme + '/w', 'http://a/w')
            self.checkJoin('http://a', scheme + '///w', 'http://a/w')
            self.checkJoin('http://a', scheme + 'w', 'http://a/w')

        self.checkJoin('/b/c', '', '/b/c')
<<<<<<< HEAD
        self.checkJoin('/b/c', '//', '/b/c')
        self.checkJoin('/b/c', '//v', '//v')
        self.checkJoin('/b/c', '//v/w', '//v/w')
        self.checkJoin('/b/c', '/w', '/w')
        self.checkJoin('/b/c', '///w', '/w')
=======
        self.checkJoin('/b/c', '//', '///b/c', relroundtrip=False)
        self.checkJoin('/b/c', '//v', '//v/b/c')
        self.checkJoin('/b/c', '//v/w', '//v/w')
        self.checkJoin('/b/c', '/w', '/w')
        self.checkJoin('/b/c', '///w', '///w', relroundtrip=False)
>>>>>>> 7121bf88
        self.checkJoin('/b/c', 'w', '/b/w')

        self.checkJoin('///b/c', '', '///b/c')
        self.checkJoin('///b/c', '//', '///b/c')
<<<<<<< HEAD
        self.checkJoin('///b/c', '//v', '//v')
        self.checkJoin('///b/c', '//v/w', '//v/w')
        self.checkJoin('///b/c', '/w', '///w')
        self.checkJoin('///b/c', '///w', '///w')
        self.checkJoin('///b/c', 'w', '///b/w')
=======
        self.checkJoin('///b/c', '//v', '//v/b/c')
        self.checkJoin('///b/c', '//v/w', '//v/w')
        self.checkJoin('///b/c', '/w', '/w')
        self.checkJoin('///b/c', '///w', '///w', relroundtrip=False)
        self.checkJoin('///b/c', 'w', '/b/w')
>>>>>>> 7121bf88

    def test_RFC2732(self):
        str_cases = [
            ('http://Test.python.org:5432/foo/', 'test.python.org', 5432),
            ('http://12.34.56.78:5432/foo/', '12.34.56.78', 5432),
            ('http://[::1]:5432/foo/', '::1', 5432),
            ('http://[dead:beef::1]:5432/foo/', 'dead:beef::1', 5432),
            ('http://[dead:beef::]:5432/foo/', 'dead:beef::', 5432),
            ('http://[dead:beef:cafe:5417:affe:8FA3:deaf:feed]:5432/foo/',
             'dead:beef:cafe:5417:affe:8fa3:deaf:feed', 5432),
            ('http://[::12.34.56.78]:5432/foo/', '::12.34.56.78', 5432),
            ('http://[::ffff:12.34.56.78]:5432/foo/',
             '::ffff:12.34.56.78', 5432),
            ('http://Test.python.org/foo/', 'test.python.org', None),
            ('http://12.34.56.78/foo/', '12.34.56.78', None),
            ('http://[::1]/foo/', '::1', None),
            ('http://[dead:beef::1]/foo/', 'dead:beef::1', None),
            ('http://[dead:beef::]/foo/', 'dead:beef::', None),
            ('http://[dead:beef:cafe:5417:affe:8FA3:deaf:feed]/foo/',
             'dead:beef:cafe:5417:affe:8fa3:deaf:feed', None),
            ('http://[::12.34.56.78]/foo/', '::12.34.56.78', None),
            ('http://[::ffff:12.34.56.78]/foo/',
             '::ffff:12.34.56.78', None),
            ('http://Test.python.org:/foo/', 'test.python.org', None),
            ('http://12.34.56.78:/foo/', '12.34.56.78', None),
            ('http://[::1]:/foo/', '::1', None),
            ('http://[dead:beef::1]:/foo/', 'dead:beef::1', None),
            ('http://[dead:beef::]:/foo/', 'dead:beef::', None),
            ('http://[dead:beef:cafe:5417:affe:8FA3:deaf:feed]:/foo/',
             'dead:beef:cafe:5417:affe:8fa3:deaf:feed', None),
            ('http://[::12.34.56.78]:/foo/', '::12.34.56.78', None),
            ('http://[::ffff:12.34.56.78]:/foo/',
             '::ffff:12.34.56.78', None),
            ]
        def _encode(t):
            return t[0].encode('ascii'), t[1].encode('ascii'), t[2]
        bytes_cases = [_encode(x) for x in str_cases]
        for url, hostname, port in str_cases + bytes_cases:
            urlparsed = urllib.parse.urlparse(url)
            self.assertEqual((urlparsed.hostname, urlparsed.port) , (hostname, port))

        str_cases = [
                'http://::12.34.56.78]/',
                'http://[::1/foo/',
                'ftp://[::1/foo/bad]/bad',
                'http://[::1/foo/bad]/bad',
                'http://[::ffff:12.34.56.78']
        bytes_cases = [x.encode('ascii') for x in str_cases]
        for invalid_url in str_cases + bytes_cases:
            self.assertRaises(ValueError, urllib.parse.urlparse, invalid_url)

    def test_urldefrag(self):
        str_cases = [
            ('http://python.org#frag', 'http://python.org', 'frag'),
            ('http://python.org', 'http://python.org', ''),
            ('http://python.org/#frag', 'http://python.org/', 'frag'),
            ('http://python.org/', 'http://python.org/', ''),
            ('http://python.org/?q#frag', 'http://python.org/?q', 'frag'),
            ('http://python.org/?q', 'http://python.org/?q', ''),
            ('http://python.org/p#frag', 'http://python.org/p', 'frag'),
            ('http://python.org/p?q', 'http://python.org/p?q', ''),
            (RFC1808_BASE, 'http://a/b/c/d;p?q', 'f'),
            (RFC2396_BASE, 'http://a/b/c/d;p?q', ''),
            ('http://a/b/c;p?q#f', 'http://a/b/c;p?q', 'f'),
            ('http://a/b/c;p?q#', 'http://a/b/c;p?q', ''),
            ('http://a/b/c;p?q', 'http://a/b/c;p?q', ''),
            ('http://a/b/c;p?#f', 'http://a/b/c;p?', 'f'),
            ('http://a/b/c;p#f', 'http://a/b/c;p', 'f'),
            ('http://a/b/c;?q#f', 'http://a/b/c;?q', 'f'),
            ('http://a/b/c?q#f', 'http://a/b/c?q', 'f'),
            ('http:///b/c;p?q#f', 'http:///b/c;p?q', 'f'),
            ('http:b/c;p?q#f', 'http:b/c;p?q', 'f'),
            ('http:;?q#f', 'http:;?q', 'f'),
            ('http:?q#f', 'http:?q', 'f'),
            ('//a/b/c;p?q#f', '//a/b/c;p?q', 'f'),
            ('://a/b/c;p?q#f', '://a/b/c;p?q', 'f'),
        ]
        def _encode(t):
            return type(t)(x.encode('ascii') for x in t)
        bytes_cases = [_encode(x) for x in str_cases]
        for url, defrag, frag in str_cases + bytes_cases:
            with self.subTest(url):
                result = urllib.parse.urldefrag(url)
                hash = '#' if isinstance(url, str) else b'#'
                self.assertEqual(result.geturl(), url.rstrip(hash))
                self.assertEqual(result, (defrag, frag))
                self.assertEqual(result.url, defrag)
                self.assertEqual(result.fragment, frag)

    def test_urlsplit_scoped_IPv6(self):
        p = urllib.parse.urlsplit('http://[FE80::822a:a8ff:fe49:470c%tESt]:1234')
        self.assertEqual(p.hostname, "fe80::822a:a8ff:fe49:470c%tESt")
        self.assertEqual(p.netloc, '[FE80::822a:a8ff:fe49:470c%tESt]:1234')

        p = urllib.parse.urlsplit(b'http://[FE80::822a:a8ff:fe49:470c%tESt]:1234')
        self.assertEqual(p.hostname, b"fe80::822a:a8ff:fe49:470c%tESt")
        self.assertEqual(p.netloc, b'[FE80::822a:a8ff:fe49:470c%tESt]:1234')

    def test_urlsplit_attributes(self):
        url = "HTTP://WWW.PYTHON.ORG/doc/#frag"
        p = urllib.parse.urlsplit(url)
        self.assertEqual(p.scheme, "http")
        self.assertEqual(p.netloc, "WWW.PYTHON.ORG")
        self.assertEqual(p.path, "/doc/")
        self.assertEqual(p.query, "")
        self.assertEqual(p.fragment, "frag")
        self.assertEqual(p.username, None)
        self.assertEqual(p.password, None)
        self.assertEqual(p.hostname, "www.python.org")
        self.assertEqual(p.port, None)
        # geturl() won't return exactly the original URL in this case
        # since the scheme is always case-normalized
        # We handle this by ignoring the first 4 characters of the URL
        self.assertEqual(p.geturl()[4:], url[4:])

        url = "http://User:Pass@www.python.org:080/doc/?query=yes#frag"
        p = urllib.parse.urlsplit(url)
        self.assertEqual(p.scheme, "http")
        self.assertEqual(p.netloc, "User:Pass@www.python.org:080")
        self.assertEqual(p.path, "/doc/")
        self.assertEqual(p.query, "query=yes")
        self.assertEqual(p.fragment, "frag")
        self.assertEqual(p.username, "User")
        self.assertEqual(p.password, "Pass")
        self.assertEqual(p.hostname, "www.python.org")
        self.assertEqual(p.port, 80)
        self.assertEqual(p.geturl(), url)

        # Addressing issue1698, which suggests Username can contain
        # "@" characters.  Though not RFC compliant, many ftp sites allow
        # and request email addresses as usernames.

        url = "http://User@example.com:Pass@www.python.org:080/doc/?query=yes#frag"
        p = urllib.parse.urlsplit(url)
        self.assertEqual(p.scheme, "http")
        self.assertEqual(p.netloc, "User@example.com:Pass@www.python.org:080")
        self.assertEqual(p.path, "/doc/")
        self.assertEqual(p.query, "query=yes")
        self.assertEqual(p.fragment, "frag")
        self.assertEqual(p.username, "User@example.com")
        self.assertEqual(p.password, "Pass")
        self.assertEqual(p.hostname, "www.python.org")
        self.assertEqual(p.port, 80)
        self.assertEqual(p.geturl(), url)

        # And check them all again, only with bytes this time
        url = b"HTTP://WWW.PYTHON.ORG/doc/#frag"
        p = urllib.parse.urlsplit(url)
        self.assertEqual(p.scheme, b"http")
        self.assertEqual(p.netloc, b"WWW.PYTHON.ORG")
        self.assertEqual(p.path, b"/doc/")
        self.assertEqual(p.query, b"")
        self.assertEqual(p.fragment, b"frag")
        self.assertEqual(p.username, None)
        self.assertEqual(p.password, None)
        self.assertEqual(p.hostname, b"www.python.org")
        self.assertEqual(p.port, None)
        self.assertEqual(p.geturl()[4:], url[4:])

        url = b"http://User:Pass@www.python.org:080/doc/?query=yes#frag"
        p = urllib.parse.urlsplit(url)
        self.assertEqual(p.scheme, b"http")
        self.assertEqual(p.netloc, b"User:Pass@www.python.org:080")
        self.assertEqual(p.path, b"/doc/")
        self.assertEqual(p.query, b"query=yes")
        self.assertEqual(p.fragment, b"frag")
        self.assertEqual(p.username, b"User")
        self.assertEqual(p.password, b"Pass")
        self.assertEqual(p.hostname, b"www.python.org")
        self.assertEqual(p.port, 80)
        self.assertEqual(p.geturl(), url)

        url = b"http://User@example.com:Pass@www.python.org:080/doc/?query=yes#frag"
        p = urllib.parse.urlsplit(url)
        self.assertEqual(p.scheme, b"http")
        self.assertEqual(p.netloc, b"User@example.com:Pass@www.python.org:080")
        self.assertEqual(p.path, b"/doc/")
        self.assertEqual(p.query, b"query=yes")
        self.assertEqual(p.fragment, b"frag")
        self.assertEqual(p.username, b"User@example.com")
        self.assertEqual(p.password, b"Pass")
        self.assertEqual(p.hostname, b"www.python.org")
        self.assertEqual(p.port, 80)
        self.assertEqual(p.geturl(), url)

        # Verify an illegal port raises ValueError
        url = b"HTTP://WWW.PYTHON.ORG:65536/doc/#frag"
        p = urllib.parse.urlsplit(url)
        with self.assertRaisesRegex(ValueError, "out of range"):
            p.port

    def test_urlsplit_remove_unsafe_bytes(self):
        # Remove ASCII tabs and newlines from input
        url = "http\t://www.python\n.org\t/java\nscript:\talert('msg\r\n')/?query\n=\tsomething#frag\nment"
        p = urllib.parse.urlsplit(url)
        self.assertEqual(p.scheme, "http")
        self.assertEqual(p.netloc, "www.python.org")
        self.assertEqual(p.path, "/javascript:alert('msg')/")
        self.assertEqual(p.query, "query=something")
        self.assertEqual(p.fragment, "fragment")
        self.assertEqual(p.username, None)
        self.assertEqual(p.password, None)
        self.assertEqual(p.hostname, "www.python.org")
        self.assertEqual(p.port, None)
        self.assertEqual(p.geturl(), "http://www.python.org/javascript:alert('msg')/?query=something#fragment")

        # Remove ASCII tabs and newlines from input as bytes.
        url = b"http\t://www.python\n.org\t/java\nscript:\talert('msg\r\n')/?query\n=\tsomething#frag\nment"
        p = urllib.parse.urlsplit(url)
        self.assertEqual(p.scheme, b"http")
        self.assertEqual(p.netloc, b"www.python.org")
        self.assertEqual(p.path, b"/javascript:alert('msg')/")
        self.assertEqual(p.query, b"query=something")
        self.assertEqual(p.fragment, b"fragment")
        self.assertEqual(p.username, None)
        self.assertEqual(p.password, None)
        self.assertEqual(p.hostname, b"www.python.org")
        self.assertEqual(p.port, None)
        self.assertEqual(p.geturl(), b"http://www.python.org/javascript:alert('msg')/?query=something#fragment")

        # with scheme as cache-key
        url = "http://www.python.org/java\nscript:\talert('msg\r\n')/?query\n=\tsomething#frag\nment"
        scheme = "ht\ntp"
        for _ in range(2):
            p = urllib.parse.urlsplit(url, scheme=scheme)
            self.assertEqual(p.scheme, "http")
            self.assertEqual(p.geturl(), "http://www.python.org/javascript:alert('msg')/?query=something#fragment")

    def test_urlsplit_strip_url(self):
        noise = bytes(range(0, 0x20 + 1))
        base_url = "http://User:Pass@www.python.org:080/doc/?query=yes#frag"

        url = noise.decode("utf-8") + base_url
        p = urllib.parse.urlsplit(url)
        self.assertEqual(p.scheme, "http")
        self.assertEqual(p.netloc, "User:Pass@www.python.org:080")
        self.assertEqual(p.path, "/doc/")
        self.assertEqual(p.query, "query=yes")
        self.assertEqual(p.fragment, "frag")
        self.assertEqual(p.username, "User")
        self.assertEqual(p.password, "Pass")
        self.assertEqual(p.hostname, "www.python.org")
        self.assertEqual(p.port, 80)
        self.assertEqual(p.geturl(), base_url)

        url = noise + base_url.encode("utf-8")
        p = urllib.parse.urlsplit(url)
        self.assertEqual(p.scheme, b"http")
        self.assertEqual(p.netloc, b"User:Pass@www.python.org:080")
        self.assertEqual(p.path, b"/doc/")
        self.assertEqual(p.query, b"query=yes")
        self.assertEqual(p.fragment, b"frag")
        self.assertEqual(p.username, b"User")
        self.assertEqual(p.password, b"Pass")
        self.assertEqual(p.hostname, b"www.python.org")
        self.assertEqual(p.port, 80)
        self.assertEqual(p.geturl(), base_url.encode("utf-8"))

        # Test that trailing space is preserved as some applications rely on
        # this within query strings.
        query_spaces_url = "https://www.python.org:88/doc/?query=    "
        p = urllib.parse.urlsplit(noise.decode("utf-8") + query_spaces_url)
        self.assertEqual(p.scheme, "https")
        self.assertEqual(p.netloc, "www.python.org:88")
        self.assertEqual(p.path, "/doc/")
        self.assertEqual(p.query, "query=    ")
        self.assertEqual(p.port, 88)
        self.assertEqual(p.geturl(), query_spaces_url)

        p = urllib.parse.urlsplit("www.pypi.org ")
        # That "hostname" gets considered a "path" due to the
        # trailing space and our existing logic...  YUCK...
        # and re-assembles via geturl aka unurlsplit into the original.
        # django.core.validators.URLValidator (at least through v3.2) relies on
        # this, for better or worse, to catch it in a ValidationError via its
        # regular expressions.
        # Here we test the basic round trip concept of such a trailing space.
        self.assertEqual(urllib.parse.urlunsplit(p), "www.pypi.org ")

        # with scheme as cache-key
        url = "//www.python.org/"
        scheme = noise.decode("utf-8") + "https" + noise.decode("utf-8")
        for _ in range(2):
            p = urllib.parse.urlsplit(url, scheme=scheme)
            self.assertEqual(p.scheme, "https")
            self.assertEqual(p.geturl(), "https://www.python.org/")

    def test_attributes_bad_port(self):
        """Check handling of invalid ports."""
        for bytes in (False, True):
            for parse in (urllib.parse.urlsplit, urllib.parse.urlparse):
                for port in ("foo", "1.5", "-1", "0x10", "-0", "1_1", " 1", "1 ", "६"):
                    with self.subTest(bytes=bytes, parse=parse, port=port):
                        netloc = "www.example.net:" + port
                        url = "http://" + netloc + "/"
                        if bytes:
                            if netloc.isascii() and port.isascii():
                                netloc = netloc.encode("ascii")
                                url = url.encode("ascii")
                            else:
                                continue
                        p = parse(url)
                        self.assertEqual(p.netloc, netloc)
                        with self.assertRaises(ValueError):
                            p.port

    def test_attributes_bad_scheme(self):
        """Check handling of invalid schemes."""
        for bytes in (False, True):
            for parse in (urllib.parse.urlsplit, urllib.parse.urlparse):
                for scheme in (".", "+", "-", "0", "http&", "६http"):
                    with self.subTest(bytes=bytes, parse=parse, scheme=scheme):
                        url = scheme + "://www.example.net"
                        if bytes:
                            if url.isascii():
                                url = url.encode("ascii")
                            else:
                                continue
                        p = parse(url)
                        if bytes:
                            self.assertEqual(p.scheme, b"")
                        else:
                            self.assertEqual(p.scheme, "")

    def test_attributes_without_netloc(self):
        # This example is straight from RFC 3261.  It looks like it
        # should allow the username, hostname, and port to be filled
        # in, but doesn't.  Since it's a URI and doesn't use the
        # scheme://netloc syntax, the netloc and related attributes
        # should be left empty.
        uri = "sip:alice@atlanta.com;maddr=239.255.255.1;ttl=15"
        p = urllib.parse.urlsplit(uri)
        self.assertEqual(p.netloc, "")
        self.assertEqual(p.username, None)
        self.assertEqual(p.password, None)
        self.assertEqual(p.hostname, None)
        self.assertEqual(p.port, None)
        self.assertEqual(p.geturl(), uri)

        p = urllib.parse.urlparse(uri)
        self.assertEqual(p.netloc, "")
        self.assertEqual(p.username, None)
        self.assertEqual(p.password, None)
        self.assertEqual(p.hostname, None)
        self.assertEqual(p.port, None)
        self.assertEqual(p.geturl(), uri)

        # You guessed it, repeating the test with bytes input
        uri = b"sip:alice@atlanta.com;maddr=239.255.255.1;ttl=15"
        p = urllib.parse.urlsplit(uri)
        self.assertEqual(p.netloc, b"")
        self.assertEqual(p.username, None)
        self.assertEqual(p.password, None)
        self.assertEqual(p.hostname, None)
        self.assertEqual(p.port, None)
        self.assertEqual(p.geturl(), uri)

        p = urllib.parse.urlparse(uri)
        self.assertEqual(p.netloc, b"")
        self.assertEqual(p.username, None)
        self.assertEqual(p.password, None)
        self.assertEqual(p.hostname, None)
        self.assertEqual(p.port, None)
        self.assertEqual(p.geturl(), uri)

    def test_noslash(self):
        # Issue 1637: http://foo.com?query is legal
        self.assertEqual(urllib.parse.urlparse("http://example.com?blahblah=/foo"),
                         ('http', 'example.com', '', '', 'blahblah=/foo', ''))
        self.assertEqual(urllib.parse.urlparse(b"http://example.com?blahblah=/foo"),
                         (b'http', b'example.com', b'', b'', b'blahblah=/foo', b''))

    def test_withoutscheme(self):
        # Test urlparse without scheme
        # Issue 754016: urlparse goes wrong with IP:port without scheme
        # RFC 1808 specifies that netloc should start with //, urlparse expects
        # the same, otherwise it classifies the portion of url as path.
        self.assertEqual(urllib.parse.urlparse("path"),
                ('','','path','','',''))
        self.assertEqual(urllib.parse.urlparse("//www.python.org:80"),
                ('','www.python.org:80','','','',''))
        self.assertEqual(urllib.parse.urlparse("http://www.python.org:80"),
                ('http','www.python.org:80','','','',''))
        # Repeat for bytes input
        self.assertEqual(urllib.parse.urlparse(b"path"),
                (b'',b'',b'path',b'',b'',b''))
        self.assertEqual(urllib.parse.urlparse(b"//www.python.org:80"),
                (b'',b'www.python.org:80',b'',b'',b'',b''))
        self.assertEqual(urllib.parse.urlparse(b"http://www.python.org:80"),
                (b'http',b'www.python.org:80',b'',b'',b'',b''))

    def test_portseparator(self):
        # Issue 754016 makes changes for port separator ':' from scheme separator
        self.assertEqual(urllib.parse.urlparse("http:80"), ('http','','80','','',''))
        self.assertEqual(urllib.parse.urlparse("https:80"), ('https','','80','','',''))
        self.assertEqual(urllib.parse.urlparse("path:80"), ('path','','80','','',''))
        self.assertEqual(urllib.parse.urlparse("http:"),('http','','','','',''))
        self.assertEqual(urllib.parse.urlparse("https:"),('https','','','','',''))
        self.assertEqual(urllib.parse.urlparse("http://www.python.org:80"),
                ('http','www.python.org:80','','','',''))
        # As usual, need to check bytes input as well
        self.assertEqual(urllib.parse.urlparse(b"http:80"), (b'http',b'',b'80',b'',b'',b''))
        self.assertEqual(urllib.parse.urlparse(b"https:80"), (b'https',b'',b'80',b'',b'',b''))
        self.assertEqual(urllib.parse.urlparse(b"path:80"), (b'path',b'',b'80',b'',b'',b''))
        self.assertEqual(urllib.parse.urlparse(b"http:"),(b'http',b'',b'',b'',b'',b''))
        self.assertEqual(urllib.parse.urlparse(b"https:"),(b'https',b'',b'',b'',b'',b''))
        self.assertEqual(urllib.parse.urlparse(b"http://www.python.org:80"),
                (b'http',b'www.python.org:80',b'',b'',b'',b''))

    def test_usingsys(self):
        # Issue 3314: sys module is used in the error
        self.assertRaises(TypeError, urllib.parse.urlencode, "foo")

    def test_anyscheme(self):
        # Issue 7904: s3://foo.com/stuff has netloc "foo.com".
        self.assertEqual(urllib.parse.urlparse("s3://foo.com/stuff"),
                         ('s3', 'foo.com', '/stuff', '', '', ''))
        self.assertEqual(urllib.parse.urlparse("x-newscheme://foo.com/stuff"),
                         ('x-newscheme', 'foo.com', '/stuff', '', '', ''))
        self.assertEqual(urllib.parse.urlparse("x-newscheme://foo.com/stuff?query#fragment"),
                         ('x-newscheme', 'foo.com', '/stuff', '', 'query', 'fragment'))
        self.assertEqual(urllib.parse.urlparse("x-newscheme://foo.com/stuff?query"),
                         ('x-newscheme', 'foo.com', '/stuff', '', 'query', ''))

        # And for bytes...
        self.assertEqual(urllib.parse.urlparse(b"s3://foo.com/stuff"),
                         (b's3', b'foo.com', b'/stuff', b'', b'', b''))
        self.assertEqual(urllib.parse.urlparse(b"x-newscheme://foo.com/stuff"),
                         (b'x-newscheme', b'foo.com', b'/stuff', b'', b'', b''))
        self.assertEqual(urllib.parse.urlparse(b"x-newscheme://foo.com/stuff?query#fragment"),
                         (b'x-newscheme', b'foo.com', b'/stuff', b'', b'query', b'fragment'))
        self.assertEqual(urllib.parse.urlparse(b"x-newscheme://foo.com/stuff?query"),
                         (b'x-newscheme', b'foo.com', b'/stuff', b'', b'query', b''))

    def test_default_scheme(self):
        # Exercise the scheme parameter of urlparse() and urlsplit()
        for func in (urllib.parse.urlparse, urllib.parse.urlsplit):
            with self.subTest(function=func):
                result = func("http://example.net/", "ftp")
                self.assertEqual(result.scheme, "http")
                result = func(b"http://example.net/", b"ftp")
                self.assertEqual(result.scheme, b"http")
                self.assertEqual(func("path", "ftp").scheme, "ftp")
                self.assertEqual(func("path", scheme="ftp").scheme, "ftp")
                self.assertEqual(func(b"path", scheme=b"ftp").scheme, b"ftp")
                self.assertEqual(func("path").scheme, "")
                self.assertEqual(func(b"path").scheme, b"")
                self.assertEqual(func(b"path", "").scheme, b"")

    def test_parse_fragments(self):
        # Exercise the allow_fragments parameter of urlparse() and urlsplit()
        tests = (
            ("http:#frag", "path", "frag"),
            ("//example.net#frag", "path", "frag"),
            ("index.html#frag", "path", "frag"),
            (";a=b#frag", "params", "frag"),
            ("?a=b#frag", "query", "frag"),
            ("#frag", "path", "frag"),
            ("abc#@frag", "path", "@frag"),
            ("//abc#@frag", "path", "@frag"),
            ("//abc:80#@frag", "path", "@frag"),
            ("//abc#@frag:80", "path", "@frag:80"),
        )
        for url, attr, expected_frag in tests:
            for func in (urllib.parse.urlparse, urllib.parse.urlsplit):
                if attr == "params" and func is urllib.parse.urlsplit:
                    attr = "path"
                with self.subTest(url=url, function=func):
                    result = func(url, allow_fragments=False)
                    self.assertEqual(result.fragment, "")
                    self.assertTrue(
                            getattr(result, attr).endswith("#" + expected_frag))
                    self.assertEqual(func(url, "", False).fragment, "")

                    result = func(url, allow_fragments=True)
                    self.assertEqual(result.fragment, expected_frag)
                    self.assertFalse(
                            getattr(result, attr).endswith(expected_frag))
                    self.assertEqual(func(url, "", True).fragment,
                                     expected_frag)
                    self.assertEqual(func(url).fragment, expected_frag)

    def test_mixed_types_rejected(self):
        # Several functions that process either strings or ASCII encoded bytes
        # accept multiple arguments. Check they reject mixed type input
        with self.assertRaisesRegex(TypeError, "Cannot mix str"):
            urllib.parse.urlparse("www.python.org", b"http")
        with self.assertRaisesRegex(TypeError, "Cannot mix str"):
            urllib.parse.urlparse(b"www.python.org", "http")
        with self.assertRaisesRegex(TypeError, "Cannot mix str"):
            urllib.parse.urlsplit("www.python.org", b"http")
        with self.assertRaisesRegex(TypeError, "Cannot mix str"):
            urllib.parse.urlsplit(b"www.python.org", "http")
        with self.assertRaisesRegex(TypeError, "Cannot mix str"):
            urllib.parse.urlunparse(( b"http", "www.python.org","","","",""))
        with self.assertRaisesRegex(TypeError, "Cannot mix str"):
            urllib.parse.urlunparse(("http", b"www.python.org","","","",""))
        with self.assertRaisesRegex(TypeError, "Cannot mix str"):
            urllib.parse.urlunsplit((b"http", "www.python.org","","",""))
        with self.assertRaisesRegex(TypeError, "Cannot mix str"):
            urllib.parse.urlunsplit(("http", b"www.python.org","","",""))
        with self.assertRaisesRegex(TypeError, "Cannot mix str"):
            urllib.parse.urljoin("http://python.org", b"http://python.org")
        with self.assertRaisesRegex(TypeError, "Cannot mix str"):
            urllib.parse.urljoin(b"http://python.org", "http://python.org")

    def _check_result_type(self, str_type):
        num_args = len(str_type._fields)
        bytes_type = str_type._encoded_counterpart
        self.assertIs(bytes_type._decoded_counterpart, str_type)
        str_args = ('',) * num_args
        bytes_args = (b'',) * num_args
        str_result = str_type(*str_args)
        bytes_result = bytes_type(*bytes_args)
        encoding = 'ascii'
        errors = 'strict'
        self.assertEqual(str_result, str_args)
        self.assertEqual(bytes_result.decode(), str_args)
        self.assertEqual(bytes_result.decode(), str_result)
        self.assertEqual(bytes_result.decode(encoding), str_args)
        self.assertEqual(bytes_result.decode(encoding), str_result)
        self.assertEqual(bytes_result.decode(encoding, errors), str_args)
        self.assertEqual(bytes_result.decode(encoding, errors), str_result)
        self.assertEqual(bytes_result, bytes_args)
        self.assertEqual(str_result.encode(), bytes_args)
        self.assertEqual(str_result.encode(), bytes_result)
        self.assertEqual(str_result.encode(encoding), bytes_args)
        self.assertEqual(str_result.encode(encoding), bytes_result)
        self.assertEqual(str_result.encode(encoding, errors), bytes_args)
        self.assertEqual(str_result.encode(encoding, errors), bytes_result)

    def test_result_pairs(self):
        # Check encoding and decoding between result pairs
        result_types = [
          urllib.parse.DefragResult,
          urllib.parse.SplitResult,
          urllib.parse.ParseResult,
        ]
        for result_type in result_types:
            self._check_result_type(result_type)

    def test_parse_qs_encoding(self):
        result = urllib.parse.parse_qs("key=\u0141%E9", encoding="latin-1")
        self.assertEqual(result, {'key': ['\u0141\xE9']})
        result = urllib.parse.parse_qs("key=\u0141%C3%A9", encoding="utf-8")
        self.assertEqual(result, {'key': ['\u0141\xE9']})
        result = urllib.parse.parse_qs("key=\u0141%C3%A9", encoding="ascii")
        self.assertEqual(result, {'key': ['\u0141\ufffd\ufffd']})
        result = urllib.parse.parse_qs("key=\u0141%E9-", encoding="ascii")
        self.assertEqual(result, {'key': ['\u0141\ufffd-']})
        result = urllib.parse.parse_qs("key=\u0141%E9-", encoding="ascii",
                                                          errors="ignore")
        self.assertEqual(result, {'key': ['\u0141-']})

    def test_parse_qsl_encoding(self):
        result = urllib.parse.parse_qsl("key=\u0141%E9", encoding="latin-1")
        self.assertEqual(result, [('key', '\u0141\xE9')])
        result = urllib.parse.parse_qsl("key=\u0141%C3%A9", encoding="utf-8")
        self.assertEqual(result, [('key', '\u0141\xE9')])
        result = urllib.parse.parse_qsl("key=\u0141%C3%A9", encoding="ascii")
        self.assertEqual(result, [('key', '\u0141\ufffd\ufffd')])
        result = urllib.parse.parse_qsl("key=\u0141%E9-", encoding="ascii")
        self.assertEqual(result, [('key', '\u0141\ufffd-')])
        result = urllib.parse.parse_qsl("key=\u0141%E9-", encoding="ascii",
                                                          errors="ignore")
        self.assertEqual(result, [('key', '\u0141-')])

    def test_parse_qsl_max_num_fields(self):
        with self.assertRaises(ValueError):
            urllib.parse.parse_qsl('&'.join(['a=a']*11), max_num_fields=10)
        urllib.parse.parse_qsl('&'.join(['a=a']*10), max_num_fields=10)

    def test_parse_qs_separator(self):
        parse_qs_semicolon_cases = [
            (";", {}),
            (";;", {}),
            (";a=b", {'a': ['b']}),
            ("a=a+b;b=b+c", {'a': ['a b'], 'b': ['b c']}),
            ("a=1;a=2", {'a': ['1', '2']}),
            (b";", {}),
            (b";;", {}),
            (b";a=b", {b'a': [b'b']}),
            (b"a=a+b;b=b+c", {b'a': [b'a b'], b'b': [b'b c']}),
            (b"a=1;a=2", {b'a': [b'1', b'2']}),
        ]
        for orig, expect in parse_qs_semicolon_cases:
            with self.subTest(f"Original: {orig!r}, Expected: {expect!r}"):
                result = urllib.parse.parse_qs(orig, separator=';')
                self.assertEqual(result, expect, "Error parsing %r" % orig)
                result_bytes = urllib.parse.parse_qs(orig, separator=b';')
                self.assertEqual(result_bytes, expect, "Error parsing %r" % orig)


    def test_parse_qsl_separator(self):
        parse_qsl_semicolon_cases = [
            (";", []),
            (";;", []),
            (";a=b", [('a', 'b')]),
            ("a=a+b;b=b+c", [('a', 'a b'), ('b', 'b c')]),
            ("a=1;a=2", [('a', '1'), ('a', '2')]),
            (b";", []),
            (b";;", []),
            (b";a=b", [(b'a', b'b')]),
            (b"a=a+b;b=b+c", [(b'a', b'a b'), (b'b', b'b c')]),
            (b"a=1;a=2", [(b'a', b'1'), (b'a', b'2')]),
        ]
        for orig, expect in parse_qsl_semicolon_cases:
            with self.subTest(f"Original: {orig!r}, Expected: {expect!r}"):
                result = urllib.parse.parse_qsl(orig, separator=';')
                self.assertEqual(result, expect, "Error parsing %r" % orig)
                result_bytes = urllib.parse.parse_qsl(orig, separator=b';')
                self.assertEqual(result_bytes, expect, "Error parsing %r" % orig)

    def test_parse_qsl_bytes(self):
        self.assertEqual(urllib.parse.parse_qsl(b'a=b'), [(b'a', b'b')])
        self.assertEqual(urllib.parse.parse_qsl(bytearray(b'a=b')), [(b'a', b'b')])
        self.assertEqual(urllib.parse.parse_qsl(memoryview(b'a=b')), [(b'a', b'b')])

    def test_parse_qsl_false_value(self):
        kwargs = dict(keep_blank_values=True, strict_parsing=True)
        for x in '', b'', None, 0, 0.0, [], {}, memoryview(b''):
            self.assertEqual(urllib.parse.parse_qsl(x, **kwargs), [])
            self.assertRaises(ValueError, urllib.parse.parse_qsl, x, separator=1)

    def test_parse_qsl_errors(self):
        self.assertRaises(TypeError, urllib.parse.parse_qsl, list(b'a=b'))
        self.assertRaises(TypeError, urllib.parse.parse_qsl, iter(b'a=b'))
        self.assertRaises(TypeError, urllib.parse.parse_qsl, 1)
        self.assertRaises(TypeError, urllib.parse.parse_qsl, object())

        for separator in '', b'', None, 0, 1, 0.0, 1.5:
            with self.assertRaises(ValueError):
                urllib.parse.parse_qsl('a=b', separator=separator)
        with self.assertRaises(UnicodeEncodeError):
            urllib.parse.parse_qsl(b'a=b', separator='\xa6')
        with self.assertRaises(UnicodeDecodeError):
            urllib.parse.parse_qsl('a=b', separator=b'\xa6')

    def test_urlencode_sequences(self):
        # Other tests incidentally urlencode things; test non-covered cases:
        # Sequence and object values.
        result = urllib.parse.urlencode({'a': [1, 2], 'b': (3, 4, 5)}, True)
        # we cannot rely on ordering here
        assert set(result.split('&')) == {'a=1', 'a=2', 'b=3', 'b=4', 'b=5'}

        class Trivial:
            def __str__(self):
                return 'trivial'

        result = urllib.parse.urlencode({'a': Trivial()}, True)
        self.assertEqual(result, 'a=trivial')

    def test_urlencode_quote_via(self):
        result = urllib.parse.urlencode({'a': 'some value'})
        self.assertEqual(result, "a=some+value")
        result = urllib.parse.urlencode({'a': 'some value/another'},
                                        quote_via=urllib.parse.quote)
        self.assertEqual(result, "a=some%20value%2Fanother")
        result = urllib.parse.urlencode({'a': 'some value/another'},
                                        safe='/', quote_via=urllib.parse.quote)
        self.assertEqual(result, "a=some%20value/another")

    def test_quote_from_bytes(self):
        self.assertRaises(TypeError, urllib.parse.quote_from_bytes, 'foo')
        result = urllib.parse.quote_from_bytes(b'archaeological arcana')
        self.assertEqual(result, 'archaeological%20arcana')
        result = urllib.parse.quote_from_bytes(b'')
        self.assertEqual(result, '')
        result = urllib.parse.quote_from_bytes(b'A'*10_000)
        self.assertEqual(result, 'A'*10_000)
        result = urllib.parse.quote_from_bytes(b'z\x01/ '*253_183)
        self.assertEqual(result, 'z%01/%20'*253_183)

    def test_unquote_to_bytes(self):
        result = urllib.parse.unquote_to_bytes('abc%20def')
        self.assertEqual(result, b'abc def')
        result = urllib.parse.unquote_to_bytes('')
        self.assertEqual(result, b'')

    def test_quote_errors(self):
        self.assertRaises(TypeError, urllib.parse.quote, b'foo',
                          encoding='utf-8')
        self.assertRaises(TypeError, urllib.parse.quote, b'foo', errors='strict')

    def test_issue14072(self):
        p1 = urllib.parse.urlsplit('tel:+31-641044153')
        self.assertEqual(p1.scheme, 'tel')
        self.assertEqual(p1.path, '+31-641044153')
        p2 = urllib.parse.urlsplit('tel:+31641044153')
        self.assertEqual(p2.scheme, 'tel')
        self.assertEqual(p2.path, '+31641044153')
        # assert the behavior for urlparse
        p1 = urllib.parse.urlparse('tel:+31-641044153')
        self.assertEqual(p1.scheme, 'tel')
        self.assertEqual(p1.path, '+31-641044153')
        p2 = urllib.parse.urlparse('tel:+31641044153')
        self.assertEqual(p2.scheme, 'tel')
        self.assertEqual(p2.path, '+31641044153')

    def test_invalid_bracketed_hosts(self):
        self.assertRaises(ValueError, urllib.parse.urlsplit, 'Scheme://user@[192.0.2.146]/Path?Query')
        self.assertRaises(ValueError, urllib.parse.urlsplit, 'Scheme://user@[important.com:8000]/Path?Query')
        self.assertRaises(ValueError, urllib.parse.urlsplit, 'Scheme://user@[v123r.IP]/Path?Query')
        self.assertRaises(ValueError, urllib.parse.urlsplit, 'Scheme://user@[v12ae]/Path?Query')
        self.assertRaises(ValueError, urllib.parse.urlsplit, 'Scheme://user@[v.IP]/Path?Query')
        self.assertRaises(ValueError, urllib.parse.urlsplit, 'Scheme://user@[v123.]/Path?Query')
        self.assertRaises(ValueError, urllib.parse.urlsplit, 'Scheme://user@[v]/Path?Query')
        self.assertRaises(ValueError, urllib.parse.urlsplit, 'Scheme://user@[0439:23af::2309::fae7:1234]/Path?Query')
        self.assertRaises(ValueError, urllib.parse.urlsplit, 'Scheme://user@[0439:23af:2309::fae7:1234:2342:438e:192.0.2.146]/Path?Query')
        self.assertRaises(ValueError, urllib.parse.urlsplit, 'Scheme://user@]v6a.ip[/Path')

    def test_splitting_bracketed_hosts(self):
        p1 = urllib.parse.urlsplit('scheme://user@[v6a.ip]/path?query')
        self.assertEqual(p1.hostname, 'v6a.ip')
        self.assertEqual(p1.username, 'user')
        self.assertEqual(p1.path, '/path')
        p2 = urllib.parse.urlsplit('scheme://user@[0439:23af:2309::fae7%test]/path?query')
        self.assertEqual(p2.hostname, '0439:23af:2309::fae7%test')
        self.assertEqual(p2.username, 'user')
        self.assertEqual(p2.path, '/path')
        p3 = urllib.parse.urlsplit('scheme://user@[0439:23af:2309::fae7:1234:192.0.2.146%test]/path?query')
        self.assertEqual(p3.hostname, '0439:23af:2309::fae7:1234:192.0.2.146%test')
        self.assertEqual(p3.username, 'user')
        self.assertEqual(p3.path, '/path')

    def test_port_casting_failure_message(self):
        message = "Port could not be cast to integer value as 'oracle'"
        p1 = urllib.parse.urlparse('http://Server=sde; Service=sde:oracle')
        with self.assertRaisesRegex(ValueError, message):
            p1.port

        p2 = urllib.parse.urlsplit('http://Server=sde; Service=sde:oracle')
        with self.assertRaisesRegex(ValueError, message):
            p2.port

    def test_telurl_params(self):
        p1 = urllib.parse.urlparse('tel:123-4;phone-context=+1-650-516')
        self.assertEqual(p1.scheme, 'tel')
        self.assertEqual(p1.path, '123-4')
        self.assertEqual(p1.params, 'phone-context=+1-650-516')

        p1 = urllib.parse.urlparse('tel:+1-201-555-0123')
        self.assertEqual(p1.scheme, 'tel')
        self.assertEqual(p1.path, '+1-201-555-0123')
        self.assertEqual(p1.params, '')

        p1 = urllib.parse.urlparse('tel:7042;phone-context=example.com')
        self.assertEqual(p1.scheme, 'tel')
        self.assertEqual(p1.path, '7042')
        self.assertEqual(p1.params, 'phone-context=example.com')

        p1 = urllib.parse.urlparse('tel:863-1234;phone-context=+1-914-555')
        self.assertEqual(p1.scheme, 'tel')
        self.assertEqual(p1.path, '863-1234')
        self.assertEqual(p1.params, 'phone-context=+1-914-555')

    def test_Quoter_repr(self):
        quoter = urllib.parse._Quoter(urllib.parse._ALWAYS_SAFE)
        self.assertIn('Quoter', repr(quoter))

    def test_clear_cache_for_code_coverage(self):
        urllib.parse.clear_cache()

    def test_urllib_parse_getattr_failure(self):
        """Test that urllib.parse.__getattr__() fails correctly."""
        with self.assertRaises(AttributeError):
            unused = urllib.parse.this_does_not_exist

    def test_all(self):
        expected = []
        undocumented = {
            'splitattr', 'splithost', 'splitnport', 'splitpasswd',
            'splitport', 'splitquery', 'splittag', 'splittype', 'splituser',
            'splitvalue',
            'ResultBase', 'clear_cache', 'to_bytes', 'unwrap',
        }
        for name in dir(urllib.parse):
            if name.startswith('_') or name in undocumented:
                continue
            object = getattr(urllib.parse, name)
            if getattr(object, '__module__', None) == 'urllib.parse':
                expected.append(name)
        self.assertCountEqual(urllib.parse.__all__, expected)

    def test_urlsplit_normalization(self):
        # Certain characters should never occur in the netloc,
        # including under normalization.
        # Ensure that ALL of them are detected and cause an error
        illegal_chars = '/:#?@'
        hex_chars = {'{:04X}'.format(ord(c)) for c in illegal_chars}
        denorm_chars = [
            c for c in map(chr, range(128, sys.maxunicode))
            if unicodedata.decomposition(c)
            and (hex_chars & set(unicodedata.decomposition(c).split()))
            and c not in illegal_chars
        ]
        # Sanity check that we found at least one such character
        self.assertIn('\u2100', denorm_chars)
        self.assertIn('\uFF03', denorm_chars)

        # bpo-36742: Verify port separators are ignored when they
        # existed prior to decomposition
        urllib.parse.urlsplit('http://\u30d5\u309a:80')
        with self.assertRaises(ValueError):
            urllib.parse.urlsplit('http://\u30d5\u309a\ufe1380')

        for scheme in ["http", "https", "ftp"]:
            for netloc in ["netloc{}false.netloc", "n{}user@netloc"]:
                for c in denorm_chars:
                    url = "{}://{}/path".format(scheme, netloc.format(c))
                    with self.subTest(url=url, char='{:04X}'.format(ord(c))):
                        with self.assertRaises(ValueError):
                            urllib.parse.urlsplit(url)

class Utility_Tests(unittest.TestCase):
    """Testcase to test the various utility functions in the urllib."""
    # In Python 2 this test class was in test_urllib.

    def test_splittype(self):
        splittype = urllib.parse._splittype
        self.assertEqual(splittype('type:opaquestring'), ('type', 'opaquestring'))
        self.assertEqual(splittype('opaquestring'), (None, 'opaquestring'))
        self.assertEqual(splittype(':opaquestring'), (None, ':opaquestring'))
        self.assertEqual(splittype('type:'), ('type', ''))
        self.assertEqual(splittype('type:opaque:string'), ('type', 'opaque:string'))

    def test_splithost(self):
        splithost = urllib.parse._splithost
        self.assertEqual(splithost('//www.example.org:80/foo/bar/baz.html'),
                         ('www.example.org:80', '/foo/bar/baz.html'))
        self.assertEqual(splithost('//www.example.org:80'),
                         ('www.example.org:80', ''))
        self.assertEqual(splithost('/foo/bar/baz.html'),
                         (None, '/foo/bar/baz.html'))

        # bpo-30500: # starts a fragment.
        self.assertEqual(splithost('//127.0.0.1#@host.com'),
                         ('127.0.0.1', '/#@host.com'))
        self.assertEqual(splithost('//127.0.0.1#@host.com:80'),
                         ('127.0.0.1', '/#@host.com:80'))
        self.assertEqual(splithost('//127.0.0.1:80#@host.com'),
                         ('127.0.0.1:80', '/#@host.com'))

        # Empty host is returned as empty string.
        self.assertEqual(splithost("///file"),
                         ('', '/file'))

        # Trailing semicolon, question mark and hash symbol are kept.
        self.assertEqual(splithost("//example.net/file;"),
                         ('example.net', '/file;'))
        self.assertEqual(splithost("//example.net/file?"),
                         ('example.net', '/file?'))
        self.assertEqual(splithost("//example.net/file#"),
                         ('example.net', '/file#'))

    def test_splituser(self):
        splituser = urllib.parse._splituser
        self.assertEqual(splituser('User:Pass@www.python.org:080'),
                         ('User:Pass', 'www.python.org:080'))
        self.assertEqual(splituser('@www.python.org:080'),
                         ('', 'www.python.org:080'))
        self.assertEqual(splituser('www.python.org:080'),
                         (None, 'www.python.org:080'))
        self.assertEqual(splituser('User:Pass@'),
                         ('User:Pass', ''))
        self.assertEqual(splituser('User@example.com:Pass@www.python.org:080'),
                         ('User@example.com:Pass', 'www.python.org:080'))

    def test_splitpasswd(self):
        # Some of the password examples are not sensible, but it is added to
        # confirming to RFC2617 and addressing issue4675.
        splitpasswd = urllib.parse._splitpasswd
        self.assertEqual(splitpasswd('user:ab'), ('user', 'ab'))
        self.assertEqual(splitpasswd('user:a\nb'), ('user', 'a\nb'))
        self.assertEqual(splitpasswd('user:a\tb'), ('user', 'a\tb'))
        self.assertEqual(splitpasswd('user:a\rb'), ('user', 'a\rb'))
        self.assertEqual(splitpasswd('user:a\fb'), ('user', 'a\fb'))
        self.assertEqual(splitpasswd('user:a\vb'), ('user', 'a\vb'))
        self.assertEqual(splitpasswd('user:a:b'), ('user', 'a:b'))
        self.assertEqual(splitpasswd('user:a b'), ('user', 'a b'))
        self.assertEqual(splitpasswd('user 2:ab'), ('user 2', 'ab'))
        self.assertEqual(splitpasswd('user+1:a+b'), ('user+1', 'a+b'))
        self.assertEqual(splitpasswd('user:'), ('user', ''))
        self.assertEqual(splitpasswd('user'), ('user', None))
        self.assertEqual(splitpasswd(':ab'), ('', 'ab'))

    def test_splitport(self):
        splitport = urllib.parse._splitport
        self.assertEqual(splitport('parrot:88'), ('parrot', '88'))
        self.assertEqual(splitport('parrot'), ('parrot', None))
        self.assertEqual(splitport('parrot:'), ('parrot', None))
        self.assertEqual(splitport('127.0.0.1'), ('127.0.0.1', None))
        self.assertEqual(splitport('parrot:cheese'), ('parrot:cheese', None))
        self.assertEqual(splitport('[::1]:88'), ('[::1]', '88'))
        self.assertEqual(splitport('[::1]'), ('[::1]', None))
        self.assertEqual(splitport(':88'), ('', '88'))

    def test_splitnport(self):
        splitnport = urllib.parse._splitnport
        self.assertEqual(splitnport('parrot:88'), ('parrot', 88))
        self.assertEqual(splitnport('parrot'), ('parrot', -1))
        self.assertEqual(splitnport('parrot', 55), ('parrot', 55))
        self.assertEqual(splitnport('parrot:'), ('parrot', -1))
        self.assertEqual(splitnport('parrot:', 55), ('parrot', 55))
        self.assertEqual(splitnport('127.0.0.1'), ('127.0.0.1', -1))
        self.assertEqual(splitnport('127.0.0.1', 55), ('127.0.0.1', 55))
        self.assertEqual(splitnport('parrot:cheese'), ('parrot', None))
        self.assertEqual(splitnport('parrot:cheese', 55), ('parrot', None))
        self.assertEqual(splitnport('parrot: +1_0 '), ('parrot', None))

    def test_splitquery(self):
        # Normal cases are exercised by other tests; ensure that we also
        # catch cases with no port specified (testcase ensuring coverage)
        splitquery = urllib.parse._splitquery
        self.assertEqual(splitquery('http://python.org/fake?foo=bar'),
                         ('http://python.org/fake', 'foo=bar'))
        self.assertEqual(splitquery('http://python.org/fake?foo=bar?'),
                         ('http://python.org/fake?foo=bar', ''))
        self.assertEqual(splitquery('http://python.org/fake'),
                         ('http://python.org/fake', None))
        self.assertEqual(splitquery('?foo=bar'), ('', 'foo=bar'))

    def test_splittag(self):
        splittag = urllib.parse._splittag
        self.assertEqual(splittag('http://example.com?foo=bar#baz'),
                         ('http://example.com?foo=bar', 'baz'))
        self.assertEqual(splittag('http://example.com?foo=bar#'),
                         ('http://example.com?foo=bar', ''))
        self.assertEqual(splittag('#baz'), ('', 'baz'))
        self.assertEqual(splittag('http://example.com?foo=bar'),
                         ('http://example.com?foo=bar', None))
        self.assertEqual(splittag('http://example.com?foo=bar#baz#boo'),
                         ('http://example.com?foo=bar#baz', 'boo'))

    def test_splitattr(self):
        splitattr = urllib.parse._splitattr
        self.assertEqual(splitattr('/path;attr1=value1;attr2=value2'),
                         ('/path', ['attr1=value1', 'attr2=value2']))
        self.assertEqual(splitattr('/path;'), ('/path', ['']))
        self.assertEqual(splitattr(';attr1=value1;attr2=value2'),
                         ('', ['attr1=value1', 'attr2=value2']))
        self.assertEqual(splitattr('/path'), ('/path', []))

    def test_splitvalue(self):
        # Normal cases are exercised by other tests; test pathological cases
        # with no key/value pairs. (testcase ensuring coverage)
        splitvalue = urllib.parse._splitvalue
        self.assertEqual(splitvalue('foo=bar'), ('foo', 'bar'))
        self.assertEqual(splitvalue('foo='), ('foo', ''))
        self.assertEqual(splitvalue('=bar'), ('', 'bar'))
        self.assertEqual(splitvalue('foobar'), ('foobar', None))
        self.assertEqual(splitvalue('foo=bar=baz'), ('foo', 'bar=baz'))

    def test_to_bytes(self):
        result = urllib.parse._to_bytes('http://www.python.org')
        self.assertEqual(result, 'http://www.python.org')
        self.assertRaises(UnicodeError, urllib.parse._to_bytes,
                          'http://www.python.org/medi\u00e6val')

    def test_unwrap(self):
        for wrapped_url in ('<URL:scheme://host/path>', '<scheme://host/path>',
                            'URL:scheme://host/path', 'scheme://host/path'):
            url = urllib.parse.unwrap(wrapped_url)
            self.assertEqual(url, 'scheme://host/path')


class DeprecationTest(unittest.TestCase):
    def test_splittype_deprecation(self):
        with self.assertWarns(DeprecationWarning) as cm:
            urllib.parse.splittype('')
        self.assertEqual(str(cm.warning),
                         'urllib.parse.splittype() is deprecated as of 3.8, '
                         'use urllib.parse.urlparse() instead')

    def test_splithost_deprecation(self):
        with self.assertWarns(DeprecationWarning) as cm:
            urllib.parse.splithost('')
        self.assertEqual(str(cm.warning),
                         'urllib.parse.splithost() is deprecated as of 3.8, '
                         'use urllib.parse.urlparse() instead')

    def test_splituser_deprecation(self):
        with self.assertWarns(DeprecationWarning) as cm:
            urllib.parse.splituser('')
        self.assertEqual(str(cm.warning),
                         'urllib.parse.splituser() is deprecated as of 3.8, '
                         'use urllib.parse.urlparse() instead')

    def test_splitpasswd_deprecation(self):
        with self.assertWarns(DeprecationWarning) as cm:
            urllib.parse.splitpasswd('')
        self.assertEqual(str(cm.warning),
                         'urllib.parse.splitpasswd() is deprecated as of 3.8, '
                         'use urllib.parse.urlparse() instead')

    def test_splitport_deprecation(self):
        with self.assertWarns(DeprecationWarning) as cm:
            urllib.parse.splitport('')
        self.assertEqual(str(cm.warning),
                         'urllib.parse.splitport() is deprecated as of 3.8, '
                         'use urllib.parse.urlparse() instead')

    def test_splitnport_deprecation(self):
        with self.assertWarns(DeprecationWarning) as cm:
            urllib.parse.splitnport('')
        self.assertEqual(str(cm.warning),
                         'urllib.parse.splitnport() is deprecated as of 3.8, '
                         'use urllib.parse.urlparse() instead')

    def test_splitquery_deprecation(self):
        with self.assertWarns(DeprecationWarning) as cm:
            urllib.parse.splitquery('')
        self.assertEqual(str(cm.warning),
                         'urllib.parse.splitquery() is deprecated as of 3.8, '
                         'use urllib.parse.urlparse() instead')

    def test_splittag_deprecation(self):
        with self.assertWarns(DeprecationWarning) as cm:
            urllib.parse.splittag('')
        self.assertEqual(str(cm.warning),
                         'urllib.parse.splittag() is deprecated as of 3.8, '
                         'use urllib.parse.urlparse() instead')

    def test_splitattr_deprecation(self):
        with self.assertWarns(DeprecationWarning) as cm:
            urllib.parse.splitattr('')
        self.assertEqual(str(cm.warning),
                         'urllib.parse.splitattr() is deprecated as of 3.8, '
                         'use urllib.parse.urlparse() instead')

    def test_splitvalue_deprecation(self):
        with self.assertWarns(DeprecationWarning) as cm:
            urllib.parse.splitvalue('')
        self.assertEqual(str(cm.warning),
                         'urllib.parse.splitvalue() is deprecated as of 3.8, '
                         'use urllib.parse.parse_qsl() instead')

    def test_to_bytes_deprecation(self):
        with self.assertWarns(DeprecationWarning) as cm:
            urllib.parse.to_bytes('')
        self.assertEqual(str(cm.warning),
                         'urllib.parse.to_bytes() is deprecated as of 3.8')


if __name__ == "__main__":
    unittest.main()<|MERGE_RESOLUTION|>--- conflicted
+++ resolved
@@ -627,11 +627,7 @@
         # According to RFC 3986, Section 5.1, a base URI must conform to
         # the absolute-URI syntax rule (Section 4.3). But urljoin() lacks
         # a context to establish missed components of the relative base URI.
-<<<<<<< HEAD
-        # It still has to return a sensitible result for backward compatibility.
-=======
         # It still has to return a sensible result for backwards compatibility.
->>>>>>> 7121bf88
         # The following tests are figments of the imagination and artifacts
         # of the current implementation that are not based on any standard.
         self.checkJoin('', '', '')
@@ -646,7 +642,6 @@
         self.checkJoin('//', '//', '//')
         self.checkJoin('//', '//v', '//v')
         self.checkJoin('//', '//v/w', '//v/w')
-<<<<<<< HEAD
         self.checkJoin('//', '/w', '///w')
         self.checkJoin('//', '///w', '///w')
         self.checkJoin('//', 'w', '///w')
@@ -658,19 +653,6 @@
         self.checkJoin('//a', '/w', '//a/w')
         self.checkJoin('//a', '///w', '//a/w')
         self.checkJoin('//a', 'w', '//a/w')
-=======
-        self.checkJoin('//', '/w', '/w')
-        self.checkJoin('//', '///w', '///w', relroundtrip=False)
-        self.checkJoin('//', 'w', '/w')
-
-        self.checkJoin('//a', '', '//a')
-        self.checkJoin('//a', '//', '//', relroundtrip=False)
-        self.checkJoin('//a', '//v', '//v')
-        self.checkJoin('//a', '//v/w', '//v/w')
-        self.checkJoin('//a', '/w', '/w')
-        self.checkJoin('//a', '///w', '///w', relroundtrip=False)
-        self.checkJoin('//a', 'w', '/w')
->>>>>>> 7121bf88
 
         for scheme in '', 'http:':
             self.checkJoin('http:', scheme + '', 'http:')
@@ -698,36 +680,20 @@
             self.checkJoin('http://a', scheme + 'w', 'http://a/w')
 
         self.checkJoin('/b/c', '', '/b/c')
-<<<<<<< HEAD
         self.checkJoin('/b/c', '//', '/b/c')
         self.checkJoin('/b/c', '//v', '//v')
         self.checkJoin('/b/c', '//v/w', '//v/w')
         self.checkJoin('/b/c', '/w', '/w')
         self.checkJoin('/b/c', '///w', '/w')
-=======
-        self.checkJoin('/b/c', '//', '///b/c', relroundtrip=False)
-        self.checkJoin('/b/c', '//v', '//v/b/c')
-        self.checkJoin('/b/c', '//v/w', '//v/w')
-        self.checkJoin('/b/c', '/w', '/w')
-        self.checkJoin('/b/c', '///w', '///w', relroundtrip=False)
->>>>>>> 7121bf88
         self.checkJoin('/b/c', 'w', '/b/w')
 
         self.checkJoin('///b/c', '', '///b/c')
         self.checkJoin('///b/c', '//', '///b/c')
-<<<<<<< HEAD
         self.checkJoin('///b/c', '//v', '//v')
         self.checkJoin('///b/c', '//v/w', '//v/w')
         self.checkJoin('///b/c', '/w', '///w')
         self.checkJoin('///b/c', '///w', '///w')
         self.checkJoin('///b/c', 'w', '///b/w')
-=======
-        self.checkJoin('///b/c', '//v', '//v/b/c')
-        self.checkJoin('///b/c', '//v/w', '//v/w')
-        self.checkJoin('///b/c', '/w', '/w')
-        self.checkJoin('///b/c', '///w', '///w', relroundtrip=False)
-        self.checkJoin('///b/c', 'w', '/b/w')
->>>>>>> 7121bf88
 
     def test_RFC2732(self):
         str_cases = [
