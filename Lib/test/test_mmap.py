--- conflicted
+++ resolved
@@ -713,14 +713,13 @@
         gc_collect()
         self.assertIs(wr(), None)
 
-<<<<<<< HEAD
     def test_write_returning_the_number_of_bytes_written(self):
         mm = mmap.mmap(-1, 16)
         self.assertEqual(mm.write(b""), 0)
         self.assertEqual(mm.write(b"x"), 1)
         self.assertEqual(mm.write(b"yz"), 2)
         self.assertEqual(mm.write(b"python"), 6)
-=======
+
     @unittest.skipIf(os.name == 'nt', 'cannot resize anonymous mmaps on Windows')
     def test_resize_past_pos(self):
         m = mmap.mmap(-1, 8192)
@@ -734,7 +733,6 @@
         self.assertRaises(ValueError, m.read_byte)
         self.assertRaises(ValueError, m.write_byte, 42)
         self.assertRaises(ValueError, m.write, b'abc')
->>>>>>> 3072f59b
 
 
 class LargeMmapTests(unittest.TestCase):
