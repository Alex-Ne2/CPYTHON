--- conflicted
+++ resolved
@@ -1,16 +1,8 @@
 import unittest
 from test import support
-<<<<<<< HEAD
-from test.support import os_helper
-from test.support import socket_helper
-from test.support import threading_helper
-from test.support import warnings_helper
-
-=======
 from test.support import (
     is_apple, os_helper, refleak_helper, socket_helper, threading_helper
 )
->>>>>>> d05140f9
 import _thread as thread
 import array
 import contextlib
