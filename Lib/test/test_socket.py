--- conflicted
+++ resolved
@@ -2728,15 +2728,9 @@
 
     @unittest.skipUnless(hasattr(socket, 'BTPROTO_HCI'), 'Bluetooth HCI sockets required for this test')
     def testBindHciSocket(self):
-<<<<<<< HEAD
         if sys.platform.startswith(('netbsd', 'dragonfly', 'freebsd')):
             with socket.socket(socket.AF_BLUETOOTH, socket.SOCK_RAW, socket.BTPROTO_HCI) as s:
-                s.bind(socket.BDADDR_ANY.encode())
-=======
-        with socket.socket(socket.AF_BLUETOOTH, socket.SOCK_RAW, socket.BTPROTO_HCI) as s:
-            if sys.platform.startswith(('netbsd', 'dragonfly', 'freebsd')):
                 s.bind(socket.BDADDR_ANY)
->>>>>>> 1fc1df8d
                 addr = s.getsockname()
                 self.assertEqual(addr, socket.BDADDR_ANY)
         else:
