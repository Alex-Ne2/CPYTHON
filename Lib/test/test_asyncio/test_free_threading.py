import asyncio
import threading
import unittest
import weakref
from threading import Thread
from unittest import TestCase

from test import support
from test.support import threading_helper

threading_helper.requires_working_threading(module=True)


class MyException(Exception):
    pass


def tearDownModule():
    asyncio._set_event_loop_policy(None)


class TestFreeThreading:
    def test_all_tasks_race(self) -> None:
        async def main():
            loop = asyncio.get_running_loop()
            future = loop.create_future()

            async def coro():
                await future

            tasks = set()

            async with asyncio.TaskGroup() as tg:
                for _ in range(100):
                    tasks.add(tg.create_task(coro()))

                all_tasks = self.all_tasks(loop)
                self.assertEqual(len(all_tasks), 101)

                for task in all_tasks:
                    self.assertEqual(task.get_loop(), loop)
                    self.assertFalse(task.done())

                current = self.current_task()
                self.assertEqual(current.get_loop(), loop)
                self.assertSetEqual(all_tasks, tasks | {current})
                future.set_result(None)

        def runner():
            with asyncio.Runner() as runner:
                loop = runner.get_loop()
                loop.set_task_factory(self.factory)
                runner.run(main())

        threads = []

        for _ in range(10):
            thread = Thread(target=runner)
            threads.append(thread)

        with threading_helper.start_threads(threads):
            pass

    def test_all_tasks_different_thread(self) -> None:
<<<<<<< HEAD
        task = None
        loop = asyncio.EventLoop()
        started = threading.Event()
        stop = threading.Event()
        async def func():
            nonlocal task
            task = asyncio.current_task()
            started.set()
            stop.wait()
            loop.call_soon_threadsafe(loop.stop)

        loop.create_task(func())
        thread = Thread(target=loop.run_forever)
        with threading_helper.start_threads([thread]):
            started.wait()
            self.assertSetEqual(asyncio.all_tasks(loop), {task})
            stop.set()
        loop.close()

    def test_task_different_thread_finalized(self) -> None:
        task = None
        async def func():
            nonlocal task
            task = asyncio.current_task()

        thread = Thread(target=lambda: asyncio.run(func()))
        thread.start()
        thread.join()
        wr = weakref.ref(task)
        del thread
        del task
        # task finalization in different thread shouldn't crash
        support.gc_collect()
        self.assertIsNone(wr())
=======
        loop = None
        started = threading.Event()

        async def coro():
            await asyncio.sleep(0.01)

        lock = threading.Lock()
        tasks = set()

        async def main():
            nonlocal tasks, loop
            loop = asyncio.get_running_loop()
            started.set()
            for i in range(1000):
                with lock:
                    asyncio.create_task(coro())
                    tasks = self.all_tasks(loop)

        runner = threading.Thread(target=lambda: asyncio.run(main()))

        def check():
            started.wait()
            with lock:
                self.assertSetEqual(tasks & self.all_tasks(loop), tasks)

        threads = [threading.Thread(target=check) for _ in range(10)]
        threads.append(runner)

        with threading_helper.start_threads(threads):
            pass
>>>>>>> 8e0b3600

    def test_run_coroutine_threadsafe(self) -> None:
        results = []

        def in_thread(loop: asyncio.AbstractEventLoop):
            coro = asyncio.sleep(0.1, result=42)
            fut = asyncio.run_coroutine_threadsafe(coro, loop)
            result = fut.result()
            self.assertEqual(result, 42)
            results.append(result)

        async def main():
            loop = asyncio.get_running_loop()
            async with asyncio.TaskGroup() as tg:
                for _ in range(10):
                    tg.create_task(asyncio.to_thread(in_thread, loop))
            self.assertEqual(results, [42] * 10)

        with asyncio.Runner() as r:
            loop = r.get_loop()
            loop.set_task_factory(self.factory)
            r.run(main())

    def test_run_coroutine_threadsafe_exception(self) -> None:
        async def coro():
            await asyncio.sleep(0)
            raise MyException("test")

        def in_thread(loop: asyncio.AbstractEventLoop):
            fut = asyncio.run_coroutine_threadsafe(coro(), loop)
            return fut.result()

        async def main():
            loop = asyncio.get_running_loop()
            tasks = []
            for _ in range(10):
                task = loop.create_task(asyncio.to_thread(in_thread, loop))
                tasks.append(task)
            results = await asyncio.gather(*tasks, return_exceptions=True)

            self.assertEqual(len(results), 10)
            for result in results:
                self.assertIsInstance(result, MyException)
                self.assertEqual(str(result), "test")

        with asyncio.Runner() as r:
            loop = r.get_loop()
            loop.set_task_factory(self.factory)
            r.run(main())


class TestPyFreeThreading(TestFreeThreading, TestCase):
    all_tasks = staticmethod(asyncio.tasks._py_all_tasks)
    current_task = staticmethod(asyncio.tasks._py_current_task)

    def factory(self, loop, coro, **kwargs):
        return asyncio.tasks._PyTask(coro, loop=loop, **kwargs)


@unittest.skipUnless(hasattr(asyncio.tasks, "_c_all_tasks"), "requires _asyncio")
class TestCFreeThreading(TestFreeThreading, TestCase):
    all_tasks = staticmethod(getattr(asyncio.tasks, "_c_all_tasks", None))
    current_task = staticmethod(getattr(asyncio.tasks, "_c_current_task", None))

    def factory(self, loop, coro, **kwargs):
        return asyncio.tasks._CTask(coro, loop=loop, **kwargs)


class TestEagerPyFreeThreading(TestPyFreeThreading):
    def factory(self, loop, coro, eager_start=True, **kwargs):
        return asyncio.tasks._PyTask(coro, loop=loop, **kwargs, eager_start=eager_start)


@unittest.skipUnless(hasattr(asyncio.tasks, "_c_all_tasks"), "requires _asyncio")
class TestEagerCFreeThreading(TestCFreeThreading, TestCase):
    def factory(self, loop, coro, eager_start=True, **kwargs):
        return asyncio.tasks._CTask(coro, loop=loop, **kwargs, eager_start=eager_start)<|MERGE_RESOLUTION|>--- conflicted
+++ resolved
@@ -1,10 +1,9 @@
 import asyncio
 import threading
 import unittest
-import weakref
 from threading import Thread
 from unittest import TestCase
-
+import weakref
 from test import support
 from test.support import threading_helper
 
@@ -62,42 +61,6 @@
             pass
 
     def test_all_tasks_different_thread(self) -> None:
-<<<<<<< HEAD
-        task = None
-        loop = asyncio.EventLoop()
-        started = threading.Event()
-        stop = threading.Event()
-        async def func():
-            nonlocal task
-            task = asyncio.current_task()
-            started.set()
-            stop.wait()
-            loop.call_soon_threadsafe(loop.stop)
-
-        loop.create_task(func())
-        thread = Thread(target=loop.run_forever)
-        with threading_helper.start_threads([thread]):
-            started.wait()
-            self.assertSetEqual(asyncio.all_tasks(loop), {task})
-            stop.set()
-        loop.close()
-
-    def test_task_different_thread_finalized(self) -> None:
-        task = None
-        async def func():
-            nonlocal task
-            task = asyncio.current_task()
-
-        thread = Thread(target=lambda: asyncio.run(func()))
-        thread.start()
-        thread.join()
-        wr = weakref.ref(task)
-        del thread
-        del task
-        # task finalization in different thread shouldn't crash
-        support.gc_collect()
-        self.assertIsNone(wr())
-=======
         loop = None
         started = threading.Event()
 
@@ -128,7 +91,22 @@
 
         with threading_helper.start_threads(threads):
             pass
->>>>>>> 8e0b3600
+
+    def test_task_different_thread_finalized(self) -> None:
+        task = None
+        async def func():
+            nonlocal task
+            task = asyncio.current_task()
+
+        thread = Thread(target=lambda: asyncio.run(func()))
+        thread.start()
+        thread.join()
+        wr = weakref.ref(task)
+        del thread
+        del task
+        # task finalization in different thread shouldn't crash
+        support.gc_collect()
+        self.assertIsNone(wr())
 
     def test_run_coroutine_threadsafe(self) -> None:
         results = []
