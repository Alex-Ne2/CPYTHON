"""Tests for tasks.py."""

import collections
import contextlib
import contextvars
import gc
import io
import random
import re
import sys
import traceback
import types
import unittest
from unittest import mock
from types import GenericAlias

import asyncio
from asyncio import futures
from asyncio import tasks
from test.test_asyncio import utils as test_utils
from test import support
from test.support.script_helper import assert_python_ok


def tearDownModule():
    asyncio.set_event_loop_policy(None)


async def coroutine_function():
    pass


def format_coroutine(qualname, state, src, source_traceback, generator=False):
    if generator:
        state = '%s' % state
    else:
        state = '%s, defined' % state
    if source_traceback is not None:
        frame = source_traceback[-1]
        return ('coro=<%s() %s at %s> created at %s:%s'
                % (qualname, state, src, frame[0], frame[1]))
    else:
        return 'coro=<%s() %s at %s>' % (qualname, state, src)


def get_innermost_context(exc):
    """
    Return information about the innermost exception context in the chain.
    """
    depth = 0
    while True:
        context = exc.__context__
        if context is None:
            break

        exc = context
        depth += 1

    return (type(exc), exc.args, depth)


class Dummy:

    def __repr__(self):
        return '<Dummy>'

    def __call__(self, *args):
        pass


class CoroLikeObject:
    def send(self, v):
        raise StopIteration(42)

    def throw(self, *exc):
        pass

    def close(self):
        pass

    def __await__(self):
        return self


class BaseTaskTests:

    Task = None
    Future = None

    def new_task(self, loop, coro, name='TestTask', context=None):
        return self.__class__.Task(coro, loop=loop, name=name, context=context)

    def new_future(self, loop):
        return self.__class__.Future(loop=loop)

    def setUp(self):
        super().setUp()
        self.loop = self.new_test_loop()
        self.loop.set_task_factory(self.new_task)
        self.loop.create_future = lambda: self.new_future(self.loop)

    def test_generic_alias(self):
        task = self.__class__.Task[str]
        self.assertEqual(task.__args__, (str,))
        self.assertIsInstance(task, GenericAlias)

    def test_task_cancel_message_getter(self):
        async def coro():
            pass
        t = self.new_task(self.loop, coro())
        self.assertTrue(hasattr(t, '_cancel_message'))
        self.assertEqual(t._cancel_message, None)

        t.cancel('my message')
        self.assertEqual(t._cancel_message, 'my message')

        with self.assertRaises(asyncio.CancelledError) as cm:
            self.loop.run_until_complete(t)

        self.assertEqual('my message', cm.exception.args[0])

    def test_task_cancel_message_setter(self):
        async def coro():
            pass
        t = self.new_task(self.loop, coro())
        t.cancel('my message')
        t._cancel_message = 'my new message'
        self.assertEqual(t._cancel_message, 'my new message')

        with self.assertRaises(asyncio.CancelledError) as cm:
            self.loop.run_until_complete(t)

        self.assertEqual('my new message', cm.exception.args[0])

    def test_task_del_collect(self):
        class Evil:
            def __del__(self):
                gc.collect()

        async def run():
            return Evil()

        self.loop.run_until_complete(
            asyncio.gather(*[
                self.new_task(self.loop, run()) for _ in range(100)
            ]))

    def test_other_loop_future(self):
        other_loop = asyncio.new_event_loop()
        fut = self.new_future(other_loop)

        async def run(fut):
            await fut

        try:
            with self.assertRaisesRegex(RuntimeError,
                                        r'Task .* got Future .* attached'):
                self.loop.run_until_complete(run(fut))
        finally:
            other_loop.close()

    def test_task_awaits_on_itself(self):

        async def test():
            await task

        task = asyncio.ensure_future(test(), loop=self.loop)

        with self.assertRaisesRegex(RuntimeError,
                                    'Task cannot await on itself'):
            self.loop.run_until_complete(task)

    def test_task_class(self):
        async def notmuch():
            return 'ok'
        t = self.new_task(self.loop, notmuch())
        self.loop.run_until_complete(t)
        self.assertTrue(t.done())
        self.assertEqual(t.result(), 'ok')
        self.assertIs(t._loop, self.loop)
        self.assertIs(t.get_loop(), self.loop)

        loop = asyncio.new_event_loop()
        self.set_event_loop(loop)
        t = self.new_task(loop, notmuch())
        self.assertIs(t._loop, loop)
        loop.run_until_complete(t)
        loop.close()

    def test_ensure_future_coroutine(self):
        async def notmuch():
            return 'ok'
        t = asyncio.ensure_future(notmuch(), loop=self.loop)
        self.assertIs(t._loop, self.loop)
        self.loop.run_until_complete(t)
        self.assertTrue(t.done())
        self.assertEqual(t.result(), 'ok')

        a = notmuch()
        self.addCleanup(a.close)
        with self.assertRaisesRegex(RuntimeError, 'no current event loop'):
            asyncio.ensure_future(a)

        async def test():
            return asyncio.ensure_future(notmuch())
        t = self.loop.run_until_complete(test())
        self.assertIs(t._loop, self.loop)
        self.loop.run_until_complete(t)
        self.assertTrue(t.done())
        self.assertEqual(t.result(), 'ok')

        # Deprecated in 3.10, undeprecated in 3.12
        asyncio.set_event_loop(self.loop)
        self.addCleanup(asyncio.set_event_loop, None)
        t = asyncio.ensure_future(notmuch())
        self.assertIs(t._loop, self.loop)
        self.loop.run_until_complete(t)
        self.assertTrue(t.done())
        self.assertEqual(t.result(), 'ok')

    def test_ensure_future_future(self):
        f_orig = self.new_future(self.loop)
        f_orig.set_result('ko')

        f = asyncio.ensure_future(f_orig)
        self.loop.run_until_complete(f)
        self.assertTrue(f.done())
        self.assertEqual(f.result(), 'ko')
        self.assertIs(f, f_orig)

        loop = asyncio.new_event_loop()
        self.set_event_loop(loop)

        with self.assertRaises(ValueError):
            f = asyncio.ensure_future(f_orig, loop=loop)

        loop.close()

        f = asyncio.ensure_future(f_orig, loop=self.loop)
        self.assertIs(f, f_orig)

    def test_ensure_future_task(self):
        async def notmuch():
            return 'ok'
        t_orig = self.new_task(self.loop, notmuch())
        t = asyncio.ensure_future(t_orig)
        self.loop.run_until_complete(t)
        self.assertTrue(t.done())
        self.assertEqual(t.result(), 'ok')
        self.assertIs(t, t_orig)

        loop = asyncio.new_event_loop()
        self.set_event_loop(loop)

        with self.assertRaises(ValueError):
            t = asyncio.ensure_future(t_orig, loop=loop)

        loop.close()

        t = asyncio.ensure_future(t_orig, loop=self.loop)
        self.assertIs(t, t_orig)

    def test_ensure_future_awaitable(self):
        class Aw:
            def __init__(self, coro):
                self.coro = coro
            def __await__(self):
                return self.coro.__await__()

        async def coro():
            return 'ok'

        loop = asyncio.new_event_loop()
        self.set_event_loop(loop)
        fut = asyncio.ensure_future(Aw(coro()), loop=loop)
        loop.run_until_complete(fut)
        self.assertEqual(fut.result(), 'ok')

    def test_ensure_future_task_awaitable(self):
        class Aw:
            def __await__(self):
                return asyncio.sleep(0, result='ok').__await__()

        loop = asyncio.new_event_loop()
        self.set_event_loop(loop)
        task = asyncio.ensure_future(Aw(), loop=loop)
        loop.run_until_complete(task)
        self.assertTrue(task.done())
        self.assertEqual(task.result(), 'ok')
        self.assertIsInstance(task.get_coro(), types.CoroutineType)
        loop.close()

    def test_ensure_future_neither(self):
        with self.assertRaises(TypeError):
            asyncio.ensure_future('ok')

    def test_ensure_future_error_msg(self):
        loop = asyncio.new_event_loop()
        f = self.new_future(self.loop)
        with self.assertRaisesRegex(ValueError, 'The future belongs to a '
                                    'different loop than the one specified as '
                                    'the loop argument'):
            asyncio.ensure_future(f, loop=loop)
        loop.close()

    def test_get_stack(self):
        T = None

        async def foo():
            await bar()

        async def bar():
            # test get_stack()
            f = T.get_stack(limit=1)
            try:
                self.assertEqual(f[0].f_code.co_name, 'foo')
            finally:
                f = None

            # test print_stack()
            file = io.StringIO()
            T.print_stack(limit=1, file=file)
            file.seek(0)
            tb = file.read()
            self.assertRegex(tb, r'foo\(\) running')

        async def runner():
            nonlocal T
            T = asyncio.ensure_future(foo(), loop=self.loop)
            await T

        self.loop.run_until_complete(runner())

    def test_task_repr(self):
        self.loop.set_debug(False)

        async def notmuch():
            return 'abc'

        # test coroutine function
        self.assertEqual(notmuch.__name__, 'notmuch')
        self.assertRegex(notmuch.__qualname__,
                         r'\w+.test_task_repr.<locals>.notmuch')
        self.assertEqual(notmuch.__module__, __name__)

        filename, lineno = test_utils.get_function_source(notmuch)
        src = "%s:%s" % (filename, lineno)

        # test coroutine object
        gen = notmuch()
        coro_qualname = 'BaseTaskTests.test_task_repr.<locals>.notmuch'
        self.assertEqual(gen.__name__, 'notmuch')
        self.assertEqual(gen.__qualname__, coro_qualname)

        # test pending Task
        t = self.new_task(self.loop, gen)
        t.add_done_callback(Dummy())

        coro = format_coroutine(coro_qualname, 'running', src,
                                t._source_traceback, generator=True)
        self.assertEqual(repr(t),
                         "<Task pending name='TestTask' %s cb=[<Dummy>()]>" % coro)

        # test cancelling Task
        t.cancel()  # Does not take immediate effect!
        self.assertEqual(repr(t),
                         "<Task cancelling name='TestTask' %s cb=[<Dummy>()]>" % coro)

        # test cancelled Task
        self.assertRaises(asyncio.CancelledError,
                          self.loop.run_until_complete, t)
        coro = format_coroutine(coro_qualname, 'done', src,
                                t._source_traceback)
        self.assertEqual(repr(t),
                         "<Task cancelled name='TestTask' %s>" % coro)

        # test finished Task
        t = self.new_task(self.loop, notmuch())
        self.loop.run_until_complete(t)
        coro = format_coroutine(coro_qualname, 'done', src,
                                t._source_traceback)
        self.assertEqual(repr(t),
                         "<Task finished name='TestTask' %s result='abc'>" % coro)

    def test_task_repr_autogenerated(self):
        async def notmuch():
            return 123

        t1 = self.new_task(self.loop, notmuch(), None)
        t2 = self.new_task(self.loop, notmuch(), None)
        self.assertNotEqual(repr(t1), repr(t2))

        match1 = re.match(r"^<Task pending name='Task-(\d+)'", repr(t1))
        self.assertIsNotNone(match1)
        match2 = re.match(r"^<Task pending name='Task-(\d+)'", repr(t2))
        self.assertIsNotNone(match2)

        # Autogenerated task names should have monotonically increasing numbers
        self.assertLess(int(match1.group(1)), int(match2.group(1)))
        self.loop.run_until_complete(t1)
        self.loop.run_until_complete(t2)

    def test_task_set_name_pylong(self):
        # test that setting the task name to a PyLong explicitly doesn't
        # incorrectly trigger the deferred name formatting logic
        async def notmuch():
            return 123

        t = self.new_task(self.loop, notmuch(), name=987654321)
        self.assertEqual(t.get_name(), '987654321')
        t.set_name(123456789)
        self.assertEqual(t.get_name(), '123456789')
        self.loop.run_until_complete(t)

    def test_task_repr_name_not_str(self):
        async def notmuch():
            return 123

        t = self.new_task(self.loop, notmuch())
        t.set_name({6})
        self.assertEqual(t.get_name(), '{6}')
        self.loop.run_until_complete(t)

    def test_task_repr_wait_for(self):
        self.loop.set_debug(False)

        async def wait_for(fut):
            return await fut

        fut = self.new_future(self.loop)
        task = self.new_task(self.loop, wait_for(fut))
        test_utils.run_briefly(self.loop)
        self.assertRegex(repr(task),
                         '<Task .* wait_for=%s>' % re.escape(repr(fut)))

        fut.set_result(None)
        self.loop.run_until_complete(task)

    def test_task_basics(self):

        async def outer():
            a = await inner1()
            b = await inner2()
            return a+b

        async def inner1():
            return 42

        async def inner2():
            return 1000

        t = outer()
        self.assertEqual(self.loop.run_until_complete(t), 1042)

    def test_exception_chaining_after_await(self):
        # Test that when awaiting on a task when an exception is already
        # active, if the task raises an exception it will be chained
        # with the original.
        loop = asyncio.new_event_loop()
        self.set_event_loop(loop)

        async def raise_error():
            raise ValueError

        async def run():
            try:
                raise KeyError(3)
            except Exception as exc:
                task = self.new_task(loop, raise_error())
                try:
                    await task
                except Exception as exc:
                    self.assertEqual(type(exc), ValueError)
                    chained = exc.__context__
                    self.assertEqual((type(chained), chained.args),
                        (KeyError, (3,)))

        try:
            task = self.new_task(loop, run())
            loop.run_until_complete(task)
        finally:
            loop.close()

    def test_exception_chaining_after_await_with_context_cycle(self):
        # Check trying to create an exception context cycle:
        # https://bugs.python.org/issue40696
        has_cycle = None
        loop = asyncio.new_event_loop()
        self.set_event_loop(loop)

        async def process_exc(exc):
            raise exc

        async def run():
            nonlocal has_cycle
            try:
                raise KeyError('a')
            except Exception as exc:
                task = self.new_task(loop, process_exc(exc))
                try:
                    await task
                except BaseException as exc:
                    has_cycle = (exc is exc.__context__)
                    # Prevent a hang if has_cycle is True.
                    exc.__context__ = None

        try:
            task = self.new_task(loop, run())
            loop.run_until_complete(task)
        finally:
            loop.close()
        # This also distinguishes from the initial has_cycle=None.
        self.assertEqual(has_cycle, False)


    def test_cancelling(self):
        loop = asyncio.new_event_loop()

        async def task():
            await asyncio.sleep(10)

        try:
            t = self.new_task(loop, task())
            self.assertFalse(t.cancelling())
            self.assertNotIn(" cancelling ", repr(t))
            self.assertTrue(t.cancel())
            self.assertTrue(t.cancelling())
            self.assertIn(" cancelling ", repr(t))

            # Since we commented out two lines from Task.cancel(),
            # this t.cancel() call now returns True.
            # self.assertFalse(t.cancel())
            self.assertTrue(t.cancel())

            with self.assertRaises(asyncio.CancelledError):
                loop.run_until_complete(t)
        finally:
            loop.close()

    def test_uncancel_basic(self):
        loop = asyncio.new_event_loop()

        async def task():
            try:
                await asyncio.sleep(10)
            except asyncio.CancelledError:
                asyncio.current_task().uncancel()
                await asyncio.sleep(10)

        try:
            t = self.new_task(loop, task())
            loop.run_until_complete(asyncio.sleep(0.01))

            # Cancel first sleep
            self.assertTrue(t.cancel())
            self.assertIn(" cancelling ", repr(t))
            self.assertEqual(t.cancelling(), 1)
            self.assertFalse(t.cancelled())  # Task is still not complete
            loop.run_until_complete(asyncio.sleep(0.01))

            # after .uncancel()
            self.assertNotIn(" cancelling ", repr(t))
            self.assertEqual(t.cancelling(), 0)
            self.assertFalse(t.cancelled())  # Task is still not complete

            # Cancel second sleep
            self.assertTrue(t.cancel())
            self.assertEqual(t.cancelling(), 1)
            self.assertFalse(t.cancelled())  # Task is still not complete
            with self.assertRaises(asyncio.CancelledError):
                loop.run_until_complete(t)
            self.assertTrue(t.cancelled())  # Finally, task complete
            self.assertTrue(t.done())

            # uncancel is no longer effective after the task is complete
            t.uncancel()
            self.assertTrue(t.cancelled())
            self.assertTrue(t.done())
        finally:
            loop.close()

    def test_uncancel_structured_blocks(self):
        # This test recreates the following high-level structure using uncancel()::
        #
        #     async def make_request_with_timeout():
        #         try:
        #             async with asyncio.timeout(1):
        #                 # Structured block affected by the timeout:
        #                 await make_request()
        #                 await make_another_request()
        #         except TimeoutError:
        #             pass  # There was a timeout
        #         # Outer code not affected by the timeout:
        #         await unrelated_code()

        loop = asyncio.new_event_loop()

        async def make_request_with_timeout(*, sleep: float, timeout: float):
            task = asyncio.current_task()
            loop = task.get_loop()

            timed_out = False
            structured_block_finished = False
            outer_code_reached = False

            def on_timeout():
                nonlocal timed_out
                timed_out = True
                task.cancel()

            timeout_handle = loop.call_later(timeout, on_timeout)
            try:
                try:
                    # Structured block affected by the timeout
                    await asyncio.sleep(sleep)
                    structured_block_finished = True
                finally:
                    timeout_handle.cancel()
                    if (
                        timed_out
                        and task.uncancel() == 0
                        and type(sys.exception()) is asyncio.CancelledError
                    ):
                        # Note the five rules that are needed here to satisfy proper
                        # uncancellation:
                        #
                        # 1. handle uncancellation in a `finally:` block to allow for
                        #    plain returns;
                        # 2. our `timed_out` flag is set, meaning that it was our event
                        #    that triggered the need to uncancel the task, regardless of
                        #    what exception is raised;
                        # 3. we can call `uncancel()` because *we* called `cancel()`
                        #    before;
                        # 4. we call `uncancel()` but we only continue converting the
                        #    CancelledError to TimeoutError if `uncancel()` caused the
                        #    cancellation request count go down to 0.  We need to look
                        #    at the counter vs having a simple boolean flag because our
                        #    code might have been nested (think multiple timeouts). See
                        #    commit 7fce1063b6e5a366f8504e039a8ccdd6944625cd for
                        #    details.
                        # 5. we only convert CancelledError to TimeoutError; for other
                        #    exceptions raised due to the cancellation (like
                        #    a ConnectionLostError from a database client), simply
                        #    propagate them.
                        #
                        # Those checks need to take place in this exact order to make
                        # sure the `cancelling()` counter always stays in sync.
                        #
                        # Additionally, the original stimulus to `cancel()` the task
                        # needs to be unscheduled to avoid re-cancelling the task later.
                        # Here we do it by cancelling `timeout_handle` in the `finally:`
                        # block.
                        raise TimeoutError
            except TimeoutError:
                self.assertTrue(timed_out)

            # Outer code not affected by the timeout:
            outer_code_reached = True
            await asyncio.sleep(0)
            return timed_out, structured_block_finished, outer_code_reached

        try:
            # Test which timed out.
            t1 = self.new_task(loop, make_request_with_timeout(sleep=10.0, timeout=0.1))
            timed_out, structured_block_finished, outer_code_reached = (
                loop.run_until_complete(t1)
            )
            self.assertTrue(timed_out)
            self.assertFalse(structured_block_finished)  # it was cancelled
            self.assertTrue(outer_code_reached)  # task got uncancelled after leaving
                                                 # the structured block and continued until
                                                 # completion
            self.assertEqual(t1.cancelling(), 0) # no pending cancellation of the outer task

            # Test which did not time out.
            t2 = self.new_task(loop, make_request_with_timeout(sleep=0, timeout=10.0))
            timed_out, structured_block_finished, outer_code_reached = (
                loop.run_until_complete(t2)
            )
            self.assertFalse(timed_out)
            self.assertTrue(structured_block_finished)
            self.assertTrue(outer_code_reached)
            self.assertEqual(t2.cancelling(), 0)
        finally:
            loop.close()

    def test_uncancel_resets_must_cancel(self):

        async def coro():
            await fut
            return 42

        loop = asyncio.new_event_loop()
        fut = asyncio.Future(loop=loop)
        task = self.new_task(loop, coro())
        loop.run_until_complete(asyncio.sleep(0))  # Get task waiting for fut
        fut.set_result(None)  # Make task runnable
        try:
            task.cancel()  # Enter cancelled state
            self.assertEqual(task.cancelling(), 1)
            self.assertTrue(task._must_cancel)

            task.uncancel()  # Undo cancellation
            self.assertEqual(task.cancelling(), 0)
            self.assertFalse(task._must_cancel)
        finally:
            res = loop.run_until_complete(task)
            self.assertEqual(res, 42)
            loop.close()

    def test_cancel(self):

        def gen():
            when = yield
            self.assertAlmostEqual(10.0, when)
            yield 0

        loop = self.new_test_loop(gen)

        async def task():
            await asyncio.sleep(10.0)
            return 12

        t = self.new_task(loop, task())
        loop.call_soon(t.cancel)
        with self.assertRaises(asyncio.CancelledError):
            loop.run_until_complete(t)
        self.assertTrue(t.done())
        self.assertTrue(t.cancelled())
        self.assertFalse(t.cancel())

    def test_cancel_with_message_then_future_result(self):
        # Test Future.result() after calling cancel() with a message.
        cases = [
            ((), ()),
            ((None,), ()),
            (('my message',), ('my message',)),
            # Non-string values should roundtrip.
            ((5,), (5,)),
        ]
        for cancel_args, expected_args in cases:
            with self.subTest(cancel_args=cancel_args):
                loop = asyncio.new_event_loop()
                self.set_event_loop(loop)

                async def sleep():
                    await asyncio.sleep(10)

                async def coro():
                    task = self.new_task(loop, sleep())
                    await asyncio.sleep(0)
                    task.cancel(*cancel_args)
                    done, pending = await asyncio.wait([task])
                    task.result()

                task = self.new_task(loop, coro())
                with self.assertRaises(asyncio.CancelledError) as cm:
                    loop.run_until_complete(task)
                exc = cm.exception
                self.assertEqual(exc.args, expected_args)

                actual = get_innermost_context(exc)
                self.assertEqual(actual,
                    (asyncio.CancelledError, expected_args, 0))

    def test_cancel_with_message_then_future_exception(self):
        # Test Future.exception() after calling cancel() with a message.
        cases = [
            ((), ()),
            ((None,), ()),
            (('my message',), ('my message',)),
            # Non-string values should roundtrip.
            ((5,), (5,)),
        ]
        for cancel_args, expected_args in cases:
            with self.subTest(cancel_args=cancel_args):
                loop = asyncio.new_event_loop()
                self.set_event_loop(loop)

                async def sleep():
                    await asyncio.sleep(10)

                async def coro():
                    task = self.new_task(loop, sleep())
                    await asyncio.sleep(0)
                    task.cancel(*cancel_args)
                    done, pending = await asyncio.wait([task])
                    task.exception()

                task = self.new_task(loop, coro())
                with self.assertRaises(asyncio.CancelledError) as cm:
                    loop.run_until_complete(task)
                exc = cm.exception
                self.assertEqual(exc.args, expected_args)

                actual = get_innermost_context(exc)
                self.assertEqual(actual,
                    (asyncio.CancelledError, expected_args, 0))

    def test_cancellation_exception_context(self):
        loop = asyncio.new_event_loop()
        self.set_event_loop(loop)
        fut = loop.create_future()

        async def sleep():
            fut.set_result(None)
            await asyncio.sleep(10)

        async def coro():
            inner_task = self.new_task(loop, sleep())
            await fut
            loop.call_soon(inner_task.cancel, 'msg')
            try:
                await inner_task
            except asyncio.CancelledError as ex:
                raise ValueError("cancelled") from ex

        task = self.new_task(loop, coro())
        with self.assertRaises(ValueError) as cm:
            loop.run_until_complete(task)
        exc = cm.exception
        self.assertEqual(exc.args, ('cancelled',))

        actual = get_innermost_context(exc)
        self.assertEqual(actual,
            (asyncio.CancelledError, ('msg',), 1))

    def test_cancel_with_message_before_starting_task(self):
        loop = asyncio.new_event_loop()
        self.set_event_loop(loop)

        async def sleep():
            await asyncio.sleep(10)

        async def coro():
            task = self.new_task(loop, sleep())
            # We deliberately leave out the sleep here.
            task.cancel('my message')
            done, pending = await asyncio.wait([task])
            task.exception()

        task = self.new_task(loop, coro())
        with self.assertRaises(asyncio.CancelledError) as cm:
            loop.run_until_complete(task)
        exc = cm.exception
        self.assertEqual(exc.args, ('my message',))

        actual = get_innermost_context(exc)
        self.assertEqual(actual,
            (asyncio.CancelledError, ('my message',), 0))

    def test_cancel_yield(self):
        async def task():
            await asyncio.sleep(0)
            await asyncio.sleep(0)
            return 12

        t = self.new_task(self.loop, task())
        test_utils.run_briefly(self.loop)  # start coro
        t.cancel()
        self.assertRaises(
            asyncio.CancelledError, self.loop.run_until_complete, t)
        self.assertTrue(t.done())
        self.assertTrue(t.cancelled())
        self.assertFalse(t.cancel())

    def test_cancel_inner_future(self):
        f = self.new_future(self.loop)

        async def task():
            await f
            return 12

        t = self.new_task(self.loop, task())
        test_utils.run_briefly(self.loop)  # start task
        f.cancel()
        with self.assertRaises(asyncio.CancelledError):
            self.loop.run_until_complete(t)
        self.assertTrue(f.cancelled())
        self.assertTrue(t.cancelled())

    def test_cancel_both_task_and_inner_future(self):
        f = self.new_future(self.loop)

        async def task():
            await f
            return 12

        t = self.new_task(self.loop, task())
        test_utils.run_briefly(self.loop)

        f.cancel()
        t.cancel()

        with self.assertRaises(asyncio.CancelledError):
            self.loop.run_until_complete(t)

        self.assertTrue(t.done())
        self.assertTrue(f.cancelled())
        self.assertTrue(t.cancelled())

    def test_cancel_task_catching(self):
        fut1 = self.new_future(self.loop)
        fut2 = self.new_future(self.loop)

        async def task():
            await fut1
            try:
                await fut2
            except asyncio.CancelledError:
                return 42

        t = self.new_task(self.loop, task())
        test_utils.run_briefly(self.loop)
        self.assertIs(t._fut_waiter, fut1)  # White-box test.
        fut1.set_result(None)
        test_utils.run_briefly(self.loop)
        self.assertIs(t._fut_waiter, fut2)  # White-box test.
        t.cancel()
        self.assertTrue(fut2.cancelled())
        res = self.loop.run_until_complete(t)
        self.assertEqual(res, 42)
        self.assertFalse(t.cancelled())

    def test_cancel_task_ignoring(self):
        fut1 = self.new_future(self.loop)
        fut2 = self.new_future(self.loop)
        fut3 = self.new_future(self.loop)

        async def task():
            await fut1
            try:
                await fut2
            except asyncio.CancelledError:
                pass
            res = await fut3
            return res

        t = self.new_task(self.loop, task())
        test_utils.run_briefly(self.loop)
        self.assertIs(t._fut_waiter, fut1)  # White-box test.
        fut1.set_result(None)
        test_utils.run_briefly(self.loop)
        self.assertIs(t._fut_waiter, fut2)  # White-box test.
        t.cancel()
        self.assertTrue(fut2.cancelled())
        test_utils.run_briefly(self.loop)
        self.assertIs(t._fut_waiter, fut3)  # White-box test.
        fut3.set_result(42)
        res = self.loop.run_until_complete(t)
        self.assertEqual(res, 42)
        self.assertFalse(fut3.cancelled())
        self.assertFalse(t.cancelled())

    def test_cancel_current_task(self):
        loop = asyncio.new_event_loop()
        self.set_event_loop(loop)

        async def task():
            t.cancel()
            self.assertTrue(t._must_cancel)  # White-box test.
            # The sleep should be cancelled immediately.
            await asyncio.sleep(100)
            return 12

        t = self.new_task(loop, task())
        self.assertFalse(t.cancelled())
        self.assertRaises(
            asyncio.CancelledError, loop.run_until_complete, t)
        self.assertTrue(t.done())
        self.assertTrue(t.cancelled())
        self.assertFalse(t._must_cancel)  # White-box test.
        self.assertFalse(t.cancel())

    def test_cancel_at_end(self):
        """coroutine end right after task is cancelled"""
        loop = asyncio.new_event_loop()
        self.set_event_loop(loop)

        async def task():
            t.cancel()
            self.assertTrue(t._must_cancel)  # White-box test.
            return 12

        t = self.new_task(loop, task())
        self.assertFalse(t.cancelled())
        self.assertRaises(
            asyncio.CancelledError, loop.run_until_complete, t)
        self.assertTrue(t.done())
        self.assertTrue(t.cancelled())
        self.assertFalse(t._must_cancel)  # White-box test.
        self.assertFalse(t.cancel())

    def test_cancel_awaited_task(self):
        # This tests for a relatively rare condition when
        # a task cancellation is requested for a task which is not
        # currently blocked, such as a task cancelling itself.
        # In this situation we must ensure that whatever next future
        # or task the cancelled task blocks on is cancelled correctly
        # as well.  See also bpo-34872.
        loop = asyncio.new_event_loop()
        self.addCleanup(lambda: loop.close())

        task = nested_task = None
        fut = self.new_future(loop)

        async def nested():
            await fut

        async def coro():
            nonlocal nested_task
            # Create a sub-task and wait for it to run.
            nested_task = self.new_task(loop, nested())
            await asyncio.sleep(0)

            # Request the current task to be cancelled.
            task.cancel()
            # Block on the nested task, which should be immediately
            # cancelled.
            await nested_task

        task = self.new_task(loop, coro())
        with self.assertRaises(asyncio.CancelledError):
            loop.run_until_complete(task)

        self.assertTrue(task.cancelled())
        self.assertTrue(nested_task.cancelled())
        self.assertTrue(fut.cancelled())

    def assert_text_contains(self, text, substr):
        if substr not in text:
            raise RuntimeError(f'text {substr!r} not found in:\n>>>{text}<<<')

    def test_cancel_traceback_for_future_result(self):
        # When calling Future.result() on a cancelled task, check that the
        # line of code that was interrupted is included in the traceback.
        loop = asyncio.new_event_loop()
        self.set_event_loop(loop)

        async def nested():
            # This will get cancelled immediately.
            await asyncio.sleep(10)

        async def coro():
            task = self.new_task(loop, nested())
            await asyncio.sleep(0)
            task.cancel()
            await task  # search target

        task = self.new_task(loop, coro())
        try:
            loop.run_until_complete(task)
        except asyncio.CancelledError:
            tb = traceback.format_exc()
            self.assert_text_contains(tb, "await asyncio.sleep(10)")
            # The intermediate await should also be included.
            self.assert_text_contains(tb, "await task  # search target")
        else:
            self.fail('CancelledError did not occur')

    def test_cancel_traceback_for_future_exception(self):
        # When calling Future.exception() on a cancelled task, check that the
        # line of code that was interrupted is included in the traceback.
        loop = asyncio.new_event_loop()
        self.set_event_loop(loop)

        async def nested():
            # This will get cancelled immediately.
            await asyncio.sleep(10)

        async def coro():
            task = self.new_task(loop, nested())
            await asyncio.sleep(0)
            task.cancel()
            done, pending = await asyncio.wait([task])
            task.exception()  # search target

        task = self.new_task(loop, coro())
        try:
            loop.run_until_complete(task)
        except asyncio.CancelledError:
            tb = traceback.format_exc()
            self.assert_text_contains(tb, "await asyncio.sleep(10)")
            # The intermediate await should also be included.
            self.assert_text_contains(tb,
                "task.exception()  # search target")
        else:
            self.fail('CancelledError did not occur')

    def test_stop_while_run_in_complete(self):

        def gen():
            when = yield
            self.assertAlmostEqual(0.1, when)
            when = yield 0.1
            self.assertAlmostEqual(0.2, when)
            when = yield 0.1
            self.assertAlmostEqual(0.3, when)
            yield 0.1

        loop = self.new_test_loop(gen)

        x = 0

        async def task():
            nonlocal x
            while x < 10:
                await asyncio.sleep(0.1)
                x += 1
                if x == 2:
                    loop.stop()

        t = self.new_task(loop, task())
        with self.assertRaises(RuntimeError) as cm:
            loop.run_until_complete(t)
        self.assertEqual(str(cm.exception),
                         'Event loop stopped before Future completed.')
        self.assertFalse(t.done())
        self.assertEqual(x, 2)
        self.assertAlmostEqual(0.3, loop.time())

        t.cancel()
        self.assertRaises(asyncio.CancelledError, loop.run_until_complete, t)

    def test_log_traceback(self):
        async def coro():
            pass

        task = self.new_task(self.loop, coro())
        with self.assertRaisesRegex(ValueError, 'can only be set to False'):
            task._log_traceback = True
        self.loop.run_until_complete(task)

    def test_wait(self):

        def gen():
            when = yield
            self.assertAlmostEqual(0.1, when)
            when = yield 0
            self.assertAlmostEqual(0.15, when)
            yield 0.15

        loop = self.new_test_loop(gen)

        a = self.new_task(loop, asyncio.sleep(0.1))
        b = self.new_task(loop, asyncio.sleep(0.15))

        async def foo():
            done, pending = await asyncio.wait([b, a])
            self.assertEqual(done, set([a, b]))
            self.assertEqual(pending, set())
            return 42

        res = loop.run_until_complete(self.new_task(loop, foo()))
        self.assertEqual(res, 42)
        self.assertAlmostEqual(0.15, loop.time())

        # Doing it again should take no time and exercise a different path.
        res = loop.run_until_complete(self.new_task(loop, foo()))
        self.assertAlmostEqual(0.15, loop.time())
        self.assertEqual(res, 42)

    def test_wait_duplicate_coroutines(self):

        async def coro(s):
            return s
        c = self.loop.create_task(coro('test'))
        task = self.new_task(
            self.loop,
            asyncio.wait([c, c, self.loop.create_task(coro('spam'))]))

        done, pending = self.loop.run_until_complete(task)

        self.assertFalse(pending)
        self.assertEqual(set(f.result() for f in done), {'test', 'spam'})

    def test_wait_errors(self):
        self.assertRaises(
            ValueError, self.loop.run_until_complete,
            asyncio.wait(set()))

        # -1 is an invalid return_when value
        sleep_coro = asyncio.sleep(10.0)
        wait_coro = asyncio.wait([sleep_coro], return_when=-1)
        self.assertRaises(ValueError,
                          self.loop.run_until_complete, wait_coro)

        sleep_coro.close()

    def test_wait_first_completed(self):

        def gen():
            when = yield
            self.assertAlmostEqual(10.0, when)
            when = yield 0
            self.assertAlmostEqual(0.1, when)
            yield 0.1

        loop = self.new_test_loop(gen)

        a = self.new_task(loop, asyncio.sleep(10.0))
        b = self.new_task(loop, asyncio.sleep(0.1))
        task = self.new_task(
            loop,
            asyncio.wait([b, a], return_when=asyncio.FIRST_COMPLETED))

        done, pending = loop.run_until_complete(task)
        self.assertEqual({b}, done)
        self.assertEqual({a}, pending)
        self.assertFalse(a.done())
        self.assertTrue(b.done())
        self.assertIsNone(b.result())
        self.assertAlmostEqual(0.1, loop.time())

        # move forward to close generator
        loop.advance_time(10)
        loop.run_until_complete(asyncio.wait([a, b]))

    def test_wait_really_done(self):
        # there is possibility that some tasks in the pending list
        # became done but their callbacks haven't all been called yet

        async def coro1():
            await asyncio.sleep(0)

        async def coro2():
            await asyncio.sleep(0)
            await asyncio.sleep(0)

        a = self.new_task(self.loop, coro1())
        b = self.new_task(self.loop, coro2())
        task = self.new_task(
            self.loop,
            asyncio.wait([b, a], return_when=asyncio.FIRST_COMPLETED))

        done, pending = self.loop.run_until_complete(task)
        self.assertEqual({a, b}, done)
        self.assertTrue(a.done())
        self.assertIsNone(a.result())
        self.assertTrue(b.done())
        self.assertIsNone(b.result())

    def test_wait_first_exception(self):

        def gen():
            when = yield
            self.assertAlmostEqual(10.0, when)
            yield 0

        loop = self.new_test_loop(gen)

        # first_exception, task already has exception
        a = self.new_task(loop, asyncio.sleep(10.0))

        async def exc():
            raise ZeroDivisionError('err')

        b = self.new_task(loop, exc())
        task = self.new_task(
            loop,
            asyncio.wait([b, a], return_when=asyncio.FIRST_EXCEPTION))

        done, pending = loop.run_until_complete(task)
        self.assertEqual({b}, done)
        self.assertEqual({a}, pending)
        self.assertAlmostEqual(0, loop.time())

        # move forward to close generator
        loop.advance_time(10)
        loop.run_until_complete(asyncio.wait([a, b]))

    def test_wait_first_exception_in_wait(self):

        def gen():
            when = yield
            self.assertAlmostEqual(10.0, when)
            when = yield 0
            self.assertAlmostEqual(0.01, when)
            yield 0.01

        loop = self.new_test_loop(gen)

        # first_exception, exception during waiting
        a = self.new_task(loop, asyncio.sleep(10.0))

        async def exc():
            await asyncio.sleep(0.01)
            raise ZeroDivisionError('err')

        b = self.new_task(loop, exc())
        task = asyncio.wait([b, a], return_when=asyncio.FIRST_EXCEPTION)

        done, pending = loop.run_until_complete(task)
        self.assertEqual({b}, done)
        self.assertEqual({a}, pending)
        self.assertAlmostEqual(0.01, loop.time())

        # move forward to close generator
        loop.advance_time(10)
        loop.run_until_complete(asyncio.wait([a, b]))

    def test_wait_with_exception(self):

        def gen():
            when = yield
            self.assertAlmostEqual(0.1, when)
            when = yield 0
            self.assertAlmostEqual(0.15, when)
            yield 0.15

        loop = self.new_test_loop(gen)

        a = self.new_task(loop, asyncio.sleep(0.1))

        async def sleeper():
            await asyncio.sleep(0.15)
            raise ZeroDivisionError('really')

        b = self.new_task(loop, sleeper())

        async def foo():
            done, pending = await asyncio.wait([b, a])
            self.assertEqual(len(done), 2)
            self.assertEqual(pending, set())
            errors = set(f for f in done if f.exception() is not None)
            self.assertEqual(len(errors), 1)

        loop.run_until_complete(self.new_task(loop, foo()))
        self.assertAlmostEqual(0.15, loop.time())

        loop.run_until_complete(self.new_task(loop, foo()))
        self.assertAlmostEqual(0.15, loop.time())

    def test_wait_with_timeout(self):

        def gen():
            when = yield
            self.assertAlmostEqual(0.1, when)
            when = yield 0
            self.assertAlmostEqual(0.15, when)
            when = yield 0
            self.assertAlmostEqual(0.11, when)
            yield 0.11

        loop = self.new_test_loop(gen)

        a = self.new_task(loop, asyncio.sleep(0.1))
        b = self.new_task(loop, asyncio.sleep(0.15))

        async def foo():
            done, pending = await asyncio.wait([b, a], timeout=0.11)
            self.assertEqual(done, set([a]))
            self.assertEqual(pending, set([b]))

        loop.run_until_complete(self.new_task(loop, foo()))
        self.assertAlmostEqual(0.11, loop.time())

        # move forward to close generator
        loop.advance_time(10)
        loop.run_until_complete(asyncio.wait([a, b]))

    def test_wait_concurrent_complete(self):

        def gen():
            when = yield
            self.assertAlmostEqual(0.1, when)
            when = yield 0
            self.assertAlmostEqual(0.15, when)
            when = yield 0
            self.assertAlmostEqual(0.1, when)
            yield 0.1

        loop = self.new_test_loop(gen)

        a = self.new_task(loop, asyncio.sleep(0.1))
        b = self.new_task(loop, asyncio.sleep(0.15))

        done, pending = loop.run_until_complete(
            asyncio.wait([b, a], timeout=0.1))

        self.assertEqual(done, set([a]))
        self.assertEqual(pending, set([b]))
        self.assertAlmostEqual(0.1, loop.time())

        # move forward to close generator
        loop.advance_time(10)
        loop.run_until_complete(asyncio.wait([a, b]))

    def test_wait_with_iterator_of_tasks(self):

        def gen():
            when = yield
            self.assertAlmostEqual(0.1, when)
            when = yield 0
            self.assertAlmostEqual(0.15, when)
            yield 0.15

        loop = self.new_test_loop(gen)

        a = self.new_task(loop, asyncio.sleep(0.1))
        b = self.new_task(loop, asyncio.sleep(0.15))

        async def foo():
            done, pending = await asyncio.wait(iter([b, a]))
            self.assertEqual(done, set([a, b]))
            self.assertEqual(pending, set())
            return 42

        res = loop.run_until_complete(self.new_task(loop, foo()))
        self.assertEqual(res, 42)
        self.assertAlmostEqual(0.15, loop.time())


    def test_wait_generator(self):
        async def func(a):
            return a

        loop = self.new_test_loop()

        async def main():
            tasks = (self.new_task(loop, func(i)) for i in range(10))
            done, pending = await asyncio.wait(tasks, return_when=asyncio.ALL_COMPLETED)
            self.assertEqual(len(done), 10)
            self.assertEqual(len(pending), 0)

        loop.run_until_complete(main())


    def test_as_completed(self):

        def gen():
            yield 0
            yield 0
            yield 0.01
            yield 0

        async def sleeper(dt, x):
            nonlocal time_shifted
            await asyncio.sleep(dt)
            completed.add(x)
            if not time_shifted and 'a' in completed and 'b' in completed:
                time_shifted = True
                loop.advance_time(0.14)
            return x

        async def try_iterator(awaitables):
            values = []
            for f in asyncio.as_completed(awaitables):
                values.append(await f)
            return values

        async def try_async_iterator(awaitables):
            values = []
            async for f in asyncio.as_completed(awaitables):
                values.append(await f)
            return values

        for foo in try_iterator, try_async_iterator:
            with self.subTest(method=foo.__name__):
                loop = self.new_test_loop(gen)
                # disable "slow callback" warning
                loop.slow_callback_duration = 1.0

                completed = set()
                time_shifted = False

                a = sleeper(0.01, 'a')
                b = sleeper(0.01, 'b')
                c = sleeper(0.15, 'c')

                res = loop.run_until_complete(self.new_task(loop, foo([b, c, a])))
                self.assertAlmostEqual(0.15, loop.time())
                self.assertTrue('a' in res[:2])
                self.assertTrue('b' in res[:2])
                self.assertEqual(res[2], 'c')

    def test_as_completed_same_tasks_in_as_out(self):
        # Ensures that asynchronously iterating as_completed's iterator
        # yields awaitables are the same awaitables that were passed in when
        # those awaitables are futures.
        async def try_async_iterator(awaitables):
            awaitables_out = set()
            async for out_aw in asyncio.as_completed(awaitables):
                awaitables_out.add(out_aw)
            return awaitables_out

        async def coro(i):
            return i

        with contextlib.closing(asyncio.new_event_loop()) as loop:
            # Coroutines shouldn't be yielded back as finished coroutines
            # can't be re-used.
            awaitables_in = frozenset(
                (coro(0), coro(1), coro(2), coro(3))
            )
            awaitables_out = loop.run_until_complete(
                try_async_iterator(awaitables_in)
            )
            if awaitables_in - awaitables_out != awaitables_in:
                raise self.failureException('Got original coroutines '
                                            'out of as_completed iterator.')

            # Tasks should be yielded back.
            coro_obj_a = coro('a')
            task_b = loop.create_task(coro('b'))
            coro_obj_c = coro('c')
            task_d = loop.create_task(coro('d'))
            awaitables_in = frozenset(
                (coro_obj_a, task_b, coro_obj_c, task_d)
            )
            awaitables_out = loop.run_until_complete(
                try_async_iterator(awaitables_in)
            )
            if awaitables_in & awaitables_out != {task_b, task_d}:
                raise self.failureException('Only tasks should be yielded '
                                            'from as_completed iterator '
                                            'as-is.')

    def test_as_completed_with_timeout(self):

        def gen():
            yield
            yield 0
            yield 0
            yield 0.1

        async def try_iterator():
            values = []
            for f in asyncio.as_completed([a, b], timeout=0.12):
                if values:
                    loop.advance_time(0.02)
                try:
                    v = await f
                    values.append((1, v))
                except asyncio.TimeoutError as exc:
                    values.append((2, exc))
            return values

        async def try_async_iterator():
            values = []
            try:
                async for f in asyncio.as_completed([a, b], timeout=0.12):
                    v = await f
                    values.append((1, v))
                    loop.advance_time(0.02)
            except asyncio.TimeoutError as exc:
                values.append((2, exc))
            return values

        for foo in try_iterator, try_async_iterator:
            with self.subTest(method=foo.__name__):
                loop = self.new_test_loop(gen)
                a = loop.create_task(asyncio.sleep(0.1, 'a'))
                b = loop.create_task(asyncio.sleep(0.15, 'b'))

                res = loop.run_until_complete(self.new_task(loop, foo()))
                self.assertEqual(len(res), 2, res)
                self.assertEqual(res[0], (1, 'a'))
                self.assertEqual(res[1][0], 2)
                self.assertIsInstance(res[1][1], asyncio.TimeoutError)
                self.assertAlmostEqual(0.12, loop.time())

                # move forward to close generator
                loop.advance_time(10)
                loop.run_until_complete(asyncio.wait([a, b]))

    def test_as_completed_with_unused_timeout(self):

        def gen():
            yield
            yield 0
            yield 0.01

        async def try_iterator():
            for f in asyncio.as_completed([a], timeout=1):
                v = await f
                self.assertEqual(v, 'a')

        async def try_async_iterator():
            async for f in asyncio.as_completed([a], timeout=1):
                v = await f
                self.assertEqual(v, 'a')

        for foo in try_iterator, try_async_iterator:
            with self.subTest(method=foo.__name__):
                a = asyncio.sleep(0.01, 'a')
                loop = self.new_test_loop(gen)
                loop.run_until_complete(self.new_task(loop, foo()))
                loop.close()

    def test_as_completed_resume_iterator(self):
        # Test that as_completed returns an iterator that can be resumed
        # the next time iteration is performed (i.e. if __iter__ is called
        # again)
        async def try_iterator(awaitables):
            iterations = 0
            iterator = asyncio.as_completed(awaitables)
            collected = []
            for f in iterator:
                collected.append(await f)
                iterations += 1
                if iterations == 2:
                    break
            self.assertEqual(len(collected), 2)

            # Resume same iterator:
            for f in iterator:
                collected.append(await f)
            return collected

        async def try_async_iterator(awaitables):
            iterations = 0
            iterator = asyncio.as_completed(awaitables)
            collected = []
            async for f in iterator:
                collected.append(await f)
                iterations += 1
                if iterations == 2:
                    break
            self.assertEqual(len(collected), 2)

            # Resume same iterator:
            async for f in iterator:
                collected.append(await f)
            return collected

        async def coro(i):
            return i

        with contextlib.closing(asyncio.new_event_loop()) as loop:
            for foo in try_iterator, try_async_iterator:
                with self.subTest(method=foo.__name__):
                    results = loop.run_until_complete(
                        foo((coro(0), coro(1), coro(2), coro(3)))
                    )
                    self.assertCountEqual(results, (0, 1, 2, 3))

    def test_as_completed_reverse_wait(self):
        # Tests the plain iterator style of as_completed iteration to
        # ensure that the first future awaited resolves to the first
        # completed awaitable from the set we passed in, even if it wasn't
        # the first future generated by as_completed.
        def gen():
            yield 0
            yield 0.05
            yield 0

        loop = self.new_test_loop(gen)

        a = asyncio.sleep(0.05, 'a')
        b = asyncio.sleep(0.10, 'b')
        fs = {a, b}

        async def test():
            futs = list(asyncio.as_completed(fs))
            self.assertEqual(len(futs), 2)

            x = await futs[1]
            self.assertEqual(x, 'a')
            self.assertAlmostEqual(0.05, loop.time())
            loop.advance_time(0.05)
            y = await futs[0]
            self.assertEqual(y, 'b')
            self.assertAlmostEqual(0.10, loop.time())

        loop.run_until_complete(test())

    def test_as_completed_concurrent(self):
        # Ensure that more than one future or coroutine yielded from
        # as_completed can be awaited concurrently.
        def gen():
            when = yield
            self.assertAlmostEqual(0.05, when)
            when = yield 0
            self.assertAlmostEqual(0.05, when)
            yield 0.05

        async def try_iterator(fs):
            return list(asyncio.as_completed(fs))

        async def try_async_iterator(fs):
            return [f async for f in asyncio.as_completed(fs)]

        for runner in try_iterator, try_async_iterator:
            with self.subTest(method=runner.__name__):
                a = asyncio.sleep(0.05, 'a')
                b = asyncio.sleep(0.05, 'b')
                fs = {a, b}

                async def test():
                    futs = await runner(fs)
                    self.assertEqual(len(futs), 2)
                    done, pending = await asyncio.wait(
                        [asyncio.ensure_future(fut) for fut in futs]
                    )
                    self.assertEqual(set(f.result() for f in done), {'a', 'b'})

                loop = self.new_test_loop(gen)
                loop.run_until_complete(test())

    def test_as_completed_duplicate_coroutines(self):

        async def coro(s):
            return s

        async def try_iterator():
            result = []
            c = coro('ham')
            for f in asyncio.as_completed([c, c, coro('spam')]):
                result.append(await f)
            return result

        async def try_async_iterator():
            result = []
            c = coro('ham')
            async for f in asyncio.as_completed([c, c, coro('spam')]):
                result.append(await f)
            return result

        for runner in try_iterator, try_async_iterator:
            with self.subTest(method=runner.__name__):
                fut = self.new_task(self.loop, runner())
                self.loop.run_until_complete(fut)
                result = fut.result()
                self.assertEqual(set(result), {'ham', 'spam'})
                self.assertEqual(len(result), 2)

    def test_as_completed_coroutine_without_loop(self):
        async def coro():
            return 42

        a = coro()
        self.addCleanup(a.close)

        with self.assertRaisesRegex(RuntimeError, 'no current event loop'):
            futs = asyncio.as_completed([a])
            list(futs)

    def test_as_completed_coroutine_use_running_loop(self):
        loop = self.new_test_loop()

        async def coro():
            return 42

        async def test():
            futs = list(asyncio.as_completed([coro()]))
            self.assertEqual(len(futs), 1)
            self.assertEqual(await futs[0], 42)

        loop.run_until_complete(test())

    def test_sleep(self):

        def gen():
            when = yield
            self.assertAlmostEqual(0.05, when)
            when = yield 0.05
            self.assertAlmostEqual(0.1, when)
            yield 0.05

        loop = self.new_test_loop(gen)

        async def sleeper(dt, arg):
            await asyncio.sleep(dt/2)
            res = await asyncio.sleep(dt/2, arg)
            return res

        t = self.new_task(loop, sleeper(0.1, 'yeah'))
        loop.run_until_complete(t)
        self.assertTrue(t.done())
        self.assertEqual(t.result(), 'yeah')
        self.assertAlmostEqual(0.1, loop.time())

    def test_sleep_when_delay_is_nan(self):

        def gen():
            yield

        loop = self.new_test_loop(gen)

        async def sleeper():
            await asyncio.sleep(float("nan"))

        t = self.new_task(loop, sleeper())

        with self.assertRaises(ValueError):
            loop.run_until_complete(t)

    def test_sleep_cancel(self):

        def gen():
            when = yield
            self.assertAlmostEqual(10.0, when)
            yield 0

        loop = self.new_test_loop(gen)

        t = self.new_task(loop, asyncio.sleep(10.0, 'yeah'))

        handle = None
        orig_call_later = loop.call_later

        def call_later(delay, callback, *args):
            nonlocal handle
            handle = orig_call_later(delay, callback, *args)
            return handle

        loop.call_later = call_later
        test_utils.run_briefly(loop)

        self.assertFalse(handle._cancelled)

        t.cancel()
        test_utils.run_briefly(loop)
        self.assertTrue(handle._cancelled)

    def test_task_cancel_sleeping_task(self):

        def gen():
            when = yield
            self.assertAlmostEqual(0.1, when)
            when = yield 0
            self.assertAlmostEqual(5000, when)
            yield 0.1

        loop = self.new_test_loop(gen)

        async def sleep(dt):
            await asyncio.sleep(dt)

        async def doit():
            sleeper = self.new_task(loop, sleep(5000))
            loop.call_later(0.1, sleeper.cancel)
            try:
                await sleeper
            except asyncio.CancelledError:
                return 'cancelled'
            else:
                return 'slept in'

        doer = doit()
        self.assertEqual(loop.run_until_complete(doer), 'cancelled')
        self.assertAlmostEqual(0.1, loop.time())

    def test_task_cancel_waiter_future(self):
        fut = self.new_future(self.loop)

        async def coro():
            await fut

        task = self.new_task(self.loop, coro())
        test_utils.run_briefly(self.loop)
        self.assertIs(task._fut_waiter, fut)

        task.cancel()
        test_utils.run_briefly(self.loop)
        self.assertRaises(
            asyncio.CancelledError, self.loop.run_until_complete, task)
        self.assertIsNone(task._fut_waiter)
        self.assertTrue(fut.cancelled())

    def test_task_set_methods(self):
        async def notmuch():
            return 'ko'

        gen = notmuch()
        task = self.new_task(self.loop, gen)

        with self.assertRaisesRegex(RuntimeError, 'not support set_result'):
            task.set_result('ok')

        with self.assertRaisesRegex(RuntimeError, 'not support set_exception'):
            task.set_exception(ValueError())

        self.assertEqual(
            self.loop.run_until_complete(task),
            'ko')

    def test_step_result_future(self):
        # If coroutine returns future, task waits on this future.

        class Fut(asyncio.Future):
            def __init__(self, *args, **kwds):
                self.cb_added = False
                super().__init__(*args, **kwds)

            def add_done_callback(self, *args, **kwargs):
                self.cb_added = True
                super().add_done_callback(*args, **kwargs)

        fut = Fut(loop=self.loop)
        result = None

        async def wait_for_future():
            nonlocal result
            result = await fut

        t = self.new_task(self.loop, wait_for_future())
        test_utils.run_briefly(self.loop)
        self.assertTrue(fut.cb_added)

        res = object()
        fut.set_result(res)
        test_utils.run_briefly(self.loop)
        self.assertIs(res, result)
        self.assertTrue(t.done())
        self.assertIsNone(t.result())

    def test_baseexception_during_cancel(self):

        def gen():
            when = yield
            self.assertAlmostEqual(10.0, when)
            yield 0

        loop = self.new_test_loop(gen)

        async def sleeper():
            await asyncio.sleep(10)

        base_exc = SystemExit()

        async def notmutch():
            try:
                await sleeper()
            except asyncio.CancelledError:
                raise base_exc

        task = self.new_task(loop, notmutch())
        test_utils.run_briefly(loop)

        task.cancel()
        self.assertFalse(task.done())

        self.assertRaises(SystemExit, test_utils.run_briefly, loop)

        self.assertTrue(task.done())
        self.assertFalse(task.cancelled())
        self.assertIs(task.exception(), base_exc)

    def test_iscoroutinefunction(self):
        def fn():
            pass

        self.assertFalse(asyncio.iscoroutinefunction(fn))

        def fn1():
            yield
        self.assertFalse(asyncio.iscoroutinefunction(fn1))

        async def fn2():
            pass
        self.assertTrue(asyncio.iscoroutinefunction(fn2))

        self.assertFalse(asyncio.iscoroutinefunction(mock.Mock()))
        self.assertTrue(asyncio.iscoroutinefunction(mock.AsyncMock()))

    def test_coroutine_non_gen_function(self):
        async def func():
            return 'test'

        self.assertTrue(asyncio.iscoroutinefunction(func))

        coro = func()
        self.assertTrue(asyncio.iscoroutine(coro))

        res = self.loop.run_until_complete(coro)
        self.assertEqual(res, 'test')

    def test_coroutine_non_gen_function_return_future(self):
        fut = self.new_future(self.loop)

        async def func():
            return fut

        async def coro():
            fut.set_result('test')

        t1 = self.new_task(self.loop, func())
        t2 = self.new_task(self.loop, coro())
        res = self.loop.run_until_complete(t1)
        self.assertEqual(res, fut)
        self.assertIsNone(t2.result())

    def test_current_task(self):
        self.assertIsNone(asyncio.current_task(loop=self.loop))

        async def coro(loop):
            self.assertIs(asyncio.current_task(), task)

            self.assertIs(asyncio.current_task(None), task)
            self.assertIs(asyncio.current_task(), task)

        task = self.new_task(self.loop, coro(self.loop))
        self.loop.run_until_complete(task)
        self.assertIsNone(asyncio.current_task(loop=self.loop))

    def test_current_task_with_interleaving_tasks(self):
        self.assertIsNone(asyncio.current_task(loop=self.loop))

        fut1 = self.new_future(self.loop)
        fut2 = self.new_future(self.loop)

        async def coro1(loop):
            self.assertTrue(asyncio.current_task() is task1)
            await fut1
            self.assertTrue(asyncio.current_task() is task1)
            fut2.set_result(True)

        async def coro2(loop):
            self.assertTrue(asyncio.current_task() is task2)
            fut1.set_result(True)
            await fut2
            self.assertTrue(asyncio.current_task() is task2)

        task1 = self.new_task(self.loop, coro1(self.loop))
        task2 = self.new_task(self.loop, coro2(self.loop))

        self.loop.run_until_complete(asyncio.wait((task1, task2)))
        self.assertIsNone(asyncio.current_task(loop=self.loop))

    # Some thorough tests for cancellation propagation through
    # coroutines, tasks and wait().

    def test_yield_future_passes_cancel(self):
        # Cancelling outer() cancels inner() cancels waiter.
        proof = 0
        waiter = self.new_future(self.loop)

        async def inner():
            nonlocal proof
            try:
                await waiter
            except asyncio.CancelledError:
                proof += 1
                raise
            else:
                self.fail('got past sleep() in inner()')

        async def outer():
            nonlocal proof
            try:
                await inner()
            except asyncio.CancelledError:
                proof += 100  # Expect this path.
            else:
                proof += 10

        f = asyncio.ensure_future(outer(), loop=self.loop)
        test_utils.run_briefly(self.loop)
        f.cancel()
        self.loop.run_until_complete(f)
        self.assertEqual(proof, 101)
        self.assertTrue(waiter.cancelled())

    def test_yield_wait_does_not_shield_cancel(self):
        # Cancelling outer() makes wait() return early, leaves inner()
        # running.
        proof = 0
        waiter = self.new_future(self.loop)

        async def inner():
            nonlocal proof
            await waiter
            proof += 1

        async def outer():
            nonlocal proof
            with self.assertWarns(DeprecationWarning):
                d, p = await asyncio.wait([asyncio.create_task(inner())])
            proof += 100

        f = asyncio.ensure_future(outer(), loop=self.loop)
        test_utils.run_briefly(self.loop)
        f.cancel()
        self.assertRaises(
            asyncio.CancelledError, self.loop.run_until_complete, f)
        waiter.set_result(None)
        test_utils.run_briefly(self.loop)
        self.assertEqual(proof, 1)

    def test_shield_result(self):
        inner = self.new_future(self.loop)
        outer = asyncio.shield(inner)
        inner.set_result(42)
        res = self.loop.run_until_complete(outer)
        self.assertEqual(res, 42)

    def test_shield_exception(self):
        inner = self.new_future(self.loop)
        outer = asyncio.shield(inner)
        test_utils.run_briefly(self.loop)
        exc = RuntimeError('expected')
        inner.set_exception(exc)
        test_utils.run_briefly(self.loop)
        self.assertIs(outer.exception(), exc)

    def test_shield_cancel_inner(self):
        inner = self.new_future(self.loop)
        outer = asyncio.shield(inner)
        test_utils.run_briefly(self.loop)
        inner.cancel()
        test_utils.run_briefly(self.loop)
        self.assertTrue(outer.cancelled())

    def test_shield_cancel_outer(self):
        inner = self.new_future(self.loop)
        outer = asyncio.shield(inner)
        test_utils.run_briefly(self.loop)
        outer.cancel()
        test_utils.run_briefly(self.loop)
        self.assertTrue(outer.cancelled())
        self.assertEqual(0, 0 if outer._callbacks is None else len(outer._callbacks))

    def test_shield_shortcut(self):
        fut = self.new_future(self.loop)
        fut.set_result(42)
        res = self.loop.run_until_complete(asyncio.shield(fut))
        self.assertEqual(res, 42)

    def test_shield_effect(self):
        # Cancelling outer() does not affect inner().
        proof = 0
        waiter = self.new_future(self.loop)

        async def inner():
            nonlocal proof
            await waiter
            proof += 1

        async def outer():
            nonlocal proof
            await asyncio.shield(inner())
            proof += 100

        f = asyncio.ensure_future(outer(), loop=self.loop)
        test_utils.run_briefly(self.loop)
        f.cancel()
        with self.assertRaises(asyncio.CancelledError):
            self.loop.run_until_complete(f)
        waiter.set_result(None)
        test_utils.run_briefly(self.loop)
        self.assertEqual(proof, 1)

    def test_shield_gather(self):
        child1 = self.new_future(self.loop)
        child2 = self.new_future(self.loop)
        parent = asyncio.gather(child1, child2)
        outer = asyncio.shield(parent)
        test_utils.run_briefly(self.loop)
        outer.cancel()
        test_utils.run_briefly(self.loop)
        self.assertTrue(outer.cancelled())
        child1.set_result(1)
        child2.set_result(2)
        test_utils.run_briefly(self.loop)
        self.assertEqual(parent.result(), [1, 2])

    def test_gather_shield(self):
        child1 = self.new_future(self.loop)
        child2 = self.new_future(self.loop)
        inner1 = asyncio.shield(child1)
        inner2 = asyncio.shield(child2)
        parent = asyncio.gather(inner1, inner2)
        test_utils.run_briefly(self.loop)
        parent.cancel()
        # This should cancel inner1 and inner2 but bot child1 and child2.
        test_utils.run_briefly(self.loop)
        self.assertIsInstance(parent.exception(), asyncio.CancelledError)
        self.assertTrue(inner1.cancelled())
        self.assertTrue(inner2.cancelled())
        child1.set_result(1)
        child2.set_result(2)
        test_utils.run_briefly(self.loop)

    def test_shield_coroutine_without_loop(self):
        async def coro():
            return 42

        inner = coro()
        self.addCleanup(inner.close)
        with self.assertRaisesRegex(RuntimeError, 'no current event loop'):
            asyncio.shield(inner)

    def test_shield_coroutine_use_running_loop(self):
        async def coro():
            return 42

        async def test():
            return asyncio.shield(coro())
        outer = self.loop.run_until_complete(test())
        self.assertEqual(outer._loop, self.loop)
        res = self.loop.run_until_complete(outer)
        self.assertEqual(res, 42)

    def test_shield_coroutine_use_global_loop(self):
        # Deprecated in 3.10, undeprecated in 3.12
        async def coro():
            return 42

        asyncio.set_event_loop(self.loop)
        self.addCleanup(asyncio.set_event_loop, None)
        outer = asyncio.shield(coro())
        self.assertEqual(outer._loop, self.loop)
        res = self.loop.run_until_complete(outer)
        self.assertEqual(res, 42)

    def test_as_completed_invalid_args(self):
        # as_completed() expects a list of futures, not a future instance
        # TypeError should be raised either on iterator construction or first
        # iteration

        # Plain iterator
        fut = self.new_future(self.loop)
        with self.assertRaises(TypeError):
            iterator = asyncio.as_completed(fut)
            next(iterator)
        coro = coroutine_function()
        with self.assertRaises(TypeError):
            iterator = asyncio.as_completed(coro)
            next(iterator)
        coro.close()

        # Async iterator
        async def try_async_iterator(aw):
            async for f in asyncio.as_completed(aw):
                break

        fut = self.new_future(self.loop)
        with self.assertRaises(TypeError):
            self.loop.run_until_complete(try_async_iterator(fut))
        coro = coroutine_function()
        with self.assertRaises(TypeError):
            self.loop.run_until_complete(try_async_iterator(coro))
        coro.close()

    def test_wait_invalid_args(self):
        fut = self.new_future(self.loop)

        # wait() expects a list of futures, not a future instance
        self.assertRaises(TypeError, self.loop.run_until_complete,
            asyncio.wait(fut))
        coro = coroutine_function()
        self.assertRaises(TypeError, self.loop.run_until_complete,
            asyncio.wait(coro))
        coro.close()

        # wait() expects at least a future
        self.assertRaises(ValueError, self.loop.run_until_complete,
            asyncio.wait([]))

    def test_log_destroyed_pending_task(self):
        Task = self.__class__.Task

        async def kill_me(loop):
            future = self.new_future(loop)
            await future
            # at this point, the only reference to kill_me() task is
            # the Task._wakeup() method in future._callbacks
            raise Exception("code never reached")

        mock_handler = mock.Mock()
        self.loop.set_debug(True)
        self.loop.set_exception_handler(mock_handler)

        # schedule the task
        coro = kill_me(self.loop)
        task = asyncio.ensure_future(coro, loop=self.loop)

        self.assertEqual(asyncio.all_tasks(loop=self.loop), {task})

        asyncio.set_event_loop(None)

        # execute the task so it waits for future
        self.loop._run_once()
        self.assertEqual(len(self.loop._ready), 0)

        coro = None
        source_traceback = task._source_traceback
        task = None

        # no more reference to kill_me() task: the task is destroyed by the GC
        support.gc_collect()

        self.assertEqual(asyncio.all_tasks(loop=self.loop), set())

        mock_handler.assert_called_with(self.loop, {
            'message': 'Task was destroyed but it is pending!',
            'task': mock.ANY,
            'source_traceback': source_traceback,
        })
        mock_handler.reset_mock()

    @mock.patch('asyncio.base_events.logger')
    def test_tb_logger_not_called_after_cancel(self, m_log):
        loop = asyncio.new_event_loop()
        self.set_event_loop(loop)

        async def coro():
            raise TypeError

        async def runner():
            task = self.new_task(loop, coro())
            await asyncio.sleep(0.05)
            task.cancel()
            task = None

        loop.run_until_complete(runner())
        self.assertFalse(m_log.error.called)

    def test_task_source_traceback(self):
        self.loop.set_debug(True)

        task = self.new_task(self.loop, coroutine_function())
        lineno = sys._getframe().f_lineno - 1
        self.assertIsInstance(task._source_traceback, list)
        self.assertEqual(task._source_traceback[-2][:3],
                         (__file__,
                          lineno,
                          'test_task_source_traceback'))
        self.loop.run_until_complete(task)

    def test_cancel_gather_1(self):
        """Ensure that a gathering future refuses to be cancelled once all
        children are done"""
        loop = asyncio.new_event_loop()
        self.addCleanup(loop.close)

        fut = self.new_future(loop)
        async def create():
            # The indirection fut->child_coro is needed since otherwise the
            # gathering task is done at the same time as the child future
            async def child_coro():
                return await fut
            gather_future = asyncio.gather(child_coro())
            return asyncio.ensure_future(gather_future)
        gather_task = loop.run_until_complete(create())

        cancel_result = None
        def cancelling_callback(_):
            nonlocal cancel_result
            cancel_result = gather_task.cancel()
        fut.add_done_callback(cancelling_callback)

        fut.set_result(42) # calls the cancelling_callback after fut is done()

        # At this point the task should complete.
        loop.run_until_complete(gather_task)

        # Python issue #26923: asyncio.gather drops cancellation
        self.assertEqual(cancel_result, False)
        self.assertFalse(gather_task.cancelled())
        self.assertEqual(gather_task.result(), [42])

    def test_cancel_gather_2(self):
        cases = [
            ((), ()),
            ((None,), ()),
            (('my message',), ('my message',)),
            # Non-string values should roundtrip.
            ((5,), (5,)),
        ]
        for cancel_args, expected_args in cases:
            with self.subTest(cancel_args=cancel_args):
                loop = asyncio.new_event_loop()
                self.addCleanup(loop.close)

                async def test():
                    time = 0
                    while True:
                        time += 0.05
                        await asyncio.gather(asyncio.sleep(0.05),
                                             return_exceptions=True)
                        if time > 1:
                            return

                async def main():
                    qwe = self.new_task(loop, test())
                    await asyncio.sleep(0.2)
                    qwe.cancel(*cancel_args)
                    await qwe

                try:
                    loop.run_until_complete(main())
                except asyncio.CancelledError as exc:
                    self.assertEqual(exc.args, expected_args)
                    actual = get_innermost_context(exc)
                    self.assertEqual(
                        actual,
                        (asyncio.CancelledError, expected_args, 0),
                    )
                else:
                    self.fail(
                        'gather() does not propagate CancelledError '
                        'raised by inner task to the gather() caller.'
                    )

    def test_exception_traceback(self):
        # See http://bugs.python.org/issue28843

        async def foo():
            1 / 0

        async def main():
            task = self.new_task(self.loop, foo())
            await asyncio.sleep(0)  # skip one loop iteration
            self.assertIsNotNone(task.exception().__traceback__)

        self.loop.run_until_complete(main())

    @mock.patch('asyncio.base_events.logger')
    def test_error_in_call_soon(self, m_log):
        def call_soon(callback, *args, **kwargs):
            raise ValueError
        self.loop.call_soon = call_soon

        async def coro():
            pass

        self.assertFalse(m_log.error.called)

        with self.assertRaises(ValueError):
            gen = coro()
            try:
                self.new_task(self.loop, gen)
            finally:
                gen.close()
        gc.collect()  # For PyPy or other GCs.

        self.assertTrue(m_log.error.called)
        message = m_log.error.call_args[0][0]
        self.assertIn('Task was destroyed but it is pending', message)

        self.assertEqual(asyncio.all_tasks(self.loop), set())

    def test_create_task_with_noncoroutine(self):
        with self.assertRaisesRegex(TypeError,
                                    "a coroutine was expected, got 123"):
            self.new_task(self.loop, 123)

        # test it for the second time to ensure that caching
        # in asyncio.iscoroutine() doesn't break things.
        with self.assertRaisesRegex(TypeError,
                                    "a coroutine was expected, got 123"):
            self.new_task(self.loop, 123)

    def test_create_task_with_async_function(self):

        async def coro():
            pass

        task = self.new_task(self.loop, coro())
        self.assertIsInstance(task, self.Task)
        self.loop.run_until_complete(task)

        # test it for the second time to ensure that caching
        # in asyncio.iscoroutine() doesn't break things.
        task = self.new_task(self.loop, coro())
        self.assertIsInstance(task, self.Task)
        self.loop.run_until_complete(task)

    def test_create_task_with_asynclike_function(self):
        task = self.new_task(self.loop, CoroLikeObject())
        self.assertIsInstance(task, self.Task)
        self.assertEqual(self.loop.run_until_complete(task), 42)

        # test it for the second time to ensure that caching
        # in asyncio.iscoroutine() doesn't break things.
        task = self.new_task(self.loop, CoroLikeObject())
        self.assertIsInstance(task, self.Task)
        self.assertEqual(self.loop.run_until_complete(task), 42)

    def test_bare_create_task(self):

        async def inner():
            return 1

        async def coro():
            task = asyncio.create_task(inner())
            self.assertIsInstance(task, self.Task)
            ret = await task
            self.assertEqual(1, ret)

        self.loop.run_until_complete(coro())

    def test_bare_create_named_task(self):

        async def coro_noop():
            pass

        async def coro():
            task = asyncio.create_task(coro_noop(), name='No-op')
            self.assertEqual(task.get_name(), 'No-op')
            await task

        self.loop.run_until_complete(coro())

    def test_context_1(self):
        cvar = contextvars.ContextVar('cvar', default='nope')

        async def sub():
            await asyncio.sleep(0.01)
            self.assertEqual(cvar.get(), 'nope')
            cvar.set('something else')

        async def main():
            self.assertEqual(cvar.get(), 'nope')
            subtask = self.new_task(loop, sub())
            cvar.set('yes')
            self.assertEqual(cvar.get(), 'yes')
            await subtask
            self.assertEqual(cvar.get(), 'yes')

        loop = asyncio.new_event_loop()
        try:
            task = self.new_task(loop, main())
            loop.run_until_complete(task)
        finally:
            loop.close()

    def test_context_2(self):
        cvar = contextvars.ContextVar('cvar', default='nope')

        async def main():
            def fut_on_done(fut):
                # This change must not pollute the context
                # of the "main()" task.
                cvar.set('something else')

            self.assertEqual(cvar.get(), 'nope')

            for j in range(2):
                fut = self.new_future(loop)
                fut.add_done_callback(fut_on_done)
                cvar.set(f'yes{j}')
                loop.call_soon(fut.set_result, None)
                await fut
                self.assertEqual(cvar.get(), f'yes{j}')

                for i in range(3):
                    # Test that task passed its context to add_done_callback:
                    cvar.set(f'yes{i}-{j}')
                    await asyncio.sleep(0.001)
                    self.assertEqual(cvar.get(), f'yes{i}-{j}')

        loop = asyncio.new_event_loop()
        try:
            task = self.new_task(loop, main())
            loop.run_until_complete(task)
        finally:
            loop.close()

        self.assertEqual(cvar.get(), 'nope')

    def test_context_3(self):
        # Run 100 Tasks in parallel, each modifying cvar.

        cvar = contextvars.ContextVar('cvar', default=-1)

        async def sub(num):
            for i in range(10):
                cvar.set(num + i)
                await asyncio.sleep(random.uniform(0.001, 0.05))
                self.assertEqual(cvar.get(), num + i)

        async def main():
            tasks = []
            for i in range(100):
                task = loop.create_task(sub(random.randint(0, 10)))
                tasks.append(task)

            await asyncio.gather(*tasks)

        loop = asyncio.new_event_loop()
        try:
            loop.run_until_complete(main())
        finally:
            loop.close()

        self.assertEqual(cvar.get(), -1)

    def test_context_4(self):
        cvar = contextvars.ContextVar('cvar')

        async def coro(val):
            await asyncio.sleep(0)
            cvar.set(val)

        async def main():
            ret = []
            ctx = contextvars.copy_context()
            ret.append(ctx.get(cvar))
            t1 = self.new_task(loop, coro(1), context=ctx)
            await t1
            ret.append(ctx.get(cvar))
            t2 = self.new_task(loop, coro(2), context=ctx)
            await t2
            ret.append(ctx.get(cvar))
            return ret

        loop = asyncio.new_event_loop()
        try:
            task = self.new_task(loop, main())
            ret = loop.run_until_complete(task)
        finally:
            loop.close()

        self.assertEqual([None, 1, 2], ret)

    def test_context_5(self):
        cvar = contextvars.ContextVar('cvar')

        async def coro(val):
            await asyncio.sleep(0)
            cvar.set(val)

        async def main():
            ret = []
            ctx = contextvars.copy_context()
            ret.append(ctx.get(cvar))
            t1 = asyncio.create_task(coro(1), context=ctx)
            await t1
            ret.append(ctx.get(cvar))
            t2 = asyncio.create_task(coro(2), context=ctx)
            await t2
            ret.append(ctx.get(cvar))
            return ret

        loop = asyncio.new_event_loop()
        try:
            task = self.new_task(loop, main())
            ret = loop.run_until_complete(task)
        finally:
            loop.close()

        self.assertEqual([None, 1, 2], ret)

    def test_context_6(self):
        cvar = contextvars.ContextVar('cvar')

        async def coro(val):
            await asyncio.sleep(0)
            cvar.set(val)

        async def main():
            ret = []
            ctx = contextvars.copy_context()
            ret.append(ctx.get(cvar))
            t1 = loop.create_task(coro(1), context=ctx)
            await t1
            ret.append(ctx.get(cvar))
            t2 = loop.create_task(coro(2), context=ctx)
            await t2
            ret.append(ctx.get(cvar))
            return ret

        loop = asyncio.new_event_loop()
        try:
            task = loop.create_task(main())
            ret = loop.run_until_complete(task)
        finally:
            loop.close()

        self.assertEqual([None, 1, 2], ret)

    def test_get_coro(self):
        loop = asyncio.new_event_loop()
        coro = coroutine_function()
        try:
            task = self.new_task(loop, coro)
            loop.run_until_complete(task)
            self.assertIs(task.get_coro(), coro)
        finally:
            loop.close()

    def test_get_context(self):
        loop = asyncio.new_event_loop()
        coro = coroutine_function()
        context = contextvars.copy_context()
        try:
            task = self.new_task(loop, coro, context=context)
            loop.run_until_complete(task)
            self.assertIs(task.get_context(), context)
        finally:
            loop.close()

    def test_proper_refcounts(self):
        # see: https://github.com/python/cpython/issues/126083
        class Break:
            def __str__(self):
                raise RuntimeError("break")

        obj = object()
        initial_refcount = sys.getrefcount(obj)

        coro = coroutine_function()
<<<<<<< HEAD
        with contextlib.closing(asyncio.new_event_loop()) as loop:
=======
        with contextlib.closing(asyncio.EventLoop()) as loop:
>>>>>>> 924a6ceb
            task = asyncio.Task.__new__(asyncio.Task)

            for _ in range(5):
                with self.assertRaisesRegex(RuntimeError, 'break'):
                    task.__init__(coro, loop=loop, context=obj, name=Break())

            coro.close()
            del task

            self.assertEqual(sys.getrefcount(obj), initial_refcount)


def add_subclass_tests(cls):
    BaseTask = cls.Task
    BaseFuture = cls.Future

    if BaseTask is None or BaseFuture is None:
        return cls

    class CommonFuture:
        def __init__(self, *args, **kwargs):
            self.calls = collections.defaultdict(lambda: 0)
            super().__init__(*args, **kwargs)

        def add_done_callback(self, *args, **kwargs):
            self.calls['add_done_callback'] += 1
            return super().add_done_callback(*args, **kwargs)

    class Task(CommonFuture, BaseTask):
        pass

    class Future(CommonFuture, BaseFuture):
        pass

    def test_subclasses_ctask_cfuture(self):
        fut = self.Future(loop=self.loop)

        async def func():
            self.loop.call_soon(lambda: fut.set_result('spam'))
            return await fut

        task = self.Task(func(), loop=self.loop)

        result = self.loop.run_until_complete(task)

        self.assertEqual(result, 'spam')

        self.assertEqual(
            dict(task.calls),
            {'add_done_callback': 1})

        self.assertEqual(
            dict(fut.calls),
            {'add_done_callback': 1})

    # Add patched Task & Future back to the test case
    cls.Task = Task
    cls.Future = Future

    # Add an extra unit-test
    cls.test_subclasses_ctask_cfuture = test_subclasses_ctask_cfuture

    # Disable the "test_task_source_traceback" test
    # (the test is hardcoded for a particular call stack, which
    # is slightly different for Task subclasses)
    cls.test_task_source_traceback = None

    return cls


class SetMethodsTest:

    def test_set_result_causes_invalid_state(self):
        Future = type(self).Future
        self.loop.call_exception_handler = exc_handler = mock.Mock()

        async def foo():
            await asyncio.sleep(0.1)
            return 10

        coro = foo()
        task = self.new_task(self.loop, coro)
        Future.set_result(task, 'spam')

        self.assertEqual(
            self.loop.run_until_complete(task),
            'spam')

        exc_handler.assert_called_once()
        exc = exc_handler.call_args[0][0]['exception']
        with self.assertRaisesRegex(asyncio.InvalidStateError,
                                    r'step\(\): already done'):
            raise exc

        coro.close()

    def test_set_exception_causes_invalid_state(self):
        class MyExc(Exception):
            pass

        Future = type(self).Future
        self.loop.call_exception_handler = exc_handler = mock.Mock()

        async def foo():
            await asyncio.sleep(0.1)
            return 10

        coro = foo()
        task = self.new_task(self.loop, coro)
        Future.set_exception(task, MyExc())

        with self.assertRaises(MyExc):
            self.loop.run_until_complete(task)

        exc_handler.assert_called_once()
        exc = exc_handler.call_args[0][0]['exception']
        with self.assertRaisesRegex(asyncio.InvalidStateError,
                                    r'step\(\): already done'):
            raise exc

        coro.close()


@unittest.skipUnless(hasattr(futures, '_CFuture') and
                     hasattr(tasks, '_CTask'),
                     'requires the C _asyncio module')
class CTask_CFuture_Tests(BaseTaskTests, SetMethodsTest,
                          test_utils.TestCase):

    Task = getattr(tasks, '_CTask', None)
    Future = getattr(futures, '_CFuture', None)

    @support.refcount_test
    def test_refleaks_in_task___init__(self):
        gettotalrefcount = support.get_attribute(sys, 'gettotalrefcount')
        async def coro():
            pass
        task = self.new_task(self.loop, coro())
        self.loop.run_until_complete(task)
        refs_before = gettotalrefcount()
        for i in range(100):
            task.__init__(coro(), loop=self.loop)
            self.loop.run_until_complete(task)
        self.assertAlmostEqual(gettotalrefcount() - refs_before, 0, delta=10)

    def test_del__log_destroy_pending_segfault(self):
        async def coro():
            pass
        task = self.new_task(self.loop, coro())
        self.loop.run_until_complete(task)
        with self.assertRaises(AttributeError):
            del task._log_destroy_pending


@unittest.skipUnless(hasattr(futures, '_CFuture') and
                     hasattr(tasks, '_CTask'),
                     'requires the C _asyncio module')
@add_subclass_tests
class CTask_CFuture_SubclassTests(BaseTaskTests, test_utils.TestCase):

    Task = getattr(tasks, '_CTask', None)
    Future = getattr(futures, '_CFuture', None)


@unittest.skipUnless(hasattr(tasks, '_CTask'),
                     'requires the C _asyncio module')
@add_subclass_tests
class CTaskSubclass_PyFuture_Tests(BaseTaskTests, test_utils.TestCase):

    Task = getattr(tasks, '_CTask', None)
    Future = futures._PyFuture


@unittest.skipUnless(hasattr(futures, '_CFuture'),
                     'requires the C _asyncio module')
@add_subclass_tests
class PyTask_CFutureSubclass_Tests(BaseTaskTests, test_utils.TestCase):

    Future = getattr(futures, '_CFuture', None)
    Task = tasks._PyTask


@unittest.skipUnless(hasattr(tasks, '_CTask'),
                     'requires the C _asyncio module')
class CTask_PyFuture_Tests(BaseTaskTests, test_utils.TestCase):

    Task = getattr(tasks, '_CTask', None)
    Future = futures._PyFuture


@unittest.skipUnless(hasattr(futures, '_CFuture'),
                     'requires the C _asyncio module')
class PyTask_CFuture_Tests(BaseTaskTests, test_utils.TestCase):

    Task = tasks._PyTask
    Future = getattr(futures, '_CFuture', None)


class PyTask_PyFuture_Tests(BaseTaskTests, SetMethodsTest,
                            test_utils.TestCase):

    Task = tasks._PyTask
    Future = futures._PyFuture


@add_subclass_tests
class PyTask_PyFuture_SubclassTests(BaseTaskTests, test_utils.TestCase):
    Task = tasks._PyTask
    Future = futures._PyFuture


@unittest.skipUnless(hasattr(tasks, '_CTask'),
                     'requires the C _asyncio module')
class CTask_Future_Tests(test_utils.TestCase):

    def test_foobar(self):
        class Fut(asyncio.Future):
            @property
            def get_loop(self):
                raise AttributeError

        async def coro():
            await fut
            return 'spam'

        self.loop = asyncio.new_event_loop()
        try:
            fut = Fut(loop=self.loop)
            self.loop.call_later(0.1, fut.set_result, 1)
            task = self.loop.create_task(coro())
            res = self.loop.run_until_complete(task)
        finally:
            self.loop.close()

        self.assertEqual(res, 'spam')


class BaseTaskIntrospectionTests:
    _register_task = None
    _unregister_task = None
    _enter_task = None
    _leave_task = None

    def test__register_task_1(self):
        class TaskLike:
            @property
            def _loop(self):
                return loop

            def done(self):
                return False

        task = TaskLike()
        loop = mock.Mock()

        self.assertEqual(asyncio.all_tasks(loop), set())
        self._register_task(task)
        self.assertEqual(asyncio.all_tasks(loop), {task})
        self._unregister_task(task)

    def test__register_task_2(self):
        class TaskLike:
            def get_loop(self):
                return loop

            def done(self):
                return False

        task = TaskLike()
        loop = mock.Mock()

        self.assertEqual(asyncio.all_tasks(loop), set())
        self._register_task(task)
        self.assertEqual(asyncio.all_tasks(loop), {task})
        self._unregister_task(task)

    def test__register_task_3(self):
        class TaskLike:
            def get_loop(self):
                return loop

            def done(self):
                return True

        task = TaskLike()
        loop = mock.Mock()

        self.assertEqual(asyncio.all_tasks(loop), set())
        self._register_task(task)
        self.assertEqual(asyncio.all_tasks(loop), set())
        self._unregister_task(task)

    def test__enter_task(self):
        task = mock.Mock()
        loop = mock.Mock()
        self.assertIsNone(asyncio.current_task(loop))
        self._enter_task(loop, task)
        self.assertIs(asyncio.current_task(loop), task)
        self._leave_task(loop, task)

    def test__enter_task_failure(self):
        task1 = mock.Mock()
        task2 = mock.Mock()
        loop = mock.Mock()
        self._enter_task(loop, task1)
        with self.assertRaises(RuntimeError):
            self._enter_task(loop, task2)
        self.assertIs(asyncio.current_task(loop), task1)
        self._leave_task(loop, task1)

    def test__leave_task(self):
        task = mock.Mock()
        loop = mock.Mock()
        self._enter_task(loop, task)
        self._leave_task(loop, task)
        self.assertIsNone(asyncio.current_task(loop))

    def test__leave_task_failure1(self):
        task1 = mock.Mock()
        task2 = mock.Mock()
        loop = mock.Mock()
        self._enter_task(loop, task1)
        with self.assertRaises(RuntimeError):
            self._leave_task(loop, task2)
        self.assertIs(asyncio.current_task(loop), task1)
        self._leave_task(loop, task1)

    def test__leave_task_failure2(self):
        task = mock.Mock()
        loop = mock.Mock()
        with self.assertRaises(RuntimeError):
            self._leave_task(loop, task)
        self.assertIsNone(asyncio.current_task(loop))

    def test__unregister_task(self):
        task = mock.Mock()
        loop = mock.Mock()
        task.get_loop = lambda: loop
        self._register_task(task)
        self._unregister_task(task)
        self.assertEqual(asyncio.all_tasks(loop), set())

    def test__unregister_task_not_registered(self):
        task = mock.Mock()
        loop = mock.Mock()
        self._unregister_task(task)
        self.assertEqual(asyncio.all_tasks(loop), set())


class PyIntrospectionTests(test_utils.TestCase, BaseTaskIntrospectionTests):
    _register_task = staticmethod(tasks._py_register_task)
    _unregister_task = staticmethod(tasks._py_unregister_task)
    _enter_task = staticmethod(tasks._py_enter_task)
    _leave_task = staticmethod(tasks._py_leave_task)


@unittest.skipUnless(hasattr(tasks, '_c_register_task'),
                     'requires the C _asyncio module')
class CIntrospectionTests(test_utils.TestCase, BaseTaskIntrospectionTests):
    if hasattr(tasks, '_c_register_task'):
        _register_task = staticmethod(tasks._c_register_task)
        _unregister_task = staticmethod(tasks._c_unregister_task)
        _enter_task = staticmethod(tasks._c_enter_task)
        _leave_task = staticmethod(tasks._c_leave_task)
    else:
        _register_task = _unregister_task = _enter_task = _leave_task = None


class BaseCurrentLoopTests:
    current_task = None

    def setUp(self):
        super().setUp()
        self.loop = asyncio.new_event_loop()
        self.set_event_loop(self.loop)

    def new_task(self, coro):
        raise NotImplementedError

    def test_current_task_no_running_loop(self):
        self.assertIsNone(self.current_task(loop=self.loop))

    def test_current_task_no_running_loop_implicit(self):
        with self.assertRaisesRegex(RuntimeError, 'no running event loop'):
            self.current_task()

    def test_current_task_with_implicit_loop(self):
        async def coro():
            self.assertIs(self.current_task(loop=self.loop), task)

            self.assertIs(self.current_task(None), task)
            self.assertIs(self.current_task(), task)

        task = self.new_task(coro())
        self.loop.run_until_complete(task)
        self.assertIsNone(self.current_task(loop=self.loop))


class PyCurrentLoopTests(BaseCurrentLoopTests, test_utils.TestCase):
    current_task = staticmethod(tasks._py_current_task)

    def new_task(self, coro):
        return tasks._PyTask(coro, loop=self.loop)


@unittest.skipUnless(hasattr(tasks, '_CTask') and
                     hasattr(tasks, '_c_current_task'),
                     'requires the C _asyncio module')
class CCurrentLoopTests(BaseCurrentLoopTests, test_utils.TestCase):
    if hasattr(tasks, '_c_current_task'):
        current_task = staticmethod(tasks._c_current_task)
    else:
        current_task = None

    def new_task(self, coro):
        return getattr(tasks, '_CTask')(coro, loop=self.loop)


class GenericTaskTests(test_utils.TestCase):

    def test_future_subclass(self):
        self.assertTrue(issubclass(asyncio.Task, asyncio.Future))

    @support.cpython_only
    def test_asyncio_module_compiled(self):
        # Because of circular imports it's easy to make _asyncio
        # module non-importable.  This is a simple test that will
        # fail on systems where C modules were successfully compiled
        # (hence the test for _functools etc), but _asyncio somehow didn't.
        try:
            import _functools
            import _json
            import _pickle
        except ImportError:
            self.skipTest('C modules are not available')
        else:
            try:
                import _asyncio
            except ImportError:
                self.fail('_asyncio module is missing')


class GatherTestsBase:

    def setUp(self):
        super().setUp()
        self.one_loop = self.new_test_loop()
        self.other_loop = self.new_test_loop()
        self.set_event_loop(self.one_loop, cleanup=False)

    def _run_loop(self, loop):
        while loop._ready:
            test_utils.run_briefly(loop)

    def _check_success(self, **kwargs):
        a, b, c = [self.one_loop.create_future() for i in range(3)]
        fut = self._gather(*self.wrap_futures(a, b, c), **kwargs)
        cb = test_utils.MockCallback()
        fut.add_done_callback(cb)
        b.set_result(1)
        a.set_result(2)
        self._run_loop(self.one_loop)
        self.assertEqual(cb.called, False)
        self.assertFalse(fut.done())
        c.set_result(3)
        self._run_loop(self.one_loop)
        cb.assert_called_once_with(fut)
        self.assertEqual(fut.result(), [2, 1, 3])

    def test_success(self):
        self._check_success()
        self._check_success(return_exceptions=False)

    def test_result_exception_success(self):
        self._check_success(return_exceptions=True)

    def test_one_exception(self):
        a, b, c, d, e = [self.one_loop.create_future() for i in range(5)]
        fut = self._gather(*self.wrap_futures(a, b, c, d, e))
        cb = test_utils.MockCallback()
        fut.add_done_callback(cb)
        exc = ZeroDivisionError()
        a.set_result(1)
        b.set_exception(exc)
        self._run_loop(self.one_loop)
        self.assertTrue(fut.done())
        cb.assert_called_once_with(fut)
        self.assertIs(fut.exception(), exc)
        # Does nothing
        c.set_result(3)
        d.cancel()
        e.set_exception(RuntimeError())
        e.exception()

    def test_return_exceptions(self):
        a, b, c, d = [self.one_loop.create_future() for i in range(4)]
        fut = self._gather(*self.wrap_futures(a, b, c, d),
                           return_exceptions=True)
        cb = test_utils.MockCallback()
        fut.add_done_callback(cb)
        exc = ZeroDivisionError()
        exc2 = RuntimeError()
        b.set_result(1)
        c.set_exception(exc)
        a.set_result(3)
        self._run_loop(self.one_loop)
        self.assertFalse(fut.done())
        d.set_exception(exc2)
        self._run_loop(self.one_loop)
        self.assertTrue(fut.done())
        cb.assert_called_once_with(fut)
        self.assertEqual(fut.result(), [3, 1, exc, exc2])

    def test_env_var_debug(self):
        code = '\n'.join((
            'import asyncio.coroutines',
            'print(asyncio.coroutines._is_debug_mode())'))

        # Test with -E to not fail if the unit test was run with
        # PYTHONASYNCIODEBUG set to a non-empty string
        sts, stdout, stderr = assert_python_ok('-E', '-c', code)
        self.assertEqual(stdout.rstrip(), b'False')

        sts, stdout, stderr = assert_python_ok('-c', code,
                                               PYTHONASYNCIODEBUG='',
                                               PYTHONDEVMODE='')
        self.assertEqual(stdout.rstrip(), b'False')

        sts, stdout, stderr = assert_python_ok('-c', code,
                                               PYTHONASYNCIODEBUG='1',
                                               PYTHONDEVMODE='')
        self.assertEqual(stdout.rstrip(), b'True')

        sts, stdout, stderr = assert_python_ok('-E', '-c', code,
                                               PYTHONASYNCIODEBUG='1',
                                               PYTHONDEVMODE='')
        self.assertEqual(stdout.rstrip(), b'False')

        # -X dev
        sts, stdout, stderr = assert_python_ok('-E', '-X', 'dev',
                                               '-c', code)
        self.assertEqual(stdout.rstrip(), b'True')


class FutureGatherTests(GatherTestsBase, test_utils.TestCase):

    def wrap_futures(self, *futures):
        return futures

    def _gather(self, *args, **kwargs):
        return asyncio.gather(*args, **kwargs)

    def test_constructor_empty_sequence_without_loop(self):
        with self.assertRaisesRegex(RuntimeError, 'no current event loop'):
            asyncio.gather()

    def test_constructor_empty_sequence_use_running_loop(self):
        async def gather():
            return asyncio.gather()
        fut = self.one_loop.run_until_complete(gather())
        self.assertIsInstance(fut, asyncio.Future)
        self.assertIs(fut._loop, self.one_loop)
        self._run_loop(self.one_loop)
        self.assertTrue(fut.done())
        self.assertEqual(fut.result(), [])

    def test_constructor_empty_sequence_use_global_loop(self):
        # Deprecated in 3.10, undeprecated in 3.12
        asyncio.set_event_loop(self.one_loop)
        self.addCleanup(asyncio.set_event_loop, None)
        fut = asyncio.gather()
        self.assertIsInstance(fut, asyncio.Future)
        self.assertIs(fut._loop, self.one_loop)
        self._run_loop(self.one_loop)
        self.assertTrue(fut.done())
        self.assertEqual(fut.result(), [])

    def test_constructor_heterogenous_futures(self):
        fut1 = self.one_loop.create_future()
        fut2 = self.other_loop.create_future()
        with self.assertRaises(ValueError):
            asyncio.gather(fut1, fut2)

    def test_constructor_homogenous_futures(self):
        children = [self.other_loop.create_future() for i in range(3)]
        fut = asyncio.gather(*children)
        self.assertIs(fut._loop, self.other_loop)
        self._run_loop(self.other_loop)
        self.assertFalse(fut.done())
        fut = asyncio.gather(*children)
        self.assertIs(fut._loop, self.other_loop)
        self._run_loop(self.other_loop)
        self.assertFalse(fut.done())

    def test_one_cancellation(self):
        a, b, c, d, e = [self.one_loop.create_future() for i in range(5)]
        fut = asyncio.gather(a, b, c, d, e)
        cb = test_utils.MockCallback()
        fut.add_done_callback(cb)
        a.set_result(1)
        b.cancel()
        self._run_loop(self.one_loop)
        self.assertTrue(fut.done())
        cb.assert_called_once_with(fut)
        self.assertFalse(fut.cancelled())
        self.assertIsInstance(fut.exception(), asyncio.CancelledError)
        # Does nothing
        c.set_result(3)
        d.cancel()
        e.set_exception(RuntimeError())
        e.exception()

    def test_result_exception_one_cancellation(self):
        a, b, c, d, e, f = [self.one_loop.create_future()
                            for i in range(6)]
        fut = asyncio.gather(a, b, c, d, e, f, return_exceptions=True)
        cb = test_utils.MockCallback()
        fut.add_done_callback(cb)
        a.set_result(1)
        zde = ZeroDivisionError()
        b.set_exception(zde)
        c.cancel()
        self._run_loop(self.one_loop)
        self.assertFalse(fut.done())
        d.set_result(3)
        e.cancel()
        rte = RuntimeError()
        f.set_exception(rte)
        res = self.one_loop.run_until_complete(fut)
        self.assertIsInstance(res[2], asyncio.CancelledError)
        self.assertIsInstance(res[4], asyncio.CancelledError)
        res[2] = res[4] = None
        self.assertEqual(res, [1, zde, None, 3, None, rte])
        cb.assert_called_once_with(fut)


class CoroutineGatherTests(GatherTestsBase, test_utils.TestCase):

    def wrap_futures(self, *futures):
        coros = []
        for fut in futures:
            async def coro(fut=fut):
                return await fut
            coros.append(coro())
        return coros

    def _gather(self, *args, **kwargs):
        async def coro():
            return asyncio.gather(*args, **kwargs)
        return self.one_loop.run_until_complete(coro())

    def test_constructor_without_loop(self):
        async def coro():
            return 'abc'
        gen1 = coro()
        self.addCleanup(gen1.close)
        gen2 = coro()
        self.addCleanup(gen2.close)
        with self.assertRaisesRegex(RuntimeError, 'no current event loop'):
            asyncio.gather(gen1, gen2)

    def test_constructor_use_running_loop(self):
        async def coro():
            return 'abc'
        gen1 = coro()
        gen2 = coro()
        async def gather():
            return asyncio.gather(gen1, gen2)
        fut = self.one_loop.run_until_complete(gather())
        self.assertIs(fut._loop, self.one_loop)
        self.one_loop.run_until_complete(fut)

    def test_constructor_use_global_loop(self):
        # Deprecated in 3.10, undeprecated in 3.12
        async def coro():
            return 'abc'
        asyncio.set_event_loop(self.other_loop)
        self.addCleanup(asyncio.set_event_loop, None)
        gen1 = coro()
        gen2 = coro()
        fut = asyncio.gather(gen1, gen2)
        self.assertIs(fut._loop, self.other_loop)
        self.other_loop.run_until_complete(fut)

    def test_duplicate_coroutines(self):
        async def coro(s):
            return s
        c = coro('abc')
        fut = self._gather(c, c, coro('def'), c)
        self._run_loop(self.one_loop)
        self.assertEqual(fut.result(), ['abc', 'abc', 'def', 'abc'])

    def test_cancellation_broadcast(self):
        # Cancelling outer() cancels all children.
        proof = 0
        waiter = self.one_loop.create_future()

        async def inner():
            nonlocal proof
            await waiter
            proof += 1

        child1 = asyncio.ensure_future(inner(), loop=self.one_loop)
        child2 = asyncio.ensure_future(inner(), loop=self.one_loop)
        gatherer = None

        async def outer():
            nonlocal proof, gatherer
            gatherer = asyncio.gather(child1, child2)
            await gatherer
            proof += 100

        f = asyncio.ensure_future(outer(), loop=self.one_loop)
        test_utils.run_briefly(self.one_loop)
        self.assertTrue(f.cancel())
        with self.assertRaises(asyncio.CancelledError):
            self.one_loop.run_until_complete(f)
        self.assertFalse(gatherer.cancel())
        self.assertTrue(waiter.cancelled())
        self.assertTrue(child1.cancelled())
        self.assertTrue(child2.cancelled())
        test_utils.run_briefly(self.one_loop)
        self.assertEqual(proof, 0)

    def test_exception_marking(self):
        # Test for the first line marked "Mark exception retrieved."

        async def inner(f):
            await f
            raise RuntimeError('should not be ignored')

        a = self.one_loop.create_future()
        b = self.one_loop.create_future()

        async def outer():
            await asyncio.gather(inner(a), inner(b))

        f = asyncio.ensure_future(outer(), loop=self.one_loop)
        test_utils.run_briefly(self.one_loop)
        a.set_result(None)
        test_utils.run_briefly(self.one_loop)
        b.set_result(None)
        test_utils.run_briefly(self.one_loop)
        self.assertIsInstance(f.exception(), RuntimeError)

    def test_issue46672(self):
        with mock.patch(
            'asyncio.base_events.BaseEventLoop.call_exception_handler',
        ):
            async def coro(s):
                return s
            c = coro('abc')

            with self.assertRaises(TypeError):
                self._gather(c, {})
            self._run_loop(self.one_loop)
            # NameError should not happen:
            self.one_loop.call_exception_handler.assert_not_called()


class RunCoroutineThreadsafeTests(test_utils.TestCase):
    """Test case for asyncio.run_coroutine_threadsafe."""

    def setUp(self):
        super().setUp()
        self.loop = asyncio.new_event_loop()
        self.set_event_loop(self.loop) # Will cleanup properly

    async def add(self, a, b, fail=False, cancel=False):
        """Wait 0.05 second and return a + b."""
        await asyncio.sleep(0.05)
        if fail:
            raise RuntimeError("Fail!")
        if cancel:
            asyncio.current_task(self.loop).cancel()
            await asyncio.sleep(0)
        return a + b

    def target(self, fail=False, cancel=False, timeout=None,
               advance_coro=False):
        """Run add coroutine in the event loop."""
        coro = self.add(1, 2, fail=fail, cancel=cancel)
        future = asyncio.run_coroutine_threadsafe(coro, self.loop)
        if advance_coro:
            # this is for test_run_coroutine_threadsafe_task_factory_exception;
            # otherwise it spills errors and breaks **other** unittests, since
            # 'target' is interacting with threads.

            # With this call, `coro` will be advanced.
            self.loop.call_soon_threadsafe(coro.send, None)
        try:
            return future.result(timeout)
        finally:
            future.done() or future.cancel()

    def test_run_coroutine_threadsafe(self):
        """Test coroutine submission from a thread to an event loop."""
        future = self.loop.run_in_executor(None, self.target)
        result = self.loop.run_until_complete(future)
        self.assertEqual(result, 3)

    def test_run_coroutine_threadsafe_with_exception(self):
        """Test coroutine submission from a thread to an event loop
        when an exception is raised."""
        future = self.loop.run_in_executor(None, self.target, True)
        with self.assertRaises(RuntimeError) as exc_context:
            self.loop.run_until_complete(future)
        self.assertIn("Fail!", exc_context.exception.args)

    def test_run_coroutine_threadsafe_with_timeout(self):
        """Test coroutine submission from a thread to an event loop
        when a timeout is raised."""
        callback = lambda: self.target(timeout=0)
        future = self.loop.run_in_executor(None, callback)
        with self.assertRaises(asyncio.TimeoutError):
            self.loop.run_until_complete(future)
        test_utils.run_briefly(self.loop)
        # Check that there's no pending task (add has been cancelled)
        for task in asyncio.all_tasks(self.loop):
            self.assertTrue(task.done())

    def test_run_coroutine_threadsafe_task_cancelled(self):
        """Test coroutine submission from a thread to an event loop
        when the task is cancelled."""
        callback = lambda: self.target(cancel=True)
        future = self.loop.run_in_executor(None, callback)
        with self.assertRaises(asyncio.CancelledError):
            self.loop.run_until_complete(future)

    def test_run_coroutine_threadsafe_task_factory_exception(self):
        """Test coroutine submission from a thread to an event loop
        when the task factory raise an exception."""

        def task_factory(loop, coro):
            raise NameError

        run = self.loop.run_in_executor(
            None, lambda: self.target(advance_coro=True))

        # Set exception handler
        callback = test_utils.MockCallback()
        self.loop.set_exception_handler(callback)

        # Set corrupted task factory
        self.addCleanup(self.loop.set_task_factory,
                        self.loop.get_task_factory())
        self.loop.set_task_factory(task_factory)

        # Run event loop
        with self.assertRaises(NameError) as exc_context:
            self.loop.run_until_complete(run)

        # Check exceptions
        self.assertEqual(len(callback.call_args_list), 1)
        (loop, context), kwargs = callback.call_args
        self.assertEqual(context['exception'], exc_context.exception)


class SleepTests(test_utils.TestCase):
    def setUp(self):
        super().setUp()
        self.loop = asyncio.new_event_loop()
        self.set_event_loop(self.loop)

    def tearDown(self):
        self.loop.close()
        self.loop = None
        super().tearDown()

    def test_sleep_zero(self):
        result = 0

        def inc_result(num):
            nonlocal result
            result += num

        async def coro():
            self.loop.call_soon(inc_result, 1)
            self.assertEqual(result, 0)
            num = await asyncio.sleep(0, result=10)
            self.assertEqual(result, 1) # inc'ed by call_soon
            inc_result(num) # num should be 11

        self.loop.run_until_complete(coro())
        self.assertEqual(result, 11)


class CompatibilityTests(test_utils.TestCase):
    # Tests for checking a bridge between old-styled coroutines
    # and async/await syntax

    def setUp(self):
        super().setUp()
        self.loop = asyncio.new_event_loop()
        self.set_event_loop(self.loop)

    def tearDown(self):
        self.loop.close()
        self.loop = None
        super().tearDown()


if __name__ == '__main__':
    unittest.main()<|MERGE_RESOLUTION|>--- conflicted
+++ resolved
@@ -2694,11 +2694,7 @@
         initial_refcount = sys.getrefcount(obj)
 
         coro = coroutine_function()
-<<<<<<< HEAD
-        with contextlib.closing(asyncio.new_event_loop()) as loop:
-=======
         with contextlib.closing(asyncio.EventLoop()) as loop:
->>>>>>> 924a6ceb
             task = asyncio.Task.__new__(asyncio.Task)
 
             for _ in range(5):
