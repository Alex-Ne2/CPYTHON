--- conflicted
+++ resolved
@@ -1010,16 +1010,16 @@
 
     def test_wait_for_cancellation_race_condition(self):
         async def inner():
-<<<<<<< HEAD
-            await asyncio.wait_for(asyncio.sleep(1), timeout=2)
+            with contextlib.suppress(asyncio.CancelledError):
+                await asyncio.sleep(1)
             return 1
 
         async def main():
-            result = await asyncio.wait_for(inner(), timeout=1)
+            result = await asyncio.wait_for(inner(), timeout=.01)
             assert result == 1
 
         asyncio.run(main())
-        
+
     def test_wait_for_does_not_suppress_cancellation(self):
         async def inner():
             return
@@ -1035,19 +1035,8 @@
             task.cancel()
             with self.assertRaises(asyncio.CancelledError):
                 await task
-                
+
         asyncio.run(main())
-=======
-            with contextlib.suppress(asyncio.CancelledError):
-                await asyncio.sleep(1)
-            return 1
-
-        async def main():
-            result = await asyncio.wait_for(inner(), timeout=.01)
-            assert result == 1
-
-        asyncio.run(main())
->>>>>>> 992565f7
 
     def test_wait_for_waits_for_task_cancellation(self):
         loop = asyncio.new_event_loop()
