--- conflicted
+++ resolved
@@ -253,11 +253,7 @@
             srv.close()
             self.loop.run_until_complete(srv.wait_closed())
 
-<<<<<<< HEAD
-    @unittest.skipUnless(hasattr(os, 'fspath'), 'no os.fspath')
     @support.skip_unless_bind_unix_socket
-=======
->>>>>>> 9e87e777
     def test_create_unix_server_pathlib(self):
         with test_utils.unix_socket_path() as path:
             path = pathlib.Path(path)
