--- conflicted
+++ resolved
@@ -1,10 +1,7 @@
 import copy
 import os
-<<<<<<< HEAD
+import pickle
 import re
-=======
-import pickle
->>>>>>> 4227bfa8
 import time
 import unittest
 
