--- conflicted
+++ resolved
@@ -174,18 +174,11 @@
 class UUFileTest(unittest.TestCase):
 
     def setUp(self):
-<<<<<<< HEAD
         # uu.encode() supports only ASCII file names
-        self.tmpin  = support.TESTFN_ASCII + "i"
-        self.tmpout = support.TESTFN_ASCII + "o"
-        self.addCleanup(support.unlink, self.tmpin)
-        self.addCleanup(support.unlink, self.tmpout)
-=======
-        self.tmpin  = os_helper.TESTFN + "i"
-        self.tmpout = os_helper.TESTFN + "o"
+        self.tmpin  = os_helper.TESTFN_ASCII + "i"
+        self.tmpout = os_helper.TESTFN_ASCII + "o"
         self.addCleanup(os_helper.unlink, self.tmpin)
         self.addCleanup(os_helper.unlink, self.tmpout)
->>>>>>> 0f8ec1ff
 
     def test_encode(self):
         with open(self.tmpin, 'wb') as fin:
