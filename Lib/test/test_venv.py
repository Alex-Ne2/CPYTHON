"""
Test harness for the venv module.

Copyright (C) 2011-2012 Vinay Sajip.
Licensed to the PSF under a contributor agreement.
"""

import contextlib
import ensurepip
import os
import os.path
import pathlib
import re
import shutil
import struct
import subprocess
import sys
import sysconfig
import tempfile
from test.support import (captured_stdout, captured_stderr,
                          skip_if_broken_multiprocessing_synchronize, verbose,
                          requires_subprocess, is_emscripten, is_wasi,
                          requires_venv_with_pip, TEST_HOME_DIR,
                          requires_resource, copy_python_src_ignore)
from test.support.os_helper import (can_symlink, EnvironmentVarGuard, rmtree)
import unittest
import venv
from unittest.mock import patch, Mock

try:
    import ctypes
except ImportError:
    ctypes = None

# Platforms that set sys._base_executable can create venvs from within
# another venv, so no need to skip tests that require venv.create().
requireVenvCreate = unittest.skipUnless(
    sys.prefix == sys.base_prefix
    or sys._base_executable != sys.executable,
    'cannot run venv.create from within a venv on this platform')

if is_emscripten or is_wasi:
    raise unittest.SkipTest("venv is not available on Emscripten/WASI.")

@requires_subprocess()
def check_output(cmd, encoding=None):
    p = subprocess.Popen(cmd,
        stdout=subprocess.PIPE,
        stderr=subprocess.PIPE)
    out, err = p.communicate()
    if p.returncode:
        if verbose and err:
            print(err.decode(encoding or 'utf-8', 'backslashreplace'))
        raise subprocess.CalledProcessError(
            p.returncode, cmd, out, err)
    if encoding:
        return (
            out.decode(encoding, 'backslashreplace'),
            err.decode(encoding, 'backslashreplace'),
        )
    return out, err

class BaseTest(unittest.TestCase):
    """Base class for venv tests."""
    maxDiff = 80 * 50

    def setUp(self):
        self.env_dir = os.path.realpath(tempfile.mkdtemp())
        if os.name == 'nt':
            self.bindir = 'Scripts'
            self.lib = ('Lib',)
            self.include = 'Include'
        else:
            self.bindir = 'bin'
            self.lib = ('lib', 'python%d.%d' % sys.version_info[:2])
            self.include = 'include'
        executable = sys._base_executable
        self.exe = os.path.split(executable)[-1]
        if (sys.platform == 'win32'
            and os.path.lexists(executable)
            and not os.path.exists(executable)):
            self.cannot_link_exe = True
        else:
            self.cannot_link_exe = False

    def tearDown(self):
        rmtree(self.env_dir)

    def envpy(self, *, real_env_dir=False):
        if real_env_dir:
            env_dir = os.path.realpath(self.env_dir)
        else:
            env_dir = self.env_dir
        return os.path.join(env_dir, self.bindir, self.exe)

    def run_with_capture(self, func, *args, **kwargs):
        with captured_stdout() as output:
            with captured_stderr() as error:
                func(*args, **kwargs)
        return output.getvalue(), error.getvalue()

    def get_env_file(self, *args):
        return os.path.join(self.env_dir, *args)

    def get_text_file_contents(self, *args, encoding='utf-8'):
        with open(self.get_env_file(*args), 'r', encoding=encoding) as f:
            result = f.read()
        return result

class BasicTest(BaseTest):
    """Test venv module functionality."""

    def isdir(self, *args):
        fn = self.get_env_file(*args)
        self.assertTrue(os.path.isdir(fn))

    def test_defaults_with_str_path(self):
        """
        Test the create function with default arguments and a str path.
        """
        rmtree(self.env_dir)
        self.run_with_capture(venv.create, self.env_dir)
        self._check_output_of_default_create()

    def test_defaults_with_pathlib_path(self):
        """
        Test the create function with default arguments and a pathlib.Path path.
        """
        rmtree(self.env_dir)
        self.run_with_capture(venv.create, pathlib.Path(self.env_dir))
        self._check_output_of_default_create()

    def _check_output_of_default_create(self):
        self.isdir(self.bindir)
        self.isdir(self.include)
        self.isdir(*self.lib)
        # Issue 21197
        p = self.get_env_file('lib64')
        conditions = ((struct.calcsize('P') == 8) and (os.name == 'posix') and
                      (sys.platform != 'darwin'))
        if conditions:
            self.assertTrue(os.path.islink(p))
        else:
            self.assertFalse(os.path.exists(p))
        data = self.get_text_file_contents('pyvenv.cfg')
        executable = sys._base_executable
        path = os.path.dirname(executable)
        self.assertIn('home = %s' % path, data)
        self.assertIn('executable = %s' %
                      os.path.realpath(sys.executable), data)
        copies = '' if os.name=='nt' else ' --copies'
        cmd = (f'command = {sys.executable} -m venv{copies} --without-pip '
               f'--without-scm-ignore-files {self.env_dir}')
        self.assertIn(cmd, data)
        fn = self.get_env_file(self.bindir, self.exe)
        if not os.path.exists(fn):  # diagnostics for Windows buildbot failures
            bd = self.get_env_file(self.bindir)
            print('Contents of %r:' % bd)
            print('    %r' % os.listdir(bd))
        self.assertTrue(os.path.exists(fn), 'File %r should exist.' % fn)

    def test_config_file_command_key(self):
        options = [
            (None, None, None),  # Default case.
            ('--copies', 'symlinks', False),
            ('--without-pip', 'with_pip', False),
            ('--system-site-packages', 'system_site_packages', True),
            ('--clear', 'clear', True),
            ('--upgrade', 'upgrade', True),
            ('--upgrade-deps', 'upgrade_deps', True),
            ('--prompt', 'prompt', True),
            ('--without-scm-ignore-files', 'scm_ignore_files', frozenset()),
        ]
        for opt, attr, value in options:
            with self.subTest(opt=opt, attr=attr, value=value):
                rmtree(self.env_dir)
                if not attr:
                    kwargs = {}
                else:
                    kwargs = {attr: value}
                b = venv.EnvBuilder(**kwargs)
                b.upgrade_dependencies = Mock() # avoid pip command to upgrade deps
                b._setup_pip = Mock() # avoid pip setup
                self.run_with_capture(b.create, self.env_dir)
                data = self.get_text_file_contents('pyvenv.cfg')
                if not attr or opt.endswith('git'):
                    for opt in ('--system-site-packages', '--clear', '--upgrade',
                                '--upgrade-deps', '--prompt'):
                        self.assertNotRegex(data, rf'command = .* {opt}')
                elif os.name=='nt' and attr=='symlinks':
                    pass
                else:
                    self.assertRegex(data, rf'command = .* {opt}')

    def test_prompt(self):
        env_name = os.path.split(self.env_dir)[1]

        rmtree(self.env_dir)
        builder = venv.EnvBuilder()
        self.run_with_capture(builder.create, self.env_dir)
        context = builder.ensure_directories(self.env_dir)
        data = self.get_text_file_contents('pyvenv.cfg')
        self.assertEqual(context.prompt, '(%s) ' % env_name)
        self.assertNotIn("prompt = ", data)

        rmtree(self.env_dir)
        builder = venv.EnvBuilder(prompt='My prompt')
        self.run_with_capture(builder.create, self.env_dir)
        context = builder.ensure_directories(self.env_dir)
        data = self.get_text_file_contents('pyvenv.cfg')
        self.assertEqual(context.prompt, '(My prompt) ')
        self.assertIn("prompt = 'My prompt'\n", data)

        rmtree(self.env_dir)
        builder = venv.EnvBuilder(prompt='.')
        cwd = os.path.basename(os.getcwd())
        self.run_with_capture(builder.create, self.env_dir)
        context = builder.ensure_directories(self.env_dir)
        data = self.get_text_file_contents('pyvenv.cfg')
        self.assertEqual(context.prompt, '(%s) ' % cwd)
        self.assertIn("prompt = '%s'\n" % cwd, data)

    def test_upgrade_dependencies(self):
        builder = venv.EnvBuilder()
        bin_path = 'Scripts' if sys.platform == 'win32' else 'bin'
        python_exe = os.path.split(sys.executable)[1]
        with tempfile.TemporaryDirectory() as fake_env_dir:
            expect_exe = os.path.normcase(
                os.path.join(fake_env_dir, bin_path, python_exe)
            )
            if sys.platform == 'win32':
                expect_exe = os.path.normcase(os.path.realpath(expect_exe))

            def pip_cmd_checker(cmd, **kwargs):
                cmd[0] = os.path.normcase(cmd[0])
                self.assertEqual(
                    cmd,
                    [
                        expect_exe,
                        '-m',
                        'pip',
                        'install',
                        '--upgrade',
                        'pip',
                    ]
                )

            fake_context = builder.ensure_directories(fake_env_dir)
            with patch('venv.subprocess.check_output', pip_cmd_checker):
                builder.upgrade_dependencies(fake_context)

    @requireVenvCreate
    def test_prefixes(self):
        """
        Test that the prefix values are as expected.
        """
        # check a venv's prefixes
        rmtree(self.env_dir)
        self.run_with_capture(venv.create, self.env_dir)
        cmd = [self.envpy(), '-c', None]
        for prefix, expected in (
            ('prefix', self.env_dir),
            ('exec_prefix', self.env_dir),
            ('base_prefix', sys.base_prefix),
            ('base_exec_prefix', sys.base_exec_prefix)):
            cmd[2] = 'import sys; print(sys.%s)' % prefix
            out, err = check_output(cmd)
            self.assertEqual(out.strip(), expected.encode(), prefix)

    @requireVenvCreate
    def test_sysconfig(self):
        """
        Test that the sysconfig functions work in a virtual environment.
        """
        rmtree(self.env_dir)
        self.run_with_capture(venv.create, self.env_dir, symlinks=False)
        cmd = [self.envpy(), '-c', None]
        for call, expected in (
            # installation scheme
            ('get_preferred_scheme("prefix")', 'venv'),
            ('get_default_scheme()', 'venv'),
            # build environment
            ('is_python_build()', str(sysconfig.is_python_build())),
            ('get_makefile_filename()', sysconfig.get_makefile_filename()),
            ('get_config_h_filename()', sysconfig.get_config_h_filename())):
            with self.subTest(call):
                cmd[2] = 'import sysconfig; print(sysconfig.%s)' % call
<<<<<<< HEAD
                out, err = check_output(cmd)
                self.assertEqual(out.strip(), expected.encode(), err)
        for attr, expected in (
            ('executable', self.envpy()),
            ('_base_executable', sys.executable),
        ):
            with self.subTest(attr):
                cmd[2] = f'import sys; print(sys.{attr})'
                out, err = check_output(cmd)
                self.assertEqual(out.strip(), expected.encode(), err)
=======
                out, err = check_output(cmd, encoding='utf-8')
                self.assertEqual(out.strip(), expected, err)
>>>>>>> 79dad037

    @requireVenvCreate
    @unittest.skipUnless(can_symlink(), 'Needs symlinks')
    def test_sysconfig_symlinks(self):
        """
        Test that the sysconfig functions work in a virtual environment.
        """
        rmtree(self.env_dir)
        self.run_with_capture(venv.create, self.env_dir, symlinks=True)
        cmd = [self.envpy(), '-c', None]
        for call, expected in (
            # installation scheme
            ('get_preferred_scheme("prefix")', 'venv'),
            ('get_default_scheme()', 'venv'),
            # build environment
            ('is_python_build()', str(sysconfig.is_python_build())),
            ('get_makefile_filename()', sysconfig.get_makefile_filename()),
            ('get_config_h_filename()', sysconfig.get_config_h_filename())):
            with self.subTest(call):
                cmd[2] = 'import sysconfig; print(sysconfig.%s)' % call
<<<<<<< HEAD
                out, err = check_output(cmd)
                self.assertEqual(out.strip(), expected.encode(), err)
        for attr, expected in (
            ('executable', self.envpy()),
            ('_base_executable', sys.executable),
        ):
            with self.subTest(attr):
                cmd[2] = f'import sys; print(sys.{attr})'
                out, err = check_output(cmd)
                self.assertEqual(out.strip(), expected.encode(), err)
=======
                out, err = check_output(cmd, encoding='utf-8')
                self.assertEqual(out.strip(), expected, err)
>>>>>>> 79dad037

    if sys.platform == 'win32':
        ENV_SUBDIRS = (
            ('Scripts',),
            ('Include',),
            ('Lib',),
            ('Lib', 'site-packages'),
        )
    else:
        ENV_SUBDIRS = (
            ('bin',),
            ('include',),
            ('lib',),
            ('lib', 'python%d.%d' % sys.version_info[:2]),
            ('lib', 'python%d.%d' % sys.version_info[:2], 'site-packages'),
        )

    def create_contents(self, paths, filename):
        """
        Create some files in the environment which are unrelated
        to the virtual environment.
        """
        for subdirs in paths:
            d = os.path.join(self.env_dir, *subdirs)
            os.mkdir(d)
            fn = os.path.join(d, filename)
            with open(fn, 'wb') as f:
                f.write(b'Still here?')

    def test_overwrite_existing(self):
        """
        Test creating environment in an existing directory.
        """
        self.create_contents(self.ENV_SUBDIRS, 'foo')
        venv.create(self.env_dir)
        for subdirs in self.ENV_SUBDIRS:
            fn = os.path.join(self.env_dir, *(subdirs + ('foo',)))
            self.assertTrue(os.path.exists(fn))
            with open(fn, 'rb') as f:
                self.assertEqual(f.read(), b'Still here?')

        builder = venv.EnvBuilder(clear=True)
        builder.create(self.env_dir)
        for subdirs in self.ENV_SUBDIRS:
            fn = os.path.join(self.env_dir, *(subdirs + ('foo',)))
            self.assertFalse(os.path.exists(fn))

    def clear_directory(self, path):
        for fn in os.listdir(path):
            fn = os.path.join(path, fn)
            if os.path.islink(fn) or os.path.isfile(fn):
                os.remove(fn)
            elif os.path.isdir(fn):
                rmtree(fn)

    def test_unoverwritable_fails(self):
        #create a file clashing with directories in the env dir
        for paths in self.ENV_SUBDIRS[:3]:
            fn = os.path.join(self.env_dir, *paths)
            with open(fn, 'wb') as f:
                f.write(b'')
            self.assertRaises((ValueError, OSError), venv.create, self.env_dir)
            self.clear_directory(self.env_dir)

    def test_upgrade(self):
        """
        Test upgrading an existing environment directory.
        """
        # See Issue #21643: the loop needs to run twice to ensure
        # that everything works on the upgrade (the first run just creates
        # the venv).
        for upgrade in (False, True):
            builder = venv.EnvBuilder(upgrade=upgrade)
            self.run_with_capture(builder.create, self.env_dir)
            self.isdir(self.bindir)
            self.isdir(self.include)
            self.isdir(*self.lib)
            fn = self.get_env_file(self.bindir, self.exe)
            if not os.path.exists(fn):
                # diagnostics for Windows buildbot failures
                bd = self.get_env_file(self.bindir)
                print('Contents of %r:' % bd)
                print('    %r' % os.listdir(bd))
            self.assertTrue(os.path.exists(fn), 'File %r should exist.' % fn)

    def test_isolation(self):
        """
        Test isolation from system site-packages
        """
        for ssp, s in ((True, 'true'), (False, 'false')):
            builder = venv.EnvBuilder(clear=True, system_site_packages=ssp)
            builder.create(self.env_dir)
            data = self.get_text_file_contents('pyvenv.cfg')
            self.assertIn('include-system-site-packages = %s\n' % s, data)

    @unittest.skipUnless(can_symlink(), 'Needs symlinks')
    def test_symlinking(self):
        """
        Test symlinking works as expected
        """
        for usl in (False, True):
            builder = venv.EnvBuilder(clear=True, symlinks=usl)
            builder.create(self.env_dir)
            fn = self.get_env_file(self.bindir, self.exe)
            # Don't test when False, because e.g. 'python' is always
            # symlinked to 'python3.3' in the env, even when symlinking in
            # general isn't wanted.
            if usl:
                if self.cannot_link_exe:
                    # Symlinking is skipped when our executable is already a
                    # special app symlink
                    self.assertFalse(os.path.islink(fn))
                else:
                    self.assertTrue(os.path.islink(fn))

    # If a venv is created from a source build and that venv is used to
    # run the test, the pyvenv.cfg in the venv created in the test will
    # point to the venv being used to run the test, and we lose the link
    # to the source build - so Python can't initialise properly.
    @requireVenvCreate
    def test_executable(self):
        """
        Test that the sys.executable value is as expected.
        """
        rmtree(self.env_dir)
        self.run_with_capture(venv.create, self.env_dir)
        envpy = self.envpy(real_env_dir=True)
        out, err = check_output([envpy, '-c',
            'import sys; print(sys.executable)'])
        self.assertEqual(out.strip(), envpy.encode())

    @unittest.skipUnless(can_symlink(), 'Needs symlinks')
    def test_executable_symlinks(self):
        """
        Test that the sys.executable value is as expected.
        """
        rmtree(self.env_dir)
        builder = venv.EnvBuilder(clear=True, symlinks=True)
        builder.create(self.env_dir)
        envpy = self.envpy(real_env_dir=True)
        out, err = check_output([envpy, '-c',
            'import sys; print(sys.executable)'])
        self.assertEqual(out.strip(), envpy.encode())

    @unittest.skipUnless(os.name == 'nt', 'only relevant on Windows')
    def test_unicode_in_batch_file(self):
        """
        Test handling of Unicode paths
        """
        rmtree(self.env_dir)
        env_dir = os.path.join(os.path.realpath(self.env_dir), 'ϼўТλФЙ')
        builder = venv.EnvBuilder(clear=True)
        builder.create(env_dir)
        activate = os.path.join(env_dir, self.bindir, 'activate.bat')
        out, err = check_output(
            [activate, '&', self.exe, '-c', 'print(0)'],
            encoding='oem',
        )
        self.assertEqual(out.strip(), '0')

    @requireVenvCreate
    def test_multiprocessing(self):
        """
        Test that the multiprocessing is able to spawn.
        """
        # bpo-36342: Instantiation of a Pool object imports the
        # multiprocessing.synchronize module. Skip the test if this module
        # cannot be imported.
        skip_if_broken_multiprocessing_synchronize()

        rmtree(self.env_dir)
        self.run_with_capture(venv.create, self.env_dir)
        out, err = check_output([self.envpy(real_env_dir=True), '-c',
            'from multiprocessing import Pool; '
            'pool = Pool(1); '
            'print(pool.apply_async("Python".lower).get(3)); '
            'pool.terminate()'])
        self.assertEqual(out.strip(), "python".encode())

    @requireVenvCreate
    def test_multiprocessing_recursion(self):
        """
        Test that the multiprocessing is able to spawn itself
        """
        skip_if_broken_multiprocessing_synchronize()

        rmtree(self.env_dir)
        self.run_with_capture(venv.create, self.env_dir)
        script = os.path.join(TEST_HOME_DIR, '_test_venv_multiprocessing.py')
        subprocess.check_call([self.envpy(real_env_dir=True), script])

    @unittest.skipIf(os.name == 'nt', 'not relevant on Windows')
    def test_deactivate_with_strict_bash_opts(self):
        bash = shutil.which("bash")
        if bash is None:
            self.skipTest("bash required for this test")
        rmtree(self.env_dir)
        builder = venv.EnvBuilder(clear=True)
        builder.create(self.env_dir)
        activate = os.path.join(self.env_dir, self.bindir, "activate")
        test_script = os.path.join(self.env_dir, "test_strict.sh")
        with open(test_script, "w") as f:
            f.write("set -euo pipefail\n"
                    f"source {activate}\n"
                    "deactivate\n")
        out, err = check_output([bash, test_script])
        self.assertEqual(out, "".encode())
        self.assertEqual(err, "".encode())


    @unittest.skipUnless(sys.platform == 'darwin', 'only relevant on macOS')
    def test_macos_env(self):
        rmtree(self.env_dir)
        builder = venv.EnvBuilder()
        builder.create(self.env_dir)

        out, err = check_output([self.envpy(real_env_dir=True), '-c',
            'import os; print("__PYVENV_LAUNCHER__" in os.environ)'])
        self.assertEqual(out.strip(), 'False'.encode())

    def test_pathsep_error(self):
        """
        Test that venv creation fails when the target directory contains
        the path separator.
        """
        rmtree(self.env_dir)
        bad_itempath = self.env_dir + os.pathsep
        self.assertRaises(ValueError, venv.create, bad_itempath)
        self.assertRaises(ValueError, venv.create, pathlib.Path(bad_itempath))

    @unittest.skipIf(os.name == 'nt', 'not relevant on Windows')
    @requireVenvCreate
    def test_zippath_from_non_installed_posix(self):
        """
        Test that when create venv from non-installed python, the zip path
        value is as expected.
        """
        rmtree(self.env_dir)
        # First try to create a non-installed python. It's not a real full
        # functional non-installed python, but enough for this test.
        platlibdir = sys.platlibdir
        non_installed_dir = os.path.realpath(tempfile.mkdtemp())
        self.addCleanup(rmtree, non_installed_dir)
        bindir = os.path.join(non_installed_dir, self.bindir)
        os.mkdir(bindir)
        shutil.copy2(sys.executable, bindir)
        libdir = os.path.join(non_installed_dir, platlibdir, self.lib[1])
        os.makedirs(libdir)
        landmark = os.path.join(libdir, "os.py")
        stdlib_zip = "python%d%d.zip" % sys.version_info[:2]
        zip_landmark = os.path.join(non_installed_dir,
                                    platlibdir,
                                    stdlib_zip)
        additional_pythonpath_for_non_installed = []

        # Copy stdlib files to the non-installed python so venv can
        # correctly calculate the prefix.
        for eachpath in sys.path:
            if eachpath.endswith(".zip"):
                if os.path.isfile(eachpath):
                    shutil.copyfile(
                        eachpath,
                        os.path.join(non_installed_dir, platlibdir))
            elif os.path.isfile(os.path.join(eachpath, "os.py")):
                names = os.listdir(eachpath)
                ignored_names = copy_python_src_ignore(eachpath, names)
                for name in names:
                    if name in ignored_names:
                        continue
                    if name == "site-packages":
                        continue
                    fn = os.path.join(eachpath, name)
                    if os.path.isfile(fn):
                        shutil.copy(fn, libdir)
                    elif os.path.isdir(fn):
                        shutil.copytree(fn, os.path.join(libdir, name),
                                        ignore=copy_python_src_ignore)
            else:
                additional_pythonpath_for_non_installed.append(
                    eachpath)
        cmd = [os.path.join(non_installed_dir, self.bindir, self.exe),
               "-m",
               "venv",
               "--without-pip",
               "--without-scm-ignore-files",
               self.env_dir]
        # Our fake non-installed python is not fully functional because
        # it cannot find the extensions. Set PYTHONPATH so it can run the
        # venv module correctly.
        pythonpath = os.pathsep.join(
            additional_pythonpath_for_non_installed)
        # For python built with shared enabled. We need to set
        # LD_LIBRARY_PATH so the non-installed python can find and link
        # libpython.so
        ld_library_path = sysconfig.get_config_var("LIBDIR")
        if not ld_library_path or sysconfig.is_python_build():
            ld_library_path = os.path.abspath(os.path.dirname(sys.executable))
        if sys.platform == 'darwin':
            ld_library_path_env = "DYLD_LIBRARY_PATH"
        else:
            ld_library_path_env = "LD_LIBRARY_PATH"
        child_env = {
                "PYTHONPATH": pythonpath,
                ld_library_path_env: ld_library_path,
        }
        if asan_options := os.environ.get("ASAN_OPTIONS"):
            # prevent https://github.com/python/cpython/issues/104839
            child_env["ASAN_OPTIONS"] = asan_options
        subprocess.check_call(cmd, env=child_env)
        # Now check the venv created from the non-installed python has
        # correct zip path in pythonpath.
        cmd = [self.envpy(), '-S', '-c', 'import sys; print(sys.path)']
        out, err = check_output(cmd)
        self.assertTrue(zip_landmark.encode() in out)

    @requireVenvCreate
    def test_activate_shell_script_has_no_dos_newlines(self):
        """
        Test that the `activate` shell script contains no CR LF.
        This is relevant for Cygwin, as the Windows build might have
        converted line endings accidentally.
        """
        venv_dir = pathlib.Path(self.env_dir)
        rmtree(venv_dir)
        [[scripts_dir], *_] = self.ENV_SUBDIRS
        script_path = venv_dir / scripts_dir / "activate"
        venv.create(venv_dir)
        with open(script_path, 'rb') as script:
            for i, line in enumerate(script, 1):
                error_message = f"CR LF found in line {i}"
                self.assertFalse(line.endswith(b'\r\n'), error_message)

    @requireVenvCreate
    def test_scm_ignore_files_git(self):
        """
        Test that a .gitignore file is created when "git" is specified.
        The file should contain a `*\n` line.
        """
        self.run_with_capture(venv.create, self.env_dir,
                              scm_ignore_files={'git'})
        file_lines = self.get_text_file_contents('.gitignore').splitlines()
        self.assertIn('*', file_lines)

    @requireVenvCreate
    def test_create_scm_ignore_files_multiple(self):
        """
        Test that ``scm_ignore_files`` can work with multiple SCMs.
        """
        bzrignore_name = ".bzrignore"
        contents = "# For Bazaar.\n*\n"

        class BzrEnvBuilder(venv.EnvBuilder):
            def create_bzr_ignore_file(self, context):
                gitignore_path = os.path.join(context.env_dir, bzrignore_name)
                with open(gitignore_path, 'w', encoding='utf-8') as file:
                    file.write(contents)

        builder = BzrEnvBuilder(scm_ignore_files={'git', 'bzr'})
        self.run_with_capture(builder.create, self.env_dir)

        gitignore_lines = self.get_text_file_contents('.gitignore').splitlines()
        self.assertIn('*', gitignore_lines)

        bzrignore = self.get_text_file_contents(bzrignore_name)
        self.assertEqual(bzrignore, contents)

    @requireVenvCreate
    def test_create_scm_ignore_files_empty(self):
        """
        Test that no default ignore files are created when ``scm_ignore_files``
        is empty.
        """
        # scm_ignore_files is set to frozenset() by default.
        self.run_with_capture(venv.create, self.env_dir)
        with self.assertRaises(FileNotFoundError):
            self.get_text_file_contents('.gitignore')

        self.assertIn("--without-scm-ignore-files",
                      self.get_text_file_contents('pyvenv.cfg'))

    @requireVenvCreate
    def test_cli_with_scm_ignore_files(self):
        """
        Test that default SCM ignore files are created by default via the CLI.
        """
        self.run_with_capture(venv.main, ['--without-pip', self.env_dir])

        gitignore_lines = self.get_text_file_contents('.gitignore').splitlines()
        self.assertIn('*', gitignore_lines)

    @requireVenvCreate
    def test_cli_without_scm_ignore_files(self):
        """
        Test that ``--without-scm-ignore-files`` doesn't create SCM ignore files.
        """
        args = ['--without-pip', '--without-scm-ignore-files', self.env_dir]
        self.run_with_capture(venv.main, args)

        with self.assertRaises(FileNotFoundError):
            self.get_text_file_contents('.gitignore')

@requireVenvCreate
class EnsurePipTest(BaseTest):
    """Test venv module installation of pip."""
    def assert_pip_not_installed(self):
        out, err = check_output([self.envpy(real_env_dir=True), '-c',
            'try:\n import pip\nexcept ImportError:\n print("OK")'])
        # We force everything to text, so unittest gives the detailed diff
        # if we get unexpected results
        err = err.decode("latin-1") # Force to text, prevent decoding errors
        self.assertEqual(err, "")
        out = out.decode("latin-1") # Force to text, prevent decoding errors
        self.assertEqual(out.strip(), "OK")


    def test_no_pip_by_default(self):
        rmtree(self.env_dir)
        self.run_with_capture(venv.create, self.env_dir)
        self.assert_pip_not_installed()

    def test_explicit_no_pip(self):
        rmtree(self.env_dir)
        self.run_with_capture(venv.create, self.env_dir, with_pip=False)
        self.assert_pip_not_installed()

    def test_devnull(self):
        # Fix for issue #20053 uses os.devnull to force a config file to
        # appear empty. However http://bugs.python.org/issue20541 means
        # that doesn't currently work properly on Windows. Once that is
        # fixed, the "win_location" part of test_with_pip should be restored
        with open(os.devnull, "rb") as f:
            self.assertEqual(f.read(), b"")

        self.assertTrue(os.path.exists(os.devnull))

    def do_test_with_pip(self, system_site_packages):
        rmtree(self.env_dir)
        with EnvironmentVarGuard() as envvars:
            # pip's cross-version compatibility may trigger deprecation
            # warnings in current versions of Python. Ensure related
            # environment settings don't cause venv to fail.
            envvars["PYTHONWARNINGS"] = "ignore"
            # ensurepip is different enough from a normal pip invocation
            # that we want to ensure it ignores the normal pip environment
            # variable settings. We set PIP_NO_INSTALL here specifically
            # to check that ensurepip (and hence venv) ignores it.
            # See http://bugs.python.org/issue19734
            envvars["PIP_NO_INSTALL"] = "1"
            # Also check that we ignore the pip configuration file
            # See http://bugs.python.org/issue20053
            with tempfile.TemporaryDirectory() as home_dir:
                envvars["HOME"] = home_dir
                bad_config = "[global]\nno-install=1"
                # Write to both config file names on all platforms to reduce
                # cross-platform variation in test code behaviour
                win_location = ("pip", "pip.ini")
                posix_location = (".pip", "pip.conf")
                # Skips win_location due to http://bugs.python.org/issue20541
                for dirname, fname in (posix_location,):
                    dirpath = os.path.join(home_dir, dirname)
                    os.mkdir(dirpath)
                    fpath = os.path.join(dirpath, fname)
                    with open(fpath, 'w') as f:
                        f.write(bad_config)

                # Actually run the create command with all that unhelpful
                # config in place to ensure we ignore it
                with self.nicer_error():
                    self.run_with_capture(venv.create, self.env_dir,
                                          system_site_packages=system_site_packages,
                                          with_pip=True)
        # Ensure pip is available in the virtual environment
        # Ignore DeprecationWarning since pip code is not part of Python
        out, err = check_output([self.envpy(real_env_dir=True),
               '-W', 'ignore::DeprecationWarning',
               '-W', 'ignore::ImportWarning', '-I',
               '-m', 'pip', '--version'])
        # We force everything to text, so unittest gives the detailed diff
        # if we get unexpected results
        err = err.decode("latin-1") # Force to text, prevent decoding errors
        self.assertEqual(err, "")
        out = out.decode("latin-1") # Force to text, prevent decoding errors
        expected_version = "pip {}".format(ensurepip.version())
        self.assertEqual(out[:len(expected_version)], expected_version)
        env_dir = os.fsencode(self.env_dir).decode("latin-1")
        self.assertIn(env_dir, out)

        # http://bugs.python.org/issue19728
        # Check the private uninstall command provided for the Windows
        # installers works (at least in a virtual environment)
        with EnvironmentVarGuard() as envvars:
            with self.nicer_error():
                # It seems ensurepip._uninstall calls subprocesses which do not
                # inherit the interpreter settings.
                envvars["PYTHONWARNINGS"] = "ignore"
                out, err = check_output([self.envpy(real_env_dir=True),
                    '-W', 'ignore::DeprecationWarning',
                    '-W', 'ignore::ImportWarning', '-I',
                    '-m', 'ensurepip._uninstall'])
        # We force everything to text, so unittest gives the detailed diff
        # if we get unexpected results
        err = err.decode("latin-1") # Force to text, prevent decoding errors
        # Ignore the warning:
        #   "The directory '$HOME/.cache/pip/http' or its parent directory
        #    is not owned by the current user and the cache has been disabled.
        #    Please check the permissions and owner of that directory. If
        #    executing pip with sudo, you may want sudo's -H flag."
        # where $HOME is replaced by the HOME environment variable.
        err = re.sub("^(WARNING: )?The directory .* or its parent directory "
                     "is not owned or is not writable by the current user.*$", "",
                     err, flags=re.MULTILINE)
        self.assertEqual(err.rstrip(), "")
        # Being fairly specific regarding the expected behaviour for the
        # initial bundling phase in Python 3.4. If the output changes in
        # future pip versions, this test can likely be relaxed further.
        out = out.decode("latin-1") # Force to text, prevent decoding errors
        self.assertIn("Successfully uninstalled pip", out)
        # Check pip is now gone from the virtual environment. This only
        # applies in the system_site_packages=False case, because in the
        # other case, pip may still be available in the system site-packages
        if not system_site_packages:
            self.assert_pip_not_installed()

    @contextlib.contextmanager
    def nicer_error(self):
        """
        Capture output from a failed subprocess for easier debugging.

        The output this handler produces can be a little hard to read,
        but at least it has all the details.
        """
        try:
            yield
        except subprocess.CalledProcessError as exc:
            out = (exc.output or b'').decode(errors="replace")
            err = (exc.stderr or b'').decode(errors="replace")
            self.fail(
                f"{exc}\n\n"
                f"**Subprocess Output**\n{out}\n\n"
                f"**Subprocess Error**\n{err}"
            )

    @requires_venv_with_pip()
    @requires_resource('cpu')
    def test_with_pip(self):
        self.do_test_with_pip(False)
        self.do_test_with_pip(True)


if __name__ == "__main__":
    unittest.main()<|MERGE_RESOLUTION|>--- conflicted
+++ resolved
@@ -285,21 +285,16 @@
             ('get_config_h_filename()', sysconfig.get_config_h_filename())):
             with self.subTest(call):
                 cmd[2] = 'import sysconfig; print(sysconfig.%s)' % call
-<<<<<<< HEAD
-                out, err = check_output(cmd)
-                self.assertEqual(out.strip(), expected.encode(), err)
+                out, err = check_output(cmd, encoding='utf-8')
+                self.assertEqual(out.strip(), expected, err)
         for attr, expected in (
             ('executable', self.envpy()),
             ('_base_executable', sys.executable),
         ):
             with self.subTest(attr):
                 cmd[2] = f'import sys; print(sys.{attr})'
-                out, err = check_output(cmd)
-                self.assertEqual(out.strip(), expected.encode(), err)
-=======
                 out, err = check_output(cmd, encoding='utf-8')
                 self.assertEqual(out.strip(), expected, err)
->>>>>>> 79dad037
 
     @requireVenvCreate
     @unittest.skipUnless(can_symlink(), 'Needs symlinks')
@@ -320,21 +315,16 @@
             ('get_config_h_filename()', sysconfig.get_config_h_filename())):
             with self.subTest(call):
                 cmd[2] = 'import sysconfig; print(sysconfig.%s)' % call
-<<<<<<< HEAD
-                out, err = check_output(cmd)
-                self.assertEqual(out.strip(), expected.encode(), err)
+                out, err = check_output(cmd, encoding='utf-8')
+                self.assertEqual(out.strip(), expected, err)
         for attr, expected in (
             ('executable', self.envpy()),
             ('_base_executable', sys.executable),
         ):
             with self.subTest(attr):
                 cmd[2] = f'import sys; print(sys.{attr})'
-                out, err = check_output(cmd)
-                self.assertEqual(out.strip(), expected.encode(), err)
-=======
                 out, err = check_output(cmd, encoding='utf-8')
                 self.assertEqual(out.strip(), expected, err)
->>>>>>> 79dad037
 
     if sys.platform == 'win32':
         ENV_SUBDIRS = (
