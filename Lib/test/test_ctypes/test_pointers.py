--- conflicted
+++ resolved
@@ -256,7 +256,6 @@
     def test_abstract(self):
         self.assertRaises(TypeError, _Pointer.set_type, 42)
 
-<<<<<<< HEAD
     def test_pointer_types_equal(self):
         t1 = POINTER(c_int)
         t2 = POINTER(c_int)
@@ -461,7 +460,7 @@
 
         with self.assertWarns(DeprecationWarning):
             self.assertIsNone(_pointer_type_cache.get(str, None))
-=======
+
     def test_repeated_set_type(self):
         # Regression test for gh-133290
         class C(Structure):
@@ -473,7 +472,6 @@
         ptr.set_type(c_int)
         self.assertIs(ptr._type_, c_int)
 
->>>>>>> 2590774c
 
 if __name__ == '__main__':
     unittest.main()