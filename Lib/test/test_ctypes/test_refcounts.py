import ctypes
import gc
import sys
import unittest
from test import support
<<<<<<< HEAD
from test.support import script_helper
=======
from test.support import import_helper
_ctypes_test = import_helper.import_module("_ctypes_test")
>>>>>>> 85843348


MyCallback = ctypes.CFUNCTYPE(ctypes.c_int, ctypes.c_int)
OtherCallback = ctypes.CFUNCTYPE(ctypes.c_int, ctypes.c_int, ctypes.c_ulonglong)

dll = ctypes.CDLL(_ctypes_test.__file__)


class RefcountTestCase(unittest.TestCase):
    @support.refcount_test
    def test_1(self):
        f = dll._testfunc_callback_i_if
        f.restype = ctypes.c_int
        f.argtypes = [ctypes.c_int, MyCallback]

        def callback(value):
            return value

        self.assertEqual(sys.getrefcount(callback), 2)
        cb = MyCallback(callback)

        self.assertGreater(sys.getrefcount(callback), 2)
        result = f(-10, cb)
        self.assertEqual(result, -18)
        cb = None

        gc.collect()

        self.assertEqual(sys.getrefcount(callback), 2)

    @support.refcount_test
    def test_refcount(self):
        def func(*args):
            pass
        # this is the standard refcount for func
        self.assertEqual(sys.getrefcount(func), 2)

        # the CFuncPtr instance holds at least one refcount on func:
        f = OtherCallback(func)
        self.assertGreater(sys.getrefcount(func), 2)

        # and may release it again
        del f
        self.assertGreaterEqual(sys.getrefcount(func), 2)

        # but now it must be gone
        gc.collect()
        self.assertEqual(sys.getrefcount(func), 2)

        class X(ctypes.Structure):
            _fields_ = [("a", OtherCallback)]
        x = X()
        x.a = OtherCallback(func)

        # the CFuncPtr instance holds at least one refcount on func:
        self.assertGreater(sys.getrefcount(func), 2)

        # and may release it again
        del x
        self.assertGreaterEqual(sys.getrefcount(func), 2)

        # and now it must be gone again
        gc.collect()
        self.assertEqual(sys.getrefcount(func), 2)

        f = OtherCallback(func)

        # the CFuncPtr instance holds at least one refcount on func:
        self.assertGreater(sys.getrefcount(func), 2)

        # create a cycle
        f.cycle = f

        del f
        gc.collect()
        self.assertEqual(sys.getrefcount(func), 2)


class AnotherLeak(unittest.TestCase):
    def test_callback(self):
        proto = ctypes.CFUNCTYPE(ctypes.c_int, ctypes.c_int, ctypes.c_int)
        def func(a, b):
            return a * b * 2
        f = proto(func)

        a = sys.getrefcount(ctypes.c_int)
        f(1, 2)
        self.assertEqual(sys.getrefcount(ctypes.c_int), a)

    @support.refcount_test
    def test_callback_py_object_none_return(self):
        # bpo-36880: test that returning None from a py_object callback
        # does not decrement the refcount of None.

        for FUNCTYPE in (ctypes.CFUNCTYPE, ctypes.PYFUNCTYPE):
            with self.subTest(FUNCTYPE=FUNCTYPE):
                @FUNCTYPE(ctypes.py_object)
                def func():
                    return None

                # Check that calling func does not affect None's refcount.
                for _ in range(10000):
                    func()


class ModuleIsolationTest(unittest.TestCase):
    def test_finalize(self):
        # check if gc_decref() succeeds
        script = (
            "import ctypes;"
            "import sys;"
            "del sys.modules['_ctypes'];"
            "import _ctypes;"
            "exit()"
        )
        script_helper.assert_python_ok("-c", script)


if __name__ == '__main__':
    unittest.main()<|MERGE_RESOLUTION|>--- conflicted
+++ resolved
@@ -3,12 +3,8 @@
 import sys
 import unittest
 from test import support
-<<<<<<< HEAD
-from test.support import script_helper
-=======
 from test.support import import_helper
 _ctypes_test = import_helper.import_module("_ctypes_test")
->>>>>>> 85843348
 
 
 MyCallback = ctypes.CFUNCTYPE(ctypes.c_int, ctypes.c_int)
