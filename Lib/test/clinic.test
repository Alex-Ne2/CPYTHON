/*[clinic input]
output preset block
[clinic start generated code]*/
/*[clinic end generated code: output=da39a3ee5e6b4b0d input=3c81ac2402d06a8b]*/


/*[clinic input]
test_object_converter

    a: object
    b: object(converter="PyUnicode_FSConverter")
    c: object(subclass_of="&PyUnicode_Type")
    d: object(type="PyUnicode_Object *")
    /

[clinic start generated code]*/

PyDoc_STRVAR(test_object_converter__doc__,
"test_object_converter($module, a, b, c, d, /)\n"
"--\n"
"\n");

#define TEST_OBJECT_CONVERTER_METHODDEF    \
    {"test_object_converter", _PyCFunction_CAST(test_object_converter), METH_FASTCALL, test_object_converter__doc__},

static PyObject *
test_object_converter_impl(PyObject *module, PyObject *a, PyObject *b,
                           PyObject *c, PyUnicode_Object *d);

static PyObject *
test_object_converter(PyObject *module, PyObject *const *args, Py_ssize_t nargs)
{
    PyObject *return_value = NULL;
    PyObject *a;
    PyObject *b;
    PyObject *c;
    PyUnicode_Object *d;

    if (!_PyArg_CheckPositional("test_object_converter", nargs, 4, 4)) {
        goto exit;
    }
    a = args[0];
    if (!PyUnicode_FSConverter(args[1], &b)) {
        goto exit;
    }
    if (!PyUnicode_Check(args[2])) {
        _PyArg_BadArgument("test_object_converter", "argument 3", "str", args[2]);
        goto exit;
    }
    c = args[2];
    d = (PyUnicode_Object *)args[3];
    return_value = test_object_converter_impl(module, a, b, c, d);

exit:
    return return_value;
}

static PyObject *
test_object_converter_impl(PyObject *module, PyObject *a, PyObject *b,
                           PyObject *c, PyUnicode_Object *d)
/*[clinic end generated code: output=886f4f9b598726b6 input=005e6a8a711a869b]*/


/*[clinic input]
test_object_converter_one_arg

    a: object
    /

[clinic start generated code]*/

PyDoc_STRVAR(test_object_converter_one_arg__doc__,
"test_object_converter_one_arg($module, a, /)\n"
"--\n"
"\n");

#define TEST_OBJECT_CONVERTER_ONE_ARG_METHODDEF    \
    {"test_object_converter_one_arg", (PyCFunction)test_object_converter_one_arg, METH_O, test_object_converter_one_arg__doc__},

static PyObject *
test_object_converter_one_arg(PyObject *module, PyObject *a)
/*[clinic end generated code: output=6da755f8502139df input=d635d92a421f1ca3]*/


/*[clinic input]
test_objects_converter

    a: object
    b: object = NULL
    /

[clinic start generated code]*/

PyDoc_STRVAR(test_objects_converter__doc__,
"test_objects_converter($module, a, b=<unrepresentable>, /)\n"
"--\n"
"\n");

#define TEST_OBJECTS_CONVERTER_METHODDEF    \
    {"test_objects_converter", _PyCFunction_CAST(test_objects_converter), METH_FASTCALL, test_objects_converter__doc__},

static PyObject *
test_objects_converter_impl(PyObject *module, PyObject *a, PyObject *b);

static PyObject *
test_objects_converter(PyObject *module, PyObject *const *args, Py_ssize_t nargs)
{
    PyObject *return_value = NULL;
    PyObject *a;
    PyObject *b = NULL;

    if (!_PyArg_CheckPositional("test_objects_converter", nargs, 1, 2)) {
        goto exit;
    }
    a = args[0];
    if (nargs < 2) {
        goto skip_optional;
    }
    b = args[1];
skip_optional:
    return_value = test_objects_converter_impl(module, a, b);

exit:
    return return_value;
}

static PyObject *
test_objects_converter_impl(PyObject *module, PyObject *a, PyObject *b)
/*[clinic end generated code: output=fc26328b79d46bb7 input=4cbb3d9edd2a36f3]*/


/*[clinic input]
test_object_converter_subclass_of

    a: object(subclass_of="&PyLong_Type")
    b: object(subclass_of="&PyTuple_Type")
    c: object(subclass_of="&PyList_Type")
    d: object(subclass_of="&PySet_Type")
    e: object(subclass_of="&PyFrozenSet_Type")
    f: object(subclass_of="&PyDict_Type")
    g: object(subclass_of="&PyUnicode_Type")
    h: object(subclass_of="&PyBytes_Type")
    i: object(subclass_of="&PyByteArray_Type")
    j: object(subclass_of="&MyType")
    /

[clinic start generated code]*/

PyDoc_STRVAR(test_object_converter_subclass_of__doc__,
"test_object_converter_subclass_of($module, a, b, c, d, e, f, g, h, i,\n"
"                                  j, /)\n"
"--\n"
"\n");

#define TEST_OBJECT_CONVERTER_SUBCLASS_OF_METHODDEF    \
    {"test_object_converter_subclass_of", _PyCFunction_CAST(test_object_converter_subclass_of), METH_FASTCALL, test_object_converter_subclass_of__doc__},

static PyObject *
test_object_converter_subclass_of_impl(PyObject *module, PyObject *a,
                                       PyObject *b, PyObject *c, PyObject *d,
                                       PyObject *e, PyObject *f, PyObject *g,
                                       PyObject *h, PyObject *i, PyObject *j);

static PyObject *
test_object_converter_subclass_of(PyObject *module, PyObject *const *args, Py_ssize_t nargs)
{
    PyObject *return_value = NULL;
    PyObject *a;
    PyObject *b;
    PyObject *c;
    PyObject *d;
    PyObject *e;
    PyObject *f;
    PyObject *g;
    PyObject *h;
    PyObject *i;
    PyObject *j;

    if (!_PyArg_CheckPositional("test_object_converter_subclass_of", nargs, 10, 10)) {
        goto exit;
    }
    if (!PyLong_Check(args[0])) {
        _PyArg_BadArgument("test_object_converter_subclass_of", "argument 1", "int", args[0]);
        goto exit;
    }
    a = args[0];
    if (!PyTuple_Check(args[1])) {
        _PyArg_BadArgument("test_object_converter_subclass_of", "argument 2", "tuple", args[1]);
        goto exit;
    }
    b = args[1];
    if (!PyList_Check(args[2])) {
        _PyArg_BadArgument("test_object_converter_subclass_of", "argument 3", "list", args[2]);
        goto exit;
    }
    c = args[2];
    if (!PySet_Check(args[3])) {
        _PyArg_BadArgument("test_object_converter_subclass_of", "argument 4", "set", args[3]);
        goto exit;
    }
    d = args[3];
    if (!PyFrozenSet_Check(args[4])) {
        _PyArg_BadArgument("test_object_converter_subclass_of", "argument 5", "frozenset", args[4]);
        goto exit;
    }
    e = args[4];
    if (!PyDict_Check(args[5])) {
        _PyArg_BadArgument("test_object_converter_subclass_of", "argument 6", "dict", args[5]);
        goto exit;
    }
    f = args[5];
    if (!PyUnicode_Check(args[6])) {
        _PyArg_BadArgument("test_object_converter_subclass_of", "argument 7", "str", args[6]);
        goto exit;
    }
    g = args[6];
    if (!PyBytes_Check(args[7])) {
        _PyArg_BadArgument("test_object_converter_subclass_of", "argument 8", "bytes", args[7]);
        goto exit;
    }
    h = args[7];
    if (!PyByteArray_Check(args[8])) {
        _PyArg_BadArgument("test_object_converter_subclass_of", "argument 9", "bytearray", args[8]);
        goto exit;
    }
    i = args[8];
    if (!PyObject_TypeCheck(args[9], &MyType)) {
        _PyArg_BadArgument("test_object_converter_subclass_of", "argument 10", (&MyType)->tp_name, args[9]);
        goto exit;
    }
    j = args[9];
    return_value = test_object_converter_subclass_of_impl(module, a, b, c, d, e, f, g, h, i, j);

exit:
    return return_value;
}

static PyObject *
test_object_converter_subclass_of_impl(PyObject *module, PyObject *a,
                                       PyObject *b, PyObject *c, PyObject *d,
                                       PyObject *e, PyObject *f, PyObject *g,
                                       PyObject *h, PyObject *i, PyObject *j)
/*[clinic end generated code: output=e4b07c9a54479a40 input=31b06b772d5f983e]*/


/*[clinic input]
test_PyBytesObject_converter

    a: PyBytesObject
    /

[clinic start generated code]*/

PyDoc_STRVAR(test_PyBytesObject_converter__doc__,
"test_PyBytesObject_converter($module, a, /)\n"
"--\n"
"\n");

#define TEST_PYBYTESOBJECT_CONVERTER_METHODDEF    \
    {"test_PyBytesObject_converter", (PyCFunction)test_PyBytesObject_converter, METH_O, test_PyBytesObject_converter__doc__},

static PyObject *
test_PyBytesObject_converter_impl(PyObject *module, PyBytesObject *a);

static PyObject *
test_PyBytesObject_converter(PyObject *module, PyObject *arg)
{
    PyObject *return_value = NULL;
    PyBytesObject *a;

    if (!PyBytes_Check(arg)) {
        _PyArg_BadArgument("test_PyBytesObject_converter", "argument", "bytes", arg);
        goto exit;
    }
    a = (PyBytesObject *)arg;
    return_value = test_PyBytesObject_converter_impl(module, a);

exit:
    return return_value;
}

static PyObject *
test_PyBytesObject_converter_impl(PyObject *module, PyBytesObject *a)
/*[clinic end generated code: output=7539d628e6fceace input=12b10c7cb5750400]*/


/*[clinic input]
test_PyByteArrayObject_converter

    a: PyByteArrayObject
    /

[clinic start generated code]*/

PyDoc_STRVAR(test_PyByteArrayObject_converter__doc__,
"test_PyByteArrayObject_converter($module, a, /)\n"
"--\n"
"\n");

#define TEST_PYBYTEARRAYOBJECT_CONVERTER_METHODDEF    \
    {"test_PyByteArrayObject_converter", (PyCFunction)test_PyByteArrayObject_converter, METH_O, test_PyByteArrayObject_converter__doc__},

static PyObject *
test_PyByteArrayObject_converter_impl(PyObject *module, PyByteArrayObject *a);

static PyObject *
test_PyByteArrayObject_converter(PyObject *module, PyObject *arg)
{
    PyObject *return_value = NULL;
    PyByteArrayObject *a;

    if (!PyByteArray_Check(arg)) {
        _PyArg_BadArgument("test_PyByteArrayObject_converter", "argument", "bytearray", arg);
        goto exit;
    }
    a = (PyByteArrayObject *)arg;
    return_value = test_PyByteArrayObject_converter_impl(module, a);

exit:
    return return_value;
}

static PyObject *
test_PyByteArrayObject_converter_impl(PyObject *module, PyByteArrayObject *a)
/*[clinic end generated code: output=1245af9f5b3e355e input=5a657da535d194ae]*/


/*[clinic input]
test_unicode_converter

    a: unicode
    /

[clinic start generated code]*/

PyDoc_STRVAR(test_unicode_converter__doc__,
"test_unicode_converter($module, a, /)\n"
"--\n"
"\n");

#define TEST_UNICODE_CONVERTER_METHODDEF    \
    {"test_unicode_converter", (PyCFunction)test_unicode_converter, METH_O, test_unicode_converter__doc__},

static PyObject *
test_unicode_converter_impl(PyObject *module, PyObject *a);

static PyObject *
test_unicode_converter(PyObject *module, PyObject *arg)
{
    PyObject *return_value = NULL;
    PyObject *a;

    if (!PyUnicode_Check(arg)) {
        _PyArg_BadArgument("test_unicode_converter", "argument", "str", arg);
        goto exit;
    }
    if (PyUnicode_READY(arg) == -1) {
        goto exit;
    }
    a = arg;
    return_value = test_unicode_converter_impl(module, a);

exit:
    return return_value;
}

static PyObject *
test_unicode_converter_impl(PyObject *module, PyObject *a)
/*[clinic end generated code: output=18f1e3880c862611 input=aa33612df92aa9c5]*/


/*[clinic input]
test_bool_converter

    a: bool = True
    b: bool(accept={object}) = True
    c: bool(accept={int}) = True
    /

[clinic start generated code]*/

PyDoc_STRVAR(test_bool_converter__doc__,
"test_bool_converter($module, a=True, b=True, c=True, /)\n"
"--\n"
"\n");

#define TEST_BOOL_CONVERTER_METHODDEF    \
    {"test_bool_converter", _PyCFunction_CAST(test_bool_converter), METH_FASTCALL, test_bool_converter__doc__},

static PyObject *
test_bool_converter_impl(PyObject *module, int a, int b, int c);

static PyObject *
test_bool_converter(PyObject *module, PyObject *const *args, Py_ssize_t nargs)
{
    PyObject *return_value = NULL;
    int a = 1;
    int b = 1;
    int c = 1;

    if (!_PyArg_CheckPositional("test_bool_converter", nargs, 0, 3)) {
        goto exit;
    }
    if (nargs < 1) {
        goto skip_optional;
    }
    a = PyObject_IsTrue(args[0]);
    if (a < 0) {
        goto exit;
    }
    if (nargs < 2) {
        goto skip_optional;
    }
    b = PyObject_IsTrue(args[1]);
    if (b < 0) {
        goto exit;
    }
    if (nargs < 3) {
        goto skip_optional;
    }
    c = _PyLong_AsInt(args[2]);
    if (c == -1 && PyErr_Occurred()) {
        goto exit;
    }
skip_optional:
    return_value = test_bool_converter_impl(module, a, b, c);

exit:
    return return_value;
}

static PyObject *
test_bool_converter_impl(PyObject *module, int a, int b, int c)
/*[clinic end generated code: output=27f0e653a70b9be3 input=939854fa9f248c60]*/


/*[clinic input]
test_char_converter

    a: char = b'A'
    b: char = b'\a'
    c: char = b'\b'
    d: char = b'\t'
    e: char = b'\n'
    f: char = b'\v'
    g: char = b'\f'
    h: char = b'\r'
    i: char = b'"'
    j: char = b"'"
    k: char = b'?'
    l: char = b'\\'
    m: char = b'\000'
    n: char = b'\377'
    /

[clinic start generated code]*/

PyDoc_STRVAR(test_char_converter__doc__,
"test_char_converter($module, a=b\'A\', b=b\'\\x07\', c=b\'\\x08\', d=b\'\\t\',\n"
"                    e=b\'\\n\', f=b\'\\x0b\', g=b\'\\x0c\', h=b\'\\r\', i=b\'\"\',\n"
"                    j=b\"\'\", k=b\'?\', l=b\'\\\\\', m=b\'\\x00\', n=b\'\\xff\', /)\n"
"--\n"
"\n");

#define TEST_CHAR_CONVERTER_METHODDEF    \
    {"test_char_converter", _PyCFunction_CAST(test_char_converter), METH_FASTCALL, test_char_converter__doc__},

static PyObject *
test_char_converter_impl(PyObject *module, char a, char b, char c, char d,
                         char e, char f, char g, char h, char i, char j,
                         char k, char l, char m, char n);

static PyObject *
test_char_converter(PyObject *module, PyObject *const *args, Py_ssize_t nargs)
{
    PyObject *return_value = NULL;
    char a = 'A';
    char b = '\x07';
    char c = '\x08';
    char d = '\t';
    char e = '\n';
    char f = '\x0b';
    char g = '\x0c';
    char h = '\r';
    char i = '"';
    char j = '\'';
    char k = '?';
    char l = '\\';
    char m = '\x00';
    char n = '\xff';

    if (!_PyArg_CheckPositional("test_char_converter", nargs, 0, 14)) {
        goto exit;
    }
    if (nargs < 1) {
        goto skip_optional;
    }
    if (PyBytes_Check(args[0]) && PyBytes_GET_SIZE(args[0]) == 1) {
        a = PyBytes_AS_STRING(args[0])[0];
    }
    else if (PyByteArray_Check(args[0]) && PyByteArray_GET_SIZE(args[0]) == 1) {
        a = PyByteArray_AS_STRING(args[0])[0];
    }
    else {
        _PyArg_BadArgument("test_char_converter", "argument 1", "a byte string of length 1", args[0]);
        goto exit;
    }
    if (nargs < 2) {
        goto skip_optional;
    }
    if (PyBytes_Check(args[1]) && PyBytes_GET_SIZE(args[1]) == 1) {
        b = PyBytes_AS_STRING(args[1])[0];
    }
    else if (PyByteArray_Check(args[1]) && PyByteArray_GET_SIZE(args[1]) == 1) {
        b = PyByteArray_AS_STRING(args[1])[0];
    }
    else {
        _PyArg_BadArgument("test_char_converter", "argument 2", "a byte string of length 1", args[1]);
        goto exit;
    }
    if (nargs < 3) {
        goto skip_optional;
    }
    if (PyBytes_Check(args[2]) && PyBytes_GET_SIZE(args[2]) == 1) {
        c = PyBytes_AS_STRING(args[2])[0];
    }
    else if (PyByteArray_Check(args[2]) && PyByteArray_GET_SIZE(args[2]) == 1) {
        c = PyByteArray_AS_STRING(args[2])[0];
    }
    else {
        _PyArg_BadArgument("test_char_converter", "argument 3", "a byte string of length 1", args[2]);
        goto exit;
    }
    if (nargs < 4) {
        goto skip_optional;
    }
    if (PyBytes_Check(args[3]) && PyBytes_GET_SIZE(args[3]) == 1) {
        d = PyBytes_AS_STRING(args[3])[0];
    }
    else if (PyByteArray_Check(args[3]) && PyByteArray_GET_SIZE(args[3]) == 1) {
        d = PyByteArray_AS_STRING(args[3])[0];
    }
    else {
        _PyArg_BadArgument("test_char_converter", "argument 4", "a byte string of length 1", args[3]);
        goto exit;
    }
    if (nargs < 5) {
        goto skip_optional;
    }
    if (PyBytes_Check(args[4]) && PyBytes_GET_SIZE(args[4]) == 1) {
        e = PyBytes_AS_STRING(args[4])[0];
    }
    else if (PyByteArray_Check(args[4]) && PyByteArray_GET_SIZE(args[4]) == 1) {
        e = PyByteArray_AS_STRING(args[4])[0];
    }
    else {
        _PyArg_BadArgument("test_char_converter", "argument 5", "a byte string of length 1", args[4]);
        goto exit;
    }
    if (nargs < 6) {
        goto skip_optional;
    }
    if (PyBytes_Check(args[5]) && PyBytes_GET_SIZE(args[5]) == 1) {
        f = PyBytes_AS_STRING(args[5])[0];
    }
    else if (PyByteArray_Check(args[5]) && PyByteArray_GET_SIZE(args[5]) == 1) {
        f = PyByteArray_AS_STRING(args[5])[0];
    }
    else {
        _PyArg_BadArgument("test_char_converter", "argument 6", "a byte string of length 1", args[5]);
        goto exit;
    }
    if (nargs < 7) {
        goto skip_optional;
    }
    if (PyBytes_Check(args[6]) && PyBytes_GET_SIZE(args[6]) == 1) {
        g = PyBytes_AS_STRING(args[6])[0];
    }
    else if (PyByteArray_Check(args[6]) && PyByteArray_GET_SIZE(args[6]) == 1) {
        g = PyByteArray_AS_STRING(args[6])[0];
    }
    else {
        _PyArg_BadArgument("test_char_converter", "argument 7", "a byte string of length 1", args[6]);
        goto exit;
    }
    if (nargs < 8) {
        goto skip_optional;
    }
    if (PyBytes_Check(args[7]) && PyBytes_GET_SIZE(args[7]) == 1) {
        h = PyBytes_AS_STRING(args[7])[0];
    }
    else if (PyByteArray_Check(args[7]) && PyByteArray_GET_SIZE(args[7]) == 1) {
        h = PyByteArray_AS_STRING(args[7])[0];
    }
    else {
        _PyArg_BadArgument("test_char_converter", "argument 8", "a byte string of length 1", args[7]);
        goto exit;
    }
    if (nargs < 9) {
        goto skip_optional;
    }
    if (PyBytes_Check(args[8]) && PyBytes_GET_SIZE(args[8]) == 1) {
        i = PyBytes_AS_STRING(args[8])[0];
    }
    else if (PyByteArray_Check(args[8]) && PyByteArray_GET_SIZE(args[8]) == 1) {
        i = PyByteArray_AS_STRING(args[8])[0];
    }
    else {
        _PyArg_BadArgument("test_char_converter", "argument 9", "a byte string of length 1", args[8]);
        goto exit;
    }
    if (nargs < 10) {
        goto skip_optional;
    }
    if (PyBytes_Check(args[9]) && PyBytes_GET_SIZE(args[9]) == 1) {
        j = PyBytes_AS_STRING(args[9])[0];
    }
    else if (PyByteArray_Check(args[9]) && PyByteArray_GET_SIZE(args[9]) == 1) {
        j = PyByteArray_AS_STRING(args[9])[0];
    }
    else {
        _PyArg_BadArgument("test_char_converter", "argument 10", "a byte string of length 1", args[9]);
        goto exit;
    }
    if (nargs < 11) {
        goto skip_optional;
    }
    if (PyBytes_Check(args[10]) && PyBytes_GET_SIZE(args[10]) == 1) {
        k = PyBytes_AS_STRING(args[10])[0];
    }
    else if (PyByteArray_Check(args[10]) && PyByteArray_GET_SIZE(args[10]) == 1) {
        k = PyByteArray_AS_STRING(args[10])[0];
    }
    else {
        _PyArg_BadArgument("test_char_converter", "argument 11", "a byte string of length 1", args[10]);
        goto exit;
    }
    if (nargs < 12) {
        goto skip_optional;
    }
    if (PyBytes_Check(args[11]) && PyBytes_GET_SIZE(args[11]) == 1) {
        l = PyBytes_AS_STRING(args[11])[0];
    }
    else if (PyByteArray_Check(args[11]) && PyByteArray_GET_SIZE(args[11]) == 1) {
        l = PyByteArray_AS_STRING(args[11])[0];
    }
    else {
        _PyArg_BadArgument("test_char_converter", "argument 12", "a byte string of length 1", args[11]);
        goto exit;
    }
    if (nargs < 13) {
        goto skip_optional;
    }
    if (PyBytes_Check(args[12]) && PyBytes_GET_SIZE(args[12]) == 1) {
        m = PyBytes_AS_STRING(args[12])[0];
    }
    else if (PyByteArray_Check(args[12]) && PyByteArray_GET_SIZE(args[12]) == 1) {
        m = PyByteArray_AS_STRING(args[12])[0];
    }
    else {
        _PyArg_BadArgument("test_char_converter", "argument 13", "a byte string of length 1", args[12]);
        goto exit;
    }
    if (nargs < 14) {
        goto skip_optional;
    }
    if (PyBytes_Check(args[13]) && PyBytes_GET_SIZE(args[13]) == 1) {
        n = PyBytes_AS_STRING(args[13])[0];
    }
    else if (PyByteArray_Check(args[13]) && PyByteArray_GET_SIZE(args[13]) == 1) {
        n = PyByteArray_AS_STRING(args[13])[0];
    }
    else {
        _PyArg_BadArgument("test_char_converter", "argument 14", "a byte string of length 1", args[13]);
        goto exit;
    }
skip_optional:
    return_value = test_char_converter_impl(module, a, b, c, d, e, f, g, h, i, j, k, l, m, n);

exit:
    return return_value;
}

static PyObject *
test_char_converter_impl(PyObject *module, char a, char b, char c, char d,
                         char e, char f, char g, char h, char i, char j,
                         char k, char l, char m, char n)
/*[clinic end generated code: output=98589f02422fe6b1 input=e42330417a44feac]*/


/*[clinic input]
test_unsigned_char_converter

    a: unsigned_char = 12
    b: unsigned_char(bitwise=False) = 34
    c: unsigned_char(bitwise=True) = 56
    /

[clinic start generated code]*/

PyDoc_STRVAR(test_unsigned_char_converter__doc__,
"test_unsigned_char_converter($module, a=12, b=34, c=56, /)\n"
"--\n"
"\n");

#define TEST_UNSIGNED_CHAR_CONVERTER_METHODDEF    \
    {"test_unsigned_char_converter", _PyCFunction_CAST(test_unsigned_char_converter), METH_FASTCALL, test_unsigned_char_converter__doc__},

static PyObject *
test_unsigned_char_converter_impl(PyObject *module, unsigned char a,
                                  unsigned char b, unsigned char c);

static PyObject *
test_unsigned_char_converter(PyObject *module, PyObject *const *args, Py_ssize_t nargs)
{
    PyObject *return_value = NULL;
    unsigned char a = 12;
    unsigned char b = 34;
    unsigned char c = 56;

    if (!_PyArg_CheckPositional("test_unsigned_char_converter", nargs, 0, 3)) {
        goto exit;
    }
    if (nargs < 1) {
        goto skip_optional;
    }
    {
        long ival = PyLong_AsLong(args[0]);
        if (ival == -1 && PyErr_Occurred()) {
            goto exit;
        }
        else if (ival < 0) {
            PyErr_SetString(PyExc_OverflowError,
                            "unsigned byte integer is less than minimum");
            goto exit;
        }
        else if (ival > UCHAR_MAX) {
            PyErr_SetString(PyExc_OverflowError,
                            "unsigned byte integer is greater than maximum");
            goto exit;
        }
        else {
            a = (unsigned char) ival;
        }
    }
    if (nargs < 2) {
        goto skip_optional;
    }
    {
        long ival = PyLong_AsLong(args[1]);
        if (ival == -1 && PyErr_Occurred()) {
            goto exit;
        }
        else if (ival < 0) {
            PyErr_SetString(PyExc_OverflowError,
                            "unsigned byte integer is less than minimum");
            goto exit;
        }
        else if (ival > UCHAR_MAX) {
            PyErr_SetString(PyExc_OverflowError,
                            "unsigned byte integer is greater than maximum");
            goto exit;
        }
        else {
            b = (unsigned char) ival;
        }
    }
    if (nargs < 3) {
        goto skip_optional;
    }
    {
        unsigned long ival = PyLong_AsUnsignedLongMask(args[2]);
        if (ival == (unsigned long)-1 && PyErr_Occurred()) {
            goto exit;
        }
        else {
            c = (unsigned char) ival;
        }
    }
skip_optional:
    return_value = test_unsigned_char_converter_impl(module, a, b, c);

exit:
    return return_value;
}

static PyObject *
test_unsigned_char_converter_impl(PyObject *module, unsigned char a,
                                  unsigned char b, unsigned char c)
/*[clinic end generated code: output=45920dbedc22eb55 input=021414060993e289]*/


/*[clinic input]
test_short_converter

    a: short = 12
    /

[clinic start generated code]*/

PyDoc_STRVAR(test_short_converter__doc__,
"test_short_converter($module, a=12, /)\n"
"--\n"
"\n");

#define TEST_SHORT_CONVERTER_METHODDEF    \
    {"test_short_converter", _PyCFunction_CAST(test_short_converter), METH_FASTCALL, test_short_converter__doc__},

static PyObject *
test_short_converter_impl(PyObject *module, short a);

static PyObject *
test_short_converter(PyObject *module, PyObject *const *args, Py_ssize_t nargs)
{
    PyObject *return_value = NULL;
    short a = 12;

    if (!_PyArg_CheckPositional("test_short_converter", nargs, 0, 1)) {
        goto exit;
    }
    if (nargs < 1) {
        goto skip_optional;
    }
    {
        long ival = PyLong_AsLong(args[0]);
        if (ival == -1 && PyErr_Occurred()) {
            goto exit;
        }
        else if (ival < SHRT_MIN) {
            PyErr_SetString(PyExc_OverflowError,
                            "signed short integer is less than minimum");
            goto exit;
        }
        else if (ival > SHRT_MAX) {
            PyErr_SetString(PyExc_OverflowError,
                            "signed short integer is greater than maximum");
            goto exit;
        }
        else {
            a = (short) ival;
        }
    }
skip_optional:
    return_value = test_short_converter_impl(module, a);

exit:
    return return_value;
}

static PyObject *
test_short_converter_impl(PyObject *module, short a)
/*[clinic end generated code: output=a580945bd6963d45 input=6a8a7a509a498ff4]*/


/*[clinic input]
test_unsigned_short_converter

    a: unsigned_short = 12
    b: unsigned_short(bitwise=False) = 34
    c: unsigned_short(bitwise=True) = 56
    /

[clinic start generated code]*/

PyDoc_STRVAR(test_unsigned_short_converter__doc__,
"test_unsigned_short_converter($module, a=12, b=34, c=56, /)\n"
"--\n"
"\n");

#define TEST_UNSIGNED_SHORT_CONVERTER_METHODDEF    \
    {"test_unsigned_short_converter", _PyCFunction_CAST(test_unsigned_short_converter), METH_FASTCALL, test_unsigned_short_converter__doc__},

static PyObject *
test_unsigned_short_converter_impl(PyObject *module, unsigned short a,
                                   unsigned short b, unsigned short c);

static PyObject *
test_unsigned_short_converter(PyObject *module, PyObject *const *args, Py_ssize_t nargs)
{
    PyObject *return_value = NULL;
    unsigned short a = 12;
    unsigned short b = 34;
    unsigned short c = 56;

    if (!_PyArg_CheckPositional("test_unsigned_short_converter", nargs, 0, 3)) {
        goto exit;
    }
    if (nargs < 1) {
        goto skip_optional;
    }
    if (!_PyLong_UnsignedShort_Converter(args[0], &a)) {
        goto exit;
    }
    if (nargs < 2) {
        goto skip_optional;
    }
    if (!_PyLong_UnsignedShort_Converter(args[1], &b)) {
        goto exit;
    }
    if (nargs < 3) {
        goto skip_optional;
    }
    c = (unsigned short)PyLong_AsUnsignedLongMask(args[2]);
    if (c == (unsigned short)-1 && PyErr_Occurred()) {
        goto exit;
    }
skip_optional:
    return_value = test_unsigned_short_converter_impl(module, a, b, c);

exit:
    return return_value;
}

static PyObject *
test_unsigned_short_converter_impl(PyObject *module, unsigned short a,
                                   unsigned short b, unsigned short c)
/*[clinic end generated code: output=e6e990df729114fc input=cdfd8eff3d9176b4]*/


/*[clinic input]
test_int_converter

    a: int = 12
    b: int(accept={int}) = 34
    c: int(accept={str}) = 45
    d: int(type='myenum') = 67
    /

[clinic start generated code]*/

PyDoc_STRVAR(test_int_converter__doc__,
"test_int_converter($module, a=12, b=34, c=45, d=67, /)\n"
"--\n"
"\n");

#define TEST_INT_CONVERTER_METHODDEF    \
    {"test_int_converter", _PyCFunction_CAST(test_int_converter), METH_FASTCALL, test_int_converter__doc__},

static PyObject *
test_int_converter_impl(PyObject *module, int a, int b, int c, myenum d);

static PyObject *
test_int_converter(PyObject *module, PyObject *const *args, Py_ssize_t nargs)
{
    PyObject *return_value = NULL;
    int a = 12;
    int b = 34;
    int c = 45;
    myenum d = 67;

    if (!_PyArg_CheckPositional("test_int_converter", nargs, 0, 4)) {
        goto exit;
    }
    if (nargs < 1) {
        goto skip_optional;
    }
    a = _PyLong_AsInt(args[0]);
    if (a == -1 && PyErr_Occurred()) {
        goto exit;
    }
    if (nargs < 2) {
        goto skip_optional;
    }
    b = _PyLong_AsInt(args[1]);
    if (b == -1 && PyErr_Occurred()) {
        goto exit;
    }
    if (nargs < 3) {
        goto skip_optional;
    }
    if (!PyUnicode_Check(args[2])) {
        _PyArg_BadArgument("test_int_converter", "argument 3", "a unicode character", args[2]);
        goto exit;
    }
    if (PyUnicode_READY(args[2])) {
        goto exit;
    }
    if (PyUnicode_GET_LENGTH(args[2]) != 1) {
        _PyArg_BadArgument("test_int_converter", "argument 3", "a unicode character", args[2]);
        goto exit;
    }
    c = PyUnicode_READ_CHAR(args[2], 0);
    if (nargs < 4) {
        goto skip_optional;
    }
    d = _PyLong_AsInt(args[3]);
    if (d == -1 && PyErr_Occurred()) {
        goto exit;
    }
skip_optional:
    return_value = test_int_converter_impl(module, a, b, c, d);

exit:
    return return_value;
}

static PyObject *
test_int_converter_impl(PyObject *module, int a, int b, int c, myenum d)
/*[clinic end generated code: output=800993036e078c07 input=d20541fc1ca0553e]*/


/*[clinic input]
test_unsigned_int_converter

    a: unsigned_int = 12
    b: unsigned_int(bitwise=False) = 34
    c: unsigned_int(bitwise=True) = 56
    /

[clinic start generated code]*/

PyDoc_STRVAR(test_unsigned_int_converter__doc__,
"test_unsigned_int_converter($module, a=12, b=34, c=56, /)\n"
"--\n"
"\n");

#define TEST_UNSIGNED_INT_CONVERTER_METHODDEF    \
    {"test_unsigned_int_converter", _PyCFunction_CAST(test_unsigned_int_converter), METH_FASTCALL, test_unsigned_int_converter__doc__},

static PyObject *
test_unsigned_int_converter_impl(PyObject *module, unsigned int a,
                                 unsigned int b, unsigned int c);

static PyObject *
test_unsigned_int_converter(PyObject *module, PyObject *const *args, Py_ssize_t nargs)
{
    PyObject *return_value = NULL;
    unsigned int a = 12;
    unsigned int b = 34;
    unsigned int c = 56;

    if (!_PyArg_CheckPositional("test_unsigned_int_converter", nargs, 0, 3)) {
        goto exit;
    }
    if (nargs < 1) {
        goto skip_optional;
    }
    if (!_PyLong_UnsignedInt_Converter(args[0], &a)) {
        goto exit;
    }
    if (nargs < 2) {
        goto skip_optional;
    }
    if (!_PyLong_UnsignedInt_Converter(args[1], &b)) {
        goto exit;
    }
    if (nargs < 3) {
        goto skip_optional;
    }
    c = (unsigned int)PyLong_AsUnsignedLongMask(args[2]);
    if (c == (unsigned int)-1 && PyErr_Occurred()) {
        goto exit;
    }
skip_optional:
    return_value = test_unsigned_int_converter_impl(module, a, b, c);

exit:
    return return_value;
}

static PyObject *
test_unsigned_int_converter_impl(PyObject *module, unsigned int a,
                                 unsigned int b, unsigned int c)
/*[clinic end generated code: output=f9cdbe410ccc98a3 input=5533534828b62fc0]*/


/*[clinic input]
test_long_converter

    a: long = 12
    /

[clinic start generated code]*/

PyDoc_STRVAR(test_long_converter__doc__,
"test_long_converter($module, a=12, /)\n"
"--\n"
"\n");

#define TEST_LONG_CONVERTER_METHODDEF    \
    {"test_long_converter", _PyCFunction_CAST(test_long_converter), METH_FASTCALL, test_long_converter__doc__},

static PyObject *
test_long_converter_impl(PyObject *module, long a);

static PyObject *
test_long_converter(PyObject *module, PyObject *const *args, Py_ssize_t nargs)
{
    PyObject *return_value = NULL;
    long a = 12;

    if (!_PyArg_CheckPositional("test_long_converter", nargs, 0, 1)) {
        goto exit;
    }
    if (nargs < 1) {
        goto skip_optional;
    }
    a = PyLong_AsLong(args[0]);
    if (a == -1 && PyErr_Occurred()) {
        goto exit;
    }
skip_optional:
    return_value = test_long_converter_impl(module, a);

exit:
    return return_value;
}

static PyObject *
test_long_converter_impl(PyObject *module, long a)
/*[clinic end generated code: output=02b3a83495c1d236 input=d2179e3c9cdcde89]*/


/*[clinic input]
test_unsigned_long_converter

    a: unsigned_long = 12
    b: unsigned_long(bitwise=False) = 34
    c: unsigned_long(bitwise=True) = 56
    /

[clinic start generated code]*/

PyDoc_STRVAR(test_unsigned_long_converter__doc__,
"test_unsigned_long_converter($module, a=12, b=34, c=56, /)\n"
"--\n"
"\n");

#define TEST_UNSIGNED_LONG_CONVERTER_METHODDEF    \
    {"test_unsigned_long_converter", _PyCFunction_CAST(test_unsigned_long_converter), METH_FASTCALL, test_unsigned_long_converter__doc__},

static PyObject *
test_unsigned_long_converter_impl(PyObject *module, unsigned long a,
                                  unsigned long b, unsigned long c);

static PyObject *
test_unsigned_long_converter(PyObject *module, PyObject *const *args, Py_ssize_t nargs)
{
    PyObject *return_value = NULL;
    unsigned long a = 12;
    unsigned long b = 34;
    unsigned long c = 56;

    if (!_PyArg_CheckPositional("test_unsigned_long_converter", nargs, 0, 3)) {
        goto exit;
    }
    if (nargs < 1) {
        goto skip_optional;
    }
    if (!_PyLong_UnsignedLong_Converter(args[0], &a)) {
        goto exit;
    }
    if (nargs < 2) {
        goto skip_optional;
    }
    if (!_PyLong_UnsignedLong_Converter(args[1], &b)) {
        goto exit;
    }
    if (nargs < 3) {
        goto skip_optional;
    }
    if (!PyLong_Check(args[2])) {
        _PyArg_BadArgument("test_unsigned_long_converter", "argument 3", "int", args[2]);
        goto exit;
    }
    c = PyLong_AsUnsignedLongMask(args[2]);
skip_optional:
    return_value = test_unsigned_long_converter_impl(module, a, b, c);

exit:
    return return_value;
}

static PyObject *
test_unsigned_long_converter_impl(PyObject *module, unsigned long a,
                                  unsigned long b, unsigned long c)
/*[clinic end generated code: output=540bb0ba2894e1fe input=f450d94cae1ef73b]*/


/*[clinic input]
test_long_long_converter

    a: long_long = 12
    /

[clinic start generated code]*/

PyDoc_STRVAR(test_long_long_converter__doc__,
"test_long_long_converter($module, a=12, /)\n"
"--\n"
"\n");

#define TEST_LONG_LONG_CONVERTER_METHODDEF    \
    {"test_long_long_converter", _PyCFunction_CAST(test_long_long_converter), METH_FASTCALL, test_long_long_converter__doc__},

static PyObject *
test_long_long_converter_impl(PyObject *module, long long a);

static PyObject *
test_long_long_converter(PyObject *module, PyObject *const *args, Py_ssize_t nargs)
{
    PyObject *return_value = NULL;
    long long a = 12;

    if (!_PyArg_CheckPositional("test_long_long_converter", nargs, 0, 1)) {
        goto exit;
    }
    if (nargs < 1) {
        goto skip_optional;
    }
    a = PyLong_AsLongLong(args[0]);
    if (a == -1 && PyErr_Occurred()) {
        goto exit;
    }
skip_optional:
    return_value = test_long_long_converter_impl(module, a);

exit:
    return return_value;
}

static PyObject *
test_long_long_converter_impl(PyObject *module, long long a)
/*[clinic end generated code: output=f9d4ed79ad2db857 input=d5fc81577ff4dd02]*/


/*[clinic input]
test_unsigned_long_long_converter

    a: unsigned_long_long = 12
    b: unsigned_long_long(bitwise=False) = 34
    c: unsigned_long_long(bitwise=True) = 56
    /

[clinic start generated code]*/

PyDoc_STRVAR(test_unsigned_long_long_converter__doc__,
"test_unsigned_long_long_converter($module, a=12, b=34, c=56, /)\n"
"--\n"
"\n");

#define TEST_UNSIGNED_LONG_LONG_CONVERTER_METHODDEF    \
    {"test_unsigned_long_long_converter", _PyCFunction_CAST(test_unsigned_long_long_converter), METH_FASTCALL, test_unsigned_long_long_converter__doc__},

static PyObject *
test_unsigned_long_long_converter_impl(PyObject *module,
                                       unsigned long long a,
                                       unsigned long long b,
                                       unsigned long long c);

static PyObject *
test_unsigned_long_long_converter(PyObject *module, PyObject *const *args, Py_ssize_t nargs)
{
    PyObject *return_value = NULL;
    unsigned long long a = 12;
    unsigned long long b = 34;
    unsigned long long c = 56;

    if (!_PyArg_CheckPositional("test_unsigned_long_long_converter", nargs, 0, 3)) {
        goto exit;
    }
    if (nargs < 1) {
        goto skip_optional;
    }
    if (!_PyLong_UnsignedLongLong_Converter(args[0], &a)) {
        goto exit;
    }
    if (nargs < 2) {
        goto skip_optional;
    }
    if (!_PyLong_UnsignedLongLong_Converter(args[1], &b)) {
        goto exit;
    }
    if (nargs < 3) {
        goto skip_optional;
    }
    if (!PyLong_Check(args[2])) {
        _PyArg_BadArgument("test_unsigned_long_long_converter", "argument 3", "int", args[2]);
        goto exit;
    }
    c = PyLong_AsUnsignedLongLongMask(args[2]);
skip_optional:
    return_value = test_unsigned_long_long_converter_impl(module, a, b, c);

exit:
    return return_value;
}

static PyObject *
test_unsigned_long_long_converter_impl(PyObject *module,
                                       unsigned long long a,
                                       unsigned long long b,
                                       unsigned long long c)
/*[clinic end generated code: output=3d69994f618b46bb input=a15115dc41866ff4]*/


/*[clinic input]
test_Py_ssize_t_converter

    a: Py_ssize_t = 12
    b: Py_ssize_t(accept={int}) = 34
    c: Py_ssize_t(accept={int, NoneType}) = 56
    /

[clinic start generated code]*/

PyDoc_STRVAR(test_Py_ssize_t_converter__doc__,
"test_Py_ssize_t_converter($module, a=12, b=34, c=56, /)\n"
"--\n"
"\n");

#define TEST_PY_SSIZE_T_CONVERTER_METHODDEF    \
    {"test_Py_ssize_t_converter", _PyCFunction_CAST(test_Py_ssize_t_converter), METH_FASTCALL, test_Py_ssize_t_converter__doc__},

static PyObject *
test_Py_ssize_t_converter_impl(PyObject *module, Py_ssize_t a, Py_ssize_t b,
                               Py_ssize_t c);

static PyObject *
test_Py_ssize_t_converter(PyObject *module, PyObject *const *args, Py_ssize_t nargs)
{
    PyObject *return_value = NULL;
    Py_ssize_t a = 12;
    Py_ssize_t b = 34;
    Py_ssize_t c = 56;

    if (!_PyArg_CheckPositional("test_Py_ssize_t_converter", nargs, 0, 3)) {
        goto exit;
    }
    if (nargs < 1) {
        goto skip_optional;
    }
    {
        Py_ssize_t ival = -1;
        PyObject *iobj = _PyNumber_Index(args[0]);
        if (iobj != NULL) {
            ival = PyLong_AsSsize_t(iobj);
            Py_DECREF(iobj);
        }
        if (ival == -1 && PyErr_Occurred()) {
            goto exit;
        }
        a = ival;
    }
    if (nargs < 2) {
        goto skip_optional;
    }
    {
        Py_ssize_t ival = -1;
        PyObject *iobj = _PyNumber_Index(args[1]);
        if (iobj != NULL) {
            ival = PyLong_AsSsize_t(iobj);
            Py_DECREF(iobj);
        }
        if (ival == -1 && PyErr_Occurred()) {
            goto exit;
        }
        b = ival;
    }
    if (nargs < 3) {
        goto skip_optional;
    }
    if (!_Py_convert_optional_to_ssize_t(args[2], &c)) {
        goto exit;
    }
skip_optional:
    return_value = test_Py_ssize_t_converter_impl(module, a, b, c);

exit:
    return return_value;
}

static PyObject *
test_Py_ssize_t_converter_impl(PyObject *module, Py_ssize_t a, Py_ssize_t b,
                               Py_ssize_t c)
/*[clinic end generated code: output=48214bc3d01f4dd7 input=3855f184bb3f299d]*/


/*[clinic input]
test_slice_index_converter

    a: slice_index = 12
    b: slice_index(accept={int}) = 34
    c: slice_index(accept={int, NoneType}) = 56
    /

[clinic start generated code]*/

PyDoc_STRVAR(test_slice_index_converter__doc__,
"test_slice_index_converter($module, a=12, b=34, c=56, /)\n"
"--\n"
"\n");

#define TEST_SLICE_INDEX_CONVERTER_METHODDEF    \
    {"test_slice_index_converter", _PyCFunction_CAST(test_slice_index_converter), METH_FASTCALL, test_slice_index_converter__doc__},

static PyObject *
test_slice_index_converter_impl(PyObject *module, Py_ssize_t a, Py_ssize_t b,
                                Py_ssize_t c);

static PyObject *
test_slice_index_converter(PyObject *module, PyObject *const *args, Py_ssize_t nargs)
{
    PyObject *return_value = NULL;
    Py_ssize_t a = 12;
    Py_ssize_t b = 34;
    Py_ssize_t c = 56;

    if (!_PyArg_CheckPositional("test_slice_index_converter", nargs, 0, 3)) {
        goto exit;
    }
    if (nargs < 1) {
        goto skip_optional;
    }
    if (!_PyEval_SliceIndex(args[0], &a)) {
        goto exit;
    }
    if (nargs < 2) {
        goto skip_optional;
    }
    if (!_PyEval_SliceIndexNotNone(args[1], &b)) {
        goto exit;
    }
    if (nargs < 3) {
        goto skip_optional;
    }
    if (!_PyEval_SliceIndex(args[2], &c)) {
        goto exit;
    }
skip_optional:
    return_value = test_slice_index_converter_impl(module, a, b, c);

exit:
    return return_value;
}

static PyObject *
test_slice_index_converter_impl(PyObject *module, Py_ssize_t a, Py_ssize_t b,
                                Py_ssize_t c)
/*[clinic end generated code: output=67506ed999361212 input=edeadb0ee126f531]*/


/*[clinic input]
test_size_t_converter

    a: size_t = 12
    /

[clinic start generated code]*/

PyDoc_STRVAR(test_size_t_converter__doc__,
"test_size_t_converter($module, a=12, /)\n"
"--\n"
"\n");

#define TEST_SIZE_T_CONVERTER_METHODDEF    \
    {"test_size_t_converter", _PyCFunction_CAST(test_size_t_converter), METH_FASTCALL, test_size_t_converter__doc__},

static PyObject *
test_size_t_converter_impl(PyObject *module, size_t a);

static PyObject *
test_size_t_converter(PyObject *module, PyObject *const *args, Py_ssize_t nargs)
{
    PyObject *return_value = NULL;
    size_t a = 12;

    if (!_PyArg_CheckPositional("test_size_t_converter", nargs, 0, 1)) {
        goto exit;
    }
    if (nargs < 1) {
        goto skip_optional;
    }
    if (!_PyLong_Size_t_Converter(args[0], &a)) {
        goto exit;
    }
skip_optional:
    return_value = test_size_t_converter_impl(module, a);

exit:
    return return_value;
}

static PyObject *
test_size_t_converter_impl(PyObject *module, size_t a)
/*[clinic end generated code: output=1653ecb5cbf775aa input=52e93a0fed0f1fb3]*/


/*[clinic input]
test_float_converter

    a: float = 12.5
    /

[clinic start generated code]*/

PyDoc_STRVAR(test_float_converter__doc__,
"test_float_converter($module, a=12.5, /)\n"
"--\n"
"\n");

#define TEST_FLOAT_CONVERTER_METHODDEF    \
    {"test_float_converter", _PyCFunction_CAST(test_float_converter), METH_FASTCALL, test_float_converter__doc__},

static PyObject *
test_float_converter_impl(PyObject *module, float a);

static PyObject *
test_float_converter(PyObject *module, PyObject *const *args, Py_ssize_t nargs)
{
    PyObject *return_value = NULL;
    float a = 12.5;

    if (!_PyArg_CheckPositional("test_float_converter", nargs, 0, 1)) {
        goto exit;
    }
    if (nargs < 1) {
        goto skip_optional;
    }
    if (PyFloat_CheckExact(args[0])) {
        a = (float) (PyFloat_AS_DOUBLE(args[0]));
    }
    else
    {
        a = (float) PyFloat_AsDouble(args[0]);
        if (a == -1.0 && PyErr_Occurred()) {
            goto exit;
        }
    }
skip_optional:
    return_value = test_float_converter_impl(module, a);

exit:
    return return_value;
}

static PyObject *
test_float_converter_impl(PyObject *module, float a)
/*[clinic end generated code: output=36ad006990a8a91e input=259c0d98eca35034]*/


/*[clinic input]
test_double_converter

    a: double = 12.5
    /

[clinic start generated code]*/

PyDoc_STRVAR(test_double_converter__doc__,
"test_double_converter($module, a=12.5, /)\n"
"--\n"
"\n");

#define TEST_DOUBLE_CONVERTER_METHODDEF    \
    {"test_double_converter", _PyCFunction_CAST(test_double_converter), METH_FASTCALL, test_double_converter__doc__},

static PyObject *
test_double_converter_impl(PyObject *module, double a);

static PyObject *
test_double_converter(PyObject *module, PyObject *const *args, Py_ssize_t nargs)
{
    PyObject *return_value = NULL;
    double a = 12.5;

    if (!_PyArg_CheckPositional("test_double_converter", nargs, 0, 1)) {
        goto exit;
    }
    if (nargs < 1) {
        goto skip_optional;
    }
    if (PyFloat_CheckExact(args[0])) {
        a = PyFloat_AS_DOUBLE(args[0]);
    }
    else
    {
        a = PyFloat_AsDouble(args[0]);
        if (a == -1.0 && PyErr_Occurred()) {
            goto exit;
        }
    }
skip_optional:
    return_value = test_double_converter_impl(module, a);

exit:
    return return_value;
}

static PyObject *
test_double_converter_impl(PyObject *module, double a)
/*[clinic end generated code: output=7435925592bac795 input=c6a9945706a41c27]*/


/*[clinic input]
test_Py_complex_converter

    a: Py_complex
    /

[clinic start generated code]*/

PyDoc_STRVAR(test_Py_complex_converter__doc__,
"test_Py_complex_converter($module, a, /)\n"
"--\n"
"\n");

#define TEST_PY_COMPLEX_CONVERTER_METHODDEF    \
    {"test_Py_complex_converter", (PyCFunction)test_Py_complex_converter, METH_O, test_Py_complex_converter__doc__},

static PyObject *
test_Py_complex_converter_impl(PyObject *module, Py_complex a);

static PyObject *
test_Py_complex_converter(PyObject *module, PyObject *arg)
{
    PyObject *return_value = NULL;
    Py_complex a;

    a = PyComplex_AsCComplex(arg);
    if (PyErr_Occurred()) {
        goto exit;
    }
    return_value = test_Py_complex_converter_impl(module, a);

exit:
    return return_value;
}

static PyObject *
test_Py_complex_converter_impl(PyObject *module, Py_complex a)
/*[clinic end generated code: output=c2ecbec2144ca540 input=070f216a515beb79]*/


/*[clinic input]
test_str_converter

    a: str = NULL
    b: str = "ab"
    c: str(accept={str}) = "cd"
    d: str(accept={robuffer}) = "cef"
    e: str(accept={str, NoneType}) = "gh"
    f: str(accept={robuffer}, zeroes=True) = "ij"
    g: str(accept={robuffer, str}, zeroes=True) = "kl"
    h: str(accept={robuffer, str, NoneType}, zeroes=True) = "mn"
    /

[clinic start generated code]*/

PyDoc_STRVAR(test_str_converter__doc__,
"test_str_converter($module, a=<unrepresentable>, b=\'ab\', c=\'cd\',\n"
"                   d=\'cef\', e=\'gh\', f=\'ij\', g=\'kl\', h=\'mn\', /)\n"
"--\n"
"\n");

#define TEST_STR_CONVERTER_METHODDEF    \
    {"test_str_converter", _PyCFunction_CAST(test_str_converter), METH_FASTCALL, test_str_converter__doc__},

static PyObject *
test_str_converter_impl(PyObject *module, const char *a, const char *b,
                        const char *c, const char *d, const char *e,
                        const char *f, Py_ssize_t f_length, const char *g,
                        Py_ssize_t g_length, const char *h,
                        Py_ssize_t h_length);

static PyObject *
test_str_converter(PyObject *module, PyObject *const *args, Py_ssize_t nargs)
{
    PyObject *return_value = NULL;
    const char *a = NULL;
    const char *b = "ab";
    const char *c = "cd";
    const char *d = "cef";
    const char *e = "gh";
    const char *f = "ij";
    Py_ssize_t f_length;
    const char *g = "kl";
    Py_ssize_t g_length;
    const char *h = "mn";
    Py_ssize_t h_length;

    if (!_PyArg_ParseStack(args, nargs, "|sssyzy#s#z#:test_str_converter",
        &a, &b, &c, &d, &e, &f, &f_length, &g, &g_length, &h, &h_length)) {
        goto exit;
    }
    return_value = test_str_converter_impl(module, a, b, c, d, e, f, f_length, g, g_length, h, h_length);

exit:
    return return_value;
}

static PyObject *
test_str_converter_impl(PyObject *module, const char *a, const char *b,
                        const char *c, const char *d, const char *e,
                        const char *f, Py_ssize_t f_length, const char *g,
                        Py_ssize_t g_length, const char *h,
                        Py_ssize_t h_length)
/*[clinic end generated code: output=82cb06d5237ef062 input=8afe9da8185cd38c]*/


/*[clinic input]
test_str_converter_encoding

    a: str(encoding="idna")
    b: str(encoding="idna", accept={str})
    c: str(encoding="idna", accept={bytes, bytearray, str})
    d: str(encoding="idna", zeroes=True)
    e: str(encoding="idna", accept={bytes, bytearray, str}, zeroes=True)
    /

[clinic start generated code]*/

PyDoc_STRVAR(test_str_converter_encoding__doc__,
"test_str_converter_encoding($module, a, b, c, d, e, /)\n"
"--\n"
"\n");

#define TEST_STR_CONVERTER_ENCODING_METHODDEF    \
    {"test_str_converter_encoding", _PyCFunction_CAST(test_str_converter_encoding), METH_FASTCALL, test_str_converter_encoding__doc__},

static PyObject *
test_str_converter_encoding_impl(PyObject *module, char *a, char *b, char *c,
                                 char *d, Py_ssize_t d_length, char *e,
                                 Py_ssize_t e_length);

static PyObject *
test_str_converter_encoding(PyObject *module, PyObject *const *args, Py_ssize_t nargs)
{
    PyObject *return_value = NULL;
    char *a = NULL;
    char *b = NULL;
    char *c = NULL;
    char *d = NULL;
    Py_ssize_t d_length;
    char *e = NULL;
    Py_ssize_t e_length;

    if (!_PyArg_ParseStack(args, nargs, "esesetes#et#:test_str_converter_encoding",
        "idna", &a, "idna", &b, "idna", &c, "idna", &d, &d_length, "idna", &e, &e_length)) {
        goto exit;
    }
    return_value = test_str_converter_encoding_impl(module, a, b, c, d, d_length, e, e_length);

exit:
    /* Cleanup for a */
    if (a) {
       PyMem_FREE(a);
    }
    /* Cleanup for b */
    if (b) {
       PyMem_FREE(b);
    }
    /* Cleanup for c */
    if (c) {
       PyMem_FREE(c);
    }
    /* Cleanup for d */
    if (d) {
       PyMem_FREE(d);
    }
    /* Cleanup for e */
    if (e) {
       PyMem_FREE(e);
    }

    return return_value;
}

static PyObject *
test_str_converter_encoding_impl(PyObject *module, char *a, char *b, char *c,
                                 char *d, Py_ssize_t d_length, char *e,
                                 Py_ssize_t e_length)
/*[clinic end generated code: output=8acb886a3843f3bc input=eb4c38e1f898f402]*/


/*[clinic input]
test_Py_UNICODE_converter

    a: Py_UNICODE
    b: Py_UNICODE(accept={str})
    c: Py_UNICODE(accept={str, NoneType})
    d: Py_UNICODE(zeroes=True)
    e: Py_UNICODE(accept={str, NoneType}, zeroes=True)
    /

[clinic start generated code]*/

PyDoc_STRVAR(test_Py_UNICODE_converter__doc__,
"test_Py_UNICODE_converter($module, a, b, c, d, e, /)\n"
"--\n"
"\n");

#define TEST_PY_UNICODE_CONVERTER_METHODDEF    \
    {"test_Py_UNICODE_converter", _PyCFunction_CAST(test_Py_UNICODE_converter), METH_FASTCALL, test_Py_UNICODE_converter__doc__},

static PyObject *
test_Py_UNICODE_converter_impl(PyObject *module, const Py_UNICODE *a,
                               const Py_UNICODE *b, const Py_UNICODE *c,
                               const Py_UNICODE *d, Py_ssize_t d_length,
                               const Py_UNICODE *e, Py_ssize_t e_length);

static PyObject *
test_Py_UNICODE_converter(PyObject *module, PyObject *const *args, Py_ssize_t nargs)
{
    PyObject *return_value = NULL;
    const Py_UNICODE *a = NULL;
    const Py_UNICODE *b = NULL;
    const Py_UNICODE *c = NULL;
    const Py_UNICODE *d = NULL;
    Py_ssize_t d_length;
    const Py_UNICODE *e = NULL;
    Py_ssize_t e_length;

    if (!_PyArg_ParseStack(args, nargs, "O&O&O&u#Z#:test_Py_UNICODE_converter",
        _PyUnicode_WideCharString_Converter, &a, _PyUnicode_WideCharString_Converter, &b, _PyUnicode_WideCharString_Opt_Converter, &c, &d, &d_length, &e, &e_length)) {
        goto exit;
    }
    return_value = test_Py_UNICODE_converter_impl(module, a, b, c, d, d_length, e, e_length);

exit:
    /* Cleanup for a */
    PyMem_Free((void *)a);
    /* Cleanup for b */
    PyMem_Free((void *)b);
    /* Cleanup for c */
    PyMem_Free((void *)c);

    return return_value;
}

static PyObject *
test_Py_UNICODE_converter_impl(PyObject *module, const Py_UNICODE *a,
                               const Py_UNICODE *b, const Py_UNICODE *c,
                               const Py_UNICODE *d, Py_ssize_t d_length,
                               const Py_UNICODE *e, Py_ssize_t e_length)
/*[clinic end generated code: output=9f34a249b3071fdd input=064a3b68ad7f04b0]*/


/*[clinic input]
test_Py_buffer_converter

    a: Py_buffer
    b: Py_buffer(accept={buffer})
    c: Py_buffer(accept={str, buffer})
    d: Py_buffer(accept={str, buffer, NoneType})
    e: Py_buffer(accept={rwbuffer})
    /

[clinic start generated code]*/

PyDoc_STRVAR(test_Py_buffer_converter__doc__,
"test_Py_buffer_converter($module, a, b, c, d, e, /)\n"
"--\n"
"\n");

#define TEST_PY_BUFFER_CONVERTER_METHODDEF    \
    {"test_Py_buffer_converter", _PyCFunction_CAST(test_Py_buffer_converter), METH_FASTCALL, test_Py_buffer_converter__doc__},

static PyObject *
test_Py_buffer_converter_impl(PyObject *module, Py_buffer *a, Py_buffer *b,
                              Py_buffer *c, Py_buffer *d, Py_buffer *e);

static PyObject *
test_Py_buffer_converter(PyObject *module, PyObject *const *args, Py_ssize_t nargs)
{
    PyObject *return_value = NULL;
    Py_buffer a = {NULL, NULL};
    Py_buffer b = {NULL, NULL};
    Py_buffer c = {NULL, NULL};
    Py_buffer d = {NULL, NULL};
    Py_buffer e = {NULL, NULL};

    if (!_PyArg_ParseStack(args, nargs, "y*y*s*z*w*:test_Py_buffer_converter",
        &a, &b, &c, &d, &e)) {
        goto exit;
    }
    return_value = test_Py_buffer_converter_impl(module, &a, &b, &c, &d, &e);

exit:
    /* Cleanup for a */
    if (a.obj) {
       PyBuffer_Release(&a);
    }
    /* Cleanup for b */
    if (b.obj) {
       PyBuffer_Release(&b);
    }
    /* Cleanup for c */
    if (c.obj) {
       PyBuffer_Release(&c);
    }
    /* Cleanup for d */
    if (d.obj) {
       PyBuffer_Release(&d);
    }
    /* Cleanup for e */
    if (e.obj) {
       PyBuffer_Release(&e);
    }

    return return_value;
}

static PyObject *
test_Py_buffer_converter_impl(PyObject *module, Py_buffer *a, Py_buffer *b,
                              Py_buffer *c, Py_buffer *d, Py_buffer *e)
/*[clinic end generated code: output=a153b71b4f45f952 input=6a9da0f56f9525fd]*/


/*[clinic input]
test_keywords

    a: object
    b: object

[clinic start generated code]*/

PyDoc_STRVAR(test_keywords__doc__,
"test_keywords($module, /, a, b)\n"
"--\n"
"\n");

#define TEST_KEYWORDS_METHODDEF    \
    {"test_keywords", _PyCFunction_CAST(test_keywords), METH_FASTCALL|METH_KEYWORDS, test_keywords__doc__},

static PyObject *
test_keywords_impl(PyObject *module, PyObject *a, PyObject *b);

static PyObject *
test_keywords(PyObject *module, PyObject *const *args, Py_ssize_t nargs, PyObject *kwnames)
{
    PyObject *return_value = NULL;
    #if defined(Py_BUILD_CORE) && !defined(Py_BUILD_CORE_MODULE)

    #define NUM_KEYWORDS 2
    static struct {
        PyGC_Head _this_is_not_used;
        PyObject_VAR_HEAD
        PyObject *ob_item[NUM_KEYWORDS];
    } _kwtuple = {
        .ob_base = PyVarObject_HEAD_INIT(&PyTuple_Type, NUM_KEYWORDS)
        .ob_item = { &_Py_ID(a), &_Py_ID(b), },
    };
    #undef NUM_KEYWORDS
    #define KWTUPLE (&_kwtuple.ob_base.ob_base)

    #else  // !Py_BUILD_CORE
    #  define KWTUPLE NULL
    #endif  // !Py_BUILD_CORE

    static const char * const _keywords[] = {"a", "b", NULL};
    static _PyArg_Parser _parser = {
        .keywords = _keywords,
        .fname = "test_keywords",
        .kwtuple = KWTUPLE,
    };
    #undef KWTUPLE
    PyObject *argsbuf[2];
    PyObject *a;
    PyObject *b;

    args = _PyArg_UnpackKeywords(args, nargs, NULL, kwnames, &_parser, 2, 2, 0, argsbuf);
    if (!args) {
        goto exit;
    }
    a = args[0];
    b = args[1];
    return_value = test_keywords_impl(module, a, b);

exit:
    return return_value;
}

static PyObject *
test_keywords_impl(PyObject *module, PyObject *a, PyObject *b)
/*[clinic end generated code: output=73d46a9ae3320f96 input=0d3484844749c05b]*/


/*[clinic input]
test_keywords_kwonly

    a: object
    *
    b: object

[clinic start generated code]*/

PyDoc_STRVAR(test_keywords_kwonly__doc__,
"test_keywords_kwonly($module, /, a, *, b)\n"
"--\n"
"\n");

#define TEST_KEYWORDS_KWONLY_METHODDEF    \
    {"test_keywords_kwonly", _PyCFunction_CAST(test_keywords_kwonly), METH_FASTCALL|METH_KEYWORDS, test_keywords_kwonly__doc__},

static PyObject *
test_keywords_kwonly_impl(PyObject *module, PyObject *a, PyObject *b);

static PyObject *
test_keywords_kwonly(PyObject *module, PyObject *const *args, Py_ssize_t nargs, PyObject *kwnames)
{
    PyObject *return_value = NULL;
    #if defined(Py_BUILD_CORE) && !defined(Py_BUILD_CORE_MODULE)

    #define NUM_KEYWORDS 2
    static struct {
        PyGC_Head _this_is_not_used;
        PyObject_VAR_HEAD
        PyObject *ob_item[NUM_KEYWORDS];
    } _kwtuple = {
        .ob_base = PyVarObject_HEAD_INIT(&PyTuple_Type, NUM_KEYWORDS)
        .ob_item = { &_Py_ID(a), &_Py_ID(b), },
    };
    #undef NUM_KEYWORDS
    #define KWTUPLE (&_kwtuple.ob_base.ob_base)

    #else  // !Py_BUILD_CORE
    #  define KWTUPLE NULL
    #endif  // !Py_BUILD_CORE

    static const char * const _keywords[] = {"a", "b", NULL};
    static _PyArg_Parser _parser = {
        .keywords = _keywords,
        .fname = "test_keywords_kwonly",
        .kwtuple = KWTUPLE,
    };
    #undef KWTUPLE
    PyObject *argsbuf[2];
    PyObject *a;
    PyObject *b;

    args = _PyArg_UnpackKeywords(args, nargs, NULL, kwnames, &_parser, 1, 1, 1, argsbuf);
    if (!args) {
        goto exit;
    }
    a = args[0];
    b = args[1];
    return_value = test_keywords_kwonly_impl(module, a, b);

exit:
    return return_value;
}

static PyObject *
test_keywords_kwonly_impl(PyObject *module, PyObject *a, PyObject *b)
/*[clinic end generated code: output=c9f02a41f425897d input=384adc78bfa0bff7]*/


/*[clinic input]
test_keywords_opt

    a: object
    b: object = None
    c: object = None

[clinic start generated code]*/

PyDoc_STRVAR(test_keywords_opt__doc__,
"test_keywords_opt($module, /, a, b=None, c=None)\n"
"--\n"
"\n");

#define TEST_KEYWORDS_OPT_METHODDEF    \
    {"test_keywords_opt", _PyCFunction_CAST(test_keywords_opt), METH_FASTCALL|METH_KEYWORDS, test_keywords_opt__doc__},

static PyObject *
test_keywords_opt_impl(PyObject *module, PyObject *a, PyObject *b,
                       PyObject *c);

static PyObject *
test_keywords_opt(PyObject *module, PyObject *const *args, Py_ssize_t nargs, PyObject *kwnames)
{
    PyObject *return_value = NULL;
    #if defined(Py_BUILD_CORE) && !defined(Py_BUILD_CORE_MODULE)

    #define NUM_KEYWORDS 3
    static struct {
        PyGC_Head _this_is_not_used;
        PyObject_VAR_HEAD
        PyObject *ob_item[NUM_KEYWORDS];
    } _kwtuple = {
        .ob_base = PyVarObject_HEAD_INIT(&PyTuple_Type, NUM_KEYWORDS)
        .ob_item = { &_Py_ID(a), &_Py_ID(b), &_Py_ID(c), },
    };
    #undef NUM_KEYWORDS
    #define KWTUPLE (&_kwtuple.ob_base.ob_base)

    #else  // !Py_BUILD_CORE
    #  define KWTUPLE NULL
    #endif  // !Py_BUILD_CORE

    static const char * const _keywords[] = {"a", "b", "c", NULL};
    static _PyArg_Parser _parser = {
        .keywords = _keywords,
        .fname = "test_keywords_opt",
        .kwtuple = KWTUPLE,
    };
    #undef KWTUPLE
    PyObject *argsbuf[3];
    Py_ssize_t noptargs = nargs + (kwnames ? PyTuple_GET_SIZE(kwnames) : 0) - 1;
    PyObject *a;
    PyObject *b = Py_None;
    PyObject *c = Py_None;

    args = _PyArg_UnpackKeywords(args, nargs, NULL, kwnames, &_parser, 1, 3, 0, argsbuf);
    if (!args) {
        goto exit;
    }
    a = args[0];
    if (!noptargs) {
        goto skip_optional_pos;
    }
    if (args[1]) {
        b = args[1];
        if (!--noptargs) {
            goto skip_optional_pos;
        }
    }
    c = args[2];
skip_optional_pos:
    return_value = test_keywords_opt_impl(module, a, b, c);

exit:
    return return_value;
}

static PyObject *
test_keywords_opt_impl(PyObject *module, PyObject *a, PyObject *b,
                       PyObject *c)
/*[clinic end generated code: output=b35d4e66f7283e46 input=eda7964f784f4607]*/


/*[clinic input]
test_keywords_opt_kwonly

    a: object
    b: object = None
    *
    c: object = None
    d: object = None

[clinic start generated code]*/

PyDoc_STRVAR(test_keywords_opt_kwonly__doc__,
"test_keywords_opt_kwonly($module, /, a, b=None, *, c=None, d=None)\n"
"--\n"
"\n");

#define TEST_KEYWORDS_OPT_KWONLY_METHODDEF    \
    {"test_keywords_opt_kwonly", _PyCFunction_CAST(test_keywords_opt_kwonly), METH_FASTCALL|METH_KEYWORDS, test_keywords_opt_kwonly__doc__},

static PyObject *
test_keywords_opt_kwonly_impl(PyObject *module, PyObject *a, PyObject *b,
                              PyObject *c, PyObject *d);

static PyObject *
test_keywords_opt_kwonly(PyObject *module, PyObject *const *args, Py_ssize_t nargs, PyObject *kwnames)
{
    PyObject *return_value = NULL;
    #if defined(Py_BUILD_CORE) && !defined(Py_BUILD_CORE_MODULE)

    #define NUM_KEYWORDS 4
    static struct {
        PyGC_Head _this_is_not_used;
        PyObject_VAR_HEAD
        PyObject *ob_item[NUM_KEYWORDS];
    } _kwtuple = {
        .ob_base = PyVarObject_HEAD_INIT(&PyTuple_Type, NUM_KEYWORDS)
        .ob_item = { &_Py_ID(a), &_Py_ID(b), &_Py_ID(c), &_Py_ID(d), },
    };
    #undef NUM_KEYWORDS
    #define KWTUPLE (&_kwtuple.ob_base.ob_base)

    #else  // !Py_BUILD_CORE
    #  define KWTUPLE NULL
    #endif  // !Py_BUILD_CORE

    static const char * const _keywords[] = {"a", "b", "c", "d", NULL};
    static _PyArg_Parser _parser = {
        .keywords = _keywords,
        .fname = "test_keywords_opt_kwonly",
        .kwtuple = KWTUPLE,
    };
    #undef KWTUPLE
    PyObject *argsbuf[4];
    Py_ssize_t noptargs = nargs + (kwnames ? PyTuple_GET_SIZE(kwnames) : 0) - 1;
    PyObject *a;
    PyObject *b = Py_None;
    PyObject *c = Py_None;
    PyObject *d = Py_None;

    args = _PyArg_UnpackKeywords(args, nargs, NULL, kwnames, &_parser, 1, 2, 0, argsbuf);
    if (!args) {
        goto exit;
    }
    a = args[0];
    if (!noptargs) {
        goto skip_optional_pos;
    }
    if (args[1]) {
        b = args[1];
        if (!--noptargs) {
            goto skip_optional_pos;
        }
    }
skip_optional_pos:
    if (!noptargs) {
        goto skip_optional_kwonly;
    }
    if (args[2]) {
        c = args[2];
        if (!--noptargs) {
            goto skip_optional_kwonly;
        }
    }
    d = args[3];
skip_optional_kwonly:
    return_value = test_keywords_opt_kwonly_impl(module, a, b, c, d);

exit:
    return return_value;
}

static PyObject *
test_keywords_opt_kwonly_impl(PyObject *module, PyObject *a, PyObject *b,
                              PyObject *c, PyObject *d)
/*[clinic end generated code: output=ede7e6e65106bf2b input=209387a4815e5082]*/


/*[clinic input]
test_keywords_kwonly_opt

    a: object
    *
    b: object = None
    c: object = None

[clinic start generated code]*/

PyDoc_STRVAR(test_keywords_kwonly_opt__doc__,
"test_keywords_kwonly_opt($module, /, a, *, b=None, c=None)\n"
"--\n"
"\n");

#define TEST_KEYWORDS_KWONLY_OPT_METHODDEF    \
    {"test_keywords_kwonly_opt", _PyCFunction_CAST(test_keywords_kwonly_opt), METH_FASTCALL|METH_KEYWORDS, test_keywords_kwonly_opt__doc__},

static PyObject *
test_keywords_kwonly_opt_impl(PyObject *module, PyObject *a, PyObject *b,
                              PyObject *c);

static PyObject *
test_keywords_kwonly_opt(PyObject *module, PyObject *const *args, Py_ssize_t nargs, PyObject *kwnames)
{
    PyObject *return_value = NULL;
    #if defined(Py_BUILD_CORE) && !defined(Py_BUILD_CORE_MODULE)

    #define NUM_KEYWORDS 3
    static struct {
        PyGC_Head _this_is_not_used;
        PyObject_VAR_HEAD
        PyObject *ob_item[NUM_KEYWORDS];
    } _kwtuple = {
        .ob_base = PyVarObject_HEAD_INIT(&PyTuple_Type, NUM_KEYWORDS)
        .ob_item = { &_Py_ID(a), &_Py_ID(b), &_Py_ID(c), },
    };
    #undef NUM_KEYWORDS
    #define KWTUPLE (&_kwtuple.ob_base.ob_base)

    #else  // !Py_BUILD_CORE
    #  define KWTUPLE NULL
    #endif  // !Py_BUILD_CORE

    static const char * const _keywords[] = {"a", "b", "c", NULL};
    static _PyArg_Parser _parser = {
        .keywords = _keywords,
        .fname = "test_keywords_kwonly_opt",
        .kwtuple = KWTUPLE,
    };
    #undef KWTUPLE
    PyObject *argsbuf[3];
    Py_ssize_t noptargs = nargs + (kwnames ? PyTuple_GET_SIZE(kwnames) : 0) - 1;
    PyObject *a;
    PyObject *b = Py_None;
    PyObject *c = Py_None;

    args = _PyArg_UnpackKeywords(args, nargs, NULL, kwnames, &_parser, 1, 1, 0, argsbuf);
    if (!args) {
        goto exit;
    }
    a = args[0];
    if (!noptargs) {
        goto skip_optional_kwonly;
    }
    if (args[1]) {
        b = args[1];
        if (!--noptargs) {
            goto skip_optional_kwonly;
        }
    }
    c = args[2];
skip_optional_kwonly:
    return_value = test_keywords_kwonly_opt_impl(module, a, b, c);

exit:
    return return_value;
}

static PyObject *
test_keywords_kwonly_opt_impl(PyObject *module, PyObject *a, PyObject *b,
                              PyObject *c)
/*[clinic end generated code: output=36d4df939a4c3eef input=18393cc64fa000f4]*/


/*[clinic input]
test_posonly_keywords

    a: object
    /
    b: object

[clinic start generated code]*/

PyDoc_STRVAR(test_posonly_keywords__doc__,
"test_posonly_keywords($module, a, /, b)\n"
"--\n"
"\n");

#define TEST_POSONLY_KEYWORDS_METHODDEF    \
    {"test_posonly_keywords", _PyCFunction_CAST(test_posonly_keywords), METH_FASTCALL|METH_KEYWORDS, test_posonly_keywords__doc__},

static PyObject *
test_posonly_keywords_impl(PyObject *module, PyObject *a, PyObject *b);

static PyObject *
test_posonly_keywords(PyObject *module, PyObject *const *args, Py_ssize_t nargs, PyObject *kwnames)
{
    PyObject *return_value = NULL;
    #if defined(Py_BUILD_CORE) && !defined(Py_BUILD_CORE_MODULE)

    #define NUM_KEYWORDS 1
    static struct {
        PyGC_Head _this_is_not_used;
        PyObject_VAR_HEAD
        PyObject *ob_item[NUM_KEYWORDS];
    } _kwtuple = {
        .ob_base = PyVarObject_HEAD_INIT(&PyTuple_Type, NUM_KEYWORDS)
        .ob_item = { &_Py_ID(b), },
    };
    #undef NUM_KEYWORDS
    #define KWTUPLE (&_kwtuple.ob_base.ob_base)

    #else  // !Py_BUILD_CORE
    #  define KWTUPLE NULL
    #endif  // !Py_BUILD_CORE

    static const char * const _keywords[] = {"", "b", NULL};
    static _PyArg_Parser _parser = {
        .keywords = _keywords,
        .fname = "test_posonly_keywords",
        .kwtuple = KWTUPLE,
    };
    #undef KWTUPLE
    PyObject *argsbuf[2];
    PyObject *a;
    PyObject *b;

    args = _PyArg_UnpackKeywords(args, nargs, NULL, kwnames, &_parser, 2, 2, 0, argsbuf);
    if (!args) {
        goto exit;
    }
    a = args[0];
    b = args[1];
    return_value = test_posonly_keywords_impl(module, a, b);

exit:
    return return_value;
}

static PyObject *
test_posonly_keywords_impl(PyObject *module, PyObject *a, PyObject *b)
/*[clinic end generated code: output=4835f4b6cf386c28 input=1767b0ebdf06060e]*/


/*[clinic input]
test_posonly_kwonly

    a: object
    /
    *
    c: object

[clinic start generated code]*/

PyDoc_STRVAR(test_posonly_kwonly__doc__,
"test_posonly_kwonly($module, a, /, *, c)\n"
"--\n"
"\n");

#define TEST_POSONLY_KWONLY_METHODDEF    \
    {"test_posonly_kwonly", _PyCFunction_CAST(test_posonly_kwonly), METH_FASTCALL|METH_KEYWORDS, test_posonly_kwonly__doc__},

static PyObject *
test_posonly_kwonly_impl(PyObject *module, PyObject *a, PyObject *c);

static PyObject *
test_posonly_kwonly(PyObject *module, PyObject *const *args, Py_ssize_t nargs, PyObject *kwnames)
{
    PyObject *return_value = NULL;
    #if defined(Py_BUILD_CORE) && !defined(Py_BUILD_CORE_MODULE)

    #define NUM_KEYWORDS 1
    static struct {
        PyGC_Head _this_is_not_used;
        PyObject_VAR_HEAD
        PyObject *ob_item[NUM_KEYWORDS];
    } _kwtuple = {
        .ob_base = PyVarObject_HEAD_INIT(&PyTuple_Type, NUM_KEYWORDS)
        .ob_item = { &_Py_ID(c), },
    };
    #undef NUM_KEYWORDS
    #define KWTUPLE (&_kwtuple.ob_base.ob_base)

    #else  // !Py_BUILD_CORE
    #  define KWTUPLE NULL
    #endif  // !Py_BUILD_CORE

    static const char * const _keywords[] = {"", "c", NULL};
    static _PyArg_Parser _parser = {
        .keywords = _keywords,
        .fname = "test_posonly_kwonly",
        .kwtuple = KWTUPLE,
    };
    #undef KWTUPLE
    PyObject *argsbuf[2];
    PyObject *a;
    PyObject *c;

    args = _PyArg_UnpackKeywords(args, nargs, NULL, kwnames, &_parser, 1, 1, 1, argsbuf);
    if (!args) {
        goto exit;
    }
    a = args[0];
    c = args[1];
    return_value = test_posonly_kwonly_impl(module, a, c);

exit:
    return return_value;
}

static PyObject *
test_posonly_kwonly_impl(PyObject *module, PyObject *a, PyObject *c)
/*[clinic end generated code: output=2570ea156a8d3cb5 input=9042f2818f664839]*/


/*[clinic input]
test_posonly_keywords_kwonly

    a: object
    /
    b: object
    *
    c: object

[clinic start generated code]*/

PyDoc_STRVAR(test_posonly_keywords_kwonly__doc__,
"test_posonly_keywords_kwonly($module, a, /, b, *, c)\n"
"--\n"
"\n");

#define TEST_POSONLY_KEYWORDS_KWONLY_METHODDEF    \
    {"test_posonly_keywords_kwonly", _PyCFunction_CAST(test_posonly_keywords_kwonly), METH_FASTCALL|METH_KEYWORDS, test_posonly_keywords_kwonly__doc__},

static PyObject *
test_posonly_keywords_kwonly_impl(PyObject *module, PyObject *a, PyObject *b,
                                  PyObject *c);

static PyObject *
test_posonly_keywords_kwonly(PyObject *module, PyObject *const *args, Py_ssize_t nargs, PyObject *kwnames)
{
    PyObject *return_value = NULL;
    #if defined(Py_BUILD_CORE) && !defined(Py_BUILD_CORE_MODULE)

    #define NUM_KEYWORDS 2
    static struct {
        PyGC_Head _this_is_not_used;
        PyObject_VAR_HEAD
        PyObject *ob_item[NUM_KEYWORDS];
    } _kwtuple = {
        .ob_base = PyVarObject_HEAD_INIT(&PyTuple_Type, NUM_KEYWORDS)
        .ob_item = { &_Py_ID(b), &_Py_ID(c), },
    };
    #undef NUM_KEYWORDS
    #define KWTUPLE (&_kwtuple.ob_base.ob_base)

    #else  // !Py_BUILD_CORE
    #  define KWTUPLE NULL
    #endif  // !Py_BUILD_CORE

    static const char * const _keywords[] = {"", "b", "c", NULL};
    static _PyArg_Parser _parser = {
        .keywords = _keywords,
        .fname = "test_posonly_keywords_kwonly",
        .kwtuple = KWTUPLE,
    };
    #undef KWTUPLE
    PyObject *argsbuf[3];
    PyObject *a;
    PyObject *b;
    PyObject *c;

    args = _PyArg_UnpackKeywords(args, nargs, NULL, kwnames, &_parser, 2, 2, 1, argsbuf);
    if (!args) {
        goto exit;
    }
    a = args[0];
    b = args[1];
    c = args[2];
    return_value = test_posonly_keywords_kwonly_impl(module, a, b, c);

exit:
    return return_value;
}

static PyObject *
test_posonly_keywords_kwonly_impl(PyObject *module, PyObject *a, PyObject *b,
                                  PyObject *c)
/*[clinic end generated code: output=aaa0e6b5ce02900d input=29546ebdca492fea]*/


/*[clinic input]
test_posonly_keywords_opt

    a: object
    /
    b: object
    c: object = None
    d: object = None

[clinic start generated code]*/

PyDoc_STRVAR(test_posonly_keywords_opt__doc__,
"test_posonly_keywords_opt($module, a, /, b, c=None, d=None)\n"
"--\n"
"\n");

#define TEST_POSONLY_KEYWORDS_OPT_METHODDEF    \
    {"test_posonly_keywords_opt", _PyCFunction_CAST(test_posonly_keywords_opt), METH_FASTCALL|METH_KEYWORDS, test_posonly_keywords_opt__doc__},

static PyObject *
test_posonly_keywords_opt_impl(PyObject *module, PyObject *a, PyObject *b,
                               PyObject *c, PyObject *d);

static PyObject *
test_posonly_keywords_opt(PyObject *module, PyObject *const *args, Py_ssize_t nargs, PyObject *kwnames)
{
    PyObject *return_value = NULL;
    #if defined(Py_BUILD_CORE) && !defined(Py_BUILD_CORE_MODULE)

    #define NUM_KEYWORDS 3
    static struct {
        PyGC_Head _this_is_not_used;
        PyObject_VAR_HEAD
        PyObject *ob_item[NUM_KEYWORDS];
    } _kwtuple = {
        .ob_base = PyVarObject_HEAD_INIT(&PyTuple_Type, NUM_KEYWORDS)
        .ob_item = { &_Py_ID(b), &_Py_ID(c), &_Py_ID(d), },
    };
    #undef NUM_KEYWORDS
    #define KWTUPLE (&_kwtuple.ob_base.ob_base)

    #else  // !Py_BUILD_CORE
    #  define KWTUPLE NULL
    #endif  // !Py_BUILD_CORE

    static const char * const _keywords[] = {"", "b", "c", "d", NULL};
    static _PyArg_Parser _parser = {
        .keywords = _keywords,
        .fname = "test_posonly_keywords_opt",
        .kwtuple = KWTUPLE,
    };
    #undef KWTUPLE
    PyObject *argsbuf[4];
    Py_ssize_t noptargs = nargs + (kwnames ? PyTuple_GET_SIZE(kwnames) : 0) - 2;
    PyObject *a;
    PyObject *b;
    PyObject *c = Py_None;
    PyObject *d = Py_None;

    args = _PyArg_UnpackKeywords(args, nargs, NULL, kwnames, &_parser, 2, 4, 0, argsbuf);
    if (!args) {
        goto exit;
    }
    a = args[0];
    b = args[1];
    if (!noptargs) {
        goto skip_optional_pos;
    }
    if (args[2]) {
        c = args[2];
        if (!--noptargs) {
            goto skip_optional_pos;
        }
    }
    d = args[3];
skip_optional_pos:
    return_value = test_posonly_keywords_opt_impl(module, a, b, c, d);

exit:
    return return_value;
}

static PyObject *
test_posonly_keywords_opt_impl(PyObject *module, PyObject *a, PyObject *b,
                               PyObject *c, PyObject *d)
/*[clinic end generated code: output=1d9f2d8420d0a85f input=cdf5a9625e554e9b]*/


/*[clinic input]
test_posonly_keywords_opt2

    a: object
    /
    b: object = None
    c: object = None

[clinic start generated code]*/

PyDoc_STRVAR(test_posonly_keywords_opt2__doc__,
"test_posonly_keywords_opt2($module, a, /, b=None, c=None)\n"
"--\n"
"\n");

#define TEST_POSONLY_KEYWORDS_OPT2_METHODDEF    \
    {"test_posonly_keywords_opt2", _PyCFunction_CAST(test_posonly_keywords_opt2), METH_FASTCALL|METH_KEYWORDS, test_posonly_keywords_opt2__doc__},

static PyObject *
test_posonly_keywords_opt2_impl(PyObject *module, PyObject *a, PyObject *b,
                                PyObject *c);

static PyObject *
test_posonly_keywords_opt2(PyObject *module, PyObject *const *args, Py_ssize_t nargs, PyObject *kwnames)
{
    PyObject *return_value = NULL;
    #if defined(Py_BUILD_CORE) && !defined(Py_BUILD_CORE_MODULE)

    #define NUM_KEYWORDS 2
    static struct {
        PyGC_Head _this_is_not_used;
        PyObject_VAR_HEAD
        PyObject *ob_item[NUM_KEYWORDS];
    } _kwtuple = {
        .ob_base = PyVarObject_HEAD_INIT(&PyTuple_Type, NUM_KEYWORDS)
        .ob_item = { &_Py_ID(b), &_Py_ID(c), },
    };
    #undef NUM_KEYWORDS
    #define KWTUPLE (&_kwtuple.ob_base.ob_base)

    #else  // !Py_BUILD_CORE
    #  define KWTUPLE NULL
    #endif  // !Py_BUILD_CORE

    static const char * const _keywords[] = {"", "b", "c", NULL};
    static _PyArg_Parser _parser = {
        .keywords = _keywords,
        .fname = "test_posonly_keywords_opt2",
        .kwtuple = KWTUPLE,
    };
    #undef KWTUPLE
    PyObject *argsbuf[3];
    Py_ssize_t noptargs = nargs + (kwnames ? PyTuple_GET_SIZE(kwnames) : 0) - 1;
    PyObject *a;
    PyObject *b = Py_None;
    PyObject *c = Py_None;

    args = _PyArg_UnpackKeywords(args, nargs, NULL, kwnames, &_parser, 1, 3, 0, argsbuf);
    if (!args) {
        goto exit;
    }
    a = args[0];
    if (!noptargs) {
        goto skip_optional_pos;
    }
    if (args[1]) {
        b = args[1];
        if (!--noptargs) {
            goto skip_optional_pos;
        }
    }
    c = args[2];
skip_optional_pos:
    return_value = test_posonly_keywords_opt2_impl(module, a, b, c);

exit:
    return return_value;
}

static PyObject *
test_posonly_keywords_opt2_impl(PyObject *module, PyObject *a, PyObject *b,
                                PyObject *c)
/*[clinic end generated code: output=a83caa0505b296cf input=1581299d21d16f14]*/


/*[clinic input]
test_posonly_opt_keywords_opt

    a: object
    b: object = None
    /
    c: object = None
    d: object = None

[clinic start generated code]*/

PyDoc_STRVAR(test_posonly_opt_keywords_opt__doc__,
"test_posonly_opt_keywords_opt($module, a, b=None, /, c=None, d=None)\n"
"--\n"
"\n");

#define TEST_POSONLY_OPT_KEYWORDS_OPT_METHODDEF    \
    {"test_posonly_opt_keywords_opt", _PyCFunction_CAST(test_posonly_opt_keywords_opt), METH_FASTCALL|METH_KEYWORDS, test_posonly_opt_keywords_opt__doc__},

static PyObject *
test_posonly_opt_keywords_opt_impl(PyObject *module, PyObject *a,
                                   PyObject *b, PyObject *c, PyObject *d);

static PyObject *
test_posonly_opt_keywords_opt(PyObject *module, PyObject *const *args, Py_ssize_t nargs, PyObject *kwnames)
{
    PyObject *return_value = NULL;
    #if defined(Py_BUILD_CORE) && !defined(Py_BUILD_CORE_MODULE)

    #define NUM_KEYWORDS 2
    static struct {
        PyGC_Head _this_is_not_used;
        PyObject_VAR_HEAD
        PyObject *ob_item[NUM_KEYWORDS];
    } _kwtuple = {
        .ob_base = PyVarObject_HEAD_INIT(&PyTuple_Type, NUM_KEYWORDS)
        .ob_item = { &_Py_ID(c), &_Py_ID(d), },
    };
    #undef NUM_KEYWORDS
    #define KWTUPLE (&_kwtuple.ob_base.ob_base)

    #else  // !Py_BUILD_CORE
    #  define KWTUPLE NULL
    #endif  // !Py_BUILD_CORE

    static const char * const _keywords[] = {"", "", "c", "d", NULL};
    static _PyArg_Parser _parser = {
        .keywords = _keywords,
        .fname = "test_posonly_opt_keywords_opt",
        .kwtuple = KWTUPLE,
    };
    #undef KWTUPLE
    PyObject *argsbuf[4];
    Py_ssize_t noptargs = nargs + (kwnames ? PyTuple_GET_SIZE(kwnames) : 0) - 1;
    PyObject *a;
    PyObject *b = Py_None;
    PyObject *c = Py_None;
    PyObject *d = Py_None;

    args = _PyArg_UnpackKeywords(args, nargs, NULL, kwnames, &_parser, 1, 4, 0, argsbuf);
    if (!args) {
        goto exit;
    }
    a = args[0];
    if (nargs < 2) {
        goto skip_optional_posonly;
    }
    noptargs--;
    b = args[1];
skip_optional_posonly:
    if (!noptargs) {
        goto skip_optional_pos;
    }
    if (args[2]) {
        c = args[2];
        if (!--noptargs) {
            goto skip_optional_pos;
        }
    }
    d = args[3];
skip_optional_pos:
    return_value = test_posonly_opt_keywords_opt_impl(module, a, b, c, d);

exit:
    return return_value;
}

static PyObject *
test_posonly_opt_keywords_opt_impl(PyObject *module, PyObject *a,
                                   PyObject *b, PyObject *c, PyObject *d)
/*[clinic end generated code: output=0b24fba3dc04d26b input=408798ec3d42949f]*/


/*[clinic input]
test_posonly_kwonly_opt

    a: object
    /
    *
    b: object
    c: object = None
    d: object = None

[clinic start generated code]*/

PyDoc_STRVAR(test_posonly_kwonly_opt__doc__,
"test_posonly_kwonly_opt($module, a, /, *, b, c=None, d=None)\n"
"--\n"
"\n");

#define TEST_POSONLY_KWONLY_OPT_METHODDEF    \
    {"test_posonly_kwonly_opt", _PyCFunction_CAST(test_posonly_kwonly_opt), METH_FASTCALL|METH_KEYWORDS, test_posonly_kwonly_opt__doc__},

static PyObject *
test_posonly_kwonly_opt_impl(PyObject *module, PyObject *a, PyObject *b,
                             PyObject *c, PyObject *d);

static PyObject *
test_posonly_kwonly_opt(PyObject *module, PyObject *const *args, Py_ssize_t nargs, PyObject *kwnames)
{
    PyObject *return_value = NULL;
    #if defined(Py_BUILD_CORE) && !defined(Py_BUILD_CORE_MODULE)

    #define NUM_KEYWORDS 3
    static struct {
        PyGC_Head _this_is_not_used;
        PyObject_VAR_HEAD
        PyObject *ob_item[NUM_KEYWORDS];
    } _kwtuple = {
        .ob_base = PyVarObject_HEAD_INIT(&PyTuple_Type, NUM_KEYWORDS)
        .ob_item = { &_Py_ID(b), &_Py_ID(c), &_Py_ID(d), },
    };
    #undef NUM_KEYWORDS
    #define KWTUPLE (&_kwtuple.ob_base.ob_base)

    #else  // !Py_BUILD_CORE
    #  define KWTUPLE NULL
    #endif  // !Py_BUILD_CORE

    static const char * const _keywords[] = {"", "b", "c", "d", NULL};
    static _PyArg_Parser _parser = {
        .keywords = _keywords,
        .fname = "test_posonly_kwonly_opt",
        .kwtuple = KWTUPLE,
    };
    #undef KWTUPLE
    PyObject *argsbuf[4];
    Py_ssize_t noptargs = nargs + (kwnames ? PyTuple_GET_SIZE(kwnames) : 0) - 2;
    PyObject *a;
    PyObject *b;
    PyObject *c = Py_None;
    PyObject *d = Py_None;

    args = _PyArg_UnpackKeywords(args, nargs, NULL, kwnames, &_parser, 1, 1, 1, argsbuf);
    if (!args) {
        goto exit;
    }
    a = args[0];
    b = args[1];
    if (!noptargs) {
        goto skip_optional_kwonly;
    }
    if (args[2]) {
        c = args[2];
        if (!--noptargs) {
            goto skip_optional_kwonly;
        }
    }
    d = args[3];
skip_optional_kwonly:
    return_value = test_posonly_kwonly_opt_impl(module, a, b, c, d);

exit:
    return return_value;
}

static PyObject *
test_posonly_kwonly_opt_impl(PyObject *module, PyObject *a, PyObject *b,
                             PyObject *c, PyObject *d)
/*[clinic end generated code: output=592b217bca2f7bcc input=8d8e5643bbbc2309]*/


/*[clinic input]
test_posonly_kwonly_opt2

    a: object
    /
    *
    b: object = None
    c: object = None

[clinic start generated code]*/

PyDoc_STRVAR(test_posonly_kwonly_opt2__doc__,
"test_posonly_kwonly_opt2($module, a, /, *, b=None, c=None)\n"
"--\n"
"\n");

#define TEST_POSONLY_KWONLY_OPT2_METHODDEF    \
    {"test_posonly_kwonly_opt2", _PyCFunction_CAST(test_posonly_kwonly_opt2), METH_FASTCALL|METH_KEYWORDS, test_posonly_kwonly_opt2__doc__},

static PyObject *
test_posonly_kwonly_opt2_impl(PyObject *module, PyObject *a, PyObject *b,
                              PyObject *c);

static PyObject *
test_posonly_kwonly_opt2(PyObject *module, PyObject *const *args, Py_ssize_t nargs, PyObject *kwnames)
{
    PyObject *return_value = NULL;
    #if defined(Py_BUILD_CORE) && !defined(Py_BUILD_CORE_MODULE)

    #define NUM_KEYWORDS 2
    static struct {
        PyGC_Head _this_is_not_used;
        PyObject_VAR_HEAD
        PyObject *ob_item[NUM_KEYWORDS];
    } _kwtuple = {
        .ob_base = PyVarObject_HEAD_INIT(&PyTuple_Type, NUM_KEYWORDS)
        .ob_item = { &_Py_ID(b), &_Py_ID(c), },
    };
    #undef NUM_KEYWORDS
    #define KWTUPLE (&_kwtuple.ob_base.ob_base)

    #else  // !Py_BUILD_CORE
    #  define KWTUPLE NULL
    #endif  // !Py_BUILD_CORE

    static const char * const _keywords[] = {"", "b", "c", NULL};
    static _PyArg_Parser _parser = {
        .keywords = _keywords,
        .fname = "test_posonly_kwonly_opt2",
        .kwtuple = KWTUPLE,
    };
    #undef KWTUPLE
    PyObject *argsbuf[3];
    Py_ssize_t noptargs = nargs + (kwnames ? PyTuple_GET_SIZE(kwnames) : 0) - 1;
    PyObject *a;
    PyObject *b = Py_None;
    PyObject *c = Py_None;

    args = _PyArg_UnpackKeywords(args, nargs, NULL, kwnames, &_parser, 1, 1, 0, argsbuf);
    if (!args) {
        goto exit;
    }
    a = args[0];
    if (!noptargs) {
        goto skip_optional_kwonly;
    }
    if (args[1]) {
        b = args[1];
        if (!--noptargs) {
            goto skip_optional_kwonly;
        }
    }
    c = args[2];
skip_optional_kwonly:
    return_value = test_posonly_kwonly_opt2_impl(module, a, b, c);

exit:
    return return_value;
}

static PyObject *
test_posonly_kwonly_opt2_impl(PyObject *module, PyObject *a, PyObject *b,
                              PyObject *c)
/*[clinic end generated code: output=b8b00420826bc11f input=f7e5eed94f75fff0]*/


/*[clinic input]
test_posonly_opt_kwonly_opt

    a: object
    b: object = None
    /
    *
    c: object = None
    d: object = None

[clinic start generated code]*/

PyDoc_STRVAR(test_posonly_opt_kwonly_opt__doc__,
"test_posonly_opt_kwonly_opt($module, a, b=None, /, *, c=None, d=None)\n"
"--\n"
"\n");

#define TEST_POSONLY_OPT_KWONLY_OPT_METHODDEF    \
    {"test_posonly_opt_kwonly_opt", _PyCFunction_CAST(test_posonly_opt_kwonly_opt), METH_FASTCALL|METH_KEYWORDS, test_posonly_opt_kwonly_opt__doc__},

static PyObject *
test_posonly_opt_kwonly_opt_impl(PyObject *module, PyObject *a, PyObject *b,
                                 PyObject *c, PyObject *d);

static PyObject *
test_posonly_opt_kwonly_opt(PyObject *module, PyObject *const *args, Py_ssize_t nargs, PyObject *kwnames)
{
    PyObject *return_value = NULL;
    #if defined(Py_BUILD_CORE) && !defined(Py_BUILD_CORE_MODULE)

    #define NUM_KEYWORDS 2
    static struct {
        PyGC_Head _this_is_not_used;
        PyObject_VAR_HEAD
        PyObject *ob_item[NUM_KEYWORDS];
    } _kwtuple = {
        .ob_base = PyVarObject_HEAD_INIT(&PyTuple_Type, NUM_KEYWORDS)
        .ob_item = { &_Py_ID(c), &_Py_ID(d), },
    };
    #undef NUM_KEYWORDS
    #define KWTUPLE (&_kwtuple.ob_base.ob_base)

    #else  // !Py_BUILD_CORE
    #  define KWTUPLE NULL
    #endif  // !Py_BUILD_CORE

    static const char * const _keywords[] = {"", "", "c", "d", NULL};
    static _PyArg_Parser _parser = {
        .keywords = _keywords,
        .fname = "test_posonly_opt_kwonly_opt",
        .kwtuple = KWTUPLE,
    };
    #undef KWTUPLE
    PyObject *argsbuf[4];
    Py_ssize_t noptargs = nargs + (kwnames ? PyTuple_GET_SIZE(kwnames) : 0) - 1;
    PyObject *a;
    PyObject *b = Py_None;
    PyObject *c = Py_None;
    PyObject *d = Py_None;

    args = _PyArg_UnpackKeywords(args, nargs, NULL, kwnames, &_parser, 1, 2, 0, argsbuf);
    if (!args) {
        goto exit;
    }
    a = args[0];
    if (nargs < 2) {
        goto skip_optional_posonly;
    }
    noptargs--;
    b = args[1];
skip_optional_posonly:
    if (!noptargs) {
        goto skip_optional_kwonly;
    }
    if (args[2]) {
        c = args[2];
        if (!--noptargs) {
            goto skip_optional_kwonly;
        }
    }
    d = args[3];
skip_optional_kwonly:
    return_value = test_posonly_opt_kwonly_opt_impl(module, a, b, c, d);

exit:
    return return_value;
}

static PyObject *
test_posonly_opt_kwonly_opt_impl(PyObject *module, PyObject *a, PyObject *b,
                                 PyObject *c, PyObject *d)
/*[clinic end generated code: output=3b9ee879ebee285a input=1e557dc979d120fd]*/


/*[clinic input]
test_posonly_keywords_kwonly_opt

    a: object
    /
    b: object
    *
    c: object
    d: object = None
    e: object = None

[clinic start generated code]*/

PyDoc_STRVAR(test_posonly_keywords_kwonly_opt__doc__,
"test_posonly_keywords_kwonly_opt($module, a, /, b, *, c, d=None, e=None)\n"
"--\n"
"\n");

#define TEST_POSONLY_KEYWORDS_KWONLY_OPT_METHODDEF    \
    {"test_posonly_keywords_kwonly_opt", _PyCFunction_CAST(test_posonly_keywords_kwonly_opt), METH_FASTCALL|METH_KEYWORDS, test_posonly_keywords_kwonly_opt__doc__},

static PyObject *
test_posonly_keywords_kwonly_opt_impl(PyObject *module, PyObject *a,
                                      PyObject *b, PyObject *c, PyObject *d,
                                      PyObject *e);

static PyObject *
test_posonly_keywords_kwonly_opt(PyObject *module, PyObject *const *args, Py_ssize_t nargs, PyObject *kwnames)
{
    PyObject *return_value = NULL;
    #if defined(Py_BUILD_CORE) && !defined(Py_BUILD_CORE_MODULE)

    #define NUM_KEYWORDS 4
    static struct {
        PyGC_Head _this_is_not_used;
        PyObject_VAR_HEAD
        PyObject *ob_item[NUM_KEYWORDS];
    } _kwtuple = {
        .ob_base = PyVarObject_HEAD_INIT(&PyTuple_Type, NUM_KEYWORDS)
        .ob_item = { &_Py_ID(b), &_Py_ID(c), &_Py_ID(d), &_Py_ID(e), },
    };
    #undef NUM_KEYWORDS
    #define KWTUPLE (&_kwtuple.ob_base.ob_base)

    #else  // !Py_BUILD_CORE
    #  define KWTUPLE NULL
    #endif  // !Py_BUILD_CORE

    static const char * const _keywords[] = {"", "b", "c", "d", "e", NULL};
    static _PyArg_Parser _parser = {
        .keywords = _keywords,
        .fname = "test_posonly_keywords_kwonly_opt",
        .kwtuple = KWTUPLE,
    };
    #undef KWTUPLE
    PyObject *argsbuf[5];
    Py_ssize_t noptargs = nargs + (kwnames ? PyTuple_GET_SIZE(kwnames) : 0) - 3;
    PyObject *a;
    PyObject *b;
    PyObject *c;
    PyObject *d = Py_None;
    PyObject *e = Py_None;

    args = _PyArg_UnpackKeywords(args, nargs, NULL, kwnames, &_parser, 2, 2, 1, argsbuf);
    if (!args) {
        goto exit;
    }
    a = args[0];
    b = args[1];
    c = args[2];
    if (!noptargs) {
        goto skip_optional_kwonly;
    }
    if (args[3]) {
        d = args[3];
        if (!--noptargs) {
            goto skip_optional_kwonly;
        }
    }
    e = args[4];
skip_optional_kwonly:
    return_value = test_posonly_keywords_kwonly_opt_impl(module, a, b, c, d, e);

exit:
    return return_value;
}

static PyObject *
test_posonly_keywords_kwonly_opt_impl(PyObject *module, PyObject *a,
                                      PyObject *b, PyObject *c, PyObject *d,
                                      PyObject *e)
/*[clinic end generated code: output=d380f84f81cc0e45 input=c3884a4f956fdc89]*/


/*[clinic input]
test_posonly_keywords_kwonly_opt2

    a: object
    /
    b: object
    *
    c: object = None
    d: object = None

[clinic start generated code]*/

PyDoc_STRVAR(test_posonly_keywords_kwonly_opt2__doc__,
"test_posonly_keywords_kwonly_opt2($module, a, /, b, *, c=None, d=None)\n"
"--\n"
"\n");

#define TEST_POSONLY_KEYWORDS_KWONLY_OPT2_METHODDEF    \
    {"test_posonly_keywords_kwonly_opt2", _PyCFunction_CAST(test_posonly_keywords_kwonly_opt2), METH_FASTCALL|METH_KEYWORDS, test_posonly_keywords_kwonly_opt2__doc__},

static PyObject *
test_posonly_keywords_kwonly_opt2_impl(PyObject *module, PyObject *a,
                                       PyObject *b, PyObject *c, PyObject *d);

static PyObject *
test_posonly_keywords_kwonly_opt2(PyObject *module, PyObject *const *args, Py_ssize_t nargs, PyObject *kwnames)
{
    PyObject *return_value = NULL;
    #if defined(Py_BUILD_CORE) && !defined(Py_BUILD_CORE_MODULE)

    #define NUM_KEYWORDS 3
    static struct {
        PyGC_Head _this_is_not_used;
        PyObject_VAR_HEAD
        PyObject *ob_item[NUM_KEYWORDS];
    } _kwtuple = {
        .ob_base = PyVarObject_HEAD_INIT(&PyTuple_Type, NUM_KEYWORDS)
        .ob_item = { &_Py_ID(b), &_Py_ID(c), &_Py_ID(d), },
    };
    #undef NUM_KEYWORDS
    #define KWTUPLE (&_kwtuple.ob_base.ob_base)

    #else  // !Py_BUILD_CORE
    #  define KWTUPLE NULL
    #endif  // !Py_BUILD_CORE

    static const char * const _keywords[] = {"", "b", "c", "d", NULL};
    static _PyArg_Parser _parser = {
        .keywords = _keywords,
        .fname = "test_posonly_keywords_kwonly_opt2",
        .kwtuple = KWTUPLE,
    };
    #undef KWTUPLE
    PyObject *argsbuf[4];
    Py_ssize_t noptargs = nargs + (kwnames ? PyTuple_GET_SIZE(kwnames) : 0) - 2;
    PyObject *a;
    PyObject *b;
    PyObject *c = Py_None;
    PyObject *d = Py_None;

    args = _PyArg_UnpackKeywords(args, nargs, NULL, kwnames, &_parser, 2, 2, 0, argsbuf);
    if (!args) {
        goto exit;
    }
    a = args[0];
    b = args[1];
    if (!noptargs) {
        goto skip_optional_kwonly;
    }
    if (args[2]) {
        c = args[2];
        if (!--noptargs) {
            goto skip_optional_kwonly;
        }
    }
    d = args[3];
skip_optional_kwonly:
    return_value = test_posonly_keywords_kwonly_opt2_impl(module, a, b, c, d);

exit:
    return return_value;
}

static PyObject *
test_posonly_keywords_kwonly_opt2_impl(PyObject *module, PyObject *a,
                                       PyObject *b, PyObject *c, PyObject *d)
/*[clinic end generated code: output=ee629e962cb06992 input=68d01d7c0f6dafb0]*/


/*[clinic input]
test_posonly_keywords_opt_kwonly_opt

    a: object
    /
    b: object
    c: object = None
    *
    d: object = None
    e: object = None

[clinic start generated code]*/

PyDoc_STRVAR(test_posonly_keywords_opt_kwonly_opt__doc__,
"test_posonly_keywords_opt_kwonly_opt($module, a, /, b, c=None, *,\n"
"                                     d=None, e=None)\n"
"--\n"
"\n");

#define TEST_POSONLY_KEYWORDS_OPT_KWONLY_OPT_METHODDEF    \
    {"test_posonly_keywords_opt_kwonly_opt", _PyCFunction_CAST(test_posonly_keywords_opt_kwonly_opt), METH_FASTCALL|METH_KEYWORDS, test_posonly_keywords_opt_kwonly_opt__doc__},

static PyObject *
test_posonly_keywords_opt_kwonly_opt_impl(PyObject *module, PyObject *a,
                                          PyObject *b, PyObject *c,
                                          PyObject *d, PyObject *e);

static PyObject *
test_posonly_keywords_opt_kwonly_opt(PyObject *module, PyObject *const *args, Py_ssize_t nargs, PyObject *kwnames)
{
    PyObject *return_value = NULL;
    #if defined(Py_BUILD_CORE) && !defined(Py_BUILD_CORE_MODULE)

    #define NUM_KEYWORDS 4
    static struct {
        PyGC_Head _this_is_not_used;
        PyObject_VAR_HEAD
        PyObject *ob_item[NUM_KEYWORDS];
    } _kwtuple = {
        .ob_base = PyVarObject_HEAD_INIT(&PyTuple_Type, NUM_KEYWORDS)
        .ob_item = { &_Py_ID(b), &_Py_ID(c), &_Py_ID(d), &_Py_ID(e), },
    };
    #undef NUM_KEYWORDS
    #define KWTUPLE (&_kwtuple.ob_base.ob_base)

    #else  // !Py_BUILD_CORE
    #  define KWTUPLE NULL
    #endif  // !Py_BUILD_CORE

    static const char * const _keywords[] = {"", "b", "c", "d", "e", NULL};
    static _PyArg_Parser _parser = {
        .keywords = _keywords,
        .fname = "test_posonly_keywords_opt_kwonly_opt",
        .kwtuple = KWTUPLE,
    };
    #undef KWTUPLE
    PyObject *argsbuf[5];
    Py_ssize_t noptargs = nargs + (kwnames ? PyTuple_GET_SIZE(kwnames) : 0) - 2;
    PyObject *a;
    PyObject *b;
    PyObject *c = Py_None;
    PyObject *d = Py_None;
    PyObject *e = Py_None;

    args = _PyArg_UnpackKeywords(args, nargs, NULL, kwnames, &_parser, 2, 3, 0, argsbuf);
    if (!args) {
        goto exit;
    }
    a = args[0];
    b = args[1];
    if (!noptargs) {
        goto skip_optional_pos;
    }
    if (args[2]) {
        c = args[2];
        if (!--noptargs) {
            goto skip_optional_pos;
        }
    }
skip_optional_pos:
    if (!noptargs) {
        goto skip_optional_kwonly;
    }
    if (args[3]) {
        d = args[3];
        if (!--noptargs) {
            goto skip_optional_kwonly;
        }
    }
    e = args[4];
skip_optional_kwonly:
    return_value = test_posonly_keywords_opt_kwonly_opt_impl(module, a, b, c, d, e);

exit:
    return return_value;
}

static PyObject *
test_posonly_keywords_opt_kwonly_opt_impl(PyObject *module, PyObject *a,
                                          PyObject *b, PyObject *c,
                                          PyObject *d, PyObject *e)
/*[clinic end generated code: output=a2721babb42ecfd1 input=d0883d45876f186c]*/


/*[clinic input]
test_posonly_keywords_opt2_kwonly_opt

    a: object
    /
    b: object = None
    c: object = None
    *
    d: object = None
    e: object = None

[clinic start generated code]*/

PyDoc_STRVAR(test_posonly_keywords_opt2_kwonly_opt__doc__,
"test_posonly_keywords_opt2_kwonly_opt($module, a, /, b=None, c=None, *,\n"
"                                      d=None, e=None)\n"
"--\n"
"\n");

#define TEST_POSONLY_KEYWORDS_OPT2_KWONLY_OPT_METHODDEF    \
    {"test_posonly_keywords_opt2_kwonly_opt", _PyCFunction_CAST(test_posonly_keywords_opt2_kwonly_opt), METH_FASTCALL|METH_KEYWORDS, test_posonly_keywords_opt2_kwonly_opt__doc__},

static PyObject *
test_posonly_keywords_opt2_kwonly_opt_impl(PyObject *module, PyObject *a,
                                           PyObject *b, PyObject *c,
                                           PyObject *d, PyObject *e);

static PyObject *
test_posonly_keywords_opt2_kwonly_opt(PyObject *module, PyObject *const *args, Py_ssize_t nargs, PyObject *kwnames)
{
    PyObject *return_value = NULL;
    #if defined(Py_BUILD_CORE) && !defined(Py_BUILD_CORE_MODULE)

    #define NUM_KEYWORDS 4
    static struct {
        PyGC_Head _this_is_not_used;
        PyObject_VAR_HEAD
        PyObject *ob_item[NUM_KEYWORDS];
    } _kwtuple = {
        .ob_base = PyVarObject_HEAD_INIT(&PyTuple_Type, NUM_KEYWORDS)
        .ob_item = { &_Py_ID(b), &_Py_ID(c), &_Py_ID(d), &_Py_ID(e), },
    };
    #undef NUM_KEYWORDS
    #define KWTUPLE (&_kwtuple.ob_base.ob_base)

    #else  // !Py_BUILD_CORE
    #  define KWTUPLE NULL
    #endif  // !Py_BUILD_CORE

    static const char * const _keywords[] = {"", "b", "c", "d", "e", NULL};
    static _PyArg_Parser _parser = {
        .keywords = _keywords,
        .fname = "test_posonly_keywords_opt2_kwonly_opt",
        .kwtuple = KWTUPLE,
    };
    #undef KWTUPLE
    PyObject *argsbuf[5];
    Py_ssize_t noptargs = nargs + (kwnames ? PyTuple_GET_SIZE(kwnames) : 0) - 1;
    PyObject *a;
    PyObject *b = Py_None;
    PyObject *c = Py_None;
    PyObject *d = Py_None;
    PyObject *e = Py_None;

    args = _PyArg_UnpackKeywords(args, nargs, NULL, kwnames, &_parser, 1, 3, 0, argsbuf);
    if (!args) {
        goto exit;
    }
    a = args[0];
    if (!noptargs) {
        goto skip_optional_pos;
    }
    if (args[1]) {
        b = args[1];
        if (!--noptargs) {
            goto skip_optional_pos;
        }
    }
    if (args[2]) {
        c = args[2];
        if (!--noptargs) {
            goto skip_optional_pos;
        }
    }
skip_optional_pos:
    if (!noptargs) {
        goto skip_optional_kwonly;
    }
    if (args[3]) {
        d = args[3];
        if (!--noptargs) {
            goto skip_optional_kwonly;
        }
    }
    e = args[4];
skip_optional_kwonly:
    return_value = test_posonly_keywords_opt2_kwonly_opt_impl(module, a, b, c, d, e);

exit:
    return return_value;
}

static PyObject *
test_posonly_keywords_opt2_kwonly_opt_impl(PyObject *module, PyObject *a,
                                           PyObject *b, PyObject *c,
                                           PyObject *d, PyObject *e)
/*[clinic end generated code: output=0626203eedb6e7e8 input=c95e2e1ec93035ad]*/


/*[clinic input]
test_posonly_opt_keywords_opt_kwonly_opt

    a: object
    b: object = None
    /
    c: object = None
    d: object = None
    *
    e: object = None
    f: object = None

[clinic start generated code]*/

PyDoc_STRVAR(test_posonly_opt_keywords_opt_kwonly_opt__doc__,
"test_posonly_opt_keywords_opt_kwonly_opt($module, a, b=None, /, c=None,\n"
"                                         d=None, *, e=None, f=None)\n"
"--\n"
"\n");

#define TEST_POSONLY_OPT_KEYWORDS_OPT_KWONLY_OPT_METHODDEF    \
    {"test_posonly_opt_keywords_opt_kwonly_opt", _PyCFunction_CAST(test_posonly_opt_keywords_opt_kwonly_opt), METH_FASTCALL|METH_KEYWORDS, test_posonly_opt_keywords_opt_kwonly_opt__doc__},

static PyObject *
test_posonly_opt_keywords_opt_kwonly_opt_impl(PyObject *module, PyObject *a,
                                              PyObject *b, PyObject *c,
                                              PyObject *d, PyObject *e,
                                              PyObject *f);

static PyObject *
test_posonly_opt_keywords_opt_kwonly_opt(PyObject *module, PyObject *const *args, Py_ssize_t nargs, PyObject *kwnames)
{
    PyObject *return_value = NULL;
    #if defined(Py_BUILD_CORE) && !defined(Py_BUILD_CORE_MODULE)

    #define NUM_KEYWORDS 4
    static struct {
        PyGC_Head _this_is_not_used;
        PyObject_VAR_HEAD
        PyObject *ob_item[NUM_KEYWORDS];
    } _kwtuple = {
        .ob_base = PyVarObject_HEAD_INIT(&PyTuple_Type, NUM_KEYWORDS)
        .ob_item = { &_Py_ID(c), &_Py_ID(d), &_Py_ID(e), &_Py_ID(f), },
    };
    #undef NUM_KEYWORDS
    #define KWTUPLE (&_kwtuple.ob_base.ob_base)

    #else  // !Py_BUILD_CORE
    #  define KWTUPLE NULL
    #endif  // !Py_BUILD_CORE

    static const char * const _keywords[] = {"", "", "c", "d", "e", "f", NULL};
    static _PyArg_Parser _parser = {
        .keywords = _keywords,
        .fname = "test_posonly_opt_keywords_opt_kwonly_opt",
        .kwtuple = KWTUPLE,
    };
    #undef KWTUPLE
    PyObject *argsbuf[6];
    Py_ssize_t noptargs = nargs + (kwnames ? PyTuple_GET_SIZE(kwnames) : 0) - 1;
    PyObject *a;
    PyObject *b = Py_None;
    PyObject *c = Py_None;
    PyObject *d = Py_None;
    PyObject *e = Py_None;
    PyObject *f = Py_None;

    args = _PyArg_UnpackKeywords(args, nargs, NULL, kwnames, &_parser, 1, 4, 0, argsbuf);
    if (!args) {
        goto exit;
    }
    a = args[0];
    if (nargs < 2) {
        goto skip_optional_posonly;
    }
    noptargs--;
    b = args[1];
skip_optional_posonly:
    if (!noptargs) {
        goto skip_optional_pos;
    }
    if (args[2]) {
        c = args[2];
        if (!--noptargs) {
            goto skip_optional_pos;
        }
    }
    if (args[3]) {
        d = args[3];
        if (!--noptargs) {
            goto skip_optional_pos;
        }
    }
skip_optional_pos:
    if (!noptargs) {
        goto skip_optional_kwonly;
    }
    if (args[4]) {
        e = args[4];
        if (!--noptargs) {
            goto skip_optional_kwonly;
        }
    }
    f = args[5];
skip_optional_kwonly:
    return_value = test_posonly_opt_keywords_opt_kwonly_opt_impl(module, a, b, c, d, e, f);

exit:
    return return_value;
}

static PyObject *
test_posonly_opt_keywords_opt_kwonly_opt_impl(PyObject *module, PyObject *a,
                                              PyObject *b, PyObject *c,
                                              PyObject *d, PyObject *e,
                                              PyObject *f)
/*[clinic end generated code: output=07d8acc04558a5a0 input=9914857713c5bbf8]*/

/*[clinic input]
test_keyword_only_parameter


    *
    co_lnotab: PyBytesObject(c_default="(PyBytesObject *)self->co_lnotab") = None

[clinic start generated code]*/

PyDoc_STRVAR(test_keyword_only_parameter__doc__,
"test_keyword_only_parameter($module, /, *, co_lnotab=None)\n"
"--\n"
"\n");

#define TEST_KEYWORD_ONLY_PARAMETER_METHODDEF    \
    {"test_keyword_only_parameter", _PyCFunction_CAST(test_keyword_only_parameter), METH_FASTCALL|METH_KEYWORDS, test_keyword_only_parameter__doc__},

static PyObject *
test_keyword_only_parameter_impl(PyObject *module, PyBytesObject *co_lnotab);

static PyObject *
test_keyword_only_parameter(PyObject *module, PyObject *const *args, Py_ssize_t nargs, PyObject *kwnames)
{
    PyObject *return_value = NULL;
    #if defined(Py_BUILD_CORE) && !defined(Py_BUILD_CORE_MODULE)

    #define NUM_KEYWORDS 1
    static struct {
        PyGC_Head _this_is_not_used;
        PyObject_VAR_HEAD
        PyObject *ob_item[NUM_KEYWORDS];
    } _kwtuple = {
        .ob_base = PyVarObject_HEAD_INIT(&PyTuple_Type, NUM_KEYWORDS)
        .ob_item = { &_Py_ID(co_lnotab), },
    };
    #undef NUM_KEYWORDS
    #define KWTUPLE (&_kwtuple.ob_base.ob_base)

    #else  // !Py_BUILD_CORE
    #  define KWTUPLE NULL
    #endif  // !Py_BUILD_CORE

    static const char * const _keywords[] = {"co_lnotab", NULL};
    static _PyArg_Parser _parser = {
        .keywords = _keywords,
        .fname = "test_keyword_only_parameter",
        .kwtuple = KWTUPLE,
    };
    #undef KWTUPLE
    PyObject *argsbuf[1];
    Py_ssize_t noptargs = nargs + (kwnames ? PyTuple_GET_SIZE(kwnames) : 0) - 0;
    PyBytesObject *co_lnotab = (PyBytesObject *)self->co_lnotab;

    args = _PyArg_UnpackKeywords(args, nargs, NULL, kwnames, &_parser, 0, 0, 0, argsbuf);
    if (!args) {
        goto exit;
    }
    if (!noptargs) {
        goto skip_optional_kwonly;
    }
    if (!PyBytes_Check(args[0])) {
        _PyArg_BadArgument("test_keyword_only_parameter", "argument 'co_lnotab'", "bytes", args[0]);
        goto exit;
    }
    co_lnotab = (PyBytesObject *)args[0];
skip_optional_kwonly:
    return_value = test_keyword_only_parameter_impl(module, co_lnotab);

exit:
    return return_value;
}

static PyObject *
test_keyword_only_parameter_impl(PyObject *module, PyBytesObject *co_lnotab)
/*[clinic end generated code: output=b12fe2e515a62603 input=303df5046c7e37a3]*/


/*[clinic input]
output push
output preset buffer
[clinic start generated code]*/
/*[clinic end generated code: output=da39a3ee5e6b4b0d input=5bff3376ee0df0b5]*/

#ifdef CONDITION_A
/*[clinic input]
test_preprocessor_guarded_condition_a
[clinic start generated code]*/

static PyObject *
test_preprocessor_guarded_condition_a_impl(PyObject *module)
/*[clinic end generated code: output=ad012af18085add6 input=8edb8706a98cda7e]*/
#elif CONDITION_B
/*[clinic input]
test_preprocessor_guarded_elif_condition_b
[clinic start generated code]*/

static PyObject *
test_preprocessor_guarded_elif_condition_b_impl(PyObject *module)
/*[clinic end generated code: output=615f2dee82b138d1 input=53777cebbf7fee32]*/
#else
/*[clinic input]
test_preprocessor_guarded_else
[clinic start generated code]*/

static PyObject *
test_preprocessor_guarded_else_impl(PyObject *module)
/*[clinic end generated code: output=13af7670aac51b12 input=6657ab31d74c29fc]*/
#endif

/*[clinic input]
dump buffer
output pop
[clinic start generated code]*/

#if defined(CONDITION_A)

PyDoc_STRVAR(test_preprocessor_guarded_condition_a__doc__,
"test_preprocessor_guarded_condition_a($module, /)\n"
"--\n"
"\n");

#define TEST_PREPROCESSOR_GUARDED_CONDITION_A_METHODDEF    \
    {"test_preprocessor_guarded_condition_a", (PyCFunction)test_preprocessor_guarded_condition_a, METH_NOARGS, test_preprocessor_guarded_condition_a__doc__},

static PyObject *
test_preprocessor_guarded_condition_a(PyObject *module, PyObject *Py_UNUSED(ignored))
{
    return test_preprocessor_guarded_condition_a_impl(module);
}

#endif /* defined(CONDITION_A) */

#if !defined(CONDITION_A) && (CONDITION_B)

PyDoc_STRVAR(test_preprocessor_guarded_elif_condition_b__doc__,
"test_preprocessor_guarded_elif_condition_b($module, /)\n"
"--\n"
"\n");

#define TEST_PREPROCESSOR_GUARDED_ELIF_CONDITION_B_METHODDEF    \
    {"test_preprocessor_guarded_elif_condition_b", (PyCFunction)test_preprocessor_guarded_elif_condition_b, METH_NOARGS, test_preprocessor_guarded_elif_condition_b__doc__},

static PyObject *
test_preprocessor_guarded_elif_condition_b(PyObject *module, PyObject *Py_UNUSED(ignored))
{
    return test_preprocessor_guarded_elif_condition_b_impl(module);
}

#endif /* !defined(CONDITION_A) && (CONDITION_B) */

#if !defined(CONDITION_A) && !(CONDITION_B)

PyDoc_STRVAR(test_preprocessor_guarded_else__doc__,
"test_preprocessor_guarded_else($module, /)\n"
"--\n"
"\n");

#define TEST_PREPROCESSOR_GUARDED_ELSE_METHODDEF    \
    {"test_preprocessor_guarded_else", (PyCFunction)test_preprocessor_guarded_else, METH_NOARGS, test_preprocessor_guarded_else__doc__},

static PyObject *
test_preprocessor_guarded_else(PyObject *module, PyObject *Py_UNUSED(ignored))
{
    return test_preprocessor_guarded_else_impl(module);
}

#endif /* !defined(CONDITION_A) && !(CONDITION_B) */

#ifndef TEST_PREPROCESSOR_GUARDED_CONDITION_A_METHODDEF
    #define TEST_PREPROCESSOR_GUARDED_CONDITION_A_METHODDEF
#endif /* !defined(TEST_PREPROCESSOR_GUARDED_CONDITION_A_METHODDEF) */

#ifndef TEST_PREPROCESSOR_GUARDED_ELIF_CONDITION_B_METHODDEF
    #define TEST_PREPROCESSOR_GUARDED_ELIF_CONDITION_B_METHODDEF
#endif /* !defined(TEST_PREPROCESSOR_GUARDED_ELIF_CONDITION_B_METHODDEF) */

#ifndef TEST_PREPROCESSOR_GUARDED_ELSE_METHODDEF
    #define TEST_PREPROCESSOR_GUARDED_ELSE_METHODDEF
#endif /* !defined(TEST_PREPROCESSOR_GUARDED_ELSE_METHODDEF) */
/*[clinic end generated code: output=3804bb18d454038c input=3fc80c9989d2f2e1]*/

/*[clinic input]
test_vararg_and_posonly


    a: object
    *args: object
    /

[clinic start generated code]*/

PyDoc_STRVAR(test_vararg_and_posonly__doc__,
"test_vararg_and_posonly($module, a, /, *args)\n"
"--\n"
"\n");

#define TEST_VARARG_AND_POSONLY_METHODDEF    \
    {"test_vararg_and_posonly", _PyCFunction_CAST(test_vararg_and_posonly), METH_FASTCALL, test_vararg_and_posonly__doc__},

static PyObject *
test_vararg_and_posonly_impl(PyObject *module, PyObject *a, PyObject *args);

static PyObject *
test_vararg_and_posonly(PyObject *module, PyObject *const *args, Py_ssize_t nargs)
{
    PyObject *return_value = NULL;
    PyObject *a;
    PyObject *__clinic_args = NULL;

    if (!_PyArg_CheckPositional("test_vararg_and_posonly", nargs, 1, PY_SSIZE_T_MAX)) {
        goto exit;
    }
    a = args[0];
    __clinic_args = PyTuple_New(nargs - 1);
    for (Py_ssize_t i = 0; i < nargs - 1; ++i) {
<<<<<<< HEAD
        PyTuple_SET_ITEM(__clinic_args, i, args[1 + i]);
=======
        PyTuple_SET_ITEM(__clinic_args, i, Py_NewRef(args[1 + i]));
>>>>>>> 69f6cc77
    }
    return_value = test_vararg_and_posonly_impl(module, a, __clinic_args);

exit:
    Py_XDECREF(__clinic_args);
    return return_value;
}

static PyObject *
test_vararg_and_posonly_impl(PyObject *module, PyObject *a, PyObject *args)
<<<<<<< HEAD
/*[clinic end generated code: output=548bca3a127c22c1 input=08dc2bf7afbf1613]*/
=======
/*[clinic end generated code: output=081a953b8cbe7617 input=08dc2bf7afbf1613]*/
>>>>>>> 69f6cc77

/*[clinic input]
test_vararg


    a: object
    *args: object

[clinic start generated code]*/

PyDoc_STRVAR(test_vararg__doc__,
"test_vararg($module, /, a, *args)\n"
"--\n"
"\n");

#define TEST_VARARG_METHODDEF    \
    {"test_vararg", _PyCFunction_CAST(test_vararg), METH_FASTCALL|METH_KEYWORDS, test_vararg__doc__},

static PyObject *
test_vararg_impl(PyObject *module, PyObject *a, PyObject *args);

static PyObject *
test_vararg(PyObject *module, PyObject *const *args, Py_ssize_t nargs, PyObject *kwnames)
{
    PyObject *return_value = NULL;
    #if defined(Py_BUILD_CORE) && !defined(Py_BUILD_CORE_MODULE)

    #define NUM_KEYWORDS 1
    static struct {
        PyGC_Head _this_is_not_used;
        PyObject_VAR_HEAD
        PyObject *ob_item[NUM_KEYWORDS];
    } _kwtuple = {
        .ob_base = PyVarObject_HEAD_INIT(&PyTuple_Type, NUM_KEYWORDS)
        .ob_item = { &_Py_ID(a), },
    };
    #undef NUM_KEYWORDS
    #define KWTUPLE (&_kwtuple.ob_base.ob_base)

    #else  // !Py_BUILD_CORE
    #  define KWTUPLE NULL
    #endif  // !Py_BUILD_CORE

    static const char * const _keywords[] = {"a", NULL};
    static _PyArg_Parser _parser = {
        .keywords = _keywords,
        .fname = "test_vararg",
        .kwtuple = KWTUPLE,
    };
    #undef KWTUPLE
    PyObject *argsbuf[2];
    Py_ssize_t noptargs = 0 + (kwnames ? PyTuple_GET_SIZE(kwnames) : 0) - 1;
    PyObject *a;
    PyObject *__clinic_args = NULL;

    args = _PyArg_UnpackKeywordsWithVararg(args, nargs, NULL, kwnames, &_parser, 1, 1, 0, 1, argsbuf);
    if (!args) {
        goto exit;
    }
    a = args[0];
    __clinic_args = args[1];
    return_value = test_vararg_impl(module, a, __clinic_args);

exit:
    Py_XDECREF(__clinic_args);
    return return_value;
}

static PyObject *
test_vararg_impl(PyObject *module, PyObject *a, PyObject *args)
/*[clinic end generated code: output=6661f3ca97d85e8c input=81d33815ad1bae6e]*/

/*[clinic input]
test_vararg_with_default


    a: object
    *args: object
    b: bool = False

[clinic start generated code]*/

PyDoc_STRVAR(test_vararg_with_default__doc__,
"test_vararg_with_default($module, /, a, *args, b=False)\n"
"--\n"
"\n");

#define TEST_VARARG_WITH_DEFAULT_METHODDEF    \
    {"test_vararg_with_default", _PyCFunction_CAST(test_vararg_with_default), METH_FASTCALL|METH_KEYWORDS, test_vararg_with_default__doc__},

static PyObject *
test_vararg_with_default_impl(PyObject *module, PyObject *a, PyObject *args,
                              int b);

static PyObject *
test_vararg_with_default(PyObject *module, PyObject *const *args, Py_ssize_t nargs, PyObject *kwnames)
{
    PyObject *return_value = NULL;
    #if defined(Py_BUILD_CORE) && !defined(Py_BUILD_CORE_MODULE)

    #define NUM_KEYWORDS 2
    static struct {
        PyGC_Head _this_is_not_used;
        PyObject_VAR_HEAD
        PyObject *ob_item[NUM_KEYWORDS];
    } _kwtuple = {
        .ob_base = PyVarObject_HEAD_INIT(&PyTuple_Type, NUM_KEYWORDS)
        .ob_item = { &_Py_ID(a), &_Py_ID(b), },
    };
    #undef NUM_KEYWORDS
    #define KWTUPLE (&_kwtuple.ob_base.ob_base)

    #else  // !Py_BUILD_CORE
    #  define KWTUPLE NULL
    #endif  // !Py_BUILD_CORE

    static const char * const _keywords[] = {"a", "b", NULL};
    static _PyArg_Parser _parser = {
        .keywords = _keywords,
        .fname = "test_vararg_with_default",
        .kwtuple = KWTUPLE,
    };
    #undef KWTUPLE
    PyObject *argsbuf[3];
    Py_ssize_t noptargs = 0 + (kwnames ? PyTuple_GET_SIZE(kwnames) : 0) - 1;
    PyObject *a;
    PyObject *__clinic_args = NULL;
    int b = 0;

    args = _PyArg_UnpackKeywordsWithVararg(args, nargs, NULL, kwnames, &_parser, 1, 1, 0, 1, argsbuf);
    if (!args) {
        goto exit;
    }
    a = args[0];
    __clinic_args = args[1];
    if (!noptargs) {
        goto skip_optional_kwonly;
    }
    b = PyObject_IsTrue(args[2]);
    if (b < 0) {
        goto exit;
    }
skip_optional_kwonly:
    return_value = test_vararg_with_default_impl(module, a, __clinic_args, b);

exit:
    Py_XDECREF(__clinic_args);
    return return_value;
}

static PyObject *
test_vararg_with_default_impl(PyObject *module, PyObject *a, PyObject *args,
                              int b)
/*[clinic end generated code: output=5fe3cfccb1bef781 input=6e110b54acd9b22d]*/

/*[clinic input]
test_vararg_with_only_defaults


    *args: object
    b: bool = False
    c: object = ' '

[clinic start generated code]*/

PyDoc_STRVAR(test_vararg_with_only_defaults__doc__,
"test_vararg_with_only_defaults($module, /, *args, b=False, c=\' \')\n"
"--\n"
"\n");

#define TEST_VARARG_WITH_ONLY_DEFAULTS_METHODDEF    \
    {"test_vararg_with_only_defaults", _PyCFunction_CAST(test_vararg_with_only_defaults), METH_FASTCALL|METH_KEYWORDS, test_vararg_with_only_defaults__doc__},

static PyObject *
test_vararg_with_only_defaults_impl(PyObject *module, PyObject *args, int b,
                                    PyObject *c);

static PyObject *
test_vararg_with_only_defaults(PyObject *module, PyObject *const *args, Py_ssize_t nargs, PyObject *kwnames)
{
    PyObject *return_value = NULL;
    #if defined(Py_BUILD_CORE) && !defined(Py_BUILD_CORE_MODULE)

    #define NUM_KEYWORDS 2
    static struct {
        PyGC_Head _this_is_not_used;
        PyObject_VAR_HEAD
        PyObject *ob_item[NUM_KEYWORDS];
    } _kwtuple = {
        .ob_base = PyVarObject_HEAD_INIT(&PyTuple_Type, NUM_KEYWORDS)
        .ob_item = { &_Py_ID(b), &_Py_ID(c), },
    };
    #undef NUM_KEYWORDS
    #define KWTUPLE (&_kwtuple.ob_base.ob_base)

    #else  // !Py_BUILD_CORE
    #  define KWTUPLE NULL
    #endif  // !Py_BUILD_CORE

    static const char * const _keywords[] = {"b", "c", NULL};
    static _PyArg_Parser _parser = {
        .keywords = _keywords,
        .fname = "test_vararg_with_only_defaults",
        .kwtuple = KWTUPLE,
    };
    #undef KWTUPLE
    PyObject *argsbuf[3];
    Py_ssize_t noptargs = 0 + (kwnames ? PyTuple_GET_SIZE(kwnames) : 0) - 0;
    PyObject *__clinic_args = NULL;
    int b = 0;
    PyObject *c = " ";

    args = _PyArg_UnpackKeywordsWithVararg(args, nargs, NULL, kwnames, &_parser, 0, 0, 0, 0, argsbuf);
    if (!args) {
        goto exit;
    }
    __clinic_args = args[0];
    if (!noptargs) {
        goto skip_optional_kwonly;
    }
    if (args[1]) {
        b = PyObject_IsTrue(args[1]);
        if (b < 0) {
            goto exit;
        }
        if (!--noptargs) {
            goto skip_optional_kwonly;
        }
    }
    c = args[2];
skip_optional_kwonly:
    return_value = test_vararg_with_only_defaults_impl(module, __clinic_args, b, c);

exit:
    Py_XDECREF(__clinic_args);
    return return_value;
}

static PyObject *
test_vararg_with_only_defaults_impl(PyObject *module, PyObject *args, int b,
                                    PyObject *c)
/*[clinic end generated code: output=dd21b28f0db26a4b input=fa56a709a035666e]*/

/*[clinic input]
test_paramname_module

    module as mod: object
[clinic start generated code]*/

PyDoc_STRVAR(test_paramname_module__doc__,
"test_paramname_module($module, /, module)\n"
"--\n"
"\n");

#define TEST_PARAMNAME_MODULE_METHODDEF    \
    {"test_paramname_module", _PyCFunction_CAST(test_paramname_module), METH_FASTCALL|METH_KEYWORDS, test_paramname_module__doc__},

static PyObject *
test_paramname_module_impl(PyObject *module, PyObject *mod);

static PyObject *
test_paramname_module(PyObject *module, PyObject *const *args, Py_ssize_t nargs, PyObject *kwnames)
{
    PyObject *return_value = NULL;
    #if defined(Py_BUILD_CORE) && !defined(Py_BUILD_CORE_MODULE)

    #define NUM_KEYWORDS 1
    static struct {
        PyGC_Head _this_is_not_used;
        PyObject_VAR_HEAD
        PyObject *ob_item[NUM_KEYWORDS];
    } _kwtuple = {
        .ob_base = PyVarObject_HEAD_INIT(&PyTuple_Type, NUM_KEYWORDS)
        .ob_item = { &_Py_ID(module), },
    };
    #undef NUM_KEYWORDS
    #define KWTUPLE (&_kwtuple.ob_base.ob_base)

    #else  // !Py_BUILD_CORE
    #  define KWTUPLE NULL
    #endif  // !Py_BUILD_CORE

    static const char * const _keywords[] = {"module", NULL};
    static _PyArg_Parser _parser = {
        .keywords = _keywords,
        .fname = "test_paramname_module",
        .kwtuple = KWTUPLE,
    };
    #undef KWTUPLE
    PyObject *argsbuf[1];
    PyObject *mod;

    args = _PyArg_UnpackKeywords(args, nargs, NULL, kwnames, &_parser, 1, 1, 0, argsbuf);
    if (!args) {
        goto exit;
    }
    mod = args[0];
    return_value = test_paramname_module_impl(module, mod);

exit:
    return return_value;
}

static PyObject *
test_paramname_module_impl(PyObject *module, PyObject *mod)
/*[clinic end generated code: output=4a2a849ecbcc8b53 input=afefe259667f13ba]*/<|MERGE_RESOLUTION|>--- conflicted
+++ resolved
@@ -3793,11 +3793,7 @@
     a = args[0];
     __clinic_args = PyTuple_New(nargs - 1);
     for (Py_ssize_t i = 0; i < nargs - 1; ++i) {
-<<<<<<< HEAD
-        PyTuple_SET_ITEM(__clinic_args, i, args[1 + i]);
-=======
         PyTuple_SET_ITEM(__clinic_args, i, Py_NewRef(args[1 + i]));
->>>>>>> 69f6cc77
     }
     return_value = test_vararg_and_posonly_impl(module, a, __clinic_args);
 
@@ -3808,11 +3804,7 @@
 
 static PyObject *
 test_vararg_and_posonly_impl(PyObject *module, PyObject *a, PyObject *args)
-<<<<<<< HEAD
-/*[clinic end generated code: output=548bca3a127c22c1 input=08dc2bf7afbf1613]*/
-=======
 /*[clinic end generated code: output=081a953b8cbe7617 input=08dc2bf7afbf1613]*/
->>>>>>> 69f6cc77
 
 /*[clinic input]
 test_vararg
