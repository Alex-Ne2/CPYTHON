"""
Tests common to genericpath, macpath, ntpath and posixpath
"""

import genericpath
import os
import sys
import unittest
import warnings
from test import support


def safe_rmdir(dirname):
    try:
        os.rmdir(dirname)
    except OSError:
        pass


class GenericTest(unittest.TestCase):
    # The path module to be tested
    pathmodule = genericpath
    common_attributes = ['commonprefix', 'getsize', 'getatime', 'getctime',
                         'getmtime', 'exists', 'isdir', 'isfile']
    attributes = []

    def test_no_argument(self):
        for attr in self.common_attributes + self.attributes:
            with self.assertRaises(TypeError):
                getattr(self.pathmodule, attr)()
                raise self.fail("{}.{}() did not raise a TypeError"
                                .format(self.pathmodule.__name__, attr))

    def test_commonprefix(self):
        commonprefix = self.pathmodule.commonprefix
        self.assertEqual(
            commonprefix([]),
            ""
        )
        self.assertEqual(
            commonprefix(["/home/swenson/spam", "/home/swen/spam"]),
            "/home/swen"
        )
        self.assertEqual(
            commonprefix(["/home/swen/spam", "/home/swen/eggs"]),
            "/home/swen/"
        )
        self.assertEqual(
            commonprefix(["/home/swen/spam", "/home/swen/spam"]),
            "/home/swen/spam"
        )
        self.assertEqual(
            commonprefix(["home:swenson:spam", "home:swen:spam"]),
            "home:swen"
        )
        self.assertEqual(
            commonprefix([":home:swen:spam", ":home:swen:eggs"]),
            ":home:swen:"
        )
        self.assertEqual(
            commonprefix([":home:swen:spam", ":home:swen:spam"]),
            ":home:swen:spam"
        )

        self.assertEqual(
            commonprefix([b"/home/swenson/spam", b"/home/swen/spam"]),
            b"/home/swen"
        )
        self.assertEqual(
            commonprefix([b"/home/swen/spam", b"/home/swen/eggs"]),
            b"/home/swen/"
        )
        self.assertEqual(
            commonprefix([b"/home/swen/spam", b"/home/swen/spam"]),
            b"/home/swen/spam"
        )
        self.assertEqual(
            commonprefix([b"home:swenson:spam", b"home:swen:spam"]),
            b"home:swen"
        )
        self.assertEqual(
            commonprefix([b":home:swen:spam", b":home:swen:eggs"]),
            b":home:swen:"
        )
        self.assertEqual(
            commonprefix([b":home:swen:spam", b":home:swen:spam"]),
            b":home:swen:spam"
        )

        testlist = ['', 'abc', 'Xbcd', 'Xb', 'XY', 'abcd',
                    'aXc', 'abd', 'ab', 'aX', 'abcX']
        for s1 in testlist:
            for s2 in testlist:
                p = commonprefix([s1, s2])
                self.assertTrue(s1.startswith(p))
                self.assertTrue(s2.startswith(p))
                if s1 != s2:
                    n = len(p)
                    self.assertNotEqual(s1[n:n+1], s2[n:n+1])

    def test_getsize(self):
        f = open(support.TESTFN, "wb")
        try:
            f.write(b"foo")
            f.close()
            self.assertEqual(self.pathmodule.getsize(support.TESTFN), 3)
        finally:
            if not f.closed:
                f.close()
            support.unlink(support.TESTFN)

    def test_time(self):
        f = open(support.TESTFN, "wb")
        try:
            f.write(b"foo")
            f.close()
            f = open(support.TESTFN, "ab")
            f.write(b"bar")
            f.close()
            f = open(support.TESTFN, "rb")
            d = f.read()
            f.close()
            self.assertEqual(d, b"foobar")

            self.assertLessEqual(
                self.pathmodule.getctime(support.TESTFN),
                self.pathmodule.getmtime(support.TESTFN)
            )
        finally:
            if not f.closed:
                f.close()
            support.unlink(support.TESTFN)

    def test_exists(self):
        self.assertIs(self.pathmodule.exists(support.TESTFN), False)
        f = open(support.TESTFN, "wb")
        try:
            f.write(b"foo")
            f.close()
            self.assertIs(self.pathmodule.exists(support.TESTFN), True)
            if not self.pathmodule == genericpath:
                self.assertIs(self.pathmodule.lexists(support.TESTFN),
                              True)
        finally:
            if not f.close():
                f.close()
            support.unlink(support.TESTFN)

    @unittest.skipUnless(hasattr(os, "pipe"), "requires os.pipe()")
    def test_exists_fd(self):
        r, w = os.pipe()
        try:
            self.assertTrue(self.pathmodule.exists(r))
        finally:
            os.close(r)
            os.close(w)
        self.assertFalse(self.pathmodule.exists(r))

    def test_isdir(self):
        self.assertIs(self.pathmodule.isdir(support.TESTFN), False)
        f = open(support.TESTFN, "wb")
        try:
            f.write(b"foo")
            f.close()
            self.assertIs(self.pathmodule.isdir(support.TESTFN), False)
            os.remove(support.TESTFN)
            os.mkdir(support.TESTFN)
            self.assertIs(self.pathmodule.isdir(support.TESTFN), True)
            os.rmdir(support.TESTFN)
        finally:
            if not f.close():
                f.close()
            support.unlink(support.TESTFN)
            safe_rmdir(support.TESTFN)

    def test_isfile(self):
        self.assertIs(self.pathmodule.isfile(support.TESTFN), False)
        f = open(support.TESTFN, "wb")
        try:
            f.write(b"foo")
            f.close()
            self.assertIs(self.pathmodule.isfile(support.TESTFN), True)
            os.remove(support.TESTFN)
            os.mkdir(support.TESTFN)
            self.assertIs(self.pathmodule.isfile(support.TESTFN), False)
            os.rmdir(support.TESTFN)
        finally:
            if not f.close():
                f.close()
            support.unlink(support.TESTFN)
            safe_rmdir(support.TESTFN)


# Following TestCase is not supposed to be run from test_genericpath.
# It is inherited by other test modules (macpath, ntpath, posixpath).

class CommonTest(GenericTest):
    # The path module to be tested
    pathmodule = None
    common_attributes = GenericTest.common_attributes + [
        # Properties
        'curdir', 'pardir', 'extsep', 'sep',
        'pathsep', 'defpath', 'altsep', 'devnull',
        # Methods
        'normcase', 'splitdrive', 'expandvars', 'normpath', 'abspath',
        'join', 'split', 'splitext', 'isabs', 'basename', 'dirname',
        'lexists', 'islink', 'ismount', 'expanduser', 'normpath', 'realpath',
    ]

    def test_normcase(self):
        normcase = self.pathmodule.normcase
        # check that normcase() is idempotent
        for p in ["FoO/./BaR", b"FoO/./BaR"]:
            p = normcase(p)
            self.assertEqual(p, normcase(p))

        self.assertEqual(normcase(''), '')
        self.assertEqual(normcase(b''), b'')

        # check that normcase raises a TypeError for invalid types
        for path in (None, True, 0, 2.5, [], bytearray(b''), {'o','o'}):
            self.assertRaises(TypeError, normcase, path)

    def test_splitdrive(self):
        # splitdrive for non-NT paths
        splitdrive = self.pathmodule.splitdrive
        self.assertEqual(splitdrive("/foo/bar"), ("", "/foo/bar"))
        self.assertEqual(splitdrive("foo:bar"), ("", "foo:bar"))
        self.assertEqual(splitdrive(":foo:bar"), ("", ":foo:bar"))

        self.assertEqual(splitdrive(b"/foo/bar"), (b"", b"/foo/bar"))
        self.assertEqual(splitdrive(b"foo:bar"), (b"", b"foo:bar"))
        self.assertEqual(splitdrive(b":foo:bar"), (b"", b":foo:bar"))

    def test_expandvars(self):
        if self.pathmodule.__name__ == 'macpath':
            self.skipTest('macpath.expandvars is a stub')
        expandvars = self.pathmodule.expandvars
        with support.EnvironmentVarGuard() as env:
            env.clear()
            env["foo"] = "bar"
            env["{foo"] = "baz1"
            env["{foo}"] = "baz2"
            self.assertEqual(expandvars("foo"), "foo")
            self.assertEqual(expandvars("$foo bar"), "bar bar")
            self.assertEqual(expandvars("${foo}bar"), "barbar")
            self.assertEqual(expandvars("$[foo]bar"), "$[foo]bar")
            self.assertEqual(expandvars("$bar bar"), "$bar bar")
            self.assertEqual(expandvars("$?bar"), "$?bar")
            self.assertEqual(expandvars("${foo}bar"), "barbar")
            self.assertEqual(expandvars("$foo}bar"), "bar}bar")
            self.assertEqual(expandvars("${foo"), "${foo")
            self.assertEqual(expandvars("${{foo}}"), "baz1}")
            self.assertEqual(expandvars("$foo$foo"), "barbar")
            self.assertEqual(expandvars("$bar$bar"), "$bar$bar")

            self.assertEqual(expandvars(b"foo"), b"foo")
            self.assertEqual(expandvars(b"$foo bar"), b"bar bar")
            self.assertEqual(expandvars(b"${foo}bar"), b"barbar")
            self.assertEqual(expandvars(b"$[foo]bar"), b"$[foo]bar")
            self.assertEqual(expandvars(b"$bar bar"), b"$bar bar")
            self.assertEqual(expandvars(b"$?bar"), b"$?bar")
            self.assertEqual(expandvars(b"${foo}bar"), b"barbar")
            self.assertEqual(expandvars(b"$foo}bar"), b"bar}bar")
            self.assertEqual(expandvars(b"${foo"), b"${foo")
            self.assertEqual(expandvars(b"${{foo}}"), b"baz1}")
            self.assertEqual(expandvars(b"$foo$foo"), b"barbar")
            self.assertEqual(expandvars(b"$bar$bar"), b"$bar$bar")

    def test_abspath(self):
        self.assertIn("foo", self.pathmodule.abspath("foo"))
        with warnings.catch_warnings():
            warnings.simplefilter("ignore", DeprecationWarning)
            self.assertIn(b"foo", self.pathmodule.abspath(b"foo"))

        # Abspath returns bytes when the arg is bytes
        with warnings.catch_warnings():
            warnings.simplefilter("ignore", DeprecationWarning)
            for path in (b'', b'foo', b'f\xf2\xf2', b'/foo', b'C:\\'):
                self.assertIsInstance(self.pathmodule.abspath(path), bytes)

    def test_realpath(self):
        self.assertIn("foo", self.pathmodule.realpath("foo"))
        with warnings.catch_warnings():
            warnings.simplefilter("ignore", DeprecationWarning)
            self.assertIn(b"foo", self.pathmodule.realpath(b"foo"))

    def test_normpath_issue5827(self):
        # Make sure normpath preserves unicode
        for path in ('', '.', '/', '\\', '///foo/.//bar//'):
            self.assertIsInstance(self.pathmodule.normpath(path), str)

    def test_abspath_issue3426(self):
        # Check that abspath returns unicode when the arg is unicode
        # with both ASCII and non-ASCII cwds.
        abspath = self.pathmodule.abspath
        for path in ('', 'fuu', 'f\xf9\xf9', '/fuu', 'U:\\'):
            self.assertIsInstance(abspath(path), str)

        unicwd = '\xe7w\xf0'
        try:
            os.fsencode(unicwd)
        except (AttributeError, UnicodeEncodeError):
            # FS encoding is probably ASCII
            pass
        else:
            with support.temp_cwd(unicwd):
                for path in ('', 'fuu', 'f\xf9\xf9', '/fuu', 'U:\\'):
                    self.assertIsInstance(abspath(path), str)

    def test_nonascii_abspath(self):
<<<<<<< HEAD
        name = b'\xe7w\xf0'
        if sys.platform == 'win32':
            try:
                os.fsdecode(name)
            except UnicodeDecodeError:
                self.skipTest("the filename %a is not decodable "
                              "from the ANSI code page %s"
                              % (name, sys.getfilesystemencoding()))

        # Test non-ASCII, non-UTF8 bytes in the path.
        with warnings.catch_warnings():
            warnings.simplefilter("ignore", DeprecationWarning)
            with support.temp_cwd(name):
                self.test_abspath()
=======
        if (support.TESTFN_UNDECODABLE
        # Mac OS X denies the creation of a directory with an invalid
        # UTF-8 name. Windows allows to create a directory with an
        # arbitrary bytes name, but fails to enter this directory
        # (when the bytes name is used).
        and sys.platform not in ('win32', 'darwin')):
            name = support.TESTFN_UNDECODABLE
        elif support.TESTFN_NONASCII:
            name = support.TESTFN_NONASCII
        else:
            self.skipTest("need support.TESTFN_NONASCII")

        with support.temp_cwd(name):
            self.test_abspath()
>>>>>>> 0af71aae


def test_main():
    support.run_unittest(GenericTest)


if __name__=="__main__":
    test_main()<|MERGE_RESOLUTION|>--- conflicted
+++ resolved
@@ -309,22 +309,6 @@
                     self.assertIsInstance(abspath(path), str)
 
     def test_nonascii_abspath(self):
-<<<<<<< HEAD
-        name = b'\xe7w\xf0'
-        if sys.platform == 'win32':
-            try:
-                os.fsdecode(name)
-            except UnicodeDecodeError:
-                self.skipTest("the filename %a is not decodable "
-                              "from the ANSI code page %s"
-                              % (name, sys.getfilesystemencoding()))
-
-        # Test non-ASCII, non-UTF8 bytes in the path.
-        with warnings.catch_warnings():
-            warnings.simplefilter("ignore", DeprecationWarning)
-            with support.temp_cwd(name):
-                self.test_abspath()
-=======
         if (support.TESTFN_UNDECODABLE
         # Mac OS X denies the creation of a directory with an invalid
         # UTF-8 name. Windows allows to create a directory with an
@@ -337,9 +321,11 @@
         else:
             self.skipTest("need support.TESTFN_NONASCII")
 
-        with support.temp_cwd(name):
-            self.test_abspath()
->>>>>>> 0af71aae
+        # Test non-ASCII, non-UTF8 bytes in the path.
+        with warnings.catch_warnings():
+            warnings.simplefilter("ignore", DeprecationWarning)
+            with support.temp_cwd(name):
+                self.test_abspath()
 
 
 def test_main():
