--- conflicted
+++ resolved
@@ -2536,11 +2536,7 @@
             math.log(x)
         x = -123
         with self.assertRaisesRegex(ValueError,
-<<<<<<< HEAD
-                                    "expected a positive input"):
-=======
                                     "expected a positive input$"):
->>>>>>> 0c356c86
             math.log(x)
         with self.assertRaisesRegex(ValueError,
                                     f"expected a noninteger or positive integer, got {x}"):
