--- conflicted
+++ resolved
@@ -384,23 +384,8 @@
                 # wait until the child process is loaded and has started
                 first_line = process.stdout.readline()
 
-<<<<<<< HEAD
-                stdout, stderr = process.communicate(timeout=3.0)
+                stdout, stderr = process.communicate(timeout=5.0)
             except subprocess.TimeoutExpired:
-=======
-                # Wait the process with a timeout of 5 seconds
-                timeout = time.time() + 5.0
-                while True:
-                    if timeout < time.time():
-                        raise Timeout()
-                    status = process.poll()
-                    if status is not None:
-                        break
-                    time.sleep(0.1)
-
-                stdout, stderr = process.communicate()
-            except Timeout:
->>>>>>> 1a144dc5
                 process.kill()
                 return False
             else:
