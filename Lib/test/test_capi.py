--- conflicted
+++ resolved
@@ -895,7 +895,6 @@
         self.assertEqual(_testcapi.eval_get_func_name(sum), "sum")  # c function
         self.assertEqual(_testcapi.eval_get_func_name(A), "type")
 
-<<<<<<< HEAD
     def test_eval_get_func_desc(self):
         def function_example(): ...
 
@@ -910,7 +909,7 @@
                          "()")
         self.assertEqual(_testcapi.eval_get_func_desc(sum), "()")  # c function
         self.assertEqual(_testcapi.eval_get_func_desc(A), " object")
-=======
+
     def test_function_get_code(self):
         import types
 
@@ -945,7 +944,6 @@
 
         with self.assertRaises(SystemError):
             _testcapi.function_get_module(None)  # not a function
->>>>>>> 7b48d029
 
 
 class TestPendingCalls(unittest.TestCase):
