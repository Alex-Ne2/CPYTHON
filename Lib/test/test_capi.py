# Run the _testcapi module tests (tests for the Python/C API):  by defn,
# these are all functions _testcapi exports whose name begins with 'test_'.

from collections import namedtuple
import os
import pickle
import platform
import random
import re
import subprocess
import sys
import sysconfig
import textwrap
import time
import unittest
from test import support
from test.support import MISSING_C_DOCSTRINGS
from test.support.script_helper import assert_python_failure
try:
    import _posixsubprocess
except ImportError:
    _posixsubprocess = None
try:
    import threading
except ImportError:
    threading = None
# Skip this test if the _testcapi module isn't available.
_testcapi = support.import_module('_testcapi')

# Were we compiled --with-pydebug or with #define Py_DEBUG?
Py_DEBUG = hasattr(sys, 'gettotalrefcount')


def testfunction(self):
    """some doc"""
    return self

class InstanceMethod:
    id = _testcapi.instancemethod(id)
    testfunction = _testcapi.instancemethod(testfunction)

class CAPITest(unittest.TestCase):

    def test_instancemethod(self):
        inst = InstanceMethod()
        self.assertEqual(id(inst), inst.id())
        self.assertTrue(inst.testfunction() is inst)
        self.assertEqual(inst.testfunction.__doc__, testfunction.__doc__)
        self.assertEqual(InstanceMethod.testfunction.__doc__, testfunction.__doc__)

        InstanceMethod.testfunction.attribute = "test"
        self.assertEqual(testfunction.attribute, "test")
        self.assertRaises(AttributeError, setattr, inst.testfunction, "attribute", "test")

    @unittest.skipUnless(threading, 'Threading required for this test.')
    def test_no_FatalError_infinite_loop(self):
        with support.SuppressCrashReport():
            p = subprocess.Popen([sys.executable, "-c",
                                  'import _testcapi;'
                                  '_testcapi.crash_no_current_thread()'],
                                 stdout=subprocess.PIPE,
                                 stderr=subprocess.PIPE)
        (out, err) = p.communicate()
        self.assertEqual(out, b'')
        # This used to cause an infinite loop.
        self.assertTrue(err.rstrip().startswith(
                         b'Fatal Python error:'
                         b' PyThreadState_Get: no current thread'))

    def test_memoryview_from_NULL_pointer(self):
        self.assertRaises(ValueError, _testcapi.make_memoryview_from_NULL_pointer)

    def test_exc_info(self):
        raised_exception = ValueError("5")
        new_exc = TypeError("TEST")
        try:
            raise raised_exception
        except ValueError as e:
            tb = e.__traceback__
            orig_sys_exc_info = sys.exc_info()
            orig_exc_info = _testcapi.set_exc_info(new_exc.__class__, new_exc, None)
            new_sys_exc_info = sys.exc_info()
            new_exc_info = _testcapi.set_exc_info(*orig_exc_info)
            reset_sys_exc_info = sys.exc_info()

            self.assertEqual(orig_exc_info[1], e)

            self.assertSequenceEqual(orig_exc_info, (raised_exception.__class__, raised_exception, tb))
            self.assertSequenceEqual(orig_sys_exc_info, orig_exc_info)
            self.assertSequenceEqual(reset_sys_exc_info, orig_exc_info)
            self.assertSequenceEqual(new_exc_info, (new_exc.__class__, new_exc, None))
            self.assertSequenceEqual(new_sys_exc_info, new_exc_info)
        else:
            self.assertTrue(False)

    @unittest.skipUnless(_posixsubprocess, '_posixsubprocess required for this test.')
    def test_seq_bytes_to_charp_array(self):
        # Issue #15732: crash in _PySequence_BytesToCharpArray()
        class Z(object):
            def __len__(self):
                return 1
        self.assertRaises(TypeError, _posixsubprocess.fork_exec,
                          1,Z(),3,(1, 2),5,6,7,8,9,10,11,12,13,14,15,16,17)
        # Issue #15736: overflow in _PySequence_BytesToCharpArray()
        class Z(object):
            def __len__(self):
                return sys.maxsize
            def __getitem__(self, i):
                return b'x'
        self.assertRaises(MemoryError, _posixsubprocess.fork_exec,
                          1,Z(),3,(1, 2),5,6,7,8,9,10,11,12,13,14,15,16,17)

    @unittest.skipUnless(_posixsubprocess, '_posixsubprocess required for this test.')
    def test_subprocess_fork_exec(self):
        class Z(object):
            def __len__(self):
                return 1

        # Issue #15738: crash in subprocess_fork_exec()
        self.assertRaises(TypeError, _posixsubprocess.fork_exec,
                          Z(),[b'1'],3,(1, 2),5,6,7,8,9,10,11,12,13,14,15,16,17)

    @unittest.skipIf(MISSING_C_DOCSTRINGS,
                     "Signature information for builtins requires docstrings")
    def test_docstring_signature_parsing(self):

        self.assertEqual(_testcapi.no_docstring.__doc__, None)
        self.assertEqual(_testcapi.no_docstring.__text_signature__, None)

        self.assertEqual(_testcapi.docstring_empty.__doc__, None)
        self.assertEqual(_testcapi.docstring_empty.__text_signature__, None)

        self.assertEqual(_testcapi.docstring_no_signature.__doc__,
            "This docstring has no signature.")
        self.assertEqual(_testcapi.docstring_no_signature.__text_signature__, None)

        self.assertEqual(_testcapi.docstring_with_invalid_signature.__doc__,
            "docstring_with_invalid_signature($module, /, boo)\n"
            "\n"
            "This docstring has an invalid signature."
            )
        self.assertEqual(_testcapi.docstring_with_invalid_signature.__text_signature__, None)

        self.assertEqual(_testcapi.docstring_with_invalid_signature2.__doc__,
            "docstring_with_invalid_signature2($module, /, boo)\n"
            "\n"
            "--\n"
            "\n"
            "This docstring also has an invalid signature."
            )
        self.assertEqual(_testcapi.docstring_with_invalid_signature2.__text_signature__, None)

        self.assertEqual(_testcapi.docstring_with_signature.__doc__,
            "This docstring has a valid signature.")
        self.assertEqual(_testcapi.docstring_with_signature.__text_signature__, "($module, /, sig)")

        self.assertEqual(_testcapi.docstring_with_signature_but_no_doc.__doc__, None)
        self.assertEqual(_testcapi.docstring_with_signature_but_no_doc.__text_signature__,
            "($module, /, sig)")

        self.assertEqual(_testcapi.docstring_with_signature_and_extra_newlines.__doc__,
            "\nThis docstring has a valid signature and some extra newlines.")
        self.assertEqual(_testcapi.docstring_with_signature_and_extra_newlines.__text_signature__,
            "($module, /, parameter)")

    def test_c_type_with_matrix_multiplication(self):
        M = _testcapi.matmulType
        m1 = M()
        m2 = M()
        self.assertEqual(m1 @ m2, ("matmul", m1, m2))
        self.assertEqual(m1 @ 42, ("matmul", m1, 42))
        self.assertEqual(42 @ m1, ("matmul", 42, m1))
        o = m1
        o @= m2
        self.assertEqual(o, ("imatmul", m1, m2))
        o = m1
        o @= 42
        self.assertEqual(o, ("imatmul", m1, 42))
        o = 42
        o @= m1
        self.assertEqual(o, ("matmul", 42, m1))

    def test_return_null_without_error(self):
        # Issue #23571: A function must not return NULL without setting an
        # error
        if Py_DEBUG:
            code = textwrap.dedent("""
                import _testcapi
                from test import support

                with support.SuppressCrashReport():
                    _testcapi.return_null_without_error()
            """)
            rc, out, err = assert_python_failure('-c', code)
            self.assertRegex(err.replace(b'\r', b''),
                             br'Fatal Python error: a function returned NULL '
                                br'without setting an error\n'
                             br'SystemError: <built-in function '
                                 br'return_null_without_error> returned NULL '
                                 br'without setting an error\n'
                             br'\n'
                             br'Current thread.*:\n'
                             br'  File .*", line 6 in <module>')
        else:
            with self.assertRaises(SystemError) as cm:
                _testcapi.return_null_without_error()
            self.assertRegex(str(cm.exception),
                             'return_null_without_error.* '
                             'returned NULL without setting an error')

    def test_return_result_with_error(self):
        # Issue #23571: A function must not return a result with an error set
        if Py_DEBUG:
            code = textwrap.dedent("""
                import _testcapi
                from test import support

                with support.SuppressCrashReport():
                    _testcapi.return_result_with_error()
            """)
            rc, out, err = assert_python_failure('-c', code)
            self.assertRegex(err.replace(b'\r', b''),
                             br'Fatal Python error: a function returned a '
                                br'result with an error set\n'
                             br'ValueError\n'
                             br'\n'
                             br'The above exception was the direct cause '
                                br'of the following exception:\n'
                             br'\n'
                             br'SystemError: <built-in '
                                br'function return_result_with_error> '
                                br'returned a result with an error set\n'
                             br'\n'
                             br'Current thread.*:\n'
                             br'  File .*, line 6 in <module>')
        else:
            with self.assertRaises(SystemError) as cm:
                _testcapi.return_result_with_error()
            self.assertRegex(str(cm.exception),
                             'return_result_with_error.* '
                             'returned a result with an error set')

    def test_buildvalue_N(self):
        _testcapi.test_buildvalue_N()


@unittest.skipUnless(threading, 'Threading required for this test.')
class TestPendingCalls(unittest.TestCase):

    def pendingcalls_submit(self, l, n):
        def callback():
            #this function can be interrupted by thread switching so let's
            #use an atomic operation
            l.append(None)

        for i in range(n):
            time.sleep(random.random()*0.02) #0.01 secs on average
            #try submitting callback until successful.
            #rely on regular interrupt to flush queue if we are
            #unsuccessful.
            while True:
                if _testcapi._pending_threadfunc(callback):
                    break;

    def pendingcalls_wait(self, l, n, context = None):
        #now, stick around until l[0] has grown to 10
        count = 0;
        while len(l) != n:
            #this busy loop is where we expect to be interrupted to
            #run our callbacks.  Note that callbacks are only run on the
            #main thread
            if False and support.verbose:
                print("(%i)"%(len(l),),)
            for i in range(1000):
                a = i*i
            if context and not context.event.is_set():
                continue
            count += 1
            self.assertTrue(count < 10000,
                "timeout waiting for %i callbacks, got %i"%(n, len(l)))
        if False and support.verbose:
            print("(%i)"%(len(l),))

    def test_pendingcalls_threaded(self):

        #do every callback on a separate thread
        n = 32 #total callbacks
        threads = []
        class foo(object):pass
        context = foo()
        context.l = []
        context.n = 2 #submits per thread
        context.nThreads = n // context.n
        context.nFinished = 0
        context.lock = threading.Lock()
        context.event = threading.Event()

        threads = [threading.Thread(target=self.pendingcalls_thread,
                                    args=(context,))
                   for i in range(context.nThreads)]
        with support.start_threads(threads):
            self.pendingcalls_wait(context.l, n, context)

    def pendingcalls_thread(self, context):
        try:
            self.pendingcalls_submit(context.l, context.n)
        finally:
            with context.lock:
                context.nFinished += 1
                nFinished = context.nFinished
                if False and support.verbose:
                    print("finished threads: ", nFinished)
            if nFinished == context.nThreads:
                context.event.set()

    def test_pendingcalls_non_threaded(self):
        #again, just using the main thread, likely they will all be dispatched at
        #once.  It is ok to ask for too many, because we loop until we find a slot.
        #the loop can be interrupted to dispatch.
        #there are only 32 dispatch slots, so we go for twice that!
        l = []
        n = 64
        self.pendingcalls_submit(l, n)
        self.pendingcalls_wait(l, n)


class SubinterpreterTest(unittest.TestCase):

    def test_subinterps(self):
        import builtins
        r, w = os.pipe()
        code = """if 1:
            import sys, builtins, pickle
            with open({:d}, "wb") as f:
                pickle.dump(id(sys.modules), f)
                pickle.dump(id(builtins), f)
            """.format(w)
        with open(r, "rb") as f:
            ret = support.run_in_subinterp(code)
            self.assertEqual(ret, 0)
            self.assertNotEqual(pickle.load(f), id(sys.modules))
            self.assertNotEqual(pickle.load(f), id(builtins))


# Bug #6012
class Test6012(unittest.TestCase):
    def test(self):
        self.assertEqual(_testcapi.argparsing("Hello", "World"), 1)


class EmbeddingTests(unittest.TestCase):
    def setUp(self):
        here = os.path.abspath(__file__)
        basepath = os.path.dirname(os.path.dirname(os.path.dirname(here)))
        exename = "_testembed"
        if sys.platform.startswith("win"):
            ext = ("_d" if "_d" in sys.executable else "") + ".exe"
            exename += ext
            exepath = os.path.dirname(sys.executable)
        else:
            exepath = os.path.join(basepath, "Programs")
        self.test_exe = exe = os.path.join(exepath, exename)
        if not os.path.exists(exe):
            self.skipTest("%r doesn't exist" % exe)
        # This is needed otherwise we get a fatal error:
        # "Py_Initialize: Unable to get the locale encoding
        # LookupError: no codec search functions registered: can't find encoding"
        self.oldcwd = os.getcwd()
        os.chdir(basepath)

    def tearDown(self):
        os.chdir(self.oldcwd)

    def run_embedded_interpreter(self, *args, env=None):
        """Runs a test in the embedded interpreter"""
        cmd = [self.test_exe]
        cmd.extend(args)
        p = subprocess.Popen(cmd,
                             stdout=subprocess.PIPE,
                             stderr=subprocess.PIPE,
                             universal_newlines=True,
                             env=env)
        (out, err) = p.communicate()
        self.assertEqual(p.returncode, 0,
                         "bad returncode %d, stderr is %r" %
                         (p.returncode, err))
        return out, err

    def run_repeated_init_and_subinterpreters(self):
        out, err = self.run_embedded_interpreter("repeated_init_and_subinterpreters")
<<<<<<< HEAD
        if support.verbose > 1:
            print()
            print(out)
            print(err)
=======
        self.assertEqual(err, "")

        # The output from _testembed looks like this:
        # --- Pass 0 ---
        # interp 0 <0x1cf9330>, thread state <0x1cf9700>: id(modules) = 139650431942728
        # interp 1 <0x1d4f690>, thread state <0x1d35350>: id(modules) = 139650431165784
        # interp 2 <0x1d5a690>, thread state <0x1d99ed0>: id(modules) = 139650413140368
        # interp 3 <0x1d4f690>, thread state <0x1dc3340>: id(modules) = 139650412862200
        # interp 0 <0x1cf9330>, thread state <0x1cf9700>: id(modules) = 139650431942728
        # --- Pass 1 ---
        # ...

        interp_pat = (r"^interp (\d+) <(0x[\dA-F]+)>, "
                      r"thread state <(0x[\dA-F]+)>: "
                      r"id\(modules\) = ([\d]+)$")
        Interp = namedtuple("Interp", "id interp tstate modules")

        numloops = 0
        current_run = []
        for line in out.splitlines():
            if line == "--- Pass {} ---".format(numloops):
                self.assertEqual(len(current_run), 0)
                if support.verbose:
                    print(line)
                numloops += 1
                continue

            self.assertLess(len(current_run), 5)
            match = re.match(interp_pat, line)
            if match is None:
                self.assertRegex(line, interp_pat)

            # Parse the line from the loop.  The first line is the main
            # interpreter and the 3 afterward are subinterpreters.
            interp = Interp(*match.groups())
            if support.verbose:
                print(interp)
            self.assertTrue(interp.interp)
            self.assertTrue(interp.tstate)
            self.assertTrue(interp.modules)
            current_run.append(interp)

            # The last line in the loop should be the same as the first.
            if len(current_run) == 5:
                main = current_run[0]
                self.assertEqual(interp, main)
                yield current_run
                current_run = []

    def test_subinterps_main(self):
        for run in self.run_repeated_init_and_subinterpreters():
            main = run[0]

            self.assertEqual(main.id, '0')

    def test_subinterps_different_ids(self):
        for run in self.run_repeated_init_and_subinterpreters():
            main, *subs, _ = run

            mainid = int(main.id)
            for i, sub in enumerate(subs):
                self.assertEqual(sub.id, str(mainid + i + 1))

    def test_subinterps_distinct_state(self):
        for run in self.run_repeated_init_and_subinterpreters():
            main, *subs, _ = run

            if '0x0' in main:
                # XXX Fix on Windows (and other platforms): something
                # is going on with the pointers in Programs/_testembed.c.
                # interp.interp is 0x0 and interp.modules is the same
                # between interpreters.
                raise unittest.SkipTest('platform prints pointers as 0x0')

            for sub in subs:
                # A new subinterpreter may have the same
                # PyInterpreterState pointer as a previous one if
                # the earlier one has already been destroyed.  So
                # we compare with the main interpreter.  The same
                # applies to tstate.
                self.assertNotEqual(sub.interp, main.interp)
                self.assertNotEqual(sub.tstate, main.tstate)
                self.assertNotEqual(sub.modules, main.modules)
>>>>>>> 08e2f355

    @staticmethod
    def _get_default_pipe_encoding():
        rp, wp = os.pipe()
        try:
            with os.fdopen(wp, 'w') as w:
                default_pipe_encoding = w.encoding
        finally:
            os.close(rp)
        return default_pipe_encoding

    def test_forced_io_encoding(self):
        # Checks forced configuration of embedded interpreter IO streams
        env = {"PYTHONIOENCODING": "UTF-8:surrogateescape"}
        out, err = self.run_embedded_interpreter("forced_io_encoding", env=env)
        if support.verbose > 1:
            print()
            print(out)
            print(err)
        expected_errors = "surrogateescape"
        expected_stdin_encoding = "UTF-8"
        expected_pipe_encoding = self._get_default_pipe_encoding()
        expected_output = '\n'.join([
        "--- Use defaults ---",
        "Expected encoding: default",
        "Expected errors: default",
        "stdin: {in_encoding}:{errors}",
        "stdout: {out_encoding}:{errors}",
        "stderr: {out_encoding}:backslashreplace",
        "--- Set errors only ---",
        "Expected encoding: default",
        "Expected errors: ignore",
        "stdin: {in_encoding}:ignore",
        "stdout: {out_encoding}:ignore",
        "stderr: {out_encoding}:backslashreplace",
        "--- Set encoding only ---",
        "Expected encoding: latin-1",
        "Expected errors: default",
        "stdin: latin-1:{errors}",
        "stdout: latin-1:{errors}",
        "stderr: latin-1:backslashreplace",
        "--- Set encoding and errors ---",
        "Expected encoding: latin-1",
        "Expected errors: replace",
        "stdin: latin-1:replace",
        "stdout: latin-1:replace",
        "stderr: latin-1:backslashreplace"])
        expected_output = expected_output.format(
                                in_encoding=expected_stdin_encoding,
                                out_encoding=expected_pipe_encoding,
                                errors=expected_errors)
        # This is useful if we ever trip over odd platform behaviour
        self.maxDiff = None
        self.assertEqual(out.strip(), expected_output)


class SkipitemTest(unittest.TestCase):

    def test_skipitem(self):
        """
        If this test failed, you probably added a new "format unit"
        in Python/getargs.c, but neglected to update our poor friend
        skipitem() in the same file.  (If so, shame on you!)

        With a few exceptions**, this function brute-force tests all
        printable ASCII*** characters (32 to 126 inclusive) as format units,
        checking to see that PyArg_ParseTupleAndKeywords() return consistent
        errors both when the unit is attempted to be used and when it is
        skipped.  If the format unit doesn't exist, we'll get one of two
        specific error messages (one for used, one for skipped); if it does
        exist we *won't* get that error--we'll get either no error or some
        other error.  If we get the specific "does not exist" error for one
        test and not for the other, there's a mismatch, and the test fails.

           ** Some format units have special funny semantics and it would
              be difficult to accommodate them here.  Since these are all
              well-established and properly skipped in skipitem() we can
              get away with not testing them--this test is really intended
              to catch *new* format units.

          *** Python C source files must be ASCII.  Therefore it's impossible
              to have non-ASCII format units.

        """
        empty_tuple = ()
        tuple_1 = (0,)
        dict_b = {'b':1}
        keywords = ["a", "b"]

        for i in range(32, 127):
            c = chr(i)

            # skip parentheses, the error reporting is inconsistent about them
            # skip 'e', it's always a two-character code
            # skip '|' and '$', they don't represent arguments anyway
            if c in '()e|$':
                continue

            # test the format unit when not skipped
            format = c + "i"
            try:
                _testcapi.parse_tuple_and_keywords(tuple_1, dict_b,
                    format, keywords)
                when_not_skipped = False
            except SystemError as e:
                s = "argument 1 (impossible<bad format char>)"
                when_not_skipped = (str(e) == s)
            except TypeError:
                when_not_skipped = False

            # test the format unit when skipped
            optional_format = "|" + format
            try:
                _testcapi.parse_tuple_and_keywords(empty_tuple, dict_b,
                    optional_format, keywords)
                when_skipped = False
            except SystemError as e:
                s = "impossible<bad format char>: '{}'".format(format)
                when_skipped = (str(e) == s)

            message = ("test_skipitem_parity: "
                "detected mismatch between convertsimple and skipitem "
                "for format unit '{}' ({}), not skipped {}, skipped {}".format(
                    c, i, when_skipped, when_not_skipped))
            self.assertIs(when_skipped, when_not_skipped, message)

    def test_parse_tuple_and_keywords(self):
        # Test handling errors in the parse_tuple_and_keywords helper itself
        self.assertRaises(TypeError, _testcapi.parse_tuple_and_keywords,
                          (), {}, 42, [])
        self.assertRaises(ValueError, _testcapi.parse_tuple_and_keywords,
                          (), {}, '', 42)
        self.assertRaises(ValueError, _testcapi.parse_tuple_and_keywords,
                          (), {}, '', [''] * 42)
        self.assertRaises(ValueError, _testcapi.parse_tuple_and_keywords,
                          (), {}, '', [42])

    def test_bad_use(self):
        # Test handling invalid format and keywords in
        # PyArg_ParseTupleAndKeywords()
        self.assertRaises(SystemError, _testcapi.parse_tuple_and_keywords,
                          (1,), {}, '||O', ['a'])
        self.assertRaises(SystemError, _testcapi.parse_tuple_and_keywords,
                          (1, 2), {}, '|O|O', ['a', 'b'])
        self.assertRaises(SystemError, _testcapi.parse_tuple_and_keywords,
                          (), {'a': 1}, '$$O', ['a'])
        self.assertRaises(SystemError, _testcapi.parse_tuple_and_keywords,
                          (), {'a': 1, 'b': 2}, '$O$O', ['a', 'b'])
        self.assertRaises(SystemError, _testcapi.parse_tuple_and_keywords,
                          (), {'a': 1}, '$|O', ['a'])
        self.assertRaises(SystemError, _testcapi.parse_tuple_and_keywords,
                          (), {'a': 1, 'b': 2}, '$O|O', ['a', 'b'])
        self.assertRaises(SystemError, _testcapi.parse_tuple_and_keywords,
                          (1,), {}, '|O', ['a', 'b'])
        self.assertRaises(SystemError, _testcapi.parse_tuple_and_keywords,
                          (1,), {}, '|OO', ['a'])
        self.assertRaises(SystemError, _testcapi.parse_tuple_and_keywords,
                          (), {}, '|$O', [''])
        self.assertRaises(SystemError, _testcapi.parse_tuple_and_keywords,
                          (), {}, '|OO', ['a', ''])

    def test_positional_only(self):
        parse = _testcapi.parse_tuple_and_keywords

        parse((1, 2, 3), {}, 'OOO', ['', '', 'a'])
        parse((1, 2), {'a': 3}, 'OOO', ['', '', 'a'])
        with self.assertRaisesRegex(TypeError,
               r'function takes at least 2 positional arguments \(1 given\)'):
            parse((1,), {'a': 3}, 'OOO', ['', '', 'a'])
        parse((1,), {}, 'O|OO', ['', '', 'a'])
        with self.assertRaisesRegex(TypeError,
               r'function takes at least 1 positional arguments \(0 given\)'):
            parse((), {}, 'O|OO', ['', '', 'a'])
        parse((1, 2), {'a': 3}, 'OO$O', ['', '', 'a'])
        with self.assertRaisesRegex(TypeError,
               r'function takes exactly 2 positional arguments \(1 given\)'):
            parse((1,), {'a': 3}, 'OO$O', ['', '', 'a'])
        parse((1,), {}, 'O|O$O', ['', '', 'a'])
        with self.assertRaisesRegex(TypeError,
               r'function takes at least 1 positional arguments \(0 given\)'):
            parse((), {}, 'O|O$O', ['', '', 'a'])
        with self.assertRaisesRegex(SystemError, r'Empty parameter name after \$'):
            parse((1,), {}, 'O|$OO', ['', '', 'a'])
        with self.assertRaisesRegex(SystemError, 'Empty keyword'):
            parse((1,), {}, 'O|OO', ['', 'a', ''])


@unittest.skipUnless(threading, 'Threading required for this test.')
class TestThreadState(unittest.TestCase):

    @support.reap_threads
    def test_thread_state(self):
        # some extra thread-state tests driven via _testcapi
        def target():
            idents = []

            def callback():
                idents.append(threading.get_ident())

            _testcapi._test_thread_state(callback)
            a = b = callback
            time.sleep(1)
            # Check our main thread is in the list exactly 3 times.
            self.assertEqual(idents.count(threading.get_ident()), 3,
                             "Couldn't find main thread correctly in the list")

        target()
        t = threading.Thread(target=target)
        t.start()
        t.join()


class Test_testcapi(unittest.TestCase):
    def test__testcapi(self):
        for name in dir(_testcapi):
            if name.startswith('test_'):
                with self.subTest("internal", name=name):
                    test = getattr(_testcapi, name)
                    test()


class PyMemDebugTests(unittest.TestCase):
    PYTHONMALLOC = 'debug'
    # '0x04c06e0' or '04C06E0'
    PTR_REGEX = r'(?:0x)?[0-9a-fA-F]+'

    def check(self, code):
        with support.SuppressCrashReport():
            out = assert_python_failure('-c', code,
                                        PYTHONMALLOC=self.PYTHONMALLOC)
        stderr = out.err
        return stderr.decode('ascii', 'replace')

    def test_buffer_overflow(self):
        out = self.check('import _testcapi; _testcapi.pymem_buffer_overflow()')
        regex = (r"Debug memory block at address p={ptr}: API 'm'\n"
                 r"    16 bytes originally requested\n"
                 r"    The [0-9] pad bytes at p-[0-9] are FORBIDDENBYTE, as expected.\n"
                 r"    The [0-9] pad bytes at tail={ptr} are not all FORBIDDENBYTE \(0x[0-9a-f]{{2}}\):\n"
                 r"        at tail\+0: 0x78 \*\*\* OUCH\n"
                 r"        at tail\+1: 0xfb\n"
                 r"        at tail\+2: 0xfb\n"
                 r"        .*\n"
                 r"    The block was made by call #[0-9]+ to debug malloc/realloc.\n"
                 r"    Data at p: cb cb cb .*\n"
                 r"\n"
                 r"Fatal Python error: bad trailing pad byte")
        regex = regex.format(ptr=self.PTR_REGEX)
        regex = re.compile(regex, flags=re.DOTALL)
        self.assertRegex(out, regex)

    def test_api_misuse(self):
        out = self.check('import _testcapi; _testcapi.pymem_api_misuse()')
        regex = (r"Debug memory block at address p={ptr}: API 'm'\n"
                 r"    16 bytes originally requested\n"
                 r"    The [0-9] pad bytes at p-[0-9] are FORBIDDENBYTE, as expected.\n"
                 r"    The [0-9] pad bytes at tail={ptr} are FORBIDDENBYTE, as expected.\n"
                 r"    The block was made by call #[0-9]+ to debug malloc/realloc.\n"
                 r"    Data at p: cb cb cb .*\n"
                 r"\n"
                 r"Fatal Python error: bad ID: Allocated using API 'm', verified using API 'r'\n")
        regex = regex.format(ptr=self.PTR_REGEX)
        self.assertRegex(out, regex)

    @unittest.skipUnless(threading, 'Test requires a GIL (multithreading)')
    def check_malloc_without_gil(self, code):
        out = self.check(code)
        expected = ('Fatal Python error: Python memory allocator called '
                    'without holding the GIL')
        self.assertIn(expected, out)

    def test_pymem_malloc_without_gil(self):
        # Debug hooks must raise an error if PyMem_Malloc() is called
        # without holding the GIL
        code = 'import _testcapi; _testcapi.pymem_malloc_without_gil()'
        self.check_malloc_without_gil(code)

    def test_pyobject_malloc_without_gil(self):
        # Debug hooks must raise an error if PyObject_Malloc() is called
        # without holding the GIL
        code = 'import _testcapi; _testcapi.pyobject_malloc_without_gil()'
        self.check_malloc_without_gil(code)


class PyMemMallocDebugTests(PyMemDebugTests):
    PYTHONMALLOC = 'malloc_debug'


@unittest.skipUnless(sysconfig.get_config_var('WITH_PYMALLOC') == 1,
                     'need pymalloc')
class PyMemPymallocDebugTests(PyMemDebugTests):
    PYTHONMALLOC = 'pymalloc_debug'


@unittest.skipUnless(Py_DEBUG, 'need Py_DEBUG')
class PyMemDefaultTests(PyMemDebugTests):
    # test default allocator of Python compiled in debug mode
    PYTHONMALLOC = ''


if __name__ == "__main__":
    unittest.main()<|MERGE_RESOLUTION|>--- conflicted
+++ resolved
@@ -388,12 +388,6 @@
 
     def run_repeated_init_and_subinterpreters(self):
         out, err = self.run_embedded_interpreter("repeated_init_and_subinterpreters")
-<<<<<<< HEAD
-        if support.verbose > 1:
-            print()
-            print(out)
-            print(err)
-=======
         self.assertEqual(err, "")
 
         # The output from _testembed looks like this:
@@ -477,7 +471,6 @@
                 self.assertNotEqual(sub.interp, main.interp)
                 self.assertNotEqual(sub.tstate, main.tstate)
                 self.assertNotEqual(sub.modules, main.modules)
->>>>>>> 08e2f355
 
     @staticmethod
     def _get_default_pipe_encoding():
