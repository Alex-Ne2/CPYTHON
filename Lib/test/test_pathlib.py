import contextlib
import collections.abc
import io
import os
import sys
import errno
import pathlib
import pickle
import socket
import stat
import tempfile
import unittest
from unittest import mock

from test.support import import_helper
from test.support import is_emscripten, is_wasi
from test.support import os_helper
from test.support.os_helper import TESTFN, FakePath

try:
    import grp, pwd
except ImportError:
    grp = pwd = None


class _BaseFlavourTest(object):

    def _check_parse_parts(self, arg, expected):
        f = self.cls._parse_parts
        sep = self.flavour.sep
        altsep = self.flavour.altsep
        actual = f([x.replace('/', sep) for x in arg])
        self.assertEqual(actual, expected)
        if altsep:
            actual = f([x.replace('/', altsep) for x in arg])
            self.assertEqual(actual, expected)

    def test_parse_parts_common(self):
        check = self._check_parse_parts
        sep = self.flavour.sep
        # Unanchored parts.
        check([],                   ('', '', []))
        check(['a'],                ('', '', ['a']))
        check(['a/'],               ('', '', ['a']))
        check(['a', 'b'],           ('', '', ['a', 'b']))
        # Expansion.
        check(['a/b'],              ('', '', ['a', 'b']))
        check(['a/b/'],             ('', '', ['a', 'b']))
        check(['a', 'b/c', 'd'],    ('', '', ['a', 'b', 'c', 'd']))
        # Collapsing and stripping excess slashes.
        check(['a', 'b//c', 'd'],   ('', '', ['a', 'b', 'c', 'd']))
        check(['a', 'b/c/', 'd'],   ('', '', ['a', 'b', 'c', 'd']))
        # Eliminating standalone dots.
        check(['.'],                ('', '', []))
        check(['.', '.', 'b'],      ('', '', ['b']))
        check(['a', '.', 'b'],      ('', '', ['a', 'b']))
        check(['a', '.', '.'],      ('', '', ['a']))
        # The first part is anchored.
        check(['/a/b'],             ('', sep, [sep, 'a', 'b']))
        check(['/a', 'b'],          ('', sep, [sep, 'a', 'b']))
        check(['/a/', 'b'],         ('', sep, [sep, 'a', 'b']))
        # Ignoring parts before an anchored part.
        check(['a', '/b', 'c'],     ('', sep, [sep, 'b', 'c']))
        check(['a', '/b', '/c'],    ('', sep, [sep, 'c']))


class PosixFlavourTest(_BaseFlavourTest, unittest.TestCase):
    cls = pathlib.PurePosixPath
    flavour = pathlib.PurePosixPath._flavour

    def test_parse_parts(self):
        check = self._check_parse_parts
        # Collapsing of excess leading slashes, except for the double-slash
        # special case.
        check(['//a', 'b'],             ('', '//', ['//', 'a', 'b']))
        check(['///a', 'b'],            ('', '/', ['/', 'a', 'b']))
        check(['////a', 'b'],           ('', '/', ['/', 'a', 'b']))
        # Paths which look like NT paths aren't treated specially.
        check(['c:a'],                  ('', '', ['c:a']))
        check(['c:\\a'],                ('', '', ['c:\\a']))
        check(['\\a'],                  ('', '', ['\\a']))


class NTFlavourTest(_BaseFlavourTest, unittest.TestCase):
    cls = pathlib.PureWindowsPath
    flavour = pathlib.PureWindowsPath._flavour

    def test_parse_parts(self):
        check = self._check_parse_parts
        # First part is anchored.
        check(['c:'],                   ('c:', '', ['c:']))
        check(['c:/'],                  ('c:', '\\', ['c:\\']))
        check(['/'],                    ('', '\\', ['\\']))
        check(['c:a'],                  ('c:', '', ['c:', 'a']))
        check(['c:/a'],                 ('c:', '\\', ['c:\\', 'a']))
        check(['/a'],                   ('', '\\', ['\\', 'a']))
        # UNC paths.
        check(['//'],                   ('\\\\', '', ['\\\\']))
        check(['//a'],                  ('\\\\a', '', ['\\\\a']))
        check(['//a/'],                 ('\\\\a\\', '', ['\\\\a\\']))
        check(['//a/b'],                ('\\\\a\\b', '\\', ['\\\\a\\b\\']))
        check(['//a/b/'],               ('\\\\a\\b', '\\', ['\\\\a\\b\\']))
        check(['//a/b/c'],              ('\\\\a\\b', '\\', ['\\\\a\\b\\', 'c']))
        # Second part is anchored, so that the first part is ignored.
        check(['a', 'Z:b', 'c'],        ('Z:', '', ['Z:', 'b', 'c']))
        check(['a', 'Z:/b', 'c'],       ('Z:', '\\', ['Z:\\', 'b', 'c']))
        # UNC paths.
        check(['a', '//b/c', 'd'],      ('\\\\b\\c', '\\', ['\\\\b\\c\\', 'd']))
        # Collapsing and stripping excess slashes.
        check(['a', 'Z://b//c/', 'd/'], ('Z:', '\\', ['Z:\\', 'b', 'c', 'd']))
        # UNC paths.
        check(['a', '//b/c//', 'd'],    ('\\\\b\\c', '\\', ['\\\\b\\c\\', 'd']))
        # Extended paths.
        check(['//./c:'],               ('\\\\.\\c:', '', ['\\\\.\\c:']))
        check(['//?/c:/'],              ('\\\\?\\c:', '\\', ['\\\\?\\c:\\']))
        check(['//?/c:/a'],             ('\\\\?\\c:', '\\', ['\\\\?\\c:\\', 'a']))
        check(['//?/c:/a', '/b'],       ('\\\\?\\c:', '\\', ['\\\\?\\c:\\', 'b']))
        # Extended UNC paths (format is "\\?\UNC\server\share").
        check(['//?'],                  ('\\\\?', '', ['\\\\?']))
        check(['//?/'],                 ('\\\\?\\', '', ['\\\\?\\']))
        check(['//?/UNC'],              ('\\\\?\\UNC', '', ['\\\\?\\UNC']))
        check(['//?/UNC/'],             ('\\\\?\\UNC\\', '', ['\\\\?\\UNC\\']))
        check(['//?/UNC/b'],            ('\\\\?\\UNC\\b', '', ['\\\\?\\UNC\\b']))
        check(['//?/UNC/b/'],           ('\\\\?\\UNC\\b\\', '', ['\\\\?\\UNC\\b\\']))
        check(['//?/UNC/b/c'],          ('\\\\?\\UNC\\b\\c', '\\', ['\\\\?\\UNC\\b\\c\\']))
        check(['//?/UNC/b/c/'],         ('\\\\?\\UNC\\b\\c', '\\', ['\\\\?\\UNC\\b\\c\\']))
        check(['//?/UNC/b/c/d'],        ('\\\\?\\UNC\\b\\c', '\\', ['\\\\?\\UNC\\b\\c\\', 'd']))
        # UNC device paths
        check(['//./BootPartition/'],   ('\\\\.\\BootPartition', '\\', ['\\\\.\\BootPartition\\']))
        check(['//?/BootPartition/'],   ('\\\\?\\BootPartition', '\\', ['\\\\?\\BootPartition\\']))
        check(['//./PhysicalDrive0'],   ('\\\\.\\PhysicalDrive0', '', ['\\\\.\\PhysicalDrive0']))
        check(['//?/Volume{}/'],        ('\\\\?\\Volume{}', '\\', ['\\\\?\\Volume{}\\']))
        check(['//./nul'],              ('\\\\.\\nul', '', ['\\\\.\\nul']))
        # Second part has a root but not drive.
        check(['a', '/b', 'c'],         ('', '\\', ['\\', 'b', 'c']))
        check(['Z:/a', '/b', 'c'],      ('Z:', '\\', ['Z:\\', 'b', 'c']))
        check(['//?/Z:/a', '/b', 'c'],  ('\\\\?\\Z:', '\\', ['\\\\?\\Z:\\', 'b', 'c']))
        # Joining with the same drive => the first path is appended to if
        # the second path is relative.
        check(['c:/a/b', 'c:x/y'], ('c:', '\\', ['c:\\', 'a', 'b', 'x', 'y']))
        check(['c:/a/b', 'c:/x/y'], ('c:', '\\', ['c:\\', 'x', 'y']))
        # Paths to files with NTFS alternate data streams
        check(['./c:s'],                ('', '', ['c:s']))
        check(['cc:s'],                 ('', '', ['cc:s']))
        check(['C:c:s'],                ('C:', '', ['C:', 'c:s']))
        check(['C:/c:s'],               ('C:', '\\', ['C:\\', 'c:s']))
        check(['D:a', './c:b'],         ('D:', '', ['D:', 'a', 'c:b']))
        check(['D:/a', './c:b'],        ('D:', '\\', ['D:\\', 'a', 'c:b']))


#
# Tests for the pure classes.
#

class _BasePurePathTest(object):

    # Keys are canonical paths, values are list of tuples of arguments
    # supposed to produce equal paths.
    equivalences = {
        'a/b': [
            ('a', 'b'), ('a/', 'b'), ('a', 'b/'), ('a/', 'b/'),
            ('a/b/',), ('a//b',), ('a//b//',),
            # Empty components get removed.
            ('', 'a', 'b'), ('a', '', 'b'), ('a', 'b', ''),
            ],
        '/b/c/d': [
            ('a', '/b/c', 'd'), ('/a', '/b/c', 'd'),
            # Empty components get removed.
            ('/', 'b', '', 'c/d'), ('/', '', 'b/c/d'), ('', '/b/c/d'),
            ],
    }

    def setUp(self):
        p = self.cls('a')
        self.flavour = p._flavour
        self.sep = self.flavour.sep
        self.altsep = self.flavour.altsep

    def test_constructor_common(self):
        P = self.cls
        p = P('a')
        self.assertIsInstance(p, P)
        P('a', 'b', 'c')
        P('/a', 'b', 'c')
        P('a/b/c')
        P('/a/b/c')
        P(FakePath("a/b/c"))
        self.assertEqual(P(P('a')), P('a'))
        self.assertEqual(P(P('a'), 'b'), P('a/b'))
        self.assertEqual(P(P('a'), P('b')), P('a/b'))
        self.assertEqual(P(P('a'), P('b'), P('c')), P(FakePath("a/b/c")))
        self.assertEqual(P(P('./a:b')), P('./a:b'))

    def test_bytes(self):
        P = self.cls
        message = (r"argument should be a str or an os\.PathLike object "
                   r"where __fspath__ returns a str, not 'bytes'")
        with self.assertRaisesRegex(TypeError, message):
            P(b'a')
        with self.assertRaises(TypeError):
            P(b'a', 'b')
        with self.assertRaises(TypeError):
            P('a', b'b')
        with self.assertRaises(TypeError):
            P('a').joinpath(b'b')
        with self.assertRaises(TypeError):
            P('a') / b'b'
        with self.assertRaises(TypeError):
            b'a' / P('b')
        with self.assertRaises(TypeError):
            P('a').match(b'b')
        with self.assertRaises(TypeError):
            P('a').relative_to(b'b')
        with self.assertRaises(TypeError):
            P('a').with_name(b'b')
        with self.assertRaises(TypeError):
            P('a').with_stem(b'b')
        with self.assertRaises(TypeError):
            P('a').with_suffix(b'b')

    def _check_str_subclass(self, *args):
        # Issue #21127: it should be possible to construct a PurePath object
        # from a str subclass instance, and it then gets converted to
        # a pure str object.
        class StrSubclass(str):
            pass
        P = self.cls
        p = P(*(StrSubclass(x) for x in args))
        self.assertEqual(p, P(*args))
        for part in p.parts:
            self.assertIs(type(part), str)

    def test_str_subclass_common(self):
        self._check_str_subclass('')
        self._check_str_subclass('.')
        self._check_str_subclass('a')
        self._check_str_subclass('a/b.txt')
        self._check_str_subclass('/a/b.txt')

    def test_join_common(self):
        P = self.cls
        p = P('a/b')
        pp = p.joinpath('c')
        self.assertEqual(pp, P('a/b/c'))
        self.assertIs(type(pp), type(p))
        pp = p.joinpath('c', 'd')
        self.assertEqual(pp, P('a/b/c/d'))
        pp = p.joinpath(P('c'))
        self.assertEqual(pp, P('a/b/c'))
        pp = p.joinpath('/c')
        self.assertEqual(pp, P('/c'))

    def test_div_common(self):
        # Basically the same as joinpath().
        P = self.cls
        p = P('a/b')
        pp = p / 'c'
        self.assertEqual(pp, P('a/b/c'))
        self.assertIs(type(pp), type(p))
        pp = p / 'c/d'
        self.assertEqual(pp, P('a/b/c/d'))
        pp = p / 'c' / 'd'
        self.assertEqual(pp, P('a/b/c/d'))
        pp = 'c' / p / 'd'
        self.assertEqual(pp, P('c/a/b/d'))
        pp = p / P('c')
        self.assertEqual(pp, P('a/b/c'))
        pp = p/ '/c'
        self.assertEqual(pp, P('/c'))

    def _check_str(self, expected, args):
        p = self.cls(*args)
        self.assertEqual(str(p), expected.replace('/', self.sep))

    def test_str_common(self):
        # Canonicalized paths roundtrip.
        for pathstr in ('a', 'a/b', 'a/b/c', '/', '/a/b', '/a/b/c'):
            self._check_str(pathstr, (pathstr,))
        # Special case for the empty path.
        self._check_str('.', ('',))
        # Other tests for str() are in test_equivalences().

    def test_as_posix_common(self):
        P = self.cls
        for pathstr in ('a', 'a/b', 'a/b/c', '/', '/a/b', '/a/b/c'):
            self.assertEqual(P(pathstr).as_posix(), pathstr)
        # Other tests for as_posix() are in test_equivalences().

    def test_as_bytes_common(self):
        sep = os.fsencode(self.sep)
        P = self.cls
        self.assertEqual(bytes(P('a/b')), b'a' + sep + b'b')

    def test_as_uri_common(self):
        P = self.cls
        with self.assertRaises(ValueError):
            P('a').as_uri()
        with self.assertRaises(ValueError):
            P().as_uri()

    def test_repr_common(self):
        for pathstr in ('a', 'a/b', 'a/b/c', '/', '/a/b', '/a/b/c'):
            with self.subTest(pathstr=pathstr):
                p = self.cls(pathstr)
                clsname = p.__class__.__name__
                r = repr(p)
                # The repr() is in the form ClassName("forward-slashes path").
                self.assertTrue(r.startswith(clsname + '('), r)
                self.assertTrue(r.endswith(')'), r)
                inner = r[len(clsname) + 1 : -1]
                self.assertEqual(eval(inner), p.as_posix())

    def test_repr_roundtrips(self):
        for pathstr in ('a', 'a/b', 'a/b/c', '/', '/a/b', '/a/b/c'):
            with self.subTest(pathstr=pathstr):
                p = self.cls(pathstr)
                r = repr(p)
                # The repr() roundtrips.
                q = eval(r, pathlib.__dict__)
                self.assertIs(q.__class__, p.__class__)
                self.assertEqual(q, p)
                self.assertEqual(repr(q), r)

    def test_eq_common(self):
        P = self.cls
        self.assertEqual(P('a/b'), P('a/b'))
        self.assertEqual(P('a/b'), P('a', 'b'))
        self.assertNotEqual(P('a/b'), P('a'))
        self.assertNotEqual(P('a/b'), P('/a/b'))
        self.assertNotEqual(P('a/b'), P())
        self.assertNotEqual(P('/a/b'), P('/'))
        self.assertNotEqual(P(), P('/'))
        self.assertNotEqual(P(), "")
        self.assertNotEqual(P(), {})
        self.assertNotEqual(P(), int)

    def test_match_common(self):
        P = self.cls
        self.assertRaises(ValueError, P('a').match, '')
        self.assertRaises(ValueError, P('a').match, '.')
        # Simple relative pattern.
        self.assertTrue(P('b.py').match('b.py'))
        self.assertTrue(P('a/b.py').match('b.py'))
        self.assertTrue(P('/a/b.py').match('b.py'))
        self.assertFalse(P('a.py').match('b.py'))
        self.assertFalse(P('b/py').match('b.py'))
        self.assertFalse(P('/a.py').match('b.py'))
        self.assertFalse(P('b.py/c').match('b.py'))
        # Wildcard relative pattern.
        self.assertTrue(P('b.py').match('*.py'))
        self.assertTrue(P('a/b.py').match('*.py'))
        self.assertTrue(P('/a/b.py').match('*.py'))
        self.assertFalse(P('b.pyc').match('*.py'))
        self.assertFalse(P('b./py').match('*.py'))
        self.assertFalse(P('b.py/c').match('*.py'))
        # Multi-part relative pattern.
        self.assertTrue(P('ab/c.py').match('a*/*.py'))
        self.assertTrue(P('/d/ab/c.py').match('a*/*.py'))
        self.assertFalse(P('a.py').match('a*/*.py'))
        self.assertFalse(P('/dab/c.py').match('a*/*.py'))
        self.assertFalse(P('ab/c.py/d').match('a*/*.py'))
        # Absolute pattern.
        self.assertTrue(P('/b.py').match('/*.py'))
        self.assertFalse(P('b.py').match('/*.py'))
        self.assertFalse(P('a/b.py').match('/*.py'))
        self.assertFalse(P('/a/b.py').match('/*.py'))
        # Multi-part absolute pattern.
        self.assertTrue(P('/a/b.py').match('/a/*.py'))
        self.assertFalse(P('/ab.py').match('/a/*.py'))
        self.assertFalse(P('/a/b/c.py').match('/a/*.py'))
        # Multi-part glob-style pattern.
        self.assertFalse(P('/a/b/c.py').match('/**/*.py'))
        self.assertTrue(P('/a/b/c.py').match('/a/**/*.py'))

    def test_ordering_common(self):
        # Ordering is tuple-alike.
        def assertLess(a, b):
            self.assertLess(a, b)
            self.assertGreater(b, a)
        P = self.cls
        a = P('a')
        b = P('a/b')
        c = P('abc')
        d = P('b')
        assertLess(a, b)
        assertLess(a, c)
        assertLess(a, d)
        assertLess(b, c)
        assertLess(c, d)
        P = self.cls
        a = P('/a')
        b = P('/a/b')
        c = P('/abc')
        d = P('/b')
        assertLess(a, b)
        assertLess(a, c)
        assertLess(a, d)
        assertLess(b, c)
        assertLess(c, d)
        with self.assertRaises(TypeError):
            P() < {}

    def test_parts_common(self):
        # `parts` returns a tuple.
        sep = self.sep
        P = self.cls
        p = P('a/b')
        parts = p.parts
        self.assertEqual(parts, ('a', 'b'))
        # The object gets reused.
        self.assertIs(parts, p.parts)
        # When the path is absolute, the anchor is a separate part.
        p = P('/a/b')
        parts = p.parts
        self.assertEqual(parts, (sep, 'a', 'b'))

    def test_fspath_common(self):
        P = self.cls
        p = P('a/b')
        self._check_str(p.__fspath__(), ('a/b',))
        self._check_str(os.fspath(p), ('a/b',))

    def test_equivalences(self):
        for k, tuples in self.equivalences.items():
            canon = k.replace('/', self.sep)
            posix = k.replace(self.sep, '/')
            if canon != posix:
                tuples = tuples + [
                    tuple(part.replace('/', self.sep) for part in t)
                    for t in tuples
                    ]
                tuples.append((posix, ))
            pcanon = self.cls(canon)
            for t in tuples:
                p = self.cls(*t)
                self.assertEqual(p, pcanon, "failed with args {}".format(t))
                self.assertEqual(hash(p), hash(pcanon))
                self.assertEqual(str(p), canon)
                self.assertEqual(p.as_posix(), posix)

    def test_parent_common(self):
        # Relative
        P = self.cls
        p = P('a/b/c')
        self.assertEqual(p.parent, P('a/b'))
        self.assertEqual(p.parent.parent, P('a'))
        self.assertEqual(p.parent.parent.parent, P())
        self.assertEqual(p.parent.parent.parent.parent, P())
        # Anchored
        p = P('/a/b/c')
        self.assertEqual(p.parent, P('/a/b'))
        self.assertEqual(p.parent.parent, P('/a'))
        self.assertEqual(p.parent.parent.parent, P('/'))
        self.assertEqual(p.parent.parent.parent.parent, P('/'))

    def test_parents_common(self):
        # Relative
        P = self.cls
        p = P('a/b/c')
        par = p.parents
        self.assertEqual(len(par), 3)
        self.assertEqual(par[0], P('a/b'))
        self.assertEqual(par[1], P('a'))
        self.assertEqual(par[2], P('.'))
        self.assertEqual(par[-1], P('.'))
        self.assertEqual(par[-2], P('a'))
        self.assertEqual(par[-3], P('a/b'))
        self.assertEqual(par[0:1], (P('a/b'),))
        self.assertEqual(par[:2], (P('a/b'), P('a')))
        self.assertEqual(par[:-1], (P('a/b'), P('a')))
        self.assertEqual(par[1:], (P('a'), P('.')))
        self.assertEqual(par[::2], (P('a/b'), P('.')))
        self.assertEqual(par[::-1], (P('.'), P('a'), P('a/b')))
        self.assertEqual(list(par), [P('a/b'), P('a'), P('.')])
        with self.assertRaises(IndexError):
            par[-4]
        with self.assertRaises(IndexError):
            par[3]
        with self.assertRaises(TypeError):
            par[0] = p
        # Anchored
        p = P('/a/b/c')
        par = p.parents
        self.assertEqual(len(par), 3)
        self.assertEqual(par[0], P('/a/b'))
        self.assertEqual(par[1], P('/a'))
        self.assertEqual(par[2], P('/'))
        self.assertEqual(par[-1], P('/'))
        self.assertEqual(par[-2], P('/a'))
        self.assertEqual(par[-3], P('/a/b'))
        self.assertEqual(par[0:1], (P('/a/b'),))
        self.assertEqual(par[:2], (P('/a/b'), P('/a')))
        self.assertEqual(par[:-1], (P('/a/b'), P('/a')))
        self.assertEqual(par[1:], (P('/a'), P('/')))
        self.assertEqual(par[::2], (P('/a/b'), P('/')))
        self.assertEqual(par[::-1], (P('/'), P('/a'), P('/a/b')))
        self.assertEqual(list(par), [P('/a/b'), P('/a'), P('/')])
        with self.assertRaises(IndexError):
            par[-4]
        with self.assertRaises(IndexError):
            par[3]

    def test_drive_common(self):
        P = self.cls
        self.assertEqual(P('a/b').drive, '')
        self.assertEqual(P('/a/b').drive, '')
        self.assertEqual(P('').drive, '')

    def test_root_common(self):
        P = self.cls
        sep = self.sep
        self.assertEqual(P('').root, '')
        self.assertEqual(P('a/b').root, '')
        self.assertEqual(P('/').root, sep)
        self.assertEqual(P('/a/b').root, sep)

    def test_anchor_common(self):
        P = self.cls
        sep = self.sep
        self.assertEqual(P('').anchor, '')
        self.assertEqual(P('a/b').anchor, '')
        self.assertEqual(P('/').anchor, sep)
        self.assertEqual(P('/a/b').anchor, sep)

    def test_name_common(self):
        P = self.cls
        self.assertEqual(P('').name, '')
        self.assertEqual(P('.').name, '')
        self.assertEqual(P('/').name, '')
        self.assertEqual(P('a/b').name, 'b')
        self.assertEqual(P('/a/b').name, 'b')
        self.assertEqual(P('/a/b/.').name, 'b')
        self.assertEqual(P('a/b.py').name, 'b.py')
        self.assertEqual(P('/a/b.py').name, 'b.py')

    def test_suffix_common(self):
        P = self.cls
        self.assertEqual(P('').suffix, '')
        self.assertEqual(P('.').suffix, '')
        self.assertEqual(P('..').suffix, '')
        self.assertEqual(P('/').suffix, '')
        self.assertEqual(P('a/b').suffix, '')
        self.assertEqual(P('/a/b').suffix, '')
        self.assertEqual(P('/a/b/.').suffix, '')
        self.assertEqual(P('a/b.py').suffix, '.py')
        self.assertEqual(P('/a/b.py').suffix, '.py')
        self.assertEqual(P('a/.hgrc').suffix, '')
        self.assertEqual(P('/a/.hgrc').suffix, '')
        self.assertEqual(P('a/.hg.rc').suffix, '.rc')
        self.assertEqual(P('/a/.hg.rc').suffix, '.rc')
        self.assertEqual(P('a/b.tar.gz').suffix, '.gz')
        self.assertEqual(P('/a/b.tar.gz').suffix, '.gz')
        self.assertEqual(P('a/Some name. Ending with a dot.').suffix, '')
        self.assertEqual(P('/a/Some name. Ending with a dot.').suffix, '')

    def test_suffixes_common(self):
        P = self.cls
        self.assertEqual(P('').suffixes, [])
        self.assertEqual(P('.').suffixes, [])
        self.assertEqual(P('/').suffixes, [])
        self.assertEqual(P('a/b').suffixes, [])
        self.assertEqual(P('/a/b').suffixes, [])
        self.assertEqual(P('/a/b/.').suffixes, [])
        self.assertEqual(P('a/b.py').suffixes, ['.py'])
        self.assertEqual(P('/a/b.py').suffixes, ['.py'])
        self.assertEqual(P('a/.hgrc').suffixes, [])
        self.assertEqual(P('/a/.hgrc').suffixes, [])
        self.assertEqual(P('a/.hg.rc').suffixes, ['.rc'])
        self.assertEqual(P('/a/.hg.rc').suffixes, ['.rc'])
        self.assertEqual(P('a/b.tar.gz').suffixes, ['.tar', '.gz'])
        self.assertEqual(P('/a/b.tar.gz').suffixes, ['.tar', '.gz'])
        self.assertEqual(P('a/Some name. Ending with a dot.').suffixes, [])
        self.assertEqual(P('/a/Some name. Ending with a dot.').suffixes, [])

    def test_stem_common(self):
        P = self.cls
        self.assertEqual(P('').stem, '')
        self.assertEqual(P('.').stem, '')
        self.assertEqual(P('..').stem, '..')
        self.assertEqual(P('/').stem, '')
        self.assertEqual(P('a/b').stem, 'b')
        self.assertEqual(P('a/b.py').stem, 'b')
        self.assertEqual(P('a/.hgrc').stem, '.hgrc')
        self.assertEqual(P('a/.hg.rc').stem, '.hg')
        self.assertEqual(P('a/b.tar.gz').stem, 'b.tar')
        self.assertEqual(P('a/Some name. Ending with a dot.').stem,
                         'Some name. Ending with a dot.')

    def test_with_name_common(self):
        P = self.cls
        self.assertEqual(P('a/b').with_name('d.xml'), P('a/d.xml'))
        self.assertEqual(P('/a/b').with_name('d.xml'), P('/a/d.xml'))
        self.assertEqual(P('a/b.py').with_name('d.xml'), P('a/d.xml'))
        self.assertEqual(P('/a/b.py').with_name('d.xml'), P('/a/d.xml'))
        self.assertEqual(P('a/Dot ending.').with_name('d.xml'), P('a/d.xml'))
        self.assertEqual(P('/a/Dot ending.').with_name('d.xml'), P('/a/d.xml'))
        self.assertRaises(ValueError, P('').with_name, 'd.xml')
        self.assertRaises(ValueError, P('.').with_name, 'd.xml')
        self.assertRaises(ValueError, P('/').with_name, 'd.xml')
        self.assertRaises(ValueError, P('a/b').with_name, '')
        self.assertRaises(ValueError, P('a/b').with_name, '/c')
        self.assertRaises(ValueError, P('a/b').with_name, 'c/')
        self.assertRaises(ValueError, P('a/b').with_name, 'c/d')

    def test_with_stem_common(self):
        P = self.cls
        self.assertEqual(P('a/b').with_stem('d'), P('a/d'))
        self.assertEqual(P('/a/b').with_stem('d'), P('/a/d'))
        self.assertEqual(P('a/b.py').with_stem('d'), P('a/d.py'))
        self.assertEqual(P('/a/b.py').with_stem('d'), P('/a/d.py'))
        self.assertEqual(P('/a/b.tar.gz').with_stem('d'), P('/a/d.gz'))
        self.assertEqual(P('a/Dot ending.').with_stem('d'), P('a/d'))
        self.assertEqual(P('/a/Dot ending.').with_stem('d'), P('/a/d'))
        self.assertRaises(ValueError, P('').with_stem, 'd')
        self.assertRaises(ValueError, P('.').with_stem, 'd')
        self.assertRaises(ValueError, P('/').with_stem, 'd')
        self.assertRaises(ValueError, P('a/b').with_stem, '')
        self.assertRaises(ValueError, P('a/b').with_stem, '/c')
        self.assertRaises(ValueError, P('a/b').with_stem, 'c/')
        self.assertRaises(ValueError, P('a/b').with_stem, 'c/d')

    def test_with_suffix_common(self):
        P = self.cls
        self.assertEqual(P('a/b').with_suffix('.gz'), P('a/b.gz'))
        self.assertEqual(P('/a/b').with_suffix('.gz'), P('/a/b.gz'))
        self.assertEqual(P('a/b.py').with_suffix('.gz'), P('a/b.gz'))
        self.assertEqual(P('/a/b.py').with_suffix('.gz'), P('/a/b.gz'))
        # Stripping suffix.
        self.assertEqual(P('a/b.py').with_suffix(''), P('a/b'))
        self.assertEqual(P('/a/b').with_suffix(''), P('/a/b'))
        # Path doesn't have a "filename" component.
        self.assertRaises(ValueError, P('').with_suffix, '.gz')
        self.assertRaises(ValueError, P('.').with_suffix, '.gz')
        self.assertRaises(ValueError, P('/').with_suffix, '.gz')
        # Invalid suffix.
        self.assertRaises(ValueError, P('a/b').with_suffix, 'gz')
        self.assertRaises(ValueError, P('a/b').with_suffix, '/')
        self.assertRaises(ValueError, P('a/b').with_suffix, '.')
        self.assertRaises(ValueError, P('a/b').with_suffix, '/.gz')
        self.assertRaises(ValueError, P('a/b').with_suffix, 'c/d')
        self.assertRaises(ValueError, P('a/b').with_suffix, '.c/.d')
        self.assertRaises(ValueError, P('a/b').with_suffix, './.d')
        self.assertRaises(ValueError, P('a/b').with_suffix, '.d/.')
        self.assertRaises(ValueError, P('a/b').with_suffix,
                          (self.flavour.sep, 'd'))

    def test_relative_to_common(self):
        P = self.cls
        p = P('a/b')
        self.assertRaises(TypeError, p.relative_to)
        self.assertRaises(TypeError, p.relative_to, b'a')
        self.assertEqual(p.relative_to(P()), P('a/b'))
        self.assertEqual(p.relative_to(''), P('a/b'))
        self.assertEqual(p.relative_to(P('a')), P('b'))
        self.assertEqual(p.relative_to('a'), P('b'))
        self.assertEqual(p.relative_to('a/'), P('b'))
        self.assertEqual(p.relative_to(P('a/b')), P())
        self.assertEqual(p.relative_to('a/b'), P())
        self.assertEqual(p.relative_to(P(), walk_up=True), P('a/b'))
        self.assertEqual(p.relative_to('', walk_up=True), P('a/b'))
        self.assertEqual(p.relative_to(P('a'), walk_up=True), P('b'))
        self.assertEqual(p.relative_to('a', walk_up=True), P('b'))
        self.assertEqual(p.relative_to('a/', walk_up=True), P('b'))
        self.assertEqual(p.relative_to(P('a/b'), walk_up=True), P())
        self.assertEqual(p.relative_to('a/b', walk_up=True), P())
        self.assertEqual(p.relative_to(P('a/c'), walk_up=True), P('../b'))
        self.assertEqual(p.relative_to('a/c', walk_up=True), P('../b'))
        self.assertEqual(p.relative_to(P('a/b/c'), walk_up=True), P('..'))
        self.assertEqual(p.relative_to('a/b/c', walk_up=True), P('..'))
        self.assertEqual(p.relative_to(P('c'), walk_up=True), P('../a/b'))
        self.assertEqual(p.relative_to('c', walk_up=True), P('../a/b'))
        # With several args.
        with self.assertWarns(DeprecationWarning):
            p.relative_to('a', 'b')
            p.relative_to('a', 'b', walk_up=True)
        # Unrelated paths.
        self.assertRaises(ValueError, p.relative_to, P('c'))
        self.assertRaises(ValueError, p.relative_to, P('a/b/c'))
        self.assertRaises(ValueError, p.relative_to, P('a/c'))
        self.assertRaises(ValueError, p.relative_to, P('/a'))
        self.assertRaises(ValueError, p.relative_to, P('/'), walk_up=True)
        self.assertRaises(ValueError, p.relative_to, P('/a'), walk_up=True)
        p = P('/a/b')
        self.assertEqual(p.relative_to(P('/')), P('a/b'))
        self.assertEqual(p.relative_to('/'), P('a/b'))
        self.assertEqual(p.relative_to(P('/a')), P('b'))
        self.assertEqual(p.relative_to('/a'), P('b'))
        self.assertEqual(p.relative_to('/a/'), P('b'))
        self.assertEqual(p.relative_to(P('/a/b')), P())
        self.assertEqual(p.relative_to('/a/b'), P())
        self.assertEqual(p.relative_to(P('/'), walk_up=True), P('a/b'))
        self.assertEqual(p.relative_to('/', walk_up=True), P('a/b'))
        self.assertEqual(p.relative_to(P('/a'), walk_up=True), P('b'))
        self.assertEqual(p.relative_to('/a', walk_up=True), P('b'))
        self.assertEqual(p.relative_to('/a/', walk_up=True), P('b'))
        self.assertEqual(p.relative_to(P('/a/b'), walk_up=True), P())
        self.assertEqual(p.relative_to('/a/b', walk_up=True), P())
        self.assertEqual(p.relative_to(P('/a/c'), walk_up=True), P('../b'))
        self.assertEqual(p.relative_to('/a/c', walk_up=True), P('../b'))
        self.assertEqual(p.relative_to(P('/a/b/c'), walk_up=True), P('..'))
        self.assertEqual(p.relative_to('/a/b/c', walk_up=True), P('..'))
        self.assertEqual(p.relative_to(P('/c'), walk_up=True), P('../a/b'))
        self.assertEqual(p.relative_to('/c', walk_up=True), P('../a/b'))
        # Unrelated paths.
        self.assertRaises(ValueError, p.relative_to, P('/c'))
        self.assertRaises(ValueError, p.relative_to, P('/a/b/c'))
        self.assertRaises(ValueError, p.relative_to, P('/a/c'))
        self.assertRaises(ValueError, p.relative_to, P())
        self.assertRaises(ValueError, p.relative_to, '')
        self.assertRaises(ValueError, p.relative_to, P('a'))
        self.assertRaises(ValueError, p.relative_to, P(''), walk_up=True)
        self.assertRaises(ValueError, p.relative_to, P('a'), walk_up=True)

    def test_is_relative_to_common(self):
        P = self.cls
        p = P('a/b')
        self.assertRaises(TypeError, p.is_relative_to)
        self.assertRaises(TypeError, p.is_relative_to, b'a')
        self.assertTrue(p.is_relative_to(P()))
        self.assertTrue(p.is_relative_to(''))
        self.assertTrue(p.is_relative_to(P('a')))
        self.assertTrue(p.is_relative_to('a/'))
        self.assertTrue(p.is_relative_to(P('a/b')))
        self.assertTrue(p.is_relative_to('a/b'))
        # With several args.
        with self.assertWarns(DeprecationWarning):
            p.is_relative_to('a', 'b')
        # Unrelated paths.
        self.assertFalse(p.is_relative_to(P('c')))
        self.assertFalse(p.is_relative_to(P('a/b/c')))
        self.assertFalse(p.is_relative_to(P('a/c')))
        self.assertFalse(p.is_relative_to(P('/a')))
        p = P('/a/b')
        self.assertTrue(p.is_relative_to(P('/')))
        self.assertTrue(p.is_relative_to('/'))
        self.assertTrue(p.is_relative_to(P('/a')))
        self.assertTrue(p.is_relative_to('/a'))
        self.assertTrue(p.is_relative_to('/a/'))
        self.assertTrue(p.is_relative_to(P('/a/b')))
        self.assertTrue(p.is_relative_to('/a/b'))
        # Unrelated paths.
        self.assertFalse(p.is_relative_to(P('/c')))
        self.assertFalse(p.is_relative_to(P('/a/b/c')))
        self.assertFalse(p.is_relative_to(P('/a/c')))
        self.assertFalse(p.is_relative_to(P()))
        self.assertFalse(p.is_relative_to(''))
        self.assertFalse(p.is_relative_to(P('a')))

    def test_pickling_common(self):
        P = self.cls
        p = P('/a/b')
        for proto in range(0, pickle.HIGHEST_PROTOCOL + 1):
            dumped = pickle.dumps(p, proto)
            pp = pickle.loads(dumped)
            self.assertIs(pp.__class__, p.__class__)
            self.assertEqual(pp, p)
            self.assertEqual(hash(pp), hash(p))
            self.assertEqual(str(pp), str(p))


class PurePosixPathTest(_BasePurePathTest, unittest.TestCase):
    cls = pathlib.PurePosixPath

    def test_root(self):
        P = self.cls
        self.assertEqual(P('/a/b').root, '/')
        self.assertEqual(P('///a/b').root, '/')
        # POSIX special case for two leading slashes.
        self.assertEqual(P('//a/b').root, '//')

    def test_eq(self):
        P = self.cls
        self.assertNotEqual(P('a/b'), P('A/b'))
        self.assertEqual(P('/a'), P('///a'))
        self.assertNotEqual(P('/a'), P('//a'))

    def test_as_uri(self):
        P = self.cls
        self.assertEqual(P('/').as_uri(), 'file:///')
        self.assertEqual(P('/a/b.c').as_uri(), 'file:///a/b.c')
        self.assertEqual(P('/a/b%#c').as_uri(), 'file:///a/b%25%23c')

    def test_as_uri_non_ascii(self):
        from urllib.parse import quote_from_bytes
        P = self.cls
        try:
            os.fsencode('\xe9')
        except UnicodeEncodeError:
            self.skipTest("\\xe9 cannot be encoded to the filesystem encoding")
        self.assertEqual(P('/a/b\xe9').as_uri(),
                         'file:///a/b' + quote_from_bytes(os.fsencode('\xe9')))

    def test_match(self):
        P = self.cls
        self.assertFalse(P('A.py').match('a.PY'))

    def test_is_absolute(self):
        P = self.cls
        self.assertFalse(P().is_absolute())
        self.assertFalse(P('a').is_absolute())
        self.assertFalse(P('a/b/').is_absolute())
        self.assertTrue(P('/').is_absolute())
        self.assertTrue(P('/a').is_absolute())
        self.assertTrue(P('/a/b/').is_absolute())
        self.assertTrue(P('//a').is_absolute())
        self.assertTrue(P('//a/b').is_absolute())

    def test_is_reserved(self):
        P = self.cls
        self.assertIs(False, P('').is_reserved())
        self.assertIs(False, P('/').is_reserved())
        self.assertIs(False, P('/foo/bar').is_reserved())
        self.assertIs(False, P('/dev/con/PRN/NUL').is_reserved())

    def test_join(self):
        P = self.cls
        p = P('//a')
        pp = p.joinpath('b')
        self.assertEqual(pp, P('//a/b'))
        pp = P('/a').joinpath('//c')
        self.assertEqual(pp, P('//c'))
        pp = P('//a').joinpath('/c')
        self.assertEqual(pp, P('/c'))

    def test_div(self):
        # Basically the same as joinpath().
        P = self.cls
        p = P('//a')
        pp = p / 'b'
        self.assertEqual(pp, P('//a/b'))
        pp = P('/a') / '//c'
        self.assertEqual(pp, P('//c'))
        pp = P('//a') / '/c'
        self.assertEqual(pp, P('/c'))


class PureWindowsPathTest(_BasePurePathTest, unittest.TestCase):
    cls = pathlib.PureWindowsPath

    equivalences = _BasePurePathTest.equivalences.copy()
    equivalences.update({
        './a:b': [ ('./a:b',) ],
        'c:a': [ ('c:', 'a'), ('c:', 'a/'), ('.', 'c:', 'a') ],
        'c:/a': [
            ('c:/', 'a'), ('c:', '/', 'a'), ('c:', '/a'),
            ('/z', 'c:/', 'a'), ('//x/y', 'c:/', 'a'),
            ],
        '//a/b/': [ ('//a/b',) ],
        '//a/b/c': [
            ('//a/b', 'c'), ('//a/b/', 'c'),
            ],
    })

    def test_str(self):
        p = self.cls('a/b/c')
        self.assertEqual(str(p), 'a\\b\\c')
        p = self.cls('c:/a/b/c')
        self.assertEqual(str(p), 'c:\\a\\b\\c')
        p = self.cls('//a/b')
        self.assertEqual(str(p), '\\\\a\\b\\')
        p = self.cls('//a/b/c')
        self.assertEqual(str(p), '\\\\a\\b\\c')
        p = self.cls('//a/b/c/d')
        self.assertEqual(str(p), '\\\\a\\b\\c\\d')

    def test_str_subclass(self):
        self._check_str_subclass('.\\a:b')
        self._check_str_subclass('c:')
        self._check_str_subclass('c:a')
        self._check_str_subclass('c:a\\b.txt')
        self._check_str_subclass('c:\\')
        self._check_str_subclass('c:\\a')
        self._check_str_subclass('c:\\a\\b.txt')
        self._check_str_subclass('\\\\some\\share')
        self._check_str_subclass('\\\\some\\share\\a')
        self._check_str_subclass('\\\\some\\share\\a\\b.txt')

    def test_eq(self):
        P = self.cls
        self.assertEqual(P('c:a/b'), P('c:a/b'))
        self.assertEqual(P('c:a/b'), P('c:', 'a', 'b'))
        self.assertNotEqual(P('c:a/b'), P('d:a/b'))
        self.assertNotEqual(P('c:a/b'), P('c:/a/b'))
        self.assertNotEqual(P('/a/b'), P('c:/a/b'))
        # Case-insensitivity.
        self.assertEqual(P('a/B'), P('A/b'))
        self.assertEqual(P('C:a/B'), P('c:A/b'))
        self.assertEqual(P('//Some/SHARE/a/B'), P('//somE/share/A/b'))

    def test_as_uri(self):
        P = self.cls
        with self.assertRaises(ValueError):
            P('/a/b').as_uri()
        with self.assertRaises(ValueError):
            P('c:a/b').as_uri()
        self.assertEqual(P('c:/').as_uri(), 'file:///c:/')
        self.assertEqual(P('c:/a/b.c').as_uri(), 'file:///c:/a/b.c')
        self.assertEqual(P('c:/a/b%#c').as_uri(), 'file:///c:/a/b%25%23c')
        self.assertEqual(P('c:/a/b\xe9').as_uri(), 'file:///c:/a/b%C3%A9')
        self.assertEqual(P('//some/share/').as_uri(), 'file://some/share/')
        self.assertEqual(P('//some/share/a/b.c').as_uri(),
                         'file://some/share/a/b.c')
        self.assertEqual(P('//some/share/a/b%#c\xe9').as_uri(),
                         'file://some/share/a/b%25%23c%C3%A9')

    def test_match_common(self):
        P = self.cls
        # Absolute patterns.
        self.assertTrue(P('c:/b.py').match('*:/*.py'))
        self.assertTrue(P('c:/b.py').match('c:/*.py'))
        self.assertFalse(P('d:/b.py').match('c:/*.py'))  # wrong drive
        self.assertFalse(P('b.py').match('/*.py'))
        self.assertFalse(P('b.py').match('c:*.py'))
        self.assertFalse(P('b.py').match('c:/*.py'))
        self.assertFalse(P('c:b.py').match('/*.py'))
        self.assertFalse(P('c:b.py').match('c:/*.py'))
        self.assertFalse(P('/b.py').match('c:*.py'))
        self.assertFalse(P('/b.py').match('c:/*.py'))
        # UNC patterns.
        self.assertTrue(P('//some/share/a.py').match('//*/*/*.py'))
        self.assertTrue(P('//some/share/a.py').match('//some/share/*.py'))
        self.assertFalse(P('//other/share/a.py').match('//some/share/*.py'))
        self.assertFalse(P('//some/share/a/b.py').match('//some/share/*.py'))
        # Case-insensitivity.
        self.assertTrue(P('B.py').match('b.PY'))
        self.assertTrue(P('c:/a/B.Py').match('C:/A/*.pY'))
        self.assertTrue(P('//Some/Share/B.Py').match('//somE/sharE/*.pY'))
        # Path anchor doesn't match pattern anchor
        self.assertFalse(P('c:/b.py').match('/*.py'))  # 'c:/' vs '/'
        self.assertFalse(P('c:/b.py').match('c:*.py'))  # 'c:/' vs 'c:'
        self.assertFalse(P('//some/share/a.py').match('/*.py'))  # '//some/share/' vs '/'

    def test_ordering_common(self):
        # Case-insensitivity.
        def assertOrderedEqual(a, b):
            self.assertLessEqual(a, b)
            self.assertGreaterEqual(b, a)
        P = self.cls
        p = P('c:A/b')
        q = P('C:a/B')
        assertOrderedEqual(p, q)
        self.assertFalse(p < q)
        self.assertFalse(p > q)
        p = P('//some/Share/A/b')
        q = P('//Some/SHARE/a/B')
        assertOrderedEqual(p, q)
        self.assertFalse(p < q)
        self.assertFalse(p > q)

    def test_parts(self):
        P = self.cls
        p = P('c:a/b')
        parts = p.parts
        self.assertEqual(parts, ('c:', 'a', 'b'))
        p = P('c:/a/b')
        parts = p.parts
        self.assertEqual(parts, ('c:\\', 'a', 'b'))
        p = P('//a/b/c/d')
        parts = p.parts
        self.assertEqual(parts, ('\\\\a\\b\\', 'c', 'd'))

    def test_parent(self):
        # Anchored
        P = self.cls
        p = P('z:a/b/c')
        self.assertEqual(p.parent, P('z:a/b'))
        self.assertEqual(p.parent.parent, P('z:a'))
        self.assertEqual(p.parent.parent.parent, P('z:'))
        self.assertEqual(p.parent.parent.parent.parent, P('z:'))
        p = P('z:/a/b/c')
        self.assertEqual(p.parent, P('z:/a/b'))
        self.assertEqual(p.parent.parent, P('z:/a'))
        self.assertEqual(p.parent.parent.parent, P('z:/'))
        self.assertEqual(p.parent.parent.parent.parent, P('z:/'))
        p = P('//a/b/c/d')
        self.assertEqual(p.parent, P('//a/b/c'))
        self.assertEqual(p.parent.parent, P('//a/b'))
        self.assertEqual(p.parent.parent.parent, P('//a/b'))

    def test_parents(self):
        # Anchored
        P = self.cls
        p = P('z:a/b/')
        par = p.parents
        self.assertEqual(len(par), 2)
        self.assertEqual(par[0], P('z:a'))
        self.assertEqual(par[1], P('z:'))
        self.assertEqual(par[0:1], (P('z:a'),))
        self.assertEqual(par[:-1], (P('z:a'),))
        self.assertEqual(par[:2], (P('z:a'), P('z:')))
        self.assertEqual(par[1:], (P('z:'),))
        self.assertEqual(par[::2], (P('z:a'),))
        self.assertEqual(par[::-1], (P('z:'), P('z:a')))
        self.assertEqual(list(par), [P('z:a'), P('z:')])
        with self.assertRaises(IndexError):
            par[2]
        p = P('z:/a/b/')
        par = p.parents
        self.assertEqual(len(par), 2)
        self.assertEqual(par[0], P('z:/a'))
        self.assertEqual(par[1], P('z:/'))
        self.assertEqual(par[0:1], (P('z:/a'),))
        self.assertEqual(par[0:-1], (P('z:/a'),))
        self.assertEqual(par[:2], (P('z:/a'), P('z:/')))
        self.assertEqual(par[1:], (P('z:/'),))
        self.assertEqual(par[::2], (P('z:/a'),))
        self.assertEqual(par[::-1], (P('z:/'), P('z:/a'),))
        self.assertEqual(list(par), [P('z:/a'), P('z:/')])
        with self.assertRaises(IndexError):
            par[2]
        p = P('//a/b/c/d')
        par = p.parents
        self.assertEqual(len(par), 2)
        self.assertEqual(par[0], P('//a/b/c'))
        self.assertEqual(par[1], P('//a/b'))
        self.assertEqual(par[0:1], (P('//a/b/c'),))
        self.assertEqual(par[0:-1], (P('//a/b/c'),))
        self.assertEqual(par[:2], (P('//a/b/c'), P('//a/b')))
        self.assertEqual(par[1:], (P('//a/b'),))
        self.assertEqual(par[::2], (P('//a/b/c'),))
        self.assertEqual(par[::-1], (P('//a/b'), P('//a/b/c')))
        self.assertEqual(list(par), [P('//a/b/c'), P('//a/b')])
        with self.assertRaises(IndexError):
            par[2]

    def test_drive(self):
        P = self.cls
        self.assertEqual(P('c:').drive, 'c:')
        self.assertEqual(P('c:a/b').drive, 'c:')
        self.assertEqual(P('c:/').drive, 'c:')
        self.assertEqual(P('c:/a/b/').drive, 'c:')
        self.assertEqual(P('//a/b').drive, '\\\\a\\b')
        self.assertEqual(P('//a/b/').drive, '\\\\a\\b')
        self.assertEqual(P('//a/b/c/d').drive, '\\\\a\\b')
        self.assertEqual(P('./c:a').drive, '')

    def test_root(self):
        P = self.cls
        self.assertEqual(P('c:').root, '')
        self.assertEqual(P('c:a/b').root, '')
        self.assertEqual(P('c:/').root, '\\')
        self.assertEqual(P('c:/a/b/').root, '\\')
        self.assertEqual(P('//a/b').root, '\\')
        self.assertEqual(P('//a/b/').root, '\\')
        self.assertEqual(P('//a/b/c/d').root, '\\')

    def test_anchor(self):
        P = self.cls
        self.assertEqual(P('c:').anchor, 'c:')
        self.assertEqual(P('c:a/b').anchor, 'c:')
        self.assertEqual(P('c:/').anchor, 'c:\\')
        self.assertEqual(P('c:/a/b/').anchor, 'c:\\')
        self.assertEqual(P('//a/b').anchor, '\\\\a\\b\\')
        self.assertEqual(P('//a/b/').anchor, '\\\\a\\b\\')
        self.assertEqual(P('//a/b/c/d').anchor, '\\\\a\\b\\')

    def test_name(self):
        P = self.cls
        self.assertEqual(P('c:').name, '')
        self.assertEqual(P('c:/').name, '')
        self.assertEqual(P('c:a/b').name, 'b')
        self.assertEqual(P('c:/a/b').name, 'b')
        self.assertEqual(P('c:a/b.py').name, 'b.py')
        self.assertEqual(P('c:/a/b.py').name, 'b.py')
        self.assertEqual(P('//My.py/Share.php').name, '')
        self.assertEqual(P('//My.py/Share.php/a/b').name, 'b')

    def test_suffix(self):
        P = self.cls
        self.assertEqual(P('c:').suffix, '')
        self.assertEqual(P('c:/').suffix, '')
        self.assertEqual(P('c:a/b').suffix, '')
        self.assertEqual(P('c:/a/b').suffix, '')
        self.assertEqual(P('c:a/b.py').suffix, '.py')
        self.assertEqual(P('c:/a/b.py').suffix, '.py')
        self.assertEqual(P('c:a/.hgrc').suffix, '')
        self.assertEqual(P('c:/a/.hgrc').suffix, '')
        self.assertEqual(P('c:a/.hg.rc').suffix, '.rc')
        self.assertEqual(P('c:/a/.hg.rc').suffix, '.rc')
        self.assertEqual(P('c:a/b.tar.gz').suffix, '.gz')
        self.assertEqual(P('c:/a/b.tar.gz').suffix, '.gz')
        self.assertEqual(P('c:a/Some name. Ending with a dot.').suffix, '')
        self.assertEqual(P('c:/a/Some name. Ending with a dot.').suffix, '')
        self.assertEqual(P('//My.py/Share.php').suffix, '')
        self.assertEqual(P('//My.py/Share.php/a/b').suffix, '')

    def test_suffixes(self):
        P = self.cls
        self.assertEqual(P('c:').suffixes, [])
        self.assertEqual(P('c:/').suffixes, [])
        self.assertEqual(P('c:a/b').suffixes, [])
        self.assertEqual(P('c:/a/b').suffixes, [])
        self.assertEqual(P('c:a/b.py').suffixes, ['.py'])
        self.assertEqual(P('c:/a/b.py').suffixes, ['.py'])
        self.assertEqual(P('c:a/.hgrc').suffixes, [])
        self.assertEqual(P('c:/a/.hgrc').suffixes, [])
        self.assertEqual(P('c:a/.hg.rc').suffixes, ['.rc'])
        self.assertEqual(P('c:/a/.hg.rc').suffixes, ['.rc'])
        self.assertEqual(P('c:a/b.tar.gz').suffixes, ['.tar', '.gz'])
        self.assertEqual(P('c:/a/b.tar.gz').suffixes, ['.tar', '.gz'])
        self.assertEqual(P('//My.py/Share.php').suffixes, [])
        self.assertEqual(P('//My.py/Share.php/a/b').suffixes, [])
        self.assertEqual(P('c:a/Some name. Ending with a dot.').suffixes, [])
        self.assertEqual(P('c:/a/Some name. Ending with a dot.').suffixes, [])

    def test_stem(self):
        P = self.cls
        self.assertEqual(P('c:').stem, '')
        self.assertEqual(P('c:.').stem, '')
        self.assertEqual(P('c:..').stem, '..')
        self.assertEqual(P('c:/').stem, '')
        self.assertEqual(P('c:a/b').stem, 'b')
        self.assertEqual(P('c:a/b.py').stem, 'b')
        self.assertEqual(P('c:a/.hgrc').stem, '.hgrc')
        self.assertEqual(P('c:a/.hg.rc').stem, '.hg')
        self.assertEqual(P('c:a/b.tar.gz').stem, 'b.tar')
        self.assertEqual(P('c:a/Some name. Ending with a dot.').stem,
                         'Some name. Ending with a dot.')

    def test_with_name(self):
        P = self.cls
        self.assertEqual(P('c:a/b').with_name('d.xml'), P('c:a/d.xml'))
        self.assertEqual(P('c:/a/b').with_name('d.xml'), P('c:/a/d.xml'))
        self.assertEqual(P('c:a/Dot ending.').with_name('d.xml'), P('c:a/d.xml'))
        self.assertEqual(P('c:/a/Dot ending.').with_name('d.xml'), P('c:/a/d.xml'))
        self.assertRaises(ValueError, P('c:').with_name, 'd.xml')
        self.assertRaises(ValueError, P('c:/').with_name, 'd.xml')
        self.assertRaises(ValueError, P('//My/Share').with_name, 'd.xml')
        self.assertRaises(ValueError, P('c:a/b').with_name, 'd:')
        self.assertRaises(ValueError, P('c:a/b').with_name, 'd:e')
        self.assertRaises(ValueError, P('c:a/b').with_name, 'd:/e')
        self.assertRaises(ValueError, P('c:a/b').with_name, '//My/Share')

    def test_with_stem(self):
        P = self.cls
        self.assertEqual(P('c:a/b').with_stem('d'), P('c:a/d'))
        self.assertEqual(P('c:/a/b').with_stem('d'), P('c:/a/d'))
        self.assertEqual(P('c:a/Dot ending.').with_stem('d'), P('c:a/d'))
        self.assertEqual(P('c:/a/Dot ending.').with_stem('d'), P('c:/a/d'))
        self.assertRaises(ValueError, P('c:').with_stem, 'd')
        self.assertRaises(ValueError, P('c:/').with_stem, 'd')
        self.assertRaises(ValueError, P('//My/Share').with_stem, 'd')
        self.assertRaises(ValueError, P('c:a/b').with_stem, 'd:')
        self.assertRaises(ValueError, P('c:a/b').with_stem, 'd:e')
        self.assertRaises(ValueError, P('c:a/b').with_stem, 'd:/e')
        self.assertRaises(ValueError, P('c:a/b').with_stem, '//My/Share')

    def test_with_suffix(self):
        P = self.cls
        self.assertEqual(P('c:a/b').with_suffix('.gz'), P('c:a/b.gz'))
        self.assertEqual(P('c:/a/b').with_suffix('.gz'), P('c:/a/b.gz'))
        self.assertEqual(P('c:a/b.py').with_suffix('.gz'), P('c:a/b.gz'))
        self.assertEqual(P('c:/a/b.py').with_suffix('.gz'), P('c:/a/b.gz'))
        # Path doesn't have a "filename" component.
        self.assertRaises(ValueError, P('').with_suffix, '.gz')
        self.assertRaises(ValueError, P('.').with_suffix, '.gz')
        self.assertRaises(ValueError, P('/').with_suffix, '.gz')
        self.assertRaises(ValueError, P('//My/Share').with_suffix, '.gz')
        # Invalid suffix.
        self.assertRaises(ValueError, P('c:a/b').with_suffix, 'gz')
        self.assertRaises(ValueError, P('c:a/b').with_suffix, '/')
        self.assertRaises(ValueError, P('c:a/b').with_suffix, '\\')
        self.assertRaises(ValueError, P('c:a/b').with_suffix, 'c:')
        self.assertRaises(ValueError, P('c:a/b').with_suffix, '/.gz')
        self.assertRaises(ValueError, P('c:a/b').with_suffix, '\\.gz')
        self.assertRaises(ValueError, P('c:a/b').with_suffix, 'c:.gz')
        self.assertRaises(ValueError, P('c:a/b').with_suffix, 'c/d')
        self.assertRaises(ValueError, P('c:a/b').with_suffix, 'c\\d')
        self.assertRaises(ValueError, P('c:a/b').with_suffix, '.c/d')
        self.assertRaises(ValueError, P('c:a/b').with_suffix, '.c\\d')

    def test_relative_to(self):
        P = self.cls
        p = P('C:Foo/Bar')
        self.assertEqual(p.relative_to(P('c:')), P('Foo/Bar'))
        self.assertEqual(p.relative_to('c:'), P('Foo/Bar'))
        self.assertEqual(p.relative_to(P('c:foO')), P('Bar'))
        self.assertEqual(p.relative_to('c:foO'), P('Bar'))
        self.assertEqual(p.relative_to('c:foO/'), P('Bar'))
        self.assertEqual(p.relative_to(P('c:foO/baR')), P())
        self.assertEqual(p.relative_to('c:foO/baR'), P())
        self.assertEqual(p.relative_to(P('c:'), walk_up=True), P('Foo/Bar'))
        self.assertEqual(p.relative_to('c:', walk_up=True), P('Foo/Bar'))
        self.assertEqual(p.relative_to(P('c:foO'), walk_up=True), P('Bar'))
        self.assertEqual(p.relative_to('c:foO', walk_up=True), P('Bar'))
        self.assertEqual(p.relative_to('c:foO/', walk_up=True), P('Bar'))
        self.assertEqual(p.relative_to(P('c:foO/baR'), walk_up=True), P())
        self.assertEqual(p.relative_to('c:foO/baR', walk_up=True), P())
        self.assertEqual(p.relative_to(P('C:Foo/Bar/Baz'), walk_up=True), P('..'))
        self.assertEqual(p.relative_to(P('C:Foo/Baz'), walk_up=True), P('../Bar'))
        self.assertEqual(p.relative_to(P('C:Baz/Bar'), walk_up=True), P('../../Foo/Bar'))
        # Unrelated paths.
        self.assertRaises(ValueError, p.relative_to, P())
        self.assertRaises(ValueError, p.relative_to, '')
        self.assertRaises(ValueError, p.relative_to, P('d:'))
        self.assertRaises(ValueError, p.relative_to, P('/'))
        self.assertRaises(ValueError, p.relative_to, P('Foo'))
        self.assertRaises(ValueError, p.relative_to, P('/Foo'))
        self.assertRaises(ValueError, p.relative_to, P('C:/Foo'))
        self.assertRaises(ValueError, p.relative_to, P('C:Foo/Bar/Baz'))
        self.assertRaises(ValueError, p.relative_to, P('C:Foo/Baz'))
        self.assertRaises(ValueError, p.relative_to, P(), walk_up=True)
        self.assertRaises(ValueError, p.relative_to, '', walk_up=True)
        self.assertRaises(ValueError, p.relative_to, P('d:'), walk_up=True)
        self.assertRaises(ValueError, p.relative_to, P('/'), walk_up=True)
        self.assertRaises(ValueError, p.relative_to, P('Foo'), walk_up=True)
        self.assertRaises(ValueError, p.relative_to, P('/Foo'), walk_up=True)
        self.assertRaises(ValueError, p.relative_to, P('C:/Foo'), walk_up=True)
        p = P('C:/Foo/Bar')
        self.assertEqual(p.relative_to(P('c:/')), P('Foo/Bar'))
        self.assertEqual(p.relative_to('c:/'), P('Foo/Bar'))
        self.assertEqual(p.relative_to(P('c:/foO')), P('Bar'))
        self.assertEqual(p.relative_to('c:/foO'), P('Bar'))
        self.assertEqual(p.relative_to('c:/foO/'), P('Bar'))
        self.assertEqual(p.relative_to(P('c:/foO/baR')), P())
        self.assertEqual(p.relative_to('c:/foO/baR'), P())
        self.assertEqual(p.relative_to(P('c:/'), walk_up=True), P('Foo/Bar'))
        self.assertEqual(p.relative_to('c:/', walk_up=True), P('Foo/Bar'))
        self.assertEqual(p.relative_to(P('c:/foO'), walk_up=True), P('Bar'))
        self.assertEqual(p.relative_to('c:/foO', walk_up=True), P('Bar'))
        self.assertEqual(p.relative_to('c:/foO/', walk_up=True), P('Bar'))
        self.assertEqual(p.relative_to(P('c:/foO/baR'), walk_up=True), P())
        self.assertEqual(p.relative_to('c:/foO/baR', walk_up=True), P())
        self.assertEqual(p.relative_to('C:/Baz', walk_up=True), P('../Foo/Bar'))
        self.assertEqual(p.relative_to('C:/Foo/Bar/Baz', walk_up=True), P('..'))
        self.assertEqual(p.relative_to('C:/Foo/Baz', walk_up=True), P('../Bar'))
        # Unrelated paths.
        self.assertRaises(ValueError, p.relative_to, 'c:')
        self.assertRaises(ValueError, p.relative_to, P('c:'))
        self.assertRaises(ValueError, p.relative_to, P('C:/Baz'))
        self.assertRaises(ValueError, p.relative_to, P('C:/Foo/Bar/Baz'))
        self.assertRaises(ValueError, p.relative_to, P('C:/Foo/Baz'))
        self.assertRaises(ValueError, p.relative_to, P('C:Foo'))
        self.assertRaises(ValueError, p.relative_to, P('d:'))
        self.assertRaises(ValueError, p.relative_to, P('d:/'))
        self.assertRaises(ValueError, p.relative_to, P('/'))
        self.assertRaises(ValueError, p.relative_to, P('/Foo'))
        self.assertRaises(ValueError, p.relative_to, P('//C/Foo'))
        self.assertRaises(ValueError, p.relative_to, 'c:', walk_up=True)
        self.assertRaises(ValueError, p.relative_to, P('c:'), walk_up=True)
        self.assertRaises(ValueError, p.relative_to, P('C:Foo'), walk_up=True)
        self.assertRaises(ValueError, p.relative_to, P('d:'), walk_up=True)
        self.assertRaises(ValueError, p.relative_to, P('d:/'), walk_up=True)
        self.assertRaises(ValueError, p.relative_to, P('/'), walk_up=True)
        self.assertRaises(ValueError, p.relative_to, P('/Foo'), walk_up=True)
        self.assertRaises(ValueError, p.relative_to, P('//C/Foo'), walk_up=True)
        # UNC paths.
        p = P('//Server/Share/Foo/Bar')
        self.assertEqual(p.relative_to(P('//sErver/sHare')), P('Foo/Bar'))
        self.assertEqual(p.relative_to('//sErver/sHare'), P('Foo/Bar'))
        self.assertEqual(p.relative_to('//sErver/sHare/'), P('Foo/Bar'))
        self.assertEqual(p.relative_to(P('//sErver/sHare/Foo')), P('Bar'))
        self.assertEqual(p.relative_to('//sErver/sHare/Foo'), P('Bar'))
        self.assertEqual(p.relative_to('//sErver/sHare/Foo/'), P('Bar'))
        self.assertEqual(p.relative_to(P('//sErver/sHare/Foo/Bar')), P())
        self.assertEqual(p.relative_to('//sErver/sHare/Foo/Bar'), P())
        self.assertEqual(p.relative_to(P('//sErver/sHare'), walk_up=True), P('Foo/Bar'))
        self.assertEqual(p.relative_to('//sErver/sHare', walk_up=True), P('Foo/Bar'))
        self.assertEqual(p.relative_to('//sErver/sHare/', walk_up=True), P('Foo/Bar'))
        self.assertEqual(p.relative_to(P('//sErver/sHare/Foo'), walk_up=True), P('Bar'))
        self.assertEqual(p.relative_to('//sErver/sHare/Foo', walk_up=True), P('Bar'))
        self.assertEqual(p.relative_to('//sErver/sHare/Foo/', walk_up=True), P('Bar'))
        self.assertEqual(p.relative_to(P('//sErver/sHare/Foo/Bar'), walk_up=True), P())
        self.assertEqual(p.relative_to('//sErver/sHare/Foo/Bar', walk_up=True), P())
        self.assertEqual(p.relative_to(P('//sErver/sHare/bar'), walk_up=True), P('../Foo/Bar'))
        self.assertEqual(p.relative_to('//sErver/sHare/bar', walk_up=True), P('../Foo/Bar'))
        # Unrelated paths.
        self.assertRaises(ValueError, p.relative_to, P('/Server/Share/Foo'))
        self.assertRaises(ValueError, p.relative_to, P('c:/Server/Share/Foo'))
        self.assertRaises(ValueError, p.relative_to, P('//z/Share/Foo'))
        self.assertRaises(ValueError, p.relative_to, P('//Server/z/Foo'))
        self.assertRaises(ValueError, p.relative_to, P('/Server/Share/Foo'), walk_up=True)
        self.assertRaises(ValueError, p.relative_to, P('c:/Server/Share/Foo'), walk_up=True)
        self.assertRaises(ValueError, p.relative_to, P('//z/Share/Foo'), walk_up=True)
        self.assertRaises(ValueError, p.relative_to, P('//Server/z/Foo'), walk_up=True)

    def test_is_relative_to(self):
        P = self.cls
        p = P('C:Foo/Bar')
        self.assertTrue(p.is_relative_to(P('c:')))
        self.assertTrue(p.is_relative_to('c:'))
        self.assertTrue(p.is_relative_to(P('c:foO')))
        self.assertTrue(p.is_relative_to('c:foO'))
        self.assertTrue(p.is_relative_to('c:foO/'))
        self.assertTrue(p.is_relative_to(P('c:foO/baR')))
        self.assertTrue(p.is_relative_to('c:foO/baR'))
        # Unrelated paths.
        self.assertFalse(p.is_relative_to(P()))
        self.assertFalse(p.is_relative_to(''))
        self.assertFalse(p.is_relative_to(P('d:')))
        self.assertFalse(p.is_relative_to(P('/')))
        self.assertFalse(p.is_relative_to(P('Foo')))
        self.assertFalse(p.is_relative_to(P('/Foo')))
        self.assertFalse(p.is_relative_to(P('C:/Foo')))
        self.assertFalse(p.is_relative_to(P('C:Foo/Bar/Baz')))
        self.assertFalse(p.is_relative_to(P('C:Foo/Baz')))
        p = P('C:/Foo/Bar')
        self.assertTrue(p.is_relative_to(P('c:/')))
        self.assertTrue(p.is_relative_to(P('c:/foO')))
        self.assertTrue(p.is_relative_to('c:/foO/'))
        self.assertTrue(p.is_relative_to(P('c:/foO/baR')))
        self.assertTrue(p.is_relative_to('c:/foO/baR'))
        # Unrelated paths.
        self.assertFalse(p.is_relative_to('c:'))
        self.assertFalse(p.is_relative_to(P('C:/Baz')))
        self.assertFalse(p.is_relative_to(P('C:/Foo/Bar/Baz')))
        self.assertFalse(p.is_relative_to(P('C:/Foo/Baz')))
        self.assertFalse(p.is_relative_to(P('C:Foo')))
        self.assertFalse(p.is_relative_to(P('d:')))
        self.assertFalse(p.is_relative_to(P('d:/')))
        self.assertFalse(p.is_relative_to(P('/')))
        self.assertFalse(p.is_relative_to(P('/Foo')))
        self.assertFalse(p.is_relative_to(P('//C/Foo')))
        # UNC paths.
        p = P('//Server/Share/Foo/Bar')
        self.assertTrue(p.is_relative_to(P('//sErver/sHare')))
        self.assertTrue(p.is_relative_to('//sErver/sHare'))
        self.assertTrue(p.is_relative_to('//sErver/sHare/'))
        self.assertTrue(p.is_relative_to(P('//sErver/sHare/Foo')))
        self.assertTrue(p.is_relative_to('//sErver/sHare/Foo'))
        self.assertTrue(p.is_relative_to('//sErver/sHare/Foo/'))
        self.assertTrue(p.is_relative_to(P('//sErver/sHare/Foo/Bar')))
        self.assertTrue(p.is_relative_to('//sErver/sHare/Foo/Bar'))
        # Unrelated paths.
        self.assertFalse(p.is_relative_to(P('/Server/Share/Foo')))
        self.assertFalse(p.is_relative_to(P('c:/Server/Share/Foo')))
        self.assertFalse(p.is_relative_to(P('//z/Share/Foo')))
        self.assertFalse(p.is_relative_to(P('//Server/z/Foo')))

    def test_is_absolute(self):
        P = self.cls
        # Under NT, only paths with both a drive and a root are absolute.
        self.assertFalse(P().is_absolute())
        self.assertFalse(P('a').is_absolute())
        self.assertFalse(P('a/b/').is_absolute())
        self.assertFalse(P('/').is_absolute())
        self.assertFalse(P('/a').is_absolute())
        self.assertFalse(P('/a/b/').is_absolute())
        self.assertFalse(P('c:').is_absolute())
        self.assertFalse(P('c:a').is_absolute())
        self.assertFalse(P('c:a/b/').is_absolute())
        self.assertTrue(P('c:/').is_absolute())
        self.assertTrue(P('c:/a').is_absolute())
        self.assertTrue(P('c:/a/b/').is_absolute())
        # UNC paths are absolute by definition.
        self.assertTrue(P('//a/b').is_absolute())
        self.assertTrue(P('//a/b/').is_absolute())
        self.assertTrue(P('//a/b/c').is_absolute())
        self.assertTrue(P('//a/b/c/d').is_absolute())

    def test_join(self):
        P = self.cls
        p = P('C:/a/b')
        pp = p.joinpath('x/y')
        self.assertEqual(pp, P('C:/a/b/x/y'))
        pp = p.joinpath('/x/y')
        self.assertEqual(pp, P('C:/x/y'))
        # Joining with a different drive => the first path is ignored, even
        # if the second path is relative.
        pp = p.joinpath('D:x/y')
        self.assertEqual(pp, P('D:x/y'))
        pp = p.joinpath('D:/x/y')
        self.assertEqual(pp, P('D:/x/y'))
        pp = p.joinpath('//host/share/x/y')
        self.assertEqual(pp, P('//host/share/x/y'))
        # Joining with the same drive => the first path is appended to if
        # the second path is relative.
        pp = p.joinpath('c:x/y')
        self.assertEqual(pp, P('C:/a/b/x/y'))
        pp = p.joinpath('c:/x/y')
        self.assertEqual(pp, P('C:/x/y'))
<<<<<<< HEAD
        # Joining onto a UNC path with no root
        pp = P('//').joinpath('server')
        self.assertEqual(pp, P('//server'))
        pp = P('//server').joinpath('share')
        self.assertEqual(pp, P('//server/share'))
        pp = P('//./BootPartition').joinpath('Windows')
        self.assertEqual(pp, P('//./BootPartition/Windows'))
=======
        # Joining with files with NTFS data streams => the filename should
        # not be parsed as a drive letter
        pp = p.joinpath(P('./d:s'))
        self.assertEqual(pp, P('C:/a/b/d:s'))
        pp = p.joinpath(P('./dd:s'))
        self.assertEqual(pp, P('C:/a/b/dd:s'))
        pp = p.joinpath(P('E:d:s'))
        self.assertEqual(pp, P('E:d:s'))
>>>>>>> 90f1d777

    def test_div(self):
        # Basically the same as joinpath().
        P = self.cls
        p = P('C:/a/b')
        self.assertEqual(p / 'x/y', P('C:/a/b/x/y'))
        self.assertEqual(p / 'x' / 'y', P('C:/a/b/x/y'))
        self.assertEqual(p / '/x/y', P('C:/x/y'))
        self.assertEqual(p / '/x' / 'y', P('C:/x/y'))
        # Joining with a different drive => the first path is ignored, even
        # if the second path is relative.
        self.assertEqual(p / 'D:x/y', P('D:x/y'))
        self.assertEqual(p / 'D:' / 'x/y', P('D:x/y'))
        self.assertEqual(p / 'D:/x/y', P('D:/x/y'))
        self.assertEqual(p / 'D:' / '/x/y', P('D:/x/y'))
        self.assertEqual(p / '//host/share/x/y', P('//host/share/x/y'))
        # Joining with the same drive => the first path is appended to if
        # the second path is relative.
        self.assertEqual(p / 'c:x/y', P('C:/a/b/x/y'))
        self.assertEqual(p / 'c:/x/y', P('C:/x/y'))
        # Joining with files with NTFS data streams => the filename should
        # not be parsed as a drive letter
        self.assertEqual(p / P('./d:s'), P('C:/a/b/d:s'))
        self.assertEqual(p / P('./dd:s'), P('C:/a/b/dd:s'))
        self.assertEqual(p / P('E:d:s'), P('E:d:s'))

    def test_is_reserved(self):
        P = self.cls
        self.assertIs(False, P('').is_reserved())
        self.assertIs(False, P('/').is_reserved())
        self.assertIs(False, P('/foo/bar').is_reserved())
        # UNC paths are never reserved.
        self.assertIs(False, P('//my/share/nul/con/aux').is_reserved())
        # Case-insensitive DOS-device names are reserved.
        self.assertIs(True, P('nul').is_reserved())
        self.assertIs(True, P('aux').is_reserved())
        self.assertIs(True, P('prn').is_reserved())
        self.assertIs(True, P('con').is_reserved())
        self.assertIs(True, P('conin$').is_reserved())
        self.assertIs(True, P('conout$').is_reserved())
        # COM/LPT + 1-9 or + superscript 1-3 are reserved.
        self.assertIs(True, P('COM1').is_reserved())
        self.assertIs(True, P('LPT9').is_reserved())
        self.assertIs(True, P('com\xb9').is_reserved())
        self.assertIs(True, P('com\xb2').is_reserved())
        self.assertIs(True, P('lpt\xb3').is_reserved())
        # DOS-device name mataching ignores characters after a dot or
        # a colon and also ignores trailing spaces.
        self.assertIs(True, P('NUL.txt').is_reserved())
        self.assertIs(True, P('PRN  ').is_reserved())
        self.assertIs(True, P('AUX  .txt').is_reserved())
        self.assertIs(True, P('COM1:bar').is_reserved())
        self.assertIs(True, P('LPT9   :bar').is_reserved())
        # DOS-device names are only matched at the beginning
        # of a path component.
        self.assertIs(False, P('bar.com9').is_reserved())
        self.assertIs(False, P('bar.lpt9').is_reserved())
        # Only the last path component matters.
        self.assertIs(True, P('c:/baz/con/NUL').is_reserved())
        self.assertIs(False, P('c:/NUL/con/baz').is_reserved())

class PurePathTest(_BasePurePathTest, unittest.TestCase):
    cls = pathlib.PurePath

    def test_concrete_class(self):
        p = self.cls('a')
        self.assertIs(type(p),
            pathlib.PureWindowsPath if os.name == 'nt' else pathlib.PurePosixPath)

    def test_different_flavours_unequal(self):
        p = pathlib.PurePosixPath('a')
        q = pathlib.PureWindowsPath('a')
        self.assertNotEqual(p, q)

    def test_different_flavours_unordered(self):
        p = pathlib.PurePosixPath('a')
        q = pathlib.PureWindowsPath('a')
        with self.assertRaises(TypeError):
            p < q
        with self.assertRaises(TypeError):
            p <= q
        with self.assertRaises(TypeError):
            p > q
        with self.assertRaises(TypeError):
            p >= q


#
# Tests for the concrete classes.
#

# Make sure any symbolic links in the base test path are resolved.
BASE = os.path.realpath(TESTFN)
join = lambda *x: os.path.join(BASE, *x)
rel_join = lambda *x: os.path.join(TESTFN, *x)

only_nt = unittest.skipIf(os.name != 'nt',
                          'test requires a Windows-compatible system')
only_posix = unittest.skipIf(os.name == 'nt',
                             'test requires a POSIX-compatible system')

@only_posix
class PosixPathAsPureTest(PurePosixPathTest):
    cls = pathlib.PosixPath

@only_nt
class WindowsPathAsPureTest(PureWindowsPathTest):
    cls = pathlib.WindowsPath

    def test_owner(self):
        P = self.cls
        with self.assertRaises(NotImplementedError):
            P('c:/').owner()

    def test_group(self):
        P = self.cls
        with self.assertRaises(NotImplementedError):
            P('c:/').group()


class _BasePathTest(object):
    """Tests for the FS-accessing functionalities of the Path classes."""

    # (BASE)
    #  |
    #  |-- brokenLink -> non-existing
    #  |-- dirA
    #  |   `-- linkC -> ../dirB
    #  |-- dirB
    #  |   |-- fileB
    #  |   `-- linkD -> ../dirB
    #  |-- dirC
    #  |   |-- dirD
    #  |   |   `-- fileD
    #  |   `-- fileC
    #  |   `-- novel.txt
    #  |-- dirE  # No permissions
    #  |-- fileA
    #  |-- linkA -> fileA
    #  |-- linkB -> dirB
    #  `-- brokenLinkLoop -> brokenLinkLoop
    #

    def setUp(self):
        def cleanup():
            os.chmod(join('dirE'), 0o777)
            os_helper.rmtree(BASE)
        self.addCleanup(cleanup)
        os.mkdir(BASE)
        os.mkdir(join('dirA'))
        os.mkdir(join('dirB'))
        os.mkdir(join('dirC'))
        os.mkdir(join('dirC', 'dirD'))
        os.mkdir(join('dirE'))
        with open(join('fileA'), 'wb') as f:
            f.write(b"this is file A\n")
        with open(join('dirB', 'fileB'), 'wb') as f:
            f.write(b"this is file B\n")
        with open(join('dirC', 'fileC'), 'wb') as f:
            f.write(b"this is file C\n")
        with open(join('dirC', 'novel.txt'), 'wb') as f:
            f.write(b"this is a novel\n")
        with open(join('dirC', 'dirD', 'fileD'), 'wb') as f:
            f.write(b"this is file D\n")
        os.chmod(join('dirE'), 0)
        if os_helper.can_symlink():
            # Relative symlinks.
            os.symlink('fileA', join('linkA'))
            os.symlink('non-existing', join('brokenLink'))
            self.dirlink('dirB', join('linkB'))
            self.dirlink(os.path.join('..', 'dirB'), join('dirA', 'linkC'))
            # This one goes upwards, creating a loop.
            self.dirlink(os.path.join('..', 'dirB'), join('dirB', 'linkD'))
            # Broken symlink (pointing to itself).
            os.symlink('brokenLinkLoop',  join('brokenLinkLoop'))

    if os.name == 'nt':
        # Workaround for http://bugs.python.org/issue13772.
        def dirlink(self, src, dest):
            os.symlink(src, dest, target_is_directory=True)
    else:
        def dirlink(self, src, dest):
            os.symlink(src, dest)

    def assertSame(self, path_a, path_b):
        self.assertTrue(os.path.samefile(str(path_a), str(path_b)),
                        "%r and %r don't point to the same file" %
                        (path_a, path_b))

    def assertFileNotFound(self, func, *args, **kwargs):
        with self.assertRaises(FileNotFoundError) as cm:
            func(*args, **kwargs)
        self.assertEqual(cm.exception.errno, errno.ENOENT)

    def assertEqualNormCase(self, path_a, path_b):
        self.assertEqual(os.path.normcase(path_a), os.path.normcase(path_b))

    def _test_cwd(self, p):
        q = self.cls(os.getcwd())
        self.assertEqual(p, q)
        self.assertEqualNormCase(str(p), str(q))
        self.assertIs(type(p), type(q))
        self.assertTrue(p.is_absolute())

    def test_cwd(self):
        p = self.cls.cwd()
        self._test_cwd(p)

    def test_absolute_common(self):
        P = self.cls

        with mock.patch("os.getcwd") as getcwd:
            getcwd.return_value = BASE

            # Simple relative paths.
            self.assertEqual(str(P().absolute()), BASE)
            self.assertEqual(str(P('.').absolute()), BASE)
            self.assertEqual(str(P('a').absolute()), os.path.join(BASE, 'a'))
            self.assertEqual(str(P('a', 'b', 'c').absolute()), os.path.join(BASE, 'a', 'b', 'c'))

            # Symlinks should not be resolved.
            self.assertEqual(str(P('linkB', 'fileB').absolute()), os.path.join(BASE, 'linkB', 'fileB'))
            self.assertEqual(str(P('brokenLink').absolute()), os.path.join(BASE, 'brokenLink'))
            self.assertEqual(str(P('brokenLinkLoop').absolute()), os.path.join(BASE, 'brokenLinkLoop'))

            # '..' entries should be preserved and not normalised.
            self.assertEqual(str(P('..').absolute()), os.path.join(BASE, '..'))
            self.assertEqual(str(P('a', '..').absolute()), os.path.join(BASE, 'a', '..'))
            self.assertEqual(str(P('..', 'b').absolute()), os.path.join(BASE, '..', 'b'))

    def _test_home(self, p):
        q = self.cls(os.path.expanduser('~'))
        self.assertEqual(p, q)
        self.assertEqualNormCase(str(p), str(q))
        self.assertIs(type(p), type(q))
        self.assertTrue(p.is_absolute())

    @unittest.skipIf(
        pwd is None, reason="Test requires pwd module to get homedir."
    )
    def test_home(self):
        with os_helper.EnvironmentVarGuard() as env:
            self._test_home(self.cls.home())

            env.clear()
            env['USERPROFILE'] = os.path.join(BASE, 'userprofile')
            self._test_home(self.cls.home())

            # bpo-38883: ignore `HOME` when set on windows
            env['HOME'] = os.path.join(BASE, 'home')
            self._test_home(self.cls.home())

    def test_samefile(self):
        fileA_path = os.path.join(BASE, 'fileA')
        fileB_path = os.path.join(BASE, 'dirB', 'fileB')
        p = self.cls(fileA_path)
        pp = self.cls(fileA_path)
        q = self.cls(fileB_path)
        self.assertTrue(p.samefile(fileA_path))
        self.assertTrue(p.samefile(pp))
        self.assertFalse(p.samefile(fileB_path))
        self.assertFalse(p.samefile(q))
        # Test the non-existent file case
        non_existent = os.path.join(BASE, 'foo')
        r = self.cls(non_existent)
        self.assertRaises(FileNotFoundError, p.samefile, r)
        self.assertRaises(FileNotFoundError, p.samefile, non_existent)
        self.assertRaises(FileNotFoundError, r.samefile, p)
        self.assertRaises(FileNotFoundError, r.samefile, non_existent)
        self.assertRaises(FileNotFoundError, r.samefile, r)
        self.assertRaises(FileNotFoundError, r.samefile, non_existent)

    def test_empty_path(self):
        # The empty path points to '.'
        p = self.cls('')
        self.assertEqual(p.stat(), os.stat('.'))

    @unittest.skipIf(is_wasi, "WASI has no user accounts.")
    def test_expanduser_common(self):
        P = self.cls
        p = P('~')
        self.assertEqual(p.expanduser(), P(os.path.expanduser('~')))
        p = P('foo')
        self.assertEqual(p.expanduser(), p)
        p = P('/~')
        self.assertEqual(p.expanduser(), p)
        p = P('../~')
        self.assertEqual(p.expanduser(), p)
        p = P(P('').absolute().anchor) / '~'
        self.assertEqual(p.expanduser(), p)
        p = P('~/a:b')
        self.assertEqual(p.expanduser(), P(os.path.expanduser('~'), './a:b'))

    def test_exists(self):
        P = self.cls
        p = P(BASE)
        self.assertIs(True, p.exists())
        self.assertIs(True, (p / 'dirA').exists())
        self.assertIs(True, (p / 'fileA').exists())
        self.assertIs(False, (p / 'fileA' / 'bah').exists())
        if os_helper.can_symlink():
            self.assertIs(True, (p / 'linkA').exists())
            self.assertIs(True, (p / 'linkB').exists())
            self.assertIs(True, (p / 'linkB' / 'fileB').exists())
            self.assertIs(False, (p / 'linkA' / 'bah').exists())
        self.assertIs(False, (p / 'foo').exists())
        self.assertIs(False, P('/xyzzy').exists())
        self.assertIs(False, P(BASE + '\udfff').exists())
        self.assertIs(False, P(BASE + '\x00').exists())

    def test_open_common(self):
        p = self.cls(BASE)
        with (p / 'fileA').open('r') as f:
            self.assertIsInstance(f, io.TextIOBase)
            self.assertEqual(f.read(), "this is file A\n")
        with (p / 'fileA').open('rb') as f:
            self.assertIsInstance(f, io.BufferedIOBase)
            self.assertEqual(f.read().strip(), b"this is file A")
        with (p / 'fileA').open('rb', buffering=0) as f:
            self.assertIsInstance(f, io.RawIOBase)
            self.assertEqual(f.read().strip(), b"this is file A")

    def test_read_write_bytes(self):
        p = self.cls(BASE)
        (p / 'fileA').write_bytes(b'abcdefg')
        self.assertEqual((p / 'fileA').read_bytes(), b'abcdefg')
        # Check that trying to write str does not truncate the file.
        self.assertRaises(TypeError, (p / 'fileA').write_bytes, 'somestr')
        self.assertEqual((p / 'fileA').read_bytes(), b'abcdefg')

    def test_read_write_text(self):
        p = self.cls(BASE)
        (p / 'fileA').write_text('äbcdefg', encoding='latin-1')
        self.assertEqual((p / 'fileA').read_text(
            encoding='utf-8', errors='ignore'), 'bcdefg')
        # Check that trying to write bytes does not truncate the file.
        self.assertRaises(TypeError, (p / 'fileA').write_text, b'somebytes')
        self.assertEqual((p / 'fileA').read_text(encoding='latin-1'), 'äbcdefg')

    def test_write_text_with_newlines(self):
        p = self.cls(BASE)
        # Check that `\n` character change nothing
        (p / 'fileA').write_text('abcde\r\nfghlk\n\rmnopq', newline='\n')
        self.assertEqual((p / 'fileA').read_bytes(),
                         b'abcde\r\nfghlk\n\rmnopq')
        # Check that `\r` character replaces `\n`
        (p / 'fileA').write_text('abcde\r\nfghlk\n\rmnopq', newline='\r')
        self.assertEqual((p / 'fileA').read_bytes(),
                         b'abcde\r\rfghlk\r\rmnopq')
        # Check that `\r\n` character replaces `\n`
        (p / 'fileA').write_text('abcde\r\nfghlk\n\rmnopq', newline='\r\n')
        self.assertEqual((p / 'fileA').read_bytes(),
                         b'abcde\r\r\nfghlk\r\n\rmnopq')
        # Check that no argument passed will change `\n` to `os.linesep`
        os_linesep_byte = bytes(os.linesep, encoding='ascii')
        (p / 'fileA').write_text('abcde\nfghlk\n\rmnopq')
        self.assertEqual((p / 'fileA').read_bytes(),
                          b'abcde' + os_linesep_byte + b'fghlk' + os_linesep_byte + b'\rmnopq')

    def test_iterdir(self):
        P = self.cls
        p = P(BASE)
        it = p.iterdir()
        paths = set(it)
        expected = ['dirA', 'dirB', 'dirC', 'dirE', 'fileA']
        if os_helper.can_symlink():
            expected += ['linkA', 'linkB', 'brokenLink', 'brokenLinkLoop']
        self.assertEqual(paths, { P(BASE, q) for q in expected })

    @os_helper.skip_unless_symlink
    def test_iterdir_symlink(self):
        # __iter__ on a symlink to a directory.
        P = self.cls
        p = P(BASE, 'linkB')
        paths = set(p.iterdir())
        expected = { P(BASE, 'linkB', q) for q in ['fileB', 'linkD'] }
        self.assertEqual(paths, expected)

    def test_iterdir_nodir(self):
        # __iter__ on something that is not a directory.
        p = self.cls(BASE, 'fileA')
        with self.assertRaises(OSError) as cm:
            next(p.iterdir())
        # ENOENT or EINVAL under Windows, ENOTDIR otherwise
        # (see issue #12802).
        self.assertIn(cm.exception.errno, (errno.ENOTDIR,
                                           errno.ENOENT, errno.EINVAL))

    def test_glob_common(self):
        def _check(glob, expected):
            self.assertEqual(set(glob), { P(BASE, q) for q in expected })
        P = self.cls
        p = P(BASE)
        it = p.glob("fileA")
        self.assertIsInstance(it, collections.abc.Iterator)
        _check(it, ["fileA"])
        _check(p.glob("fileB"), [])
        _check(p.glob("dir*/file*"), ["dirB/fileB", "dirC/fileC"])
        if not os_helper.can_symlink():
            _check(p.glob("*A"), ['dirA', 'fileA'])
        else:
            _check(p.glob("*A"), ['dirA', 'fileA', 'linkA'])
        if not os_helper.can_symlink():
            _check(p.glob("*B/*"), ['dirB/fileB'])
        else:
            _check(p.glob("*B/*"), ['dirB/fileB', 'dirB/linkD',
                                    'linkB/fileB', 'linkB/linkD'])
        if not os_helper.can_symlink():
            _check(p.glob("*/fileB"), ['dirB/fileB'])
        else:
            _check(p.glob("*/fileB"), ['dirB/fileB', 'linkB/fileB'])

        if not os_helper.can_symlink():
            _check(p.glob("*/"), ["dirA", "dirB", "dirC", "dirE"])
        else:
            _check(p.glob("*/"), ["dirA", "dirB", "dirC", "dirE", "linkB"])

    def test_rglob_common(self):
        def _check(glob, expected):
            self.assertEqual(set(glob), { P(BASE, q) for q in expected })
        P = self.cls
        p = P(BASE)
        it = p.rglob("fileA")
        self.assertIsInstance(it, collections.abc.Iterator)
        _check(it, ["fileA"])
        _check(p.rglob("fileB"), ["dirB/fileB"])
        _check(p.rglob("*/fileA"), [])
        if not os_helper.can_symlink():
            _check(p.rglob("*/fileB"), ["dirB/fileB"])
        else:
            _check(p.rglob("*/fileB"), ["dirB/fileB", "dirB/linkD/fileB",
                                        "linkB/fileB", "dirA/linkC/fileB"])
        _check(p.rglob("file*"), ["fileA", "dirB/fileB",
                                  "dirC/fileC", "dirC/dirD/fileD"])
        if not os_helper.can_symlink():
            _check(p.rglob("*/"), [
                "dirA", "dirB", "dirC", "dirC/dirD", "dirE",
            ])
        else:
            _check(p.rglob("*/"), [
                "dirA", "dirA/linkC", "dirB", "dirB/linkD", "dirC",
                "dirC/dirD", "dirE", "linkB",
            ])
        _check(p.rglob(""), ["", "dirA", "dirB", "dirC", "dirE", "dirC/dirD"])

        p = P(BASE, "dirC")
        _check(p.rglob("*"), ["dirC/fileC", "dirC/novel.txt",
                              "dirC/dirD", "dirC/dirD/fileD"])
        _check(p.rglob("file*"), ["dirC/fileC", "dirC/dirD/fileD"])
        _check(p.rglob("*/*"), ["dirC/dirD/fileD"])
        _check(p.rglob("*/"), ["dirC/dirD"])
        _check(p.rglob(""), ["dirC", "dirC/dirD"])
        # gh-91616, a re module regression
        _check(p.rglob("*.txt"), ["dirC/novel.txt"])
        _check(p.rglob("*.*"), ["dirC/novel.txt"])

    @os_helper.skip_unless_symlink
    def test_rglob_symlink_loop(self):
        # Don't get fooled by symlink loops (Issue #26012).
        P = self.cls
        p = P(BASE)
        given = set(p.rglob('*'))
        expect = {'brokenLink',
                  'dirA', 'dirA/linkC',
                  'dirB', 'dirB/fileB', 'dirB/linkD',
                  'dirC', 'dirC/dirD', 'dirC/dirD/fileD',
                  'dirC/fileC', 'dirC/novel.txt',
                  'dirE',
                  'fileA',
                  'linkA',
                  'linkB',
                  'brokenLinkLoop',
                  }
        self.assertEqual(given, {p / x for x in expect})

    def test_glob_many_open_files(self):
        depth = 30
        P = self.cls
        base = P(BASE) / 'deep'
        p = P(base, *(['d']*depth))
        p.mkdir(parents=True)
        pattern = '/'.join(['*'] * depth)
        iters = [base.glob(pattern) for j in range(100)]
        for it in iters:
            self.assertEqual(next(it), p)
        iters = [base.rglob('d') for j in range(100)]
        p = base
        for i in range(depth):
            p = p / 'd'
            for it in iters:
                self.assertEqual(next(it), p)

    def test_glob_dotdot(self):
        # ".." is not special in globs.
        P = self.cls
        p = P(BASE)
        self.assertEqual(set(p.glob("..")), { P(BASE, "..") })
        self.assertEqual(set(p.glob("dirA/../file*")), { P(BASE, "dirA/../fileA") })
        self.assertEqual(set(p.glob("../xyzzy")), set())

    @os_helper.skip_unless_symlink
    def test_glob_permissions(self):
        # See bpo-38894
        P = self.cls
        base = P(BASE) / 'permissions'
        base.mkdir()

        file1 = base / "file1"
        file1.touch()
        file2 = base / "file2"
        file2.touch()

        subdir = base / "subdir"

        file3 = base / "file3"
        file3.symlink_to(subdir / "other")

        # Patching is needed to avoid relying on the filesystem
        # to return the order of the files as the error will not
        # happen if the symlink is the last item.
        real_scandir = os.scandir
        def my_scandir(path):
            with real_scandir(path) as scandir_it:
                entries = list(scandir_it)
            entries.sort(key=lambda entry: entry.name)
            return contextlib.nullcontext(entries)

        with mock.patch("os.scandir", my_scandir):
            self.assertEqual(len(set(base.glob("*"))), 3)
            subdir.mkdir()
            self.assertEqual(len(set(base.glob("*"))), 4)
            subdir.chmod(000)
            self.assertEqual(len(set(base.glob("*"))), 4)

    def _check_resolve(self, p, expected, strict=True):
        q = p.resolve(strict)
        self.assertEqual(q, expected)

    # This can be used to check both relative and absolute resolutions.
    _check_resolve_relative = _check_resolve_absolute = _check_resolve

    @os_helper.skip_unless_symlink
    def test_resolve_common(self):
        P = self.cls
        p = P(BASE, 'foo')
        with self.assertRaises(OSError) as cm:
            p.resolve(strict=True)
        self.assertEqual(cm.exception.errno, errno.ENOENT)
        # Non-strict
        self.assertEqualNormCase(str(p.resolve(strict=False)),
                                 os.path.join(BASE, 'foo'))
        p = P(BASE, 'foo', 'in', 'spam')
        self.assertEqualNormCase(str(p.resolve(strict=False)),
                                 os.path.join(BASE, 'foo', 'in', 'spam'))
        p = P(BASE, '..', 'foo', 'in', 'spam')
        self.assertEqualNormCase(str(p.resolve(strict=False)),
                                 os.path.abspath(os.path.join('foo', 'in', 'spam')))
        # These are all relative symlinks.
        p = P(BASE, 'dirB', 'fileB')
        self._check_resolve_relative(p, p)
        p = P(BASE, 'linkA')
        self._check_resolve_relative(p, P(BASE, 'fileA'))
        p = P(BASE, 'dirA', 'linkC', 'fileB')
        self._check_resolve_relative(p, P(BASE, 'dirB', 'fileB'))
        p = P(BASE, 'dirB', 'linkD', 'fileB')
        self._check_resolve_relative(p, P(BASE, 'dirB', 'fileB'))
        # Non-strict
        p = P(BASE, 'dirA', 'linkC', 'fileB', 'foo', 'in', 'spam')
        self._check_resolve_relative(p, P(BASE, 'dirB', 'fileB', 'foo', 'in',
                                          'spam'), False)
        p = P(BASE, 'dirA', 'linkC', '..', 'foo', 'in', 'spam')
        if os.name == 'nt':
            # In Windows, if linkY points to dirB, 'dirA\linkY\..'
            # resolves to 'dirA' without resolving linkY first.
            self._check_resolve_relative(p, P(BASE, 'dirA', 'foo', 'in',
                                              'spam'), False)
        else:
            # In Posix, if linkY points to dirB, 'dirA/linkY/..'
            # resolves to 'dirB/..' first before resolving to parent of dirB.
            self._check_resolve_relative(p, P(BASE, 'foo', 'in', 'spam'), False)
        # Now create absolute symlinks.
        d = os_helper._longpath(tempfile.mkdtemp(suffix='-dirD',
                                                 dir=os.getcwd()))
        self.addCleanup(os_helper.rmtree, d)
        os.symlink(os.path.join(d), join('dirA', 'linkX'))
        os.symlink(join('dirB'), os.path.join(d, 'linkY'))
        p = P(BASE, 'dirA', 'linkX', 'linkY', 'fileB')
        self._check_resolve_absolute(p, P(BASE, 'dirB', 'fileB'))
        # Non-strict
        p = P(BASE, 'dirA', 'linkX', 'linkY', 'foo', 'in', 'spam')
        self._check_resolve_relative(p, P(BASE, 'dirB', 'foo', 'in', 'spam'),
                                     False)
        p = P(BASE, 'dirA', 'linkX', 'linkY', '..', 'foo', 'in', 'spam')
        if os.name == 'nt':
            # In Windows, if linkY points to dirB, 'dirA\linkY\..'
            # resolves to 'dirA' without resolving linkY first.
            self._check_resolve_relative(p, P(d, 'foo', 'in', 'spam'), False)
        else:
            # In Posix, if linkY points to dirB, 'dirA/linkY/..'
            # resolves to 'dirB/..' first before resolving to parent of dirB.
            self._check_resolve_relative(p, P(BASE, 'foo', 'in', 'spam'), False)

    @os_helper.skip_unless_symlink
    def test_resolve_dot(self):
        # See http://web.archive.org/web/20200623062557/https://bitbucket.org/pitrou/pathlib/issues/9/
        p = self.cls(BASE)
        self.dirlink('.', join('0'))
        self.dirlink(os.path.join('0', '0'), join('1'))
        self.dirlink(os.path.join('1', '1'), join('2'))
        q = p / '2'
        self.assertEqual(q.resolve(strict=True), p)
        r = q / '3' / '4'
        self.assertRaises(FileNotFoundError, r.resolve, strict=True)
        # Non-strict
        self.assertEqual(r.resolve(strict=False), p / '3' / '4')

    def test_resolve_nonexist_relative_issue38671(self):
        p = self.cls('non', 'exist')

        old_cwd = os.getcwd()
        os.chdir(BASE)
        try:
            self.assertEqual(p.resolve(), self.cls(BASE, p))
        finally:
            os.chdir(old_cwd)

    def test_with(self):
        p = self.cls(BASE)
        it = p.iterdir()
        it2 = p.iterdir()
        next(it2)
        # bpo-46556: path context managers are deprecated in Python 3.11.
        with self.assertWarns(DeprecationWarning):
            with p:
                pass
        # Using a path as a context manager is a no-op, thus the following
        # operations should still succeed after the context manage exits.
        next(it)
        next(it2)
        p.exists()
        p.resolve()
        p.absolute()
        with self.assertWarns(DeprecationWarning):
            with p:
                pass

    @os_helper.skip_unless_working_chmod
    def test_chmod(self):
        p = self.cls(BASE) / 'fileA'
        mode = p.stat().st_mode
        # Clear writable bit.
        new_mode = mode & ~0o222
        p.chmod(new_mode)
        self.assertEqual(p.stat().st_mode, new_mode)
        # Set writable bit.
        new_mode = mode | 0o222
        p.chmod(new_mode)
        self.assertEqual(p.stat().st_mode, new_mode)

    # On Windows, os.chmod does not follow symlinks (issue #15411)
    @only_posix
    @os_helper.skip_unless_working_chmod
    def test_chmod_follow_symlinks_true(self):
        p = self.cls(BASE) / 'linkA'
        q = p.resolve()
        mode = q.stat().st_mode
        # Clear writable bit.
        new_mode = mode & ~0o222
        p.chmod(new_mode, follow_symlinks=True)
        self.assertEqual(q.stat().st_mode, new_mode)
        # Set writable bit
        new_mode = mode | 0o222
        p.chmod(new_mode, follow_symlinks=True)
        self.assertEqual(q.stat().st_mode, new_mode)

    # XXX also need a test for lchmod.

    @os_helper.skip_unless_working_chmod
    def test_stat(self):
        p = self.cls(BASE) / 'fileA'
        st = p.stat()
        self.assertEqual(p.stat(), st)
        # Change file mode by flipping write bit.
        p.chmod(st.st_mode ^ 0o222)
        self.addCleanup(p.chmod, st.st_mode)
        self.assertNotEqual(p.stat(), st)

    @os_helper.skip_unless_symlink
    def test_stat_no_follow_symlinks(self):
        p = self.cls(BASE) / 'linkA'
        st = p.stat()
        self.assertNotEqual(st, p.stat(follow_symlinks=False))

    def test_stat_no_follow_symlinks_nosymlink(self):
        p = self.cls(BASE) / 'fileA'
        st = p.stat()
        self.assertEqual(st, p.stat(follow_symlinks=False))

    @os_helper.skip_unless_symlink
    def test_lstat(self):
        p = self.cls(BASE)/ 'linkA'
        st = p.stat()
        self.assertNotEqual(st, p.lstat())

    def test_lstat_nosymlink(self):
        p = self.cls(BASE) / 'fileA'
        st = p.stat()
        self.assertEqual(st, p.lstat())

    @unittest.skipUnless(pwd, "the pwd module is needed for this test")
    def test_owner(self):
        p = self.cls(BASE) / 'fileA'
        uid = p.stat().st_uid
        try:
            name = pwd.getpwuid(uid).pw_name
        except KeyError:
            self.skipTest(
                "user %d doesn't have an entry in the system database" % uid)
        self.assertEqual(name, p.owner())

    @unittest.skipUnless(grp, "the grp module is needed for this test")
    def test_group(self):
        p = self.cls(BASE) / 'fileA'
        gid = p.stat().st_gid
        try:
            name = grp.getgrgid(gid).gr_name
        except KeyError:
            self.skipTest(
                "group %d doesn't have an entry in the system database" % gid)
        self.assertEqual(name, p.group())

    def test_unlink(self):
        p = self.cls(BASE) / 'fileA'
        p.unlink()
        self.assertFileNotFound(p.stat)
        self.assertFileNotFound(p.unlink)

    def test_unlink_missing_ok(self):
        p = self.cls(BASE) / 'fileAAA'
        self.assertFileNotFound(p.unlink)
        p.unlink(missing_ok=True)

    def test_rmdir(self):
        p = self.cls(BASE) / 'dirA'
        for q in p.iterdir():
            q.unlink()
        p.rmdir()
        self.assertFileNotFound(p.stat)
        self.assertFileNotFound(p.unlink)

    @unittest.skipUnless(hasattr(os, "link"), "os.link() is not present")
    def test_hardlink_to(self):
        P = self.cls(BASE)
        target = P / 'fileA'
        size = target.stat().st_size
        # linking to another path.
        link = P / 'dirA' / 'fileAA'
        link.hardlink_to(target)
        self.assertEqual(link.stat().st_size, size)
        self.assertTrue(os.path.samefile(target, link))
        self.assertTrue(target.exists())
        # Linking to a str of a relative path.
        link2 = P / 'dirA' / 'fileAAA'
        target2 = rel_join('fileA')
        link2.hardlink_to(target2)
        self.assertEqual(os.stat(target2).st_size, size)
        self.assertTrue(link2.exists())

    @unittest.skipIf(hasattr(os, "link"), "os.link() is present")
    def test_link_to_not_implemented(self):
        P = self.cls(BASE)
        p = P / 'fileA'
        # linking to another path.
        q = P / 'dirA' / 'fileAA'
        with self.assertRaises(NotImplementedError):
            q.hardlink_to(p)

    def test_rename(self):
        P = self.cls(BASE)
        p = P / 'fileA'
        size = p.stat().st_size
        # Renaming to another path.
        q = P / 'dirA' / 'fileAA'
        renamed_p = p.rename(q)
        self.assertEqual(renamed_p, q)
        self.assertEqual(q.stat().st_size, size)
        self.assertFileNotFound(p.stat)
        # Renaming to a str of a relative path.
        r = rel_join('fileAAA')
        renamed_q = q.rename(r)
        self.assertEqual(renamed_q, self.cls(r))
        self.assertEqual(os.stat(r).st_size, size)
        self.assertFileNotFound(q.stat)

    def test_replace(self):
        P = self.cls(BASE)
        p = P / 'fileA'
        size = p.stat().st_size
        # Replacing a non-existing path.
        q = P / 'dirA' / 'fileAA'
        replaced_p = p.replace(q)
        self.assertEqual(replaced_p, q)
        self.assertEqual(q.stat().st_size, size)
        self.assertFileNotFound(p.stat)
        # Replacing another (existing) path.
        r = rel_join('dirB', 'fileB')
        replaced_q = q.replace(r)
        self.assertEqual(replaced_q, self.cls(r))
        self.assertEqual(os.stat(r).st_size, size)
        self.assertFileNotFound(q.stat)

    @os_helper.skip_unless_symlink
    def test_readlink(self):
        P = self.cls(BASE)
        self.assertEqual((P / 'linkA').readlink(), self.cls('fileA'))
        self.assertEqual((P / 'brokenLink').readlink(),
                         self.cls('non-existing'))
        self.assertEqual((P / 'linkB').readlink(), self.cls('dirB'))
        with self.assertRaises(OSError):
            (P / 'fileA').readlink()

    def test_touch_common(self):
        P = self.cls(BASE)
        p = P / 'newfileA'
        self.assertFalse(p.exists())
        p.touch()
        self.assertTrue(p.exists())
        st = p.stat()
        old_mtime = st.st_mtime
        old_mtime_ns = st.st_mtime_ns
        # Rewind the mtime sufficiently far in the past to work around
        # filesystem-specific timestamp granularity.
        os.utime(str(p), (old_mtime - 10, old_mtime - 10))
        # The file mtime should be refreshed by calling touch() again.
        p.touch()
        st = p.stat()
        self.assertGreaterEqual(st.st_mtime_ns, old_mtime_ns)
        self.assertGreaterEqual(st.st_mtime, old_mtime)
        # Now with exist_ok=False.
        p = P / 'newfileB'
        self.assertFalse(p.exists())
        p.touch(mode=0o700, exist_ok=False)
        self.assertTrue(p.exists())
        self.assertRaises(OSError, p.touch, exist_ok=False)

    def test_touch_nochange(self):
        P = self.cls(BASE)
        p = P / 'fileA'
        p.touch()
        with p.open('rb') as f:
            self.assertEqual(f.read().strip(), b"this is file A")

    def test_mkdir(self):
        P = self.cls(BASE)
        p = P / 'newdirA'
        self.assertFalse(p.exists())
        p.mkdir()
        self.assertTrue(p.exists())
        self.assertTrue(p.is_dir())
        with self.assertRaises(OSError) as cm:
            p.mkdir()
        self.assertEqual(cm.exception.errno, errno.EEXIST)

    def test_mkdir_parents(self):
        # Creating a chain of directories.
        p = self.cls(BASE, 'newdirB', 'newdirC')
        self.assertFalse(p.exists())
        with self.assertRaises(OSError) as cm:
            p.mkdir()
        self.assertEqual(cm.exception.errno, errno.ENOENT)
        p.mkdir(parents=True)
        self.assertTrue(p.exists())
        self.assertTrue(p.is_dir())
        with self.assertRaises(OSError) as cm:
            p.mkdir(parents=True)
        self.assertEqual(cm.exception.errno, errno.EEXIST)
        # Test `mode` arg.
        mode = stat.S_IMODE(p.stat().st_mode)  # Default mode.
        p = self.cls(BASE, 'newdirD', 'newdirE')
        p.mkdir(0o555, parents=True)
        self.assertTrue(p.exists())
        self.assertTrue(p.is_dir())
        if os.name != 'nt':
            # The directory's permissions follow the mode argument.
            self.assertEqual(stat.S_IMODE(p.stat().st_mode), 0o7555 & mode)
        # The parent's permissions follow the default process settings.
        self.assertEqual(stat.S_IMODE(p.parent.stat().st_mode), mode)

    def test_mkdir_exist_ok(self):
        p = self.cls(BASE, 'dirB')
        st_ctime_first = p.stat().st_ctime
        self.assertTrue(p.exists())
        self.assertTrue(p.is_dir())
        with self.assertRaises(FileExistsError) as cm:
            p.mkdir()
        self.assertEqual(cm.exception.errno, errno.EEXIST)
        p.mkdir(exist_ok=True)
        self.assertTrue(p.exists())
        self.assertEqual(p.stat().st_ctime, st_ctime_first)

    def test_mkdir_exist_ok_with_parent(self):
        p = self.cls(BASE, 'dirC')
        self.assertTrue(p.exists())
        with self.assertRaises(FileExistsError) as cm:
            p.mkdir()
        self.assertEqual(cm.exception.errno, errno.EEXIST)
        p = p / 'newdirC'
        p.mkdir(parents=True)
        st_ctime_first = p.stat().st_ctime
        self.assertTrue(p.exists())
        with self.assertRaises(FileExistsError) as cm:
            p.mkdir(parents=True)
        self.assertEqual(cm.exception.errno, errno.EEXIST)
        p.mkdir(parents=True, exist_ok=True)
        self.assertTrue(p.exists())
        self.assertEqual(p.stat().st_ctime, st_ctime_first)

    @unittest.skipIf(is_emscripten, "FS root cannot be modified on Emscripten.")
    def test_mkdir_exist_ok_root(self):
        # Issue #25803: A drive root could raise PermissionError on Windows.
        self.cls('/').resolve().mkdir(exist_ok=True)
        self.cls('/').resolve().mkdir(parents=True, exist_ok=True)

    @only_nt  # XXX: not sure how to test this on POSIX.
    def test_mkdir_with_unknown_drive(self):
        for d in 'ZYXWVUTSRQPONMLKJIHGFEDCBA':
            p = self.cls(d + ':\\')
            if not p.is_dir():
                break
        else:
            self.skipTest("cannot find a drive that doesn't exist")
        with self.assertRaises(OSError):
            (p / 'child' / 'path').mkdir(parents=True)

    def test_mkdir_with_child_file(self):
        p = self.cls(BASE, 'dirB', 'fileB')
        self.assertTrue(p.exists())
        # An exception is raised when the last path component is an existing
        # regular file, regardless of whether exist_ok is true or not.
        with self.assertRaises(FileExistsError) as cm:
            p.mkdir(parents=True)
        self.assertEqual(cm.exception.errno, errno.EEXIST)
        with self.assertRaises(FileExistsError) as cm:
            p.mkdir(parents=True, exist_ok=True)
        self.assertEqual(cm.exception.errno, errno.EEXIST)

    def test_mkdir_no_parents_file(self):
        p = self.cls(BASE, 'fileA')
        self.assertTrue(p.exists())
        # An exception is raised when the last path component is an existing
        # regular file, regardless of whether exist_ok is true or not.
        with self.assertRaises(FileExistsError) as cm:
            p.mkdir()
        self.assertEqual(cm.exception.errno, errno.EEXIST)
        with self.assertRaises(FileExistsError) as cm:
            p.mkdir(exist_ok=True)
        self.assertEqual(cm.exception.errno, errno.EEXIST)

    def test_mkdir_concurrent_parent_creation(self):
        for pattern_num in range(32):
            p = self.cls(BASE, 'dirCPC%d' % pattern_num)
            self.assertFalse(p.exists())

            real_mkdir = os.mkdir
            def my_mkdir(path, mode=0o777):
                path = str(path)
                # Emulate another process that would create the directory
                # just before we try to create it ourselves.  We do it
                # in all possible pattern combinations, assuming that this
                # function is called at most 5 times (dirCPC/dir1/dir2,
                # dirCPC/dir1, dirCPC, dirCPC/dir1, dirCPC/dir1/dir2).
                if pattern.pop():
                    real_mkdir(path, mode)  # From another process.
                    concurrently_created.add(path)
                real_mkdir(path, mode)  # Our real call.

            pattern = [bool(pattern_num & (1 << n)) for n in range(5)]
            concurrently_created = set()
            p12 = p / 'dir1' / 'dir2'
            try:
                with mock.patch("os.mkdir", my_mkdir):
                    p12.mkdir(parents=True, exist_ok=False)
            except FileExistsError:
                self.assertIn(str(p12), concurrently_created)
            else:
                self.assertNotIn(str(p12), concurrently_created)
            self.assertTrue(p.exists())

    @os_helper.skip_unless_symlink
    def test_symlink_to(self):
        P = self.cls(BASE)
        target = P / 'fileA'
        # Symlinking a path target.
        link = P / 'dirA' / 'linkAA'
        link.symlink_to(target)
        self.assertEqual(link.stat(), target.stat())
        self.assertNotEqual(link.lstat(), target.stat())
        # Symlinking a str target.
        link = P / 'dirA' / 'linkAAA'
        link.symlink_to(str(target))
        self.assertEqual(link.stat(), target.stat())
        self.assertNotEqual(link.lstat(), target.stat())
        self.assertFalse(link.is_dir())
        # Symlinking to a directory.
        target = P / 'dirB'
        link = P / 'dirA' / 'linkAAAA'
        link.symlink_to(target, target_is_directory=True)
        self.assertEqual(link.stat(), target.stat())
        self.assertNotEqual(link.lstat(), target.stat())
        self.assertTrue(link.is_dir())
        self.assertTrue(list(link.iterdir()))

    def test_is_dir(self):
        P = self.cls(BASE)
        self.assertTrue((P / 'dirA').is_dir())
        self.assertFalse((P / 'fileA').is_dir())
        self.assertFalse((P / 'non-existing').is_dir())
        self.assertFalse((P / 'fileA' / 'bah').is_dir())
        if os_helper.can_symlink():
            self.assertFalse((P / 'linkA').is_dir())
            self.assertTrue((P / 'linkB').is_dir())
            self.assertFalse((P/ 'brokenLink').is_dir(), False)
        self.assertIs((P / 'dirA\udfff').is_dir(), False)
        self.assertIs((P / 'dirA\x00').is_dir(), False)

    def test_is_file(self):
        P = self.cls(BASE)
        self.assertTrue((P / 'fileA').is_file())
        self.assertFalse((P / 'dirA').is_file())
        self.assertFalse((P / 'non-existing').is_file())
        self.assertFalse((P / 'fileA' / 'bah').is_file())
        if os_helper.can_symlink():
            self.assertTrue((P / 'linkA').is_file())
            self.assertFalse((P / 'linkB').is_file())
            self.assertFalse((P/ 'brokenLink').is_file())
        self.assertIs((P / 'fileA\udfff').is_file(), False)
        self.assertIs((P / 'fileA\x00').is_file(), False)

    def test_is_mount(self):
        P = self.cls(BASE)
        if os.name == 'nt':
            R = self.cls('c:\\')
        else:
            R = self.cls('/')
        self.assertFalse((P / 'fileA').is_mount())
        self.assertFalse((P / 'dirA').is_mount())
        self.assertFalse((P / 'non-existing').is_mount())
        self.assertFalse((P / 'fileA' / 'bah').is_mount())
        self.assertTrue(R.is_mount())
        if os_helper.can_symlink():
            self.assertFalse((P / 'linkA').is_mount())
        self.assertIs((R / '\udfff').is_mount(), False)

    def test_is_symlink(self):
        P = self.cls(BASE)
        self.assertFalse((P / 'fileA').is_symlink())
        self.assertFalse((P / 'dirA').is_symlink())
        self.assertFalse((P / 'non-existing').is_symlink())
        self.assertFalse((P / 'fileA' / 'bah').is_symlink())
        if os_helper.can_symlink():
            self.assertTrue((P / 'linkA').is_symlink())
            self.assertTrue((P / 'linkB').is_symlink())
            self.assertTrue((P/ 'brokenLink').is_symlink())
        self.assertIs((P / 'fileA\udfff').is_file(), False)
        self.assertIs((P / 'fileA\x00').is_file(), False)
        if os_helper.can_symlink():
            self.assertIs((P / 'linkA\udfff').is_file(), False)
            self.assertIs((P / 'linkA\x00').is_file(), False)

    def test_is_junction(self):
        P = self.cls(BASE)

        with mock.patch.object(P._flavour, 'isjunction'):
            self.assertEqual(P.is_junction(), P._flavour.isjunction.return_value)
            P._flavour.isjunction.assert_called_once_with(P)

    def test_is_fifo_false(self):
        P = self.cls(BASE)
        self.assertFalse((P / 'fileA').is_fifo())
        self.assertFalse((P / 'dirA').is_fifo())
        self.assertFalse((P / 'non-existing').is_fifo())
        self.assertFalse((P / 'fileA' / 'bah').is_fifo())
        self.assertIs((P / 'fileA\udfff').is_fifo(), False)
        self.assertIs((P / 'fileA\x00').is_fifo(), False)

    @unittest.skipUnless(hasattr(os, "mkfifo"), "os.mkfifo() required")
    @unittest.skipIf(sys.platform == "vxworks",
                    "fifo requires special path on VxWorks")
    def test_is_fifo_true(self):
        P = self.cls(BASE, 'myfifo')
        try:
            os.mkfifo(str(P))
        except PermissionError as e:
            self.skipTest('os.mkfifo(): %s' % e)
        self.assertTrue(P.is_fifo())
        self.assertFalse(P.is_socket())
        self.assertFalse(P.is_file())
        self.assertIs(self.cls(BASE, 'myfifo\udfff').is_fifo(), False)
        self.assertIs(self.cls(BASE, 'myfifo\x00').is_fifo(), False)

    def test_is_socket_false(self):
        P = self.cls(BASE)
        self.assertFalse((P / 'fileA').is_socket())
        self.assertFalse((P / 'dirA').is_socket())
        self.assertFalse((P / 'non-existing').is_socket())
        self.assertFalse((P / 'fileA' / 'bah').is_socket())
        self.assertIs((P / 'fileA\udfff').is_socket(), False)
        self.assertIs((P / 'fileA\x00').is_socket(), False)

    @unittest.skipUnless(hasattr(socket, "AF_UNIX"), "Unix sockets required")
    @unittest.skipIf(
        is_emscripten, "Unix sockets are not implemented on Emscripten."
    )
    @unittest.skipIf(
        is_wasi, "Cannot create socket on WASI."
    )
    def test_is_socket_true(self):
        P = self.cls(BASE, 'mysock')
        sock = socket.socket(socket.AF_UNIX, socket.SOCK_STREAM)
        self.addCleanup(sock.close)
        try:
            sock.bind(str(P))
        except OSError as e:
            if (isinstance(e, PermissionError) or
                    "AF_UNIX path too long" in str(e)):
                self.skipTest("cannot bind Unix socket: " + str(e))
        self.assertTrue(P.is_socket())
        self.assertFalse(P.is_fifo())
        self.assertFalse(P.is_file())
        self.assertIs(self.cls(BASE, 'mysock\udfff').is_socket(), False)
        self.assertIs(self.cls(BASE, 'mysock\x00').is_socket(), False)

    def test_is_block_device_false(self):
        P = self.cls(BASE)
        self.assertFalse((P / 'fileA').is_block_device())
        self.assertFalse((P / 'dirA').is_block_device())
        self.assertFalse((P / 'non-existing').is_block_device())
        self.assertFalse((P / 'fileA' / 'bah').is_block_device())
        self.assertIs((P / 'fileA\udfff').is_block_device(), False)
        self.assertIs((P / 'fileA\x00').is_block_device(), False)

    def test_is_char_device_false(self):
        P = self.cls(BASE)
        self.assertFalse((P / 'fileA').is_char_device())
        self.assertFalse((P / 'dirA').is_char_device())
        self.assertFalse((P / 'non-existing').is_char_device())
        self.assertFalse((P / 'fileA' / 'bah').is_char_device())
        self.assertIs((P / 'fileA\udfff').is_char_device(), False)
        self.assertIs((P / 'fileA\x00').is_char_device(), False)

    def test_is_char_device_true(self):
        # Under Unix, /dev/null should generally be a char device.
        P = self.cls('/dev/null')
        if not P.exists():
            self.skipTest("/dev/null required")
        self.assertTrue(P.is_char_device())
        self.assertFalse(P.is_block_device())
        self.assertFalse(P.is_file())
        self.assertIs(self.cls('/dev/null\udfff').is_char_device(), False)
        self.assertIs(self.cls('/dev/null\x00').is_char_device(), False)

    def test_pickling_common(self):
        p = self.cls(BASE, 'fileA')
        for proto in range(0, pickle.HIGHEST_PROTOCOL + 1):
            dumped = pickle.dumps(p, proto)
            pp = pickle.loads(dumped)
            self.assertEqual(pp.stat(), p.stat())

    def test_parts_interning(self):
        P = self.cls
        p = P('/usr/bin/foo')
        q = P('/usr/local/bin')
        # 'usr'
        self.assertIs(p.parts[1], q.parts[1])
        # 'bin'
        self.assertIs(p.parts[2], q.parts[3])

    def _check_complex_symlinks(self, link0_target):
        # Test solving a non-looping chain of symlinks (issue #19887).
        P = self.cls(BASE)
        self.dirlink(os.path.join('link0', 'link0'), join('link1'))
        self.dirlink(os.path.join('link1', 'link1'), join('link2'))
        self.dirlink(os.path.join('link2', 'link2'), join('link3'))
        self.dirlink(link0_target, join('link0'))

        # Resolve absolute paths.
        p = (P / 'link0').resolve()
        self.assertEqual(p, P)
        self.assertEqualNormCase(str(p), BASE)
        p = (P / 'link1').resolve()
        self.assertEqual(p, P)
        self.assertEqualNormCase(str(p), BASE)
        p = (P / 'link2').resolve()
        self.assertEqual(p, P)
        self.assertEqualNormCase(str(p), BASE)
        p = (P / 'link3').resolve()
        self.assertEqual(p, P)
        self.assertEqualNormCase(str(p), BASE)

        # Resolve relative paths.
        old_path = os.getcwd()
        os.chdir(BASE)
        try:
            p = self.cls('link0').resolve()
            self.assertEqual(p, P)
            self.assertEqualNormCase(str(p), BASE)
            p = self.cls('link1').resolve()
            self.assertEqual(p, P)
            self.assertEqualNormCase(str(p), BASE)
            p = self.cls('link2').resolve()
            self.assertEqual(p, P)
            self.assertEqualNormCase(str(p), BASE)
            p = self.cls('link3').resolve()
            self.assertEqual(p, P)
            self.assertEqualNormCase(str(p), BASE)
        finally:
            os.chdir(old_path)

    @os_helper.skip_unless_symlink
    def test_complex_symlinks_absolute(self):
        self._check_complex_symlinks(BASE)

    @os_helper.skip_unless_symlink
    def test_complex_symlinks_relative(self):
        self._check_complex_symlinks('.')

    @os_helper.skip_unless_symlink
    def test_complex_symlinks_relative_dot_dot(self):
        self._check_complex_symlinks(os.path.join('dirA', '..'))

    def test_passing_kwargs_deprecated(self):
        with self.assertWarns(DeprecationWarning):
            self.cls(foo="bar")


class WalkTests(unittest.TestCase):

    def setUp(self):
        self.addCleanup(os_helper.rmtree, os_helper.TESTFN)

        # Build:
        #     TESTFN/
        #       TEST1/              a file kid and two directory kids
        #         tmp1
        #         SUB1/             a file kid and a directory kid
        #           tmp2
        #           SUB11/          no kids
        #         SUB2/             a file kid and a dirsymlink kid
        #           tmp3
        #           SUB21/          not readable
        #             tmp5
        #           link/           a symlink to TEST2
        #           broken_link
        #           broken_link2
        #           broken_link3
        #       TEST2/
        #         tmp4              a lone file
        self.walk_path = pathlib.Path(os_helper.TESTFN, "TEST1")
        self.sub1_path = self.walk_path / "SUB1"
        self.sub11_path = self.sub1_path / "SUB11"
        self.sub2_path = self.walk_path / "SUB2"
        sub21_path= self.sub2_path / "SUB21"
        tmp1_path = self.walk_path / "tmp1"
        tmp2_path = self.sub1_path / "tmp2"
        tmp3_path = self.sub2_path / "tmp3"
        tmp5_path = sub21_path / "tmp3"
        self.link_path = self.sub2_path / "link"
        t2_path = pathlib.Path(os_helper.TESTFN, "TEST2")
        tmp4_path = pathlib.Path(os_helper.TESTFN, "TEST2", "tmp4")
        broken_link_path = self.sub2_path / "broken_link"
        broken_link2_path = self.sub2_path / "broken_link2"
        broken_link3_path = self.sub2_path / "broken_link3"

        os.makedirs(self.sub11_path)
        os.makedirs(self.sub2_path)
        os.makedirs(sub21_path)
        os.makedirs(t2_path)

        for path in tmp1_path, tmp2_path, tmp3_path, tmp4_path, tmp5_path:
            with open(path, "x", encoding='utf-8') as f:
                f.write(f"I'm {path} and proud of it.  Blame test_pathlib.\n")

        if os_helper.can_symlink():
            os.symlink(os.path.abspath(t2_path), self.link_path)
            os.symlink('broken', broken_link_path, True)
            os.symlink(pathlib.Path('tmp3', 'broken'), broken_link2_path, True)
            os.symlink(pathlib.Path('SUB21', 'tmp5'), broken_link3_path, True)
            self.sub2_tree = (self.sub2_path, ["SUB21"],
                              ["broken_link", "broken_link2", "broken_link3",
                               "link", "tmp3"])
        else:
            self.sub2_tree = (self.sub2_path, ["SUB21"], ["tmp3"])

        if not is_emscripten:
            # Emscripten fails with inaccessible directories.
            os.chmod(sub21_path, 0)
        try:
            os.listdir(sub21_path)
        except PermissionError:
            self.addCleanup(os.chmod, sub21_path, stat.S_IRWXU)
        else:
            os.chmod(sub21_path, stat.S_IRWXU)
            os.unlink(tmp5_path)
            os.rmdir(sub21_path)
            del self.sub2_tree[1][:1]

    def test_walk_topdown(self):
        all = list(self.walk_path.walk())

        self.assertEqual(len(all), 4)
        # We can't know which order SUB1 and SUB2 will appear in.
        # Not flipped:  TESTFN, SUB1, SUB11, SUB2
        #     flipped:  TESTFN, SUB2, SUB1, SUB11
        flipped = all[0][1][0] != "SUB1"
        all[0][1].sort()
        all[3 - 2 * flipped][-1].sort()
        all[3 - 2 * flipped][1].sort()
        self.assertEqual(all[0], (self.walk_path, ["SUB1", "SUB2"], ["tmp1"]))
        self.assertEqual(all[1 + flipped], (self.sub1_path, ["SUB11"], ["tmp2"]))
        self.assertEqual(all[2 + flipped], (self.sub11_path, [], []))
        self.assertEqual(all[3 - 2 * flipped], self.sub2_tree)

    def test_walk_prune(self, walk_path=None):
        if walk_path is None:
            walk_path = self.walk_path
        # Prune the search.
        all = []
        for root, dirs, files in walk_path.walk():
            all.append((root, dirs, files))
            if 'SUB1' in dirs:
                # Note that this also mutates the dirs we appended to all!
                dirs.remove('SUB1')

        self.assertEqual(len(all), 2)
        self.assertEqual(all[0], (self.walk_path, ["SUB2"], ["tmp1"]))

        all[1][-1].sort()
        all[1][1].sort()
        self.assertEqual(all[1], self.sub2_tree)

    def test_file_like_path(self):
        self.test_walk_prune(FakePath(self.walk_path).__fspath__())

    def test_walk_bottom_up(self):
        all = list(self.walk_path.walk( top_down=False))

        self.assertEqual(len(all), 4, all)
        # We can't know which order SUB1 and SUB2 will appear in.
        # Not flipped:  SUB11, SUB1, SUB2, TESTFN
        #     flipped:  SUB2, SUB11, SUB1, TESTFN
        flipped = all[3][1][0] != "SUB1"
        all[3][1].sort()
        all[2 - 2 * flipped][-1].sort()
        all[2 - 2 * flipped][1].sort()
        self.assertEqual(all[3],
                         (self.walk_path, ["SUB1", "SUB2"], ["tmp1"]))
        self.assertEqual(all[flipped],
                         (self.sub11_path, [], []))
        self.assertEqual(all[flipped + 1],
                         (self.sub1_path, ["SUB11"], ["tmp2"]))
        self.assertEqual(all[2 - 2 * flipped],
                         self.sub2_tree)

    @os_helper.skip_unless_symlink
    def test_walk_follow_symlinks(self):
        walk_it = self.walk_path.walk(follow_symlinks=True)
        for root, dirs, files in walk_it:
            if root == self.link_path:
                self.assertEqual(dirs, [])
                self.assertEqual(files, ["tmp4"])
                break
        else:
            self.fail("Didn't follow symlink with follow_symlinks=True")

    @os_helper.skip_unless_symlink
    def test_walk_symlink_location(self):
        # Tests whether symlinks end up in filenames or dirnames depending
        # on the `follow_symlinks` argument.
        walk_it = self.walk_path.walk(follow_symlinks=False)
        for root, dirs, files in walk_it:
            if root == self.sub2_path:
                self.assertIn("link", files)
                break
        else:
            self.fail("symlink not found")

        walk_it = self.walk_path.walk(follow_symlinks=True)
        for root, dirs, files in walk_it:
            if root == self.sub2_path:
                self.assertIn("link", dirs)
                break

    def test_walk_bad_dir(self):
        errors = []
        walk_it = self.walk_path.walk(on_error=errors.append)
        root, dirs, files = next(walk_it)
        self.assertEqual(errors, [])
        dir1 = 'SUB1'
        path1 = root / dir1
        path1new = (root / dir1).with_suffix(".new")
        path1.rename(path1new)
        try:
            roots = [r for r, _, _ in walk_it]
            self.assertTrue(errors)
            self.assertNotIn(path1, roots)
            self.assertNotIn(path1new, roots)
            for dir2 in dirs:
                if dir2 != dir1:
                    self.assertIn(root / dir2, roots)
        finally:
            path1new.rename(path1)

    def test_walk_many_open_files(self):
        depth = 30
        base = pathlib.Path(os_helper.TESTFN, 'deep')
        path = pathlib.Path(base, *(['d']*depth))
        path.mkdir(parents=True)

        iters = [base.walk(top_down=False) for _ in range(100)]
        for i in range(depth + 1):
            expected = (path, ['d'] if i else [], [])
            for it in iters:
                self.assertEqual(next(it), expected)
            path = path.parent

        iters = [base.walk(top_down=True) for _ in range(100)]
        path = base
        for i in range(depth + 1):
            expected = (path, ['d'] if i < depth else [], [])
            for it in iters:
                self.assertEqual(next(it), expected)
            path = path / 'd'


class PathTest(_BasePathTest, unittest.TestCase):
    cls = pathlib.Path

    def test_concrete_class(self):
        p = self.cls('a')
        self.assertIs(type(p),
            pathlib.WindowsPath if os.name == 'nt' else pathlib.PosixPath)

    def test_unsupported_flavour(self):
        if os.name == 'nt':
            self.assertRaises(NotImplementedError, pathlib.PosixPath)
        else:
            self.assertRaises(NotImplementedError, pathlib.WindowsPath)

    def test_glob_empty_pattern(self):
        p = self.cls()
        with self.assertRaisesRegex(ValueError, 'Unacceptable pattern'):
            list(p.glob(''))


@only_posix
class PosixPathTest(_BasePathTest, unittest.TestCase):
    cls = pathlib.PosixPath

    def test_absolute(self):
        P = self.cls
        self.assertEqual(str(P('/').absolute()), '/')
        self.assertEqual(str(P('/a').absolute()), '/a')
        self.assertEqual(str(P('/a/b').absolute()), '/a/b')

        # '//'-prefixed absolute path (supported by POSIX).
        self.assertEqual(str(P('//').absolute()), '//')
        self.assertEqual(str(P('//a').absolute()), '//a')
        self.assertEqual(str(P('//a/b').absolute()), '//a/b')

    def _check_symlink_loop(self, *args, strict=True):
        path = self.cls(*args)
        with self.assertRaises(RuntimeError):
            print(path.resolve(strict))

    @unittest.skipIf(
        is_emscripten or is_wasi,
        "umask is not implemented on Emscripten/WASI."
    )
    def test_open_mode(self):
        old_mask = os.umask(0)
        self.addCleanup(os.umask, old_mask)
        p = self.cls(BASE)
        with (p / 'new_file').open('wb'):
            pass
        st = os.stat(join('new_file'))
        self.assertEqual(stat.S_IMODE(st.st_mode), 0o666)
        os.umask(0o022)
        with (p / 'other_new_file').open('wb'):
            pass
        st = os.stat(join('other_new_file'))
        self.assertEqual(stat.S_IMODE(st.st_mode), 0o644)

    def test_resolve_root(self):
        current_directory = os.getcwd()
        try:
            os.chdir('/')
            p = self.cls('spam')
            self.assertEqual(str(p.resolve()), '/spam')
        finally:
            os.chdir(current_directory)

    @unittest.skipIf(
        is_emscripten or is_wasi,
        "umask is not implemented on Emscripten/WASI."
    )
    def test_touch_mode(self):
        old_mask = os.umask(0)
        self.addCleanup(os.umask, old_mask)
        p = self.cls(BASE)
        (p / 'new_file').touch()
        st = os.stat(join('new_file'))
        self.assertEqual(stat.S_IMODE(st.st_mode), 0o666)
        os.umask(0o022)
        (p / 'other_new_file').touch()
        st = os.stat(join('other_new_file'))
        self.assertEqual(stat.S_IMODE(st.st_mode), 0o644)
        (p / 'masked_new_file').touch(mode=0o750)
        st = os.stat(join('masked_new_file'))
        self.assertEqual(stat.S_IMODE(st.st_mode), 0o750)

    @os_helper.skip_unless_symlink
    def test_resolve_loop(self):
        # Loops with relative symlinks.
        os.symlink('linkX/inside', join('linkX'))
        self._check_symlink_loop(BASE, 'linkX')
        os.symlink('linkY', join('linkY'))
        self._check_symlink_loop(BASE, 'linkY')
        os.symlink('linkZ/../linkZ', join('linkZ'))
        self._check_symlink_loop(BASE, 'linkZ')
        # Non-strict
        self._check_symlink_loop(BASE, 'linkZ', 'foo', strict=False)
        # Loops with absolute symlinks.
        os.symlink(join('linkU/inside'), join('linkU'))
        self._check_symlink_loop(BASE, 'linkU')
        os.symlink(join('linkV'), join('linkV'))
        self._check_symlink_loop(BASE, 'linkV')
        os.symlink(join('linkW/../linkW'), join('linkW'))
        self._check_symlink_loop(BASE, 'linkW')
        # Non-strict
        self._check_symlink_loop(BASE, 'linkW', 'foo', strict=False)

    def test_glob(self):
        P = self.cls
        p = P(BASE)
        given = set(p.glob("FILEa"))
        expect = set() if not os_helper.fs_is_case_insensitive(BASE) else given
        self.assertEqual(given, expect)
        self.assertEqual(set(p.glob("FILEa*")), set())

    def test_rglob(self):
        P = self.cls
        p = P(BASE, "dirC")
        given = set(p.rglob("FILEd"))
        expect = set() if not os_helper.fs_is_case_insensitive(BASE) else given
        self.assertEqual(given, expect)
        self.assertEqual(set(p.rglob("FILEd*")), set())

    @unittest.skipUnless(hasattr(pwd, 'getpwall'),
                         'pwd module does not expose getpwall()')
    @unittest.skipIf(sys.platform == "vxworks",
                     "no home directory on VxWorks")
    def test_expanduser(self):
        P = self.cls
        import_helper.import_module('pwd')
        import pwd
        pwdent = pwd.getpwuid(os.getuid())
        username = pwdent.pw_name
        userhome = pwdent.pw_dir.rstrip('/') or '/'
        # Find arbitrary different user (if exists).
        for pwdent in pwd.getpwall():
            othername = pwdent.pw_name
            otherhome = pwdent.pw_dir.rstrip('/')
            if othername != username and otherhome:
                break
        else:
            othername = username
            otherhome = userhome

        fakename = 'fakeuser'
        # This user can theoretically exist on a test runner. Create unique name:
        try:
            while pwd.getpwnam(fakename):
                fakename += '1'
        except KeyError:
            pass  # Non-existent name found

        p1 = P('~/Documents')
        p2 = P(f'~{username}/Documents')
        p3 = P(f'~{othername}/Documents')
        p4 = P(f'../~{username}/Documents')
        p5 = P(f'/~{username}/Documents')
        p6 = P('')
        p7 = P(f'~{fakename}/Documents')

        with os_helper.EnvironmentVarGuard() as env:
            env.pop('HOME', None)

            self.assertEqual(p1.expanduser(), P(userhome) / 'Documents')
            self.assertEqual(p2.expanduser(), P(userhome) / 'Documents')
            self.assertEqual(p3.expanduser(), P(otherhome) / 'Documents')
            self.assertEqual(p4.expanduser(), p4)
            self.assertEqual(p5.expanduser(), p5)
            self.assertEqual(p6.expanduser(), p6)
            self.assertRaises(RuntimeError, p7.expanduser)

            env['HOME'] = '/tmp'
            self.assertEqual(p1.expanduser(), P('/tmp/Documents'))
            self.assertEqual(p2.expanduser(), P(userhome) / 'Documents')
            self.assertEqual(p3.expanduser(), P(otherhome) / 'Documents')
            self.assertEqual(p4.expanduser(), p4)
            self.assertEqual(p5.expanduser(), p5)
            self.assertEqual(p6.expanduser(), p6)
            self.assertRaises(RuntimeError, p7.expanduser)

    @unittest.skipIf(sys.platform != "darwin",
                     "Bad file descriptor in /dev/fd affects only macOS")
    def test_handling_bad_descriptor(self):
        try:
            file_descriptors = list(pathlib.Path('/dev/fd').rglob("*"))[3:]
            if not file_descriptors:
                self.skipTest("no file descriptors - issue was not reproduced")
            # Checking all file descriptors because there is no guarantee
            # which one will fail.
            for f in file_descriptors:
                f.exists()
                f.is_dir()
                f.is_file()
                f.is_symlink()
                f.is_block_device()
                f.is_char_device()
                f.is_fifo()
                f.is_socket()
        except OSError as e:
            if e.errno == errno.EBADF:
                self.fail("Bad file descriptor not handled.")
            raise


@only_nt
class WindowsPathTest(_BasePathTest, unittest.TestCase):
    cls = pathlib.WindowsPath

    def test_absolute(self):
        P = self.cls

        # Simple absolute paths.
        self.assertEqual(str(P('c:\\').absolute()), 'c:\\')
        self.assertEqual(str(P('c:\\a').absolute()), 'c:\\a')
        self.assertEqual(str(P('c:\\a\\b').absolute()), 'c:\\a\\b')

        # UNC absolute paths.
        share = '\\\\server\\share\\'
        self.assertEqual(str(P(share).absolute()), share)
        self.assertEqual(str(P(share + 'a').absolute()), share + 'a')
        self.assertEqual(str(P(share + 'a\\b').absolute()), share + 'a\\b')

        # UNC relative paths.
        with mock.patch("os.getcwd") as getcwd:
            getcwd.return_value = share

            self.assertEqual(str(P().absolute()), share)
            self.assertEqual(str(P('.').absolute()), share)
            self.assertEqual(str(P('a').absolute()), os.path.join(share, 'a'))
            self.assertEqual(str(P('a', 'b', 'c').absolute()),
                             os.path.join(share, 'a', 'b', 'c'))

        drive = os.path.splitdrive(BASE)[0]
        with os_helper.change_cwd(BASE):
            # Relative path with root
            self.assertEqual(str(P('\\').absolute()), drive + '\\')
            self.assertEqual(str(P('\\foo').absolute()), drive + '\\foo')

            # Relative path on current drive
            self.assertEqual(str(P(drive).absolute()), BASE)
            self.assertEqual(str(P(drive + 'foo').absolute()), os.path.join(BASE, 'foo'))

        with os_helper.subst_drive(BASE) as other_drive:
            # Set the working directory on the substitute drive
            saved_cwd = os.getcwd()
            other_cwd = f'{other_drive}\\dirA'
            os.chdir(other_cwd)
            os.chdir(saved_cwd)

            # Relative path on another drive
            self.assertEqual(str(P(other_drive).absolute()), other_cwd)
            self.assertEqual(str(P(other_drive + 'foo').absolute()), other_cwd + '\\foo')

    def test_glob(self):
        P = self.cls
        p = P(BASE)
        self.assertEqual(set(p.glob("FILEa")), { P(BASE, "fileA") })
        self.assertEqual(set(p.glob("*a\\")), { P(BASE, "dirA") })
        self.assertEqual(set(p.glob("F*a")), { P(BASE, "fileA") })
        self.assertEqual(set(map(str, p.glob("FILEa"))), {f"{p}\\FILEa"})
        self.assertEqual(set(map(str, p.glob("F*a"))), {f"{p}\\fileA"})

    def test_rglob(self):
        P = self.cls
        p = P(BASE, "dirC")
        self.assertEqual(set(p.rglob("FILEd")), { P(BASE, "dirC/dirD/fileD") })
        self.assertEqual(set(p.rglob("*\\")), { P(BASE, "dirC/dirD") })
        self.assertEqual(set(map(str, p.rglob("FILEd"))), {f"{p}\\dirD\\FILEd"})

    def test_expanduser(self):
        P = self.cls
        with os_helper.EnvironmentVarGuard() as env:
            env.pop('HOME', None)
            env.pop('USERPROFILE', None)
            env.pop('HOMEPATH', None)
            env.pop('HOMEDRIVE', None)
            env['USERNAME'] = 'alice'

            # test that the path returns unchanged
            p1 = P('~/My Documents')
            p2 = P('~alice/My Documents')
            p3 = P('~bob/My Documents')
            p4 = P('/~/My Documents')
            p5 = P('d:~/My Documents')
            p6 = P('')
            self.assertRaises(RuntimeError, p1.expanduser)
            self.assertRaises(RuntimeError, p2.expanduser)
            self.assertRaises(RuntimeError, p3.expanduser)
            self.assertEqual(p4.expanduser(), p4)
            self.assertEqual(p5.expanduser(), p5)
            self.assertEqual(p6.expanduser(), p6)

            def check():
                env.pop('USERNAME', None)
                self.assertEqual(p1.expanduser(),
                                 P('C:/Users/alice/My Documents'))
                self.assertRaises(RuntimeError, p2.expanduser)
                env['USERNAME'] = 'alice'
                self.assertEqual(p2.expanduser(),
                                 P('C:/Users/alice/My Documents'))
                self.assertEqual(p3.expanduser(),
                                 P('C:/Users/bob/My Documents'))
                self.assertEqual(p4.expanduser(), p4)
                self.assertEqual(p5.expanduser(), p5)
                self.assertEqual(p6.expanduser(), p6)

            env['HOMEPATH'] = 'C:\\Users\\alice'
            check()

            env['HOMEDRIVE'] = 'C:\\'
            env['HOMEPATH'] = 'Users\\alice'
            check()

            env.pop('HOMEDRIVE', None)
            env.pop('HOMEPATH', None)
            env['USERPROFILE'] = 'C:\\Users\\alice'
            check()

            # bpo-38883: ignore `HOME` when set on windows
            env['HOME'] = 'C:\\Users\\eve'
            check()


class PurePathSubclassTest(_BasePurePathTest, unittest.TestCase):
    class cls(pathlib.PurePath):
        pass

    # repr() roundtripping is not supported in custom subclass.
    test_repr_roundtrips = None


class PathSubclassTest(_BasePathTest, unittest.TestCase):
    class cls(pathlib.Path):
        pass

    # repr() roundtripping is not supported in custom subclass.
    test_repr_roundtrips = None


class CompatiblePathTest(unittest.TestCase):
    """
    Test that a type can be made compatible with PurePath
    derivatives by implementing division operator overloads.
    """

    class CompatPath:
        """
        Minimum viable class to test PurePath compatibility.
        Simply uses the division operator to join a given
        string and the string value of another object with
        a forward slash.
        """
        def __init__(self, string):
            self.string = string

        def __truediv__(self, other):
            return type(self)(f"{self.string}/{other}")

        def __rtruediv__(self, other):
            return type(self)(f"{other}/{self.string}")

    def test_truediv(self):
        result = pathlib.PurePath("test") / self.CompatPath("right")
        self.assertIsInstance(result, self.CompatPath)
        self.assertEqual(result.string, "test/right")

        with self.assertRaises(TypeError):
            # Verify improper operations still raise a TypeError
            pathlib.PurePath("test") / 10

    def test_rtruediv(self):
        result = self.CompatPath("left") / pathlib.PurePath("test")
        self.assertIsInstance(result, self.CompatPath)
        self.assertEqual(result.string, "left/test")

        with self.assertRaises(TypeError):
            # Verify improper operations still raise a TypeError
            10 / pathlib.PurePath("test")


if __name__ == "__main__":
    unittest.main()<|MERGE_RESOLUTION|>--- conflicted
+++ resolved
@@ -1369,15 +1369,6 @@
         self.assertEqual(pp, P('C:/a/b/x/y'))
         pp = p.joinpath('c:/x/y')
         self.assertEqual(pp, P('C:/x/y'))
-<<<<<<< HEAD
-        # Joining onto a UNC path with no root
-        pp = P('//').joinpath('server')
-        self.assertEqual(pp, P('//server'))
-        pp = P('//server').joinpath('share')
-        self.assertEqual(pp, P('//server/share'))
-        pp = P('//./BootPartition').joinpath('Windows')
-        self.assertEqual(pp, P('//./BootPartition/Windows'))
-=======
         # Joining with files with NTFS data streams => the filename should
         # not be parsed as a drive letter
         pp = p.joinpath(P('./d:s'))
@@ -1386,7 +1377,13 @@
         self.assertEqual(pp, P('C:/a/b/dd:s'))
         pp = p.joinpath(P('E:d:s'))
         self.assertEqual(pp, P('E:d:s'))
->>>>>>> 90f1d777
+        # Joining onto a UNC path with no root
+        pp = P('//').joinpath('server')
+        self.assertEqual(pp, P('//server'))
+        pp = P('//server').joinpath('share')
+        self.assertEqual(pp, P('//server/share'))
+        pp = P('//./BootPartition').joinpath('Windows')
+        self.assertEqual(pp, P('//./BootPartition/Windows'))
 
     def test_div(self):
         # Basically the same as joinpath().
