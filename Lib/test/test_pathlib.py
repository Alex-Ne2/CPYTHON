import contextlib
import collections.abc
import io
import os
import sys
import errno
import pathlib
import pickle
import socket
import stat
import tempfile
import unittest
from unittest import mock

from test.support import import_helper
from test.support import is_emscripten, is_wasi
from test.support import os_helper
from test.support.os_helper import TESTFN, FakePath

try:
    import grp, pwd
except ImportError:
    grp = pwd = None


#
# Tests for the pure classes.
#

class _BasePurePathTest(object):

    # Keys are canonical paths, values are list of tuples of arguments
    # supposed to produce equal paths.
    equivalences = {
        'a/b': [
            ('a', 'b'), ('a/', 'b'), ('a', 'b/'), ('a/', 'b/'),
            ('a/b/',), ('a//b',), ('a//b//',),
            # Empty components get removed.
            ('', 'a', 'b'), ('a', '', 'b'), ('a', 'b', ''),
            ],
        '/b/c/d': [
            ('a', '/b/c', 'd'), ('a', '///b//c', 'd/'),
            ('/a', '/b/c', 'd'),
            # Empty components get removed.
            ('/', 'b', '', 'c/d'), ('/', '', 'b/c/d'), ('', '/b/c/d'),
            ],
    }

    def setUp(self):
        self.sep = self.cls._flavour.sep
        self.altsep = self.cls._flavour.altsep

    def _check_parse_parts(self, arg, expected):
        f = self.cls._parse_parts
        sep = self.sep
        altsep = self.altsep
        actual = f([x.replace('/', sep) for x in arg])
        self.assertEqual(actual, expected)
        if altsep:
            actual = f([x.replace('/', altsep) for x in arg])
            self.assertEqual(actual, expected)

    def test_parse_parts_common(self):
        check = self._check_parse_parts
        sep = self.sep
        # Unanchored parts.
        check([],                   ('', '', []))
        check(['a'],                ('', '', ['a']))
        check(['a/'],               ('', '', ['a']))
        check(['a', 'b'],           ('', '', ['a', 'b']))
        # Expansion.
        check(['a/b'],              ('', '', ['a', 'b']))
        check(['a/b/'],             ('', '', ['a', 'b']))
        check(['a', 'b/c', 'd'],    ('', '', ['a', 'b', 'c', 'd']))
        # Collapsing and stripping excess slashes.
        check(['a', 'b//c', 'd'],   ('', '', ['a', 'b', 'c', 'd']))
        check(['a', 'b/c/', 'd'],   ('', '', ['a', 'b', 'c', 'd']))
        # Eliminating standalone dots.
        check(['.'],                ('', '', []))
        check(['.', '.', 'b'],      ('', '', ['b']))
        check(['a', '.', 'b'],      ('', '', ['a', 'b']))
        check(['a', '.', '.'],      ('', '', ['a']))
        # The first part is anchored.
        check(['/a/b'],             ('', sep, [sep, 'a', 'b']))
        check(['/a', 'b'],          ('', sep, [sep, 'a', 'b']))
        check(['/a/', 'b'],         ('', sep, [sep, 'a', 'b']))
        # Ignoring parts before an anchored part.
        check(['a', '/b', 'c'],     ('', sep, [sep, 'b', 'c']))
        check(['a', '/b', '/c'],    ('', sep, [sep, 'c']))

<<<<<<< HEAD
=======

class PosixFlavourTest(_BaseFlavourTest, unittest.TestCase):
    flavour = pathlib._posix_flavour

    def test_parse_parts(self):
        check = self._check_parse_parts
        # Collapsing of excess leading slashes, except for the double-slash
        # special case.
        check(['//a', 'b'],             ('', '//', ['//', 'a', 'b']))
        check(['///a', 'b'],            ('', '/', ['/', 'a', 'b']))
        check(['////a', 'b'],           ('', '/', ['/', 'a', 'b']))
        # Paths which look like NT paths aren't treated specially.
        check(['c:a'],                  ('', '', ['c:a']))
        check(['c:\\a'],                ('', '', ['c:\\a']))
        check(['\\a'],                  ('', '', ['\\a']))

    def test_splitroot(self):
        f = self.flavour.splitroot
        self.assertEqual(f(''), ('', '', ''))
        self.assertEqual(f('a'), ('', '', 'a'))
        self.assertEqual(f('a/b'), ('', '', 'a/b'))
        self.assertEqual(f('a/b/'), ('', '', 'a/b/'))
        self.assertEqual(f('/a'), ('', '/', 'a'))
        self.assertEqual(f('/a/b'), ('', '/', 'a/b'))
        self.assertEqual(f('/a/b/'), ('', '/', 'a/b/'))
        # The root is collapsed when there are redundant slashes
        # except when there are exactly two leading slashes, which
        # is a special case in POSIX.
        self.assertEqual(f('//a'), ('', '//', 'a'))
        self.assertEqual(f('///a'), ('', '/', 'a'))
        self.assertEqual(f('///a/b'), ('', '/', 'a/b'))
        # Paths which look like NT paths aren't treated specially.
        self.assertEqual(f('c:/a/b'), ('', '', 'c:/a/b'))
        self.assertEqual(f('\\/a/b'), ('', '', '\\/a/b'))
        self.assertEqual(f('\\a\\b'), ('', '', '\\a\\b'))


class NTFlavourTest(_BaseFlavourTest, unittest.TestCase):
    flavour = pathlib._windows_flavour

    def test_parse_parts(self):
        check = self._check_parse_parts
        # First part is anchored.
        check(['c:'],                   ('c:', '', ['c:']))
        check(['c:/'],                  ('c:', '\\', ['c:\\']))
        check(['/'],                    ('', '\\', ['\\']))
        check(['c:a'],                  ('c:', '', ['c:', 'a']))
        check(['c:/a'],                 ('c:', '\\', ['c:\\', 'a']))
        check(['/a'],                   ('', '\\', ['\\', 'a']))
        # UNC paths.
        check(['//a/b'],                ('\\\\a\\b', '\\', ['\\\\a\\b\\']))
        check(['//a/b/'],               ('\\\\a\\b', '\\', ['\\\\a\\b\\']))
        check(['//a/b/c'],              ('\\\\a\\b', '\\', ['\\\\a\\b\\', 'c']))
        # Second part is anchored, so that the first part is ignored.
        check(['a', 'Z:b', 'c'],        ('Z:', '', ['Z:', 'b', 'c']))
        check(['a', 'Z:/b', 'c'],       ('Z:', '\\', ['Z:\\', 'b', 'c']))
        # UNC paths.
        check(['a', '//b/c', 'd'],      ('\\\\b\\c', '\\', ['\\\\b\\c\\', 'd']))
        # Collapsing and stripping excess slashes.
        check(['a', 'Z://b//c/', 'd/'], ('Z:', '\\', ['Z:\\', 'b', 'c', 'd']))
        # UNC paths.
        check(['a', '//b/c//', 'd'],    ('\\\\b\\c', '\\', ['\\\\b\\c\\', 'd']))
        # Extended paths.
        check(['//?/c:/'],              ('\\\\?\\c:', '\\', ['\\\\?\\c:\\']))
        check(['//?/c:/a'],             ('\\\\?\\c:', '\\', ['\\\\?\\c:\\', 'a']))
        check(['//?/c:/a', '/b'],       ('\\\\?\\c:', '\\', ['\\\\?\\c:\\', 'b']))
        # Extended UNC paths (format is "\\?\UNC\server\share").
        check(['//?/UNC/b/c'],          ('\\\\?\\UNC\\b\\c', '\\', ['\\\\?\\UNC\\b\\c\\']))
        check(['//?/UNC/b/c/d'],        ('\\\\?\\UNC\\b\\c', '\\', ['\\\\?\\UNC\\b\\c\\', 'd']))
        # Second part has a root but not drive.
        check(['a', '/b', 'c'],         ('', '\\', ['\\', 'b', 'c']))
        check(['Z:/a', '/b', 'c'],      ('Z:', '\\', ['Z:\\', 'b', 'c']))
        check(['//?/Z:/a', '/b', 'c'],  ('\\\\?\\Z:', '\\', ['\\\\?\\Z:\\', 'b', 'c']))
        # Joining with the same drive => the first path is appended to if
        # the second path is relative.
        check(['c:/a/b', 'c:x/y'], ('c:', '\\', ['c:\\', 'a', 'b', 'x', 'y']))
        check(['c:/a/b', 'c:/x/y'], ('c:', '\\', ['c:\\', 'x', 'y']))

    def test_splitroot(self):
        f = self.flavour.splitroot
        self.assertEqual(f(''), ('', '', ''))
        self.assertEqual(f('a'), ('', '', 'a'))
        self.assertEqual(f('a\\b'), ('', '', 'a\\b'))
        self.assertEqual(f('\\a'), ('', '\\', 'a'))
        self.assertEqual(f('\\a\\b'), ('', '\\', 'a\\b'))
        self.assertEqual(f('c:a\\b'), ('c:', '', 'a\\b'))
        self.assertEqual(f('c:\\a\\b'), ('c:', '\\', 'a\\b'))
        # Redundant slashes in the root are collapsed.
        self.assertEqual(f('\\\\a'), ('', '\\', 'a'))
        self.assertEqual(f('\\\\\\a/b'), ('', '\\', 'a/b'))
        self.assertEqual(f('c:\\\\a'), ('c:', '\\', 'a'))
        self.assertEqual(f('c:\\\\\\a/b'), ('c:', '\\', 'a/b'))
        # Valid UNC paths.
        self.assertEqual(f('\\\\a\\b'), ('\\\\a\\b', '\\', ''))
        self.assertEqual(f('\\\\a\\b\\'), ('\\\\a\\b', '\\', ''))
        self.assertEqual(f('\\\\a\\b\\c\\d'), ('\\\\a\\b', '\\', 'c\\d'))
        # These are non-UNC paths (according to ntpath.py and test_ntpath).
        # However, command.com says such paths are invalid, so it's
        # difficult to know what the right semantics are.
        self.assertEqual(f('\\\\\\a\\b'), ('', '\\', 'a\\b'))
        self.assertEqual(f('\\\\a'), ('', '\\', 'a'))


#
# Tests for the pure classes.
#

class _BasePurePathTest(object):

    # Keys are canonical paths, values are list of tuples of arguments
    # supposed to produce equal paths.
    equivalences = {
        'a/b': [
            ('a', 'b'), ('a/', 'b'), ('a', 'b/'), ('a/', 'b/'),
            ('a/b/',), ('a//b',), ('a//b//',),
            # Empty components get removed.
            ('', 'a', 'b'), ('a', '', 'b'), ('a', 'b', ''),
            ],
        '/b/c/d': [
            ('a', '/b/c', 'd'), ('a', '///b//c', 'd/'),
            ('/a', '/b/c', 'd'),
            # Empty components get removed.
            ('/', 'b', '', 'c/d'), ('/', '', 'b/c/d'), ('', '/b/c/d'),
            ],
    }

    def setUp(self):
        p = self.cls('a')
        self.flavour = p._flavour
        self.sep = self.flavour.sep
        self.altsep = self.flavour.altsep

>>>>>>> 187949eb
    def test_constructor_common(self):
        P = self.cls
        p = P('a')
        self.assertIsInstance(p, P)
        P('a', 'b', 'c')
        P('/a', 'b', 'c')
        P('a/b/c')
        P('/a/b/c')
        P(FakePath("a/b/c"))
        self.assertEqual(P(P('a')), P('a'))
        self.assertEqual(P(P('a'), 'b'), P('a/b'))
        self.assertEqual(P(P('a'), P('b')), P('a/b'))
        self.assertEqual(P(P('a'), P('b'), P('c')), P(FakePath("a/b/c")))

    def _check_str_subclass(self, *args):
        # Issue #21127: it should be possible to construct a PurePath object
        # from a str subclass instance, and it then gets converted to
        # a pure str object.
        class StrSubclass(str):
            pass
        P = self.cls
        p = P(*(StrSubclass(x) for x in args))
        self.assertEqual(p, P(*args))
        for part in p.parts:
            self.assertIs(type(part), str)

    def test_str_subclass_common(self):
        self._check_str_subclass('')
        self._check_str_subclass('.')
        self._check_str_subclass('a')
        self._check_str_subclass('a/b.txt')
        self._check_str_subclass('/a/b.txt')

    def test_join_common(self):
        P = self.cls
        p = P('a/b')
        pp = p.joinpath('c')
        self.assertEqual(pp, P('a/b/c'))
        self.assertIs(type(pp), type(p))
        pp = p.joinpath('c', 'd')
        self.assertEqual(pp, P('a/b/c/d'))
        pp = p.joinpath(P('c'))
        self.assertEqual(pp, P('a/b/c'))
        pp = p.joinpath('/c')
        self.assertEqual(pp, P('/c'))

    def test_div_common(self):
        # Basically the same as joinpath().
        P = self.cls
        p = P('a/b')
        pp = p / 'c'
        self.assertEqual(pp, P('a/b/c'))
        self.assertIs(type(pp), type(p))
        pp = p / 'c/d'
        self.assertEqual(pp, P('a/b/c/d'))
        pp = p / 'c' / 'd'
        self.assertEqual(pp, P('a/b/c/d'))
        pp = 'c' / p / 'd'
        self.assertEqual(pp, P('c/a/b/d'))
        pp = p / P('c')
        self.assertEqual(pp, P('a/b/c'))
        pp = p/ '/c'
        self.assertEqual(pp, P('/c'))

    def _check_str(self, expected, args):
        p = self.cls(*args)
        self.assertEqual(str(p), expected.replace('/', self.sep))

    def test_str_common(self):
        # Canonicalized paths roundtrip.
        for pathstr in ('a', 'a/b', 'a/b/c', '/', '/a/b', '/a/b/c'):
            self._check_str(pathstr, (pathstr,))
        # Special case for the empty path.
        self._check_str('.', ('',))
        # Other tests for str() are in test_equivalences().

    def test_as_posix_common(self):
        P = self.cls
        for pathstr in ('a', 'a/b', 'a/b/c', '/', '/a/b', '/a/b/c'):
            self.assertEqual(P(pathstr).as_posix(), pathstr)
        # Other tests for as_posix() are in test_equivalences().

    def test_as_bytes_common(self):
        sep = os.fsencode(self.sep)
        P = self.cls
        self.assertEqual(bytes(P('a/b')), b'a' + sep + b'b')

    def test_as_uri_common(self):
        P = self.cls
        with self.assertRaises(ValueError):
            P('a').as_uri()
        with self.assertRaises(ValueError):
            P().as_uri()

    def test_repr_common(self):
        for pathstr in ('a', 'a/b', 'a/b/c', '/', '/a/b', '/a/b/c'):
            p = self.cls(pathstr)
            clsname = p.__class__.__name__
            r = repr(p)
            # The repr() is in the form ClassName("forward-slashes path").
            self.assertTrue(r.startswith(clsname + '('), r)
            self.assertTrue(r.endswith(')'), r)
            inner = r[len(clsname) + 1 : -1]
            self.assertEqual(eval(inner), p.as_posix())

            if self.cls.__name__ == 'cls':
                continue

            # The repr() roundtrips.
            q = eval(r, pathlib.__dict__)
            self.assertIs(q.__class__, p.__class__)
            self.assertEqual(q, p)
            self.assertEqual(repr(q), r)

    def test_eq_common(self):
        P = self.cls
        self.assertEqual(P('a/b'), P('a/b'))
        self.assertEqual(P('a/b'), P('a', 'b'))
        self.assertNotEqual(P('a/b'), P('a'))
        self.assertNotEqual(P('a/b'), P('/a/b'))
        self.assertNotEqual(P('a/b'), P())
        self.assertNotEqual(P('/a/b'), P('/'))
        self.assertNotEqual(P(), P('/'))
        self.assertNotEqual(P(), "")
        self.assertNotEqual(P(), {})
        self.assertNotEqual(P(), int)

    def test_match_common(self):
        P = self.cls
        self.assertRaises(ValueError, P('a').match, '')
        self.assertRaises(ValueError, P('a').match, '.')
        # Simple relative pattern.
        self.assertTrue(P('b.py').match('b.py'))
        self.assertTrue(P('a/b.py').match('b.py'))
        self.assertTrue(P('/a/b.py').match('b.py'))
        self.assertFalse(P('a.py').match('b.py'))
        self.assertFalse(P('b/py').match('b.py'))
        self.assertFalse(P('/a.py').match('b.py'))
        self.assertFalse(P('b.py/c').match('b.py'))
        # Wildcard relative pattern.
        self.assertTrue(P('b.py').match('*.py'))
        self.assertTrue(P('a/b.py').match('*.py'))
        self.assertTrue(P('/a/b.py').match('*.py'))
        self.assertFalse(P('b.pyc').match('*.py'))
        self.assertFalse(P('b./py').match('*.py'))
        self.assertFalse(P('b.py/c').match('*.py'))
        # Multi-part relative pattern.
        self.assertTrue(P('ab/c.py').match('a*/*.py'))
        self.assertTrue(P('/d/ab/c.py').match('a*/*.py'))
        self.assertFalse(P('a.py').match('a*/*.py'))
        self.assertFalse(P('/dab/c.py').match('a*/*.py'))
        self.assertFalse(P('ab/c.py/d').match('a*/*.py'))
        # Absolute pattern.
        self.assertTrue(P('/b.py').match('/*.py'))
        self.assertFalse(P('b.py').match('/*.py'))
        self.assertFalse(P('a/b.py').match('/*.py'))
        self.assertFalse(P('/a/b.py').match('/*.py'))
        # Multi-part absolute pattern.
        self.assertTrue(P('/a/b.py').match('/a/*.py'))
        self.assertFalse(P('/ab.py').match('/a/*.py'))
        self.assertFalse(P('/a/b/c.py').match('/a/*.py'))
        # Multi-part glob-style pattern.
        self.assertFalse(P('/a/b/c.py').match('/**/*.py'))
        self.assertTrue(P('/a/b/c.py').match('/a/**/*.py'))

    def test_ordering_common(self):
        # Ordering is tuple-alike.
        def assertLess(a, b):
            self.assertLess(a, b)
            self.assertGreater(b, a)
        P = self.cls
        a = P('a')
        b = P('a/b')
        c = P('abc')
        d = P('b')
        assertLess(a, b)
        assertLess(a, c)
        assertLess(a, d)
        assertLess(b, c)
        assertLess(c, d)
        P = self.cls
        a = P('/a')
        b = P('/a/b')
        c = P('/abc')
        d = P('/b')
        assertLess(a, b)
        assertLess(a, c)
        assertLess(a, d)
        assertLess(b, c)
        assertLess(c, d)
        with self.assertRaises(TypeError):
            P() < {}

    def test_parts_common(self):
        # `parts` returns a tuple.
        sep = self.sep
        P = self.cls
        p = P('a/b')
        parts = p.parts
        self.assertEqual(parts, ('a', 'b'))
        # The object gets reused.
        self.assertIs(parts, p.parts)
        # When the path is absolute, the anchor is a separate part.
        p = P('/a/b')
        parts = p.parts
        self.assertEqual(parts, (sep, 'a', 'b'))

    def test_fspath_common(self):
        P = self.cls
        p = P('a/b')
        self._check_str(p.__fspath__(), ('a/b',))
        self._check_str(os.fspath(p), ('a/b',))

    def test_equivalences(self):
        for k, tuples in self.equivalences.items():
            canon = k.replace('/', self.sep)
            posix = k.replace(self.sep, '/')
            if canon != posix:
                tuples = tuples + [
                    tuple(part.replace('/', self.sep) for part in t)
                    for t in tuples
                    ]
                tuples.append((posix, ))
            pcanon = self.cls(canon)
            for t in tuples:
                p = self.cls(*t)
                self.assertEqual(p, pcanon, "failed with args {}".format(t))
                self.assertEqual(hash(p), hash(pcanon))
                self.assertEqual(str(p), canon)
                self.assertEqual(p.as_posix(), posix)

    def test_parent_common(self):
        # Relative
        P = self.cls
        p = P('a/b/c')
        self.assertEqual(p.parent, P('a/b'))
        self.assertEqual(p.parent.parent, P('a'))
        self.assertEqual(p.parent.parent.parent, P())
        self.assertEqual(p.parent.parent.parent.parent, P())
        # Anchored
        p = P('/a/b/c')
        self.assertEqual(p.parent, P('/a/b'))
        self.assertEqual(p.parent.parent, P('/a'))
        self.assertEqual(p.parent.parent.parent, P('/'))
        self.assertEqual(p.parent.parent.parent.parent, P('/'))

    def test_parents_common(self):
        # Relative
        P = self.cls
        p = P('a/b/c')
        par = p.parents
        self.assertEqual(len(par), 3)
        self.assertEqual(par[0], P('a/b'))
        self.assertEqual(par[1], P('a'))
        self.assertEqual(par[2], P('.'))
        self.assertEqual(par[-1], P('.'))
        self.assertEqual(par[-2], P('a'))
        self.assertEqual(par[-3], P('a/b'))
        self.assertEqual(par[0:1], (P('a/b'),))
        self.assertEqual(par[:2], (P('a/b'), P('a')))
        self.assertEqual(par[:-1], (P('a/b'), P('a')))
        self.assertEqual(par[1:], (P('a'), P('.')))
        self.assertEqual(par[::2], (P('a/b'), P('.')))
        self.assertEqual(par[::-1], (P('.'), P('a'), P('a/b')))
        self.assertEqual(list(par), [P('a/b'), P('a'), P('.')])
        with self.assertRaises(IndexError):
            par[-4]
        with self.assertRaises(IndexError):
            par[3]
        with self.assertRaises(TypeError):
            par[0] = p
        # Anchored
        p = P('/a/b/c')
        par = p.parents
        self.assertEqual(len(par), 3)
        self.assertEqual(par[0], P('/a/b'))
        self.assertEqual(par[1], P('/a'))
        self.assertEqual(par[2], P('/'))
        self.assertEqual(par[-1], P('/'))
        self.assertEqual(par[-2], P('/a'))
        self.assertEqual(par[-3], P('/a/b'))
        self.assertEqual(par[0:1], (P('/a/b'),))
        self.assertEqual(par[:2], (P('/a/b'), P('/a')))
        self.assertEqual(par[:-1], (P('/a/b'), P('/a')))
        self.assertEqual(par[1:], (P('/a'), P('/')))
        self.assertEqual(par[::2], (P('/a/b'), P('/')))
        self.assertEqual(par[::-1], (P('/'), P('/a'), P('/a/b')))
        self.assertEqual(list(par), [P('/a/b'), P('/a'), P('/')])
        with self.assertRaises(IndexError):
            par[-4]
        with self.assertRaises(IndexError):
            par[3]

    def test_drive_common(self):
        P = self.cls
        self.assertEqual(P('a/b').drive, '')
        self.assertEqual(P('/a/b').drive, '')
        self.assertEqual(P('').drive, '')

    def test_root_common(self):
        P = self.cls
        sep = self.sep
        self.assertEqual(P('').root, '')
        self.assertEqual(P('a/b').root, '')
        self.assertEqual(P('/').root, sep)
        self.assertEqual(P('/a/b').root, sep)

    def test_anchor_common(self):
        P = self.cls
        sep = self.sep
        self.assertEqual(P('').anchor, '')
        self.assertEqual(P('a/b').anchor, '')
        self.assertEqual(P('/').anchor, sep)
        self.assertEqual(P('/a/b').anchor, sep)

    def test_name_common(self):
        P = self.cls
        self.assertEqual(P('').name, '')
        self.assertEqual(P('.').name, '')
        self.assertEqual(P('/').name, '')
        self.assertEqual(P('a/b').name, 'b')
        self.assertEqual(P('/a/b').name, 'b')
        self.assertEqual(P('/a/b/.').name, 'b')
        self.assertEqual(P('a/b.py').name, 'b.py')
        self.assertEqual(P('/a/b.py').name, 'b.py')

    def test_suffix_common(self):
        P = self.cls
        self.assertEqual(P('').suffix, '')
        self.assertEqual(P('.').suffix, '')
        self.assertEqual(P('..').suffix, '')
        self.assertEqual(P('/').suffix, '')
        self.assertEqual(P('a/b').suffix, '')
        self.assertEqual(P('/a/b').suffix, '')
        self.assertEqual(P('/a/b/.').suffix, '')
        self.assertEqual(P('a/b.py').suffix, '.py')
        self.assertEqual(P('/a/b.py').suffix, '.py')
        self.assertEqual(P('a/.hgrc').suffix, '')
        self.assertEqual(P('/a/.hgrc').suffix, '')
        self.assertEqual(P('a/.hg.rc').suffix, '.rc')
        self.assertEqual(P('/a/.hg.rc').suffix, '.rc')
        self.assertEqual(P('a/b.tar.gz').suffix, '.gz')
        self.assertEqual(P('/a/b.tar.gz').suffix, '.gz')
        self.assertEqual(P('a/Some name. Ending with a dot.').suffix, '')
        self.assertEqual(P('/a/Some name. Ending with a dot.').suffix, '')

    def test_suffixes_common(self):
        P = self.cls
        self.assertEqual(P('').suffixes, [])
        self.assertEqual(P('.').suffixes, [])
        self.assertEqual(P('/').suffixes, [])
        self.assertEqual(P('a/b').suffixes, [])
        self.assertEqual(P('/a/b').suffixes, [])
        self.assertEqual(P('/a/b/.').suffixes, [])
        self.assertEqual(P('a/b.py').suffixes, ['.py'])
        self.assertEqual(P('/a/b.py').suffixes, ['.py'])
        self.assertEqual(P('a/.hgrc').suffixes, [])
        self.assertEqual(P('/a/.hgrc').suffixes, [])
        self.assertEqual(P('a/.hg.rc').suffixes, ['.rc'])
        self.assertEqual(P('/a/.hg.rc').suffixes, ['.rc'])
        self.assertEqual(P('a/b.tar.gz').suffixes, ['.tar', '.gz'])
        self.assertEqual(P('/a/b.tar.gz').suffixes, ['.tar', '.gz'])
        self.assertEqual(P('a/Some name. Ending with a dot.').suffixes, [])
        self.assertEqual(P('/a/Some name. Ending with a dot.').suffixes, [])

    def test_stem_common(self):
        P = self.cls
        self.assertEqual(P('').stem, '')
        self.assertEqual(P('.').stem, '')
        self.assertEqual(P('..').stem, '..')
        self.assertEqual(P('/').stem, '')
        self.assertEqual(P('a/b').stem, 'b')
        self.assertEqual(P('a/b.py').stem, 'b')
        self.assertEqual(P('a/.hgrc').stem, '.hgrc')
        self.assertEqual(P('a/.hg.rc').stem, '.hg')
        self.assertEqual(P('a/b.tar.gz').stem, 'b.tar')
        self.assertEqual(P('a/Some name. Ending with a dot.').stem,
                         'Some name. Ending with a dot.')

    def test_with_name_common(self):
        P = self.cls
        self.assertEqual(P('a/b').with_name('d.xml'), P('a/d.xml'))
        self.assertEqual(P('/a/b').with_name('d.xml'), P('/a/d.xml'))
        self.assertEqual(P('a/b.py').with_name('d.xml'), P('a/d.xml'))
        self.assertEqual(P('/a/b.py').with_name('d.xml'), P('/a/d.xml'))
        self.assertEqual(P('a/Dot ending.').with_name('d.xml'), P('a/d.xml'))
        self.assertEqual(P('/a/Dot ending.').with_name('d.xml'), P('/a/d.xml'))
        self.assertRaises(ValueError, P('').with_name, 'd.xml')
        self.assertRaises(ValueError, P('.').with_name, 'd.xml')
        self.assertRaises(ValueError, P('/').with_name, 'd.xml')
        self.assertRaises(ValueError, P('a/b').with_name, '')
        self.assertRaises(ValueError, P('a/b').with_name, '/c')
        self.assertRaises(ValueError, P('a/b').with_name, 'c/')
        self.assertRaises(ValueError, P('a/b').with_name, 'c/d')

    def test_with_stem_common(self):
        P = self.cls
        self.assertEqual(P('a/b').with_stem('d'), P('a/d'))
        self.assertEqual(P('/a/b').with_stem('d'), P('/a/d'))
        self.assertEqual(P('a/b.py').with_stem('d'), P('a/d.py'))
        self.assertEqual(P('/a/b.py').with_stem('d'), P('/a/d.py'))
        self.assertEqual(P('/a/b.tar.gz').with_stem('d'), P('/a/d.gz'))
        self.assertEqual(P('a/Dot ending.').with_stem('d'), P('a/d'))
        self.assertEqual(P('/a/Dot ending.').with_stem('d'), P('/a/d'))
        self.assertRaises(ValueError, P('').with_stem, 'd')
        self.assertRaises(ValueError, P('.').with_stem, 'd')
        self.assertRaises(ValueError, P('/').with_stem, 'd')
        self.assertRaises(ValueError, P('a/b').with_stem, '')
        self.assertRaises(ValueError, P('a/b').with_stem, '/c')
        self.assertRaises(ValueError, P('a/b').with_stem, 'c/')
        self.assertRaises(ValueError, P('a/b').with_stem, 'c/d')

    def test_with_suffix_common(self):
        P = self.cls
        self.assertEqual(P('a/b').with_suffix('.gz'), P('a/b.gz'))
        self.assertEqual(P('/a/b').with_suffix('.gz'), P('/a/b.gz'))
        self.assertEqual(P('a/b.py').with_suffix('.gz'), P('a/b.gz'))
        self.assertEqual(P('/a/b.py').with_suffix('.gz'), P('/a/b.gz'))
        # Stripping suffix.
        self.assertEqual(P('a/b.py').with_suffix(''), P('a/b'))
        self.assertEqual(P('/a/b').with_suffix(''), P('/a/b'))
        # Path doesn't have a "filename" component.
        self.assertRaises(ValueError, P('').with_suffix, '.gz')
        self.assertRaises(ValueError, P('.').with_suffix, '.gz')
        self.assertRaises(ValueError, P('/').with_suffix, '.gz')
        # Invalid suffix.
        self.assertRaises(ValueError, P('a/b').with_suffix, 'gz')
        self.assertRaises(ValueError, P('a/b').with_suffix, '/')
        self.assertRaises(ValueError, P('a/b').with_suffix, '.')
        self.assertRaises(ValueError, P('a/b').with_suffix, '/.gz')
        self.assertRaises(ValueError, P('a/b').with_suffix, 'c/d')
        self.assertRaises(ValueError, P('a/b').with_suffix, '.c/.d')
        self.assertRaises(ValueError, P('a/b').with_suffix, './.d')
        self.assertRaises(ValueError, P('a/b').with_suffix, '.d/.')
        self.assertRaises(ValueError, P('a/b').with_suffix,
                          (self.sep, 'd'))

    def test_relative_to_common(self):
        P = self.cls
        p = P('a/b')
        self.assertRaises(TypeError, p.relative_to)
        self.assertRaises(TypeError, p.relative_to, b'a')
        self.assertEqual(p.relative_to(P()), P('a/b'))
        self.assertEqual(p.relative_to(''), P('a/b'))
        self.assertEqual(p.relative_to(P('a')), P('b'))
        self.assertEqual(p.relative_to('a'), P('b'))
        self.assertEqual(p.relative_to('a/'), P('b'))
        self.assertEqual(p.relative_to(P('a/b')), P())
        self.assertEqual(p.relative_to('a/b'), P())
        # With several args.
        self.assertEqual(p.relative_to('a', 'b'), P())
        # Unrelated paths.
        self.assertRaises(ValueError, p.relative_to, P('c'))
        self.assertRaises(ValueError, p.relative_to, P('a/b/c'))
        self.assertRaises(ValueError, p.relative_to, P('a/c'))
        self.assertRaises(ValueError, p.relative_to, P('/a'))
        p = P('/a/b')
        self.assertEqual(p.relative_to(P('/')), P('a/b'))
        self.assertEqual(p.relative_to('/'), P('a/b'))
        self.assertEqual(p.relative_to(P('/a')), P('b'))
        self.assertEqual(p.relative_to('/a'), P('b'))
        self.assertEqual(p.relative_to('/a/'), P('b'))
        self.assertEqual(p.relative_to(P('/a/b')), P())
        self.assertEqual(p.relative_to('/a/b'), P())
        # Unrelated paths.
        self.assertRaises(ValueError, p.relative_to, P('/c'))
        self.assertRaises(ValueError, p.relative_to, P('/a/b/c'))
        self.assertRaises(ValueError, p.relative_to, P('/a/c'))
        self.assertRaises(ValueError, p.relative_to, P())
        self.assertRaises(ValueError, p.relative_to, '')
        self.assertRaises(ValueError, p.relative_to, P('a'))

    def test_is_relative_to_common(self):
        P = self.cls
        p = P('a/b')
        self.assertRaises(TypeError, p.is_relative_to)
        self.assertRaises(TypeError, p.is_relative_to, b'a')
        self.assertTrue(p.is_relative_to(P()))
        self.assertTrue(p.is_relative_to(''))
        self.assertTrue(p.is_relative_to(P('a')))
        self.assertTrue(p.is_relative_to('a/'))
        self.assertTrue(p.is_relative_to(P('a/b')))
        self.assertTrue(p.is_relative_to('a/b'))
        # With several args.
        self.assertTrue(p.is_relative_to('a', 'b'))
        # Unrelated paths.
        self.assertFalse(p.is_relative_to(P('c')))
        self.assertFalse(p.is_relative_to(P('a/b/c')))
        self.assertFalse(p.is_relative_to(P('a/c')))
        self.assertFalse(p.is_relative_to(P('/a')))
        p = P('/a/b')
        self.assertTrue(p.is_relative_to(P('/')))
        self.assertTrue(p.is_relative_to('/'))
        self.assertTrue(p.is_relative_to(P('/a')))
        self.assertTrue(p.is_relative_to('/a'))
        self.assertTrue(p.is_relative_to('/a/'))
        self.assertTrue(p.is_relative_to(P('/a/b')))
        self.assertTrue(p.is_relative_to('/a/b'))
        # Unrelated paths.
        self.assertFalse(p.is_relative_to(P('/c')))
        self.assertFalse(p.is_relative_to(P('/a/b/c')))
        self.assertFalse(p.is_relative_to(P('/a/c')))
        self.assertFalse(p.is_relative_to(P()))
        self.assertFalse(p.is_relative_to(''))
        self.assertFalse(p.is_relative_to(P('a')))

    def test_pickling_common(self):
        P = self.cls
        p = P('/a/b')
        for proto in range(0, pickle.HIGHEST_PROTOCOL + 1):
            dumped = pickle.dumps(p, proto)
            pp = pickle.loads(dumped)
            self.assertIs(pp.__class__, p.__class__)
            self.assertEqual(pp, p)
            self.assertEqual(hash(pp), hash(p))
            self.assertEqual(str(pp), str(p))


class PurePosixPathTest(_BasePurePathTest, unittest.TestCase):
    cls = pathlib.PurePosixPath

    def test_parse_parts(self):
        check = self._check_parse_parts
        # Collapsing of excess leading slashes, except for the double-slash
        # special case.
        check(['//a', 'b'],             ('', '//', ['//', 'a', 'b']))
        check(['///a', 'b'],            ('', '/', ['/', 'a', 'b']))
        check(['////a', 'b'],           ('', '/', ['/', 'a', 'b']))
        # Paths which look like NT paths aren't treated specially.
        check(['c:a'],                  ('', '', ['c:a']))
        check(['c:\\a'],                ('', '', ['c:\\a']))
        check(['\\a'],                  ('', '', ['\\a']))

    def test_split_root(self):
        f = self.cls._split_root
        self.assertEqual(f(''), ('', '', ''))
        self.assertEqual(f('a'), ('', '', 'a'))
        self.assertEqual(f('a/b'), ('', '', 'a/b'))
        self.assertEqual(f('a/b/'), ('', '', 'a/b/'))
        self.assertEqual(f('/a'), ('', '/', 'a'))
        self.assertEqual(f('/a/b'), ('', '/', 'a/b'))
        self.assertEqual(f('/a/b/'), ('', '/', 'a/b/'))
        # The root is collapsed when there are redundant slashes
        # except when there are exactly two leading slashes, which
        # is a special case in POSIX.
        self.assertEqual(f('//a'), ('', '//', 'a'))
        self.assertEqual(f('///a'), ('', '/', 'a'))
        self.assertEqual(f('///a/b'), ('', '/', 'a/b'))
        # Paths which look like NT paths aren't treated specially.
        self.assertEqual(f('c:/a/b'), ('', '', 'c:/a/b'))
        self.assertEqual(f('\\/a/b'), ('', '', '\\/a/b'))
        self.assertEqual(f('\\a\\b'), ('', '', '\\a\\b'))

    def test_root(self):
        P = self.cls
        self.assertEqual(P('/a/b').root, '/')
        self.assertEqual(P('///a/b').root, '/')
        # POSIX special case for two leading slashes.
        self.assertEqual(P('//a/b').root, '//')

    def test_eq(self):
        P = self.cls
        self.assertNotEqual(P('a/b'), P('A/b'))
        self.assertEqual(P('/a'), P('///a'))
        self.assertNotEqual(P('/a'), P('//a'))

    def test_as_uri(self):
        P = self.cls
        self.assertEqual(P('/').as_uri(), 'file:///')
        self.assertEqual(P('/a/b.c').as_uri(), 'file:///a/b.c')
        self.assertEqual(P('/a/b%#c').as_uri(), 'file:///a/b%25%23c')

    def test_as_uri_non_ascii(self):
        from urllib.parse import quote_from_bytes
        P = self.cls
        try:
            os.fsencode('\xe9')
        except UnicodeEncodeError:
            self.skipTest("\\xe9 cannot be encoded to the filesystem encoding")
        self.assertEqual(P('/a/b\xe9').as_uri(),
                         'file:///a/b' + quote_from_bytes(os.fsencode('\xe9')))

    def test_match(self):
        P = self.cls
        self.assertFalse(P('A.py').match('a.PY'))

    def test_is_absolute(self):
        P = self.cls
        self.assertFalse(P().is_absolute())
        self.assertFalse(P('a').is_absolute())
        self.assertFalse(P('a/b/').is_absolute())
        self.assertTrue(P('/').is_absolute())
        self.assertTrue(P('/a').is_absolute())
        self.assertTrue(P('/a/b/').is_absolute())
        self.assertTrue(P('//a').is_absolute())
        self.assertTrue(P('//a/b').is_absolute())

    def test_is_reserved(self):
        P = self.cls
        self.assertIs(False, P('').is_reserved())
        self.assertIs(False, P('/').is_reserved())
        self.assertIs(False, P('/foo/bar').is_reserved())
        self.assertIs(False, P('/dev/con/PRN/NUL').is_reserved())

    def test_join(self):
        P = self.cls
        p = P('//a')
        pp = p.joinpath('b')
        self.assertEqual(pp, P('//a/b'))
        pp = P('/a').joinpath('//c')
        self.assertEqual(pp, P('//c'))
        pp = P('//a').joinpath('/c')
        self.assertEqual(pp, P('/c'))

    def test_div(self):
        # Basically the same as joinpath().
        P = self.cls
        p = P('//a')
        pp = p / 'b'
        self.assertEqual(pp, P('//a/b'))
        pp = P('/a') / '//c'
        self.assertEqual(pp, P('//c'))
        pp = P('//a') / '/c'
        self.assertEqual(pp, P('/c'))


class PureWindowsPathTest(_BasePurePathTest, unittest.TestCase):
    cls = pathlib.PureWindowsPath

    equivalences = _BasePurePathTest.equivalences.copy()
    equivalences.update({
        'c:a': [ ('c:', 'a'), ('c:', 'a/'), ('/', 'c:', 'a') ],
        'c:/a': [
            ('c:/', 'a'), ('c:', '/', 'a'), ('c:', '/a'),
            ('/z', 'c:/', 'a'), ('//x/y', 'c:/', 'a'),
            ],
        '//a/b/': [ ('//a/b',) ],
        '//a/b/c': [
            ('//a/b', 'c'), ('//a/b/', 'c'),
            ],
    })

    def test_parse_parts(self):
        check = self._check_parse_parts
        # First part is anchored.
        check(['c:'],                   ('c:', '', ['c:']))
        check(['c:/'],                  ('c:', '\\', ['c:\\']))
        check(['/'],                    ('', '\\', ['\\']))
        check(['c:a'],                  ('c:', '', ['c:', 'a']))
        check(['c:/a'],                 ('c:', '\\', ['c:\\', 'a']))
        check(['/a'],                   ('', '\\', ['\\', 'a']))
        # UNC paths.
        check(['//a/b'],                ('\\\\a\\b', '\\', ['\\\\a\\b\\']))
        check(['//a/b/'],               ('\\\\a\\b', '\\', ['\\\\a\\b\\']))
        check(['//a/b/c'],              ('\\\\a\\b', '\\', ['\\\\a\\b\\', 'c']))
        # Second part is anchored, so that the first part is ignored.
        check(['a', 'Z:b', 'c'],        ('Z:', '', ['Z:', 'b', 'c']))
        check(['a', 'Z:/b', 'c'],       ('Z:', '\\', ['Z:\\', 'b', 'c']))
        # UNC paths.
        check(['a', '//b/c', 'd'],      ('\\\\b\\c', '\\', ['\\\\b\\c\\', 'd']))
        # Collapsing and stripping excess slashes.
        check(['a', 'Z://b//c/', 'd/'], ('Z:', '\\', ['Z:\\', 'b', 'c', 'd']))
        # UNC paths.
        check(['a', '//b/c//', 'd'],    ('\\\\b\\c', '\\', ['\\\\b\\c\\', 'd']))
        # Extended paths.
        check(['//?/c:/'],              ('\\\\?\\c:', '\\', ['\\\\?\\c:\\']))
        check(['//?/c:/a'],             ('\\\\?\\c:', '\\', ['\\\\?\\c:\\', 'a']))
        check(['//?/c:/a', '/b'],       ('\\\\?\\c:', '\\', ['\\\\?\\c:\\', 'b']))
        # Extended UNC paths (format is "\\?\UNC\server\share").
        check(['//?/UNC/b/c'],          ('\\\\?\\UNC\\b\\c', '\\', ['\\\\?\\UNC\\b\\c\\']))
        check(['//?/UNC/b/c/d'],        ('\\\\?\\UNC\\b\\c', '\\', ['\\\\?\\UNC\\b\\c\\', 'd']))
        # Second part has a root but not drive.
        check(['a', '/b', 'c'],         ('', '\\', ['\\', 'b', 'c']))
        check(['Z:/a', '/b', 'c'],      ('Z:', '\\', ['Z:\\', 'b', 'c']))
        check(['//?/Z:/a', '/b', 'c'],  ('\\\\?\\Z:', '\\', ['\\\\?\\Z:\\', 'b', 'c']))

    def test_split_root(self):
        f = self.cls._split_root
        self.assertEqual(f(''), ('', '', ''))
        self.assertEqual(f('a'), ('', '', 'a'))
        self.assertEqual(f('a\\b'), ('', '', 'a\\b'))
        self.assertEqual(f('\\a'), ('', '\\', 'a'))
        self.assertEqual(f('\\a\\b'), ('', '\\', 'a\\b'))
        self.assertEqual(f('c:a\\b'), ('c:', '', 'a\\b'))
        self.assertEqual(f('c:\\a\\b'), ('c:', '\\', 'a\\b'))
        # Redundant slashes in the root are collapsed.
        self.assertEqual(f('\\\\a'), ('', '\\', 'a'))
        self.assertEqual(f('\\\\\\a/b'), ('', '\\', 'a/b'))
        self.assertEqual(f('c:\\\\a'), ('c:', '\\', 'a'))
        self.assertEqual(f('c:\\\\\\a/b'), ('c:', '\\', 'a/b'))
        # Valid UNC paths.
        self.assertEqual(f('\\\\a\\b'), ('\\\\a\\b', '\\', ''))
        self.assertEqual(f('\\\\a\\b\\'), ('\\\\a\\b', '\\', ''))
        self.assertEqual(f('\\\\a\\b\\c\\d'), ('\\\\a\\b', '\\', 'c\\d'))
        # These are non-UNC paths (according to ntpath.py and test_ntpath).
        # However, command.com says such paths are invalid, so it's
        # difficult to know what the right semantics are.
        self.assertEqual(f('\\\\\\a\\b'), ('', '\\', 'a\\b'))
        self.assertEqual(f('\\\\a'), ('', '\\', 'a'))

    def test_str(self):
        p = self.cls('a/b/c')
        self.assertEqual(str(p), 'a\\b\\c')
        p = self.cls('c:/a/b/c')
        self.assertEqual(str(p), 'c:\\a\\b\\c')
        p = self.cls('//a/b')
        self.assertEqual(str(p), '\\\\a\\b\\')
        p = self.cls('//a/b/c')
        self.assertEqual(str(p), '\\\\a\\b\\c')
        p = self.cls('//a/b/c/d')
        self.assertEqual(str(p), '\\\\a\\b\\c\\d')

    def test_str_subclass(self):
        self._check_str_subclass('c:')
        self._check_str_subclass('c:a')
        self._check_str_subclass('c:a\\b.txt')
        self._check_str_subclass('c:\\')
        self._check_str_subclass('c:\\a')
        self._check_str_subclass('c:\\a\\b.txt')
        self._check_str_subclass('\\\\some\\share')
        self._check_str_subclass('\\\\some\\share\\a')
        self._check_str_subclass('\\\\some\\share\\a\\b.txt')

    def test_eq(self):
        P = self.cls
        self.assertEqual(P('c:a/b'), P('c:a/b'))
        self.assertEqual(P('c:a/b'), P('c:', 'a', 'b'))
        self.assertNotEqual(P('c:a/b'), P('d:a/b'))
        self.assertNotEqual(P('c:a/b'), P('c:/a/b'))
        self.assertNotEqual(P('/a/b'), P('c:/a/b'))
        # Case-insensitivity.
        self.assertEqual(P('a/B'), P('A/b'))
        self.assertEqual(P('C:a/B'), P('c:A/b'))
        self.assertEqual(P('//Some/SHARE/a/B'), P('//somE/share/A/b'))

    def test_as_uri(self):
        P = self.cls
        with self.assertRaises(ValueError):
            P('/a/b').as_uri()
        with self.assertRaises(ValueError):
            P('c:a/b').as_uri()
        self.assertEqual(P('c:/').as_uri(), 'file:///c:/')
        self.assertEqual(P('c:/a/b.c').as_uri(), 'file:///c:/a/b.c')
        self.assertEqual(P('c:/a/b%#c').as_uri(), 'file:///c:/a/b%25%23c')
        self.assertEqual(P('c:/a/b\xe9').as_uri(), 'file:///c:/a/b%C3%A9')
        self.assertEqual(P('//some/share/').as_uri(), 'file://some/share/')
        self.assertEqual(P('//some/share/a/b.c').as_uri(),
                         'file://some/share/a/b.c')
        self.assertEqual(P('//some/share/a/b%#c\xe9').as_uri(),
                         'file://some/share/a/b%25%23c%C3%A9')

    def test_match_common(self):
        P = self.cls
        # Absolute patterns.
        self.assertTrue(P('c:/b.py').match('/*.py'))
        self.assertTrue(P('c:/b.py').match('c:*.py'))
        self.assertTrue(P('c:/b.py').match('c:/*.py'))
        self.assertFalse(P('d:/b.py').match('c:/*.py'))  # wrong drive
        self.assertFalse(P('b.py').match('/*.py'))
        self.assertFalse(P('b.py').match('c:*.py'))
        self.assertFalse(P('b.py').match('c:/*.py'))
        self.assertFalse(P('c:b.py').match('/*.py'))
        self.assertFalse(P('c:b.py').match('c:/*.py'))
        self.assertFalse(P('/b.py').match('c:*.py'))
        self.assertFalse(P('/b.py').match('c:/*.py'))
        # UNC patterns.
        self.assertTrue(P('//some/share/a.py').match('/*.py'))
        self.assertTrue(P('//some/share/a.py').match('//some/share/*.py'))
        self.assertFalse(P('//other/share/a.py').match('//some/share/*.py'))
        self.assertFalse(P('//some/share/a/b.py').match('//some/share/*.py'))
        # Case-insensitivity.
        self.assertTrue(P('B.py').match('b.PY'))
        self.assertTrue(P('c:/a/B.Py').match('C:/A/*.pY'))
        self.assertTrue(P('//Some/Share/B.Py').match('//somE/sharE/*.pY'))

    def test_ordering_common(self):
        # Case-insensitivity.
        def assertOrderedEqual(a, b):
            self.assertLessEqual(a, b)
            self.assertGreaterEqual(b, a)
        P = self.cls
        p = P('c:A/b')
        q = P('C:a/B')
        assertOrderedEqual(p, q)
        self.assertFalse(p < q)
        self.assertFalse(p > q)
        p = P('//some/Share/A/b')
        q = P('//Some/SHARE/a/B')
        assertOrderedEqual(p, q)
        self.assertFalse(p < q)
        self.assertFalse(p > q)

    def test_parts(self):
        P = self.cls
        p = P('c:a/b')
        parts = p.parts
        self.assertEqual(parts, ('c:', 'a', 'b'))
        p = P('c:/a/b')
        parts = p.parts
        self.assertEqual(parts, ('c:\\', 'a', 'b'))
        p = P('//a/b/c/d')
        parts = p.parts
        self.assertEqual(parts, ('\\\\a\\b\\', 'c', 'd'))

    def test_parent(self):
        # Anchored
        P = self.cls
        p = P('z:a/b/c')
        self.assertEqual(p.parent, P('z:a/b'))
        self.assertEqual(p.parent.parent, P('z:a'))
        self.assertEqual(p.parent.parent.parent, P('z:'))
        self.assertEqual(p.parent.parent.parent.parent, P('z:'))
        p = P('z:/a/b/c')
        self.assertEqual(p.parent, P('z:/a/b'))
        self.assertEqual(p.parent.parent, P('z:/a'))
        self.assertEqual(p.parent.parent.parent, P('z:/'))
        self.assertEqual(p.parent.parent.parent.parent, P('z:/'))
        p = P('//a/b/c/d')
        self.assertEqual(p.parent, P('//a/b/c'))
        self.assertEqual(p.parent.parent, P('//a/b'))
        self.assertEqual(p.parent.parent.parent, P('//a/b'))

    def test_parents(self):
        # Anchored
        P = self.cls
        p = P('z:a/b/')
        par = p.parents
        self.assertEqual(len(par), 2)
        self.assertEqual(par[0], P('z:a'))
        self.assertEqual(par[1], P('z:'))
        self.assertEqual(par[0:1], (P('z:a'),))
        self.assertEqual(par[:-1], (P('z:a'),))
        self.assertEqual(par[:2], (P('z:a'), P('z:')))
        self.assertEqual(par[1:], (P('z:'),))
        self.assertEqual(par[::2], (P('z:a'),))
        self.assertEqual(par[::-1], (P('z:'), P('z:a')))
        self.assertEqual(list(par), [P('z:a'), P('z:')])
        with self.assertRaises(IndexError):
            par[2]
        p = P('z:/a/b/')
        par = p.parents
        self.assertEqual(len(par), 2)
        self.assertEqual(par[0], P('z:/a'))
        self.assertEqual(par[1], P('z:/'))
        self.assertEqual(par[0:1], (P('z:/a'),))
        self.assertEqual(par[0:-1], (P('z:/a'),))
        self.assertEqual(par[:2], (P('z:/a'), P('z:/')))
        self.assertEqual(par[1:], (P('z:/'),))
        self.assertEqual(par[::2], (P('z:/a'),))
        self.assertEqual(par[::-1], (P('z:/'), P('z:/a'),))
        self.assertEqual(list(par), [P('z:/a'), P('z:/')])
        with self.assertRaises(IndexError):
            par[2]
        p = P('//a/b/c/d')
        par = p.parents
        self.assertEqual(len(par), 2)
        self.assertEqual(par[0], P('//a/b/c'))
        self.assertEqual(par[1], P('//a/b'))
        self.assertEqual(par[0:1], (P('//a/b/c'),))
        self.assertEqual(par[0:-1], (P('//a/b/c'),))
        self.assertEqual(par[:2], (P('//a/b/c'), P('//a/b')))
        self.assertEqual(par[1:], (P('//a/b'),))
        self.assertEqual(par[::2], (P('//a/b/c'),))
        self.assertEqual(par[::-1], (P('//a/b'), P('//a/b/c')))
        self.assertEqual(list(par), [P('//a/b/c'), P('//a/b')])
        with self.assertRaises(IndexError):
            par[2]

    def test_drive(self):
        P = self.cls
        self.assertEqual(P('c:').drive, 'c:')
        self.assertEqual(P('c:a/b').drive, 'c:')
        self.assertEqual(P('c:/').drive, 'c:')
        self.assertEqual(P('c:/a/b/').drive, 'c:')
        self.assertEqual(P('//a/b').drive, '\\\\a\\b')
        self.assertEqual(P('//a/b/').drive, '\\\\a\\b')
        self.assertEqual(P('//a/b/c/d').drive, '\\\\a\\b')

    def test_root(self):
        P = self.cls
        self.assertEqual(P('c:').root, '')
        self.assertEqual(P('c:a/b').root, '')
        self.assertEqual(P('c:/').root, '\\')
        self.assertEqual(P('c:/a/b/').root, '\\')
        self.assertEqual(P('//a/b').root, '\\')
        self.assertEqual(P('//a/b/').root, '\\')
        self.assertEqual(P('//a/b/c/d').root, '\\')

    def test_anchor(self):
        P = self.cls
        self.assertEqual(P('c:').anchor, 'c:')
        self.assertEqual(P('c:a/b').anchor, 'c:')
        self.assertEqual(P('c:/').anchor, 'c:\\')
        self.assertEqual(P('c:/a/b/').anchor, 'c:\\')
        self.assertEqual(P('//a/b').anchor, '\\\\a\\b\\')
        self.assertEqual(P('//a/b/').anchor, '\\\\a\\b\\')
        self.assertEqual(P('//a/b/c/d').anchor, '\\\\a\\b\\')

    def test_name(self):
        P = self.cls
        self.assertEqual(P('c:').name, '')
        self.assertEqual(P('c:/').name, '')
        self.assertEqual(P('c:a/b').name, 'b')
        self.assertEqual(P('c:/a/b').name, 'b')
        self.assertEqual(P('c:a/b.py').name, 'b.py')
        self.assertEqual(P('c:/a/b.py').name, 'b.py')
        self.assertEqual(P('//My.py/Share.php').name, '')
        self.assertEqual(P('//My.py/Share.php/a/b').name, 'b')

    def test_suffix(self):
        P = self.cls
        self.assertEqual(P('c:').suffix, '')
        self.assertEqual(P('c:/').suffix, '')
        self.assertEqual(P('c:a/b').suffix, '')
        self.assertEqual(P('c:/a/b').suffix, '')
        self.assertEqual(P('c:a/b.py').suffix, '.py')
        self.assertEqual(P('c:/a/b.py').suffix, '.py')
        self.assertEqual(P('c:a/.hgrc').suffix, '')
        self.assertEqual(P('c:/a/.hgrc').suffix, '')
        self.assertEqual(P('c:a/.hg.rc').suffix, '.rc')
        self.assertEqual(P('c:/a/.hg.rc').suffix, '.rc')
        self.assertEqual(P('c:a/b.tar.gz').suffix, '.gz')
        self.assertEqual(P('c:/a/b.tar.gz').suffix, '.gz')
        self.assertEqual(P('c:a/Some name. Ending with a dot.').suffix, '')
        self.assertEqual(P('c:/a/Some name. Ending with a dot.').suffix, '')
        self.assertEqual(P('//My.py/Share.php').suffix, '')
        self.assertEqual(P('//My.py/Share.php/a/b').suffix, '')

    def test_suffixes(self):
        P = self.cls
        self.assertEqual(P('c:').suffixes, [])
        self.assertEqual(P('c:/').suffixes, [])
        self.assertEqual(P('c:a/b').suffixes, [])
        self.assertEqual(P('c:/a/b').suffixes, [])
        self.assertEqual(P('c:a/b.py').suffixes, ['.py'])
        self.assertEqual(P('c:/a/b.py').suffixes, ['.py'])
        self.assertEqual(P('c:a/.hgrc').suffixes, [])
        self.assertEqual(P('c:/a/.hgrc').suffixes, [])
        self.assertEqual(P('c:a/.hg.rc').suffixes, ['.rc'])
        self.assertEqual(P('c:/a/.hg.rc').suffixes, ['.rc'])
        self.assertEqual(P('c:a/b.tar.gz').suffixes, ['.tar', '.gz'])
        self.assertEqual(P('c:/a/b.tar.gz').suffixes, ['.tar', '.gz'])
        self.assertEqual(P('//My.py/Share.php').suffixes, [])
        self.assertEqual(P('//My.py/Share.php/a/b').suffixes, [])
        self.assertEqual(P('c:a/Some name. Ending with a dot.').suffixes, [])
        self.assertEqual(P('c:/a/Some name. Ending with a dot.').suffixes, [])

    def test_stem(self):
        P = self.cls
        self.assertEqual(P('c:').stem, '')
        self.assertEqual(P('c:.').stem, '')
        self.assertEqual(P('c:..').stem, '..')
        self.assertEqual(P('c:/').stem, '')
        self.assertEqual(P('c:a/b').stem, 'b')
        self.assertEqual(P('c:a/b.py').stem, 'b')
        self.assertEqual(P('c:a/.hgrc').stem, '.hgrc')
        self.assertEqual(P('c:a/.hg.rc').stem, '.hg')
        self.assertEqual(P('c:a/b.tar.gz').stem, 'b.tar')
        self.assertEqual(P('c:a/Some name. Ending with a dot.').stem,
                         'Some name. Ending with a dot.')

    def test_with_name(self):
        P = self.cls
        self.assertEqual(P('c:a/b').with_name('d.xml'), P('c:a/d.xml'))
        self.assertEqual(P('c:/a/b').with_name('d.xml'), P('c:/a/d.xml'))
        self.assertEqual(P('c:a/Dot ending.').with_name('d.xml'), P('c:a/d.xml'))
        self.assertEqual(P('c:/a/Dot ending.').with_name('d.xml'), P('c:/a/d.xml'))
        self.assertRaises(ValueError, P('c:').with_name, 'd.xml')
        self.assertRaises(ValueError, P('c:/').with_name, 'd.xml')
        self.assertRaises(ValueError, P('//My/Share').with_name, 'd.xml')
        self.assertRaises(ValueError, P('c:a/b').with_name, 'd:')
        self.assertRaises(ValueError, P('c:a/b').with_name, 'd:e')
        self.assertRaises(ValueError, P('c:a/b').with_name, 'd:/e')
        self.assertRaises(ValueError, P('c:a/b').with_name, '//My/Share')

    def test_with_stem(self):
        P = self.cls
        self.assertEqual(P('c:a/b').with_stem('d'), P('c:a/d'))
        self.assertEqual(P('c:/a/b').with_stem('d'), P('c:/a/d'))
        self.assertEqual(P('c:a/Dot ending.').with_stem('d'), P('c:a/d'))
        self.assertEqual(P('c:/a/Dot ending.').with_stem('d'), P('c:/a/d'))
        self.assertRaises(ValueError, P('c:').with_stem, 'd')
        self.assertRaises(ValueError, P('c:/').with_stem, 'd')
        self.assertRaises(ValueError, P('//My/Share').with_stem, 'd')
        self.assertRaises(ValueError, P('c:a/b').with_stem, 'd:')
        self.assertRaises(ValueError, P('c:a/b').with_stem, 'd:e')
        self.assertRaises(ValueError, P('c:a/b').with_stem, 'd:/e')
        self.assertRaises(ValueError, P('c:a/b').with_stem, '//My/Share')

    def test_with_suffix(self):
        P = self.cls
        self.assertEqual(P('c:a/b').with_suffix('.gz'), P('c:a/b.gz'))
        self.assertEqual(P('c:/a/b').with_suffix('.gz'), P('c:/a/b.gz'))
        self.assertEqual(P('c:a/b.py').with_suffix('.gz'), P('c:a/b.gz'))
        self.assertEqual(P('c:/a/b.py').with_suffix('.gz'), P('c:/a/b.gz'))
        # Path doesn't have a "filename" component.
        self.assertRaises(ValueError, P('').with_suffix, '.gz')
        self.assertRaises(ValueError, P('.').with_suffix, '.gz')
        self.assertRaises(ValueError, P('/').with_suffix, '.gz')
        self.assertRaises(ValueError, P('//My/Share').with_suffix, '.gz')
        # Invalid suffix.
        self.assertRaises(ValueError, P('c:a/b').with_suffix, 'gz')
        self.assertRaises(ValueError, P('c:a/b').with_suffix, '/')
        self.assertRaises(ValueError, P('c:a/b').with_suffix, '\\')
        self.assertRaises(ValueError, P('c:a/b').with_suffix, 'c:')
        self.assertRaises(ValueError, P('c:a/b').with_suffix, '/.gz')
        self.assertRaises(ValueError, P('c:a/b').with_suffix, '\\.gz')
        self.assertRaises(ValueError, P('c:a/b').with_suffix, 'c:.gz')
        self.assertRaises(ValueError, P('c:a/b').with_suffix, 'c/d')
        self.assertRaises(ValueError, P('c:a/b').with_suffix, 'c\\d')
        self.assertRaises(ValueError, P('c:a/b').with_suffix, '.c/d')
        self.assertRaises(ValueError, P('c:a/b').with_suffix, '.c\\d')

    def test_relative_to(self):
        P = self.cls
        p = P('C:Foo/Bar')
        self.assertEqual(p.relative_to(P('c:')), P('Foo/Bar'))
        self.assertEqual(p.relative_to('c:'), P('Foo/Bar'))
        self.assertEqual(p.relative_to(P('c:foO')), P('Bar'))
        self.assertEqual(p.relative_to('c:foO'), P('Bar'))
        self.assertEqual(p.relative_to('c:foO/'), P('Bar'))
        self.assertEqual(p.relative_to(P('c:foO/baR')), P())
        self.assertEqual(p.relative_to('c:foO/baR'), P())
        # Unrelated paths.
        self.assertRaises(ValueError, p.relative_to, P())
        self.assertRaises(ValueError, p.relative_to, '')
        self.assertRaises(ValueError, p.relative_to, P('d:'))
        self.assertRaises(ValueError, p.relative_to, P('/'))
        self.assertRaises(ValueError, p.relative_to, P('Foo'))
        self.assertRaises(ValueError, p.relative_to, P('/Foo'))
        self.assertRaises(ValueError, p.relative_to, P('C:/Foo'))
        self.assertRaises(ValueError, p.relative_to, P('C:Foo/Bar/Baz'))
        self.assertRaises(ValueError, p.relative_to, P('C:Foo/Baz'))
        p = P('C:/Foo/Bar')
        self.assertEqual(p.relative_to(P('c:')), P('/Foo/Bar'))
        self.assertEqual(p.relative_to('c:'), P('/Foo/Bar'))
        self.assertEqual(str(p.relative_to(P('c:'))), '\\Foo\\Bar')
        self.assertEqual(str(p.relative_to('c:')), '\\Foo\\Bar')
        self.assertEqual(p.relative_to(P('c:/')), P('Foo/Bar'))
        self.assertEqual(p.relative_to('c:/'), P('Foo/Bar'))
        self.assertEqual(p.relative_to(P('c:/foO')), P('Bar'))
        self.assertEqual(p.relative_to('c:/foO'), P('Bar'))
        self.assertEqual(p.relative_to('c:/foO/'), P('Bar'))
        self.assertEqual(p.relative_to(P('c:/foO/baR')), P())
        self.assertEqual(p.relative_to('c:/foO/baR'), P())
        # Unrelated paths.
        self.assertRaises(ValueError, p.relative_to, P('C:/Baz'))
        self.assertRaises(ValueError, p.relative_to, P('C:/Foo/Bar/Baz'))
        self.assertRaises(ValueError, p.relative_to, P('C:/Foo/Baz'))
        self.assertRaises(ValueError, p.relative_to, P('C:Foo'))
        self.assertRaises(ValueError, p.relative_to, P('d:'))
        self.assertRaises(ValueError, p.relative_to, P('d:/'))
        self.assertRaises(ValueError, p.relative_to, P('/'))
        self.assertRaises(ValueError, p.relative_to, P('/Foo'))
        self.assertRaises(ValueError, p.relative_to, P('//C/Foo'))
        # UNC paths.
        p = P('//Server/Share/Foo/Bar')
        self.assertEqual(p.relative_to(P('//sErver/sHare')), P('Foo/Bar'))
        self.assertEqual(p.relative_to('//sErver/sHare'), P('Foo/Bar'))
        self.assertEqual(p.relative_to('//sErver/sHare/'), P('Foo/Bar'))
        self.assertEqual(p.relative_to(P('//sErver/sHare/Foo')), P('Bar'))
        self.assertEqual(p.relative_to('//sErver/sHare/Foo'), P('Bar'))
        self.assertEqual(p.relative_to('//sErver/sHare/Foo/'), P('Bar'))
        self.assertEqual(p.relative_to(P('//sErver/sHare/Foo/Bar')), P())
        self.assertEqual(p.relative_to('//sErver/sHare/Foo/Bar'), P())
        # Unrelated paths.
        self.assertRaises(ValueError, p.relative_to, P('/Server/Share/Foo'))
        self.assertRaises(ValueError, p.relative_to, P('c:/Server/Share/Foo'))
        self.assertRaises(ValueError, p.relative_to, P('//z/Share/Foo'))
        self.assertRaises(ValueError, p.relative_to, P('//Server/z/Foo'))

    def test_is_relative_to(self):
        P = self.cls
        p = P('C:Foo/Bar')
        self.assertTrue(p.is_relative_to(P('c:')))
        self.assertTrue(p.is_relative_to('c:'))
        self.assertTrue(p.is_relative_to(P('c:foO')))
        self.assertTrue(p.is_relative_to('c:foO'))
        self.assertTrue(p.is_relative_to('c:foO/'))
        self.assertTrue(p.is_relative_to(P('c:foO/baR')))
        self.assertTrue(p.is_relative_to('c:foO/baR'))
        # Unrelated paths.
        self.assertFalse(p.is_relative_to(P()))
        self.assertFalse(p.is_relative_to(''))
        self.assertFalse(p.is_relative_to(P('d:')))
        self.assertFalse(p.is_relative_to(P('/')))
        self.assertFalse(p.is_relative_to(P('Foo')))
        self.assertFalse(p.is_relative_to(P('/Foo')))
        self.assertFalse(p.is_relative_to(P('C:/Foo')))
        self.assertFalse(p.is_relative_to(P('C:Foo/Bar/Baz')))
        self.assertFalse(p.is_relative_to(P('C:Foo/Baz')))
        p = P('C:/Foo/Bar')
        self.assertTrue(p.is_relative_to('c:'))
        self.assertTrue(p.is_relative_to(P('c:/')))
        self.assertTrue(p.is_relative_to(P('c:/foO')))
        self.assertTrue(p.is_relative_to('c:/foO/'))
        self.assertTrue(p.is_relative_to(P('c:/foO/baR')))
        self.assertTrue(p.is_relative_to('c:/foO/baR'))
        # Unrelated paths.
        self.assertFalse(p.is_relative_to(P('C:/Baz')))
        self.assertFalse(p.is_relative_to(P('C:/Foo/Bar/Baz')))
        self.assertFalse(p.is_relative_to(P('C:/Foo/Baz')))
        self.assertFalse(p.is_relative_to(P('C:Foo')))
        self.assertFalse(p.is_relative_to(P('d:')))
        self.assertFalse(p.is_relative_to(P('d:/')))
        self.assertFalse(p.is_relative_to(P('/')))
        self.assertFalse(p.is_relative_to(P('/Foo')))
        self.assertFalse(p.is_relative_to(P('//C/Foo')))
        # UNC paths.
        p = P('//Server/Share/Foo/Bar')
        self.assertTrue(p.is_relative_to(P('//sErver/sHare')))
        self.assertTrue(p.is_relative_to('//sErver/sHare'))
        self.assertTrue(p.is_relative_to('//sErver/sHare/'))
        self.assertTrue(p.is_relative_to(P('//sErver/sHare/Foo')))
        self.assertTrue(p.is_relative_to('//sErver/sHare/Foo'))
        self.assertTrue(p.is_relative_to('//sErver/sHare/Foo/'))
        self.assertTrue(p.is_relative_to(P('//sErver/sHare/Foo/Bar')))
        self.assertTrue(p.is_relative_to('//sErver/sHare/Foo/Bar'))
        # Unrelated paths.
        self.assertFalse(p.is_relative_to(P('/Server/Share/Foo')))
        self.assertFalse(p.is_relative_to(P('c:/Server/Share/Foo')))
        self.assertFalse(p.is_relative_to(P('//z/Share/Foo')))
        self.assertFalse(p.is_relative_to(P('//Server/z/Foo')))

    def test_is_absolute(self):
        P = self.cls
        # Under NT, only paths with both a drive and a root are absolute.
        self.assertFalse(P().is_absolute())
        self.assertFalse(P('a').is_absolute())
        self.assertFalse(P('a/b/').is_absolute())
        self.assertFalse(P('/').is_absolute())
        self.assertFalse(P('/a').is_absolute())
        self.assertFalse(P('/a/b/').is_absolute())
        self.assertFalse(P('c:').is_absolute())
        self.assertFalse(P('c:a').is_absolute())
        self.assertFalse(P('c:a/b/').is_absolute())
        self.assertTrue(P('c:/').is_absolute())
        self.assertTrue(P('c:/a').is_absolute())
        self.assertTrue(P('c:/a/b/').is_absolute())
        # UNC paths are absolute by definition.
        self.assertTrue(P('//a/b').is_absolute())
        self.assertTrue(P('//a/b/').is_absolute())
        self.assertTrue(P('//a/b/c').is_absolute())
        self.assertTrue(P('//a/b/c/d').is_absolute())

    def test_join(self):
        P = self.cls
        p = P('C:/a/b')
        pp = p.joinpath('x/y')
        self.assertEqual(pp, P('C:/a/b/x/y'))
        pp = p.joinpath('/x/y')
        self.assertEqual(pp, P('C:/x/y'))
        # Joining with a different drive => the first path is ignored, even
        # if the second path is relative.
        pp = p.joinpath('D:x/y')
        self.assertEqual(pp, P('D:x/y'))
        pp = p.joinpath('D:/x/y')
        self.assertEqual(pp, P('D:/x/y'))
        pp = p.joinpath('//host/share/x/y')
        self.assertEqual(pp, P('//host/share/x/y'))
        # Joining with the same drive => the first path is appended to if
        # the second path is relative.
        pp = p.joinpath('c:x/y')
        self.assertEqual(pp, P('C:/a/b/x/y'))
        pp = p.joinpath('c:/x/y')
        self.assertEqual(pp, P('C:/x/y'))

    def test_div(self):
        # Basically the same as joinpath().
        P = self.cls
        p = P('C:/a/b')
        self.assertEqual(p / 'x/y', P('C:/a/b/x/y'))
        self.assertEqual(p / 'x' / 'y', P('C:/a/b/x/y'))
        self.assertEqual(p / '/x/y', P('C:/x/y'))
        self.assertEqual(p / '/x' / 'y', P('C:/x/y'))
        # Joining with a different drive => the first path is ignored, even
        # if the second path is relative.
        self.assertEqual(p / 'D:x/y', P('D:x/y'))
        self.assertEqual(p / 'D:' / 'x/y', P('D:x/y'))
        self.assertEqual(p / 'D:/x/y', P('D:/x/y'))
        self.assertEqual(p / 'D:' / '/x/y', P('D:/x/y'))
        self.assertEqual(p / '//host/share/x/y', P('//host/share/x/y'))
        # Joining with the same drive => the first path is appended to if
        # the second path is relative.
        self.assertEqual(p / 'c:x/y', P('C:/a/b/x/y'))
        self.assertEqual(p / 'c:/x/y', P('C:/x/y'))

    def test_is_reserved(self):
        P = self.cls
        self.assertIs(False, P('').is_reserved())
        self.assertIs(False, P('/').is_reserved())
        self.assertIs(False, P('/foo/bar').is_reserved())
        # UNC paths are never reserved.
        self.assertIs(False, P('//my/share/nul/con/aux').is_reserved())
        # Case-insensitive DOS-device names are reserved.
        self.assertIs(True, P('nul').is_reserved())
        self.assertIs(True, P('aux').is_reserved())
        self.assertIs(True, P('prn').is_reserved())
        self.assertIs(True, P('con').is_reserved())
        self.assertIs(True, P('conin$').is_reserved())
        self.assertIs(True, P('conout$').is_reserved())
        # COM/LPT + 1-9 or + superscript 1-3 are reserved.
        self.assertIs(True, P('COM1').is_reserved())
        self.assertIs(True, P('LPT9').is_reserved())
        self.assertIs(True, P('com\xb9').is_reserved())
        self.assertIs(True, P('com\xb2').is_reserved())
        self.assertIs(True, P('lpt\xb3').is_reserved())
        # DOS-device name mataching ignores characters after a dot or
        # a colon and also ignores trailing spaces.
        self.assertIs(True, P('NUL.txt').is_reserved())
        self.assertIs(True, P('PRN  ').is_reserved())
        self.assertIs(True, P('AUX  .txt').is_reserved())
        self.assertIs(True, P('COM1:bar').is_reserved())
        self.assertIs(True, P('LPT9   :bar').is_reserved())
        # DOS-device names are only matched at the beginning
        # of a path component.
        self.assertIs(False, P('bar.com9').is_reserved())
        self.assertIs(False, P('bar.lpt9').is_reserved())
        # Only the last path component matters.
        self.assertIs(True, P('c:/baz/con/NUL').is_reserved())
        self.assertIs(False, P('c:/NUL/con/baz').is_reserved())

class PurePathTest(_BasePurePathTest, unittest.TestCase):
    cls = pathlib.PurePath

    def test_concrete_class(self):
        p = self.cls('a')
        self.assertIs(type(p),
            pathlib.PureWindowsPath if os.name == 'nt' else pathlib.PurePosixPath)

    def test_different_flavours_unequal(self):
        p = pathlib.PurePosixPath('a')
        q = pathlib.PureWindowsPath('a')
        self.assertNotEqual(p, q)

    def test_different_flavours_unordered(self):
        p = pathlib.PurePosixPath('a')
        q = pathlib.PureWindowsPath('a')
        with self.assertRaises(TypeError):
            p < q
        with self.assertRaises(TypeError):
            p <= q
        with self.assertRaises(TypeError):
            p > q
        with self.assertRaises(TypeError):
            p >= q


#
# Tests for the concrete classes.
#

# Make sure any symbolic links in the base test path are resolved.
BASE = os.path.realpath(TESTFN)
join = lambda *x: os.path.join(BASE, *x)
rel_join = lambda *x: os.path.join(TESTFN, *x)

only_nt = unittest.skipIf(os.name != 'nt',
                          'test requires a Windows-compatible system')
only_posix = unittest.skipIf(os.name == 'nt',
                             'test requires a POSIX-compatible system')

@only_posix
class PosixPathAsPureTest(PurePosixPathTest):
    cls = pathlib.PosixPath

@only_nt
class WindowsPathAsPureTest(PureWindowsPathTest):
    cls = pathlib.WindowsPath

    def test_owner(self):
        P = self.cls
        with self.assertRaises(NotImplementedError):
            P('c:/').owner()

    def test_group(self):
        P = self.cls
        with self.assertRaises(NotImplementedError):
            P('c:/').group()


class _BasePathTest(object):
    """Tests for the FS-accessing functionalities of the Path classes."""

    # (BASE)
    #  |
    #  |-- brokenLink -> non-existing
    #  |-- dirA
    #  |   `-- linkC -> ../dirB
    #  |-- dirB
    #  |   |-- fileB
    #  |   `-- linkD -> ../dirB
    #  |-- dirC
    #  |   |-- dirD
    #  |   |   `-- fileD
    #  |   `-- fileC
    #  |   `-- novel.txt
    #  |-- dirE  # No permissions
    #  |-- fileA
    #  |-- linkA -> fileA
    #  |-- linkB -> dirB
    #  `-- brokenLinkLoop -> brokenLinkLoop
    #

    def setUp(self):
        def cleanup():
            os.chmod(join('dirE'), 0o777)
            os_helper.rmtree(BASE)
        self.addCleanup(cleanup)
        os.mkdir(BASE)
        os.mkdir(join('dirA'))
        os.mkdir(join('dirB'))
        os.mkdir(join('dirC'))
        os.mkdir(join('dirC', 'dirD'))
        os.mkdir(join('dirE'))
        with open(join('fileA'), 'wb') as f:
            f.write(b"this is file A\n")
        with open(join('dirB', 'fileB'), 'wb') as f:
            f.write(b"this is file B\n")
        with open(join('dirC', 'fileC'), 'wb') as f:
            f.write(b"this is file C\n")
        with open(join('dirC', 'novel.txt'), 'wb') as f:
            f.write(b"this is a novel\n")
        with open(join('dirC', 'dirD', 'fileD'), 'wb') as f:
            f.write(b"this is file D\n")
        os.chmod(join('dirE'), 0)
        if os_helper.can_symlink():
            # Relative symlinks.
            os.symlink('fileA', join('linkA'))
            os.symlink('non-existing', join('brokenLink'))
            self.dirlink('dirB', join('linkB'))
            self.dirlink(os.path.join('..', 'dirB'), join('dirA', 'linkC'))
            # This one goes upwards, creating a loop.
            self.dirlink(os.path.join('..', 'dirB'), join('dirB', 'linkD'))
            # Broken symlink (pointing to itself).
            os.symlink('brokenLinkLoop',  join('brokenLinkLoop'))

    if os.name == 'nt':
        # Workaround for http://bugs.python.org/issue13772.
        def dirlink(self, src, dest):
            os.symlink(src, dest, target_is_directory=True)
    else:
        def dirlink(self, src, dest):
            os.symlink(src, dest)

    def assertSame(self, path_a, path_b):
        self.assertTrue(os.path.samefile(str(path_a), str(path_b)),
                        "%r and %r don't point to the same file" %
                        (path_a, path_b))

    def assertFileNotFound(self, func, *args, **kwargs):
        with self.assertRaises(FileNotFoundError) as cm:
            func(*args, **kwargs)
        self.assertEqual(cm.exception.errno, errno.ENOENT)

    def assertEqualNormCase(self, path_a, path_b):
        self.assertEqual(os.path.normcase(path_a), os.path.normcase(path_b))

    def _test_cwd(self, p):
        q = self.cls(os.getcwd())
        self.assertEqual(p, q)
        self.assertEqualNormCase(str(p), str(q))
        self.assertIs(type(p), type(q))
        self.assertTrue(p.is_absolute())

    def test_cwd(self):
        p = self.cls.cwd()
        self._test_cwd(p)

    def test_absolute_common(self):
        P = self.cls

        with mock.patch("os.getcwd") as getcwd:
            getcwd.return_value = BASE

            # Simple relative paths.
            self.assertEqual(str(P().absolute()), BASE)
            self.assertEqual(str(P('.').absolute()), BASE)
            self.assertEqual(str(P('a').absolute()), os.path.join(BASE, 'a'))
            self.assertEqual(str(P('a', 'b', 'c').absolute()), os.path.join(BASE, 'a', 'b', 'c'))

            # Symlinks should not be resolved.
            self.assertEqual(str(P('linkB', 'fileB').absolute()), os.path.join(BASE, 'linkB', 'fileB'))
            self.assertEqual(str(P('brokenLink').absolute()), os.path.join(BASE, 'brokenLink'))
            self.assertEqual(str(P('brokenLinkLoop').absolute()), os.path.join(BASE, 'brokenLinkLoop'))

            # '..' entries should be preserved and not normalised.
            self.assertEqual(str(P('..').absolute()), os.path.join(BASE, '..'))
            self.assertEqual(str(P('a', '..').absolute()), os.path.join(BASE, 'a', '..'))
            self.assertEqual(str(P('..', 'b').absolute()), os.path.join(BASE, '..', 'b'))

    def _test_home(self, p):
        q = self.cls(os.path.expanduser('~'))
        self.assertEqual(p, q)
        self.assertEqualNormCase(str(p), str(q))
        self.assertIs(type(p), type(q))
        self.assertTrue(p.is_absolute())

    @unittest.skipIf(
        pwd is None, reason="Test requires pwd module to get homedir."
    )
    def test_home(self):
        with os_helper.EnvironmentVarGuard() as env:
            self._test_home(self.cls.home())

            env.clear()
            env['USERPROFILE'] = os.path.join(BASE, 'userprofile')
            self._test_home(self.cls.home())

            # bpo-38883: ignore `HOME` when set on windows
            env['HOME'] = os.path.join(BASE, 'home')
            self._test_home(self.cls.home())

    def test_samefile(self):
        fileA_path = os.path.join(BASE, 'fileA')
        fileB_path = os.path.join(BASE, 'dirB', 'fileB')
        p = self.cls(fileA_path)
        pp = self.cls(fileA_path)
        q = self.cls(fileB_path)
        self.assertTrue(p.samefile(fileA_path))
        self.assertTrue(p.samefile(pp))
        self.assertFalse(p.samefile(fileB_path))
        self.assertFalse(p.samefile(q))
        # Test the non-existent file case
        non_existent = os.path.join(BASE, 'foo')
        r = self.cls(non_existent)
        self.assertRaises(FileNotFoundError, p.samefile, r)
        self.assertRaises(FileNotFoundError, p.samefile, non_existent)
        self.assertRaises(FileNotFoundError, r.samefile, p)
        self.assertRaises(FileNotFoundError, r.samefile, non_existent)
        self.assertRaises(FileNotFoundError, r.samefile, r)
        self.assertRaises(FileNotFoundError, r.samefile, non_existent)

    def test_empty_path(self):
        # The empty path points to '.'
        p = self.cls('')
        self.assertEqual(p.stat(), os.stat('.'))

    @unittest.skipIf(is_wasi, "WASI has no user accounts.")
    def test_expanduser_common(self):
        P = self.cls
        p = P('~')
        self.assertEqual(p.expanduser(), P(os.path.expanduser('~')))
        p = P('foo')
        self.assertEqual(p.expanduser(), p)
        p = P('/~')
        self.assertEqual(p.expanduser(), p)
        p = P('../~')
        self.assertEqual(p.expanduser(), p)
        p = P(P('').absolute().anchor) / '~'
        self.assertEqual(p.expanduser(), p)

    def test_exists(self):
        P = self.cls
        p = P(BASE)
        self.assertIs(True, p.exists())
        self.assertIs(True, (p / 'dirA').exists())
        self.assertIs(True, (p / 'fileA').exists())
        self.assertIs(False, (p / 'fileA' / 'bah').exists())
        if os_helper.can_symlink():
            self.assertIs(True, (p / 'linkA').exists())
            self.assertIs(True, (p / 'linkB').exists())
            self.assertIs(True, (p / 'linkB' / 'fileB').exists())
            self.assertIs(False, (p / 'linkA' / 'bah').exists())
        self.assertIs(False, (p / 'foo').exists())
        self.assertIs(False, P('/xyzzy').exists())
        self.assertIs(False, P(BASE + '\udfff').exists())
        self.assertIs(False, P(BASE + '\x00').exists())

    def test_open_common(self):
        p = self.cls(BASE)
        with (p / 'fileA').open('r') as f:
            self.assertIsInstance(f, io.TextIOBase)
            self.assertEqual(f.read(), "this is file A\n")
        with (p / 'fileA').open('rb') as f:
            self.assertIsInstance(f, io.BufferedIOBase)
            self.assertEqual(f.read().strip(), b"this is file A")
        with (p / 'fileA').open('rb', buffering=0) as f:
            self.assertIsInstance(f, io.RawIOBase)
            self.assertEqual(f.read().strip(), b"this is file A")

    def test_read_write_bytes(self):
        p = self.cls(BASE)
        (p / 'fileA').write_bytes(b'abcdefg')
        self.assertEqual((p / 'fileA').read_bytes(), b'abcdefg')
        # Check that trying to write str does not truncate the file.
        self.assertRaises(TypeError, (p / 'fileA').write_bytes, 'somestr')
        self.assertEqual((p / 'fileA').read_bytes(), b'abcdefg')

    def test_read_write_text(self):
        p = self.cls(BASE)
        (p / 'fileA').write_text('äbcdefg', encoding='latin-1')
        self.assertEqual((p / 'fileA').read_text(
            encoding='utf-8', errors='ignore'), 'bcdefg')
        # Check that trying to write bytes does not truncate the file.
        self.assertRaises(TypeError, (p / 'fileA').write_text, b'somebytes')
        self.assertEqual((p / 'fileA').read_text(encoding='latin-1'), 'äbcdefg')

    def test_write_text_with_newlines(self):
        p = self.cls(BASE)
        # Check that `\n` character change nothing
        (p / 'fileA').write_text('abcde\r\nfghlk\n\rmnopq', newline='\n')
        self.assertEqual((p / 'fileA').read_bytes(),
                         b'abcde\r\nfghlk\n\rmnopq')
        # Check that `\r` character replaces `\n`
        (p / 'fileA').write_text('abcde\r\nfghlk\n\rmnopq', newline='\r')
        self.assertEqual((p / 'fileA').read_bytes(),
                         b'abcde\r\rfghlk\r\rmnopq')
        # Check that `\r\n` character replaces `\n`
        (p / 'fileA').write_text('abcde\r\nfghlk\n\rmnopq', newline='\r\n')
        self.assertEqual((p / 'fileA').read_bytes(),
                         b'abcde\r\r\nfghlk\r\n\rmnopq')
        # Check that no argument passed will change `\n` to `os.linesep`
        os_linesep_byte = bytes(os.linesep, encoding='ascii')
        (p / 'fileA').write_text('abcde\nfghlk\n\rmnopq')
        self.assertEqual((p / 'fileA').read_bytes(),
                          b'abcde' + os_linesep_byte + b'fghlk' + os_linesep_byte + b'\rmnopq')

    def test_iterdir(self):
        P = self.cls
        p = P(BASE)
        it = p.iterdir()
        paths = set(it)
        expected = ['dirA', 'dirB', 'dirC', 'dirE', 'fileA']
        if os_helper.can_symlink():
            expected += ['linkA', 'linkB', 'brokenLink', 'brokenLinkLoop']
        self.assertEqual(paths, { P(BASE, q) for q in expected })

    @os_helper.skip_unless_symlink
    def test_iterdir_symlink(self):
        # __iter__ on a symlink to a directory.
        P = self.cls
        p = P(BASE, 'linkB')
        paths = set(p.iterdir())
        expected = { P(BASE, 'linkB', q) for q in ['fileB', 'linkD'] }
        self.assertEqual(paths, expected)

    def test_iterdir_nodir(self):
        # __iter__ on something that is not a directory.
        p = self.cls(BASE, 'fileA')
        with self.assertRaises(OSError) as cm:
            next(p.iterdir())
        # ENOENT or EINVAL under Windows, ENOTDIR otherwise
        # (see issue #12802).
        self.assertIn(cm.exception.errno, (errno.ENOTDIR,
                                           errno.ENOENT, errno.EINVAL))

    def test_glob_common(self):
        def _check(glob, expected):
            self.assertEqual(set(glob), { P(BASE, q) for q in expected })
        P = self.cls
        p = P(BASE)
        it = p.glob("fileA")
        self.assertIsInstance(it, collections.abc.Iterator)
        _check(it, ["fileA"])
        _check(p.glob("fileB"), [])
        _check(p.glob("dir*/file*"), ["dirB/fileB", "dirC/fileC"])
        if not os_helper.can_symlink():
            _check(p.glob("*A"), ['dirA', 'fileA'])
        else:
            _check(p.glob("*A"), ['dirA', 'fileA', 'linkA'])
        if not os_helper.can_symlink():
            _check(p.glob("*B/*"), ['dirB/fileB'])
        else:
            _check(p.glob("*B/*"), ['dirB/fileB', 'dirB/linkD',
                                    'linkB/fileB', 'linkB/linkD'])
        if not os_helper.can_symlink():
            _check(p.glob("*/fileB"), ['dirB/fileB'])
        else:
            _check(p.glob("*/fileB"), ['dirB/fileB', 'linkB/fileB'])

        if not os_helper.can_symlink():
            _check(p.glob("*/"), ["dirA", "dirB", "dirC", "dirE"])
        else:
            _check(p.glob("*/"), ["dirA", "dirB", "dirC", "dirE", "linkB"])

    def test_rglob_common(self):
        def _check(glob, expected):
            self.assertEqual(set(glob), { P(BASE, q) for q in expected })
        P = self.cls
        p = P(BASE)
        it = p.rglob("fileA")
        self.assertIsInstance(it, collections.abc.Iterator)
        _check(it, ["fileA"])
        _check(p.rglob("fileB"), ["dirB/fileB"])
        _check(p.rglob("*/fileA"), [])
        if not os_helper.can_symlink():
            _check(p.rglob("*/fileB"), ["dirB/fileB"])
        else:
            _check(p.rglob("*/fileB"), ["dirB/fileB", "dirB/linkD/fileB",
                                        "linkB/fileB", "dirA/linkC/fileB"])
        _check(p.rglob("file*"), ["fileA", "dirB/fileB",
                                  "dirC/fileC", "dirC/dirD/fileD"])
        if not os_helper.can_symlink():
            _check(p.rglob("*/"), [
                "dirA", "dirB", "dirC", "dirC/dirD", "dirE",
            ])
        else:
            _check(p.rglob("*/"), [
                "dirA", "dirA/linkC", "dirB", "dirB/linkD", "dirC",
                "dirC/dirD", "dirE", "linkB",
            ])
        _check(p.rglob(""), ["", "dirA", "dirB", "dirC", "dirE", "dirC/dirD"])

        p = P(BASE, "dirC")
        _check(p.rglob("*"), ["dirC/fileC", "dirC/novel.txt",
                              "dirC/dirD", "dirC/dirD/fileD"])
        _check(p.rglob("file*"), ["dirC/fileC", "dirC/dirD/fileD"])
        _check(p.rglob("*/*"), ["dirC/dirD/fileD"])
        _check(p.rglob("*/"), ["dirC/dirD"])
        _check(p.rglob(""), ["dirC", "dirC/dirD"])
        # gh-91616, a re module regression
        _check(p.rglob("*.txt"), ["dirC/novel.txt"])
        _check(p.rglob("*.*"), ["dirC/novel.txt"])

    @os_helper.skip_unless_symlink
    def test_rglob_symlink_loop(self):
        # Don't get fooled by symlink loops (Issue #26012).
        P = self.cls
        p = P(BASE)
        given = set(p.rglob('*'))
        expect = {'brokenLink',
                  'dirA', 'dirA/linkC',
                  'dirB', 'dirB/fileB', 'dirB/linkD',
                  'dirC', 'dirC/dirD', 'dirC/dirD/fileD',
                  'dirC/fileC', 'dirC/novel.txt',
                  'dirE',
                  'fileA',
                  'linkA',
                  'linkB',
                  'brokenLinkLoop',
                  }
        self.assertEqual(given, {p / x for x in expect})

    def test_glob_many_open_files(self):
        depth = 30
        P = self.cls
        base = P(BASE) / 'deep'
        p = P(base, *(['d']*depth))
        p.mkdir(parents=True)
        pattern = '/'.join(['*'] * depth)
        iters = [base.glob(pattern) for j in range(100)]
        for it in iters:
            self.assertEqual(next(it), p)
        iters = [base.rglob('d') for j in range(100)]
        p = base
        for i in range(depth):
            p = p / 'd'
            for it in iters:
                self.assertEqual(next(it), p)

    def test_glob_dotdot(self):
        # ".." is not special in globs.
        P = self.cls
        p = P(BASE)
        self.assertEqual(set(p.glob("..")), { P(BASE, "..") })
        self.assertEqual(set(p.glob("dirA/../file*")), { P(BASE, "dirA/../fileA") })
        self.assertEqual(set(p.glob("../xyzzy")), set())

    @os_helper.skip_unless_symlink
    def test_glob_permissions(self):
        # See bpo-38894
        P = self.cls
        base = P(BASE) / 'permissions'
        base.mkdir()

        file1 = base / "file1"
        file1.touch()
        file2 = base / "file2"
        file2.touch()

        subdir = base / "subdir"

        file3 = base / "file3"
        file3.symlink_to(subdir / "other")

        # Patching is needed to avoid relying on the filesystem
        # to return the order of the files as the error will not
        # happen if the symlink is the last item.
        real_scandir = os.scandir
        def my_scandir(path):
            with real_scandir(path) as scandir_it:
                entries = list(scandir_it)
            entries.sort(key=lambda entry: entry.name)
            return contextlib.nullcontext(entries)

        with mock.patch("os.scandir", my_scandir):
            self.assertEqual(len(set(base.glob("*"))), 3)
            subdir.mkdir()
            self.assertEqual(len(set(base.glob("*"))), 4)
            subdir.chmod(000)
            self.assertEqual(len(set(base.glob("*"))), 4)

    def _check_resolve(self, p, expected, strict=True):
        q = p.resolve(strict)
        self.assertEqual(q, expected)

    # This can be used to check both relative and absolute resolutions.
    _check_resolve_relative = _check_resolve_absolute = _check_resolve

    @os_helper.skip_unless_symlink
    def test_resolve_common(self):
        P = self.cls
        p = P(BASE, 'foo')
        with self.assertRaises(OSError) as cm:
            p.resolve(strict=True)
        self.assertEqual(cm.exception.errno, errno.ENOENT)
        # Non-strict
        self.assertEqualNormCase(str(p.resolve(strict=False)),
                                 os.path.join(BASE, 'foo'))
        p = P(BASE, 'foo', 'in', 'spam')
        self.assertEqualNormCase(str(p.resolve(strict=False)),
                                 os.path.join(BASE, 'foo', 'in', 'spam'))
        p = P(BASE, '..', 'foo', 'in', 'spam')
        self.assertEqualNormCase(str(p.resolve(strict=False)),
                                 os.path.abspath(os.path.join('foo', 'in', 'spam')))
        # These are all relative symlinks.
        p = P(BASE, 'dirB', 'fileB')
        self._check_resolve_relative(p, p)
        p = P(BASE, 'linkA')
        self._check_resolve_relative(p, P(BASE, 'fileA'))
        p = P(BASE, 'dirA', 'linkC', 'fileB')
        self._check_resolve_relative(p, P(BASE, 'dirB', 'fileB'))
        p = P(BASE, 'dirB', 'linkD', 'fileB')
        self._check_resolve_relative(p, P(BASE, 'dirB', 'fileB'))
        # Non-strict
        p = P(BASE, 'dirA', 'linkC', 'fileB', 'foo', 'in', 'spam')
        self._check_resolve_relative(p, P(BASE, 'dirB', 'fileB', 'foo', 'in',
                                          'spam'), False)
        p = P(BASE, 'dirA', 'linkC', '..', 'foo', 'in', 'spam')
        if os.name == 'nt':
            # In Windows, if linkY points to dirB, 'dirA\linkY\..'
            # resolves to 'dirA' without resolving linkY first.
            self._check_resolve_relative(p, P(BASE, 'dirA', 'foo', 'in',
                                              'spam'), False)
        else:
            # In Posix, if linkY points to dirB, 'dirA/linkY/..'
            # resolves to 'dirB/..' first before resolving to parent of dirB.
            self._check_resolve_relative(p, P(BASE, 'foo', 'in', 'spam'), False)
        # Now create absolute symlinks.
        d = os_helper._longpath(tempfile.mkdtemp(suffix='-dirD',
                                                 dir=os.getcwd()))
        self.addCleanup(os_helper.rmtree, d)
        os.symlink(os.path.join(d), join('dirA', 'linkX'))
        os.symlink(join('dirB'), os.path.join(d, 'linkY'))
        p = P(BASE, 'dirA', 'linkX', 'linkY', 'fileB')
        self._check_resolve_absolute(p, P(BASE, 'dirB', 'fileB'))
        # Non-strict
        p = P(BASE, 'dirA', 'linkX', 'linkY', 'foo', 'in', 'spam')
        self._check_resolve_relative(p, P(BASE, 'dirB', 'foo', 'in', 'spam'),
                                     False)
        p = P(BASE, 'dirA', 'linkX', 'linkY', '..', 'foo', 'in', 'spam')
        if os.name == 'nt':
            # In Windows, if linkY points to dirB, 'dirA\linkY\..'
            # resolves to 'dirA' without resolving linkY first.
            self._check_resolve_relative(p, P(d, 'foo', 'in', 'spam'), False)
        else:
            # In Posix, if linkY points to dirB, 'dirA/linkY/..'
            # resolves to 'dirB/..' first before resolving to parent of dirB.
            self._check_resolve_relative(p, P(BASE, 'foo', 'in', 'spam'), False)

    @os_helper.skip_unless_symlink
    def test_resolve_dot(self):
        # See https://bitbucket.org/pitrou/pathlib/issue/9/pathresolve-fails-on-complex-symlinks
        p = self.cls(BASE)
        self.dirlink('.', join('0'))
        self.dirlink(os.path.join('0', '0'), join('1'))
        self.dirlink(os.path.join('1', '1'), join('2'))
        q = p / '2'
        self.assertEqual(q.resolve(strict=True), p)
        r = q / '3' / '4'
        self.assertRaises(FileNotFoundError, r.resolve, strict=True)
        # Non-strict
        self.assertEqual(r.resolve(strict=False), p / '3' / '4')

    def test_resolve_nonexist_relative_issue38671(self):
        p = self.cls('non', 'exist')

        old_cwd = os.getcwd()
        os.chdir(BASE)
        try:
            self.assertEqual(p.resolve(), self.cls(BASE, p))
        finally:
            os.chdir(old_cwd)

    def test_with(self):
        p = self.cls(BASE)
        it = p.iterdir()
        it2 = p.iterdir()
        next(it2)
        # bpo-46556: path context managers are deprecated in Python 3.11.
        with self.assertWarns(DeprecationWarning):
            with p:
                pass
        # Using a path as a context manager is a no-op, thus the following
        # operations should still succeed after the context manage exits.
        next(it)
        next(it2)
        p.exists()
        p.resolve()
        p.absolute()
        with self.assertWarns(DeprecationWarning):
            with p:
                pass

    @os_helper.skip_unless_working_chmod
    def test_chmod(self):
        p = self.cls(BASE) / 'fileA'
        mode = p.stat().st_mode
        # Clear writable bit.
        new_mode = mode & ~0o222
        p.chmod(new_mode)
        self.assertEqual(p.stat().st_mode, new_mode)
        # Set writable bit.
        new_mode = mode | 0o222
        p.chmod(new_mode)
        self.assertEqual(p.stat().st_mode, new_mode)

    # On Windows, os.chmod does not follow symlinks (issue #15411)
    @only_posix
    @os_helper.skip_unless_working_chmod
    def test_chmod_follow_symlinks_true(self):
        p = self.cls(BASE) / 'linkA'
        q = p.resolve()
        mode = q.stat().st_mode
        # Clear writable bit.
        new_mode = mode & ~0o222
        p.chmod(new_mode, follow_symlinks=True)
        self.assertEqual(q.stat().st_mode, new_mode)
        # Set writable bit
        new_mode = mode | 0o222
        p.chmod(new_mode, follow_symlinks=True)
        self.assertEqual(q.stat().st_mode, new_mode)

    # XXX also need a test for lchmod.

    @os_helper.skip_unless_working_chmod
    def test_stat(self):
        p = self.cls(BASE) / 'fileA'
        st = p.stat()
        self.assertEqual(p.stat(), st)
        # Change file mode by flipping write bit.
        p.chmod(st.st_mode ^ 0o222)
        self.addCleanup(p.chmod, st.st_mode)
        self.assertNotEqual(p.stat(), st)

    @os_helper.skip_unless_symlink
    def test_stat_no_follow_symlinks(self):
        p = self.cls(BASE) / 'linkA'
        st = p.stat()
        self.assertNotEqual(st, p.stat(follow_symlinks=False))

    def test_stat_no_follow_symlinks_nosymlink(self):
        p = self.cls(BASE) / 'fileA'
        st = p.stat()
        self.assertEqual(st, p.stat(follow_symlinks=False))

    @os_helper.skip_unless_symlink
    def test_lstat(self):
        p = self.cls(BASE)/ 'linkA'
        st = p.stat()
        self.assertNotEqual(st, p.lstat())

    def test_lstat_nosymlink(self):
        p = self.cls(BASE) / 'fileA'
        st = p.stat()
        self.assertEqual(st, p.lstat())

    @unittest.skipUnless(pwd, "the pwd module is needed for this test")
    def test_owner(self):
        p = self.cls(BASE) / 'fileA'
        uid = p.stat().st_uid
        try:
            name = pwd.getpwuid(uid).pw_name
        except KeyError:
            self.skipTest(
                "user %d doesn't have an entry in the system database" % uid)
        self.assertEqual(name, p.owner())

    @unittest.skipUnless(grp, "the grp module is needed for this test")
    def test_group(self):
        p = self.cls(BASE) / 'fileA'
        gid = p.stat().st_gid
        try:
            name = grp.getgrgid(gid).gr_name
        except KeyError:
            self.skipTest(
                "group %d doesn't have an entry in the system database" % gid)
        self.assertEqual(name, p.group())

    def test_unlink(self):
        p = self.cls(BASE) / 'fileA'
        p.unlink()
        self.assertFileNotFound(p.stat)
        self.assertFileNotFound(p.unlink)

    def test_unlink_missing_ok(self):
        p = self.cls(BASE) / 'fileAAA'
        self.assertFileNotFound(p.unlink)
        p.unlink(missing_ok=True)

    def test_rmdir(self):
        p = self.cls(BASE) / 'dirA'
        for q in p.iterdir():
            q.unlink()
        p.rmdir()
        self.assertFileNotFound(p.stat)
        self.assertFileNotFound(p.unlink)

    @unittest.skipUnless(hasattr(os, "link"), "os.link() is not present")
    def test_hardlink_to(self):
        P = self.cls(BASE)
        target = P / 'fileA'
        size = target.stat().st_size
        # linking to another path.
        link = P / 'dirA' / 'fileAA'
        link.hardlink_to(target)
        self.assertEqual(link.stat().st_size, size)
        self.assertTrue(os.path.samefile(target, link))
        self.assertTrue(target.exists())
        # Linking to a str of a relative path.
        link2 = P / 'dirA' / 'fileAAA'
        target2 = rel_join('fileA')
        link2.hardlink_to(target2)
        self.assertEqual(os.stat(target2).st_size, size)
        self.assertTrue(link2.exists())

    @unittest.skipIf(hasattr(os, "link"), "os.link() is present")
    def test_link_to_not_implemented(self):
        P = self.cls(BASE)
        p = P / 'fileA'
        # linking to another path.
        q = P / 'dirA' / 'fileAA'
        with self.assertRaises(NotImplementedError):
            q.hardlink_to(p)

    def test_rename(self):
        P = self.cls(BASE)
        p = P / 'fileA'
        size = p.stat().st_size
        # Renaming to another path.
        q = P / 'dirA' / 'fileAA'
        renamed_p = p.rename(q)
        self.assertEqual(renamed_p, q)
        self.assertEqual(q.stat().st_size, size)
        self.assertFileNotFound(p.stat)
        # Renaming to a str of a relative path.
        r = rel_join('fileAAA')
        renamed_q = q.rename(r)
        self.assertEqual(renamed_q, self.cls(r))
        self.assertEqual(os.stat(r).st_size, size)
        self.assertFileNotFound(q.stat)

    def test_replace(self):
        P = self.cls(BASE)
        p = P / 'fileA'
        size = p.stat().st_size
        # Replacing a non-existing path.
        q = P / 'dirA' / 'fileAA'
        replaced_p = p.replace(q)
        self.assertEqual(replaced_p, q)
        self.assertEqual(q.stat().st_size, size)
        self.assertFileNotFound(p.stat)
        # Replacing another (existing) path.
        r = rel_join('dirB', 'fileB')
        replaced_q = q.replace(r)
        self.assertEqual(replaced_q, self.cls(r))
        self.assertEqual(os.stat(r).st_size, size)
        self.assertFileNotFound(q.stat)

    @os_helper.skip_unless_symlink
    def test_readlink(self):
        P = self.cls(BASE)
        self.assertEqual((P / 'linkA').readlink(), self.cls('fileA'))
        self.assertEqual((P / 'brokenLink').readlink(),
                         self.cls('non-existing'))
        self.assertEqual((P / 'linkB').readlink(), self.cls('dirB'))
        with self.assertRaises(OSError):
            (P / 'fileA').readlink()

    def test_touch_common(self):
        P = self.cls(BASE)
        p = P / 'newfileA'
        self.assertFalse(p.exists())
        p.touch()
        self.assertTrue(p.exists())
        st = p.stat()
        old_mtime = st.st_mtime
        old_mtime_ns = st.st_mtime_ns
        # Rewind the mtime sufficiently far in the past to work around
        # filesystem-specific timestamp granularity.
        os.utime(str(p), (old_mtime - 10, old_mtime - 10))
        # The file mtime should be refreshed by calling touch() again.
        p.touch()
        st = p.stat()
        self.assertGreaterEqual(st.st_mtime_ns, old_mtime_ns)
        self.assertGreaterEqual(st.st_mtime, old_mtime)
        # Now with exist_ok=False.
        p = P / 'newfileB'
        self.assertFalse(p.exists())
        p.touch(mode=0o700, exist_ok=False)
        self.assertTrue(p.exists())
        self.assertRaises(OSError, p.touch, exist_ok=False)

    def test_touch_nochange(self):
        P = self.cls(BASE)
        p = P / 'fileA'
        p.touch()
        with p.open('rb') as f:
            self.assertEqual(f.read().strip(), b"this is file A")

    def test_mkdir(self):
        P = self.cls(BASE)
        p = P / 'newdirA'
        self.assertFalse(p.exists())
        p.mkdir()
        self.assertTrue(p.exists())
        self.assertTrue(p.is_dir())
        with self.assertRaises(OSError) as cm:
            p.mkdir()
        self.assertEqual(cm.exception.errno, errno.EEXIST)

    def test_mkdir_parents(self):
        # Creating a chain of directories.
        p = self.cls(BASE, 'newdirB', 'newdirC')
        self.assertFalse(p.exists())
        with self.assertRaises(OSError) as cm:
            p.mkdir()
        self.assertEqual(cm.exception.errno, errno.ENOENT)
        p.mkdir(parents=True)
        self.assertTrue(p.exists())
        self.assertTrue(p.is_dir())
        with self.assertRaises(OSError) as cm:
            p.mkdir(parents=True)
        self.assertEqual(cm.exception.errno, errno.EEXIST)
        # Test `mode` arg.
        mode = stat.S_IMODE(p.stat().st_mode)  # Default mode.
        p = self.cls(BASE, 'newdirD', 'newdirE')
        p.mkdir(0o555, parents=True)
        self.assertTrue(p.exists())
        self.assertTrue(p.is_dir())
        if os.name != 'nt':
            # The directory's permissions follow the mode argument.
            self.assertEqual(stat.S_IMODE(p.stat().st_mode), 0o7555 & mode)
        # The parent's permissions follow the default process settings.
        self.assertEqual(stat.S_IMODE(p.parent.stat().st_mode), mode)

    def test_mkdir_exist_ok(self):
        p = self.cls(BASE, 'dirB')
        st_ctime_first = p.stat().st_ctime
        self.assertTrue(p.exists())
        self.assertTrue(p.is_dir())
        with self.assertRaises(FileExistsError) as cm:
            p.mkdir()
        self.assertEqual(cm.exception.errno, errno.EEXIST)
        p.mkdir(exist_ok=True)
        self.assertTrue(p.exists())
        self.assertEqual(p.stat().st_ctime, st_ctime_first)

    def test_mkdir_exist_ok_with_parent(self):
        p = self.cls(BASE, 'dirC')
        self.assertTrue(p.exists())
        with self.assertRaises(FileExistsError) as cm:
            p.mkdir()
        self.assertEqual(cm.exception.errno, errno.EEXIST)
        p = p / 'newdirC'
        p.mkdir(parents=True)
        st_ctime_first = p.stat().st_ctime
        self.assertTrue(p.exists())
        with self.assertRaises(FileExistsError) as cm:
            p.mkdir(parents=True)
        self.assertEqual(cm.exception.errno, errno.EEXIST)
        p.mkdir(parents=True, exist_ok=True)
        self.assertTrue(p.exists())
        self.assertEqual(p.stat().st_ctime, st_ctime_first)

    @unittest.skipIf(is_emscripten, "FS root cannot be modified on Emscripten.")
    def test_mkdir_exist_ok_root(self):
        # Issue #25803: A drive root could raise PermissionError on Windows.
        self.cls('/').resolve().mkdir(exist_ok=True)
        self.cls('/').resolve().mkdir(parents=True, exist_ok=True)

    @only_nt  # XXX: not sure how to test this on POSIX.
    def test_mkdir_with_unknown_drive(self):
        for d in 'ZYXWVUTSRQPONMLKJIHGFEDCBA':
            p = self.cls(d + ':\\')
            if not p.is_dir():
                break
        else:
            self.skipTest("cannot find a drive that doesn't exist")
        with self.assertRaises(OSError):
            (p / 'child' / 'path').mkdir(parents=True)

    def test_mkdir_with_child_file(self):
        p = self.cls(BASE, 'dirB', 'fileB')
        self.assertTrue(p.exists())
        # An exception is raised when the last path component is an existing
        # regular file, regardless of whether exist_ok is true or not.
        with self.assertRaises(FileExistsError) as cm:
            p.mkdir(parents=True)
        self.assertEqual(cm.exception.errno, errno.EEXIST)
        with self.assertRaises(FileExistsError) as cm:
            p.mkdir(parents=True, exist_ok=True)
        self.assertEqual(cm.exception.errno, errno.EEXIST)

    def test_mkdir_no_parents_file(self):
        p = self.cls(BASE, 'fileA')
        self.assertTrue(p.exists())
        # An exception is raised when the last path component is an existing
        # regular file, regardless of whether exist_ok is true or not.
        with self.assertRaises(FileExistsError) as cm:
            p.mkdir()
        self.assertEqual(cm.exception.errno, errno.EEXIST)
        with self.assertRaises(FileExistsError) as cm:
            p.mkdir(exist_ok=True)
        self.assertEqual(cm.exception.errno, errno.EEXIST)

    def test_mkdir_concurrent_parent_creation(self):
        for pattern_num in range(32):
            p = self.cls(BASE, 'dirCPC%d' % pattern_num)
            self.assertFalse(p.exists())

            real_mkdir = os.mkdir
            def my_mkdir(path, mode=0o777):
                path = str(path)
                # Emulate another process that would create the directory
                # just before we try to create it ourselves.  We do it
                # in all possible pattern combinations, assuming that this
                # function is called at most 5 times (dirCPC/dir1/dir2,
                # dirCPC/dir1, dirCPC, dirCPC/dir1, dirCPC/dir1/dir2).
                if pattern.pop():
                    real_mkdir(path, mode)  # From another process.
                    concurrently_created.add(path)
                real_mkdir(path, mode)  # Our real call.

            pattern = [bool(pattern_num & (1 << n)) for n in range(5)]
            concurrently_created = set()
            p12 = p / 'dir1' / 'dir2'
            try:
                with mock.patch("os.mkdir", my_mkdir):
                    p12.mkdir(parents=True, exist_ok=False)
            except FileExistsError:
                self.assertIn(str(p12), concurrently_created)
            else:
                self.assertNotIn(str(p12), concurrently_created)
            self.assertTrue(p.exists())

    @os_helper.skip_unless_symlink
    def test_symlink_to(self):
        P = self.cls(BASE)
        target = P / 'fileA'
        # Symlinking a path target.
        link = P / 'dirA' / 'linkAA'
        link.symlink_to(target)
        self.assertEqual(link.stat(), target.stat())
        self.assertNotEqual(link.lstat(), target.stat())
        # Symlinking a str target.
        link = P / 'dirA' / 'linkAAA'
        link.symlink_to(str(target))
        self.assertEqual(link.stat(), target.stat())
        self.assertNotEqual(link.lstat(), target.stat())
        self.assertFalse(link.is_dir())
        # Symlinking to a directory.
        target = P / 'dirB'
        link = P / 'dirA' / 'linkAAAA'
        link.symlink_to(target, target_is_directory=True)
        self.assertEqual(link.stat(), target.stat())
        self.assertNotEqual(link.lstat(), target.stat())
        self.assertTrue(link.is_dir())
        self.assertTrue(list(link.iterdir()))

    def test_is_dir(self):
        P = self.cls(BASE)
        self.assertTrue((P / 'dirA').is_dir())
        self.assertFalse((P / 'fileA').is_dir())
        self.assertFalse((P / 'non-existing').is_dir())
        self.assertFalse((P / 'fileA' / 'bah').is_dir())
        if os_helper.can_symlink():
            self.assertFalse((P / 'linkA').is_dir())
            self.assertTrue((P / 'linkB').is_dir())
            self.assertFalse((P/ 'brokenLink').is_dir(), False)
        self.assertIs((P / 'dirA\udfff').is_dir(), False)
        self.assertIs((P / 'dirA\x00').is_dir(), False)

    def test_is_file(self):
        P = self.cls(BASE)
        self.assertTrue((P / 'fileA').is_file())
        self.assertFalse((P / 'dirA').is_file())
        self.assertFalse((P / 'non-existing').is_file())
        self.assertFalse((P / 'fileA' / 'bah').is_file())
        if os_helper.can_symlink():
            self.assertTrue((P / 'linkA').is_file())
            self.assertFalse((P / 'linkB').is_file())
            self.assertFalse((P/ 'brokenLink').is_file())
        self.assertIs((P / 'fileA\udfff').is_file(), False)
        self.assertIs((P / 'fileA\x00').is_file(), False)

    def test_is_mount(self):
        P = self.cls(BASE)
        if os.name == 'nt':
            R = self.cls('c:\\')
        else:
            R = self.cls('/')
        self.assertFalse((P / 'fileA').is_mount())
        self.assertFalse((P / 'dirA').is_mount())
        self.assertFalse((P / 'non-existing').is_mount())
        self.assertFalse((P / 'fileA' / 'bah').is_mount())
        self.assertTrue(R.is_mount())
        if os_helper.can_symlink():
            self.assertFalse((P / 'linkA').is_mount())
        self.assertIs((R / '\udfff').is_mount(), False)

    def test_is_symlink(self):
        P = self.cls(BASE)
        self.assertFalse((P / 'fileA').is_symlink())
        self.assertFalse((P / 'dirA').is_symlink())
        self.assertFalse((P / 'non-existing').is_symlink())
        self.assertFalse((P / 'fileA' / 'bah').is_symlink())
        if os_helper.can_symlink():
            self.assertTrue((P / 'linkA').is_symlink())
            self.assertTrue((P / 'linkB').is_symlink())
            self.assertTrue((P/ 'brokenLink').is_symlink())
        self.assertIs((P / 'fileA\udfff').is_file(), False)
        self.assertIs((P / 'fileA\x00').is_file(), False)
        if os_helper.can_symlink():
            self.assertIs((P / 'linkA\udfff').is_file(), False)
            self.assertIs((P / 'linkA\x00').is_file(), False)

    def test_is_fifo_false(self):
        P = self.cls(BASE)
        self.assertFalse((P / 'fileA').is_fifo())
        self.assertFalse((P / 'dirA').is_fifo())
        self.assertFalse((P / 'non-existing').is_fifo())
        self.assertFalse((P / 'fileA' / 'bah').is_fifo())
        self.assertIs((P / 'fileA\udfff').is_fifo(), False)
        self.assertIs((P / 'fileA\x00').is_fifo(), False)

    @unittest.skipUnless(hasattr(os, "mkfifo"), "os.mkfifo() required")
    @unittest.skipIf(sys.platform == "vxworks",
                    "fifo requires special path on VxWorks")
    def test_is_fifo_true(self):
        P = self.cls(BASE, 'myfifo')
        try:
            os.mkfifo(str(P))
        except PermissionError as e:
            self.skipTest('os.mkfifo(): %s' % e)
        self.assertTrue(P.is_fifo())
        self.assertFalse(P.is_socket())
        self.assertFalse(P.is_file())
        self.assertIs(self.cls(BASE, 'myfifo\udfff').is_fifo(), False)
        self.assertIs(self.cls(BASE, 'myfifo\x00').is_fifo(), False)

    def test_is_socket_false(self):
        P = self.cls(BASE)
        self.assertFalse((P / 'fileA').is_socket())
        self.assertFalse((P / 'dirA').is_socket())
        self.assertFalse((P / 'non-existing').is_socket())
        self.assertFalse((P / 'fileA' / 'bah').is_socket())
        self.assertIs((P / 'fileA\udfff').is_socket(), False)
        self.assertIs((P / 'fileA\x00').is_socket(), False)

    @unittest.skipUnless(hasattr(socket, "AF_UNIX"), "Unix sockets required")
    @unittest.skipIf(
        is_emscripten, "Unix sockets are not implemented on Emscripten."
    )
    @unittest.skipIf(
        is_wasi, "Cannot create socket on WASI."
    )
    def test_is_socket_true(self):
        P = self.cls(BASE, 'mysock')
        sock = socket.socket(socket.AF_UNIX, socket.SOCK_STREAM)
        self.addCleanup(sock.close)
        try:
            sock.bind(str(P))
        except OSError as e:
            if (isinstance(e, PermissionError) or
                    "AF_UNIX path too long" in str(e)):
                self.skipTest("cannot bind Unix socket: " + str(e))
        self.assertTrue(P.is_socket())
        self.assertFalse(P.is_fifo())
        self.assertFalse(P.is_file())
        self.assertIs(self.cls(BASE, 'mysock\udfff').is_socket(), False)
        self.assertIs(self.cls(BASE, 'mysock\x00').is_socket(), False)

    def test_is_block_device_false(self):
        P = self.cls(BASE)
        self.assertFalse((P / 'fileA').is_block_device())
        self.assertFalse((P / 'dirA').is_block_device())
        self.assertFalse((P / 'non-existing').is_block_device())
        self.assertFalse((P / 'fileA' / 'bah').is_block_device())
        self.assertIs((P / 'fileA\udfff').is_block_device(), False)
        self.assertIs((P / 'fileA\x00').is_block_device(), False)

    def test_is_char_device_false(self):
        P = self.cls(BASE)
        self.assertFalse((P / 'fileA').is_char_device())
        self.assertFalse((P / 'dirA').is_char_device())
        self.assertFalse((P / 'non-existing').is_char_device())
        self.assertFalse((P / 'fileA' / 'bah').is_char_device())
        self.assertIs((P / 'fileA\udfff').is_char_device(), False)
        self.assertIs((P / 'fileA\x00').is_char_device(), False)

    def test_is_char_device_true(self):
        # Under Unix, /dev/null should generally be a char device.
        P = self.cls('/dev/null')
        if not P.exists():
            self.skipTest("/dev/null required")
        self.assertTrue(P.is_char_device())
        self.assertFalse(P.is_block_device())
        self.assertFalse(P.is_file())
        self.assertIs(self.cls('/dev/null\udfff').is_char_device(), False)
        self.assertIs(self.cls('/dev/null\x00').is_char_device(), False)

    def test_pickling_common(self):
        p = self.cls(BASE, 'fileA')
        for proto in range(0, pickle.HIGHEST_PROTOCOL + 1):
            dumped = pickle.dumps(p, proto)
            pp = pickle.loads(dumped)
            self.assertEqual(pp.stat(), p.stat())

    def test_parts_interning(self):
        P = self.cls
        p = P('/usr/bin/foo')
        q = P('/usr/local/bin')
        # 'usr'
        self.assertIs(p.parts[1], q.parts[1])
        # 'bin'
        self.assertIs(p.parts[2], q.parts[3])

    def _check_complex_symlinks(self, link0_target):
        # Test solving a non-looping chain of symlinks (issue #19887).
        P = self.cls(BASE)
        self.dirlink(os.path.join('link0', 'link0'), join('link1'))
        self.dirlink(os.path.join('link1', 'link1'), join('link2'))
        self.dirlink(os.path.join('link2', 'link2'), join('link3'))
        self.dirlink(link0_target, join('link0'))

        # Resolve absolute paths.
        p = (P / 'link0').resolve()
        self.assertEqual(p, P)
        self.assertEqualNormCase(str(p), BASE)
        p = (P / 'link1').resolve()
        self.assertEqual(p, P)
        self.assertEqualNormCase(str(p), BASE)
        p = (P / 'link2').resolve()
        self.assertEqual(p, P)
        self.assertEqualNormCase(str(p), BASE)
        p = (P / 'link3').resolve()
        self.assertEqual(p, P)
        self.assertEqualNormCase(str(p), BASE)

        # Resolve relative paths.
        old_path = os.getcwd()
        os.chdir(BASE)
        try:
            p = self.cls('link0').resolve()
            self.assertEqual(p, P)
            self.assertEqualNormCase(str(p), BASE)
            p = self.cls('link1').resolve()
            self.assertEqual(p, P)
            self.assertEqualNormCase(str(p), BASE)
            p = self.cls('link2').resolve()
            self.assertEqual(p, P)
            self.assertEqualNormCase(str(p), BASE)
            p = self.cls('link3').resolve()
            self.assertEqual(p, P)
            self.assertEqualNormCase(str(p), BASE)
        finally:
            os.chdir(old_path)

    @os_helper.skip_unless_symlink
    def test_complex_symlinks_absolute(self):
        self._check_complex_symlinks(BASE)

    @os_helper.skip_unless_symlink
    def test_complex_symlinks_relative(self):
        self._check_complex_symlinks('.')

    @os_helper.skip_unless_symlink
    def test_complex_symlinks_relative_dot_dot(self):
        self._check_complex_symlinks(os.path.join('dirA', '..'))

class WalkTests(unittest.TestCase):

    def setUp(self):
        self.addCleanup(os_helper.rmtree, os_helper.TESTFN)

        # Build:
        #     TESTFN/
        #       TEST1/              a file kid and two directory kids
        #         tmp1
        #         SUB1/             a file kid and a directory kid
        #           tmp2
        #           SUB11/          no kids
        #         SUB2/             a file kid and a dirsymlink kid
        #           tmp3
        #           SUB21/          not readable
        #             tmp5
        #           link/           a symlink to TEST2
        #           broken_link
        #           broken_link2
        #           broken_link3
        #       TEST2/
        #         tmp4              a lone file
        self.walk_path = pathlib.Path(os_helper.TESTFN, "TEST1")
        self.sub1_path = self.walk_path / "SUB1"
        self.sub11_path = self.sub1_path / "SUB11"
        self.sub2_path = self.walk_path / "SUB2"
        sub21_path= self.sub2_path / "SUB21"
        tmp1_path = self.walk_path / "tmp1"
        tmp2_path = self.sub1_path / "tmp2"
        tmp3_path = self.sub2_path / "tmp3"
        tmp5_path = sub21_path / "tmp3"
        self.link_path = self.sub2_path / "link"
        t2_path = pathlib.Path(os_helper.TESTFN, "TEST2")
        tmp4_path = pathlib.Path(os_helper.TESTFN, "TEST2", "tmp4")
        broken_link_path = self.sub2_path / "broken_link"
        broken_link2_path = self.sub2_path / "broken_link2"
        broken_link3_path = self.sub2_path / "broken_link3"

        os.makedirs(self.sub11_path)
        os.makedirs(self.sub2_path)
        os.makedirs(sub21_path)
        os.makedirs(t2_path)

        for path in tmp1_path, tmp2_path, tmp3_path, tmp4_path, tmp5_path:
            with open(path, "x", encoding='utf-8') as f:
                f.write(f"I'm {path} and proud of it.  Blame test_pathlib.\n")

        if os_helper.can_symlink():
            os.symlink(os.path.abspath(t2_path), self.link_path)
            os.symlink('broken', broken_link_path, True)
            os.symlink(pathlib.Path('tmp3', 'broken'), broken_link2_path, True)
            os.symlink(pathlib.Path('SUB21', 'tmp5'), broken_link3_path, True)
            self.sub2_tree = (self.sub2_path, ["SUB21"],
                              ["broken_link", "broken_link2", "broken_link3",
                               "link", "tmp3"])
        else:
            self.sub2_tree = (self.sub2_path, ["SUB21"], ["tmp3"])

        if not is_emscripten:
            # Emscripten fails with inaccessible directories.
            os.chmod(sub21_path, 0)
        try:
            os.listdir(sub21_path)
        except PermissionError:
            self.addCleanup(os.chmod, sub21_path, stat.S_IRWXU)
        else:
            os.chmod(sub21_path, stat.S_IRWXU)
            os.unlink(tmp5_path)
            os.rmdir(sub21_path)
            del self.sub2_tree[1][:1]

    def test_walk_topdown(self):
        all = list(self.walk_path.walk())

        self.assertEqual(len(all), 4)
        # We can't know which order SUB1 and SUB2 will appear in.
        # Not flipped:  TESTFN, SUB1, SUB11, SUB2
        #     flipped:  TESTFN, SUB2, SUB1, SUB11
        flipped = all[0][1][0] != "SUB1"
        all[0][1].sort()
        all[3 - 2 * flipped][-1].sort()
        all[3 - 2 * flipped][1].sort()
        self.assertEqual(all[0], (self.walk_path, ["SUB1", "SUB2"], ["tmp1"]))
        self.assertEqual(all[1 + flipped], (self.sub1_path, ["SUB11"], ["tmp2"]))
        self.assertEqual(all[2 + flipped], (self.sub11_path, [], []))
        self.assertEqual(all[3 - 2 * flipped], self.sub2_tree)

    def test_walk_prune(self, walk_path=None):
        if walk_path is None:
            walk_path = self.walk_path
        # Prune the search.
        all = []
        for root, dirs, files in walk_path.walk():
            all.append((root, dirs, files))
            if 'SUB1' in dirs:
                # Note that this also mutates the dirs we appended to all!
                dirs.remove('SUB1')

        self.assertEqual(len(all), 2)
        self.assertEqual(all[0], (self.walk_path, ["SUB2"], ["tmp1"]))

        all[1][-1].sort()
        all[1][1].sort()
        self.assertEqual(all[1], self.sub2_tree)

    def test_file_like_path(self):
        self.test_walk_prune(FakePath(self.walk_path).__fspath__())

    def test_walk_bottom_up(self):
        all = list(self.walk_path.walk( top_down=False))

        self.assertEqual(len(all), 4, all)
        # We can't know which order SUB1 and SUB2 will appear in.
        # Not flipped:  SUB11, SUB1, SUB2, TESTFN
        #     flipped:  SUB2, SUB11, SUB1, TESTFN
        flipped = all[3][1][0] != "SUB1"
        all[3][1].sort()
        all[2 - 2 * flipped][-1].sort()
        all[2 - 2 * flipped][1].sort()
        self.assertEqual(all[3],
                         (self.walk_path, ["SUB1", "SUB2"], ["tmp1"]))
        self.assertEqual(all[flipped],
                         (self.sub11_path, [], []))
        self.assertEqual(all[flipped + 1],
                         (self.sub1_path, ["SUB11"], ["tmp2"]))
        self.assertEqual(all[2 - 2 * flipped],
                         self.sub2_tree)

    @os_helper.skip_unless_symlink
    def test_walk_follow_symlinks(self):
        walk_it = self.walk_path.walk(follow_symlinks=True)
        for root, dirs, files in walk_it:
            if root == self.link_path:
                self.assertEqual(dirs, [])
                self.assertEqual(files, ["tmp4"])
                break
        else:
            self.fail("Didn't follow symlink with follow_symlinks=True")

    @os_helper.skip_unless_symlink
    def test_walk_symlink_location(self):
        # Tests whether symlinks end up in filenames or dirnames depending
        # on the `follow_symlinks` argument.
        walk_it = self.walk_path.walk(follow_symlinks=False)
        for root, dirs, files in walk_it:
            if root == self.sub2_path:
                self.assertIn("link", files)
                break
        else:
            self.fail("symlink not found")

        walk_it = self.walk_path.walk(follow_symlinks=True)
        for root, dirs, files in walk_it:
            if root == self.sub2_path:
                self.assertIn("link", dirs)
                break

    def test_walk_bad_dir(self):
        errors = []
        walk_it = self.walk_path.walk(on_error=errors.append)
        root, dirs, files = next(walk_it)
        self.assertEqual(errors, [])
        dir1 = 'SUB1'
        path1 = root / dir1
        path1new = (root / dir1).with_suffix(".new")
        path1.rename(path1new)
        try:
            roots = [r for r, _, _ in walk_it]
            self.assertTrue(errors)
            self.assertNotIn(path1, roots)
            self.assertNotIn(path1new, roots)
            for dir2 in dirs:
                if dir2 != dir1:
                    self.assertIn(root / dir2, roots)
        finally:
            path1new.rename(path1)

    def test_walk_many_open_files(self):
        depth = 30
        base = pathlib.Path(os_helper.TESTFN, 'deep')
        path = pathlib.Path(base, *(['d']*depth))
        path.mkdir(parents=True)

        iters = [base.walk(top_down=False) for _ in range(100)]
        for i in range(depth + 1):
            expected = (path, ['d'] if i else [], [])
            for it in iters:
                self.assertEqual(next(it), expected)
            path = path.parent

        iters = [base.walk(top_down=True) for _ in range(100)]
        path = base
        for i in range(depth + 1):
            expected = (path, ['d'] if i < depth else [], [])
            for it in iters:
                self.assertEqual(next(it), expected)
            path = path / 'd'


class PathTest(_BasePathTest, unittest.TestCase):
    cls = pathlib.Path

    def test_concrete_class(self):
        p = self.cls('a')
        self.assertIs(type(p),
            pathlib.WindowsPath if os.name == 'nt' else pathlib.PosixPath)

    def test_unsupported_flavour(self):
        if os.name == 'nt':
            self.assertRaises(NotImplementedError, pathlib.PosixPath)
        else:
            self.assertRaises(NotImplementedError, pathlib.WindowsPath)

    def test_glob_empty_pattern(self):
        p = self.cls()
        with self.assertRaisesRegex(ValueError, 'Unacceptable pattern'):
            list(p.glob(''))


@only_posix
class PosixPathTest(_BasePathTest, unittest.TestCase):
    cls = pathlib.PosixPath

    def test_absolute(self):
        P = self.cls
        self.assertEqual(str(P('/').absolute()), '/')
        self.assertEqual(str(P('/a').absolute()), '/a')
        self.assertEqual(str(P('/a/b').absolute()), '/a/b')

        # '//'-prefixed absolute path (supported by POSIX).
        self.assertEqual(str(P('//').absolute()), '//')
        self.assertEqual(str(P('//a').absolute()), '//a')
        self.assertEqual(str(P('//a/b').absolute()), '//a/b')

    def _check_symlink_loop(self, *args, strict=True):
        path = self.cls(*args)
        with self.assertRaises(RuntimeError):
            print(path.resolve(strict))

    @unittest.skipIf(
        is_emscripten or is_wasi,
        "umask is not implemented on Emscripten/WASI."
    )
    def test_open_mode(self):
        old_mask = os.umask(0)
        self.addCleanup(os.umask, old_mask)
        p = self.cls(BASE)
        with (p / 'new_file').open('wb'):
            pass
        st = os.stat(join('new_file'))
        self.assertEqual(stat.S_IMODE(st.st_mode), 0o666)
        os.umask(0o022)
        with (p / 'other_new_file').open('wb'):
            pass
        st = os.stat(join('other_new_file'))
        self.assertEqual(stat.S_IMODE(st.st_mode), 0o644)

    def test_resolve_root(self):
        current_directory = os.getcwd()
        try:
            os.chdir('/')
            p = self.cls('spam')
            self.assertEqual(str(p.resolve()), '/spam')
        finally:
            os.chdir(current_directory)

    @unittest.skipIf(
        is_emscripten or is_wasi,
        "umask is not implemented on Emscripten/WASI."
    )
    def test_touch_mode(self):
        old_mask = os.umask(0)
        self.addCleanup(os.umask, old_mask)
        p = self.cls(BASE)
        (p / 'new_file').touch()
        st = os.stat(join('new_file'))
        self.assertEqual(stat.S_IMODE(st.st_mode), 0o666)
        os.umask(0o022)
        (p / 'other_new_file').touch()
        st = os.stat(join('other_new_file'))
        self.assertEqual(stat.S_IMODE(st.st_mode), 0o644)
        (p / 'masked_new_file').touch(mode=0o750)
        st = os.stat(join('masked_new_file'))
        self.assertEqual(stat.S_IMODE(st.st_mode), 0o750)

    @os_helper.skip_unless_symlink
    def test_resolve_loop(self):
        # Loops with relative symlinks.
        os.symlink('linkX/inside', join('linkX'))
        self._check_symlink_loop(BASE, 'linkX')
        os.symlink('linkY', join('linkY'))
        self._check_symlink_loop(BASE, 'linkY')
        os.symlink('linkZ/../linkZ', join('linkZ'))
        self._check_symlink_loop(BASE, 'linkZ')
        # Non-strict
        self._check_symlink_loop(BASE, 'linkZ', 'foo', strict=False)
        # Loops with absolute symlinks.
        os.symlink(join('linkU/inside'), join('linkU'))
        self._check_symlink_loop(BASE, 'linkU')
        os.symlink(join('linkV'), join('linkV'))
        self._check_symlink_loop(BASE, 'linkV')
        os.symlink(join('linkW/../linkW'), join('linkW'))
        self._check_symlink_loop(BASE, 'linkW')
        # Non-strict
        self._check_symlink_loop(BASE, 'linkW', 'foo', strict=False)

    def test_glob(self):
        P = self.cls
        p = P(BASE)
        given = set(p.glob("FILEa"))
        expect = set() if not os_helper.fs_is_case_insensitive(BASE) else given
        self.assertEqual(given, expect)
        self.assertEqual(set(p.glob("FILEa*")), set())

    def test_rglob(self):
        P = self.cls
        p = P(BASE, "dirC")
        given = set(p.rglob("FILEd"))
        expect = set() if not os_helper.fs_is_case_insensitive(BASE) else given
        self.assertEqual(given, expect)
        self.assertEqual(set(p.rglob("FILEd*")), set())

    @unittest.skipUnless(hasattr(pwd, 'getpwall'),
                         'pwd module does not expose getpwall()')
    @unittest.skipIf(sys.platform == "vxworks",
                     "no home directory on VxWorks")
    def test_expanduser(self):
        P = self.cls
        import_helper.import_module('pwd')
        import pwd
        pwdent = pwd.getpwuid(os.getuid())
        username = pwdent.pw_name
        userhome = pwdent.pw_dir.rstrip('/') or '/'
        # Find arbitrary different user (if exists).
        for pwdent in pwd.getpwall():
            othername = pwdent.pw_name
            otherhome = pwdent.pw_dir.rstrip('/')
            if othername != username and otherhome:
                break
        else:
            othername = username
            otherhome = userhome

        fakename = 'fakeuser'
        # This user can theoretically exist on a test runner. Create unique name:
        try:
            while pwd.getpwnam(fakename):
                fakename += '1'
        except KeyError:
            pass  # Non-existent name found

        p1 = P('~/Documents')
        p2 = P(f'~{username}/Documents')
        p3 = P(f'~{othername}/Documents')
        p4 = P(f'../~{username}/Documents')
        p5 = P(f'/~{username}/Documents')
        p6 = P('')
        p7 = P(f'~{fakename}/Documents')

        with os_helper.EnvironmentVarGuard() as env:
            env.pop('HOME', None)

            self.assertEqual(p1.expanduser(), P(userhome) / 'Documents')
            self.assertEqual(p2.expanduser(), P(userhome) / 'Documents')
            self.assertEqual(p3.expanduser(), P(otherhome) / 'Documents')
            self.assertEqual(p4.expanduser(), p4)
            self.assertEqual(p5.expanduser(), p5)
            self.assertEqual(p6.expanduser(), p6)
            self.assertRaises(RuntimeError, p7.expanduser)

            env['HOME'] = '/tmp'
            self.assertEqual(p1.expanduser(), P('/tmp/Documents'))
            self.assertEqual(p2.expanduser(), P(userhome) / 'Documents')
            self.assertEqual(p3.expanduser(), P(otherhome) / 'Documents')
            self.assertEqual(p4.expanduser(), p4)
            self.assertEqual(p5.expanduser(), p5)
            self.assertEqual(p6.expanduser(), p6)
            self.assertRaises(RuntimeError, p7.expanduser)

    @unittest.skipIf(sys.platform != "darwin",
                     "Bad file descriptor in /dev/fd affects only macOS")
    def test_handling_bad_descriptor(self):
        try:
            file_descriptors = list(pathlib.Path('/dev/fd').rglob("*"))[3:]
            if not file_descriptors:
                self.skipTest("no file descriptors - issue was not reproduced")
            # Checking all file descriptors because there is no guarantee
            # which one will fail.
            for f in file_descriptors:
                f.exists()
                f.is_dir()
                f.is_file()
                f.is_symlink()
                f.is_block_device()
                f.is_char_device()
                f.is_fifo()
                f.is_socket()
        except OSError as e:
            if e.errno == errno.EBADF:
                self.fail("Bad file descriptor not handled.")
            raise


@only_nt
class WindowsPathTest(_BasePathTest, unittest.TestCase):
    cls = pathlib.WindowsPath

    def test_absolute(self):
        P = self.cls

        # Simple absolute paths.
        self.assertEqual(str(P('c:\\').absolute()), 'c:\\')
        self.assertEqual(str(P('c:\\a').absolute()), 'c:\\a')
        self.assertEqual(str(P('c:\\a\\b').absolute()), 'c:\\a\\b')

        # UNC absolute paths.
        share = '\\\\server\\share\\'
        self.assertEqual(str(P(share).absolute()), share)
        self.assertEqual(str(P(share + 'a').absolute()), share + 'a')
        self.assertEqual(str(P(share + 'a\\b').absolute()), share + 'a\\b')

        # UNC relative paths.
        with mock.patch("os.getcwd") as getcwd:
            getcwd.return_value = share

            self.assertEqual(str(P().absolute()), share)
            self.assertEqual(str(P('.').absolute()), share)
            self.assertEqual(str(P('a').absolute()), os.path.join(share, 'a'))
            self.assertEqual(str(P('a', 'b', 'c').absolute()),
                             os.path.join(share, 'a', 'b', 'c'))


    def test_glob(self):
        P = self.cls
        p = P(BASE)
        self.assertEqual(set(p.glob("FILEa")), { P(BASE, "fileA") })
        self.assertEqual(set(p.glob("*a\\")), { P(BASE, "dirA") })
        self.assertEqual(set(p.glob("F*a")), { P(BASE, "fileA") })
        self.assertEqual(set(map(str, p.glob("FILEa"))), {f"{p}\\FILEa"})
        self.assertEqual(set(map(str, p.glob("F*a"))), {f"{p}\\fileA"})

    def test_rglob(self):
        P = self.cls
        p = P(BASE, "dirC")
        self.assertEqual(set(p.rglob("FILEd")), { P(BASE, "dirC/dirD/fileD") })
        self.assertEqual(set(p.rglob("*\\")), { P(BASE, "dirC/dirD") })
        self.assertEqual(set(map(str, p.rglob("FILEd"))), {f"{p}\\dirD\\FILEd"})

    def test_expanduser(self):
        P = self.cls
        with os_helper.EnvironmentVarGuard() as env:
            env.pop('HOME', None)
            env.pop('USERPROFILE', None)
            env.pop('HOMEPATH', None)
            env.pop('HOMEDRIVE', None)
            env['USERNAME'] = 'alice'

            # test that the path returns unchanged
            p1 = P('~/My Documents')
            p2 = P('~alice/My Documents')
            p3 = P('~bob/My Documents')
            p4 = P('/~/My Documents')
            p5 = P('d:~/My Documents')
            p6 = P('')
            self.assertRaises(RuntimeError, p1.expanduser)
            self.assertRaises(RuntimeError, p2.expanduser)
            self.assertRaises(RuntimeError, p3.expanduser)
            self.assertEqual(p4.expanduser(), p4)
            self.assertEqual(p5.expanduser(), p5)
            self.assertEqual(p6.expanduser(), p6)

            def check():
                env.pop('USERNAME', None)
                self.assertEqual(p1.expanduser(),
                                 P('C:/Users/alice/My Documents'))
                self.assertRaises(RuntimeError, p2.expanduser)
                env['USERNAME'] = 'alice'
                self.assertEqual(p2.expanduser(),
                                 P('C:/Users/alice/My Documents'))
                self.assertEqual(p3.expanduser(),
                                 P('C:/Users/bob/My Documents'))
                self.assertEqual(p4.expanduser(), p4)
                self.assertEqual(p5.expanduser(), p5)
                self.assertEqual(p6.expanduser(), p6)

            env['HOMEPATH'] = 'C:\\Users\\alice'
            check()

            env['HOMEDRIVE'] = 'C:\\'
            env['HOMEPATH'] = 'Users\\alice'
            check()

            env.pop('HOMEDRIVE', None)
            env.pop('HOMEPATH', None)
            env['USERPROFILE'] = 'C:\\Users\\alice'
            check()

            # bpo-38883: ignore `HOME` when set on windows
            env['HOME'] = 'C:\\Users\\eve'
            check()


class PurePathSubclassTest(_BasePurePathTest, unittest.TestCase):
    class cls(pathlib.PurePath):
        pass


class PathSubclassTest(_BasePathTest, unittest.TestCase):
    class cls(pathlib.Path):
        pass


class CompatiblePathTest(unittest.TestCase):
    """
    Test that a type can be made compatible with PurePath
    derivatives by implementing division operator overloads.
    """

    class CompatPath:
        """
        Minimum viable class to test PurePath compatibility.
        Simply uses the division operator to join a given
        string and the string value of another object with
        a forward slash.
        """
        def __init__(self, string):
            self.string = string

        def __truediv__(self, other):
            return type(self)(f"{self.string}/{other}")

        def __rtruediv__(self, other):
            return type(self)(f"{other}/{self.string}")

    def test_truediv(self):
        result = pathlib.PurePath("test") / self.CompatPath("right")
        self.assertIsInstance(result, self.CompatPath)
        self.assertEqual(result.string, "test/right")

        with self.assertRaises(TypeError):
            # Verify improper operations still raise a TypeError
            pathlib.PurePath("test") / 10

    def test_rtruediv(self):
        result = self.CompatPath("left") / pathlib.PurePath("test")
        self.assertIsInstance(result, self.CompatPath)
        self.assertEqual(result.string, "left/test")

        with self.assertRaises(TypeError):
            # Verify improper operations still raise a TypeError
            10 / pathlib.PurePath("test")


if __name__ == "__main__":
    unittest.main()<|MERGE_RESOLUTION|>--- conflicted
+++ resolved
@@ -88,141 +88,6 @@
         check(['a', '/b', 'c'],     ('', sep, [sep, 'b', 'c']))
         check(['a', '/b', '/c'],    ('', sep, [sep, 'c']))
 
-<<<<<<< HEAD
-=======
-
-class PosixFlavourTest(_BaseFlavourTest, unittest.TestCase):
-    flavour = pathlib._posix_flavour
-
-    def test_parse_parts(self):
-        check = self._check_parse_parts
-        # Collapsing of excess leading slashes, except for the double-slash
-        # special case.
-        check(['//a', 'b'],             ('', '//', ['//', 'a', 'b']))
-        check(['///a', 'b'],            ('', '/', ['/', 'a', 'b']))
-        check(['////a', 'b'],           ('', '/', ['/', 'a', 'b']))
-        # Paths which look like NT paths aren't treated specially.
-        check(['c:a'],                  ('', '', ['c:a']))
-        check(['c:\\a'],                ('', '', ['c:\\a']))
-        check(['\\a'],                  ('', '', ['\\a']))
-
-    def test_splitroot(self):
-        f = self.flavour.splitroot
-        self.assertEqual(f(''), ('', '', ''))
-        self.assertEqual(f('a'), ('', '', 'a'))
-        self.assertEqual(f('a/b'), ('', '', 'a/b'))
-        self.assertEqual(f('a/b/'), ('', '', 'a/b/'))
-        self.assertEqual(f('/a'), ('', '/', 'a'))
-        self.assertEqual(f('/a/b'), ('', '/', 'a/b'))
-        self.assertEqual(f('/a/b/'), ('', '/', 'a/b/'))
-        # The root is collapsed when there are redundant slashes
-        # except when there are exactly two leading slashes, which
-        # is a special case in POSIX.
-        self.assertEqual(f('//a'), ('', '//', 'a'))
-        self.assertEqual(f('///a'), ('', '/', 'a'))
-        self.assertEqual(f('///a/b'), ('', '/', 'a/b'))
-        # Paths which look like NT paths aren't treated specially.
-        self.assertEqual(f('c:/a/b'), ('', '', 'c:/a/b'))
-        self.assertEqual(f('\\/a/b'), ('', '', '\\/a/b'))
-        self.assertEqual(f('\\a\\b'), ('', '', '\\a\\b'))
-
-
-class NTFlavourTest(_BaseFlavourTest, unittest.TestCase):
-    flavour = pathlib._windows_flavour
-
-    def test_parse_parts(self):
-        check = self._check_parse_parts
-        # First part is anchored.
-        check(['c:'],                   ('c:', '', ['c:']))
-        check(['c:/'],                  ('c:', '\\', ['c:\\']))
-        check(['/'],                    ('', '\\', ['\\']))
-        check(['c:a'],                  ('c:', '', ['c:', 'a']))
-        check(['c:/a'],                 ('c:', '\\', ['c:\\', 'a']))
-        check(['/a'],                   ('', '\\', ['\\', 'a']))
-        # UNC paths.
-        check(['//a/b'],                ('\\\\a\\b', '\\', ['\\\\a\\b\\']))
-        check(['//a/b/'],               ('\\\\a\\b', '\\', ['\\\\a\\b\\']))
-        check(['//a/b/c'],              ('\\\\a\\b', '\\', ['\\\\a\\b\\', 'c']))
-        # Second part is anchored, so that the first part is ignored.
-        check(['a', 'Z:b', 'c'],        ('Z:', '', ['Z:', 'b', 'c']))
-        check(['a', 'Z:/b', 'c'],       ('Z:', '\\', ['Z:\\', 'b', 'c']))
-        # UNC paths.
-        check(['a', '//b/c', 'd'],      ('\\\\b\\c', '\\', ['\\\\b\\c\\', 'd']))
-        # Collapsing and stripping excess slashes.
-        check(['a', 'Z://b//c/', 'd/'], ('Z:', '\\', ['Z:\\', 'b', 'c', 'd']))
-        # UNC paths.
-        check(['a', '//b/c//', 'd'],    ('\\\\b\\c', '\\', ['\\\\b\\c\\', 'd']))
-        # Extended paths.
-        check(['//?/c:/'],              ('\\\\?\\c:', '\\', ['\\\\?\\c:\\']))
-        check(['//?/c:/a'],             ('\\\\?\\c:', '\\', ['\\\\?\\c:\\', 'a']))
-        check(['//?/c:/a', '/b'],       ('\\\\?\\c:', '\\', ['\\\\?\\c:\\', 'b']))
-        # Extended UNC paths (format is "\\?\UNC\server\share").
-        check(['//?/UNC/b/c'],          ('\\\\?\\UNC\\b\\c', '\\', ['\\\\?\\UNC\\b\\c\\']))
-        check(['//?/UNC/b/c/d'],        ('\\\\?\\UNC\\b\\c', '\\', ['\\\\?\\UNC\\b\\c\\', 'd']))
-        # Second part has a root but not drive.
-        check(['a', '/b', 'c'],         ('', '\\', ['\\', 'b', 'c']))
-        check(['Z:/a', '/b', 'c'],      ('Z:', '\\', ['Z:\\', 'b', 'c']))
-        check(['//?/Z:/a', '/b', 'c'],  ('\\\\?\\Z:', '\\', ['\\\\?\\Z:\\', 'b', 'c']))
-        # Joining with the same drive => the first path is appended to if
-        # the second path is relative.
-        check(['c:/a/b', 'c:x/y'], ('c:', '\\', ['c:\\', 'a', 'b', 'x', 'y']))
-        check(['c:/a/b', 'c:/x/y'], ('c:', '\\', ['c:\\', 'x', 'y']))
-
-    def test_splitroot(self):
-        f = self.flavour.splitroot
-        self.assertEqual(f(''), ('', '', ''))
-        self.assertEqual(f('a'), ('', '', 'a'))
-        self.assertEqual(f('a\\b'), ('', '', 'a\\b'))
-        self.assertEqual(f('\\a'), ('', '\\', 'a'))
-        self.assertEqual(f('\\a\\b'), ('', '\\', 'a\\b'))
-        self.assertEqual(f('c:a\\b'), ('c:', '', 'a\\b'))
-        self.assertEqual(f('c:\\a\\b'), ('c:', '\\', 'a\\b'))
-        # Redundant slashes in the root are collapsed.
-        self.assertEqual(f('\\\\a'), ('', '\\', 'a'))
-        self.assertEqual(f('\\\\\\a/b'), ('', '\\', 'a/b'))
-        self.assertEqual(f('c:\\\\a'), ('c:', '\\', 'a'))
-        self.assertEqual(f('c:\\\\\\a/b'), ('c:', '\\', 'a/b'))
-        # Valid UNC paths.
-        self.assertEqual(f('\\\\a\\b'), ('\\\\a\\b', '\\', ''))
-        self.assertEqual(f('\\\\a\\b\\'), ('\\\\a\\b', '\\', ''))
-        self.assertEqual(f('\\\\a\\b\\c\\d'), ('\\\\a\\b', '\\', 'c\\d'))
-        # These are non-UNC paths (according to ntpath.py and test_ntpath).
-        # However, command.com says such paths are invalid, so it's
-        # difficult to know what the right semantics are.
-        self.assertEqual(f('\\\\\\a\\b'), ('', '\\', 'a\\b'))
-        self.assertEqual(f('\\\\a'), ('', '\\', 'a'))
-
-
-#
-# Tests for the pure classes.
-#
-
-class _BasePurePathTest(object):
-
-    # Keys are canonical paths, values are list of tuples of arguments
-    # supposed to produce equal paths.
-    equivalences = {
-        'a/b': [
-            ('a', 'b'), ('a/', 'b'), ('a', 'b/'), ('a/', 'b/'),
-            ('a/b/',), ('a//b',), ('a//b//',),
-            # Empty components get removed.
-            ('', 'a', 'b'), ('a', '', 'b'), ('a', 'b', ''),
-            ],
-        '/b/c/d': [
-            ('a', '/b/c', 'd'), ('a', '///b//c', 'd/'),
-            ('/a', '/b/c', 'd'),
-            # Empty components get removed.
-            ('/', 'b', '', 'c/d'), ('/', '', 'b/c/d'), ('', '/b/c/d'),
-            ],
-    }
-
-    def setUp(self):
-        p = self.cls('a')
-        self.flavour = p._flavour
-        self.sep = self.flavour.sep
-        self.altsep = self.flavour.altsep
-
->>>>>>> 187949eb
     def test_constructor_common(self):
         P = self.cls
         p = P('a')
@@ -898,6 +763,10 @@
         check(['a', '/b', 'c'],         ('', '\\', ['\\', 'b', 'c']))
         check(['Z:/a', '/b', 'c'],      ('Z:', '\\', ['Z:\\', 'b', 'c']))
         check(['//?/Z:/a', '/b', 'c'],  ('\\\\?\\Z:', '\\', ['\\\\?\\Z:\\', 'b', 'c']))
+        # Joining with the same drive => the first path is appended to if
+        # the second path is relative.
+        check(['c:/a/b', 'c:x/y'], ('c:', '\\', ['c:\\', 'a', 'b', 'x', 'y']))
+        check(['c:/a/b', 'c:/x/y'], ('c:', '\\', ['c:\\', 'x', 'y']))
 
     def test_split_root(self):
         f = self.cls._split_root
