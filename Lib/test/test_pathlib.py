import collections.abc
import io
import os
import sys
import errno
import pathlib
import pickle
import socket
import stat
import tempfile
import unittest
from unittest import mock

from test import support
from test.support import TESTFN, FakePath

try:
    import grp, pwd
except ImportError:
    grp = pwd = None


class _BaseFlavourTest(object):

    def _check_parse_parts(self, arg, expected):
        f = self.flavour.parse_parts
        sep = self.flavour.sep
        altsep = self.flavour.altsep
        actual = f([x.replace('/', sep) for x in arg])
        self.assertEqual(actual, expected)
        if altsep:
            actual = f([x.replace('/', altsep) for x in arg])
            self.assertEqual(actual, expected)

    def test_parse_parts_common(self):
        check = self._check_parse_parts
        sep = self.flavour.sep
        # Unanchored parts.
        check([],                   ('', '', []))
        check(['a'],                ('', '', ['a']))
        check(['a/'],               ('', '', ['a']))
        check(['a', 'b'],           ('', '', ['a', 'b']))
        # Expansion.
        check(['a/b'],              ('', '', ['a', 'b']))
        check(['a/b/'],             ('', '', ['a', 'b']))
        check(['a', 'b/c', 'd'],    ('', '', ['a', 'b', 'c', 'd']))
        # Collapsing and stripping excess slashes.
        check(['a', 'b//c', 'd'],   ('', '', ['a', 'b', 'c', 'd']))
        check(['a', 'b/c/', 'd'],   ('', '', ['a', 'b', 'c', 'd']))
        # Eliminating standalone dots.
        check(['.'],                ('', '', []))
        check(['.', '.', 'b'],      ('', '', ['b']))
        check(['a', '.', 'b'],      ('', '', ['a', 'b']))
        check(['a', '.', '.'],      ('', '', ['a']))
        # The first part is anchored.
        check(['/a/b'],             ('', sep, [sep, 'a', 'b']))
        check(['/a', 'b'],          ('', sep, [sep, 'a', 'b']))
        check(['/a/', 'b'],         ('', sep, [sep, 'a', 'b']))
        # Ignoring parts before an anchored part.
        check(['a', '/b', 'c'],     ('', sep, [sep, 'b', 'c']))
        check(['a', '/b', '/c'],    ('', sep, [sep, 'c']))


class PosixFlavourTest(_BaseFlavourTest, unittest.TestCase):
    flavour = pathlib._posix_flavour

    def test_parse_parts(self):
        check = self._check_parse_parts
        # Collapsing of excess leading slashes, except for the double-slash
        # special case.
        check(['//a', 'b'],             ('', '//', ['//', 'a', 'b']))
        check(['///a', 'b'],            ('', '/', ['/', 'a', 'b']))
        check(['////a', 'b'],           ('', '/', ['/', 'a', 'b']))
        # Paths which look like NT paths aren't treated specially.
        check(['c:a'],                  ('', '', ['c:a']))
        check(['c:\\a'],                ('', '', ['c:\\a']))
        check(['\\a'],                  ('', '', ['\\a']))

    def test_splitroot(self):
        f = self.flavour.splitroot
        self.assertEqual(f(''), ('', '', ''))
        self.assertEqual(f('a'), ('', '', 'a'))
        self.assertEqual(f('a/b'), ('', '', 'a/b'))
        self.assertEqual(f('a/b/'), ('', '', 'a/b/'))
        self.assertEqual(f('/a'), ('', '/', 'a'))
        self.assertEqual(f('/a/b'), ('', '/', 'a/b'))
        self.assertEqual(f('/a/b/'), ('', '/', 'a/b/'))
        # The root is collapsed when there are redundant slashes
        # except when there are exactly two leading slashes, which
        # is a special case in POSIX.
        self.assertEqual(f('//a'), ('', '//', 'a'))
        self.assertEqual(f('///a'), ('', '/', 'a'))
        self.assertEqual(f('///a/b'), ('', '/', 'a/b'))
        # Paths which look like NT paths aren't treated specially.
        self.assertEqual(f('c:/a/b'), ('', '', 'c:/a/b'))
        self.assertEqual(f('\\/a/b'), ('', '', '\\/a/b'))
        self.assertEqual(f('\\a\\b'), ('', '', '\\a\\b'))


class NTFlavourTest(_BaseFlavourTest, unittest.TestCase):
    flavour = pathlib._windows_flavour

    def test_parse_parts(self):
        check = self._check_parse_parts
        # First part is anchored.
        check(['c:'],                   ('c:', '', ['c:']))
        check(['c:/'],                  ('c:', '\\', ['c:\\']))
        check(['/'],                    ('', '\\', ['\\']))
        check(['c:a'],                  ('c:', '', ['c:', 'a']))
        check(['c:/a'],                 ('c:', '\\', ['c:\\', 'a']))
        check(['/a'],                   ('', '\\', ['\\', 'a']))
        # UNC paths.
        check(['//a/b'],                ('\\\\a\\b', '\\', ['\\\\a\\b\\']))
        check(['//a/b/'],               ('\\\\a\\b', '\\', ['\\\\a\\b\\']))
        check(['//a/b/c'],              ('\\\\a\\b', '\\', ['\\\\a\\b\\', 'c']))
        # Second part is anchored, so that the first part is ignored.
        check(['a', 'Z:/b', 'c'],       ('Z:', '\\', ['Z:\\', 'b', 'c']))
        # UNC paths.
        check(['a', '//b/c', 'd'],      ('\\\\b\\c', '\\', ['\\\\b\\c\\', 'd']))
        # Collapsing and stripping excess slashes.
        check(['a', 'Z://b//c/', 'd/'], ('Z:', '\\', ['Z:\\', 'b', 'c', 'd']))
        # UNC paths.
        check(['a', '//b/c//', 'd'],    ('\\\\b\\c', '\\', ['\\\\b\\c\\', 'd']))
        # Extended paths.
        check(['//?/c:/'],              ('\\\\?\\c:', '\\', ['\\\\?\\c:\\']))
        check(['//?/c:/a'],             ('\\\\?\\c:', '\\', ['\\\\?\\c:\\', 'a']))
        check(['//?/c:/a', '/b'],       ('\\\\?\\c:', '\\', ['\\\\?\\c:\\', 'b']))
        # Extended UNC paths (format is "\\?\UNC\server\share").
        check(['//?/UNC/b/c'],          ('\\\\?\\UNC\\b\\c', '\\', ['\\\\?\\UNC\\b\\c\\']))
        check(['//?/UNC/b/c/d'],        ('\\\\?\\UNC\\b\\c', '\\', ['\\\\?\\UNC\\b\\c\\', 'd']))
        # Second part has a root but not drive.
        check(['a', '/b', 'c'],         ('', '\\', ['\\', 'b', 'c']))
        check(['Z:/a', '/b', 'c'],      ('Z:', '\\', ['Z:\\', 'b', 'c']))
        check(['//?/Z:/a', '/b', 'c'],  ('\\\\?\\Z:', '\\', ['\\\\?\\Z:\\', 'b', 'c']))
        # Second part has a drive but not root.
        check(['a', 'Z:b', 'c'],        ('Z:', '', ['Z:', 'a', 'b', 'c']))
        check(['Y:a', 'Z:b', 'c'],      ('Z:', '', ['Z:', 'a', 'b', 'c']))
        # Paths to files with NTFS alternate data streams
        check(['./c:s'],                ('', '', ['c:s']))
        check(['cc:s'],                 ('', '', ['cc:s']))
        check(['C:c:s'],                ('C:', '', ['C:', 'c:s']))
        check(['C:/c:s'],               ('C:', '\\', ['C:\\', 'c:s']))
        check(['D:a', './c:b'],         ('D:', '', ['D:', 'a', 'c:b']))
        check(['D:/a', './c:b'],        ('D:', '\\', ['D:\\', 'a', 'c:b']))

    def test_splitroot(self):
        f = self.flavour.splitroot
        self.assertEqual(f(''), ('', '', ''))
        self.assertEqual(f('a'), ('', '', 'a'))
        self.assertEqual(f('a\\b'), ('', '', 'a\\b'))
        self.assertEqual(f('\\a'), ('', '\\', 'a'))
        self.assertEqual(f('\\a\\b'), ('', '\\', 'a\\b'))
        self.assertEqual(f('c:a\\b'), ('c:', '', 'a\\b'))
        self.assertEqual(f('c:\\a\\b'), ('c:', '\\', 'a\\b'))
        # Redundant slashes in the root are collapsed.
        self.assertEqual(f('\\\\a'), ('', '\\', 'a'))
        self.assertEqual(f('\\\\\\a/b'), ('', '\\', 'a/b'))
        self.assertEqual(f('c:\\\\a'), ('c:', '\\', 'a'))
        self.assertEqual(f('c:\\\\\\a/b'), ('c:', '\\', 'a/b'))
        # Valid UNC paths.
        self.assertEqual(f('\\\\a\\b'), ('\\\\a\\b', '\\', ''))
        self.assertEqual(f('\\\\a\\b\\'), ('\\\\a\\b', '\\', ''))
        self.assertEqual(f('\\\\a\\b\\c\\d'), ('\\\\a\\b', '\\', 'c\\d'))
        # These are non-UNC paths (according to ntpath.py and test_ntpath).
        # However, command.com says such paths are invalid, so it's
        # difficult to know what the right semantics are.
        self.assertEqual(f('\\\\\\a\\b'), ('', '\\', 'a\\b'))
        self.assertEqual(f('\\\\a'), ('', '\\', 'a'))


#
# Tests for the pure classes.
#

class _BasePurePathTest(object):

    # Keys are canonical paths, values are list of tuples of arguments
    # supposed to produce equal paths.
    equivalences = {
        'a/b': [
            ('a', 'b'), ('a/', 'b'), ('a', 'b/'), ('a/', 'b/'),
            ('a/b/',), ('a//b',), ('a//b//',),
            # Empty components get removed.
            ('', 'a', 'b'), ('a', '', 'b'), ('a', 'b', ''),
            ],
        '/b/c/d': [
            ('a', '/b/c', 'd'), ('a', '///b//c', 'd/'),
            ('/a', '/b/c', 'd'),
            # Empty components get removed.
            ('/', 'b', '', 'c/d'), ('/', '', 'b/c/d'), ('', '/b/c/d'),
            ],
    }

    def setUp(self):
        p = self.cls('a')
        self.flavour = p._flavour
        self.sep = self.flavour.sep
        self.altsep = self.flavour.altsep

    def test_constructor_common(self):
        P = self.cls
        p = P('a')
        self.assertIsInstance(p, P)
        P('a', 'b', 'c')
        P('/a', 'b', 'c')
        P('a/b/c')
        P('/a/b/c')
        P(FakePath("a/b/c"))
        self.assertEqual(P(P('a')), P('a'))
        self.assertEqual(P(P('a'), 'b'), P('a/b'))
        self.assertEqual(P(P('a'), P('b')), P('a/b'))
        self.assertEqual(P(P('a'), P('b'), P('c')), P(FakePath("a/b/c")))
        self.assertEqual(P(P('./a:b')), P('./a:b'))

    def _check_str_subclass(self, *args):
        # Issue #21127: it should be possible to construct a PurePath object
        # from a str subclass instance, and it then gets converted to
        # a pure str object.
        class StrSubclass(str):
            pass
        P = self.cls
        p = P(*(StrSubclass(x) for x in args))
        self.assertEqual(p, P(*args))
        for part in p.parts:
            self.assertIs(type(part), str)

    def test_str_subclass_common(self):
        self._check_str_subclass('')
        self._check_str_subclass('.')
        self._check_str_subclass('a')
        self._check_str_subclass('a/b.txt')
        self._check_str_subclass('/a/b.txt')

    def test_join_common(self):
        P = self.cls
        p = P('a/b')
        pp = p.joinpath('c')
        self.assertEqual(pp, P('a/b/c'))
        self.assertIs(type(pp), type(p))
        pp = p.joinpath('c', 'd')
        self.assertEqual(pp, P('a/b/c/d'))
        pp = p.joinpath(P('c'))
        self.assertEqual(pp, P('a/b/c'))
        pp = p.joinpath('/c')
        self.assertEqual(pp, P('/c'))

    def test_div_common(self):
        # Basically the same as joinpath().
        P = self.cls
        p = P('a/b')
        pp = p / 'c'
        self.assertEqual(pp, P('a/b/c'))
        self.assertIs(type(pp), type(p))
        pp = p / 'c/d'
        self.assertEqual(pp, P('a/b/c/d'))
        pp = p / 'c' / 'd'
        self.assertEqual(pp, P('a/b/c/d'))
        pp = 'c' / p / 'd'
        self.assertEqual(pp, P('c/a/b/d'))
        pp = p / P('c')
        self.assertEqual(pp, P('a/b/c'))
        pp = p/ '/c'
        self.assertEqual(pp, P('/c'))

    def _check_str(self, expected, args):
        p = self.cls(*args)
        self.assertEqual(str(p), expected.replace('/', self.sep))

    def test_str_common(self):
        # Canonicalized paths roundtrip.
        for pathstr in ('a', 'a/b', 'a/b/c', '/', '/a/b', '/a/b/c'):
            self._check_str(pathstr, (pathstr,))
        # Special case for the empty path.
        self._check_str('.', ('',))
        # Other tests for str() are in test_equivalences().

    def test_as_posix_common(self):
        P = self.cls
        for pathstr in ('a', 'a/b', 'a/b/c', '/', '/a/b', '/a/b/c'):
            self.assertEqual(P(pathstr).as_posix(), pathstr)
        # Other tests for as_posix() are in test_equivalences().

    def test_as_bytes_common(self):
        sep = os.fsencode(self.sep)
        P = self.cls
        self.assertEqual(bytes(P('a/b')), b'a' + sep + b'b')

    def test_as_uri_common(self):
        P = self.cls
        with self.assertRaises(ValueError):
            P('a').as_uri()
        with self.assertRaises(ValueError):
            P().as_uri()

    def test_repr_common(self):
        for pathstr in ('a', 'a/b', 'a/b/c', '/', '/a/b', '/a/b/c'):
            p = self.cls(pathstr)
            clsname = p.__class__.__name__
            r = repr(p)
            # The repr() is in the form ClassName("forward-slashes path").
            self.assertTrue(r.startswith(clsname + '('), r)
            self.assertTrue(r.endswith(')'), r)
            inner = r[len(clsname) + 1 : -1]
            self.assertEqual(eval(inner), p.as_posix())
            # The repr() roundtrips.
            q = eval(r, pathlib.__dict__)
            self.assertIs(q.__class__, p.__class__)
            self.assertEqual(q, p)
            self.assertEqual(repr(q), r)

    def test_eq_common(self):
        P = self.cls
        self.assertEqual(P('a/b'), P('a/b'))
        self.assertEqual(P('a/b'), P('a', 'b'))
        self.assertNotEqual(P('a/b'), P('a'))
        self.assertNotEqual(P('a/b'), P('/a/b'))
        self.assertNotEqual(P('a/b'), P())
        self.assertNotEqual(P('/a/b'), P('/'))
        self.assertNotEqual(P(), P('/'))
        self.assertNotEqual(P(), "")
        self.assertNotEqual(P(), {})
        self.assertNotEqual(P(), int)

    def test_match_common(self):
        P = self.cls
        self.assertRaises(ValueError, P('a').match, '')
        self.assertRaises(ValueError, P('a').match, '.')
        # Simple relative pattern.
        self.assertTrue(P('b.py').match('b.py'))
        self.assertTrue(P('a/b.py').match('b.py'))
        self.assertTrue(P('/a/b.py').match('b.py'))
        self.assertFalse(P('a.py').match('b.py'))
        self.assertFalse(P('b/py').match('b.py'))
        self.assertFalse(P('/a.py').match('b.py'))
        self.assertFalse(P('b.py/c').match('b.py'))
        # Wilcard relative pattern.
        self.assertTrue(P('b.py').match('*.py'))
        self.assertTrue(P('a/b.py').match('*.py'))
        self.assertTrue(P('/a/b.py').match('*.py'))
        self.assertFalse(P('b.pyc').match('*.py'))
        self.assertFalse(P('b./py').match('*.py'))
        self.assertFalse(P('b.py/c').match('*.py'))
        # Multi-part relative pattern.
        self.assertTrue(P('ab/c.py').match('a*/*.py'))
        self.assertTrue(P('/d/ab/c.py').match('a*/*.py'))
        self.assertFalse(P('a.py').match('a*/*.py'))
        self.assertFalse(P('/dab/c.py').match('a*/*.py'))
        self.assertFalse(P('ab/c.py/d').match('a*/*.py'))
        # Absolute pattern.
        self.assertTrue(P('/b.py').match('/*.py'))
        self.assertFalse(P('b.py').match('/*.py'))
        self.assertFalse(P('a/b.py').match('/*.py'))
        self.assertFalse(P('/a/b.py').match('/*.py'))
        # Multi-part absolute pattern.
        self.assertTrue(P('/a/b.py').match('/a/*.py'))
        self.assertFalse(P('/ab.py').match('/a/*.py'))
        self.assertFalse(P('/a/b/c.py').match('/a/*.py'))
        # Multi-part glob-style pattern.
        self.assertFalse(P('/a/b/c.py').match('/**/*.py'))
        self.assertTrue(P('/a/b/c.py').match('/a/**/*.py'))

    def test_ordering_common(self):
        # Ordering is tuple-alike.
        def assertLess(a, b):
            self.assertLess(a, b)
            self.assertGreater(b, a)
        P = self.cls
        a = P('a')
        b = P('a/b')
        c = P('abc')
        d = P('b')
        assertLess(a, b)
        assertLess(a, c)
        assertLess(a, d)
        assertLess(b, c)
        assertLess(c, d)
        P = self.cls
        a = P('/a')
        b = P('/a/b')
        c = P('/abc')
        d = P('/b')
        assertLess(a, b)
        assertLess(a, c)
        assertLess(a, d)
        assertLess(b, c)
        assertLess(c, d)
        with self.assertRaises(TypeError):
            P() < {}

    def test_parts_common(self):
        # `parts` returns a tuple.
        sep = self.sep
        P = self.cls
        p = P('a/b')
        parts = p.parts
        self.assertEqual(parts, ('a', 'b'))
        # The object gets reused.
        self.assertIs(parts, p.parts)
        # When the path is absolute, the anchor is a separate part.
        p = P('/a/b')
        parts = p.parts
        self.assertEqual(parts, (sep, 'a', 'b'))

    def test_fspath_common(self):
        P = self.cls
        p = P('a/b')
        self._check_str(p.__fspath__(), ('a/b',))
        self._check_str(os.fspath(p), ('a/b',))

    def test_equivalences(self):
        for k, tuples in self.equivalences.items():
            canon = k.replace('/', self.sep)
            posix = k.replace(self.sep, '/')
            if canon != posix:
                tuples = tuples + [
                    tuple(part.replace('/', self.sep) for part in t)
                    for t in tuples
                    ]
                tuples.append((posix, ))
            pcanon = self.cls(canon)
            for t in tuples:
                p = self.cls(*t)
                self.assertEqual(p, pcanon, "failed with args {}".format(t))
                self.assertEqual(hash(p), hash(pcanon))
                self.assertEqual(str(p), canon)
                self.assertEqual(p.as_posix(), posix)

    def test_parent_common(self):
        # Relative
        P = self.cls
        p = P('a/b/c')
        self.assertEqual(p.parent, P('a/b'))
        self.assertEqual(p.parent.parent, P('a'))
        self.assertEqual(p.parent.parent.parent, P())
        self.assertEqual(p.parent.parent.parent.parent, P())
        # Anchored
        p = P('/a/b/c')
        self.assertEqual(p.parent, P('/a/b'))
        self.assertEqual(p.parent.parent, P('/a'))
        self.assertEqual(p.parent.parent.parent, P('/'))
        self.assertEqual(p.parent.parent.parent.parent, P('/'))

    def test_parents_common(self):
        # Relative
        P = self.cls
        p = P('a/b/c')
        par = p.parents
        self.assertEqual(len(par), 3)
        self.assertEqual(par[0], P('a/b'))
        self.assertEqual(par[1], P('a'))
        self.assertEqual(par[2], P('.'))
        self.assertEqual(list(par), [P('a/b'), P('a'), P('.')])
        with self.assertRaises(IndexError):
            par[-1]
        with self.assertRaises(IndexError):
            par[3]
        with self.assertRaises(TypeError):
            par[0] = p
        # Anchored
        p = P('/a/b/c')
        par = p.parents
        self.assertEqual(len(par), 3)
        self.assertEqual(par[0], P('/a/b'))
        self.assertEqual(par[1], P('/a'))
        self.assertEqual(par[2], P('/'))
        self.assertEqual(list(par), [P('/a/b'), P('/a'), P('/')])
        with self.assertRaises(IndexError):
            par[3]

    def test_drive_common(self):
        P = self.cls
        self.assertEqual(P('a/b').drive, '')
        self.assertEqual(P('/a/b').drive, '')
        self.assertEqual(P('').drive, '')

    def test_root_common(self):
        P = self.cls
        sep = self.sep
        self.assertEqual(P('').root, '')
        self.assertEqual(P('a/b').root, '')
        self.assertEqual(P('/').root, sep)
        self.assertEqual(P('/a/b').root, sep)

    def test_anchor_common(self):
        P = self.cls
        sep = self.sep
        self.assertEqual(P('').anchor, '')
        self.assertEqual(P('a/b').anchor, '')
        self.assertEqual(P('/').anchor, sep)
        self.assertEqual(P('/a/b').anchor, sep)

    def test_name_common(self):
        P = self.cls
        self.assertEqual(P('').name, '')
        self.assertEqual(P('.').name, '')
        self.assertEqual(P('/').name, '')
        self.assertEqual(P('a/b').name, 'b')
        self.assertEqual(P('/a/b').name, 'b')
        self.assertEqual(P('/a/b/.').name, 'b')
        self.assertEqual(P('a/b.py').name, 'b.py')
        self.assertEqual(P('/a/b.py').name, 'b.py')

    def test_suffix_common(self):
        P = self.cls
        self.assertEqual(P('').suffix, '')
        self.assertEqual(P('.').suffix, '')
        self.assertEqual(P('..').suffix, '')
        self.assertEqual(P('/').suffix, '')
        self.assertEqual(P('a/b').suffix, '')
        self.assertEqual(P('/a/b').suffix, '')
        self.assertEqual(P('/a/b/.').suffix, '')
        self.assertEqual(P('a/b.py').suffix, '.py')
        self.assertEqual(P('/a/b.py').suffix, '.py')
        self.assertEqual(P('a/.hgrc').suffix, '')
        self.assertEqual(P('/a/.hgrc').suffix, '')
        self.assertEqual(P('a/.hg.rc').suffix, '.rc')
        self.assertEqual(P('/a/.hg.rc').suffix, '.rc')
        self.assertEqual(P('a/b.tar.gz').suffix, '.gz')
        self.assertEqual(P('/a/b.tar.gz').suffix, '.gz')
        self.assertEqual(P('a/Some name. Ending with a dot.').suffix, '')
        self.assertEqual(P('/a/Some name. Ending with a dot.').suffix, '')

    def test_suffixes_common(self):
        P = self.cls
        self.assertEqual(P('').suffixes, [])
        self.assertEqual(P('.').suffixes, [])
        self.assertEqual(P('/').suffixes, [])
        self.assertEqual(P('a/b').suffixes, [])
        self.assertEqual(P('/a/b').suffixes, [])
        self.assertEqual(P('/a/b/.').suffixes, [])
        self.assertEqual(P('a/b.py').suffixes, ['.py'])
        self.assertEqual(P('/a/b.py').suffixes, ['.py'])
        self.assertEqual(P('a/.hgrc').suffixes, [])
        self.assertEqual(P('/a/.hgrc').suffixes, [])
        self.assertEqual(P('a/.hg.rc').suffixes, ['.rc'])
        self.assertEqual(P('/a/.hg.rc').suffixes, ['.rc'])
        self.assertEqual(P('a/b.tar.gz').suffixes, ['.tar', '.gz'])
        self.assertEqual(P('/a/b.tar.gz').suffixes, ['.tar', '.gz'])
        self.assertEqual(P('a/Some name. Ending with a dot.').suffixes, [])
        self.assertEqual(P('/a/Some name. Ending with a dot.').suffixes, [])

    def test_stem_common(self):
        P = self.cls
        self.assertEqual(P('').stem, '')
        self.assertEqual(P('.').stem, '')
        self.assertEqual(P('..').stem, '..')
        self.assertEqual(P('/').stem, '')
        self.assertEqual(P('a/b').stem, 'b')
        self.assertEqual(P('a/b.py').stem, 'b')
        self.assertEqual(P('a/.hgrc').stem, '.hgrc')
        self.assertEqual(P('a/.hg.rc').stem, '.hg')
        self.assertEqual(P('a/b.tar.gz').stem, 'b.tar')
        self.assertEqual(P('a/Some name. Ending with a dot.').stem,
                         'Some name. Ending with a dot.')

    def test_with_name_common(self):
        P = self.cls
        self.assertEqual(P('a/b').with_name('d.xml'), P('a/d.xml'))
        self.assertEqual(P('/a/b').with_name('d.xml'), P('/a/d.xml'))
        self.assertEqual(P('a/b.py').with_name('d.xml'), P('a/d.xml'))
        self.assertEqual(P('/a/b.py').with_name('d.xml'), P('/a/d.xml'))
        self.assertEqual(P('a/Dot ending.').with_name('d.xml'), P('a/d.xml'))
        self.assertEqual(P('/a/Dot ending.').with_name('d.xml'), P('/a/d.xml'))
        self.assertRaises(ValueError, P('').with_name, 'd.xml')
        self.assertRaises(ValueError, P('.').with_name, 'd.xml')
        self.assertRaises(ValueError, P('/').with_name, 'd.xml')
        self.assertRaises(ValueError, P('a/b').with_name, '')
        self.assertRaises(ValueError, P('a/b').with_name, '/c')
        self.assertRaises(ValueError, P('a/b').with_name, 'c/')
        self.assertRaises(ValueError, P('a/b').with_name, 'c/d')

    def test_with_suffix_common(self):
        P = self.cls
        self.assertEqual(P('a/b').with_suffix('.gz'), P('a/b.gz'))
        self.assertEqual(P('/a/b').with_suffix('.gz'), P('/a/b.gz'))
        self.assertEqual(P('a/b.py').with_suffix('.gz'), P('a/b.gz'))
        self.assertEqual(P('/a/b.py').with_suffix('.gz'), P('/a/b.gz'))
        # Stripping suffix.
        self.assertEqual(P('a/b.py').with_suffix(''), P('a/b'))
        self.assertEqual(P('/a/b').with_suffix(''), P('/a/b'))
        # Path doesn't have a "filename" component.
        self.assertRaises(ValueError, P('').with_suffix, '.gz')
        self.assertRaises(ValueError, P('.').with_suffix, '.gz')
        self.assertRaises(ValueError, P('/').with_suffix, '.gz')
        # Invalid suffix.
        self.assertRaises(ValueError, P('a/b').with_suffix, 'gz')
        self.assertRaises(ValueError, P('a/b').with_suffix, '/')
        self.assertRaises(ValueError, P('a/b').with_suffix, '.')
        self.assertRaises(ValueError, P('a/b').with_suffix, '/.gz')
        self.assertRaises(ValueError, P('a/b').with_suffix, 'c/d')
        self.assertRaises(ValueError, P('a/b').with_suffix, '.c/.d')
        self.assertRaises(ValueError, P('a/b').with_suffix, './.d')
        self.assertRaises(ValueError, P('a/b').with_suffix, '.d/.')
        self.assertRaises(ValueError, P('a/b').with_suffix,
                          (self.flavour.sep, 'd'))

    def test_relative_to_common(self):
        P = self.cls
        p = P('a/b')
        self.assertRaises(TypeError, p.relative_to)
        self.assertRaises(TypeError, p.relative_to, b'a')
        self.assertEqual(p.relative_to(P()), P('a/b'))
        self.assertEqual(p.relative_to(''), P('a/b'))
        self.assertEqual(p.relative_to(P('a')), P('b'))
        self.assertEqual(p.relative_to('a'), P('b'))
        self.assertEqual(p.relative_to('a/'), P('b'))
        self.assertEqual(p.relative_to(P('a/b')), P())
        self.assertEqual(p.relative_to('a/b'), P())
        # With several args.
        self.assertEqual(p.relative_to('a', 'b'), P())
        # Unrelated paths.
        self.assertRaises(ValueError, p.relative_to, P('c'))
        self.assertRaises(ValueError, p.relative_to, P('a/b/c'))
        self.assertRaises(ValueError, p.relative_to, P('a/c'))
        self.assertRaises(ValueError, p.relative_to, P('/a'))
        p = P('/a/b')
        self.assertEqual(p.relative_to(P('/')), P('a/b'))
        self.assertEqual(p.relative_to('/'), P('a/b'))
        self.assertEqual(p.relative_to(P('/a')), P('b'))
        self.assertEqual(p.relative_to('/a'), P('b'))
        self.assertEqual(p.relative_to('/a/'), P('b'))
        self.assertEqual(p.relative_to(P('/a/b')), P())
        self.assertEqual(p.relative_to('/a/b'), P())
        # Unrelated paths.
        self.assertRaises(ValueError, p.relative_to, P('/c'))
        self.assertRaises(ValueError, p.relative_to, P('/a/b/c'))
        self.assertRaises(ValueError, p.relative_to, P('/a/c'))
        self.assertRaises(ValueError, p.relative_to, P())
        self.assertRaises(ValueError, p.relative_to, '')
        self.assertRaises(ValueError, p.relative_to, P('a'))

    def test_is_relative_to_common(self):
        P = self.cls
        p = P('a/b')
        self.assertRaises(TypeError, p.is_relative_to)
        self.assertRaises(TypeError, p.is_relative_to, b'a')
        self.assertTrue(p.is_relative_to(P()))
        self.assertTrue(p.is_relative_to(''))
        self.assertTrue(p.is_relative_to(P('a')))
        self.assertTrue(p.is_relative_to('a/'))
        self.assertTrue(p.is_relative_to(P('a/b')))
        self.assertTrue(p.is_relative_to('a/b'))
        # With several args.
        self.assertTrue(p.is_relative_to('a', 'b'))
        # Unrelated paths.
        self.assertFalse(p.is_relative_to(P('c')))
        self.assertFalse(p.is_relative_to(P('a/b/c')))
        self.assertFalse(p.is_relative_to(P('a/c')))
        self.assertFalse(p.is_relative_to(P('/a')))
        p = P('/a/b')
        self.assertTrue(p.is_relative_to(P('/')))
        self.assertTrue(p.is_relative_to('/'))
        self.assertTrue(p.is_relative_to(P('/a')))
        self.assertTrue(p.is_relative_to('/a'))
        self.assertTrue(p.is_relative_to('/a/'))
        self.assertTrue(p.is_relative_to(P('/a/b')))
        self.assertTrue(p.is_relative_to('/a/b'))
        # Unrelated paths.
        self.assertFalse(p.is_relative_to(P('/c')))
        self.assertFalse(p.is_relative_to(P('/a/b/c')))
        self.assertFalse(p.is_relative_to(P('/a/c')))
        self.assertFalse(p.is_relative_to(P()))
        self.assertFalse(p.is_relative_to(''))
        self.assertFalse(p.is_relative_to(P('a')))

    def test_pickling_common(self):
        P = self.cls
        p = P('/a/b')
        for proto in range(0, pickle.HIGHEST_PROTOCOL + 1):
            dumped = pickle.dumps(p, proto)
            pp = pickle.loads(dumped)
            self.assertIs(pp.__class__, p.__class__)
            self.assertEqual(pp, p)
            self.assertEqual(hash(pp), hash(p))
            self.assertEqual(str(pp), str(p))


class PurePosixPathTest(_BasePurePathTest, unittest.TestCase):
    cls = pathlib.PurePosixPath

    def test_root(self):
        P = self.cls
        self.assertEqual(P('/a/b').root, '/')
        self.assertEqual(P('///a/b').root, '/')
        # POSIX special case for two leading slashes.
        self.assertEqual(P('//a/b').root, '//')

    def test_eq(self):
        P = self.cls
        self.assertNotEqual(P('a/b'), P('A/b'))
        self.assertEqual(P('/a'), P('///a'))
        self.assertNotEqual(P('/a'), P('//a'))

    def test_as_uri(self):
        P = self.cls
        self.assertEqual(P('/').as_uri(), 'file:///')
        self.assertEqual(P('/a/b.c').as_uri(), 'file:///a/b.c')
        self.assertEqual(P('/a/b%#c').as_uri(), 'file:///a/b%25%23c')

    def test_as_uri_non_ascii(self):
        from urllib.parse import quote_from_bytes
        P = self.cls
        try:
            os.fsencode('\xe9')
        except UnicodeEncodeError:
            self.skipTest("\\xe9 cannot be encoded to the filesystem encoding")
        self.assertEqual(P('/a/b\xe9').as_uri(),
                         'file:///a/b' + quote_from_bytes(os.fsencode('\xe9')))

    def test_match(self):
        P = self.cls
        self.assertFalse(P('A.py').match('a.PY'))

    def test_is_absolute(self):
        P = self.cls
        self.assertFalse(P().is_absolute())
        self.assertFalse(P('a').is_absolute())
        self.assertFalse(P('a/b/').is_absolute())
        self.assertTrue(P('/').is_absolute())
        self.assertTrue(P('/a').is_absolute())
        self.assertTrue(P('/a/b/').is_absolute())
        self.assertTrue(P('//a').is_absolute())
        self.assertTrue(P('//a/b').is_absolute())

    def test_is_reserved(self):
        P = self.cls
        self.assertIs(False, P('').is_reserved())
        self.assertIs(False, P('/').is_reserved())
        self.assertIs(False, P('/foo/bar').is_reserved())
        self.assertIs(False, P('/dev/con/PRN/NUL').is_reserved())

    def test_join(self):
        P = self.cls
        p = P('//a')
        pp = p.joinpath('b')
        self.assertEqual(pp, P('//a/b'))
        pp = P('/a').joinpath('//c')
        self.assertEqual(pp, P('//c'))
        pp = P('//a').joinpath('/c')
        self.assertEqual(pp, P('/c'))

    def test_div(self):
        # Basically the same as joinpath().
        P = self.cls
        p = P('//a')
        pp = p / 'b'
        self.assertEqual(pp, P('//a/b'))
        pp = P('/a') / '//c'
        self.assertEqual(pp, P('//c'))
        pp = P('//a') / '/c'
        self.assertEqual(pp, P('/c'))


class PureWindowsPathTest(_BasePurePathTest, unittest.TestCase):
    cls = pathlib.PureWindowsPath

    equivalences = _BasePurePathTest.equivalences.copy()
    equivalences.update({
        './a:b': [ ('./a:b',) ],
        'a:b:c': [ ('./b:c', 'a:'), ('b:', 'a:b:c') ],
        'c:a': [ ('c:', 'a'), ('c:', 'a/'), ('.', 'c:', 'a') ],
        'c:/a': [
            ('c:/', 'a'), ('c:', '/', 'a'), ('c:', '/a'),
            ('/z', 'c:/', 'a'), ('//x/y', 'c:/', 'a'),
            ],
        '//a/b/': [ ('//a/b',) ],
        '//a/b/c': [
            ('//a/b', 'c'), ('//a/b/', 'c'),
            ],
    })

    def test_str(self):
        p = self.cls('a/b/c')
        self.assertEqual(str(p), 'a\\b\\c')
        p = self.cls('c:/a/b/c')
        self.assertEqual(str(p), 'c:\\a\\b\\c')
        p = self.cls('//a/b')
        self.assertEqual(str(p), '\\\\a\\b\\')
        p = self.cls('//a/b/c')
        self.assertEqual(str(p), '\\\\a\\b\\c')
        p = self.cls('//a/b/c/d')
        self.assertEqual(str(p), '\\\\a\\b\\c\\d')

    def test_str_subclass(self):
        self._check_str_subclass('.\\a:b')
        self._check_str_subclass('c:')
        self._check_str_subclass('c:a')
        self._check_str_subclass('c:a\\b.txt')
        self._check_str_subclass('c:\\')
        self._check_str_subclass('c:\\a')
        self._check_str_subclass('c:\\a\\b.txt')
        self._check_str_subclass('\\\\some\\share')
        self._check_str_subclass('\\\\some\\share\\a')
        self._check_str_subclass('\\\\some\\share\\a\\b.txt')

    def test_eq(self):
        P = self.cls
        self.assertEqual(P('c:a/b'), P('c:a/b'))
        self.assertEqual(P('c:a/b'), P('c:', 'a', 'b'))
        self.assertNotEqual(P('c:a/b'), P('d:a/b'))
        self.assertNotEqual(P('c:a/b'), P('c:/a/b'))
        self.assertNotEqual(P('/a/b'), P('c:/a/b'))
        # Case-insensitivity.
        self.assertEqual(P('a/B'), P('A/b'))
        self.assertEqual(P('C:a/B'), P('c:A/b'))
        self.assertEqual(P('//Some/SHARE/a/B'), P('//somE/share/A/b'))

    def test_as_uri(self):
        P = self.cls
        with self.assertRaises(ValueError):
            P('/a/b').as_uri()
        with self.assertRaises(ValueError):
            P('c:a/b').as_uri()
        self.assertEqual(P('c:/').as_uri(), 'file:///c:/')
        self.assertEqual(P('c:/a/b.c').as_uri(), 'file:///c:/a/b.c')
        self.assertEqual(P('c:/a/b%#c').as_uri(), 'file:///c:/a/b%25%23c')
        self.assertEqual(P('c:/a/b\xe9').as_uri(), 'file:///c:/a/b%C3%A9')
        self.assertEqual(P('//some/share/').as_uri(), 'file://some/share/')
        self.assertEqual(P('//some/share/a/b.c').as_uri(),
                         'file://some/share/a/b.c')
        self.assertEqual(P('//some/share/a/b%#c\xe9').as_uri(),
                         'file://some/share/a/b%25%23c%C3%A9')

    def test_match_common(self):
        P = self.cls
        # Absolute patterns.
        self.assertTrue(P('c:/b.py').match('/*.py'))
        self.assertTrue(P('c:/b.py').match('c:*.py'))
        self.assertTrue(P('c:/b.py').match('c:/*.py'))
        self.assertFalse(P('d:/b.py').match('c:/*.py'))  # wrong drive
        self.assertFalse(P('b.py').match('/*.py'))
        self.assertFalse(P('b.py').match('c:*.py'))
        self.assertFalse(P('b.py').match('c:/*.py'))
        self.assertFalse(P('c:b.py').match('/*.py'))
        self.assertFalse(P('c:b.py').match('c:/*.py'))
        self.assertFalse(P('/b.py').match('c:*.py'))
        self.assertFalse(P('/b.py').match('c:/*.py'))
        # UNC patterns.
        self.assertTrue(P('//some/share/a.py').match('/*.py'))
        self.assertTrue(P('//some/share/a.py').match('//some/share/*.py'))
        self.assertFalse(P('//other/share/a.py').match('//some/share/*.py'))
        self.assertFalse(P('//some/share/a/b.py').match('//some/share/*.py'))
        # Case-insensitivity.
        self.assertTrue(P('B.py').match('b.PY'))
        self.assertTrue(P('c:/a/B.Py').match('C:/A/*.pY'))
        self.assertTrue(P('//Some/Share/B.Py').match('//somE/sharE/*.pY'))

    def test_ordering_common(self):
        # Case-insensitivity.
        def assertOrderedEqual(a, b):
            self.assertLessEqual(a, b)
            self.assertGreaterEqual(b, a)
        P = self.cls
        p = P('c:A/b')
        q = P('C:a/B')
        assertOrderedEqual(p, q)
        self.assertFalse(p < q)
        self.assertFalse(p > q)
        p = P('//some/Share/A/b')
        q = P('//Some/SHARE/a/B')
        assertOrderedEqual(p, q)
        self.assertFalse(p < q)
        self.assertFalse(p > q)

    def test_parts(self):
        P = self.cls
        p = P('c:a/b')
        parts = p.parts
        self.assertEqual(parts, ('c:', 'a', 'b'))
        p = P('c:/a/b')
        parts = p.parts
        self.assertEqual(parts, ('c:\\', 'a', 'b'))
        p = P('//a/b/c/d')
        parts = p.parts
        self.assertEqual(parts, ('\\\\a\\b\\', 'c', 'd'))

    def test_parent(self):
        # Anchored
        P = self.cls
        p = P('z:a/b/c')
        self.assertEqual(p.parent, P('z:a/b'))
        self.assertEqual(p.parent.parent, P('z:a'))
        self.assertEqual(p.parent.parent.parent, P('z:'))
        self.assertEqual(p.parent.parent.parent.parent, P('z:'))
        p = P('z:/a/b/c')
        self.assertEqual(p.parent, P('z:/a/b'))
        self.assertEqual(p.parent.parent, P('z:/a'))
        self.assertEqual(p.parent.parent.parent, P('z:/'))
        self.assertEqual(p.parent.parent.parent.parent, P('z:/'))
        p = P('//a/b/c/d')
        self.assertEqual(p.parent, P('//a/b/c'))
        self.assertEqual(p.parent.parent, P('//a/b'))
        self.assertEqual(p.parent.parent.parent, P('//a/b'))

    def test_parents(self):
        # Anchored
        P = self.cls
        p = P('z:a/b/')
        par = p.parents
        self.assertEqual(len(par), 2)
        self.assertEqual(par[0], P('z:a'))
        self.assertEqual(par[1], P('z:'))
        self.assertEqual(list(par), [P('z:a'), P('z:')])
        with self.assertRaises(IndexError):
            par[2]
        p = P('z:/a/b/')
        par = p.parents
        self.assertEqual(len(par), 2)
        self.assertEqual(par[0], P('z:/a'))
        self.assertEqual(par[1], P('z:/'))
        self.assertEqual(list(par), [P('z:/a'), P('z:/')])
        with self.assertRaises(IndexError):
            par[2]
        p = P('//a/b/c/d')
        par = p.parents
        self.assertEqual(len(par), 2)
        self.assertEqual(par[0], P('//a/b/c'))
        self.assertEqual(par[1], P('//a/b'))
        self.assertEqual(list(par), [P('//a/b/c'), P('//a/b')])
        with self.assertRaises(IndexError):
            par[2]

    def test_drive(self):
        P = self.cls
        self.assertEqual(P('c:').drive, 'c:')
        self.assertEqual(P('c:a/b').drive, 'c:')
        self.assertEqual(P('c:/').drive, 'c:')
        self.assertEqual(P('c:/a/b/').drive, 'c:')
        self.assertEqual(P('//a/b').drive, '\\\\a\\b')
        self.assertEqual(P('//a/b/').drive, '\\\\a\\b')
        self.assertEqual(P('//a/b/c/d').drive, '\\\\a\\b')
        self.assertEqual(P('./c:a').drive, '')

    def test_root(self):
        P = self.cls
        self.assertEqual(P('c:').root, '')
        self.assertEqual(P('c:a/b').root, '')
        self.assertEqual(P('c:/').root, '\\')
        self.assertEqual(P('c:/a/b/').root, '\\')
        self.assertEqual(P('//a/b').root, '\\')
        self.assertEqual(P('//a/b/').root, '\\')
        self.assertEqual(P('//a/b/c/d').root, '\\')

    def test_anchor(self):
        P = self.cls
        self.assertEqual(P('c:').anchor, 'c:')
        self.assertEqual(P('c:a/b').anchor, 'c:')
        self.assertEqual(P('c:/').anchor, 'c:\\')
        self.assertEqual(P('c:/a/b/').anchor, 'c:\\')
        self.assertEqual(P('//a/b').anchor, '\\\\a\\b\\')
        self.assertEqual(P('//a/b/').anchor, '\\\\a\\b\\')
        self.assertEqual(P('//a/b/c/d').anchor, '\\\\a\\b\\')

    def test_name(self):
        P = self.cls
        self.assertEqual(P('c:').name, '')
        self.assertEqual(P('c:/').name, '')
        self.assertEqual(P('c:a/b').name, 'b')
        self.assertEqual(P('c:/a/b').name, 'b')
        self.assertEqual(P('c:a/b.py').name, 'b.py')
        self.assertEqual(P('c:/a/b.py').name, 'b.py')
        self.assertEqual(P('//My.py/Share.php').name, '')
        self.assertEqual(P('//My.py/Share.php/a/b').name, 'b')

    def test_suffix(self):
        P = self.cls
        self.assertEqual(P('c:').suffix, '')
        self.assertEqual(P('c:/').suffix, '')
        self.assertEqual(P('c:a/b').suffix, '')
        self.assertEqual(P('c:/a/b').suffix, '')
        self.assertEqual(P('c:a/b.py').suffix, '.py')
        self.assertEqual(P('c:/a/b.py').suffix, '.py')
        self.assertEqual(P('c:a/.hgrc').suffix, '')
        self.assertEqual(P('c:/a/.hgrc').suffix, '')
        self.assertEqual(P('c:a/.hg.rc').suffix, '.rc')
        self.assertEqual(P('c:/a/.hg.rc').suffix, '.rc')
        self.assertEqual(P('c:a/b.tar.gz').suffix, '.gz')
        self.assertEqual(P('c:/a/b.tar.gz').suffix, '.gz')
        self.assertEqual(P('c:a/Some name. Ending with a dot.').suffix, '')
        self.assertEqual(P('c:/a/Some name. Ending with a dot.').suffix, '')
        self.assertEqual(P('//My.py/Share.php').suffix, '')
        self.assertEqual(P('//My.py/Share.php/a/b').suffix, '')

    def test_suffixes(self):
        P = self.cls
        self.assertEqual(P('c:').suffixes, [])
        self.assertEqual(P('c:/').suffixes, [])
        self.assertEqual(P('c:a/b').suffixes, [])
        self.assertEqual(P('c:/a/b').suffixes, [])
        self.assertEqual(P('c:a/b.py').suffixes, ['.py'])
        self.assertEqual(P('c:/a/b.py').suffixes, ['.py'])
        self.assertEqual(P('c:a/.hgrc').suffixes, [])
        self.assertEqual(P('c:/a/.hgrc').suffixes, [])
        self.assertEqual(P('c:a/.hg.rc').suffixes, ['.rc'])
        self.assertEqual(P('c:/a/.hg.rc').suffixes, ['.rc'])
        self.assertEqual(P('c:a/b.tar.gz').suffixes, ['.tar', '.gz'])
        self.assertEqual(P('c:/a/b.tar.gz').suffixes, ['.tar', '.gz'])
        self.assertEqual(P('//My.py/Share.php').suffixes, [])
        self.assertEqual(P('//My.py/Share.php/a/b').suffixes, [])
        self.assertEqual(P('c:a/Some name. Ending with a dot.').suffixes, [])
        self.assertEqual(P('c:/a/Some name. Ending with a dot.').suffixes, [])

    def test_stem(self):
        P = self.cls
        self.assertEqual(P('c:').stem, '')
        self.assertEqual(P('c:.').stem, '')
        self.assertEqual(P('c:..').stem, '..')
        self.assertEqual(P('c:/').stem, '')
        self.assertEqual(P('c:a/b').stem, 'b')
        self.assertEqual(P('c:a/b.py').stem, 'b')
        self.assertEqual(P('c:a/.hgrc').stem, '.hgrc')
        self.assertEqual(P('c:a/.hg.rc').stem, '.hg')
        self.assertEqual(P('c:a/b.tar.gz').stem, 'b.tar')
        self.assertEqual(P('c:a/Some name. Ending with a dot.').stem,
                         'Some name. Ending with a dot.')

    def test_with_name(self):
        P = self.cls
        self.assertEqual(P('c:a/b').with_name('d.xml'), P('c:a/d.xml'))
        self.assertEqual(P('c:/a/b').with_name('d.xml'), P('c:/a/d.xml'))
        self.assertEqual(P('c:a/Dot ending.').with_name('d.xml'), P('c:a/d.xml'))
        self.assertEqual(P('c:/a/Dot ending.').with_name('d.xml'), P('c:/a/d.xml'))
        self.assertRaises(ValueError, P('c:').with_name, 'd.xml')
        self.assertRaises(ValueError, P('c:/').with_name, 'd.xml')
        self.assertRaises(ValueError, P('//My/Share').with_name, 'd.xml')
        self.assertRaises(ValueError, P('c:a/b').with_name, 'd:')
        self.assertRaises(ValueError, P('c:a/b').with_name, 'd:e')
        self.assertRaises(ValueError, P('c:a/b').with_name, 'd:/e')
        self.assertRaises(ValueError, P('c:a/b').with_name, '//My/Share')

    def test_with_suffix(self):
        P = self.cls
        self.assertEqual(P('c:a/b').with_suffix('.gz'), P('c:a/b.gz'))
        self.assertEqual(P('c:/a/b').with_suffix('.gz'), P('c:/a/b.gz'))
        self.assertEqual(P('c:a/b.py').with_suffix('.gz'), P('c:a/b.gz'))
        self.assertEqual(P('c:/a/b.py').with_suffix('.gz'), P('c:/a/b.gz'))
        # Path doesn't have a "filename" component.
        self.assertRaises(ValueError, P('').with_suffix, '.gz')
        self.assertRaises(ValueError, P('.').with_suffix, '.gz')
        self.assertRaises(ValueError, P('/').with_suffix, '.gz')
        self.assertRaises(ValueError, P('//My/Share').with_suffix, '.gz')
        # Invalid suffix.
        self.assertRaises(ValueError, P('c:a/b').with_suffix, 'gz')
        self.assertRaises(ValueError, P('c:a/b').with_suffix, '/')
        self.assertRaises(ValueError, P('c:a/b').with_suffix, '\\')
        self.assertRaises(ValueError, P('c:a/b').with_suffix, 'c:')
        self.assertRaises(ValueError, P('c:a/b').with_suffix, '/.gz')
        self.assertRaises(ValueError, P('c:a/b').with_suffix, '\\.gz')
        self.assertRaises(ValueError, P('c:a/b').with_suffix, 'c:.gz')
        self.assertRaises(ValueError, P('c:a/b').with_suffix, 'c/d')
        self.assertRaises(ValueError, P('c:a/b').with_suffix, 'c\\d')
        self.assertRaises(ValueError, P('c:a/b').with_suffix, '.c/d')
        self.assertRaises(ValueError, P('c:a/b').with_suffix, '.c\\d')

    def test_relative_to(self):
        P = self.cls
        p = P('C:Foo/Bar')
        self.assertEqual(p.relative_to(P('c:')), P('Foo/Bar'))
        self.assertEqual(p.relative_to('c:'), P('Foo/Bar'))
        self.assertEqual(p.relative_to(P('c:foO')), P('Bar'))
        self.assertEqual(p.relative_to('c:foO'), P('Bar'))
        self.assertEqual(p.relative_to('c:foO/'), P('Bar'))
        self.assertEqual(p.relative_to(P('c:foO/baR')), P())
        self.assertEqual(p.relative_to('c:foO/baR'), P())
        # Unrelated paths.
        self.assertRaises(ValueError, p.relative_to, P())
        self.assertRaises(ValueError, p.relative_to, '')
        self.assertRaises(ValueError, p.relative_to, P('d:'))
        self.assertRaises(ValueError, p.relative_to, P('/'))
        self.assertRaises(ValueError, p.relative_to, P('Foo'))
        self.assertRaises(ValueError, p.relative_to, P('/Foo'))
        self.assertRaises(ValueError, p.relative_to, P('C:/Foo'))
        self.assertRaises(ValueError, p.relative_to, P('C:Foo/Bar/Baz'))
        self.assertRaises(ValueError, p.relative_to, P('C:Foo/Baz'))
        p = P('C:/Foo/Bar')
        self.assertEqual(p.relative_to(P('c:')), P('/Foo/Bar'))
        self.assertEqual(p.relative_to('c:'), P('/Foo/Bar'))
        self.assertEqual(str(p.relative_to(P('c:'))), '\\Foo\\Bar')
        self.assertEqual(str(p.relative_to('c:')), '\\Foo\\Bar')
        self.assertEqual(p.relative_to(P('c:/')), P('Foo/Bar'))
        self.assertEqual(p.relative_to('c:/'), P('Foo/Bar'))
        self.assertEqual(p.relative_to(P('c:/foO')), P('Bar'))
        self.assertEqual(p.relative_to('c:/foO'), P('Bar'))
        self.assertEqual(p.relative_to('c:/foO/'), P('Bar'))
        self.assertEqual(p.relative_to(P('c:/foO/baR')), P())
        self.assertEqual(p.relative_to('c:/foO/baR'), P())
        # Unrelated paths.
        self.assertRaises(ValueError, p.relative_to, P('C:/Baz'))
        self.assertRaises(ValueError, p.relative_to, P('C:/Foo/Bar/Baz'))
        self.assertRaises(ValueError, p.relative_to, P('C:/Foo/Baz'))
        self.assertRaises(ValueError, p.relative_to, P('C:Foo'))
        self.assertRaises(ValueError, p.relative_to, P('d:'))
        self.assertRaises(ValueError, p.relative_to, P('d:/'))
        self.assertRaises(ValueError, p.relative_to, P('/'))
        self.assertRaises(ValueError, p.relative_to, P('/Foo'))
        self.assertRaises(ValueError, p.relative_to, P('//C/Foo'))
        # UNC paths.
        p = P('//Server/Share/Foo/Bar')
        self.assertEqual(p.relative_to(P('//sErver/sHare')), P('Foo/Bar'))
        self.assertEqual(p.relative_to('//sErver/sHare'), P('Foo/Bar'))
        self.assertEqual(p.relative_to('//sErver/sHare/'), P('Foo/Bar'))
        self.assertEqual(p.relative_to(P('//sErver/sHare/Foo')), P('Bar'))
        self.assertEqual(p.relative_to('//sErver/sHare/Foo'), P('Bar'))
        self.assertEqual(p.relative_to('//sErver/sHare/Foo/'), P('Bar'))
        self.assertEqual(p.relative_to(P('//sErver/sHare/Foo/Bar')), P())
        self.assertEqual(p.relative_to('//sErver/sHare/Foo/Bar'), P())
        # Unrelated paths.
        self.assertRaises(ValueError, p.relative_to, P('/Server/Share/Foo'))
        self.assertRaises(ValueError, p.relative_to, P('c:/Server/Share/Foo'))
        self.assertRaises(ValueError, p.relative_to, P('//z/Share/Foo'))
        self.assertRaises(ValueError, p.relative_to, P('//Server/z/Foo'))

    def test_is_relative_to(self):
        P = self.cls
        p = P('C:Foo/Bar')
        self.assertTrue(p.is_relative_to(P('c:')))
        self.assertTrue(p.is_relative_to('c:'))
        self.assertTrue(p.is_relative_to(P('c:foO')))
        self.assertTrue(p.is_relative_to('c:foO'))
        self.assertTrue(p.is_relative_to('c:foO/'))
        self.assertTrue(p.is_relative_to(P('c:foO/baR')))
        self.assertTrue(p.is_relative_to('c:foO/baR'))
        # Unrelated paths.
        self.assertFalse(p.is_relative_to(P()))
        self.assertFalse(p.is_relative_to(''))
        self.assertFalse(p.is_relative_to(P('d:')))
        self.assertFalse(p.is_relative_to(P('/')))
        self.assertFalse(p.is_relative_to(P('Foo')))
        self.assertFalse(p.is_relative_to(P('/Foo')))
        self.assertFalse(p.is_relative_to(P('C:/Foo')))
        self.assertFalse(p.is_relative_to(P('C:Foo/Bar/Baz')))
        self.assertFalse(p.is_relative_to(P('C:Foo/Baz')))
        p = P('C:/Foo/Bar')
        self.assertTrue(p.is_relative_to('c:'))
        self.assertTrue(p.is_relative_to(P('c:/')))
        self.assertTrue(p.is_relative_to(P('c:/foO')))
        self.assertTrue(p.is_relative_to('c:/foO/'))
        self.assertTrue(p.is_relative_to(P('c:/foO/baR')))
        self.assertTrue(p.is_relative_to('c:/foO/baR'))
        # Unrelated paths.
        self.assertFalse(p.is_relative_to(P('C:/Baz')))
        self.assertFalse(p.is_relative_to(P('C:/Foo/Bar/Baz')))
        self.assertFalse(p.is_relative_to(P('C:/Foo/Baz')))
        self.assertFalse(p.is_relative_to(P('C:Foo')))
        self.assertFalse(p.is_relative_to(P('d:')))
        self.assertFalse(p.is_relative_to(P('d:/')))
        self.assertFalse(p.is_relative_to(P('/')))
        self.assertFalse(p.is_relative_to(P('/Foo')))
        self.assertFalse(p.is_relative_to(P('//C/Foo')))
        # UNC paths.
        p = P('//Server/Share/Foo/Bar')
        self.assertTrue(p.is_relative_to(P('//sErver/sHare')))
        self.assertTrue(p.is_relative_to('//sErver/sHare'))
        self.assertTrue(p.is_relative_to('//sErver/sHare/'))
        self.assertTrue(p.is_relative_to(P('//sErver/sHare/Foo')))
        self.assertTrue(p.is_relative_to('//sErver/sHare/Foo'))
        self.assertTrue(p.is_relative_to('//sErver/sHare/Foo/'))
        self.assertTrue(p.is_relative_to(P('//sErver/sHare/Foo/Bar')))
        self.assertTrue(p.is_relative_to('//sErver/sHare/Foo/Bar'))
        # Unrelated paths.
        self.assertFalse(p.is_relative_to(P('/Server/Share/Foo')))
        self.assertFalse(p.is_relative_to(P('c:/Server/Share/Foo')))
        self.assertFalse(p.is_relative_to(P('//z/Share/Foo')))
        self.assertFalse(p.is_relative_to(P('//Server/z/Foo')))

    def test_is_absolute(self):
        P = self.cls
        # Under NT, only paths with both a drive and a root are absolute.
        self.assertFalse(P().is_absolute())
        self.assertFalse(P('a').is_absolute())
        self.assertFalse(P('a/b/').is_absolute())
        self.assertFalse(P('/').is_absolute())
        self.assertFalse(P('/a').is_absolute())
        self.assertFalse(P('/a/b/').is_absolute())
        self.assertFalse(P('c:').is_absolute())
        self.assertFalse(P('c:a').is_absolute())
        self.assertFalse(P('c:a/b/').is_absolute())
        self.assertTrue(P('c:/').is_absolute())
        self.assertTrue(P('c:/a').is_absolute())
        self.assertTrue(P('c:/a/b/').is_absolute())
        # UNC paths are absolute by definition.
        self.assertTrue(P('//a/b').is_absolute())
        self.assertTrue(P('//a/b/').is_absolute())
        self.assertTrue(P('//a/b/c').is_absolute())
        self.assertTrue(P('//a/b/c/d').is_absolute())

    def test_join(self):
        P = self.cls
        p = P('C:/a/b')
        pp = p.joinpath('x/y')
        self.assertEqual(pp, P('C:/a/b/x/y'))
        pp = p.joinpath('/x/y')
        self.assertEqual(pp, P('C:/x/y'))
        # Joining with a different drive => the first path is ignored, even
        # if the second path is relative.
        pp = p.joinpath('D:x/y')
        self.assertEqual(pp, P('D:x/y'))
        pp = p.joinpath('D:/x/y')
        self.assertEqual(pp, P('D:/x/y'))
        pp = p.joinpath('//host/share/x/y')
        self.assertEqual(pp, P('//host/share/x/y'))
        # Joining with the same drive => the first path is appended to if
        # the second path is relative.
        pp = p.joinpath('c:x/y')
        self.assertEqual(pp, P('C:/a/b/x/y'))
        pp = p.joinpath('c:/x/y')
        self.assertEqual(pp, P('C:/x/y'))
        # Joining with files with NTFS data streams => the filename should
        # not be parsed as a drive letter
        pp = p.joinpath(P('./d:s'))
        self.assertEqual(pp, P('C:/a/b/d:s'))
        pp = p.joinpath(P('./dd:s'))
        self.assertEqual(pp, P('C:/a/b/dd:s'))
        pp = p.joinpath(P('E:d:s'))
        self.assertEqual(pp, P('E:d:s'))

    def test_div(self):
        # Basically the same as joinpath().
        P = self.cls
        p = P('C:/a/b')
        self.assertEqual(p / 'x/y', P('C:/a/b/x/y'))
        self.assertEqual(p / 'x' / 'y', P('C:/a/b/x/y'))
        self.assertEqual(p / '/x/y', P('C:/x/y'))
        self.assertEqual(p / '/x' / 'y', P('C:/x/y'))
        # Joining with a different drive => the first path is ignored, even
        # if the second path is relative.
        self.assertEqual(p / 'D:x/y', P('D:x/y'))
        self.assertEqual(p / 'D:' / 'x/y', P('D:x/y'))
        self.assertEqual(p / 'D:/x/y', P('D:/x/y'))
        self.assertEqual(p / 'D:' / '/x/y', P('D:/x/y'))
        self.assertEqual(p / '//host/share/x/y', P('//host/share/x/y'))
        # Joining with the same drive => the first path is appended to if
        # the second path is relative.
        self.assertEqual(p / 'c:x/y', P('C:/a/b/x/y'))
        self.assertEqual(p / 'c:/x/y', P('C:/x/y'))
        # Joining with files with NTFS data streams => the filename should
        # not be parsed as a drive letter
        self.assertEqual(p / P('./d:s'), P('C:/a/b/d:s'))
        self.assertEqual(p / P('./dd:s'), P('C:/a/b/dd:s'))
        self.assertEqual(p / P('E:d:s'), P('E:d:s'))

    def test_is_reserved(self):
        P = self.cls
        self.assertIs(False, P('').is_reserved())
        self.assertIs(False, P('/').is_reserved())
        self.assertIs(False, P('/foo/bar').is_reserved())
        self.assertIs(True, P('con').is_reserved())
        self.assertIs(True, P('NUL').is_reserved())
        self.assertIs(True, P('NUL.txt').is_reserved())
        self.assertIs(True, P('com1').is_reserved())
        self.assertIs(True, P('com9.bar').is_reserved())
        self.assertIs(False, P('bar.com9').is_reserved())
        self.assertIs(True, P('lpt1').is_reserved())
        self.assertIs(True, P('lpt9.bar').is_reserved())
        self.assertIs(False, P('bar.lpt9').is_reserved())
        # Only the last component matters.
        self.assertIs(False, P('c:/NUL/con/baz').is_reserved())
        # UNC paths are never reserved.
        self.assertIs(False, P('//my/share/nul/con/aux').is_reserved())

class PurePathTest(_BasePurePathTest, unittest.TestCase):
    cls = pathlib.PurePath

    def test_concrete_class(self):
        p = self.cls('a')
        self.assertIs(type(p),
            pathlib.PureWindowsPath if os.name == 'nt' else pathlib.PurePosixPath)

    def test_different_flavours_unequal(self):
        p = pathlib.PurePosixPath('a')
        q = pathlib.PureWindowsPath('a')
        self.assertNotEqual(p, q)

    def test_different_flavours_unordered(self):
        p = pathlib.PurePosixPath('a')
        q = pathlib.PureWindowsPath('a')
        with self.assertRaises(TypeError):
            p < q
        with self.assertRaises(TypeError):
            p <= q
        with self.assertRaises(TypeError):
            p > q
        with self.assertRaises(TypeError):
            p >= q


#
# Tests for the concrete classes.
#

# Make sure any symbolic links in the base test path are resolved.
BASE = os.path.realpath(TESTFN)
join = lambda *x: os.path.join(BASE, *x)
rel_join = lambda *x: os.path.join(TESTFN, *x)

only_nt = unittest.skipIf(os.name != 'nt',
                          'test requires a Windows-compatible system')
only_posix = unittest.skipIf(os.name == 'nt',
                             'test requires a POSIX-compatible system')

@only_posix
class PosixPathAsPureTest(PurePosixPathTest):
    cls = pathlib.PosixPath

@only_nt
class WindowsPathAsPureTest(PureWindowsPathTest):
    cls = pathlib.WindowsPath

    def test_owner(self):
        P = self.cls
        with self.assertRaises(NotImplementedError):
            P('c:/').owner()

    def test_group(self):
        P = self.cls
        with self.assertRaises(NotImplementedError):
            P('c:/').group()


class _BasePathTest(object):
    """Tests for the FS-accessing functionalities of the Path classes."""

    # (BASE)
    #  |
    #  |-- brokenLink -> non-existing
    #  |-- dirA
    #  |   `-- linkC -> ../dirB
    #  |-- dirB
    #  |   |-- fileB
    #  |   `-- linkD -> ../dirB
    #  |-- dirC
    #  |   |-- dirD
    #  |   |   `-- fileD
    #  |   `-- fileC
    #  |-- dirE  # No permissions
    #  |-- fileA
    #  |-- linkA -> fileA
    #  |-- linkB -> dirB
    #  `-- brokenLinkLoop -> brokenLinkLoop
    #

    def setUp(self):
        def cleanup():
            os.chmod(join('dirE'), 0o777)
            support.rmtree(BASE)
        self.addCleanup(cleanup)
        os.mkdir(BASE)
        os.mkdir(join('dirA'))
        os.mkdir(join('dirB'))
        os.mkdir(join('dirC'))
        os.mkdir(join('dirC', 'dirD'))
        os.mkdir(join('dirE'))
        with open(join('fileA'), 'wb') as f:
            f.write(b"this is file A\n")
        with open(join('dirB', 'fileB'), 'wb') as f:
            f.write(b"this is file B\n")
        with open(join('dirC', 'fileC'), 'wb') as f:
            f.write(b"this is file C\n")
        with open(join('dirC', 'dirD', 'fileD'), 'wb') as f:
            f.write(b"this is file D\n")
        os.chmod(join('dirE'), 0)
        if support.can_symlink():
            # Relative symlinks.
            os.symlink('fileA', join('linkA'))
            os.symlink('non-existing', join('brokenLink'))
            self.dirlink('dirB', join('linkB'))
            self.dirlink(os.path.join('..', 'dirB'), join('dirA', 'linkC'))
            # This one goes upwards, creating a loop.
            self.dirlink(os.path.join('..', 'dirB'), join('dirB', 'linkD'))
            # Broken symlink (pointing to itself).
            os.symlink('brokenLinkLoop',  join('brokenLinkLoop'))

    if os.name == 'nt':
        # Workaround for http://bugs.python.org/issue13772.
        def dirlink(self, src, dest):
            os.symlink(src, dest, target_is_directory=True)
    else:
        def dirlink(self, src, dest):
            os.symlink(src, dest)

    def assertSame(self, path_a, path_b):
        self.assertTrue(os.path.samefile(str(path_a), str(path_b)),
                        "%r and %r don't point to the same file" %
                        (path_a, path_b))

    def assertFileNotFound(self, func, *args, **kwargs):
        with self.assertRaises(FileNotFoundError) as cm:
            func(*args, **kwargs)
        self.assertEqual(cm.exception.errno, errno.ENOENT)

    def assertEqualNormCase(self, path_a, path_b):
        self.assertEqual(os.path.normcase(path_a), os.path.normcase(path_b))

    def _test_cwd(self, p):
        q = self.cls(os.getcwd())
        self.assertEqual(p, q)
        self.assertEqualNormCase(str(p), str(q))
        self.assertIs(type(p), type(q))
        self.assertTrue(p.is_absolute())

    def test_cwd(self):
        p = self.cls.cwd()
        self._test_cwd(p)

    def _test_home(self, p):
        q = self.cls(os.path.expanduser('~'))
        self.assertEqual(p, q)
        self.assertEqualNormCase(str(p), str(q))
        self.assertIs(type(p), type(q))
        self.assertTrue(p.is_absolute())

    def test_home(self):
        with support.EnvironmentVarGuard() as env:
            self._test_home(self.cls.home())

            env.clear()
            env['USERPROFILE'] = os.path.join(BASE, 'userprofile')
            self._test_home(self.cls.home())

            # bpo-38883: ignore `HOME` when set on windows
            env['HOME'] = os.path.join(BASE, 'home')
            self._test_home(self.cls.home())

    def test_samefile(self):
        fileA_path = os.path.join(BASE, 'fileA')
        fileB_path = os.path.join(BASE, 'dirB', 'fileB')
        p = self.cls(fileA_path)
        pp = self.cls(fileA_path)
        q = self.cls(fileB_path)
        self.assertTrue(p.samefile(fileA_path))
        self.assertTrue(p.samefile(pp))
        self.assertFalse(p.samefile(fileB_path))
        self.assertFalse(p.samefile(q))
        # Test the non-existent file case
        non_existent = os.path.join(BASE, 'foo')
        r = self.cls(non_existent)
        self.assertRaises(FileNotFoundError, p.samefile, r)
        self.assertRaises(FileNotFoundError, p.samefile, non_existent)
        self.assertRaises(FileNotFoundError, r.samefile, p)
        self.assertRaises(FileNotFoundError, r.samefile, non_existent)
        self.assertRaises(FileNotFoundError, r.samefile, r)
        self.assertRaises(FileNotFoundError, r.samefile, non_existent)

    def test_empty_path(self):
        # The empty path points to '.'
        p = self.cls('')
        self.assertEqual(p.stat(), os.stat('.'))

    def test_expanduser_common(self):
        P = self.cls
        p = P('~')
        self.assertEqual(p.expanduser(), P(os.path.expanduser('~')))
        p = P('foo')
        self.assertEqual(p.expanduser(), p)
        p = P('/~')
        self.assertEqual(p.expanduser(), p)
        p = P('../~')
        self.assertEqual(p.expanduser(), p)
        p = P(P('').absolute().anchor) / '~'
        self.assertEqual(p.expanduser(), p)
        p = P('~/a:b')
        self.assertEqual(p.expanduser(), P(os.path.expanduser('~'), './a:b'))

    def test_exists(self):
        P = self.cls
        p = P(BASE)
        self.assertIs(True, p.exists())
        self.assertIs(True, (p / 'dirA').exists())
        self.assertIs(True, (p / 'fileA').exists())
        self.assertIs(False, (p / 'fileA' / 'bah').exists())
        if support.can_symlink():
            self.assertIs(True, (p / 'linkA').exists())
            self.assertIs(True, (p / 'linkB').exists())
            self.assertIs(True, (p / 'linkB' / 'fileB').exists())
            self.assertIs(False, (p / 'linkA' / 'bah').exists())
        self.assertIs(False, (p / 'foo').exists())
        self.assertIs(False, P('/xyzzy').exists())
        self.assertIs(False, P(BASE + '\udfff').exists())
        self.assertIs(False, P(BASE + '\x00').exists())

    def test_open_common(self):
        p = self.cls(BASE)
        with (p / 'fileA').open('r') as f:
            self.assertIsInstance(f, io.TextIOBase)
            self.assertEqual(f.read(), "this is file A\n")
        with (p / 'fileA').open('rb') as f:
            self.assertIsInstance(f, io.BufferedIOBase)
            self.assertEqual(f.read().strip(), b"this is file A")
        with (p / 'fileA').open('rb', buffering=0) as f:
            self.assertIsInstance(f, io.RawIOBase)
            self.assertEqual(f.read().strip(), b"this is file A")

    def test_read_write_bytes(self):
        p = self.cls(BASE)
        (p / 'fileA').write_bytes(b'abcdefg')
        self.assertEqual((p / 'fileA').read_bytes(), b'abcdefg')
        # Check that trying to write str does not truncate the file.
        self.assertRaises(TypeError, (p / 'fileA').write_bytes, 'somestr')
        self.assertEqual((p / 'fileA').read_bytes(), b'abcdefg')

    def test_read_write_text(self):
        p = self.cls(BASE)
        (p / 'fileA').write_text('äbcdefg', encoding='latin-1')
        self.assertEqual((p / 'fileA').read_text(
            encoding='utf-8', errors='ignore'), 'bcdefg')
        # Check that trying to write bytes does not truncate the file.
        self.assertRaises(TypeError, (p / 'fileA').write_text, b'somebytes')
        self.assertEqual((p / 'fileA').read_text(encoding='latin-1'), 'äbcdefg')

    def test_iterdir(self):
        P = self.cls
        p = P(BASE)
        it = p.iterdir()
        paths = set(it)
        expected = ['dirA', 'dirB', 'dirC', 'dirE', 'fileA']
        if support.can_symlink():
            expected += ['linkA', 'linkB', 'brokenLink', 'brokenLinkLoop']
        self.assertEqual(paths, { P(BASE, q) for q in expected })

    @support.skip_unless_symlink
    def test_iterdir_symlink(self):
        # __iter__ on a symlink to a directory.
        P = self.cls
        p = P(BASE, 'linkB')
        paths = set(p.iterdir())
        expected = { P(BASE, 'linkB', q) for q in ['fileB', 'linkD'] }
        self.assertEqual(paths, expected)

    def test_iterdir_nodir(self):
        # __iter__ on something that is not a directory.
        p = self.cls(BASE, 'fileA')
        with self.assertRaises(OSError) as cm:
            next(p.iterdir())
        # ENOENT or EINVAL under Windows, ENOTDIR otherwise
        # (see issue #12802).
        self.assertIn(cm.exception.errno, (errno.ENOTDIR,
                                           errno.ENOENT, errno.EINVAL))

    def test_glob_common(self):
        def _check(glob, expected):
            self.assertEqual(set(glob), { P(BASE, q) for q in expected })
        P = self.cls
        p = P(BASE)
        it = p.glob("fileA")
        self.assertIsInstance(it, collections.abc.Iterator)
        _check(it, ["fileA"])
        _check(p.glob("fileB"), [])
        _check(p.glob("dir*/file*"), ["dirB/fileB", "dirC/fileC"])
        if not support.can_symlink():
            _check(p.glob("*A"), ['dirA', 'fileA'])
        else:
            _check(p.glob("*A"), ['dirA', 'fileA', 'linkA'])
        if not support.can_symlink():
            _check(p.glob("*B/*"), ['dirB/fileB'])
        else:
            _check(p.glob("*B/*"), ['dirB/fileB', 'dirB/linkD',
                                    'linkB/fileB', 'linkB/linkD'])
        if not support.can_symlink():
            _check(p.glob("*/fileB"), ['dirB/fileB'])
        else:
            _check(p.glob("*/fileB"), ['dirB/fileB', 'linkB/fileB'])

    def test_rglob_common(self):
        def _check(glob, expected):
            self.assertEqual(set(glob), { P(BASE, q) for q in expected })
        P = self.cls
        p = P(BASE)
        it = p.rglob("fileA")
        self.assertIsInstance(it, collections.abc.Iterator)
        _check(it, ["fileA"])
        _check(p.rglob("fileB"), ["dirB/fileB"])
        _check(p.rglob("*/fileA"), [])
        if not support.can_symlink():
            _check(p.rglob("*/fileB"), ["dirB/fileB"])
        else:
            _check(p.rglob("*/fileB"), ["dirB/fileB", "dirB/linkD/fileB",
                                        "linkB/fileB", "dirA/linkC/fileB"])
        _check(p.rglob("file*"), ["fileA", "dirB/fileB",
                                  "dirC/fileC", "dirC/dirD/fileD"])
        p = P(BASE, "dirC")
        _check(p.rglob("file*"), ["dirC/fileC", "dirC/dirD/fileD"])
        _check(p.rglob("*/*"), ["dirC/dirD/fileD"])

    @support.skip_unless_symlink
    def test_rglob_symlink_loop(self):
        # Don't get fooled by symlink loops (Issue #26012).
        P = self.cls
        p = P(BASE)
        given = set(p.rglob('*'))
        expect = {'brokenLink',
                  'dirA', 'dirA/linkC',
                  'dirB', 'dirB/fileB', 'dirB/linkD',
                  'dirC', 'dirC/dirD', 'dirC/dirD/fileD', 'dirC/fileC',
                  'dirE',
                  'fileA',
                  'linkA',
                  'linkB',
                  'brokenLinkLoop',
                  }
        self.assertEqual(given, {p / x for x in expect})

    def test_glob_many_open_files(self):
        depth = 30
        P = self.cls
        base = P(BASE) / 'deep'
        p = P(base, *(['d']*depth))
        p.mkdir(parents=True)
        pattern = '/'.join(['*'] * depth)
        iters = [base.glob(pattern) for j in range(100)]
        for it in iters:
            self.assertEqual(next(it), p)
        iters = [base.rglob('d') for j in range(100)]
        p = base
        for i in range(depth):
            p = p / 'd'
            for it in iters:
                self.assertEqual(next(it), p)

    def test_glob_dotdot(self):
        # ".." is not special in globs.
        P = self.cls
        p = P(BASE)
        self.assertEqual(set(p.glob("..")), { P(BASE, "..") })
        self.assertEqual(set(p.glob("dirA/../file*")), { P(BASE, "dirA/../fileA") })
        self.assertEqual(set(p.glob("../xyzzy")), set())


    def _check_resolve(self, p, expected, strict=True):
        q = p.resolve(strict)
        self.assertEqual(q, expected)

    # This can be used to check both relative and absolute resolutions.
    _check_resolve_relative = _check_resolve_absolute = _check_resolve

    @support.skip_unless_symlink
    def test_resolve_common(self):
        P = self.cls
        p = P(BASE, 'foo')
        with self.assertRaises(OSError) as cm:
            p.resolve(strict=True)
        self.assertEqual(cm.exception.errno, errno.ENOENT)
        # Non-strict
        self.assertEqualNormCase(str(p.resolve(strict=False)),
                                 os.path.join(BASE, 'foo'))
        p = P(BASE, 'foo', 'in', 'spam')
        self.assertEqualNormCase(str(p.resolve(strict=False)),
                                 os.path.join(BASE, 'foo', 'in', 'spam'))
        p = P(BASE, '..', 'foo', 'in', 'spam')
        self.assertEqualNormCase(str(p.resolve(strict=False)),
                                 os.path.abspath(os.path.join('foo', 'in', 'spam')))
        # These are all relative symlinks.
        p = P(BASE, 'dirB', 'fileB')
        self._check_resolve_relative(p, p)
        p = P(BASE, 'linkA')
        self._check_resolve_relative(p, P(BASE, 'fileA'))
        p = P(BASE, 'dirA', 'linkC', 'fileB')
        self._check_resolve_relative(p, P(BASE, 'dirB', 'fileB'))
        p = P(BASE, 'dirB', 'linkD', 'fileB')
        self._check_resolve_relative(p, P(BASE, 'dirB', 'fileB'))
        # Non-strict
        p = P(BASE, 'dirA', 'linkC', 'fileB', 'foo', 'in', 'spam')
        self._check_resolve_relative(p, P(BASE, 'dirB', 'fileB', 'foo', 'in',
                                          'spam'), False)
        p = P(BASE, 'dirA', 'linkC', '..', 'foo', 'in', 'spam')
        if os.name == 'nt':
            # In Windows, if linkY points to dirB, 'dirA\linkY\..'
            # resolves to 'dirA' without resolving linkY first.
            self._check_resolve_relative(p, P(BASE, 'dirA', 'foo', 'in',
                                              'spam'), False)
        else:
            # In Posix, if linkY points to dirB, 'dirA/linkY/..'
            # resolves to 'dirB/..' first before resolving to parent of dirB.
            self._check_resolve_relative(p, P(BASE, 'foo', 'in', 'spam'), False)
        # Now create absolute symlinks.
        d = support._longpath(tempfile.mkdtemp(suffix='-dirD', dir=os.getcwd()))
        self.addCleanup(support.rmtree, d)
        os.symlink(os.path.join(d), join('dirA', 'linkX'))
        os.symlink(join('dirB'), os.path.join(d, 'linkY'))
        p = P(BASE, 'dirA', 'linkX', 'linkY', 'fileB')
        self._check_resolve_absolute(p, P(BASE, 'dirB', 'fileB'))
        # Non-strict
        p = P(BASE, 'dirA', 'linkX', 'linkY', 'foo', 'in', 'spam')
        self._check_resolve_relative(p, P(BASE, 'dirB', 'foo', 'in', 'spam'),
                                     False)
        p = P(BASE, 'dirA', 'linkX', 'linkY', '..', 'foo', 'in', 'spam')
        if os.name == 'nt':
            # In Windows, if linkY points to dirB, 'dirA\linkY\..'
            # resolves to 'dirA' without resolving linkY first.
            self._check_resolve_relative(p, P(d, 'foo', 'in', 'spam'), False)
        else:
            # In Posix, if linkY points to dirB, 'dirA/linkY/..'
            # resolves to 'dirB/..' first before resolving to parent of dirB.
            self._check_resolve_relative(p, P(BASE, 'foo', 'in', 'spam'), False)

    @support.skip_unless_symlink
    def test_resolve_dot(self):
        # See https://bitbucket.org/pitrou/pathlib/issue/9/pathresolve-fails-on-complex-symlinks
        p = self.cls(BASE)
        self.dirlink('.', join('0'))
        self.dirlink(os.path.join('0', '0'), join('1'))
        self.dirlink(os.path.join('1', '1'), join('2'))
        q = p / '2'
        self.assertEqual(q.resolve(strict=True), p)
        r = q / '3' / '4'
        self.assertRaises(FileNotFoundError, r.resolve, strict=True)
        # Non-strict
        self.assertEqual(r.resolve(strict=False), p / '3' / '4')

    def test_with(self):
        p = self.cls(BASE)
        it = p.iterdir()
        it2 = p.iterdir()
        next(it2)
        with p:
            pass
        # I/O operation on closed path.
        self.assertRaises(ValueError, next, it)
        self.assertRaises(ValueError, next, it2)
        self.assertRaises(ValueError, p.open)
        self.assertRaises(ValueError, p.resolve)
        self.assertRaises(ValueError, p.absolute)
        self.assertRaises(ValueError, p.__enter__)

    def test_chmod(self):
        p = self.cls(BASE) / 'fileA'
        mode = p.stat().st_mode
        # Clear writable bit.
        new_mode = mode & ~0o222
        p.chmod(new_mode)
        self.assertEqual(p.stat().st_mode, new_mode)
        # Set writable bit.
        new_mode = mode | 0o222
        p.chmod(new_mode)
        self.assertEqual(p.stat().st_mode, new_mode)

    # XXX also need a test for lchmod.

    def test_stat(self):
        p = self.cls(BASE) / 'fileA'
        st = p.stat()
        self.assertEqual(p.stat(), st)
        # Change file mode by flipping write bit.
        p.chmod(st.st_mode ^ 0o222)
        self.addCleanup(p.chmod, st.st_mode)
        self.assertNotEqual(p.stat(), st)

    @support.skip_unless_symlink
    def test_lstat(self):
        p = self.cls(BASE)/ 'linkA'
        st = p.stat()
        self.assertNotEqual(st, p.lstat())

    def test_lstat_nosymlink(self):
        p = self.cls(BASE) / 'fileA'
        st = p.stat()
        self.assertEqual(st, p.lstat())

    @unittest.skipUnless(pwd, "the pwd module is needed for this test")
    def test_owner(self):
        p = self.cls(BASE) / 'fileA'
        uid = p.stat().st_uid
        try:
            name = pwd.getpwuid(uid).pw_name
        except KeyError:
            self.skipTest(
                "user %d doesn't have an entry in the system database" % uid)
        self.assertEqual(name, p.owner())

    @unittest.skipUnless(grp, "the grp module is needed for this test")
    def test_group(self):
        p = self.cls(BASE) / 'fileA'
        gid = p.stat().st_gid
        try:
            name = grp.getgrgid(gid).gr_name
        except KeyError:
            self.skipTest(
                "group %d doesn't have an entry in the system database" % gid)
        self.assertEqual(name, p.group())

    def test_unlink(self):
        p = self.cls(BASE) / 'fileA'
        p.unlink()
        self.assertFileNotFound(p.stat)
        self.assertFileNotFound(p.unlink)

    def test_unlink_missing_ok(self):
        p = self.cls(BASE) / 'fileAAA'
        self.assertFileNotFound(p.unlink)
        p.unlink(missing_ok=True)

    def test_rmdir(self):
        p = self.cls(BASE) / 'dirA'
        for q in p.iterdir():
            q.unlink()
        p.rmdir()
        self.assertFileNotFound(p.stat)
        self.assertFileNotFound(p.unlink)

    @unittest.skipUnless(hasattr(os, "link"), "os.link() is not present")
    def test_link_to(self):
        P = self.cls(BASE)
        p = P / 'fileA'
        size = p.stat().st_size
        # linking to another path.
        q = P / 'dirA' / 'fileAA'
        try:
            p.link_to(q)
        except PermissionError as e:
            self.skipTest('os.link(): %s' % e)
        self.assertEqual(q.stat().st_size, size)
        self.assertEqual(os.path.samefile(p, q), True)
        self.assertTrue(p.stat)
        # Linking to a str of a relative path.
        r = rel_join('fileAAA')
        q.link_to(r)
        self.assertEqual(os.stat(r).st_size, size)
        self.assertTrue(q.stat)

    @unittest.skipIf(hasattr(os, "link"), "os.link() is present")
    def test_link_to_not_implemented(self):
        P = self.cls(BASE)
        p = P / 'fileA'
        # linking to another path.
        q = P / 'dirA' / 'fileAA'
        with self.assertRaises(NotImplementedError):
            p.link_to(q)

    def test_rename(self):
        P = self.cls(BASE)
        p = P / 'fileA'
        size = p.stat().st_size
        # Renaming to another path.
        q = P / 'dirA' / 'fileAA'
        renamed_p = p.rename(q)
        self.assertEqual(renamed_p, q)
        self.assertEqual(q.stat().st_size, size)
        self.assertFileNotFound(p.stat)
        # Renaming to a str of a relative path.
        r = rel_join('fileAAA')
        renamed_q = q.rename(r)
        self.assertEqual(renamed_q, self.cls(r))
        self.assertEqual(os.stat(r).st_size, size)
        self.assertFileNotFound(q.stat)

    def test_replace(self):
        P = self.cls(BASE)
        p = P / 'fileA'
        size = p.stat().st_size
        # Replacing a non-existing path.
        q = P / 'dirA' / 'fileAA'
        replaced_p = p.replace(q)
        self.assertEqual(replaced_p, q)
        self.assertEqual(q.stat().st_size, size)
        self.assertFileNotFound(p.stat)
        # Replacing another (existing) path.
        r = rel_join('dirB', 'fileB')
        replaced_q = q.replace(r)
        self.assertEqual(replaced_q, self.cls(r))
        self.assertEqual(os.stat(r).st_size, size)
        self.assertFileNotFound(q.stat)

    @support.skip_unless_symlink
    def test_readlink(self):
        P = self.cls(BASE)
        self.assertEqual((P / 'linkA').readlink(), self.cls('fileA'))
        self.assertEqual((P / 'brokenLink').readlink(),
                         self.cls('non-existing'))
        self.assertEqual((P / 'linkB').readlink(), self.cls('dirB'))
        with self.assertRaises(OSError):
            (P / 'fileA').readlink()

    def test_touch_common(self):
        P = self.cls(BASE)
        p = P / 'newfileA'
        self.assertFalse(p.exists())
        p.touch()
        self.assertTrue(p.exists())
        st = p.stat()
        old_mtime = st.st_mtime
        old_mtime_ns = st.st_mtime_ns
        # Rewind the mtime sufficiently far in the past to work around
        # filesystem-specific timestamp granularity.
        os.utime(str(p), (old_mtime - 10, old_mtime - 10))
        # The file mtime should be refreshed by calling touch() again.
        p.touch()
        st = p.stat()
        self.assertGreaterEqual(st.st_mtime_ns, old_mtime_ns)
        self.assertGreaterEqual(st.st_mtime, old_mtime)
        # Now with exist_ok=False.
        p = P / 'newfileB'
        self.assertFalse(p.exists())
        p.touch(mode=0o700, exist_ok=False)
        self.assertTrue(p.exists())
        self.assertRaises(OSError, p.touch, exist_ok=False)

    def test_touch_nochange(self):
        P = self.cls(BASE)
        p = P / 'fileA'
        p.touch()
        with p.open('rb') as f:
            self.assertEqual(f.read().strip(), b"this is file A")

    def test_mkdir(self):
        P = self.cls(BASE)
        p = P / 'newdirA'
        self.assertFalse(p.exists())
        p.mkdir()
        self.assertTrue(p.exists())
        self.assertTrue(p.is_dir())
        with self.assertRaises(OSError) as cm:
            p.mkdir()
        self.assertEqual(cm.exception.errno, errno.EEXIST)

    def test_mkdir_parents(self):
        # Creating a chain of directories.
        p = self.cls(BASE, 'newdirB', 'newdirC')
        self.assertFalse(p.exists())
        with self.assertRaises(OSError) as cm:
            p.mkdir()
        self.assertEqual(cm.exception.errno, errno.ENOENT)
        p.mkdir(parents=True)
        self.assertTrue(p.exists())
        self.assertTrue(p.is_dir())
        with self.assertRaises(OSError) as cm:
            p.mkdir(parents=True)
        self.assertEqual(cm.exception.errno, errno.EEXIST)
        # Test `mode` arg.
        mode = stat.S_IMODE(p.stat().st_mode)  # Default mode.
        p = self.cls(BASE, 'newdirD', 'newdirE')
        p.mkdir(0o555, parents=True)
        self.assertTrue(p.exists())
        self.assertTrue(p.is_dir())
        if os.name != 'nt':
            # The directory's permissions follow the mode argument.
            self.assertEqual(stat.S_IMODE(p.stat().st_mode), 0o7555 & mode)
        # The parent's permissions follow the default process settings.
        self.assertEqual(stat.S_IMODE(p.parent.stat().st_mode), mode)

    def test_mkdir_exist_ok(self):
        p = self.cls(BASE, 'dirB')
        st_ctime_first = p.stat().st_ctime
        self.assertTrue(p.exists())
        self.assertTrue(p.is_dir())
        with self.assertRaises(FileExistsError) as cm:
            p.mkdir()
        self.assertEqual(cm.exception.errno, errno.EEXIST)
        p.mkdir(exist_ok=True)
        self.assertTrue(p.exists())
        self.assertEqual(p.stat().st_ctime, st_ctime_first)

    def test_mkdir_exist_ok_with_parent(self):
        p = self.cls(BASE, 'dirC')
        self.assertTrue(p.exists())
        with self.assertRaises(FileExistsError) as cm:
            p.mkdir()
        self.assertEqual(cm.exception.errno, errno.EEXIST)
        p = p / 'newdirC'
        p.mkdir(parents=True)
        st_ctime_first = p.stat().st_ctime
        self.assertTrue(p.exists())
        with self.assertRaises(FileExistsError) as cm:
            p.mkdir(parents=True)
        self.assertEqual(cm.exception.errno, errno.EEXIST)
        p.mkdir(parents=True, exist_ok=True)
        self.assertTrue(p.exists())
        self.assertEqual(p.stat().st_ctime, st_ctime_first)

    def test_mkdir_exist_ok_root(self):
        # Issue #25803: A drive root could raise PermissionError on Windows.
        self.cls('/').resolve().mkdir(exist_ok=True)
        self.cls('/').resolve().mkdir(parents=True, exist_ok=True)

    @only_nt  # XXX: not sure how to test this on POSIX.
    def test_mkdir_with_unknown_drive(self):
        for d in 'ZYXWVUTSRQPONMLKJIHGFEDCBA':
            p = self.cls(d + ':\\')
            if not p.is_dir():
                break
        else:
            self.skipTest("cannot find a drive that doesn't exist")
        with self.assertRaises(OSError):
            (p / 'child' / 'path').mkdir(parents=True)

    def test_mkdir_with_child_file(self):
        p = self.cls(BASE, 'dirB', 'fileB')
        self.assertTrue(p.exists())
        # An exception is raised when the last path component is an existing
        # regular file, regardless of whether exist_ok is true or not.
        with self.assertRaises(FileExistsError) as cm:
            p.mkdir(parents=True)
        self.assertEqual(cm.exception.errno, errno.EEXIST)
        with self.assertRaises(FileExistsError) as cm:
            p.mkdir(parents=True, exist_ok=True)
        self.assertEqual(cm.exception.errno, errno.EEXIST)

    def test_mkdir_no_parents_file(self):
        p = self.cls(BASE, 'fileA')
        self.assertTrue(p.exists())
        # An exception is raised when the last path component is an existing
        # regular file, regardless of whether exist_ok is true or not.
        with self.assertRaises(FileExistsError) as cm:
            p.mkdir()
        self.assertEqual(cm.exception.errno, errno.EEXIST)
        with self.assertRaises(FileExistsError) as cm:
            p.mkdir(exist_ok=True)
        self.assertEqual(cm.exception.errno, errno.EEXIST)

    def test_mkdir_concurrent_parent_creation(self):
        for pattern_num in range(32):
            p = self.cls(BASE, 'dirCPC%d' % pattern_num)
            self.assertFalse(p.exists())

            def my_mkdir(path, mode=0o777):
                path = str(path)
                # Emulate another process that would create the directory
                # just before we try to create it ourselves.  We do it
                # in all possible pattern combinations, assuming that this
                # function is called at most 5 times (dirCPC/dir1/dir2,
                # dirCPC/dir1, dirCPC, dirCPC/dir1, dirCPC/dir1/dir2).
                if pattern.pop():
                    os.mkdir(path, mode)  # From another process.
                    concurrently_created.add(path)
                os.mkdir(path, mode)  # Our real call.

            pattern = [bool(pattern_num & (1 << n)) for n in range(5)]
            concurrently_created = set()
            p12 = p / 'dir1' / 'dir2'
            try:
                with mock.patch("pathlib._normal_accessor.mkdir", my_mkdir):
                    p12.mkdir(parents=True, exist_ok=False)
            except FileExistsError:
                self.assertIn(str(p12), concurrently_created)
            else:
                self.assertNotIn(str(p12), concurrently_created)
            self.assertTrue(p.exists())

    @support.skip_unless_symlink
    def test_symlink_to(self):
        P = self.cls(BASE)
        target = P / 'fileA'
        # Symlinking a path target.
        link = P / 'dirA' / 'linkAA'
        link.symlink_to(target)
        self.assertEqual(link.stat(), target.stat())
        self.assertNotEqual(link.lstat(), target.stat())
        # Symlinking a str target.
        link = P / 'dirA' / 'linkAAA'
        link.symlink_to(str(target))
        self.assertEqual(link.stat(), target.stat())
        self.assertNotEqual(link.lstat(), target.stat())
        self.assertFalse(link.is_dir())
        # Symlinking to a directory.
        target = P / 'dirB'
        link = P / 'dirA' / 'linkAAAA'
        link.symlink_to(target, target_is_directory=True)
        self.assertEqual(link.stat(), target.stat())
        self.assertNotEqual(link.lstat(), target.stat())
        self.assertTrue(link.is_dir())
        self.assertTrue(list(link.iterdir()))

    def test_is_dir(self):
        P = self.cls(BASE)
        self.assertTrue((P / 'dirA').is_dir())
        self.assertFalse((P / 'fileA').is_dir())
        self.assertFalse((P / 'non-existing').is_dir())
        self.assertFalse((P / 'fileA' / 'bah').is_dir())
        if support.can_symlink():
            self.assertFalse((P / 'linkA').is_dir())
            self.assertTrue((P / 'linkB').is_dir())
            self.assertFalse((P/ 'brokenLink').is_dir(), False)
        self.assertIs((P / 'dirA\udfff').is_dir(), False)
        self.assertIs((P / 'dirA\x00').is_dir(), False)

    def test_is_file(self):
        P = self.cls(BASE)
        self.assertTrue((P / 'fileA').is_file())
        self.assertFalse((P / 'dirA').is_file())
        self.assertFalse((P / 'non-existing').is_file())
        self.assertFalse((P / 'fileA' / 'bah').is_file())
        if support.can_symlink():
            self.assertTrue((P / 'linkA').is_file())
            self.assertFalse((P / 'linkB').is_file())
            self.assertFalse((P/ 'brokenLink').is_file())
        self.assertIs((P / 'fileA\udfff').is_file(), False)
        self.assertIs((P / 'fileA\x00').is_file(), False)

    @only_posix
    def test_is_mount(self):
        P = self.cls(BASE)
        R = self.cls('/')  # TODO: Work out Windows.
        self.assertFalse((P / 'fileA').is_mount())
        self.assertFalse((P / 'dirA').is_mount())
        self.assertFalse((P / 'non-existing').is_mount())
        self.assertFalse((P / 'fileA' / 'bah').is_mount())
        self.assertTrue(R.is_mount())
        if support.can_symlink():
            self.assertFalse((P / 'linkA').is_mount())
        self.assertIs(self.cls('/\udfff').is_mount(), False)
        self.assertIs(self.cls('/\x00').is_mount(), False)

    def test_is_symlink(self):
        P = self.cls(BASE)
        self.assertFalse((P / 'fileA').is_symlink())
        self.assertFalse((P / 'dirA').is_symlink())
        self.assertFalse((P / 'non-existing').is_symlink())
        self.assertFalse((P / 'fileA' / 'bah').is_symlink())
        if support.can_symlink():
            self.assertTrue((P / 'linkA').is_symlink())
            self.assertTrue((P / 'linkB').is_symlink())
            self.assertTrue((P/ 'brokenLink').is_symlink())
        self.assertIs((P / 'fileA\udfff').is_file(), False)
        self.assertIs((P / 'fileA\x00').is_file(), False)
        if support.can_symlink():
            self.assertIs((P / 'linkA\udfff').is_file(), False)
            self.assertIs((P / 'linkA\x00').is_file(), False)

    def test_is_fifo_false(self):
        P = self.cls(BASE)
        self.assertFalse((P / 'fileA').is_fifo())
        self.assertFalse((P / 'dirA').is_fifo())
        self.assertFalse((P / 'non-existing').is_fifo())
        self.assertFalse((P / 'fileA' / 'bah').is_fifo())
        self.assertIs((P / 'fileA\udfff').is_fifo(), False)
        self.assertIs((P / 'fileA\x00').is_fifo(), False)

    @unittest.skipUnless(hasattr(os, "mkfifo"), "os.mkfifo() required")
    def test_is_fifo_true(self):
        P = self.cls(BASE, 'myfifo')
        try:
            os.mkfifo(str(P))
        except PermissionError as e:
            self.skipTest('os.mkfifo(): %s' % e)
        self.assertTrue(P.is_fifo())
        self.assertFalse(P.is_socket())
        self.assertFalse(P.is_file())
        self.assertIs(self.cls(BASE, 'myfifo\udfff').is_fifo(), False)
        self.assertIs(self.cls(BASE, 'myfifo\x00').is_fifo(), False)

    def test_is_socket_false(self):
        P = self.cls(BASE)
        self.assertFalse((P / 'fileA').is_socket())
        self.assertFalse((P / 'dirA').is_socket())
        self.assertFalse((P / 'non-existing').is_socket())
        self.assertFalse((P / 'fileA' / 'bah').is_socket())
        self.assertIs((P / 'fileA\udfff').is_socket(), False)
        self.assertIs((P / 'fileA\x00').is_socket(), False)

    @unittest.skipUnless(hasattr(socket, "AF_UNIX"), "Unix sockets required")
    def test_is_socket_true(self):
        P = self.cls(BASE, 'mysock')
        sock = socket.socket(socket.AF_UNIX, socket.SOCK_STREAM)
        self.addCleanup(sock.close)
        try:
            sock.bind(str(P))
        except OSError as e:
            if (isinstance(e, PermissionError) or
                    "AF_UNIX path too long" in str(e)):
                self.skipTest("cannot bind Unix socket: " + str(e))
        self.assertTrue(P.is_socket())
        self.assertFalse(P.is_fifo())
        self.assertFalse(P.is_file())
        self.assertIs(self.cls(BASE, 'mysock\udfff').is_socket(), False)
        self.assertIs(self.cls(BASE, 'mysock\x00').is_socket(), False)

    def test_is_block_device_false(self):
        P = self.cls(BASE)
        self.assertFalse((P / 'fileA').is_block_device())
        self.assertFalse((P / 'dirA').is_block_device())
        self.assertFalse((P / 'non-existing').is_block_device())
        self.assertFalse((P / 'fileA' / 'bah').is_block_device())
        self.assertIs((P / 'fileA\udfff').is_block_device(), False)
        self.assertIs((P / 'fileA\x00').is_block_device(), False)

    def test_is_char_device_false(self):
        P = self.cls(BASE)
        self.assertFalse((P / 'fileA').is_char_device())
        self.assertFalse((P / 'dirA').is_char_device())
        self.assertFalse((P / 'non-existing').is_char_device())
        self.assertFalse((P / 'fileA' / 'bah').is_char_device())
        self.assertIs((P / 'fileA\udfff').is_char_device(), False)
        self.assertIs((P / 'fileA\x00').is_char_device(), False)

    def test_is_char_device_true(self):
        # Under Unix, /dev/null should generally be a char device.
        P = self.cls('/dev/null')
        if not P.exists():
            self.skipTest("/dev/null required")
        self.assertTrue(P.is_char_device())
        self.assertFalse(P.is_block_device())
        self.assertFalse(P.is_file())
        self.assertIs(self.cls('/dev/null\udfff').is_char_device(), False)
        self.assertIs(self.cls('/dev/null\x00').is_char_device(), False)

    def test_pickling_common(self):
        p = self.cls(BASE, 'fileA')
        for proto in range(0, pickle.HIGHEST_PROTOCOL + 1):
            dumped = pickle.dumps(p, proto)
            pp = pickle.loads(dumped)
            self.assertEqual(pp.stat(), p.stat())

    def test_parts_interning(self):
        P = self.cls
        p = P('/usr/bin/foo')
        q = P('/usr/local/bin')
        # 'usr'
        self.assertIs(p.parts[1], q.parts[1])
        # 'bin'
        self.assertIs(p.parts[2], q.parts[3])

    def _check_complex_symlinks(self, link0_target):
        # Test solving a non-looping chain of symlinks (issue #19887).
        P = self.cls(BASE)
        self.dirlink(os.path.join('link0', 'link0'), join('link1'))
        self.dirlink(os.path.join('link1', 'link1'), join('link2'))
        self.dirlink(os.path.join('link2', 'link2'), join('link3'))
        self.dirlink(link0_target, join('link0'))

        # Resolve absolute paths.
        p = (P / 'link0').resolve()
        self.assertEqual(p, P)
        self.assertEqualNormCase(str(p), BASE)
        p = (P / 'link1').resolve()
        self.assertEqual(p, P)
        self.assertEqualNormCase(str(p), BASE)
        p = (P / 'link2').resolve()
        self.assertEqual(p, P)
        self.assertEqualNormCase(str(p), BASE)
        p = (P / 'link3').resolve()
        self.assertEqual(p, P)
        self.assertEqualNormCase(str(p), BASE)

        # Resolve relative paths.
        old_path = os.getcwd()
        os.chdir(BASE)
        try:
            p = self.cls('link0').resolve()
            self.assertEqual(p, P)
            self.assertEqualNormCase(str(p), BASE)
            p = self.cls('link1').resolve()
            self.assertEqual(p, P)
            self.assertEqualNormCase(str(p), BASE)
            p = self.cls('link2').resolve()
            self.assertEqual(p, P)
            self.assertEqualNormCase(str(p), BASE)
            p = self.cls('link3').resolve()
            self.assertEqual(p, P)
            self.assertEqualNormCase(str(p), BASE)
        finally:
            os.chdir(old_path)

    @support.skip_unless_symlink
    def test_complex_symlinks_absolute(self):
        self._check_complex_symlinks(BASE)

    @support.skip_unless_symlink
    def test_complex_symlinks_relative(self):
        self._check_complex_symlinks('.')

    @support.skip_unless_symlink
    def test_complex_symlinks_relative_dot_dot(self):
        self._check_complex_symlinks(os.path.join('dirA', '..'))


class PathTest(_BasePathTest, unittest.TestCase):
    cls = pathlib.Path

    def test_class_getitem(self):
        self.assertIs(self.cls[str], self.cls)

    def test_concrete_class(self):
        p = self.cls('a')
        self.assertIs(type(p),
            pathlib.WindowsPath if os.name == 'nt' else pathlib.PosixPath)

    def test_unsupported_flavour(self):
        if os.name == 'nt':
            self.assertRaises(NotImplementedError, pathlib.PosixPath)
        else:
            self.assertRaises(NotImplementedError, pathlib.WindowsPath)

    def test_glob_empty_pattern(self):
        p = self.cls()
        with self.assertRaisesRegex(ValueError, 'Unacceptable pattern'):
            list(p.glob(''))


@only_posix
class PosixPathTest(_BasePathTest, unittest.TestCase):
    cls = pathlib.PosixPath

    def _check_symlink_loop(self, *args, strict=True):
        path = self.cls(*args)
        with self.assertRaises(RuntimeError):
            print(path.resolve(strict))

    def test_open_mode(self):
        old_mask = os.umask(0)
        self.addCleanup(os.umask, old_mask)
        p = self.cls(BASE)
        with (p / 'new_file').open('wb'):
            pass
        st = os.stat(join('new_file'))
        self.assertEqual(stat.S_IMODE(st.st_mode), 0o666)
        os.umask(0o022)
        with (p / 'other_new_file').open('wb'):
            pass
        st = os.stat(join('other_new_file'))
        self.assertEqual(stat.S_IMODE(st.st_mode), 0o644)

    def test_touch_mode(self):
        old_mask = os.umask(0)
        self.addCleanup(os.umask, old_mask)
        p = self.cls(BASE)
        (p / 'new_file').touch()
        st = os.stat(join('new_file'))
        self.assertEqual(stat.S_IMODE(st.st_mode), 0o666)
        os.umask(0o022)
        (p / 'other_new_file').touch()
        st = os.stat(join('other_new_file'))
        self.assertEqual(stat.S_IMODE(st.st_mode), 0o644)
        (p / 'masked_new_file').touch(mode=0o750)
        st = os.stat(join('masked_new_file'))
        self.assertEqual(stat.S_IMODE(st.st_mode), 0o750)

    @support.skip_unless_symlink
    def test_resolve_loop(self):
        # Loops with relative symlinks.
        os.symlink('linkX/inside', join('linkX'))
        self._check_symlink_loop(BASE, 'linkX')
        os.symlink('linkY', join('linkY'))
        self._check_symlink_loop(BASE, 'linkY')
        os.symlink('linkZ/../linkZ', join('linkZ'))
        self._check_symlink_loop(BASE, 'linkZ')
        # Non-strict
        self._check_symlink_loop(BASE, 'linkZ', 'foo', strict=False)
        # Loops with absolute symlinks.
        os.symlink(join('linkU/inside'), join('linkU'))
        self._check_symlink_loop(BASE, 'linkU')
        os.symlink(join('linkV'), join('linkV'))
        self._check_symlink_loop(BASE, 'linkV')
        os.symlink(join('linkW/../linkW'), join('linkW'))
        self._check_symlink_loop(BASE, 'linkW')
        # Non-strict
        self._check_symlink_loop(BASE, 'linkW', 'foo', strict=False)

    def test_glob(self):
        P = self.cls
        p = P(BASE)
        given = set(p.glob("FILEa"))
        expect = set() if not support.fs_is_case_insensitive(BASE) else given
        self.assertEqual(given, expect)
        self.assertEqual(set(p.glob("FILEa*")), set())

    def test_rglob(self):
        P = self.cls
        p = P(BASE, "dirC")
        given = set(p.rglob("FILEd"))
        expect = set() if not support.fs_is_case_insensitive(BASE) else given
        self.assertEqual(given, expect)
        self.assertEqual(set(p.rglob("FILEd*")), set())

    @unittest.skipUnless(hasattr(pwd, 'getpwall'),
                         'pwd module does not expose getpwall()')
    def test_expanduser(self):
        P = self.cls
        support.import_module('pwd')
        import pwd
        pwdent = pwd.getpwuid(os.getuid())
        username = pwdent.pw_name
        userhome = pwdent.pw_dir.rstrip('/') or '/'
        # Find arbitrary different user (if exists).
        for pwdent in pwd.getpwall():
            othername = pwdent.pw_name
            otherhome = pwdent.pw_dir.rstrip('/')
            if othername != username and otherhome:
                break
        else:
            othername = username
            otherhome = userhome

        p1 = P('~/Documents')
        p2 = P('~' + username + '/Documents')
        p3 = P('~' + othername + '/Documents')
        p4 = P('../~' + username + '/Documents')
        p5 = P('/~' + username + '/Documents')
        p6 = P('')
        p7 = P('~fakeuser/Documents')

        with support.EnvironmentVarGuard() as env:
            env.pop('HOME', None)

            self.assertEqual(p1.expanduser(), P(userhome) / 'Documents')
            self.assertEqual(p2.expanduser(), P(userhome) / 'Documents')
            self.assertEqual(p3.expanduser(), P(otherhome) / 'Documents')
            self.assertEqual(p4.expanduser(), p4)
            self.assertEqual(p5.expanduser(), p5)
            self.assertEqual(p6.expanduser(), p6)
            self.assertRaises(RuntimeError, p7.expanduser)

            env['HOME'] = '/tmp'
            self.assertEqual(p1.expanduser(), P('/tmp/Documents'))
            self.assertEqual(p2.expanduser(), P(userhome) / 'Documents')
            self.assertEqual(p3.expanduser(), P(otherhome) / 'Documents')
            self.assertEqual(p4.expanduser(), p4)
            self.assertEqual(p5.expanduser(), p5)
            self.assertEqual(p6.expanduser(), p6)
            self.assertRaises(RuntimeError, p7.expanduser)

    @unittest.skipIf(sys.platform != "darwin",
                     "Bad file descriptor in /dev/fd affects only macOS")
    def test_handling_bad_descriptor(self):
        try:
            file_descriptors = list(pathlib.Path('/dev/fd').rglob("*"))[3:]
            if not file_descriptors:
                self.skipTest("no file descriptors - issue was not reproduced")
            # Checking all file descriptors because there is no guarantee
            # which one will fail.
            for f in file_descriptors:
                f.exists()
                f.is_dir()
                f.is_file()
                f.is_symlink()
                f.is_block_device()
                f.is_char_device()
                f.is_fifo()
                f.is_socket()
        except OSError as e:
            if e.errno == errno.EBADF:
                self.fail("Bad file descriptor not handled.")
            raise


@only_nt
class WindowsPathTest(_BasePathTest, unittest.TestCase):
    cls = pathlib.WindowsPath

    def test_glob(self):
        P = self.cls
        p = P(BASE)
        self.assertEqual(set(p.glob("FILEa")), { P(BASE, "fileA") })
        self.assertEqual(set(p.glob("F*a")), { P(BASE, "fileA") })
        self.assertEqual(set(map(str, p.glob("FILEa"))), {f"{p}\\FILEa"})
        self.assertEqual(set(map(str, p.glob("F*a"))), {f"{p}\\fileA"})

    def test_rglob(self):
        P = self.cls
        p = P(BASE, "dirC")
        self.assertEqual(set(p.rglob("FILEd")), { P(BASE, "dirC/dirD/fileD") })
        self.assertEqual(set(map(str, p.rglob("FILEd"))), {f"{p}\\dirD\\FILEd"})

    def test_expanduser(self):
        P = self.cls
        with support.EnvironmentVarGuard() as env:
            env.pop('HOME', None)
            env.pop('USERPROFILE', None)
            env.pop('HOMEPATH', None)
            env.pop('HOMEDRIVE', None)
            env['USERNAME'] = 'alice'

            # test that the path returns unchanged
            p1 = P('~/My Documents')
            p2 = P('~alice/My Documents')
            p3 = P('~bob/My Documents')
            p4 = P('/~/My Documents')
            p5 = P('d:~/My Documents')
            p6 = P('')
            self.assertRaises(RuntimeError, p1.expanduser)
            self.assertRaises(RuntimeError, p2.expanduser)
            self.assertRaises(RuntimeError, p3.expanduser)
            self.assertEqual(p4.expanduser(), p4)
            self.assertEqual(p5.expanduser(), p5)
            self.assertEqual(p6.expanduser(), p6)

            def check():
                env.pop('USERNAME', None)
                self.assertEqual(p1.expanduser(),
                                 P('C:/Users/alice/My Documents'))
                self.assertRaises(KeyError, p2.expanduser)
                env['USERNAME'] = 'alice'
                self.assertEqual(p2.expanduser(),
                                 P('C:/Users/alice/My Documents'))
                self.assertEqual(p3.expanduser(),
                                 P('C:/Users/bob/My Documents'))
                self.assertEqual(p4.expanduser(), p4)
                self.assertEqual(p5.expanduser(), p5)
                self.assertEqual(p6.expanduser(), p6)

            env['HOMEPATH'] = 'C:\\Users\\alice'
            check()

            env['HOMEDRIVE'] = 'C:\\'
            env['HOMEPATH'] = 'Users\\alice'
            check()

            env.pop('HOMEDRIVE', None)
            env.pop('HOMEPATH', None)
            env['USERPROFILE'] = 'C:\\Users\\alice'
            check()

<<<<<<< HEAD
    def test_resolve(self):
        P = self.cls
        p = P(BASE, './a:b')
        self.assertEqual(str(p.resolve(strict=False)), f'{BASE}\\a:b')
=======
            # bpo-38883: ignore `HOME` when set on windows
            env['HOME'] = 'C:\\Users\\eve'
            check()
>>>>>>> dc04a057


class CompatiblePathTest(unittest.TestCase):
    """
    Test that a type can be made compatible with PurePath
    derivatives by implementing division operator overloads.
    """

    class CompatPath:
        """
        Minimum viable class to test PurePath compatibility.
        Simply uses the division operator to join a given
        string and the string value of another object with
        a forward slash.
        """
        def __init__(self, string):
            self.string = string

        def __truediv__(self, other):
            return type(self)(f"{self.string}/{other}")

        def __rtruediv__(self, other):
            return type(self)(f"{other}/{self.string}")

    def test_truediv(self):
        result = pathlib.PurePath("test") / self.CompatPath("right")
        self.assertIsInstance(result, self.CompatPath)
        self.assertEqual(result.string, "test/right")

        with self.assertRaises(TypeError):
            # Verify improper operations still raise a TypeError
            pathlib.PurePath("test") / 10

    def test_rtruediv(self):
        result = self.CompatPath("left") / pathlib.PurePath("test")
        self.assertIsInstance(result, self.CompatPath)
        self.assertEqual(result.string, "left/test")

        with self.assertRaises(TypeError):
            # Verify improper operations still raise a TypeError
            10 / pathlib.PurePath("test")


if __name__ == "__main__":
    unittest.main()<|MERGE_RESOLUTION|>--- conflicted
+++ resolved
@@ -2496,18 +2496,16 @@
             env.pop('HOMEPATH', None)
             env['USERPROFILE'] = 'C:\\Users\\alice'
             check()
-
-<<<<<<< HEAD
-    def test_resolve(self):
-        P = self.cls
-        p = P(BASE, './a:b')
-        self.assertEqual(str(p.resolve(strict=False)), f'{BASE}\\a:b')
-=======
+            
             # bpo-38883: ignore `HOME` when set on windows
             env['HOME'] = 'C:\\Users\\eve'
             check()
->>>>>>> dc04a057
-
+
+    def test_resolve(self):
+        P = self.cls
+        p = P(BASE, './a:b')
+        self.assertEqual(str(p.resolve(strict=False)), f'{BASE}\\a:b')
+            
 
 class CompatiblePathTest(unittest.TestCase):
     """
