import fractions
import operator
import os
import random
import sys
import struct
import time
import unittest

from test import support
from test.test_grammar import (VALID_UNDERSCORE_LITERALS,
                               INVALID_UNDERSCORE_LITERALS)
from math import isinf, isnan, copysign, ldexp
import math

try:
    import _testcapi
except ImportError:
    _testcapi = None

INF = float("inf")
NAN = float("nan")


#locate file with float format test values
test_dir = os.path.dirname(__file__) or os.curdir
format_testfile = os.path.join(test_dir, 'mathdata', 'formatfloat_testcases.txt')

class FloatSubclass(float):
    pass

class OtherFloatSubclass(float):
    pass

class MyIndex:
    def __init__(self, value):
        self.value = value

    def __index__(self):
        return self.value

class MyInt:
    def __init__(self, value):
        self.value = value

    def __int__(self):
        return self.value

class FloatLike:
    def __init__(self, value):
        self.value = value

    def __float__(self):
        return self.value


class GeneralFloatCases(unittest.TestCase):

    def test_float(self):
        self.assertEqual(float(3.14), 3.14)
        self.assertEqual(float(314), 314.0)
        self.assertEqual(float("  3.14  "), 3.14)
        self.assertRaises(ValueError, float, "  0x3.1  ")
        self.assertRaises(ValueError, float, "  -0x3.p-1  ")
        self.assertRaises(ValueError, float, "  +0x3.p-1  ")
        self.assertRaises(ValueError, float, "++3.14")
        self.assertRaises(ValueError, float, "+-3.14")
        self.assertRaises(ValueError, float, "-+3.14")
        self.assertRaises(ValueError, float, "--3.14")
        self.assertRaises(ValueError, float, ".nan")
        self.assertRaises(ValueError, float, "+.inf")
        self.assertRaises(ValueError, float, ".")
        self.assertRaises(ValueError, float, "-.")
        self.assertRaises(TypeError, float, {})
        self.assertRaisesRegex(TypeError, "not 'dict'", float, {})
        # Lone surrogate
        self.assertRaises(ValueError, float, '\uD8F0')
        # check that we don't accept alternate exponent markers
        self.assertRaises(ValueError, float, "-1.7d29")
        self.assertRaises(ValueError, float, "3D-14")
        self.assertEqual(float("  \u0663.\u0661\u0664  "), 3.14)
        self.assertEqual(float("\N{EM SPACE}3.14\N{EN SPACE}"), 3.14)
        # extra long strings should not be a problem
        float(b'.' + b'1'*1000)
        float('.' + '1'*1000)
        # Invalid unicode string
        # See bpo-34087
        self.assertRaises(ValueError, float, '\u3053\u3093\u306b\u3061\u306f')

    def test_noargs(self):
        self.assertEqual(float(), 0.0)

    def test_underscores(self):
        for lit in VALID_UNDERSCORE_LITERALS:
            if not any(ch in lit for ch in 'jJxXoObB'):
                self.assertEqual(float(lit), eval(lit))
                self.assertEqual(float(lit), float(lit.replace('_', '')))
        for lit in INVALID_UNDERSCORE_LITERALS:
            if lit in ('0_7', '09_99'):  # octals are not recognized here
                continue
            if not any(ch in lit for ch in 'jJxXoObB'):
                self.assertRaises(ValueError, float, lit)
        # Additional test cases; nan and inf are never valid as literals,
        # only in the float() constructor, but we don't allow underscores
        # in or around them.
        self.assertRaises(ValueError, float, '_NaN')
        self.assertRaises(ValueError, float, 'Na_N')
        self.assertRaises(ValueError, float, 'IN_F')
        self.assertRaises(ValueError, float, '-_INF')
        self.assertRaises(ValueError, float, '-INF_')
        # Check that we handle bytes values correctly.
        self.assertRaises(ValueError, float, b'0_.\xff9')

    def test_non_numeric_input_types(self):
        # Test possible non-numeric types for the argument x, including
        # subclasses of the explicitly documented accepted types.
        class CustomStr(str): pass
        class CustomBytes(bytes): pass
        class CustomByteArray(bytearray): pass

        factories = [
            bytes,
            bytearray,
            lambda b: CustomStr(b.decode()),
            CustomBytes,
            CustomByteArray,
            memoryview,
        ]
        try:
            from array import array
        except ImportError:
            pass
        else:
            factories.append(lambda b: array('B', b))

        for f in factories:
            x = f(b" 3.14  ")
            with self.subTest(type(x)):
                self.assertEqual(float(x), 3.14)
                with self.assertRaisesRegex(ValueError, "could not convert"):
                    float(f(b'A' * 0x10))

    def test_float_memoryview(self):
        self.assertEqual(float(memoryview(b'12.3')[1:4]), 2.3)
        self.assertEqual(float(memoryview(b'12.3\x00')[1:4]), 2.3)
        self.assertEqual(float(memoryview(b'12.3 ')[1:4]), 2.3)
        self.assertEqual(float(memoryview(b'12.3A')[1:4]), 2.3)
        self.assertEqual(float(memoryview(b'12.34')[1:4]), 2.3)

    def test_error_message(self):
        def check(s):
            with self.assertRaises(ValueError, msg='float(%r)' % (s,)) as cm:
                float(s)
            self.assertEqual(str(cm.exception),
                'could not convert string to float: %r' % (s,))

        check('\xbd')
        check('123\xbd')
        check('  123 456  ')
        check(b'  123 456  ')
        # all whitespace (cf. https://github.com/python/cpython/issues/95605)
        check('')
        check(' ')
        check('\t \n')

        # non-ascii digits (error came from non-digit '!')
        check('\u0663\u0661\u0664!')
        # embedded NUL
        check('123\x00')
        check('123\x00 245')
        check('123\x00245')
        # byte string with embedded NUL
        check(b'123\x00')
        # non-UTF-8 byte string
        check(b'123\xa0')

    @support.run_with_locale('LC_NUMERIC', 'fr_FR', 'de_DE')
    def test_float_with_comma(self):
        # set locale to something that doesn't use '.' for the decimal point
        # float must not accept the locale specific decimal point but
        # it still has to accept the normal python syntax
        import locale
        if not locale.localeconv()['decimal_point'] == ',':
            self.skipTest('decimal_point is not ","')

        self.assertEqual(float("  3.14  "), 3.14)
        self.assertEqual(float("+3.14  "), 3.14)
        self.assertEqual(float("-3.14  "), -3.14)
        self.assertEqual(float(".14  "), .14)
        self.assertEqual(float("3.  "), 3.0)
        self.assertEqual(float("3.e3  "), 3000.0)
        self.assertEqual(float("3.2e3  "), 3200.0)
        self.assertEqual(float("2.5e-1  "), 0.25)
        self.assertEqual(float("5e-1"), 0.5)
        self.assertRaises(ValueError, float, "  3,14  ")
        self.assertRaises(ValueError, float, "  +3,14  ")
        self.assertRaises(ValueError, float, "  -3,14  ")
        self.assertRaises(ValueError, float, "  0x3.1  ")
        self.assertRaises(ValueError, float, "  -0x3.p-1  ")
        self.assertRaises(ValueError, float, "  +0x3.p-1  ")
        self.assertEqual(float("  25.e-1  "), 2.5)
        self.assertAlmostEqual(float("  .25e-1  "), .025)

    def test_floatconversion(self):
        # Make sure that calls to __float__() work properly
        class Foo2(float):
            def __float__(self):
                return 42.

        class Foo3(float):
            def __new__(cls, value=0.):
                return float.__new__(cls, 2*value)

            def __float__(self):
                return self

        class Foo4(float):
            def __float__(self):
                return 42

        # Issue 5759: __float__ not called on str subclasses (though it is on
        # unicode subclasses).
        class FooStr(str):
            def __float__(self):
                return float(str(self)) + 1

        self.assertEqual(float(FloatLike(42.)), 42.)
        self.assertEqual(float(Foo2()), 42.)
        self.assertRaises(TypeError, float, Foo3(21))
        self.assertRaises(TypeError, float, Foo4(42))
        self.assertEqual(float(FooStr('8')), 9.)

        self.assertRaises(TypeError, time.sleep, FloatLike(""))

        # Issue #24731
<<<<<<< HEAD
        class F:
            def __float__(self):
                return OtherFloatSubclass(42.)
        self.assertRaises(TypeError, float, F())
        self.assertRaises(TypeError, FloatSubclass, F())

        class MyIndex:
            def __init__(self, value):
                self.value = value
            def __index__(self):
                return self.value
=======
        f = FloatLike(OtherFloatSubclass(42.))
        with self.assertWarns(DeprecationWarning):
            self.assertEqual(float(f), 42.)
        with self.assertWarns(DeprecationWarning):
            self.assertIs(type(float(f)), float)
        with self.assertWarns(DeprecationWarning):
            self.assertEqual(FloatSubclass(f), 42.)
        with self.assertWarns(DeprecationWarning):
            self.assertIs(type(FloatSubclass(f)), FloatSubclass)
>>>>>>> f067efa6

        self.assertEqual(float(MyIndex(42)), 42.0)
        self.assertRaises(OverflowError, float, MyIndex(2**2000))
        self.assertRaises(TypeError, float, MyInt(42))

    def test_keyword_args(self):
        with self.assertRaisesRegex(TypeError, 'keyword argument'):
            float(x='3.14')

    def test_keywords_in_subclass(self):
        class subclass(float):
            pass
        u = subclass(2.5)
        self.assertIs(type(u), subclass)
        self.assertEqual(float(u), 2.5)
        with self.assertRaises(TypeError):
            subclass(x=0)

        class subclass_with_init(float):
            def __init__(self, arg, newarg=None):
                self.newarg = newarg
        u = subclass_with_init(2.5, newarg=3)
        self.assertIs(type(u), subclass_with_init)
        self.assertEqual(float(u), 2.5)
        self.assertEqual(u.newarg, 3)

        class subclass_with_new(float):
            def __new__(cls, arg, newarg=None):
                self = super().__new__(cls, arg)
                self.newarg = newarg
                return self
        u = subclass_with_new(2.5, newarg=3)
        self.assertIs(type(u), subclass_with_new)
        self.assertEqual(float(u), 2.5)
        self.assertEqual(u.newarg, 3)

    def assertEqualAndType(self, actual, expected_value, expected_type):
        self.assertEqual(actual, expected_value)
        self.assertIs(type(actual), expected_type)

    def test_from_number(self, cls=float):
        def eq(actual, expected):
            self.assertEqual(actual, expected)
            self.assertIs(type(actual), cls)

        eq(cls.from_number(3.14), 3.14)
        eq(cls.from_number(314), 314.0)
        eq(cls.from_number(OtherFloatSubclass(3.14)), 3.14)
        eq(cls.from_number(FloatLike(3.14)), 3.14)
        eq(cls.from_number(MyIndex(314)), 314.0)

        x = cls.from_number(NAN)
        self.assertTrue(x != x)
        self.assertIs(type(x), cls)
        if cls is float:
            self.assertIs(cls.from_number(NAN), NAN)

        self.assertRaises(TypeError, cls.from_number, '3.14')
        self.assertRaises(TypeError, cls.from_number, b'3.14')
        self.assertRaises(TypeError, cls.from_number, 3.14j)
        self.assertRaises(TypeError, cls.from_number, MyInt(314))
        self.assertRaises(TypeError, cls.from_number, {})
        self.assertRaises(TypeError, cls.from_number)

    def test_from_number_subclass(self):
        self.test_from_number(FloatSubclass)

    def test_is_integer(self):
        self.assertFalse((1.1).is_integer())
        self.assertTrue((1.).is_integer())
        self.assertFalse(float("nan").is_integer())
        self.assertFalse(float("inf").is_integer())

    def test_floatasratio(self):
        for f, ratio in [
                (0.875, (7, 8)),
                (-0.875, (-7, 8)),
                (0.0, (0, 1)),
                (11.5, (23, 2)),
            ]:
            self.assertEqual(f.as_integer_ratio(), ratio)

        for i in range(10000):
            f = random.random()
            f *= 10 ** random.randint(-100, 100)
            n, d = f.as_integer_ratio()
            self.assertEqual(float(n).__truediv__(d), f)

        R = fractions.Fraction
        self.assertEqual(R(0, 1),
                         R(*float(0.0).as_integer_ratio()))
        self.assertEqual(R(5, 2),
                         R(*float(2.5).as_integer_ratio()))
        self.assertEqual(R(1, 2),
                         R(*float(0.5).as_integer_ratio()))
        self.assertEqual(R(4728779608739021, 2251799813685248),
                         R(*float(2.1).as_integer_ratio()))
        self.assertEqual(R(-4728779608739021, 2251799813685248),
                         R(*float(-2.1).as_integer_ratio()))
        self.assertEqual(R(-2100, 1),
                         R(*float(-2100.0).as_integer_ratio()))

        self.assertRaises(OverflowError, float('inf').as_integer_ratio)
        self.assertRaises(OverflowError, float('-inf').as_integer_ratio)
        self.assertRaises(ValueError, float('nan').as_integer_ratio)

    def test_float_containment(self):
        floats = (INF, -INF, 0.0, 1.0, NAN)
        for f in floats:
            self.assertIn(f, [f])
            self.assertIn(f, (f,))
            self.assertIn(f, {f})
            self.assertIn(f, {f: None})
            self.assertEqual([f].count(f), 1, "[].count('%r') != 1" % f)
            self.assertIn(f, floats)

        for f in floats:
            # nonidentical containers, same type, same contents
            self.assertTrue([f] == [f], "[%r] != [%r]" % (f, f))
            self.assertTrue((f,) == (f,), "(%r,) != (%r,)" % (f, f))
            self.assertTrue({f} == {f}, "{%r} != {%r}" % (f, f))
            self.assertTrue({f : None} == {f: None}, "{%r : None} != "
                                                   "{%r : None}" % (f, f))

            # identical containers
            l, t, s, d = [f], (f,), {f}, {f: None}
            self.assertTrue(l == l, "[%r] not equal to itself" % f)
            self.assertTrue(t == t, "(%r,) not equal to itself" % f)
            self.assertTrue(s == s, "{%r} not equal to itself" % f)
            self.assertTrue(d == d, "{%r : None} not equal to itself" % f)

    def assertEqualAndEqualSign(self, a, b):
        # fail unless a == b and a and b have the same sign bit;
        # the only difference from assertEqual is that this test
        # distinguishes -0.0 and 0.0.
        self.assertEqual((a, copysign(1.0, a)), (b, copysign(1.0, b)))

    def test_float_floor(self):
        self.assertIsInstance(float(0.5).__floor__(), int)
        self.assertEqual(float(0.5).__floor__(), 0)
        self.assertEqual(float(1.0).__floor__(), 1)
        self.assertEqual(float(1.5).__floor__(), 1)
        self.assertEqual(float(-0.5).__floor__(), -1)
        self.assertEqual(float(-1.0).__floor__(), -1)
        self.assertEqual(float(-1.5).__floor__(), -2)
        self.assertEqual(float(1.23e167).__floor__(), 1.23e167)
        self.assertEqual(float(-1.23e167).__floor__(), -1.23e167)
        self.assertRaises(ValueError, float("nan").__floor__)
        self.assertRaises(OverflowError, float("inf").__floor__)
        self.assertRaises(OverflowError, float("-inf").__floor__)

    def test_float_ceil(self):
        self.assertIsInstance(float(0.5).__ceil__(), int)
        self.assertEqual(float(0.5).__ceil__(), 1)
        self.assertEqual(float(1.0).__ceil__(), 1)
        self.assertEqual(float(1.5).__ceil__(), 2)
        self.assertEqual(float(-0.5).__ceil__(), 0)
        self.assertEqual(float(-1.0).__ceil__(), -1)
        self.assertEqual(float(-1.5).__ceil__(), -1)
        self.assertEqual(float(1.23e167).__ceil__(), 1.23e167)
        self.assertEqual(float(-1.23e167).__ceil__(), -1.23e167)
        self.assertRaises(ValueError, float("nan").__ceil__)
        self.assertRaises(OverflowError, float("inf").__ceil__)
        self.assertRaises(OverflowError, float("-inf").__ceil__)

    @support.requires_IEEE_754
    def test_float_mod(self):
        # Check behaviour of % operator for IEEE 754 special cases.
        # In particular, check signs of zeros.
        mod = operator.mod

        self.assertEqualAndEqualSign(mod(-1.0, 1.0), 0.0)
        self.assertEqualAndEqualSign(mod(-1e-100, 1.0), 1.0)
        self.assertEqualAndEqualSign(mod(-0.0, 1.0), 0.0)
        self.assertEqualAndEqualSign(mod(0.0, 1.0), 0.0)
        self.assertEqualAndEqualSign(mod(1e-100, 1.0), 1e-100)
        self.assertEqualAndEqualSign(mod(1.0, 1.0), 0.0)

        self.assertEqualAndEqualSign(mod(-1.0, -1.0), -0.0)
        self.assertEqualAndEqualSign(mod(-1e-100, -1.0), -1e-100)
        self.assertEqualAndEqualSign(mod(-0.0, -1.0), -0.0)
        self.assertEqualAndEqualSign(mod(0.0, -1.0), -0.0)
        self.assertEqualAndEqualSign(mod(1e-100, -1.0), -1.0)
        self.assertEqualAndEqualSign(mod(1.0, -1.0), -0.0)

    @support.requires_IEEE_754
    def test_float_pow(self):
        # test builtin pow and ** operator for IEEE 754 special cases.
        # Special cases taken from section F.9.4.4 of the C99 specification

        for pow_op in pow, operator.pow:
            # x**NAN is NAN for any x except 1
            self.assertTrue(isnan(pow_op(-INF, NAN)))
            self.assertTrue(isnan(pow_op(-2.0, NAN)))
            self.assertTrue(isnan(pow_op(-1.0, NAN)))
            self.assertTrue(isnan(pow_op(-0.5, NAN)))
            self.assertTrue(isnan(pow_op(-0.0, NAN)))
            self.assertTrue(isnan(pow_op(0.0, NAN)))
            self.assertTrue(isnan(pow_op(0.5, NAN)))
            self.assertTrue(isnan(pow_op(2.0, NAN)))
            self.assertTrue(isnan(pow_op(INF, NAN)))
            self.assertTrue(isnan(pow_op(NAN, NAN)))

            # NAN**y is NAN for any y except +-0
            self.assertTrue(isnan(pow_op(NAN, -INF)))
            self.assertTrue(isnan(pow_op(NAN, -2.0)))
            self.assertTrue(isnan(pow_op(NAN, -1.0)))
            self.assertTrue(isnan(pow_op(NAN, -0.5)))
            self.assertTrue(isnan(pow_op(NAN, 0.5)))
            self.assertTrue(isnan(pow_op(NAN, 1.0)))
            self.assertTrue(isnan(pow_op(NAN, 2.0)))
            self.assertTrue(isnan(pow_op(NAN, INF)))

            # (+-0)**y raises ZeroDivisionError for y a negative odd integer
            self.assertRaises(ZeroDivisionError, pow_op, -0.0, -1.0)
            self.assertRaises(ZeroDivisionError, pow_op, 0.0, -1.0)

            # (+-0)**y raises ZeroDivisionError for y finite and negative
            # but not an odd integer
            self.assertRaises(ZeroDivisionError, pow_op, -0.0, -2.0)
            self.assertRaises(ZeroDivisionError, pow_op, -0.0, -0.5)
            self.assertRaises(ZeroDivisionError, pow_op, 0.0, -2.0)
            self.assertRaises(ZeroDivisionError, pow_op, 0.0, -0.5)

            # (+-0)**y is +-0 for y a positive odd integer
            self.assertEqualAndEqualSign(pow_op(-0.0, 1.0), -0.0)
            self.assertEqualAndEqualSign(pow_op(0.0, 1.0), 0.0)

            # (+-0)**y is 0 for y finite and positive but not an odd integer
            self.assertEqualAndEqualSign(pow_op(-0.0, 0.5), 0.0)
            self.assertEqualAndEqualSign(pow_op(-0.0, 2.0), 0.0)
            self.assertEqualAndEqualSign(pow_op(0.0, 0.5), 0.0)
            self.assertEqualAndEqualSign(pow_op(0.0, 2.0), 0.0)

            # (-1)**+-inf is 1
            self.assertEqualAndEqualSign(pow_op(-1.0, -INF), 1.0)
            self.assertEqualAndEqualSign(pow_op(-1.0, INF), 1.0)

            # 1**y is 1 for any y, even if y is an infinity or nan
            self.assertEqualAndEqualSign(pow_op(1.0, -INF), 1.0)
            self.assertEqualAndEqualSign(pow_op(1.0, -2.0), 1.0)
            self.assertEqualAndEqualSign(pow_op(1.0, -1.0), 1.0)
            self.assertEqualAndEqualSign(pow_op(1.0, -0.5), 1.0)
            self.assertEqualAndEqualSign(pow_op(1.0, -0.0), 1.0)
            self.assertEqualAndEqualSign(pow_op(1.0, 0.0), 1.0)
            self.assertEqualAndEqualSign(pow_op(1.0, 0.5), 1.0)
            self.assertEqualAndEqualSign(pow_op(1.0, 1.0), 1.0)
            self.assertEqualAndEqualSign(pow_op(1.0, 2.0), 1.0)
            self.assertEqualAndEqualSign(pow_op(1.0, INF), 1.0)
            self.assertEqualAndEqualSign(pow_op(1.0, NAN), 1.0)

            # x**+-0 is 1 for any x, even if x is a zero, infinity, or nan
            self.assertEqualAndEqualSign(pow_op(-INF, 0.0), 1.0)
            self.assertEqualAndEqualSign(pow_op(-2.0, 0.0), 1.0)
            self.assertEqualAndEqualSign(pow_op(-1.0, 0.0), 1.0)
            self.assertEqualAndEqualSign(pow_op(-0.5, 0.0), 1.0)
            self.assertEqualAndEqualSign(pow_op(-0.0, 0.0), 1.0)
            self.assertEqualAndEqualSign(pow_op(0.0, 0.0), 1.0)
            self.assertEqualAndEqualSign(pow_op(0.5, 0.0), 1.0)
            self.assertEqualAndEqualSign(pow_op(1.0, 0.0), 1.0)
            self.assertEqualAndEqualSign(pow_op(2.0, 0.0), 1.0)
            self.assertEqualAndEqualSign(pow_op(INF, 0.0), 1.0)
            self.assertEqualAndEqualSign(pow_op(NAN, 0.0), 1.0)
            self.assertEqualAndEqualSign(pow_op(-INF, -0.0), 1.0)
            self.assertEqualAndEqualSign(pow_op(-2.0, -0.0), 1.0)
            self.assertEqualAndEqualSign(pow_op(-1.0, -0.0), 1.0)
            self.assertEqualAndEqualSign(pow_op(-0.5, -0.0), 1.0)
            self.assertEqualAndEqualSign(pow_op(-0.0, -0.0), 1.0)
            self.assertEqualAndEqualSign(pow_op(0.0, -0.0), 1.0)
            self.assertEqualAndEqualSign(pow_op(0.5, -0.0), 1.0)
            self.assertEqualAndEqualSign(pow_op(1.0, -0.0), 1.0)
            self.assertEqualAndEqualSign(pow_op(2.0, -0.0), 1.0)
            self.assertEqualAndEqualSign(pow_op(INF, -0.0), 1.0)
            self.assertEqualAndEqualSign(pow_op(NAN, -0.0), 1.0)

            # x**y defers to complex pow for finite negative x and
            # non-integral y.
            self.assertEqual(type(pow_op(-2.0, -0.5)), complex)
            self.assertEqual(type(pow_op(-2.0, 0.5)), complex)
            self.assertEqual(type(pow_op(-1.0, -0.5)), complex)
            self.assertEqual(type(pow_op(-1.0, 0.5)), complex)
            self.assertEqual(type(pow_op(-0.5, -0.5)), complex)
            self.assertEqual(type(pow_op(-0.5, 0.5)), complex)

            # x**-INF is INF for abs(x) < 1
            self.assertEqualAndEqualSign(pow_op(-0.5, -INF), INF)
            self.assertEqualAndEqualSign(pow_op(-0.0, -INF), INF)
            self.assertEqualAndEqualSign(pow_op(0.0, -INF), INF)
            self.assertEqualAndEqualSign(pow_op(0.5, -INF), INF)

            # x**-INF is 0 for abs(x) > 1
            self.assertEqualAndEqualSign(pow_op(-INF, -INF), 0.0)
            self.assertEqualAndEqualSign(pow_op(-2.0, -INF), 0.0)
            self.assertEqualAndEqualSign(pow_op(2.0, -INF), 0.0)
            self.assertEqualAndEqualSign(pow_op(INF, -INF), 0.0)

            # x**INF is 0 for abs(x) < 1
            self.assertEqualAndEqualSign(pow_op(-0.5, INF), 0.0)
            self.assertEqualAndEqualSign(pow_op(-0.0, INF), 0.0)
            self.assertEqualAndEqualSign(pow_op(0.0, INF), 0.0)
            self.assertEqualAndEqualSign(pow_op(0.5, INF), 0.0)

            # x**INF is INF for abs(x) > 1
            self.assertEqualAndEqualSign(pow_op(-INF, INF), INF)
            self.assertEqualAndEqualSign(pow_op(-2.0, INF), INF)
            self.assertEqualAndEqualSign(pow_op(2.0, INF), INF)
            self.assertEqualAndEqualSign(pow_op(INF, INF), INF)

            # (-INF)**y is -0.0 for y a negative odd integer
            self.assertEqualAndEqualSign(pow_op(-INF, -1.0), -0.0)

            # (-INF)**y is 0.0 for y negative but not an odd integer
            self.assertEqualAndEqualSign(pow_op(-INF, -0.5), 0.0)
            self.assertEqualAndEqualSign(pow_op(-INF, -2.0), 0.0)

            # (-INF)**y is -INF for y a positive odd integer
            self.assertEqualAndEqualSign(pow_op(-INF, 1.0), -INF)

            # (-INF)**y is INF for y positive but not an odd integer
            self.assertEqualAndEqualSign(pow_op(-INF, 0.5), INF)
            self.assertEqualAndEqualSign(pow_op(-INF, 2.0), INF)

            # INF**y is INF for y positive
            self.assertEqualAndEqualSign(pow_op(INF, 0.5), INF)
            self.assertEqualAndEqualSign(pow_op(INF, 1.0), INF)
            self.assertEqualAndEqualSign(pow_op(INF, 2.0), INF)

            # INF**y is 0.0 for y negative
            self.assertEqualAndEqualSign(pow_op(INF, -2.0), 0.0)
            self.assertEqualAndEqualSign(pow_op(INF, -1.0), 0.0)
            self.assertEqualAndEqualSign(pow_op(INF, -0.5), 0.0)

            # basic checks not covered by the special cases above
            self.assertEqualAndEqualSign(pow_op(-2.0, -2.0), 0.25)
            self.assertEqualAndEqualSign(pow_op(-2.0, -1.0), -0.5)
            self.assertEqualAndEqualSign(pow_op(-2.0, -0.0), 1.0)
            self.assertEqualAndEqualSign(pow_op(-2.0, 0.0), 1.0)
            self.assertEqualAndEqualSign(pow_op(-2.0, 1.0), -2.0)
            self.assertEqualAndEqualSign(pow_op(-2.0, 2.0), 4.0)
            self.assertEqualAndEqualSign(pow_op(-1.0, -2.0), 1.0)
            self.assertEqualAndEqualSign(pow_op(-1.0, -1.0), -1.0)
            self.assertEqualAndEqualSign(pow_op(-1.0, -0.0), 1.0)
            self.assertEqualAndEqualSign(pow_op(-1.0, 0.0), 1.0)
            self.assertEqualAndEqualSign(pow_op(-1.0, 1.0), -1.0)
            self.assertEqualAndEqualSign(pow_op(-1.0, 2.0), 1.0)
            self.assertEqualAndEqualSign(pow_op(2.0, -2.0), 0.25)
            self.assertEqualAndEqualSign(pow_op(2.0, -1.0), 0.5)
            self.assertEqualAndEqualSign(pow_op(2.0, -0.0), 1.0)
            self.assertEqualAndEqualSign(pow_op(2.0, 0.0), 1.0)
            self.assertEqualAndEqualSign(pow_op(2.0, 1.0), 2.0)
            self.assertEqualAndEqualSign(pow_op(2.0, 2.0), 4.0)

            # 1 ** large and -1 ** large; some libms apparently
            # have problems with these
            self.assertEqualAndEqualSign(pow_op(1.0, -1e100), 1.0)
            self.assertEqualAndEqualSign(pow_op(1.0, 1e100), 1.0)
            self.assertEqualAndEqualSign(pow_op(-1.0, -1e100), 1.0)
            self.assertEqualAndEqualSign(pow_op(-1.0, 1e100), 1.0)

            # check sign for results that underflow to 0
            self.assertEqualAndEqualSign(pow_op(-2.0, -2000.0), 0.0)
            self.assertEqual(type(pow_op(-2.0, -2000.5)), complex)
            self.assertEqualAndEqualSign(pow_op(-2.0, -2001.0), -0.0)
            self.assertEqualAndEqualSign(pow_op(2.0, -2000.0), 0.0)
            self.assertEqualAndEqualSign(pow_op(2.0, -2000.5), 0.0)
            self.assertEqualAndEqualSign(pow_op(2.0, -2001.0), 0.0)
            self.assertEqualAndEqualSign(pow_op(-0.5, 2000.0), 0.0)
            self.assertEqual(type(pow_op(-0.5, 2000.5)), complex)
            self.assertEqualAndEqualSign(pow_op(-0.5, 2001.0), -0.0)
            self.assertEqualAndEqualSign(pow_op(0.5, 2000.0), 0.0)
            self.assertEqualAndEqualSign(pow_op(0.5, 2000.5), 0.0)
            self.assertEqualAndEqualSign(pow_op(0.5, 2001.0), 0.0)

            # check we don't raise an exception for subnormal results,
            # and validate signs.  Tests currently disabled, since
            # they fail on systems where a subnormal result from pow
            # is flushed to zero (e.g. Debian/ia64.)
            #self.assertTrue(0.0 < pow_op(0.5, 1048) < 1e-315)
            #self.assertTrue(0.0 < pow_op(-0.5, 1048) < 1e-315)
            #self.assertTrue(0.0 < pow_op(0.5, 1047) < 1e-315)
            #self.assertTrue(0.0 > pow_op(-0.5, 1047) > -1e-315)
            #self.assertTrue(0.0 < pow_op(2.0, -1048) < 1e-315)
            #self.assertTrue(0.0 < pow_op(-2.0, -1048) < 1e-315)
            #self.assertTrue(0.0 < pow_op(2.0, -1047) < 1e-315)
            #self.assertTrue(0.0 > pow_op(-2.0, -1047) > -1e-315)

    def test_hash(self):
        for x in range(-30, 30):
            self.assertEqual(hash(float(x)), hash(x))
        self.assertEqual(hash(float(sys.float_info.max)),
                         hash(int(sys.float_info.max)))
        self.assertEqual(hash(float('inf')), sys.hash_info.inf)
        self.assertEqual(hash(float('-inf')), -sys.hash_info.inf)

    def test_hash_nan(self):
        value = float('nan')
        self.assertEqual(hash(value), object.__hash__(value))
        class H:
            def __hash__(self):
                return 42
        class F(float, H):
            pass
        value = F('nan')
        self.assertEqual(hash(value), object.__hash__(value))


@unittest.skipUnless(hasattr(float, "__getformat__"), "requires __getformat__")
class FormatFunctionsTestCase(unittest.TestCase):
    def test_getformat(self):
        self.assertIn(float.__getformat__('double'),
                      ['unknown', 'IEEE, big-endian', 'IEEE, little-endian'])
        self.assertIn(float.__getformat__('float'),
                      ['unknown', 'IEEE, big-endian', 'IEEE, little-endian'])
        self.assertRaises(ValueError, float.__getformat__, 'chicken')
        self.assertRaises(TypeError, float.__getformat__, 1)


BE_DOUBLE_INF = b'\x7f\xf0\x00\x00\x00\x00\x00\x00'
LE_DOUBLE_INF = bytes(reversed(BE_DOUBLE_INF))
BE_DOUBLE_NAN = b'\x7f\xf8\x00\x00\x00\x00\x00\x00'
LE_DOUBLE_NAN = bytes(reversed(BE_DOUBLE_NAN))

BE_FLOAT_INF = b'\x7f\x80\x00\x00'
LE_FLOAT_INF = bytes(reversed(BE_FLOAT_INF))
BE_FLOAT_NAN = b'\x7f\xc0\x00\x00'
LE_FLOAT_NAN = bytes(reversed(BE_FLOAT_NAN))

# on an IEEE platform, all we guarantee is that bit patterns
# representing infinities or NaNs do not raise an exception; all else
# is accident (today).
# let's also try to guarantee that -0.0 and 0.0 don't get confused.

class IEEEFormatTestCase(unittest.TestCase):

    @support.requires_IEEE_754
    def test_double_specials_do_unpack(self):
        for fmt, data in [('>d', BE_DOUBLE_INF),
                          ('>d', BE_DOUBLE_NAN),
                          ('<d', LE_DOUBLE_INF),
                          ('<d', LE_DOUBLE_NAN)]:
            struct.unpack(fmt, data)

    @support.requires_IEEE_754
    def test_float_specials_do_unpack(self):
        for fmt, data in [('>f', BE_FLOAT_INF),
                          ('>f', BE_FLOAT_NAN),
                          ('<f', LE_FLOAT_INF),
                          ('<f', LE_FLOAT_NAN)]:
            struct.unpack(fmt, data)

    @support.requires_IEEE_754
    @unittest.skipIf(_testcapi is None, 'needs _testcapi')
    def test_serialized_float_rounding(self):
        FLT_MAX = _testcapi.FLT_MAX
        self.assertEqual(struct.pack("<f", 3.40282356e38), struct.pack("<f", FLT_MAX))
        self.assertEqual(struct.pack("<f", -3.40282356e38), struct.pack("<f", -FLT_MAX))

class FormatTestCase(unittest.TestCase):

    def test_format(self):
        # these should be rewritten to use both format(x, spec) and
        # x.__format__(spec)

        self.assertEqual(format(0.0, 'f'), '0.000000')

        # the default is 'g', except for empty format spec
        self.assertEqual(format(0.0, ''), '0.0')
        self.assertEqual(format(0.01, ''), '0.01')
        self.assertEqual(format(0.01, 'g'), '0.01')

        # empty presentation type should format in the same way as str
        # (issue 5920)
        x = 100/7.
        self.assertEqual(format(x, ''), str(x))
        self.assertEqual(format(x, '-'), str(x))
        self.assertEqual(format(x, '>'), str(x))
        self.assertEqual(format(x, '2'), str(x))

        self.assertEqual(format(1.0, 'f'), '1.000000')

        self.assertEqual(format(-1.0, 'f'), '-1.000000')

        self.assertEqual(format( 1.0, ' f'), ' 1.000000')
        self.assertEqual(format(-1.0, ' f'), '-1.000000')
        self.assertEqual(format( 1.0, '+f'), '+1.000000')
        self.assertEqual(format(-1.0, '+f'), '-1.000000')

        # % formatting
        self.assertEqual(format(-1.0, '%'), '-100.000000%')

        # conversion to string should fail
        self.assertRaises(ValueError, format, 3.0, "s")

        # confirm format options expected to fail on floats, such as integer
        # presentation types
        for format_spec in 'sbcdoxX':
            self.assertRaises(ValueError, format, 0.0, format_spec)
            self.assertRaises(ValueError, format, 1.0, format_spec)
            self.assertRaises(ValueError, format, -1.0, format_spec)
            self.assertRaises(ValueError, format, 1e100, format_spec)
            self.assertRaises(ValueError, format, -1e100, format_spec)
            self.assertRaises(ValueError, format, 1e-100, format_spec)
            self.assertRaises(ValueError, format, -1e-100, format_spec)

        # issue 3382
        self.assertEqual(format(NAN, 'f'), 'nan')
        self.assertEqual(format(NAN, 'F'), 'NAN')
        self.assertEqual(format(INF, 'f'), 'inf')
        self.assertEqual(format(INF, 'F'), 'INF')

    @support.requires_IEEE_754
    def test_format_testfile(self):
        with open(format_testfile, encoding="utf-8") as testfile:
            for line in testfile:
                if line.startswith('--'):
                    continue
                line = line.strip()
                if not line:
                    continue

                lhs, rhs = map(str.strip, line.split('->'))
                fmt, arg = lhs.split()
                f = float(arg)
                self.assertEqual(fmt % f, rhs)
                self.assertEqual(fmt % -f, '-' + rhs)
                if fmt != '%r':
                    fmt2 = fmt[1:]
                    self.assertEqual(format(f, fmt2), rhs)
                    self.assertEqual(format(-f, fmt2), '-' + rhs)

    def test_issue5864(self):
        self.assertEqual(format(123.456, '.4'), '123.5')
        self.assertEqual(format(1234.56, '.4'), '1.235e+03')
        self.assertEqual(format(12345.6, '.4'), '1.235e+04')

    def test_issue35560(self):
        self.assertEqual(format(123.0, '00'), '123.0')
        self.assertEqual(format(123.34, '00f'), '123.340000')
        self.assertEqual(format(123.34, '00e'), '1.233400e+02')
        self.assertEqual(format(123.34, '00g'), '123.34')
        self.assertEqual(format(123.34, '00.10f'), '123.3400000000')
        self.assertEqual(format(123.34, '00.10e'), '1.2334000000e+02')
        self.assertEqual(format(123.34, '00.10g'), '123.34')
        self.assertEqual(format(123.34, '01f'), '123.340000')

        self.assertEqual(format(-123.0, '00'), '-123.0')
        self.assertEqual(format(-123.34, '00f'), '-123.340000')
        self.assertEqual(format(-123.34, '00e'), '-1.233400e+02')
        self.assertEqual(format(-123.34, '00g'), '-123.34')
        self.assertEqual(format(-123.34, '00.10f'), '-123.3400000000')
        self.assertEqual(format(-123.34, '00.10f'), '-123.3400000000')
        self.assertEqual(format(-123.34, '00.10e'), '-1.2334000000e+02')
        self.assertEqual(format(-123.34, '00.10g'), '-123.34')

class ReprTestCase(unittest.TestCase):
    def test_repr(self):
        with open(os.path.join(os.path.split(__file__)[0],
                  'mathdata',
                  'floating_points.txt'), encoding="utf-8") as floats_file:
            for line in floats_file:
                line = line.strip()
                if not line or line.startswith('#'):
                    continue
                v = eval(line)
                self.assertEqual(v, eval(repr(v)))

    @unittest.skipUnless(getattr(sys, 'float_repr_style', '') == 'short',
                         "applies only when using short float repr style")
    def test_short_repr(self):
        # test short float repr introduced in Python 3.1.  One aspect
        # of this repr is that we get some degree of str -> float ->
        # str roundtripping.  In particular, for any numeric string
        # containing 15 or fewer significant digits, those exact same
        # digits (modulo trailing zeros) should appear in the output.
        # No more repr(0.03) -> "0.029999999999999999"!

        test_strings = [
            # output always includes *either* a decimal point and at
            # least one digit after that point, or an exponent.
            '0.0',
            '1.0',
            '0.01',
            '0.02',
            '0.03',
            '0.04',
            '0.05',
            '1.23456789',
            '10.0',
            '100.0',
            # values >= 1e16 get an exponent...
            '1000000000000000.0',
            '9999999999999990.0',
            '1e+16',
            '1e+17',
            # ... and so do values < 1e-4
            '0.001',
            '0.001001',
            '0.00010000000000001',
            '0.0001',
            '9.999999999999e-05',
            '1e-05',
            # values designed to provoke failure if the FPU rounding
            # precision isn't set correctly
            '8.72293771110361e+25',
            '7.47005307342313e+26',
            '2.86438000439698e+28',
            '8.89142905246179e+28',
            '3.08578087079232e+35',
            ]

        for s in test_strings:
            negs = '-'+s
            self.assertEqual(s, repr(float(s)))
            self.assertEqual(negs, repr(float(negs)))
            # Since Python 3.2, repr and str are identical
            self.assertEqual(repr(float(s)), str(float(s)))
            self.assertEqual(repr(float(negs)), str(float(negs)))

@support.requires_IEEE_754
class RoundTestCase(unittest.TestCase):

    def test_inf_nan(self):
        self.assertRaises(OverflowError, round, INF)
        self.assertRaises(OverflowError, round, -INF)
        self.assertRaises(ValueError, round, NAN)
        self.assertRaises(TypeError, round, INF, 0.0)
        self.assertRaises(TypeError, round, -INF, 1.0)
        self.assertRaises(TypeError, round, NAN, "ceci n'est pas un integer")
        self.assertRaises(TypeError, round, -0.0, 1j)

    def test_inf_nan_ndigits(self):
        self.assertEqual(round(INF, 0), INF)
        self.assertEqual(round(-INF, 0), -INF)
        self.assertTrue(math.isnan(round(NAN, 0)))

    def test_large_n(self):
        for n in [324, 325, 400, 2**31-1, 2**31, 2**32, 2**100]:
            self.assertEqual(round(123.456, n), 123.456)
            self.assertEqual(round(-123.456, n), -123.456)
            self.assertEqual(round(1e300, n), 1e300)
            self.assertEqual(round(1e-320, n), 1e-320)
        self.assertEqual(round(1e150, 300), 1e150)
        self.assertEqual(round(1e300, 307), 1e300)
        self.assertEqual(round(-3.1415, 308), -3.1415)
        self.assertEqual(round(1e150, 309), 1e150)
        self.assertEqual(round(1.4e-315, 315), 1e-315)

    def test_small_n(self):
        for n in [-308, -309, -400, 1-2**31, -2**31, -2**31-1, -2**100]:
            self.assertEqual(round(123.456, n), 0.0)
            self.assertEqual(round(-123.456, n), -0.0)
            self.assertEqual(round(1e300, n), 0.0)
            self.assertEqual(round(1e-320, n), 0.0)

    def test_overflow(self):
        self.assertRaises(OverflowError, round, 1.6e308, -308)
        self.assertRaises(OverflowError, round, -1.7e308, -308)

    @unittest.skipUnless(getattr(sys, 'float_repr_style', '') == 'short',
                         "applies only when using short float repr style")
    def test_previous_round_bugs(self):
        # particular cases that have occurred in bug reports
        self.assertEqual(round(562949953421312.5, 1),
                          562949953421312.5)
        self.assertEqual(round(56294995342131.5, 3),
                         56294995342131.5)
        # round-half-even
        self.assertEqual(round(25.0, -1), 20.0)
        self.assertEqual(round(35.0, -1), 40.0)
        self.assertEqual(round(45.0, -1), 40.0)
        self.assertEqual(round(55.0, -1), 60.0)
        self.assertEqual(round(65.0, -1), 60.0)
        self.assertEqual(round(75.0, -1), 80.0)
        self.assertEqual(round(85.0, -1), 80.0)
        self.assertEqual(round(95.0, -1), 100.0)

    @unittest.skipUnless(getattr(sys, 'float_repr_style', '') == 'short',
                         "applies only when using short float repr style")
    def test_matches_float_format(self):
        # round should give the same results as float formatting
        for i in range(500):
            x = i/1000.
            self.assertEqual(float(format(x, '.0f')), round(x, 0))
            self.assertEqual(float(format(x, '.1f')), round(x, 1))
            self.assertEqual(float(format(x, '.2f')), round(x, 2))
            self.assertEqual(float(format(x, '.3f')), round(x, 3))

        for i in range(5, 5000, 10):
            x = i/1000.
            self.assertEqual(float(format(x, '.0f')), round(x, 0))
            self.assertEqual(float(format(x, '.1f')), round(x, 1))
            self.assertEqual(float(format(x, '.2f')), round(x, 2))
            self.assertEqual(float(format(x, '.3f')), round(x, 3))

        for i in range(500):
            x = random.random()
            self.assertEqual(float(format(x, '.0f')), round(x, 0))
            self.assertEqual(float(format(x, '.1f')), round(x, 1))
            self.assertEqual(float(format(x, '.2f')), round(x, 2))
            self.assertEqual(float(format(x, '.3f')), round(x, 3))

    def test_format_specials(self):
        # Test formatting of nans and infs.

        def test(fmt, value, expected):
            # Test with both % and format().
            self.assertEqual(fmt % value, expected, fmt)
            fmt = fmt[1:] # strip off the %
            self.assertEqual(format(value, fmt), expected, fmt)

        for fmt in ['%e', '%f', '%g', '%.0e', '%.6f', '%.20g',
                    '%#e', '%#f', '%#g', '%#.20e', '%#.15f', '%#.3g']:
            pfmt = '%+' + fmt[1:]
            sfmt = '% ' + fmt[1:]
            test(fmt, INF, 'inf')
            test(fmt, -INF, '-inf')
            test(fmt, NAN, 'nan')
            test(fmt, -NAN, 'nan')
            # When asking for a sign, it's always provided. nans are
            #  always positive.
            test(pfmt, INF, '+inf')
            test(pfmt, -INF, '-inf')
            test(pfmt, NAN, '+nan')
            test(pfmt, -NAN, '+nan')
            # When using ' ' for a sign code, only infs can be negative.
            #  Others have a space.
            test(sfmt, INF, ' inf')
            test(sfmt, -INF, '-inf')
            test(sfmt, NAN, ' nan')
            test(sfmt, -NAN, ' nan')

    def test_None_ndigits(self):
        for x in round(1.23), round(1.23, None), round(1.23, ndigits=None):
            self.assertEqual(x, 1)
            self.assertIsInstance(x, int)
        for x in round(1.78), round(1.78, None), round(1.78, ndigits=None):
            self.assertEqual(x, 2)
            self.assertIsInstance(x, int)

    @support.cpython_only
    def test_round_with_none_arg_direct_call(self):
        for val in [(1.0).__round__(None),
                    round(1.0),
                    round(1.0, None)]:
            self.assertEqual(val, 1)
            self.assertIs(type(val), int)

# Beginning with Python 2.6 float has cross platform compatible
# ways to create and represent inf and nan
class InfNanTest(unittest.TestCase):
    def test_inf_from_str(self):
        self.assertTrue(isinf(float("inf")))
        self.assertTrue(isinf(float("+inf")))
        self.assertTrue(isinf(float("-inf")))
        self.assertTrue(isinf(float("infinity")))
        self.assertTrue(isinf(float("+infinity")))
        self.assertTrue(isinf(float("-infinity")))

        self.assertEqual(repr(float("inf")), "inf")
        self.assertEqual(repr(float("+inf")), "inf")
        self.assertEqual(repr(float("-inf")), "-inf")
        self.assertEqual(repr(float("infinity")), "inf")
        self.assertEqual(repr(float("+infinity")), "inf")
        self.assertEqual(repr(float("-infinity")), "-inf")

        self.assertEqual(repr(float("INF")), "inf")
        self.assertEqual(repr(float("+Inf")), "inf")
        self.assertEqual(repr(float("-iNF")), "-inf")
        self.assertEqual(repr(float("Infinity")), "inf")
        self.assertEqual(repr(float("+iNfInItY")), "inf")
        self.assertEqual(repr(float("-INFINITY")), "-inf")

        self.assertEqual(str(float("inf")), "inf")
        self.assertEqual(str(float("+inf")), "inf")
        self.assertEqual(str(float("-inf")), "-inf")
        self.assertEqual(str(float("infinity")), "inf")
        self.assertEqual(str(float("+infinity")), "inf")
        self.assertEqual(str(float("-infinity")), "-inf")

        self.assertRaises(ValueError, float, "info")
        self.assertRaises(ValueError, float, "+info")
        self.assertRaises(ValueError, float, "-info")
        self.assertRaises(ValueError, float, "in")
        self.assertRaises(ValueError, float, "+in")
        self.assertRaises(ValueError, float, "-in")
        self.assertRaises(ValueError, float, "infinit")
        self.assertRaises(ValueError, float, "+Infin")
        self.assertRaises(ValueError, float, "-INFI")
        self.assertRaises(ValueError, float, "infinitys")

        self.assertRaises(ValueError, float, "++Inf")
        self.assertRaises(ValueError, float, "-+inf")
        self.assertRaises(ValueError, float, "+-infinity")
        self.assertRaises(ValueError, float, "--Infinity")

    def test_inf_as_str(self):
        self.assertEqual(repr(1e300 * 1e300), "inf")
        self.assertEqual(repr(-1e300 * 1e300), "-inf")

        self.assertEqual(str(1e300 * 1e300), "inf")
        self.assertEqual(str(-1e300 * 1e300), "-inf")

    def test_nan_from_str(self):
        self.assertTrue(isnan(float("nan")))
        self.assertTrue(isnan(float("+nan")))
        self.assertTrue(isnan(float("-nan")))

        self.assertEqual(repr(float("nan")), "nan")
        self.assertEqual(repr(float("+nan")), "nan")
        self.assertEqual(repr(float("-nan")), "nan")

        self.assertEqual(repr(float("NAN")), "nan")
        self.assertEqual(repr(float("+NAn")), "nan")
        self.assertEqual(repr(float("-NaN")), "nan")

        self.assertEqual(str(float("nan")), "nan")
        self.assertEqual(str(float("+nan")), "nan")
        self.assertEqual(str(float("-nan")), "nan")

        self.assertRaises(ValueError, float, "nana")
        self.assertRaises(ValueError, float, "+nana")
        self.assertRaises(ValueError, float, "-nana")
        self.assertRaises(ValueError, float, "na")
        self.assertRaises(ValueError, float, "+na")
        self.assertRaises(ValueError, float, "-na")

        self.assertRaises(ValueError, float, "++nan")
        self.assertRaises(ValueError, float, "-+NAN")
        self.assertRaises(ValueError, float, "+-NaN")
        self.assertRaises(ValueError, float, "--nAn")

    def test_nan_as_str(self):
        self.assertEqual(repr(1e300 * 1e300 * 0), "nan")
        self.assertEqual(repr(-1e300 * 1e300 * 0), "nan")

        self.assertEqual(str(1e300 * 1e300 * 0), "nan")
        self.assertEqual(str(-1e300 * 1e300 * 0), "nan")

    def test_inf_signs(self):
        self.assertEqual(copysign(1.0, float('inf')), 1.0)
        self.assertEqual(copysign(1.0, float('-inf')), -1.0)

    def test_nan_signs(self):
        # The sign of float('nan') should be predictable.
        self.assertEqual(copysign(1.0, float('nan')), 1.0)
        self.assertEqual(copysign(1.0, float('-nan')), -1.0)


fromHex = float.fromhex
toHex = float.hex
class HexFloatTestCase(unittest.TestCase):
    MAX = fromHex('0x.fffffffffffff8p+1024')  # max normal
    MIN = fromHex('0x1p-1022')                # min normal
    TINY = fromHex('0x0.0000000000001p-1022') # min subnormal
    EPS = fromHex('0x0.0000000000001p0') # diff between 1.0 and next float up

    def identical(self, x, y):
        # check that floats x and y are identical, or that both
        # are NaNs
        if isnan(x) or isnan(y):
            if isnan(x) == isnan(y):
                return
        elif x == y and (x != 0.0 or copysign(1.0, x) == copysign(1.0, y)):
            return
        self.fail('%r not identical to %r' % (x, y))

    def test_ends(self):
        self.identical(self.MIN, ldexp(1.0, -1022))
        self.identical(self.TINY, ldexp(1.0, -1074))
        self.identical(self.EPS, ldexp(1.0, -52))
        self.identical(self.MAX, 2.*(ldexp(1.0, 1023) - ldexp(1.0, 970)))

    def test_invalid_inputs(self):
        invalid_inputs = [
            'infi',   # misspelt infinities and nans
            '-Infinit',
            '++inf',
            '-+Inf',
            '--nan',
            '+-NaN',
            'snan',
            'NaNs',
            'nna',
            'an',
            'nf',
            'nfinity',
            'inity',
            'iinity',
            '0xnan',
            '',
            ' ',
            'x1.0p0',
            '0xX1.0p0',
            '+ 0x1.0p0', # internal whitespace
            '- 0x1.0p0',
            '0 x1.0p0',
            '0x 1.0p0',
            '0x1 2.0p0',
            '+0x1 .0p0',
            '0x1. 0p0',
            '-0x1.0 1p0',
            '-0x1.0 p0',
            '+0x1.0p +0',
            '0x1.0p -0',
            '0x1.0p 0',
            '+0x1.0p+ 0',
            '-0x1.0p- 0',
            '++0x1.0p-0', # double signs
            '--0x1.0p0',
            '+-0x1.0p+0',
            '-+0x1.0p0',
            '0x1.0p++0',
            '+0x1.0p+-0',
            '-0x1.0p-+0',
            '0x1.0p--0',
            '0x1.0.p0',
            '0x.p0', # no hex digits before or after point
            '0x1,p0', # wrong decimal point character
            '0x1pa',
            '0x1p\uff10',  # fullwidth Unicode digits
            '\uff10x1p0',
            '0x\uff11p0',
            '0x1.\uff10p0',
            '0x1p0 \n 0x2p0',
            '0x1p0\0 0x1p0',  # embedded null byte is not end of string
            ]
        for x in invalid_inputs:
            try:
                result = fromHex(x)
            except ValueError:
                pass
            else:
                self.fail('Expected float.fromhex(%r) to raise ValueError; '
                          'got %r instead' % (x, result))


    def test_whitespace(self):
        value_pairs = [
            ('inf', INF),
            ('-Infinity', -INF),
            ('nan', NAN),
            ('1.0', 1.0),
            ('-0x.2', -0.125),
            ('-0.0', -0.0)
            ]
        whitespace = [
            '',
            ' ',
            '\t',
            '\n',
            '\n \t',
            '\f',
            '\v',
            '\r'
            ]
        for inp, expected in value_pairs:
            for lead in whitespace:
                for trail in whitespace:
                    got = fromHex(lead + inp + trail)
                    self.identical(got, expected)


    def test_from_hex(self):
        MIN = self.MIN
        MAX = self.MAX
        TINY = self.TINY
        EPS = self.EPS

        # two spellings of infinity, with optional signs; case-insensitive
        self.identical(fromHex('inf'), INF)
        self.identical(fromHex('+Inf'), INF)
        self.identical(fromHex('-INF'), -INF)
        self.identical(fromHex('iNf'), INF)
        self.identical(fromHex('Infinity'), INF)
        self.identical(fromHex('+INFINITY'), INF)
        self.identical(fromHex('-infinity'), -INF)
        self.identical(fromHex('-iNFiNitY'), -INF)

        # nans with optional sign; case insensitive
        self.identical(fromHex('nan'), NAN)
        self.identical(fromHex('+NaN'), NAN)
        self.identical(fromHex('-NaN'), NAN)
        self.identical(fromHex('-nAN'), NAN)

        # variations in input format
        self.identical(fromHex('1'), 1.0)
        self.identical(fromHex('+1'), 1.0)
        self.identical(fromHex('1.'), 1.0)
        self.identical(fromHex('1.0'), 1.0)
        self.identical(fromHex('1.0p0'), 1.0)
        self.identical(fromHex('01'), 1.0)
        self.identical(fromHex('01.'), 1.0)
        self.identical(fromHex('0x1'), 1.0)
        self.identical(fromHex('0x1.'), 1.0)
        self.identical(fromHex('0x1.0'), 1.0)
        self.identical(fromHex('+0x1.0'), 1.0)
        self.identical(fromHex('0x1p0'), 1.0)
        self.identical(fromHex('0X1p0'), 1.0)
        self.identical(fromHex('0X1P0'), 1.0)
        self.identical(fromHex('0x1P0'), 1.0)
        self.identical(fromHex('0x1.p0'), 1.0)
        self.identical(fromHex('0x1.0p0'), 1.0)
        self.identical(fromHex('0x.1p4'), 1.0)
        self.identical(fromHex('0x.1p04'), 1.0)
        self.identical(fromHex('0x.1p004'), 1.0)
        self.identical(fromHex('0x1p+0'), 1.0)
        self.identical(fromHex('0x1P-0'), 1.0)
        self.identical(fromHex('+0x1p0'), 1.0)
        self.identical(fromHex('0x01p0'), 1.0)
        self.identical(fromHex('0x1p00'), 1.0)
        self.identical(fromHex(' 0x1p0 '), 1.0)
        self.identical(fromHex('\n 0x1p0'), 1.0)
        self.identical(fromHex('0x1p0 \t'), 1.0)
        self.identical(fromHex('0xap0'), 10.0)
        self.identical(fromHex('0xAp0'), 10.0)
        self.identical(fromHex('0xaP0'), 10.0)
        self.identical(fromHex('0xAP0'), 10.0)
        self.identical(fromHex('0xbep0'), 190.0)
        self.identical(fromHex('0xBep0'), 190.0)
        self.identical(fromHex('0xbEp0'), 190.0)
        self.identical(fromHex('0XBE0P-4'), 190.0)
        self.identical(fromHex('0xBEp0'), 190.0)
        self.identical(fromHex('0xB.Ep4'), 190.0)
        self.identical(fromHex('0x.BEp8'), 190.0)
        self.identical(fromHex('0x.0BEp12'), 190.0)

        # moving the point around
        pi = fromHex('0x1.921fb54442d18p1')
        self.identical(fromHex('0x.006487ed5110b46p11'), pi)
        self.identical(fromHex('0x.00c90fdaa22168cp10'), pi)
        self.identical(fromHex('0x.01921fb54442d18p9'), pi)
        self.identical(fromHex('0x.03243f6a8885a3p8'), pi)
        self.identical(fromHex('0x.06487ed5110b46p7'), pi)
        self.identical(fromHex('0x.0c90fdaa22168cp6'), pi)
        self.identical(fromHex('0x.1921fb54442d18p5'), pi)
        self.identical(fromHex('0x.3243f6a8885a3p4'), pi)
        self.identical(fromHex('0x.6487ed5110b46p3'), pi)
        self.identical(fromHex('0x.c90fdaa22168cp2'), pi)
        self.identical(fromHex('0x1.921fb54442d18p1'), pi)
        self.identical(fromHex('0x3.243f6a8885a3p0'), pi)
        self.identical(fromHex('0x6.487ed5110b46p-1'), pi)
        self.identical(fromHex('0xc.90fdaa22168cp-2'), pi)
        self.identical(fromHex('0x19.21fb54442d18p-3'), pi)
        self.identical(fromHex('0x32.43f6a8885a3p-4'), pi)
        self.identical(fromHex('0x64.87ed5110b46p-5'), pi)
        self.identical(fromHex('0xc9.0fdaa22168cp-6'), pi)
        self.identical(fromHex('0x192.1fb54442d18p-7'), pi)
        self.identical(fromHex('0x324.3f6a8885a3p-8'), pi)
        self.identical(fromHex('0x648.7ed5110b46p-9'), pi)
        self.identical(fromHex('0xc90.fdaa22168cp-10'), pi)
        self.identical(fromHex('0x1921.fb54442d18p-11'), pi)
        # ...
        self.identical(fromHex('0x1921fb54442d1.8p-47'), pi)
        self.identical(fromHex('0x3243f6a8885a3p-48'), pi)
        self.identical(fromHex('0x6487ed5110b46p-49'), pi)
        self.identical(fromHex('0xc90fdaa22168cp-50'), pi)
        self.identical(fromHex('0x1921fb54442d18p-51'), pi)
        self.identical(fromHex('0x3243f6a8885a30p-52'), pi)
        self.identical(fromHex('0x6487ed5110b460p-53'), pi)
        self.identical(fromHex('0xc90fdaa22168c0p-54'), pi)
        self.identical(fromHex('0x1921fb54442d180p-55'), pi)


        # results that should overflow...
        self.assertRaises(OverflowError, fromHex, '-0x1p1024')
        self.assertRaises(OverflowError, fromHex, '0x1p+1025')
        self.assertRaises(OverflowError, fromHex, '+0X1p1030')
        self.assertRaises(OverflowError, fromHex, '-0x1p+1100')
        self.assertRaises(OverflowError, fromHex, '0X1p123456789123456789')
        self.assertRaises(OverflowError, fromHex, '+0X.8p+1025')
        self.assertRaises(OverflowError, fromHex, '+0x0.8p1025')
        self.assertRaises(OverflowError, fromHex, '-0x0.4p1026')
        self.assertRaises(OverflowError, fromHex, '0X2p+1023')
        self.assertRaises(OverflowError, fromHex, '0x2.p1023')
        self.assertRaises(OverflowError, fromHex, '-0x2.0p+1023')
        self.assertRaises(OverflowError, fromHex, '+0X4p+1022')
        self.assertRaises(OverflowError, fromHex, '0x1.ffffffffffffffp+1023')
        self.assertRaises(OverflowError, fromHex, '-0X1.fffffffffffff9p1023')
        self.assertRaises(OverflowError, fromHex, '0X1.fffffffffffff8p1023')
        self.assertRaises(OverflowError, fromHex, '+0x3.fffffffffffffp1022')
        self.assertRaises(OverflowError, fromHex, '0x3fffffffffffffp+970')
        self.assertRaises(OverflowError, fromHex, '0x10000000000000000p960')
        self.assertRaises(OverflowError, fromHex, '-0Xffffffffffffffffp960')

        # ...and those that round to +-max float
        self.identical(fromHex('+0x1.fffffffffffffp+1023'), MAX)
        self.identical(fromHex('-0X1.fffffffffffff7p1023'), -MAX)
        self.identical(fromHex('0X1.fffffffffffff7fffffffffffffp1023'), MAX)

        # zeros
        self.identical(fromHex('0x0p0'), 0.0)
        self.identical(fromHex('0x0p1000'), 0.0)
        self.identical(fromHex('-0x0p1023'), -0.0)
        self.identical(fromHex('0X0p1024'), 0.0)
        self.identical(fromHex('-0x0p1025'), -0.0)
        self.identical(fromHex('0X0p2000'), 0.0)
        self.identical(fromHex('0x0p123456789123456789'), 0.0)
        self.identical(fromHex('-0X0p-0'), -0.0)
        self.identical(fromHex('-0X0p-1000'), -0.0)
        self.identical(fromHex('0x0p-1023'), 0.0)
        self.identical(fromHex('-0X0p-1024'), -0.0)
        self.identical(fromHex('-0x0p-1025'), -0.0)
        self.identical(fromHex('-0x0p-1072'), -0.0)
        self.identical(fromHex('0X0p-1073'), 0.0)
        self.identical(fromHex('-0x0p-1074'), -0.0)
        self.identical(fromHex('0x0p-1075'), 0.0)
        self.identical(fromHex('0X0p-1076'), 0.0)
        self.identical(fromHex('-0X0p-2000'), -0.0)
        self.identical(fromHex('-0x0p-123456789123456789'), -0.0)

        # values that should underflow to 0
        self.identical(fromHex('0X1p-1075'), 0.0)
        self.identical(fromHex('-0X1p-1075'), -0.0)
        self.identical(fromHex('-0x1p-123456789123456789'), -0.0)
        self.identical(fromHex('0x1.00000000000000001p-1075'), TINY)
        self.identical(fromHex('-0x1.1p-1075'), -TINY)
        self.identical(fromHex('0x1.fffffffffffffffffp-1075'), TINY)

        # check round-half-even is working correctly near 0 ...
        self.identical(fromHex('0x1p-1076'), 0.0)
        self.identical(fromHex('0X2p-1076'), 0.0)
        self.identical(fromHex('0X3p-1076'), TINY)
        self.identical(fromHex('0x4p-1076'), TINY)
        self.identical(fromHex('0X5p-1076'), TINY)
        self.identical(fromHex('0X6p-1076'), 2*TINY)
        self.identical(fromHex('0x7p-1076'), 2*TINY)
        self.identical(fromHex('0X8p-1076'), 2*TINY)
        self.identical(fromHex('0X9p-1076'), 2*TINY)
        self.identical(fromHex('0xap-1076'), 2*TINY)
        self.identical(fromHex('0Xbp-1076'), 3*TINY)
        self.identical(fromHex('0xcp-1076'), 3*TINY)
        self.identical(fromHex('0Xdp-1076'), 3*TINY)
        self.identical(fromHex('0Xep-1076'), 4*TINY)
        self.identical(fromHex('0xfp-1076'), 4*TINY)
        self.identical(fromHex('0x10p-1076'), 4*TINY)
        self.identical(fromHex('-0x1p-1076'), -0.0)
        self.identical(fromHex('-0X2p-1076'), -0.0)
        self.identical(fromHex('-0x3p-1076'), -TINY)
        self.identical(fromHex('-0X4p-1076'), -TINY)
        self.identical(fromHex('-0x5p-1076'), -TINY)
        self.identical(fromHex('-0x6p-1076'), -2*TINY)
        self.identical(fromHex('-0X7p-1076'), -2*TINY)
        self.identical(fromHex('-0X8p-1076'), -2*TINY)
        self.identical(fromHex('-0X9p-1076'), -2*TINY)
        self.identical(fromHex('-0Xap-1076'), -2*TINY)
        self.identical(fromHex('-0xbp-1076'), -3*TINY)
        self.identical(fromHex('-0xcp-1076'), -3*TINY)
        self.identical(fromHex('-0Xdp-1076'), -3*TINY)
        self.identical(fromHex('-0xep-1076'), -4*TINY)
        self.identical(fromHex('-0Xfp-1076'), -4*TINY)
        self.identical(fromHex('-0X10p-1076'), -4*TINY)

        # ... and near MIN ...
        self.identical(fromHex('0x0.ffffffffffffd6p-1022'), MIN-3*TINY)
        self.identical(fromHex('0x0.ffffffffffffd8p-1022'), MIN-2*TINY)
        self.identical(fromHex('0x0.ffffffffffffdap-1022'), MIN-2*TINY)
        self.identical(fromHex('0x0.ffffffffffffdcp-1022'), MIN-2*TINY)
        self.identical(fromHex('0x0.ffffffffffffdep-1022'), MIN-2*TINY)
        self.identical(fromHex('0x0.ffffffffffffe0p-1022'), MIN-2*TINY)
        self.identical(fromHex('0x0.ffffffffffffe2p-1022'), MIN-2*TINY)
        self.identical(fromHex('0x0.ffffffffffffe4p-1022'), MIN-2*TINY)
        self.identical(fromHex('0x0.ffffffffffffe6p-1022'), MIN-2*TINY)
        self.identical(fromHex('0x0.ffffffffffffe8p-1022'), MIN-2*TINY)
        self.identical(fromHex('0x0.ffffffffffffeap-1022'), MIN-TINY)
        self.identical(fromHex('0x0.ffffffffffffecp-1022'), MIN-TINY)
        self.identical(fromHex('0x0.ffffffffffffeep-1022'), MIN-TINY)
        self.identical(fromHex('0x0.fffffffffffff0p-1022'), MIN-TINY)
        self.identical(fromHex('0x0.fffffffffffff2p-1022'), MIN-TINY)
        self.identical(fromHex('0x0.fffffffffffff4p-1022'), MIN-TINY)
        self.identical(fromHex('0x0.fffffffffffff6p-1022'), MIN-TINY)
        self.identical(fromHex('0x0.fffffffffffff8p-1022'), MIN)
        self.identical(fromHex('0x0.fffffffffffffap-1022'), MIN)
        self.identical(fromHex('0x0.fffffffffffffcp-1022'), MIN)
        self.identical(fromHex('0x0.fffffffffffffep-1022'), MIN)
        self.identical(fromHex('0x1.00000000000000p-1022'), MIN)
        self.identical(fromHex('0x1.00000000000002p-1022'), MIN)
        self.identical(fromHex('0x1.00000000000004p-1022'), MIN)
        self.identical(fromHex('0x1.00000000000006p-1022'), MIN)
        self.identical(fromHex('0x1.00000000000008p-1022'), MIN)
        self.identical(fromHex('0x1.0000000000000ap-1022'), MIN+TINY)
        self.identical(fromHex('0x1.0000000000000cp-1022'), MIN+TINY)
        self.identical(fromHex('0x1.0000000000000ep-1022'), MIN+TINY)
        self.identical(fromHex('0x1.00000000000010p-1022'), MIN+TINY)
        self.identical(fromHex('0x1.00000000000012p-1022'), MIN+TINY)
        self.identical(fromHex('0x1.00000000000014p-1022'), MIN+TINY)
        self.identical(fromHex('0x1.00000000000016p-1022'), MIN+TINY)
        self.identical(fromHex('0x1.00000000000018p-1022'), MIN+2*TINY)

        # ... and near 1.0.
        self.identical(fromHex('0x0.fffffffffffff0p0'), 1.0-EPS)
        self.identical(fromHex('0x0.fffffffffffff1p0'), 1.0-EPS)
        self.identical(fromHex('0X0.fffffffffffff2p0'), 1.0-EPS)
        self.identical(fromHex('0x0.fffffffffffff3p0'), 1.0-EPS)
        self.identical(fromHex('0X0.fffffffffffff4p0'), 1.0-EPS)
        self.identical(fromHex('0X0.fffffffffffff5p0'), 1.0-EPS/2)
        self.identical(fromHex('0X0.fffffffffffff6p0'), 1.0-EPS/2)
        self.identical(fromHex('0x0.fffffffffffff7p0'), 1.0-EPS/2)
        self.identical(fromHex('0x0.fffffffffffff8p0'), 1.0-EPS/2)
        self.identical(fromHex('0X0.fffffffffffff9p0'), 1.0-EPS/2)
        self.identical(fromHex('0X0.fffffffffffffap0'), 1.0-EPS/2)
        self.identical(fromHex('0x0.fffffffffffffbp0'), 1.0-EPS/2)
        self.identical(fromHex('0X0.fffffffffffffcp0'), 1.0)
        self.identical(fromHex('0x0.fffffffffffffdp0'), 1.0)
        self.identical(fromHex('0X0.fffffffffffffep0'), 1.0)
        self.identical(fromHex('0x0.ffffffffffffffp0'), 1.0)
        self.identical(fromHex('0X1.00000000000000p0'), 1.0)
        self.identical(fromHex('0X1.00000000000001p0'), 1.0)
        self.identical(fromHex('0x1.00000000000002p0'), 1.0)
        self.identical(fromHex('0X1.00000000000003p0'), 1.0)
        self.identical(fromHex('0x1.00000000000004p0'), 1.0)
        self.identical(fromHex('0X1.00000000000005p0'), 1.0)
        self.identical(fromHex('0X1.00000000000006p0'), 1.0)
        self.identical(fromHex('0X1.00000000000007p0'), 1.0)
        self.identical(fromHex('0x1.00000000000007ffffffffffffffffffffp0'),
                       1.0)
        self.identical(fromHex('0x1.00000000000008p0'), 1.0)
        self.identical(fromHex('0x1.00000000000008000000000000000001p0'),
                       1+EPS)
        self.identical(fromHex('0X1.00000000000009p0'), 1.0+EPS)
        self.identical(fromHex('0x1.0000000000000ap0'), 1.0+EPS)
        self.identical(fromHex('0x1.0000000000000bp0'), 1.0+EPS)
        self.identical(fromHex('0X1.0000000000000cp0'), 1.0+EPS)
        self.identical(fromHex('0x1.0000000000000dp0'), 1.0+EPS)
        self.identical(fromHex('0x1.0000000000000ep0'), 1.0+EPS)
        self.identical(fromHex('0X1.0000000000000fp0'), 1.0+EPS)
        self.identical(fromHex('0x1.00000000000010p0'), 1.0+EPS)
        self.identical(fromHex('0X1.00000000000011p0'), 1.0+EPS)
        self.identical(fromHex('0x1.00000000000012p0'), 1.0+EPS)
        self.identical(fromHex('0X1.00000000000013p0'), 1.0+EPS)
        self.identical(fromHex('0X1.00000000000014p0'), 1.0+EPS)
        self.identical(fromHex('0x1.00000000000015p0'), 1.0+EPS)
        self.identical(fromHex('0x1.00000000000016p0'), 1.0+EPS)
        self.identical(fromHex('0X1.00000000000017p0'), 1.0+EPS)
        self.identical(fromHex('0x1.00000000000017ffffffffffffffffffffp0'),
                       1.0+EPS)
        self.identical(fromHex('0x1.00000000000018p0'), 1.0+2*EPS)
        self.identical(fromHex('0X1.00000000000018000000000000000001p0'),
                       1.0+2*EPS)
        self.identical(fromHex('0x1.00000000000019p0'), 1.0+2*EPS)
        self.identical(fromHex('0X1.0000000000001ap0'), 1.0+2*EPS)
        self.identical(fromHex('0X1.0000000000001bp0'), 1.0+2*EPS)
        self.identical(fromHex('0x1.0000000000001cp0'), 1.0+2*EPS)
        self.identical(fromHex('0x1.0000000000001dp0'), 1.0+2*EPS)
        self.identical(fromHex('0x1.0000000000001ep0'), 1.0+2*EPS)
        self.identical(fromHex('0X1.0000000000001fp0'), 1.0+2*EPS)
        self.identical(fromHex('0x1.00000000000020p0'), 1.0+2*EPS)

        # Regression test for a corner-case bug reported in b.p.o. 44954
        self.identical(fromHex('0x.8p-1074'), 0.0)
        self.identical(fromHex('0x.80p-1074'), 0.0)
        self.identical(fromHex('0x.81p-1074'), TINY)
        self.identical(fromHex('0x8p-1078'), 0.0)
        self.identical(fromHex('0x8.0p-1078'), 0.0)
        self.identical(fromHex('0x8.1p-1078'), TINY)
        self.identical(fromHex('0x80p-1082'), 0.0)
        self.identical(fromHex('0x81p-1082'), TINY)
        self.identical(fromHex('.8p-1074'), 0.0)
        self.identical(fromHex('8p-1078'), 0.0)
        self.identical(fromHex('-.8p-1074'), -0.0)
        self.identical(fromHex('+8p-1078'), 0.0)

    def test_roundtrip(self):
        def roundtrip(x):
            return fromHex(toHex(x))

        for x in [NAN, INF, self.MAX, self.MIN, self.MIN-self.TINY, self.TINY, 0.0]:
            self.identical(x, roundtrip(x))
            self.identical(-x, roundtrip(-x))

        # fromHex(toHex(x)) should exactly recover x, for any non-NaN float x.
        import random
        for i in range(10000):
            e = random.randrange(-1200, 1200)
            m = random.random()
            s = random.choice([1.0, -1.0])
            try:
                x = s*ldexp(m, e)
            except OverflowError:
                pass
            else:
                self.identical(x, fromHex(toHex(x)))

    def test_subclass(self):
        class F(float):
            def __new__(cls, value):
                return float.__new__(cls, value + 1)

        f = F.fromhex((1.5).hex())
        self.assertIs(type(f), F)
        self.assertEqual(f, 2.5)

        class F2(float):
            def __init__(self, value):
                self.foo = 'bar'

        f = F2.fromhex((1.5).hex())
        self.assertIs(type(f), F2)
        self.assertEqual(f, 1.5)
        self.assertEqual(getattr(f, 'foo', 'none'), 'bar')


if __name__ == '__main__':
    unittest.main()<|MERGE_RESOLUTION|>--- conflicted
+++ resolved
@@ -233,29 +233,9 @@
         self.assertRaises(TypeError, time.sleep, FloatLike(""))
 
         # Issue #24731
-<<<<<<< HEAD
-        class F:
-            def __float__(self):
-                return OtherFloatSubclass(42.)
-        self.assertRaises(TypeError, float, F())
-        self.assertRaises(TypeError, FloatSubclass, F())
-
-        class MyIndex:
-            def __init__(self, value):
-                self.value = value
-            def __index__(self):
-                return self.value
-=======
         f = FloatLike(OtherFloatSubclass(42.))
-        with self.assertWarns(DeprecationWarning):
-            self.assertEqual(float(f), 42.)
-        with self.assertWarns(DeprecationWarning):
-            self.assertIs(type(float(f)), float)
-        with self.assertWarns(DeprecationWarning):
-            self.assertEqual(FloatSubclass(f), 42.)
-        with self.assertWarns(DeprecationWarning):
-            self.assertIs(type(FloatSubclass(f)), FloatSubclass)
->>>>>>> f067efa6
+        self.assertRaises(TypeError, float, f)
+        self.assertRaises(TypeError, FloatSubclass, f)
 
         self.assertEqual(float(MyIndex(42)), 42.0)
         self.assertRaises(OverflowError, float, MyIndex(2**2000))
