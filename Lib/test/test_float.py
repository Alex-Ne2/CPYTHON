import fractions
import operator
import os
import random
import sys
import struct
import time
import unittest

from test import support
from test.support.testcase import FloatsAreIdenticalMixin
<<<<<<< HEAD
from test.test_grammar import (VALID_UNDERSCORE_LITERALS,
                               INVALID_UNDERSCORE_LITERALS)
from test.support.classes import (FloatSubclass, OtherFloatSubclass, WithFloat,
                                  FloatLikeSubclass, WithIndex, WithInt)
=======
from test.support.numbers import (
    VALID_UNDERSCORE_LITERALS,
    INVALID_UNDERSCORE_LITERALS,
)
>>>>>>> b530e174
from math import isinf, isnan, copysign, ldexp
import math

try:
    import _testcapi
except ImportError:
    _testcapi = None

INF = float("inf")
NAN = float("nan")


#locate file with float format test values
test_dir = os.path.dirname(__file__) or os.curdir
format_testfile = os.path.join(test_dir, 'mathdata', 'formatfloat_testcases.txt')


class MyIndex:
    def __init__(self, value):
        self.value = value

    def __index__(self):
        return self.value

class MyInt:
    def __init__(self, value):
        self.value = value

    def __int__(self):
        return self.value

class FloatLike:
    def __init__(self, value):
        self.value = value

    def __float__(self):
        return self.value


class GeneralFloatCases(unittest.TestCase):

    def test_float(self):
        self.assertEqual(float(3.14), 3.14)
        self.assertEqual(float(314), 314.0)
        self.assertEqual(float("  3.14  "), 3.14)
        self.assertRaises(ValueError, float, "  0x3.1  ")
        self.assertRaises(ValueError, float, "  -0x3.p-1  ")
        self.assertRaises(ValueError, float, "  +0x3.p-1  ")
        self.assertRaises(ValueError, float, "++3.14")
        self.assertRaises(ValueError, float, "+-3.14")
        self.assertRaises(ValueError, float, "-+3.14")
        self.assertRaises(ValueError, float, "--3.14")
        self.assertRaises(ValueError, float, ".nan")
        self.assertRaises(ValueError, float, "+.inf")
        self.assertRaises(ValueError, float, ".")
        self.assertRaises(ValueError, float, "-.")
        self.assertRaises(TypeError, float, {})
        self.assertRaisesRegex(TypeError, "not 'dict'", float, {})
        # Lone surrogate
        self.assertRaises(ValueError, float, '\uD8F0')
        # check that we don't accept alternate exponent markers
        self.assertRaises(ValueError, float, "-1.7d29")
        self.assertRaises(ValueError, float, "3D-14")
        self.assertEqual(float("  \u0663.\u0661\u0664  "), 3.14)
        self.assertEqual(float("\N{EM SPACE}3.14\N{EN SPACE}"), 3.14)
        # extra long strings should not be a problem
        float(b'.' + b'1'*1000)
        float('.' + '1'*1000)
        # Invalid unicode string
        # See bpo-34087
        self.assertRaises(ValueError, float, '\u3053\u3093\u306b\u3061\u306f')

    def test_noargs(self):
        self.assertEqual(float(), 0.0)

    def test_underscores(self):
        for lit in VALID_UNDERSCORE_LITERALS:
            if not any(ch in lit for ch in 'jJxXoObB'):
                self.assertEqual(float(lit), eval(lit))
                self.assertEqual(float(lit), float(lit.replace('_', '')))
        for lit in INVALID_UNDERSCORE_LITERALS:
            if lit in ('0_7', '09_99'):  # octals are not recognized here
                continue
            if not any(ch in lit for ch in 'jJxXoObB'):
                self.assertRaises(ValueError, float, lit)
        # Additional test cases; nan and inf are never valid as literals,
        # only in the float() constructor, but we don't allow underscores
        # in or around them.
        self.assertRaises(ValueError, float, '_NaN')
        self.assertRaises(ValueError, float, 'Na_N')
        self.assertRaises(ValueError, float, 'IN_F')
        self.assertRaises(ValueError, float, '-_INF')
        self.assertRaises(ValueError, float, '-INF_')
        # Check that we handle bytes values correctly.
        self.assertRaises(ValueError, float, b'0_.\xff9')

    def test_non_numeric_input_types(self):
        # Test possible non-numeric types for the argument x, including
        # subclasses of the explicitly documented accepted types.
        class CustomStr(str): pass
        class CustomBytes(bytes): pass
        class CustomByteArray(bytearray): pass

        factories = [
            bytes,
            bytearray,
            lambda b: CustomStr(b.decode()),
            CustomBytes,
            CustomByteArray,
            memoryview,
        ]
        try:
            from array import array
        except ImportError:
            pass
        else:
            factories.append(lambda b: array('B', b))

        for f in factories:
            x = f(b" 3.14  ")
            with self.subTest(type(x)):
                self.assertEqual(float(x), 3.14)
                with self.assertRaisesRegex(ValueError, "could not convert"):
                    float(f(b'A' * 0x10))

    def test_float_memoryview(self):
        self.assertEqual(float(memoryview(b'12.3')[1:4]), 2.3)
        self.assertEqual(float(memoryview(b'12.3\x00')[1:4]), 2.3)
        self.assertEqual(float(memoryview(b'12.3 ')[1:4]), 2.3)
        self.assertEqual(float(memoryview(b'12.3A')[1:4]), 2.3)
        self.assertEqual(float(memoryview(b'12.34')[1:4]), 2.3)

    def test_error_message(self):
        def check(s):
            with self.assertRaises(ValueError, msg='float(%r)' % (s,)) as cm:
                float(s)
            self.assertEqual(str(cm.exception),
                'could not convert string to float: %r' % (s,))

        check('\xbd')
        check('123\xbd')
        check('  123 456  ')
        check(b'  123 456  ')
        # all whitespace (cf. https://github.com/python/cpython/issues/95605)
        check('')
        check(' ')
        check('\t \n')

        # non-ascii digits (error came from non-digit '!')
        check('\u0663\u0661\u0664!')
        # embedded NUL
        check('123\x00')
        check('123\x00 245')
        check('123\x00245')
        # byte string with embedded NUL
        check(b'123\x00')
        # non-UTF-8 byte string
        check(b'123\xa0')

    @support.run_with_locale('LC_NUMERIC', 'fr_FR', 'de_DE', '')
    def test_float_with_comma(self):
        # set locale to something that doesn't use '.' for the decimal point
        # float must not accept the locale specific decimal point but
        # it still has to accept the normal python syntax
        import locale
        if not locale.localeconv()['decimal_point'] == ',':
            self.skipTest('decimal_point is not ","')

        self.assertEqual(float("  3.14  "), 3.14)
        self.assertEqual(float("+3.14  "), 3.14)
        self.assertEqual(float("-3.14  "), -3.14)
        self.assertEqual(float(".14  "), .14)
        self.assertEqual(float("3.  "), 3.0)
        self.assertEqual(float("3.e3  "), 3000.0)
        self.assertEqual(float("3.2e3  "), 3200.0)
        self.assertEqual(float("2.5e-1  "), 0.25)
        self.assertEqual(float("5e-1"), 0.5)
        self.assertRaises(ValueError, float, "  3,14  ")
        self.assertRaises(ValueError, float, "  +3,14  ")
        self.assertRaises(ValueError, float, "  -3,14  ")
        self.assertRaises(ValueError, float, "  0x3.1  ")
        self.assertRaises(ValueError, float, "  -0x3.p-1  ")
        self.assertRaises(ValueError, float, "  +0x3.p-1  ")
        self.assertEqual(float("  25.e-1  "), 2.5)
        self.assertAlmostEqual(float("  .25e-1  "), .025)

    def test_floatconversion(self):
        # Make sure that calls to __float__() work properly

        # Issue 5759: __float__ not called on str subclasses (though it is on
        # unicode subclasses).
        class FooStr(str):
            def __float__(self):
                return float(str(self)) + 1

        self.assertEqual(float(WithFloat(42.)), 42.)
        self.assertEqual(float(FloatLikeSubclass(21.)), 42.)
        with self.assertWarns(DeprecationWarning):
            self.assertEqual(float(FloatLikeSubclass(FloatSubclass(21))), 42.)
        self.assertRaises(TypeError, float, FloatLikeSubclass(42))
        self.assertEqual(float(FooStr('8')), 9.)

        self.assertRaises(TypeError, time.sleep, WithFloat(""))

        # Issue #24731
        f = WithFloat(OtherFloatSubclass(42.))
        with self.assertWarns(DeprecationWarning):
            self.assertEqual(float(f), 42.)
        with self.assertWarns(DeprecationWarning):
            self.assertIs(type(float(f)), float)
        with self.assertWarns(DeprecationWarning):
            self.assertEqual(FloatSubclass(f), 42.)
        with self.assertWarns(DeprecationWarning):
            self.assertIs(type(FloatSubclass(f)), FloatSubclass)

        self.assertEqual(float(WithIndex(42)), 42.0)
        self.assertRaises(OverflowError, float, WithIndex(2**2000))
        self.assertRaises(TypeError, float, WithInt(42))

    def test_keyword_args(self):
        with self.assertRaisesRegex(TypeError, 'keyword argument'):
            float(x='3.14')

    def test_keywords_in_subclass(self):
        u = FloatSubclass(2.5)
        self.assertIs(type(u), FloatSubclass)
        self.assertEqual(float(u), 2.5)
        with self.assertRaises(TypeError):
            FloatSubclass(x=0)

        class subclass_with_init(float):
            def __init__(self, arg, newarg=None):
                self.newarg = newarg
        u = subclass_with_init(2.5, newarg=3)
        self.assertIs(type(u), subclass_with_init)
        self.assertEqual(float(u), 2.5)
        self.assertEqual(u.newarg, 3)

        class subclass_with_new(float):
            def __new__(cls, arg, newarg=None):
                self = super().__new__(cls, arg)
                self.newarg = newarg
                return self
        u = subclass_with_new(2.5, newarg=3)
        self.assertIs(type(u), subclass_with_new)
        self.assertEqual(float(u), 2.5)
        self.assertEqual(u.newarg, 3)

    def assertEqualAndType(self, actual, expected_value, expected_type):
        self.assertEqual(actual, expected_value)
        self.assertIs(type(actual), expected_type)

    def test_from_number(self, cls=float):
        def eq(actual, expected):
            self.assertEqual(actual, expected)
            self.assertIs(type(actual), cls)

        eq(cls.from_number(3.14), 3.14)
        eq(cls.from_number(314), 314.0)
        eq(cls.from_number(OtherFloatSubclass(3.14)), 3.14)
        eq(cls.from_number(FloatLike(3.14)), 3.14)
        eq(cls.from_number(MyIndex(314)), 314.0)

        x = cls.from_number(NAN)
        self.assertTrue(x != x)
        self.assertIs(type(x), cls)
        if cls is float:
            self.assertIs(cls.from_number(NAN), NAN)

        self.assertRaises(TypeError, cls.from_number, '3.14')
        self.assertRaises(TypeError, cls.from_number, b'3.14')
        self.assertRaises(TypeError, cls.from_number, 3.14j)
        self.assertRaises(TypeError, cls.from_number, MyInt(314))
        self.assertRaises(TypeError, cls.from_number, {})
        self.assertRaises(TypeError, cls.from_number)

    def test_from_number_subclass(self):
        self.test_from_number(FloatSubclass)

    def test_is_integer(self):
        self.assertFalse((1.1).is_integer())
        self.assertTrue((1.).is_integer())
        self.assertFalse(float("nan").is_integer())
        self.assertFalse(float("inf").is_integer())

    def test_floatasratio(self):
        for f, ratio in [
                (0.875, (7, 8)),
                (-0.875, (-7, 8)),
                (0.0, (0, 1)),
                (11.5, (23, 2)),
            ]:
            self.assertEqual(f.as_integer_ratio(), ratio)

        for i in range(10000):
            f = random.random()
            f *= 10 ** random.randint(-100, 100)
            n, d = f.as_integer_ratio()
            self.assertEqual(float(n).__truediv__(d), f)

        R = fractions.Fraction
        self.assertEqual(R(0, 1),
                         R(*float(0.0).as_integer_ratio()))
        self.assertEqual(R(5, 2),
                         R(*float(2.5).as_integer_ratio()))
        self.assertEqual(R(1, 2),
                         R(*float(0.5).as_integer_ratio()))
        self.assertEqual(R(4728779608739021, 2251799813685248),
                         R(*float(2.1).as_integer_ratio()))
        self.assertEqual(R(-4728779608739021, 2251799813685248),
                         R(*float(-2.1).as_integer_ratio()))
        self.assertEqual(R(-2100, 1),
                         R(*float(-2100.0).as_integer_ratio()))

        self.assertRaises(OverflowError, float('inf').as_integer_ratio)
        self.assertRaises(OverflowError, float('-inf').as_integer_ratio)
        self.assertRaises(ValueError, float('nan').as_integer_ratio)

    def test_float_containment(self):
        floats = (INF, -INF, 0.0, 1.0, NAN)
        for f in floats:
            self.assertIn(f, [f])
            self.assertIn(f, (f,))
            self.assertIn(f, {f})
            self.assertIn(f, {f: None})
            self.assertEqual([f].count(f), 1, "[].count('%r') != 1" % f)
            self.assertIn(f, floats)

        for f in floats:
            # nonidentical containers, same type, same contents
            self.assertTrue([f] == [f], "[%r] != [%r]" % (f, f))
            self.assertTrue((f,) == (f,), "(%r,) != (%r,)" % (f, f))
            self.assertTrue({f} == {f}, "{%r} != {%r}" % (f, f))
            self.assertTrue({f : None} == {f: None}, "{%r : None} != "
                                                   "{%r : None}" % (f, f))

            # identical containers
            l, t, s, d = [f], (f,), {f}, {f: None}
            self.assertTrue(l == l, "[%r] not equal to itself" % f)
            self.assertTrue(t == t, "(%r,) not equal to itself" % f)
            self.assertTrue(s == s, "{%r} not equal to itself" % f)
            self.assertTrue(d == d, "{%r : None} not equal to itself" % f)

    def assertEqualAndEqualSign(self, a, b):
        # fail unless a == b and a and b have the same sign bit;
        # the only difference from assertEqual is that this test
        # distinguishes -0.0 and 0.0.
        self.assertEqual((a, copysign(1.0, a)), (b, copysign(1.0, b)))

    def test_float_floor(self):
        self.assertIsInstance(float(0.5).__floor__(), int)
        self.assertEqual(float(0.5).__floor__(), 0)
        self.assertEqual(float(1.0).__floor__(), 1)
        self.assertEqual(float(1.5).__floor__(), 1)
        self.assertEqual(float(-0.5).__floor__(), -1)
        self.assertEqual(float(-1.0).__floor__(), -1)
        self.assertEqual(float(-1.5).__floor__(), -2)
        self.assertEqual(float(1.23e167).__floor__(), 1.23e167)
        self.assertEqual(float(-1.23e167).__floor__(), -1.23e167)
        self.assertRaises(ValueError, float("nan").__floor__)
        self.assertRaises(OverflowError, float("inf").__floor__)
        self.assertRaises(OverflowError, float("-inf").__floor__)

    def test_float_ceil(self):
        self.assertIsInstance(float(0.5).__ceil__(), int)
        self.assertEqual(float(0.5).__ceil__(), 1)
        self.assertEqual(float(1.0).__ceil__(), 1)
        self.assertEqual(float(1.5).__ceil__(), 2)
        self.assertEqual(float(-0.5).__ceil__(), 0)
        self.assertEqual(float(-1.0).__ceil__(), -1)
        self.assertEqual(float(-1.5).__ceil__(), -1)
        self.assertEqual(float(1.23e167).__ceil__(), 1.23e167)
        self.assertEqual(float(-1.23e167).__ceil__(), -1.23e167)
        self.assertRaises(ValueError, float("nan").__ceil__)
        self.assertRaises(OverflowError, float("inf").__ceil__)
        self.assertRaises(OverflowError, float("-inf").__ceil__)

    @support.requires_IEEE_754
    def test_float_mod(self):
        # Check behaviour of % operator for IEEE 754 special cases.
        # In particular, check signs of zeros.
        mod = operator.mod

        self.assertEqualAndEqualSign(mod(-1.0, 1.0), 0.0)
        self.assertEqualAndEqualSign(mod(-1e-100, 1.0), 1.0)
        self.assertEqualAndEqualSign(mod(-0.0, 1.0), 0.0)
        self.assertEqualAndEqualSign(mod(0.0, 1.0), 0.0)
        self.assertEqualAndEqualSign(mod(1e-100, 1.0), 1e-100)
        self.assertEqualAndEqualSign(mod(1.0, 1.0), 0.0)

        self.assertEqualAndEqualSign(mod(-1.0, -1.0), -0.0)
        self.assertEqualAndEqualSign(mod(-1e-100, -1.0), -1e-100)
        self.assertEqualAndEqualSign(mod(-0.0, -1.0), -0.0)
        self.assertEqualAndEqualSign(mod(0.0, -1.0), -0.0)
        self.assertEqualAndEqualSign(mod(1e-100, -1.0), -1.0)
        self.assertEqualAndEqualSign(mod(1.0, -1.0), -0.0)

    @support.requires_IEEE_754
    def test_float_pow(self):
        # test builtin pow and ** operator for IEEE 754 special cases.
        # Special cases taken from section F.9.4.4 of the C99 specification

        for pow_op in pow, operator.pow:
            # x**NAN is NAN for any x except 1
            self.assertTrue(isnan(pow_op(-INF, NAN)))
            self.assertTrue(isnan(pow_op(-2.0, NAN)))
            self.assertTrue(isnan(pow_op(-1.0, NAN)))
            self.assertTrue(isnan(pow_op(-0.5, NAN)))
            self.assertTrue(isnan(pow_op(-0.0, NAN)))
            self.assertTrue(isnan(pow_op(0.0, NAN)))
            self.assertTrue(isnan(pow_op(0.5, NAN)))
            self.assertTrue(isnan(pow_op(2.0, NAN)))
            self.assertTrue(isnan(pow_op(INF, NAN)))
            self.assertTrue(isnan(pow_op(NAN, NAN)))

            # NAN**y is NAN for any y except +-0
            self.assertTrue(isnan(pow_op(NAN, -INF)))
            self.assertTrue(isnan(pow_op(NAN, -2.0)))
            self.assertTrue(isnan(pow_op(NAN, -1.0)))
            self.assertTrue(isnan(pow_op(NAN, -0.5)))
            self.assertTrue(isnan(pow_op(NAN, 0.5)))
            self.assertTrue(isnan(pow_op(NAN, 1.0)))
            self.assertTrue(isnan(pow_op(NAN, 2.0)))
            self.assertTrue(isnan(pow_op(NAN, INF)))

            # (+-0)**y raises ZeroDivisionError for y a negative odd integer
            self.assertRaises(ZeroDivisionError, pow_op, -0.0, -1.0)
            self.assertRaises(ZeroDivisionError, pow_op, 0.0, -1.0)

            # (+-0)**y raises ZeroDivisionError for y finite and negative
            # but not an odd integer
            self.assertRaises(ZeroDivisionError, pow_op, -0.0, -2.0)
            self.assertRaises(ZeroDivisionError, pow_op, -0.0, -0.5)
            self.assertRaises(ZeroDivisionError, pow_op, 0.0, -2.0)
            self.assertRaises(ZeroDivisionError, pow_op, 0.0, -0.5)

            # (+-0)**y is +-0 for y a positive odd integer
            self.assertEqualAndEqualSign(pow_op(-0.0, 1.0), -0.0)
            self.assertEqualAndEqualSign(pow_op(0.0, 1.0), 0.0)

            # (+-0)**y is 0 for y finite and positive but not an odd integer
            self.assertEqualAndEqualSign(pow_op(-0.0, 0.5), 0.0)
            self.assertEqualAndEqualSign(pow_op(-0.0, 2.0), 0.0)
            self.assertEqualAndEqualSign(pow_op(0.0, 0.5), 0.0)
            self.assertEqualAndEqualSign(pow_op(0.0, 2.0), 0.0)

            # (-1)**+-inf is 1
            self.assertEqualAndEqualSign(pow_op(-1.0, -INF), 1.0)
            self.assertEqualAndEqualSign(pow_op(-1.0, INF), 1.0)

            # 1**y is 1 for any y, even if y is an infinity or nan
            self.assertEqualAndEqualSign(pow_op(1.0, -INF), 1.0)
            self.assertEqualAndEqualSign(pow_op(1.0, -2.0), 1.0)
            self.assertEqualAndEqualSign(pow_op(1.0, -1.0), 1.0)
            self.assertEqualAndEqualSign(pow_op(1.0, -0.5), 1.0)
            self.assertEqualAndEqualSign(pow_op(1.0, -0.0), 1.0)
            self.assertEqualAndEqualSign(pow_op(1.0, 0.0), 1.0)
            self.assertEqualAndEqualSign(pow_op(1.0, 0.5), 1.0)
            self.assertEqualAndEqualSign(pow_op(1.0, 1.0), 1.0)
            self.assertEqualAndEqualSign(pow_op(1.0, 2.0), 1.0)
            self.assertEqualAndEqualSign(pow_op(1.0, INF), 1.0)
            self.assertEqualAndEqualSign(pow_op(1.0, NAN), 1.0)

            # x**+-0 is 1 for any x, even if x is a zero, infinity, or nan
            self.assertEqualAndEqualSign(pow_op(-INF, 0.0), 1.0)
            self.assertEqualAndEqualSign(pow_op(-2.0, 0.0), 1.0)
            self.assertEqualAndEqualSign(pow_op(-1.0, 0.0), 1.0)
            self.assertEqualAndEqualSign(pow_op(-0.5, 0.0), 1.0)
            self.assertEqualAndEqualSign(pow_op(-0.0, 0.0), 1.0)
            self.assertEqualAndEqualSign(pow_op(0.0, 0.0), 1.0)
            self.assertEqualAndEqualSign(pow_op(0.5, 0.0), 1.0)
            self.assertEqualAndEqualSign(pow_op(1.0, 0.0), 1.0)
            self.assertEqualAndEqualSign(pow_op(2.0, 0.0), 1.0)
            self.assertEqualAndEqualSign(pow_op(INF, 0.0), 1.0)
            self.assertEqualAndEqualSign(pow_op(NAN, 0.0), 1.0)
            self.assertEqualAndEqualSign(pow_op(-INF, -0.0), 1.0)
            self.assertEqualAndEqualSign(pow_op(-2.0, -0.0), 1.0)
            self.assertEqualAndEqualSign(pow_op(-1.0, -0.0), 1.0)
            self.assertEqualAndEqualSign(pow_op(-0.5, -0.0), 1.0)
            self.assertEqualAndEqualSign(pow_op(-0.0, -0.0), 1.0)
            self.assertEqualAndEqualSign(pow_op(0.0, -0.0), 1.0)
            self.assertEqualAndEqualSign(pow_op(0.5, -0.0), 1.0)
            self.assertEqualAndEqualSign(pow_op(1.0, -0.0), 1.0)
            self.assertEqualAndEqualSign(pow_op(2.0, -0.0), 1.0)
            self.assertEqualAndEqualSign(pow_op(INF, -0.0), 1.0)
            self.assertEqualAndEqualSign(pow_op(NAN, -0.0), 1.0)

            # x**y defers to complex pow for finite negative x and
            # non-integral y.
            self.assertEqual(type(pow_op(-2.0, -0.5)), complex)
            self.assertEqual(type(pow_op(-2.0, 0.5)), complex)
            self.assertEqual(type(pow_op(-1.0, -0.5)), complex)
            self.assertEqual(type(pow_op(-1.0, 0.5)), complex)
            self.assertEqual(type(pow_op(-0.5, -0.5)), complex)
            self.assertEqual(type(pow_op(-0.5, 0.5)), complex)

            # x**-INF is INF for abs(x) < 1
            self.assertEqualAndEqualSign(pow_op(-0.5, -INF), INF)
            self.assertEqualAndEqualSign(pow_op(-0.0, -INF), INF)
            self.assertEqualAndEqualSign(pow_op(0.0, -INF), INF)
            self.assertEqualAndEqualSign(pow_op(0.5, -INF), INF)

            # x**-INF is 0 for abs(x) > 1
            self.assertEqualAndEqualSign(pow_op(-INF, -INF), 0.0)
            self.assertEqualAndEqualSign(pow_op(-2.0, -INF), 0.0)
            self.assertEqualAndEqualSign(pow_op(2.0, -INF), 0.0)
            self.assertEqualAndEqualSign(pow_op(INF, -INF), 0.0)

            # x**INF is 0 for abs(x) < 1
            self.assertEqualAndEqualSign(pow_op(-0.5, INF), 0.0)
            self.assertEqualAndEqualSign(pow_op(-0.0, INF), 0.0)
            self.assertEqualAndEqualSign(pow_op(0.0, INF), 0.0)
            self.assertEqualAndEqualSign(pow_op(0.5, INF), 0.0)

            # x**INF is INF for abs(x) > 1
            self.assertEqualAndEqualSign(pow_op(-INF, INF), INF)
            self.assertEqualAndEqualSign(pow_op(-2.0, INF), INF)
            self.assertEqualAndEqualSign(pow_op(2.0, INF), INF)
            self.assertEqualAndEqualSign(pow_op(INF, INF), INF)

            # (-INF)**y is -0.0 for y a negative odd integer
            self.assertEqualAndEqualSign(pow_op(-INF, -1.0), -0.0)

            # (-INF)**y is 0.0 for y negative but not an odd integer
            self.assertEqualAndEqualSign(pow_op(-INF, -0.5), 0.0)
            self.assertEqualAndEqualSign(pow_op(-INF, -2.0), 0.0)

            # (-INF)**y is -INF for y a positive odd integer
            self.assertEqualAndEqualSign(pow_op(-INF, 1.0), -INF)

            # (-INF)**y is INF for y positive but not an odd integer
            self.assertEqualAndEqualSign(pow_op(-INF, 0.5), INF)
            self.assertEqualAndEqualSign(pow_op(-INF, 2.0), INF)

            # INF**y is INF for y positive
            self.assertEqualAndEqualSign(pow_op(INF, 0.5), INF)
            self.assertEqualAndEqualSign(pow_op(INF, 1.0), INF)
            self.assertEqualAndEqualSign(pow_op(INF, 2.0), INF)

            # INF**y is 0.0 for y negative
            self.assertEqualAndEqualSign(pow_op(INF, -2.0), 0.0)
            self.assertEqualAndEqualSign(pow_op(INF, -1.0), 0.0)
            self.assertEqualAndEqualSign(pow_op(INF, -0.5), 0.0)

            # basic checks not covered by the special cases above
            self.assertEqualAndEqualSign(pow_op(-2.0, -2.0), 0.25)
            self.assertEqualAndEqualSign(pow_op(-2.0, -1.0), -0.5)
            self.assertEqualAndEqualSign(pow_op(-2.0, -0.0), 1.0)
            self.assertEqualAndEqualSign(pow_op(-2.0, 0.0), 1.0)
            self.assertEqualAndEqualSign(pow_op(-2.0, 1.0), -2.0)
            self.assertEqualAndEqualSign(pow_op(-2.0, 2.0), 4.0)
            self.assertEqualAndEqualSign(pow_op(-1.0, -2.0), 1.0)
            self.assertEqualAndEqualSign(pow_op(-1.0, -1.0), -1.0)
            self.assertEqualAndEqualSign(pow_op(-1.0, -0.0), 1.0)
            self.assertEqualAndEqualSign(pow_op(-1.0, 0.0), 1.0)
            self.assertEqualAndEqualSign(pow_op(-1.0, 1.0), -1.0)
            self.assertEqualAndEqualSign(pow_op(-1.0, 2.0), 1.0)
            self.assertEqualAndEqualSign(pow_op(2.0, -2.0), 0.25)
            self.assertEqualAndEqualSign(pow_op(2.0, -1.0), 0.5)
            self.assertEqualAndEqualSign(pow_op(2.0, -0.0), 1.0)
            self.assertEqualAndEqualSign(pow_op(2.0, 0.0), 1.0)
            self.assertEqualAndEqualSign(pow_op(2.0, 1.0), 2.0)
            self.assertEqualAndEqualSign(pow_op(2.0, 2.0), 4.0)

            # 1 ** large and -1 ** large; some libms apparently
            # have problems with these
            self.assertEqualAndEqualSign(pow_op(1.0, -1e100), 1.0)
            self.assertEqualAndEqualSign(pow_op(1.0, 1e100), 1.0)
            self.assertEqualAndEqualSign(pow_op(-1.0, -1e100), 1.0)
            self.assertEqualAndEqualSign(pow_op(-1.0, 1e100), 1.0)

            # check sign for results that underflow to 0
            self.assertEqualAndEqualSign(pow_op(-2.0, -2000.0), 0.0)
            self.assertEqual(type(pow_op(-2.0, -2000.5)), complex)
            self.assertEqualAndEqualSign(pow_op(-2.0, -2001.0), -0.0)
            self.assertEqualAndEqualSign(pow_op(2.0, -2000.0), 0.0)
            self.assertEqualAndEqualSign(pow_op(2.0, -2000.5), 0.0)
            self.assertEqualAndEqualSign(pow_op(2.0, -2001.0), 0.0)
            self.assertEqualAndEqualSign(pow_op(-0.5, 2000.0), 0.0)
            self.assertEqual(type(pow_op(-0.5, 2000.5)), complex)
            self.assertEqualAndEqualSign(pow_op(-0.5, 2001.0), -0.0)
            self.assertEqualAndEqualSign(pow_op(0.5, 2000.0), 0.0)
            self.assertEqualAndEqualSign(pow_op(0.5, 2000.5), 0.0)
            self.assertEqualAndEqualSign(pow_op(0.5, 2001.0), 0.0)

            # check we don't raise an exception for subnormal results,
            # and validate signs.  Tests currently disabled, since
            # they fail on systems where a subnormal result from pow
            # is flushed to zero (e.g. Debian/ia64.)
            #self.assertTrue(0.0 < pow_op(0.5, 1048) < 1e-315)
            #self.assertTrue(0.0 < pow_op(-0.5, 1048) < 1e-315)
            #self.assertTrue(0.0 < pow_op(0.5, 1047) < 1e-315)
            #self.assertTrue(0.0 > pow_op(-0.5, 1047) > -1e-315)
            #self.assertTrue(0.0 < pow_op(2.0, -1048) < 1e-315)
            #self.assertTrue(0.0 < pow_op(-2.0, -1048) < 1e-315)
            #self.assertTrue(0.0 < pow_op(2.0, -1047) < 1e-315)
            #self.assertTrue(0.0 > pow_op(-2.0, -1047) > -1e-315)

    def test_hash(self):
        for x in range(-30, 30):
            self.assertEqual(hash(float(x)), hash(x))
        self.assertEqual(hash(float(sys.float_info.max)),
                         hash(int(sys.float_info.max)))
        self.assertEqual(hash(float('inf')), sys.hash_info.inf)
        self.assertEqual(hash(float('-inf')), -sys.hash_info.inf)

    def test_hash_nan(self):
        value = float('nan')
        self.assertEqual(hash(value), object.__hash__(value))
        class H:
            def __hash__(self):
                return 42
        class F(float, H):
            pass
        value = F('nan')
        self.assertEqual(hash(value), object.__hash__(value))


@unittest.skipUnless(hasattr(float, "__getformat__"), "requires __getformat__")
class FormatFunctionsTestCase(unittest.TestCase):
    def test_getformat(self):
        self.assertIn(float.__getformat__('double'),
                      ['unknown', 'IEEE, big-endian', 'IEEE, little-endian'])
        self.assertIn(float.__getformat__('float'),
                      ['unknown', 'IEEE, big-endian', 'IEEE, little-endian'])
        self.assertRaises(ValueError, float.__getformat__, 'chicken')
        self.assertRaises(TypeError, float.__getformat__, 1)


BE_DOUBLE_INF = b'\x7f\xf0\x00\x00\x00\x00\x00\x00'
LE_DOUBLE_INF = bytes(reversed(BE_DOUBLE_INF))
BE_DOUBLE_NAN = b'\x7f\xf8\x00\x00\x00\x00\x00\x00'
LE_DOUBLE_NAN = bytes(reversed(BE_DOUBLE_NAN))

BE_FLOAT_INF = b'\x7f\x80\x00\x00'
LE_FLOAT_INF = bytes(reversed(BE_FLOAT_INF))
BE_FLOAT_NAN = b'\x7f\xc0\x00\x00'
LE_FLOAT_NAN = bytes(reversed(BE_FLOAT_NAN))

# on an IEEE platform, all we guarantee is that bit patterns
# representing infinities or NaNs do not raise an exception; all else
# is accident (today).
# let's also try to guarantee that -0.0 and 0.0 don't get confused.

class IEEEFormatTestCase(unittest.TestCase):

    @support.requires_IEEE_754
    def test_double_specials_do_unpack(self):
        for fmt, data in [('>d', BE_DOUBLE_INF),
                          ('>d', BE_DOUBLE_NAN),
                          ('<d', LE_DOUBLE_INF),
                          ('<d', LE_DOUBLE_NAN)]:
            struct.unpack(fmt, data)

    @support.requires_IEEE_754
    def test_float_specials_do_unpack(self):
        for fmt, data in [('>f', BE_FLOAT_INF),
                          ('>f', BE_FLOAT_NAN),
                          ('<f', LE_FLOAT_INF),
                          ('<f', LE_FLOAT_NAN)]:
            struct.unpack(fmt, data)

    @support.requires_IEEE_754
    @unittest.skipIf(_testcapi is None, 'needs _testcapi')
    def test_serialized_float_rounding(self):
        FLT_MAX = _testcapi.FLT_MAX
        self.assertEqual(struct.pack("<f", 3.40282356e38), struct.pack("<f", FLT_MAX))
        self.assertEqual(struct.pack("<f", -3.40282356e38), struct.pack("<f", -FLT_MAX))

class FormatTestCase(unittest.TestCase):

    def test_format(self):
        # these should be rewritten to use both format(x, spec) and
        # x.__format__(spec)

        self.assertEqual(format(0.0, 'f'), '0.000000')

        # the default is 'g', except for empty format spec
        self.assertEqual(format(0.0, ''), '0.0')
        self.assertEqual(format(0.01, ''), '0.01')
        self.assertEqual(format(0.01, 'g'), '0.01')

        # empty presentation type should format in the same way as str
        # (issue 5920)
        x = 100/7.
        self.assertEqual(format(x, ''), str(x))
        self.assertEqual(format(x, '-'), str(x))
        self.assertEqual(format(x, '>'), str(x))
        self.assertEqual(format(x, '2'), str(x))

        self.assertEqual(format(1.0, 'f'), '1.000000')

        self.assertEqual(format(-1.0, 'f'), '-1.000000')

        self.assertEqual(format( 1.0, ' f'), ' 1.000000')
        self.assertEqual(format(-1.0, ' f'), '-1.000000')
        self.assertEqual(format( 1.0, '+f'), '+1.000000')
        self.assertEqual(format(-1.0, '+f'), '-1.000000')

        # % formatting
        self.assertEqual(format(-1.0, '%'), '-100.000000%')

        # conversion to string should fail
        self.assertRaises(ValueError, format, 3.0, "s")

        # confirm format options expected to fail on floats, such as integer
        # presentation types
        for format_spec in 'sbcdoxX':
            self.assertRaises(ValueError, format, 0.0, format_spec)
            self.assertRaises(ValueError, format, 1.0, format_spec)
            self.assertRaises(ValueError, format, -1.0, format_spec)
            self.assertRaises(ValueError, format, 1e100, format_spec)
            self.assertRaises(ValueError, format, -1e100, format_spec)
            self.assertRaises(ValueError, format, 1e-100, format_spec)
            self.assertRaises(ValueError, format, -1e-100, format_spec)

        # issue 3382
        self.assertEqual(format(NAN, 'f'), 'nan')
        self.assertEqual(format(NAN, 'F'), 'NAN')
        self.assertEqual(format(INF, 'f'), 'inf')
        self.assertEqual(format(INF, 'F'), 'INF')

        # thousands separators
        x = 123_456.123_456
        self.assertEqual(format(x, '_f'), '123_456.123456')
        self.assertEqual(format(x, ',f'), '123,456.123456')
        self.assertEqual(format(x, '._f'), '123456.123_456')
        self.assertEqual(format(x, '.,f'), '123456.123,456')
        self.assertEqual(format(x, '_._f'), '123_456.123_456')
        self.assertEqual(format(x, ',.,f'), '123,456.123,456')
        self.assertEqual(format(x, '.10_f'), '123456.123_456_000_0')
        self.assertEqual(format(x, '.10,f'), '123456.123,456,000,0')
        self.assertEqual(format(x, '>21._f'), '       123456.123_456')
        self.assertEqual(format(x, '<21._f'), '123456.123_456       ')
        self.assertEqual(format(x, '+.11_e'), '+1.234_561_234_56e+05')
        self.assertEqual(format(x, '+.11,e'), '+1.234,561,234,56e+05')
        self.assertEqual(format(x, '021_._f'), '0_000_123_456.123_456')
        self.assertEqual(format(x, '020_._f'), '0_000_123_456.123_456')
        self.assertEqual(format(x, '+021_._f'), '+0_000_123_456.123_456')
        self.assertEqual(format(x, '21_._f'), '      123_456.123_456')
        self.assertEqual(format(x, '>021_._f'), '000000123_456.123_456')
        self.assertEqual(format(x, '<021_._f'), '123_456.123_456000000')
        self.assertEqual(format(x, '023_.10_f'), '0_123_456.123_456_000_0')
        self.assertEqual(format(x, '022_.10_f'), '0_123_456.123_456_000_0')
        self.assertEqual(format(x, '+023_.10_f'), '+0_123_456.123_456_000_0')
        self.assertEqual(format(x, '023_.9_f'), '000_123_456.123_456_000')
        self.assertEqual(format(x, '021_._e'), '0_000_001.234_561e+05')
        self.assertEqual(format(x, '020_._e'), '0_000_001.234_561e+05')
        self.assertEqual(format(x, '+021_._e'), '+0_000_001.234_561e+05')
        self.assertEqual(format(x, '023_.10_e'), '0_001.234_561_234_6e+05')
        self.assertEqual(format(x, '022_.10_e'), '0_001.234_561_234_6e+05')
        self.assertEqual(format(x, '023_.9_e'), '000_001.234_561_235e+05')

        self.assertRaises(ValueError, format, x, '._6f')
        self.assertRaises(ValueError, format, x, '.,_f')
        self.assertRaises(ValueError, format, x, '.6,_f')
        self.assertRaises(ValueError, format, x, '.6_,f')
        self.assertRaises(ValueError, format, x, '.6_n')
        self.assertRaises(ValueError, format, x, '.6,n')

    @support.requires_IEEE_754
    def test_format_testfile(self):
        with open(format_testfile, encoding="utf-8") as testfile:
            for line in testfile:
                if line.startswith('--'):
                    continue
                line = line.strip()
                if not line:
                    continue

                lhs, rhs = map(str.strip, line.split('->'))
                fmt, arg = lhs.split()
                f = float(arg)
                self.assertEqual(fmt % f, rhs)
                self.assertEqual(fmt % -f, '-' + rhs)
                if fmt != '%r':
                    fmt2 = fmt[1:]
                    self.assertEqual(format(f, fmt2), rhs)
                    self.assertEqual(format(-f, fmt2), '-' + rhs)

    def test_issue5864(self):
        self.assertEqual(format(123.456, '.4'), '123.5')
        self.assertEqual(format(1234.56, '.4'), '1.235e+03')
        self.assertEqual(format(12345.6, '.4'), '1.235e+04')

    def test_issue35560(self):
        self.assertEqual(format(123.0, '00'), '123.0')
        self.assertEqual(format(123.34, '00f'), '123.340000')
        self.assertEqual(format(123.34, '00e'), '1.233400e+02')
        self.assertEqual(format(123.34, '00g'), '123.34')
        self.assertEqual(format(123.34, '00.10f'), '123.3400000000')
        self.assertEqual(format(123.34, '00.10e'), '1.2334000000e+02')
        self.assertEqual(format(123.34, '00.10g'), '123.34')
        self.assertEqual(format(123.34, '01f'), '123.340000')

        self.assertEqual(format(-123.0, '00'), '-123.0')
        self.assertEqual(format(-123.34, '00f'), '-123.340000')
        self.assertEqual(format(-123.34, '00e'), '-1.233400e+02')
        self.assertEqual(format(-123.34, '00g'), '-123.34')
        self.assertEqual(format(-123.34, '00.10f'), '-123.3400000000')
        self.assertEqual(format(-123.34, '00.10f'), '-123.3400000000')
        self.assertEqual(format(-123.34, '00.10e'), '-1.2334000000e+02')
        self.assertEqual(format(-123.34, '00.10g'), '-123.34')

class ReprTestCase(unittest.TestCase):
    def test_repr(self):
        with open(os.path.join(os.path.split(__file__)[0],
                  'mathdata',
                  'floating_points.txt'), encoding="utf-8") as floats_file:
            for line in floats_file:
                line = line.strip()
                if not line or line.startswith('#'):
                    continue
                v = eval(line)
                self.assertEqual(v, eval(repr(v)))

    @unittest.skipUnless(getattr(sys, 'float_repr_style', '') == 'short',
                         "applies only when using short float repr style")
    def test_short_repr(self):
        # test short float repr introduced in Python 3.1.  One aspect
        # of this repr is that we get some degree of str -> float ->
        # str roundtripping.  In particular, for any numeric string
        # containing 15 or fewer significant digits, those exact same
        # digits (modulo trailing zeros) should appear in the output.
        # No more repr(0.03) -> "0.029999999999999999"!

        test_strings = [
            # output always includes *either* a decimal point and at
            # least one digit after that point, or an exponent.
            '0.0',
            '1.0',
            '0.01',
            '0.02',
            '0.03',
            '0.04',
            '0.05',
            '1.23456789',
            '10.0',
            '100.0',
            # values >= 1e16 get an exponent...
            '1000000000000000.0',
            '9999999999999990.0',
            '1e+16',
            '1e+17',
            # ... and so do values < 1e-4
            '0.001',
            '0.001001',
            '0.00010000000000001',
            '0.0001',
            '9.999999999999e-05',
            '1e-05',
            # values designed to provoke failure if the FPU rounding
            # precision isn't set correctly
            '8.72293771110361e+25',
            '7.47005307342313e+26',
            '2.86438000439698e+28',
            '8.89142905246179e+28',
            '3.08578087079232e+35',
            ]

        for s in test_strings:
            negs = '-'+s
            self.assertEqual(s, repr(float(s)))
            self.assertEqual(negs, repr(float(negs)))
            # Since Python 3.2, repr and str are identical
            self.assertEqual(repr(float(s)), str(float(s)))
            self.assertEqual(repr(float(negs)), str(float(negs)))

@support.requires_IEEE_754
class RoundTestCase(unittest.TestCase, FloatsAreIdenticalMixin):

    def test_inf_nan(self):
        self.assertRaises(OverflowError, round, INF)
        self.assertRaises(OverflowError, round, -INF)
        self.assertRaises(ValueError, round, NAN)
        self.assertRaises(TypeError, round, INF, 0.0)
        self.assertRaises(TypeError, round, -INF, 1.0)
        self.assertRaises(TypeError, round, NAN, "ceci n'est pas un integer")
        self.assertRaises(TypeError, round, -0.0, 1j)

    def test_inf_nan_ndigits(self):
        self.assertEqual(round(INF, 0), INF)
        self.assertEqual(round(-INF, 0), -INF)
        self.assertTrue(math.isnan(round(NAN, 0)))

    def test_large_n(self):
        for n in [324, 325, 400, 2**31-1, 2**31, 2**32, 2**100]:
            self.assertEqual(round(123.456, n), 123.456)
            self.assertEqual(round(-123.456, n), -123.456)
            self.assertEqual(round(1e300, n), 1e300)
            self.assertEqual(round(1e-320, n), 1e-320)
        self.assertEqual(round(1e150, 300), 1e150)
        self.assertEqual(round(1e300, 307), 1e300)
        self.assertEqual(round(-3.1415, 308), -3.1415)
        self.assertEqual(round(1e150, 309), 1e150)
        self.assertEqual(round(1.4e-315, 315), 1e-315)

    def test_small_n(self):
        for n in [-308, -309, -400, 1-2**31, -2**31, -2**31-1, -2**100]:
            self.assertFloatsAreIdentical(round(123.456, n), 0.0)
            self.assertFloatsAreIdentical(round(-123.456, n), -0.0)
            self.assertFloatsAreIdentical(round(1e300, n), 0.0)
            self.assertFloatsAreIdentical(round(1e-320, n), 0.0)

    def test_overflow(self):
        self.assertRaises(OverflowError, round, 1.6e308, -308)
        self.assertRaises(OverflowError, round, -1.7e308, -308)

    @unittest.skipUnless(getattr(sys, 'float_repr_style', '') == 'short',
                         "applies only when using short float repr style")
    def test_previous_round_bugs(self):
        # particular cases that have occurred in bug reports
        self.assertEqual(round(562949953421312.5, 1),
                          562949953421312.5)
        self.assertEqual(round(56294995342131.5, 3),
                         56294995342131.5)
        # round-half-even
        self.assertEqual(round(25.0, -1), 20.0)
        self.assertEqual(round(35.0, -1), 40.0)
        self.assertEqual(round(45.0, -1), 40.0)
        self.assertEqual(round(55.0, -1), 60.0)
        self.assertEqual(round(65.0, -1), 60.0)
        self.assertEqual(round(75.0, -1), 80.0)
        self.assertEqual(round(85.0, -1), 80.0)
        self.assertEqual(round(95.0, -1), 100.0)

    @unittest.skipUnless(getattr(sys, 'float_repr_style', '') == 'short',
                         "applies only when using short float repr style")
    def test_matches_float_format(self):
        # round should give the same results as float formatting
        for i in range(500):
            x = i/1000.
            self.assertEqual(float(format(x, '.0f')), round(x, 0))
            self.assertEqual(float(format(x, '.1f')), round(x, 1))
            self.assertEqual(float(format(x, '.2f')), round(x, 2))
            self.assertEqual(float(format(x, '.3f')), round(x, 3))

        for i in range(5, 5000, 10):
            x = i/1000.
            self.assertEqual(float(format(x, '.0f')), round(x, 0))
            self.assertEqual(float(format(x, '.1f')), round(x, 1))
            self.assertEqual(float(format(x, '.2f')), round(x, 2))
            self.assertEqual(float(format(x, '.3f')), round(x, 3))

        for i in range(500):
            x = random.random()
            self.assertEqual(float(format(x, '.0f')), round(x, 0))
            self.assertEqual(float(format(x, '.1f')), round(x, 1))
            self.assertEqual(float(format(x, '.2f')), round(x, 2))
            self.assertEqual(float(format(x, '.3f')), round(x, 3))

    def test_format_specials(self):
        # Test formatting of nans and infs.

        def test(fmt, value, expected):
            # Test with both % and format().
            self.assertEqual(fmt % value, expected, fmt)
            fmt = fmt[1:] # strip off the %
            self.assertEqual(format(value, fmt), expected, fmt)

        for fmt in ['%e', '%f', '%g', '%.0e', '%.6f', '%.20g',
                    '%#e', '%#f', '%#g', '%#.20e', '%#.15f', '%#.3g']:
            pfmt = '%+' + fmt[1:]
            sfmt = '% ' + fmt[1:]
            test(fmt, INF, 'inf')
            test(fmt, -INF, '-inf')
            test(fmt, NAN, 'nan')
            test(fmt, -NAN, 'nan')
            # When asking for a sign, it's always provided. nans are
            #  always positive.
            test(pfmt, INF, '+inf')
            test(pfmt, -INF, '-inf')
            test(pfmt, NAN, '+nan')
            test(pfmt, -NAN, '+nan')
            # When using ' ' for a sign code, only infs can be negative.
            #  Others have a space.
            test(sfmt, INF, ' inf')
            test(sfmt, -INF, '-inf')
            test(sfmt, NAN, ' nan')
            test(sfmt, -NAN, ' nan')

    def test_None_ndigits(self):
        for x in round(1.23), round(1.23, None), round(1.23, ndigits=None):
            self.assertEqual(x, 1)
            self.assertIsInstance(x, int)
        for x in round(1.78), round(1.78, None), round(1.78, ndigits=None):
            self.assertEqual(x, 2)
            self.assertIsInstance(x, int)

    @support.cpython_only
    def test_round_with_none_arg_direct_call(self):
        for val in [(1.0).__round__(None),
                    round(1.0),
                    round(1.0, None)]:
            self.assertEqual(val, 1)
            self.assertIs(type(val), int)

# Beginning with Python 2.6 float has cross platform compatible
# ways to create and represent inf and nan
class InfNanTest(unittest.TestCase):
    def test_inf_from_str(self):
        self.assertTrue(isinf(float("inf")))
        self.assertTrue(isinf(float("+inf")))
        self.assertTrue(isinf(float("-inf")))
        self.assertTrue(isinf(float("infinity")))
        self.assertTrue(isinf(float("+infinity")))
        self.assertTrue(isinf(float("-infinity")))

        self.assertEqual(repr(float("inf")), "inf")
        self.assertEqual(repr(float("+inf")), "inf")
        self.assertEqual(repr(float("-inf")), "-inf")
        self.assertEqual(repr(float("infinity")), "inf")
        self.assertEqual(repr(float("+infinity")), "inf")
        self.assertEqual(repr(float("-infinity")), "-inf")

        self.assertEqual(repr(float("INF")), "inf")
        self.assertEqual(repr(float("+Inf")), "inf")
        self.assertEqual(repr(float("-iNF")), "-inf")
        self.assertEqual(repr(float("Infinity")), "inf")
        self.assertEqual(repr(float("+iNfInItY")), "inf")
        self.assertEqual(repr(float("-INFINITY")), "-inf")

        self.assertEqual(str(float("inf")), "inf")
        self.assertEqual(str(float("+inf")), "inf")
        self.assertEqual(str(float("-inf")), "-inf")
        self.assertEqual(str(float("infinity")), "inf")
        self.assertEqual(str(float("+infinity")), "inf")
        self.assertEqual(str(float("-infinity")), "-inf")

        self.assertRaises(ValueError, float, "info")
        self.assertRaises(ValueError, float, "+info")
        self.assertRaises(ValueError, float, "-info")
        self.assertRaises(ValueError, float, "in")
        self.assertRaises(ValueError, float, "+in")
        self.assertRaises(ValueError, float, "-in")
        self.assertRaises(ValueError, float, "infinit")
        self.assertRaises(ValueError, float, "+Infin")
        self.assertRaises(ValueError, float, "-INFI")
        self.assertRaises(ValueError, float, "infinitys")

        self.assertRaises(ValueError, float, "++Inf")
        self.assertRaises(ValueError, float, "-+inf")
        self.assertRaises(ValueError, float, "+-infinity")
        self.assertRaises(ValueError, float, "--Infinity")

    def test_inf_as_str(self):
        self.assertEqual(repr(1e300 * 1e300), "inf")
        self.assertEqual(repr(-1e300 * 1e300), "-inf")

        self.assertEqual(str(1e300 * 1e300), "inf")
        self.assertEqual(str(-1e300 * 1e300), "-inf")

    def test_nan_from_str(self):
        self.assertTrue(isnan(float("nan")))
        self.assertTrue(isnan(float("+nan")))
        self.assertTrue(isnan(float("-nan")))

        self.assertEqual(repr(float("nan")), "nan")
        self.assertEqual(repr(float("+nan")), "nan")
        self.assertEqual(repr(float("-nan")), "nan")

        self.assertEqual(repr(float("NAN")), "nan")
        self.assertEqual(repr(float("+NAn")), "nan")
        self.assertEqual(repr(float("-NaN")), "nan")

        self.assertEqual(str(float("nan")), "nan")
        self.assertEqual(str(float("+nan")), "nan")
        self.assertEqual(str(float("-nan")), "nan")

        self.assertRaises(ValueError, float, "nana")
        self.assertRaises(ValueError, float, "+nana")
        self.assertRaises(ValueError, float, "-nana")
        self.assertRaises(ValueError, float, "na")
        self.assertRaises(ValueError, float, "+na")
        self.assertRaises(ValueError, float, "-na")

        self.assertRaises(ValueError, float, "++nan")
        self.assertRaises(ValueError, float, "-+NAN")
        self.assertRaises(ValueError, float, "+-NaN")
        self.assertRaises(ValueError, float, "--nAn")

    def test_nan_as_str(self):
        self.assertEqual(repr(1e300 * 1e300 * 0), "nan")
        self.assertEqual(repr(-1e300 * 1e300 * 0), "nan")

        self.assertEqual(str(1e300 * 1e300 * 0), "nan")
        self.assertEqual(str(-1e300 * 1e300 * 0), "nan")

    def test_inf_signs(self):
        self.assertEqual(copysign(1.0, float('inf')), 1.0)
        self.assertEqual(copysign(1.0, float('-inf')), -1.0)

    def test_nan_signs(self):
        # The sign of float('nan') should be predictable.
        self.assertEqual(copysign(1.0, float('nan')), 1.0)
        self.assertEqual(copysign(1.0, float('-nan')), -1.0)


fromHex = float.fromhex
toHex = float.hex
class HexFloatTestCase(FloatsAreIdenticalMixin, unittest.TestCase):
    MAX = fromHex('0x.fffffffffffff8p+1024')  # max normal
    MIN = fromHex('0x1p-1022')                # min normal
    TINY = fromHex('0x0.0000000000001p-1022') # min subnormal
    EPS = fromHex('0x0.0000000000001p0') # diff between 1.0 and next float up

    def identical(self, x, y):
        self.assertFloatsAreIdentical(x, y)

    def test_ends(self):
        self.identical(self.MIN, ldexp(1.0, -1022))
        self.identical(self.TINY, ldexp(1.0, -1074))
        self.identical(self.EPS, ldexp(1.0, -52))
        self.identical(self.MAX, 2.*(ldexp(1.0, 1023) - ldexp(1.0, 970)))

    def test_invalid_inputs(self):
        invalid_inputs = [
            'infi',   # misspelt infinities and nans
            '-Infinit',
            '++inf',
            '-+Inf',
            '--nan',
            '+-NaN',
            'snan',
            'NaNs',
            'nna',
            'an',
            'nf',
            'nfinity',
            'inity',
            'iinity',
            '0xnan',
            '',
            ' ',
            'x1.0p0',
            '0xX1.0p0',
            '+ 0x1.0p0', # internal whitespace
            '- 0x1.0p0',
            '0 x1.0p0',
            '0x 1.0p0',
            '0x1 2.0p0',
            '+0x1 .0p0',
            '0x1. 0p0',
            '-0x1.0 1p0',
            '-0x1.0 p0',
            '+0x1.0p +0',
            '0x1.0p -0',
            '0x1.0p 0',
            '+0x1.0p+ 0',
            '-0x1.0p- 0',
            '++0x1.0p-0', # double signs
            '--0x1.0p0',
            '+-0x1.0p+0',
            '-+0x1.0p0',
            '0x1.0p++0',
            '+0x1.0p+-0',
            '-0x1.0p-+0',
            '0x1.0p--0',
            '0x1.0.p0',
            '0x.p0', # no hex digits before or after point
            '0x1,p0', # wrong decimal point character
            '0x1pa',
            '0x1p\uff10',  # fullwidth Unicode digits
            '\uff10x1p0',
            '0x\uff11p0',
            '0x1.\uff10p0',
            '0x1p0 \n 0x2p0',
            '0x1p0\0 0x1p0',  # embedded null byte is not end of string
            ]
        for x in invalid_inputs:
            try:
                result = fromHex(x)
            except ValueError:
                pass
            else:
                self.fail('Expected float.fromhex(%r) to raise ValueError; '
                          'got %r instead' % (x, result))


    def test_whitespace(self):
        value_pairs = [
            ('inf', INF),
            ('-Infinity', -INF),
            ('nan', NAN),
            ('1.0', 1.0),
            ('-0x.2', -0.125),
            ('-0.0', -0.0)
            ]
        whitespace = [
            '',
            ' ',
            '\t',
            '\n',
            '\n \t',
            '\f',
            '\v',
            '\r'
            ]
        for inp, expected in value_pairs:
            for lead in whitespace:
                for trail in whitespace:
                    got = fromHex(lead + inp + trail)
                    self.identical(got, expected)


    def test_from_hex(self):
        MIN = self.MIN
        MAX = self.MAX
        TINY = self.TINY
        EPS = self.EPS

        # two spellings of infinity, with optional signs; case-insensitive
        self.identical(fromHex('inf'), INF)
        self.identical(fromHex('+Inf'), INF)
        self.identical(fromHex('-INF'), -INF)
        self.identical(fromHex('iNf'), INF)
        self.identical(fromHex('Infinity'), INF)
        self.identical(fromHex('+INFINITY'), INF)
        self.identical(fromHex('-infinity'), -INF)
        self.identical(fromHex('-iNFiNitY'), -INF)

        # nans with optional sign; case insensitive
        self.identical(fromHex('nan'), NAN)
        self.identical(fromHex('+NaN'), NAN)
        self.identical(fromHex('-NaN'), NAN)
        self.identical(fromHex('-nAN'), NAN)

        # variations in input format
        self.identical(fromHex('1'), 1.0)
        self.identical(fromHex('+1'), 1.0)
        self.identical(fromHex('1.'), 1.0)
        self.identical(fromHex('1.0'), 1.0)
        self.identical(fromHex('1.0p0'), 1.0)
        self.identical(fromHex('01'), 1.0)
        self.identical(fromHex('01.'), 1.0)
        self.identical(fromHex('0x1'), 1.0)
        self.identical(fromHex('0x1.'), 1.0)
        self.identical(fromHex('0x1.0'), 1.0)
        self.identical(fromHex('+0x1.0'), 1.0)
        self.identical(fromHex('0x1p0'), 1.0)
        self.identical(fromHex('0X1p0'), 1.0)
        self.identical(fromHex('0X1P0'), 1.0)
        self.identical(fromHex('0x1P0'), 1.0)
        self.identical(fromHex('0x1.p0'), 1.0)
        self.identical(fromHex('0x1.0p0'), 1.0)
        self.identical(fromHex('0x.1p4'), 1.0)
        self.identical(fromHex('0x.1p04'), 1.0)
        self.identical(fromHex('0x.1p004'), 1.0)
        self.identical(fromHex('0x1p+0'), 1.0)
        self.identical(fromHex('0x1P-0'), 1.0)
        self.identical(fromHex('+0x1p0'), 1.0)
        self.identical(fromHex('0x01p0'), 1.0)
        self.identical(fromHex('0x1p00'), 1.0)
        self.identical(fromHex(' 0x1p0 '), 1.0)
        self.identical(fromHex('\n 0x1p0'), 1.0)
        self.identical(fromHex('0x1p0 \t'), 1.0)
        self.identical(fromHex('0xap0'), 10.0)
        self.identical(fromHex('0xAp0'), 10.0)
        self.identical(fromHex('0xaP0'), 10.0)
        self.identical(fromHex('0xAP0'), 10.0)
        self.identical(fromHex('0xbep0'), 190.0)
        self.identical(fromHex('0xBep0'), 190.0)
        self.identical(fromHex('0xbEp0'), 190.0)
        self.identical(fromHex('0XBE0P-4'), 190.0)
        self.identical(fromHex('0xBEp0'), 190.0)
        self.identical(fromHex('0xB.Ep4'), 190.0)
        self.identical(fromHex('0x.BEp8'), 190.0)
        self.identical(fromHex('0x.0BEp12'), 190.0)

        # moving the point around
        pi = fromHex('0x1.921fb54442d18p1')
        self.identical(fromHex('0x.006487ed5110b46p11'), pi)
        self.identical(fromHex('0x.00c90fdaa22168cp10'), pi)
        self.identical(fromHex('0x.01921fb54442d18p9'), pi)
        self.identical(fromHex('0x.03243f6a8885a3p8'), pi)
        self.identical(fromHex('0x.06487ed5110b46p7'), pi)
        self.identical(fromHex('0x.0c90fdaa22168cp6'), pi)
        self.identical(fromHex('0x.1921fb54442d18p5'), pi)
        self.identical(fromHex('0x.3243f6a8885a3p4'), pi)
        self.identical(fromHex('0x.6487ed5110b46p3'), pi)
        self.identical(fromHex('0x.c90fdaa22168cp2'), pi)
        self.identical(fromHex('0x1.921fb54442d18p1'), pi)
        self.identical(fromHex('0x3.243f6a8885a3p0'), pi)
        self.identical(fromHex('0x6.487ed5110b46p-1'), pi)
        self.identical(fromHex('0xc.90fdaa22168cp-2'), pi)
        self.identical(fromHex('0x19.21fb54442d18p-3'), pi)
        self.identical(fromHex('0x32.43f6a8885a3p-4'), pi)
        self.identical(fromHex('0x64.87ed5110b46p-5'), pi)
        self.identical(fromHex('0xc9.0fdaa22168cp-6'), pi)
        self.identical(fromHex('0x192.1fb54442d18p-7'), pi)
        self.identical(fromHex('0x324.3f6a8885a3p-8'), pi)
        self.identical(fromHex('0x648.7ed5110b46p-9'), pi)
        self.identical(fromHex('0xc90.fdaa22168cp-10'), pi)
        self.identical(fromHex('0x1921.fb54442d18p-11'), pi)
        # ...
        self.identical(fromHex('0x1921fb54442d1.8p-47'), pi)
        self.identical(fromHex('0x3243f6a8885a3p-48'), pi)
        self.identical(fromHex('0x6487ed5110b46p-49'), pi)
        self.identical(fromHex('0xc90fdaa22168cp-50'), pi)
        self.identical(fromHex('0x1921fb54442d18p-51'), pi)
        self.identical(fromHex('0x3243f6a8885a30p-52'), pi)
        self.identical(fromHex('0x6487ed5110b460p-53'), pi)
        self.identical(fromHex('0xc90fdaa22168c0p-54'), pi)
        self.identical(fromHex('0x1921fb54442d180p-55'), pi)


        # results that should overflow...
        self.assertRaises(OverflowError, fromHex, '-0x1p1024')
        self.assertRaises(OverflowError, fromHex, '0x1p+1025')
        self.assertRaises(OverflowError, fromHex, '+0X1p1030')
        self.assertRaises(OverflowError, fromHex, '-0x1p+1100')
        self.assertRaises(OverflowError, fromHex, '0X1p123456789123456789')
        self.assertRaises(OverflowError, fromHex, '+0X.8p+1025')
        self.assertRaises(OverflowError, fromHex, '+0x0.8p1025')
        self.assertRaises(OverflowError, fromHex, '-0x0.4p1026')
        self.assertRaises(OverflowError, fromHex, '0X2p+1023')
        self.assertRaises(OverflowError, fromHex, '0x2.p1023')
        self.assertRaises(OverflowError, fromHex, '-0x2.0p+1023')
        self.assertRaises(OverflowError, fromHex, '+0X4p+1022')
        self.assertRaises(OverflowError, fromHex, '0x1.ffffffffffffffp+1023')
        self.assertRaises(OverflowError, fromHex, '-0X1.fffffffffffff9p1023')
        self.assertRaises(OverflowError, fromHex, '0X1.fffffffffffff8p1023')
        self.assertRaises(OverflowError, fromHex, '+0x3.fffffffffffffp1022')
        self.assertRaises(OverflowError, fromHex, '0x3fffffffffffffp+970')
        self.assertRaises(OverflowError, fromHex, '0x10000000000000000p960')
        self.assertRaises(OverflowError, fromHex, '-0Xffffffffffffffffp960')

        # ...and those that round to +-max float
        self.identical(fromHex('+0x1.fffffffffffffp+1023'), MAX)
        self.identical(fromHex('-0X1.fffffffffffff7p1023'), -MAX)
        self.identical(fromHex('0X1.fffffffffffff7fffffffffffffp1023'), MAX)

        # zeros
        self.identical(fromHex('0x0p0'), 0.0)
        self.identical(fromHex('0x0p1000'), 0.0)
        self.identical(fromHex('-0x0p1023'), -0.0)
        self.identical(fromHex('0X0p1024'), 0.0)
        self.identical(fromHex('-0x0p1025'), -0.0)
        self.identical(fromHex('0X0p2000'), 0.0)
        self.identical(fromHex('0x0p123456789123456789'), 0.0)
        self.identical(fromHex('-0X0p-0'), -0.0)
        self.identical(fromHex('-0X0p-1000'), -0.0)
        self.identical(fromHex('0x0p-1023'), 0.0)
        self.identical(fromHex('-0X0p-1024'), -0.0)
        self.identical(fromHex('-0x0p-1025'), -0.0)
        self.identical(fromHex('-0x0p-1072'), -0.0)
        self.identical(fromHex('0X0p-1073'), 0.0)
        self.identical(fromHex('-0x0p-1074'), -0.0)
        self.identical(fromHex('0x0p-1075'), 0.0)
        self.identical(fromHex('0X0p-1076'), 0.0)
        self.identical(fromHex('-0X0p-2000'), -0.0)
        self.identical(fromHex('-0x0p-123456789123456789'), -0.0)

        # values that should underflow to 0
        self.identical(fromHex('0X1p-1075'), 0.0)
        self.identical(fromHex('-0X1p-1075'), -0.0)
        self.identical(fromHex('-0x1p-123456789123456789'), -0.0)
        self.identical(fromHex('0x1.00000000000000001p-1075'), TINY)
        self.identical(fromHex('-0x1.1p-1075'), -TINY)
        self.identical(fromHex('0x1.fffffffffffffffffp-1075'), TINY)

        # check round-half-even is working correctly near 0 ...
        self.identical(fromHex('0x1p-1076'), 0.0)
        self.identical(fromHex('0X2p-1076'), 0.0)
        self.identical(fromHex('0X3p-1076'), TINY)
        self.identical(fromHex('0x4p-1076'), TINY)
        self.identical(fromHex('0X5p-1076'), TINY)
        self.identical(fromHex('0X6p-1076'), 2*TINY)
        self.identical(fromHex('0x7p-1076'), 2*TINY)
        self.identical(fromHex('0X8p-1076'), 2*TINY)
        self.identical(fromHex('0X9p-1076'), 2*TINY)
        self.identical(fromHex('0xap-1076'), 2*TINY)
        self.identical(fromHex('0Xbp-1076'), 3*TINY)
        self.identical(fromHex('0xcp-1076'), 3*TINY)
        self.identical(fromHex('0Xdp-1076'), 3*TINY)
        self.identical(fromHex('0Xep-1076'), 4*TINY)
        self.identical(fromHex('0xfp-1076'), 4*TINY)
        self.identical(fromHex('0x10p-1076'), 4*TINY)
        self.identical(fromHex('-0x1p-1076'), -0.0)
        self.identical(fromHex('-0X2p-1076'), -0.0)
        self.identical(fromHex('-0x3p-1076'), -TINY)
        self.identical(fromHex('-0X4p-1076'), -TINY)
        self.identical(fromHex('-0x5p-1076'), -TINY)
        self.identical(fromHex('-0x6p-1076'), -2*TINY)
        self.identical(fromHex('-0X7p-1076'), -2*TINY)
        self.identical(fromHex('-0X8p-1076'), -2*TINY)
        self.identical(fromHex('-0X9p-1076'), -2*TINY)
        self.identical(fromHex('-0Xap-1076'), -2*TINY)
        self.identical(fromHex('-0xbp-1076'), -3*TINY)
        self.identical(fromHex('-0xcp-1076'), -3*TINY)
        self.identical(fromHex('-0Xdp-1076'), -3*TINY)
        self.identical(fromHex('-0xep-1076'), -4*TINY)
        self.identical(fromHex('-0Xfp-1076'), -4*TINY)
        self.identical(fromHex('-0X10p-1076'), -4*TINY)

        # ... and near MIN ...
        self.identical(fromHex('0x0.ffffffffffffd6p-1022'), MIN-3*TINY)
        self.identical(fromHex('0x0.ffffffffffffd8p-1022'), MIN-2*TINY)
        self.identical(fromHex('0x0.ffffffffffffdap-1022'), MIN-2*TINY)
        self.identical(fromHex('0x0.ffffffffffffdcp-1022'), MIN-2*TINY)
        self.identical(fromHex('0x0.ffffffffffffdep-1022'), MIN-2*TINY)
        self.identical(fromHex('0x0.ffffffffffffe0p-1022'), MIN-2*TINY)
        self.identical(fromHex('0x0.ffffffffffffe2p-1022'), MIN-2*TINY)
        self.identical(fromHex('0x0.ffffffffffffe4p-1022'), MIN-2*TINY)
        self.identical(fromHex('0x0.ffffffffffffe6p-1022'), MIN-2*TINY)
        self.identical(fromHex('0x0.ffffffffffffe8p-1022'), MIN-2*TINY)
        self.identical(fromHex('0x0.ffffffffffffeap-1022'), MIN-TINY)
        self.identical(fromHex('0x0.ffffffffffffecp-1022'), MIN-TINY)
        self.identical(fromHex('0x0.ffffffffffffeep-1022'), MIN-TINY)
        self.identical(fromHex('0x0.fffffffffffff0p-1022'), MIN-TINY)
        self.identical(fromHex('0x0.fffffffffffff2p-1022'), MIN-TINY)
        self.identical(fromHex('0x0.fffffffffffff4p-1022'), MIN-TINY)
        self.identical(fromHex('0x0.fffffffffffff6p-1022'), MIN-TINY)
        self.identical(fromHex('0x0.fffffffffffff8p-1022'), MIN)
        self.identical(fromHex('0x0.fffffffffffffap-1022'), MIN)
        self.identical(fromHex('0x0.fffffffffffffcp-1022'), MIN)
        self.identical(fromHex('0x0.fffffffffffffep-1022'), MIN)
        self.identical(fromHex('0x1.00000000000000p-1022'), MIN)
        self.identical(fromHex('0x1.00000000000002p-1022'), MIN)
        self.identical(fromHex('0x1.00000000000004p-1022'), MIN)
        self.identical(fromHex('0x1.00000000000006p-1022'), MIN)
        self.identical(fromHex('0x1.00000000000008p-1022'), MIN)
        self.identical(fromHex('0x1.0000000000000ap-1022'), MIN+TINY)
        self.identical(fromHex('0x1.0000000000000cp-1022'), MIN+TINY)
        self.identical(fromHex('0x1.0000000000000ep-1022'), MIN+TINY)
        self.identical(fromHex('0x1.00000000000010p-1022'), MIN+TINY)
        self.identical(fromHex('0x1.00000000000012p-1022'), MIN+TINY)
        self.identical(fromHex('0x1.00000000000014p-1022'), MIN+TINY)
        self.identical(fromHex('0x1.00000000000016p-1022'), MIN+TINY)
        self.identical(fromHex('0x1.00000000000018p-1022'), MIN+2*TINY)

        # ... and near 1.0.
        self.identical(fromHex('0x0.fffffffffffff0p0'), 1.0-EPS)
        self.identical(fromHex('0x0.fffffffffffff1p0'), 1.0-EPS)
        self.identical(fromHex('0X0.fffffffffffff2p0'), 1.0-EPS)
        self.identical(fromHex('0x0.fffffffffffff3p0'), 1.0-EPS)
        self.identical(fromHex('0X0.fffffffffffff4p0'), 1.0-EPS)
        self.identical(fromHex('0X0.fffffffffffff5p0'), 1.0-EPS/2)
        self.identical(fromHex('0X0.fffffffffffff6p0'), 1.0-EPS/2)
        self.identical(fromHex('0x0.fffffffffffff7p0'), 1.0-EPS/2)
        self.identical(fromHex('0x0.fffffffffffff8p0'), 1.0-EPS/2)
        self.identical(fromHex('0X0.fffffffffffff9p0'), 1.0-EPS/2)
        self.identical(fromHex('0X0.fffffffffffffap0'), 1.0-EPS/2)
        self.identical(fromHex('0x0.fffffffffffffbp0'), 1.0-EPS/2)
        self.identical(fromHex('0X0.fffffffffffffcp0'), 1.0)
        self.identical(fromHex('0x0.fffffffffffffdp0'), 1.0)
        self.identical(fromHex('0X0.fffffffffffffep0'), 1.0)
        self.identical(fromHex('0x0.ffffffffffffffp0'), 1.0)
        self.identical(fromHex('0X1.00000000000000p0'), 1.0)
        self.identical(fromHex('0X1.00000000000001p0'), 1.0)
        self.identical(fromHex('0x1.00000000000002p0'), 1.0)
        self.identical(fromHex('0X1.00000000000003p0'), 1.0)
        self.identical(fromHex('0x1.00000000000004p0'), 1.0)
        self.identical(fromHex('0X1.00000000000005p0'), 1.0)
        self.identical(fromHex('0X1.00000000000006p0'), 1.0)
        self.identical(fromHex('0X1.00000000000007p0'), 1.0)
        self.identical(fromHex('0x1.00000000000007ffffffffffffffffffffp0'),
                       1.0)
        self.identical(fromHex('0x1.00000000000008p0'), 1.0)
        self.identical(fromHex('0x1.00000000000008000000000000000001p0'),
                       1+EPS)
        self.identical(fromHex('0X1.00000000000009p0'), 1.0+EPS)
        self.identical(fromHex('0x1.0000000000000ap0'), 1.0+EPS)
        self.identical(fromHex('0x1.0000000000000bp0'), 1.0+EPS)
        self.identical(fromHex('0X1.0000000000000cp0'), 1.0+EPS)
        self.identical(fromHex('0x1.0000000000000dp0'), 1.0+EPS)
        self.identical(fromHex('0x1.0000000000000ep0'), 1.0+EPS)
        self.identical(fromHex('0X1.0000000000000fp0'), 1.0+EPS)
        self.identical(fromHex('0x1.00000000000010p0'), 1.0+EPS)
        self.identical(fromHex('0X1.00000000000011p0'), 1.0+EPS)
        self.identical(fromHex('0x1.00000000000012p0'), 1.0+EPS)
        self.identical(fromHex('0X1.00000000000013p0'), 1.0+EPS)
        self.identical(fromHex('0X1.00000000000014p0'), 1.0+EPS)
        self.identical(fromHex('0x1.00000000000015p0'), 1.0+EPS)
        self.identical(fromHex('0x1.00000000000016p0'), 1.0+EPS)
        self.identical(fromHex('0X1.00000000000017p0'), 1.0+EPS)
        self.identical(fromHex('0x1.00000000000017ffffffffffffffffffffp0'),
                       1.0+EPS)
        self.identical(fromHex('0x1.00000000000018p0'), 1.0+2*EPS)
        self.identical(fromHex('0X1.00000000000018000000000000000001p0'),
                       1.0+2*EPS)
        self.identical(fromHex('0x1.00000000000019p0'), 1.0+2*EPS)
        self.identical(fromHex('0X1.0000000000001ap0'), 1.0+2*EPS)
        self.identical(fromHex('0X1.0000000000001bp0'), 1.0+2*EPS)
        self.identical(fromHex('0x1.0000000000001cp0'), 1.0+2*EPS)
        self.identical(fromHex('0x1.0000000000001dp0'), 1.0+2*EPS)
        self.identical(fromHex('0x1.0000000000001ep0'), 1.0+2*EPS)
        self.identical(fromHex('0X1.0000000000001fp0'), 1.0+2*EPS)
        self.identical(fromHex('0x1.00000000000020p0'), 1.0+2*EPS)

        # Regression test for a corner-case bug reported in b.p.o. 44954
        self.identical(fromHex('0x.8p-1074'), 0.0)
        self.identical(fromHex('0x.80p-1074'), 0.0)
        self.identical(fromHex('0x.81p-1074'), TINY)
        self.identical(fromHex('0x8p-1078'), 0.0)
        self.identical(fromHex('0x8.0p-1078'), 0.0)
        self.identical(fromHex('0x8.1p-1078'), TINY)
        self.identical(fromHex('0x80p-1082'), 0.0)
        self.identical(fromHex('0x81p-1082'), TINY)
        self.identical(fromHex('.8p-1074'), 0.0)
        self.identical(fromHex('8p-1078'), 0.0)
        self.identical(fromHex('-.8p-1074'), -0.0)
        self.identical(fromHex('+8p-1078'), 0.0)

    def test_roundtrip(self):
        def roundtrip(x):
            return fromHex(toHex(x))

        for x in [NAN, INF, self.MAX, self.MIN, self.MIN-self.TINY, self.TINY, 0.0]:
            self.identical(x, roundtrip(x))
            self.identical(-x, roundtrip(-x))

        # fromHex(toHex(x)) should exactly recover x, for any non-NaN float x.
        import random
        for i in range(10000):
            e = random.randrange(-1200, 1200)
            m = random.random()
            s = random.choice([1.0, -1.0])
            try:
                x = s*ldexp(m, e)
            except OverflowError:
                pass
            else:
                self.identical(x, fromHex(toHex(x)))

    def test_subclass(self):
        class F(float):
            def __new__(cls, value):
                return float.__new__(cls, value + 1)

        f = F.fromhex((1.5).hex())
        self.assertIs(type(f), F)
        self.assertEqual(f, 2.5)

        class F2(float):
            def __init__(self, value):
                self.foo = 'bar'

        f = F2.fromhex((1.5).hex())
        self.assertIs(type(f), F2)
        self.assertEqual(f, 1.5)
        self.assertEqual(getattr(f, 'foo', 'none'), 'bar')


if __name__ == '__main__':
    unittest.main()<|MERGE_RESOLUTION|>--- conflicted
+++ resolved
@@ -9,17 +9,12 @@
 
 from test import support
 from test.support.testcase import FloatsAreIdenticalMixin
-<<<<<<< HEAD
-from test.test_grammar import (VALID_UNDERSCORE_LITERALS,
-                               INVALID_UNDERSCORE_LITERALS)
-from test.support.classes import (FloatSubclass, OtherFloatSubclass, WithFloat,
-                                  FloatLikeSubclass, WithIndex, WithInt)
-=======
 from test.support.numbers import (
     VALID_UNDERSCORE_LITERALS,
     INVALID_UNDERSCORE_LITERALS,
 )
->>>>>>> b530e174
+from test.support.classes import (FloatSubclass, OtherFloatSubclass, WithFloat,
+                                  FloatLikeSubclass, WithIndex, WithInt)
 from math import isinf, isnan, copysign, ldexp
 import math
 
