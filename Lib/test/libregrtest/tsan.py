--- conflicted
+++ resolved
@@ -27,10 +27,6 @@
     'test_threading_local',
     'test_threadsignals',
     'test_weakref',
-<<<<<<< HEAD
-    'test_free_threading.test_slots',
-    'test_free_threading.test_iteration',
-=======
     'test_free_threading',
 ]
 
@@ -40,7 +36,6 @@
 TSAN_PARALLEL_TESTS = [
     'test_abc',
     'test_hashlib',
->>>>>>> 8207454b
 ]
 
 
