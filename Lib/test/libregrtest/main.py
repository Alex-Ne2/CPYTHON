import os
import random
import re
import sys
import time

from test import support
from test.support import os_helper

from .cmdline import _parse_args, Namespace
from .findtests import findtests, split_test_packages, list_cases
from .logger import Logger
from .result import State
from .runtests import RunTests, HuntRefleak
from .setup import setup_process, setup_test_dir
from .single import run_single_test, PROGRESS_MIN_TIME
from .pgo import setup_pgo_tests
from .results import TestResults
from .utils import (
    StrPath, StrJSON, TestName, TestList, TestTuple, FilterTuple,
    strip_py_suffix, count, format_duration,
    printlist, get_temp_dir, get_work_dir, exit_timeout,
    display_header, cleanup_temp_dir)


class Regrtest:
    """Execute a test suite.

    This also parses command-line options and modifies its behavior
    accordingly.

    tests -- a list of strings containing test names (optional)
    testdir -- the directory in which to look for tests (optional)

    Users other than the Python test suite will certainly want to
    specify testdir; if it's omitted, the directory containing the
    Python test suite is searched for.

    If the tests argument is omitted, the tests listed on the
    command-line will be used.  If that's empty, too, then all *.py
    files beginning with test_ will be used.

    The other default arguments (verbose, quiet, exclude,
    single, randomize, use_resources, trace, coverdir,
    print_slow, and random_seed) allow programmers calling main()
    directly to set the values that would normally be set by flags
    on the command line.
    """
    def __init__(self, ns: Namespace):
        # Log verbosity
        self.verbose: int = int(ns.verbose)
        self.quiet: bool = ns.quiet
        self.pgo: bool = ns.pgo
        self.pgo_extended: bool = ns.pgo_extended

        # Test results
        self.results: TestResults = TestResults()
        self.first_state: str | None = None

        # Logger
        self.logger = Logger(self.results, self.quiet, self.pgo)

        # Actions
        self.want_header: bool = ns.header
        self.want_list_tests: bool = ns.list_tests
        self.want_list_cases: bool = ns.list_cases
        self.want_wait: bool = ns.wait
        self.want_cleanup: bool = ns.cleanup
        self.want_rerun: bool = ns.rerun
        self.want_run_leaks: bool = ns.runleaks

        # Select tests
        if ns.match_tests:
            self.match_tests: FilterTuple = tuple(ns.match_tests)
        else:
            self.match_tests = None
        if ns.ignore_tests:
            self.ignore_tests: FilterTuple = tuple(ns.ignore_tests)
        else:
            self.ignore_tests = None
        self.exclude: bool = ns.exclude
        self.fromfile: StrPath | None = ns.fromfile
        self.starting_test: TestName | None = ns.start
        self.cmdline_args: TestList = ns.args

        # Workers
        if ns.use_mp is None:
            num_workers = 0  # run sequentially
        elif ns.use_mp <= 0:
            num_workers = -1  # use the number of CPUs
        else:
            num_workers = ns.use_mp
        self.num_workers: int = num_workers
        self.worker_json: StrJSON | None = ns.worker_json

        # Options to run tests
        self.fail_fast: bool = ns.failfast
        self.fail_env_changed: bool = ns.fail_env_changed
        self.fail_rerun: bool = ns.fail_rerun
        self.forever: bool = ns.forever
        self.randomize: bool = ns.randomize
        self.random_seed: int | None = ns.random_seed
        self.output_on_failure: bool = ns.verbose3
        self.timeout: float | None = ns.timeout
        if ns.huntrleaks:
            warmups, runs, filename = ns.huntrleaks
            filename = os.path.abspath(filename)
            self.hunt_refleak: HuntRefleak = HuntRefleak(warmups, runs, filename)
        else:
            self.hunt_refleak = None
        self.test_dir: StrPath | None = ns.testdir
        self.junit_filename: StrPath | None = ns.xmlpath
        self.memory_limit: str | None = ns.memlimit
        self.gc_threshold: int | None = ns.threshold
        self.use_resources: tuple[str] = tuple(ns.use_resources)
        if ns.python:
            self.python_cmd: tuple[str] = tuple(ns.python)
        else:
            self.python_cmd = None
        self.coverage: bool = ns.trace
        self.coverage_dir: StrPath | None = ns.coverdir
        self.tmp_dir: StrPath | None = ns.tempdir

        # tests
        self.first_runtests: RunTests | None = None

        # used by --slowest
        self.print_slowest: bool = ns.print_slow

        # used to display the progress bar "[ 3/100]"
        self.start_time = time.perf_counter()

        # used by --single
        self.single_test_run: bool = ns.single
        self.next_single_test: TestName | None = None
        self.next_single_filename: StrPath | None = None

    def log(self, line=''):
        self.logger.log(line)

    def find_tests(self, tests: TestList | None = None) -> tuple[TestTuple, TestList | None]:
        if self.single_test_run:
            self.next_single_filename = os.path.join(self.tmp_dir, 'pynexttest')
            try:
                with open(self.next_single_filename, 'r') as fp:
                    next_test = fp.read().strip()
                    tests = [next_test]
            except OSError:
                pass

        if self.fromfile:
            tests = []
            # regex to match 'test_builtin' in line:
            # '0:00:00 [  4/400] test_builtin -- test_dict took 1 sec'
            regex = re.compile(r'\btest_[a-zA-Z0-9_]+\b')
            with open(os.path.join(os_helper.SAVEDCWD, self.fromfile)) as fp:
                for line in fp:
                    line = line.split('#', 1)[0]
                    line = line.strip()
                    match = regex.search(line)
                    if match is not None:
                        tests.append(match.group())

        strip_py_suffix(tests)

        if self.pgo:
            # add default PGO tests if no tests are specified
            setup_pgo_tests(self.cmdline_args, self.pgo_extended)

        exclude_tests = set()
        if self.exclude:
            for arg in self.cmdline_args:
                exclude_tests.add(arg)
            self.cmdline_args = []

        alltests = findtests(testdir=self.test_dir,
                             exclude=exclude_tests)

        if not self.fromfile:
            selected = tests or self.cmdline_args
            if selected:
                selected = split_test_packages(selected)
            else:
                selected = alltests
        else:
            selected = tests

        if self.single_test_run:
            selected = selected[:1]
            try:
                pos = alltests.index(selected[0])
                self.next_single_test = alltests[pos + 1]
            except IndexError:
                pass

        # Remove all the selected tests that precede start if it's set.
        if self.starting_test:
            try:
                del selected[:selected.index(self.starting_test)]
            except ValueError:
                print(f"Cannot find starting test: {self.starting_test}")
                sys.exit(1)

        if self.randomize:
            if self.random_seed is None:
                self.random_seed = random.randrange(100_000_000)
            random.seed(self.random_seed)
            random.shuffle(selected)

        return (tuple(selected), tests)

    @staticmethod
    def list_tests(tests: TestTuple):
        for name in tests:
            print(name)

    def _rerun_failed_tests(self, runtests: RunTests):
        # Configure the runner to re-run tests
        if self.num_workers == 0:
            # Always run tests in fresh processes to have more deterministic
            # initial state. Don't re-run tests in parallel but limit to a
            # single worker process to have side effects (on the system load
            # and timings) between tests.
            self.num_workers = 1

        tests, match_tests_dict = self.results.prepare_rerun()

        # Re-run failed tests
        self.log(f"Re-running {len(tests)} failed tests in verbose mode in subprocesses")
        runtests = runtests.copy(
            tests=tests,
            rerun=True,
            verbose=True,
            forever=False,
            fail_fast=False,
            match_tests_dict=match_tests_dict,
            output_on_failure=False)
        self.logger.set_tests(runtests)
        self._run_tests_mp(runtests, self.num_workers)
        return runtests

    def rerun_failed_tests(self, runtests: RunTests):
        if self.python_cmd:
            # Temp patch for https://github.com/python/cpython/issues/94052
            self.log(
                "Re-running failed tests is not supported with --python "
                "host runner option."
            )
            return

        self.first_state = self.get_state()

        print()
        rerun_runtests = self._rerun_failed_tests(runtests)

        if self.results.bad:
            print(count(len(self.results.bad), 'test'), "failed again:")
            printlist(self.results.bad)

        self.display_result(rerun_runtests)

    def display_result(self, runtests):
        # If running the test suite for PGO then no one cares about results.
        if runtests.pgo:
            return

        state = self.get_state()
        print()
        print(f"== Tests result: {state} ==")

        self.results.display_result(runtests.tests,
                                    self.quiet, self.print_slowest)

    def run_test(self, test_name: TestName, runtests: RunTests, tracer):
        if tracer is not None:
            # If we're tracing code coverage, then we don't exit with status
            # if on a false return value from main.
            cmd = ('result = run_single_test(test_name, runtests)')
            namespace = dict(locals())
            tracer.runctx(cmd, globals=globals(), locals=namespace)
            result = namespace['result']
        else:
            result = run_single_test(test_name, runtests)

<<<<<<< HEAD
        # Unload the newly imported modules (best effort finalization)
        for module in list(sys.modules):
            if module not in save_modules and module.startswith("test."):
                sys.modules.pop(module, None)
=======
        self.results.accumulate_result(result, runtests)
>>>>>>> 1110c5bc

        return result

    def run_tests_sequentially(self, runtests):
        if self.coverage:
            import trace
            tracer = trace.Trace(trace=False, count=True)
        else:
            tracer = None

        save_modules = set(sys.modules)

        jobs = runtests.get_jobs()
        if jobs is not None:
            tests = f'{jobs} tests'
        else:
            tests = 'tests'
        msg = f"Run {tests} sequentially"
        if runtests.timeout:
            msg += " (timeout: %s)" % format_duration(runtests.timeout)
        self.log(msg)

        previous_test = None
        tests_iter = runtests.iter_tests()
        for test_index, test_name in enumerate(tests_iter, 1):
            start_time = time.perf_counter()

            text = test_name
            if previous_test:
                text = '%s -- %s' % (text, previous_test)
            self.logger.display_progress(test_index, text)

            result = self.run_test(test_name, runtests, tracer)

            # Unload the newly imported modules (best effort finalization)
            for module in sys.modules.keys():
                if module not in save_modules and module.startswith("test."):
                    support.unload(module)

            if result.must_stop(self.fail_fast, self.fail_env_changed):
                break

            previous_test = str(result)
            test_time = time.perf_counter() - start_time
            if test_time >= PROGRESS_MIN_TIME:
                previous_test = "%s in %s" % (previous_test, format_duration(test_time))
            elif result.state == State.PASSED:
                # be quiet: say nothing if the test passed shortly
                previous_test = None

        if previous_test:
            print(previous_test)

        return tracer

    def get_state(self):
        state = self.results.get_state(self.fail_env_changed)
        if self.first_state:
            state = f'{self.first_state} then {state}'
        return state

    def _run_tests_mp(self, runtests: RunTests, num_workers: int) -> None:
        from .run_workers import RunWorkers
        RunWorkers(num_workers, runtests, self.logger, self.results).run()

    def finalize_tests(self, tracer):
        if self.next_single_filename:
            if self.next_single_test:
                with open(self.next_single_filename, 'w') as fp:
                    fp.write(self.next_single_test + '\n')
            else:
                os.unlink(self.next_single_filename)

        if tracer is not None:
            results = tracer.results()
            results.write_results(show_missing=True, summary=True,
                                  coverdir=self.coverage_dir)

        if self.want_run_leaks:
            os.system("leaks %d" % os.getpid())

        if self.junit_filename:
            self.results.write_junit(self.junit_filename)

    def display_summary(self):
        duration = time.perf_counter() - self.logger.start_time
        filtered = bool(self.match_tests) or bool(self.ignore_tests)

        # Total duration
        print()
        print("Total duration: %s" % format_duration(duration))

        self.results.display_summary(self.first_runtests, filtered)

        # Result
        state = self.get_state()
        print(f"Result: {state}")

    def create_run_tests(self, tests: TestTuple):
        return RunTests(
            tests,
            fail_fast=self.fail_fast,
            fail_env_changed=self.fail_env_changed,
            match_tests=self.match_tests,
            ignore_tests=self.ignore_tests,
            match_tests_dict=None,
            rerun=None,
            forever=self.forever,
            pgo=self.pgo,
            pgo_extended=self.pgo_extended,
            output_on_failure=self.output_on_failure,
            timeout=self.timeout,
            verbose=self.verbose,
            quiet=self.quiet,
            hunt_refleak=self.hunt_refleak,
            test_dir=self.test_dir,
            use_junit=(self.junit_filename is not None),
            memory_limit=self.memory_limit,
            gc_threshold=self.gc_threshold,
            use_resources=self.use_resources,
            python_cmd=self.python_cmd,
            randomize=self.randomize,
            random_seed=self.random_seed,
            json_fd=None,
        )

    def _run_tests(self, selected: TestTuple, tests: TestList | None) -> int:
        if self.hunt_refleak and self.hunt_refleak.warmups < 3:
            msg = ("WARNING: Running tests with --huntrleaks/-R and "
                   "less than 3 warmup repetitions can give false positives!")
            print(msg, file=sys.stdout, flush=True)

        if self.num_workers < 0:
            # Use all CPUs + 2 extra worker processes for tests
            # that like to sleep
            self.num_workers = (os.cpu_count() or 1) + 2

        # For a partial run, we do not need to clutter the output.
        if (self.want_header
            or not(self.pgo or self.quiet or self.single_test_run
                   or tests or self.cmdline_args)):
            display_header()

        if self.randomize:
            print("Using random seed", self.random_seed)

        runtests = self.create_run_tests(selected)
        self.first_runtests = runtests
        self.logger.set_tests(runtests)

        setup_process()

        self.logger.start_load_tracker()
        try:
            if self.num_workers:
                self._run_tests_mp(runtests, self.num_workers)
                tracer = None
            else:
                tracer = self.run_tests_sequentially(runtests)

            self.display_result(runtests)

            if self.want_rerun and self.results.need_rerun():
                self.rerun_failed_tests(runtests)
        finally:
            self.logger.stop_load_tracker()

        self.display_summary()
        self.finalize_tests(tracer)

        return self.results.get_exitcode(self.fail_env_changed,
                                         self.fail_rerun)

    def run_tests(self, selected: TestTuple, tests: TestList | None) -> int:
        os.makedirs(self.tmp_dir, exist_ok=True)
        work_dir = get_work_dir(parent_dir=self.tmp_dir)

        # Put a timeout on Python exit
        with exit_timeout():
            # Run the tests in a context manager that temporarily changes the
            # CWD to a temporary and writable directory. If it's not possible
            # to create or change the CWD, the original CWD will be used.
            # The original CWD is available from os_helper.SAVEDCWD.
            with os_helper.temp_cwd(work_dir, quiet=True):
                # When using multiprocessing, worker processes will use
                # work_dir as their parent temporary directory. So when the
                # main process exit, it removes also subdirectories of worker
                # processes.
                return self._run_tests(selected, tests)

    def main(self, tests: TestList | None = None):
        if self.junit_filename and not os.path.isabs(self.junit_filename):
            self.junit_filename = os.path.abspath(self.junit_filename)

        strip_py_suffix(self.cmdline_args)

        self.tmp_dir = get_temp_dir(self.tmp_dir)

        if self.want_cleanup:
            cleanup_temp_dir(self.tmp_dir)
            sys.exit(0)

        if self.want_wait:
            input("Press any key to continue...")

        setup_test_dir(self.test_dir)
        selected, tests = self.find_tests(tests)

        exitcode = 0
        if self.want_list_tests:
            self.list_tests(selected)
        elif self.want_list_cases:
            list_cases(selected,
                       match_tests=self.match_tests,
                       ignore_tests=self.ignore_tests,
                       test_dir=self.test_dir)
        else:
            exitcode = self.run_tests(selected, tests)

        sys.exit(exitcode)


def main(tests=None, **kwargs):
    """Run the Python suite."""
    ns = _parse_args(sys.argv[1:], **kwargs)
    Regrtest(ns).main(tests=tests)<|MERGE_RESOLUTION|>--- conflicted
+++ resolved
@@ -282,14 +282,7 @@
         else:
             result = run_single_test(test_name, runtests)
 
-<<<<<<< HEAD
-        # Unload the newly imported modules (best effort finalization)
-        for module in list(sys.modules):
-            if module not in save_modules and module.startswith("test."):
-                sys.modules.pop(module, None)
-=======
         self.results.accumulate_result(result, runtests)
->>>>>>> 1110c5bc
 
         return result
 
@@ -325,9 +318,9 @@
             result = self.run_test(test_name, runtests, tracer)
 
             # Unload the newly imported modules (best effort finalization)
-            for module in sys.modules.keys():
+            for module in list(sys.modules):
                 if module not in save_modules and module.startswith("test."):
-                    support.unload(module)
+                    sys.modules.pop(module, None)
 
             if result.must_stop(self.fail_fast, self.fail_env_changed):
                 break
