--- conflicted
+++ resolved
@@ -756,7 +756,39 @@
         class A(0, *range(1, 8), **d, foo='bar'): pass
         self.assertEqual(A, (tuple(range(8)), {'foo': 'bar'}))
 
-<<<<<<< HEAD
+    def testClassCallRecursionLimit(self):
+        class C:
+            def __init__(self):
+                self.c = C()
+
+        with self.assertRaises(RecursionError):
+            C()
+
+        def add_one_level():
+            #Each call to C() consumes 2 levels, so offset by 1.
+            C()
+
+        with self.assertRaises(RecursionError):
+            add_one_level()
+
+    def testMetaclassCallOptimization(self):
+        calls = 0
+
+        class TypeMetaclass(type):
+            def __call__(cls, *args, **kwargs):
+                nonlocal calls
+                calls += 1
+                return type.__call__(cls, *args, **kwargs)
+
+        class Type(metaclass=TypeMetaclass):
+            def __init__(self, obj):
+                self._obj = obj
+
+        for i in range(100):
+            Type(i)
+        self.assertEqual(calls, 100)
+
+
     def testPyObjectPrintObject(self):
         import os
         import test.support.os_helper as os_helper
@@ -828,39 +860,7 @@
             _testcapi.pyobject_print_os_error(output_filename)
 
         os.remove(output_filename)
-=======
-    def testClassCallRecursionLimit(self):
-        class C:
-            def __init__(self):
-                self.c = C()
-
-        with self.assertRaises(RecursionError):
-            C()
-
-        def add_one_level():
-            #Each call to C() consumes 2 levels, so offset by 1.
-            C()
-
-        with self.assertRaises(RecursionError):
-            add_one_level()
-
-    def testMetaclassCallOptimization(self):
-        calls = 0
-
-        class TypeMetaclass(type):
-            def __call__(cls, *args, **kwargs):
-                nonlocal calls
-                calls += 1
-                return type.__call__(cls, *args, **kwargs)
-
-        class Type(metaclass=TypeMetaclass):
-            def __init__(self, obj):
-                self._obj = obj
-
-        for i in range(100):
-            Type(i)
-        self.assertEqual(calls, 100)
->>>>>>> eebea7e5
+
 
 if __name__ == '__main__':
     unittest.main()