--- conflicted
+++ resolved
@@ -419,7 +419,6 @@
     sys._getframe()
 
 
-<<<<<<< HEAD
 def test_sys_getcaller():
     import sys
 
@@ -429,7 +428,8 @@
 
     sys.addaudithook(hook)
     sys._getcaller()
-=======
+
+
 def test_threading():
     import _thread
 
@@ -470,7 +470,6 @@
     except ThreadNewAbortError:
         # Other exceptions are raised and the test will fail
         pass
->>>>>>> 51d10354
 
 
 def test_wmi_exec_query():
