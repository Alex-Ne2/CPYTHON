import io
import mimetypes
<<<<<<< HEAD
from os import linesep
import pathlib
=======
import os
>>>>>>> 0a9ae5ed
import sys
import unittest.mock

from test import support
from test.support import os_helper
from test.support.script_helper import run_python_until_end
from platform import win32_edition

try:
    import _winapi
except ImportError:
    _winapi = None


def setUpModule():
    global knownfiles
    knownfiles = mimetypes.knownfiles

    # Tell it we don't know about external files:
    mimetypes.knownfiles = []
    mimetypes.inited = False
    mimetypes._default_mime_types()


def tearDownModule():
    # Restore knownfiles to its initial state
    mimetypes.knownfiles = knownfiles


class MimeTypesTestCase(unittest.TestCase):
    def setUp(self):
        self.db = mimetypes.MimeTypes()

    def test_case_sensitivity(self):
        eq = self.assertEqual
        eq(self.db.guess_file_type("foobar.html"), ("text/html", None))
        eq(self.db.guess_type("scheme:foobar.html"), ("text/html", None))
        eq(self.db.guess_file_type("foobar.HTML"), ("text/html", None))
        eq(self.db.guess_type("scheme:foobar.HTML"), ("text/html", None))
        eq(self.db.guess_file_type("foobar.tgz"), ("application/x-tar", "gzip"))
        eq(self.db.guess_type("scheme:foobar.tgz"), ("application/x-tar", "gzip"))
        eq(self.db.guess_file_type("foobar.TGZ"), ("application/x-tar", "gzip"))
        eq(self.db.guess_type("scheme:foobar.TGZ"), ("application/x-tar", "gzip"))
        eq(self.db.guess_file_type("foobar.tar.Z"), ("application/x-tar", "compress"))
        eq(self.db.guess_type("scheme:foobar.tar.Z"), ("application/x-tar", "compress"))
        eq(self.db.guess_file_type("foobar.tar.z"), (None, None))
        eq(self.db.guess_type("scheme:foobar.tar.z"), (None, None))

    def test_default_data(self):
        eq = self.assertEqual
        eq(self.db.guess_file_type("foo.html"), ("text/html", None))
        eq(self.db.guess_file_type("foo.HTML"), ("text/html", None))
        eq(self.db.guess_file_type("foo.tgz"), ("application/x-tar", "gzip"))
        eq(self.db.guess_file_type("foo.tar.gz"), ("application/x-tar", "gzip"))
        eq(self.db.guess_file_type("foo.tar.Z"), ("application/x-tar", "compress"))
        eq(self.db.guess_file_type("foo.tar.bz2"), ("application/x-tar", "bzip2"))
        eq(self.db.guess_file_type("foo.tar.xz"), ("application/x-tar", "xz"))

    def test_data_urls(self):
        eq = self.assertEqual
        guess_type = self.db.guess_type
        eq(guess_type("data:invalidDataWithoutComma"), (None, None))
        eq(guess_type("data:,thisIsTextPlain"), ("text/plain", None))
        eq(guess_type("data:;base64,thisIsTextPlain"), ("text/plain", None))
        eq(guess_type("data:text/x-foo,thisIsTextXFoo"), ("text/x-foo", None))

    def test_file_parsing(self):
        eq = self.assertEqual
        sio = io.StringIO("x-application/x-unittest pyunit\n")
        self.db.readfp(sio)
        eq(self.db.guess_file_type("foo.pyunit"),
           ("x-application/x-unittest", None))
        eq(self.db.guess_extension("x-application/x-unittest"), ".pyunit")

    def test_read_mime_types(self):
        eq = self.assertEqual

        # Unreadable file returns None
        self.assertIsNone(mimetypes.read_mime_types("non-existent"))

        with os_helper.temp_dir() as directory:
            data = "x-application/x-unittest pyunit\n"
            file = os.path.join(directory, "sample.mimetype")
            with open(file, 'w', encoding="utf-8") as f:
                f.write(data)
            mime_dict = mimetypes.read_mime_types(file)
            eq(mime_dict[".pyunit"], "x-application/x-unittest")

            data = "x-application/x-unittest2 pyunit2\n"
            file = os.path.join(directory, "sample2.mimetype")
            with open(file, 'w', encoding="utf-8") as f:
                f.write(data)
            mime_dict = mimetypes.read_mime_types(os_helper.FakePath(file))
            eq(mime_dict[".pyunit2"], "x-application/x-unittest2")

        # bpo-41048: read_mime_types should read the rule file with 'utf-8' encoding.
        # Not with locale encoding. _bootlocale has been imported because io.open(...)
        # uses it.
        data = "application/no-mans-land  Fran\u00E7ais"
        filename = "filename"
        fp = io.StringIO(data)
        with unittest.mock.patch.object(mimetypes, 'open',
                                        return_value=fp) as mock_open:
            mime_dict = mimetypes.read_mime_types(filename)
            mock_open.assert_called_with(filename, encoding='utf-8')
        eq(mime_dict[".Français"], "application/no-mans-land")

    def test_non_standard_types(self):
        eq = self.assertEqual
        # First try strict
        eq(self.db.guess_file_type('foo.xul', strict=True), (None, None))
        eq(self.db.guess_extension('image/jpg', strict=True), None)
        # And then non-strict
        eq(self.db.guess_file_type('foo.xul', strict=False), ('text/xul', None))
        eq(self.db.guess_file_type('foo.XUL', strict=False), ('text/xul', None))
        eq(self.db.guess_file_type('foo.invalid', strict=False), (None, None))
        eq(self.db.guess_extension('image/jpg', strict=False), '.jpg')
        eq(self.db.guess_extension('image/JPG', strict=False), '.jpg')

    def test_filename_with_url_delimiters(self):
        # bpo-38449: URL delimiters cases should be handled also.
        # They would have different mime types if interpreted as URL as
        # compared to when interpreted as filename because of the semicolon.
        eq = self.assertEqual
        gzip_expected = ('application/x-tar', 'gzip')
        for name in (
                ';1.tar.gz',
                '?1.tar.gz',
                '#1.tar.gz',
                '#1#.tar.gz',
                ';1#.tar.gz',
                ';&1=123;?.tar.gz',
                '?k1=v1&k2=v2.tar.gz',
            ):
            for prefix in ('', '/', '\\',
                           'c:', 'c:/', 'c:\\', 'c:/d/', 'c:\\d\\',
                           '//share/server/', '\\\\share\\server\\'):
                path = prefix + name
                with self.subTest(path=path):
                    eq(self.db.guess_file_type(path), gzip_expected)
                    eq(self.db.guess_type(path), gzip_expected)
            expected = (None, None) if os.name == 'nt' else gzip_expected
            for prefix in ('//', '\\\\', '//share/', '\\\\share\\'):
                path = prefix + name
                with self.subTest(path=path):
                    eq(self.db.guess_file_type(path), expected)
                    eq(self.db.guess_type(path), expected)
        eq(self.db.guess_file_type(r" \"\`;b&b&c |.tar.gz"), gzip_expected)
        eq(self.db.guess_type(r" \"\`;b&b&c |.tar.gz"), gzip_expected)

        eq(self.db.guess_file_type(r'foo/.tar.gz'), (None, 'gzip'))
        eq(self.db.guess_type(r'foo/.tar.gz'), (None, 'gzip'))
        expected = (None, 'gzip') if os.name == 'nt' else gzip_expected
        eq(self.db.guess_file_type(r'foo\.tar.gz'), expected)
        eq(self.db.guess_type(r'foo\.tar.gz'), expected)
        eq(self.db.guess_type(r'scheme:foo\.tar.gz'), gzip_expected)

    def test_url(self):
        result = self.db.guess_type('http://example.com/host.html')
        result = self.db.guess_type('http://host.html')
        msg = 'URL only has a host name, not a file'
        self.assertSequenceEqual(result, (None, None), msg)
        result = self.db.guess_type('http://example.com/host.html')
        msg = 'Should be text/html'
        self.assertSequenceEqual(result, ('text/html', None), msg)
        result = self.db.guess_type('http://example.com/host.html#x.tar')
        self.assertSequenceEqual(result, ('text/html', None))
        result = self.db.guess_type('http://example.com/host.html?q=x.tar')
        self.assertSequenceEqual(result, ('text/html', None))

    def test_guess_all_types(self):
        # First try strict.  Use a set here for testing the results because if
        # test_urllib2 is run before test_mimetypes, global state is modified
        # such that the 'all' set will have more items in it.
        all = self.db.guess_all_extensions('text/plain', strict=True)
        self.assertTrue(set(all) >= {'.bat', '.c', '.h', '.ksh', '.pl', '.txt'})
        self.assertEqual(len(set(all)), len(all))  # no duplicates
        # And now non-strict
        all = self.db.guess_all_extensions('image/jpg', strict=False)
        self.assertEqual(all, ['.jpg'])
        # And now for no hits
        all = self.db.guess_all_extensions('image/jpg', strict=True)
        self.assertEqual(all, [])
        # And now for type existing in both strict and non-strict mappings.
        self.db.add_type('test-type', '.strict-ext')
        self.db.add_type('test-type', '.non-strict-ext', strict=False)
        all = self.db.guess_all_extensions('test-type', strict=False)
        self.assertEqual(all, ['.strict-ext', '.non-strict-ext'])
        all = self.db.guess_all_extensions('test-type')
        self.assertEqual(all, ['.strict-ext'])
        # Test that changing the result list does not affect the global state
        all.append('.no-such-ext')
        all = self.db.guess_all_extensions('test-type')
        self.assertNotIn('.no-such-ext', all)

    def test_encoding(self):
        filename = support.findfile("mime.types")
        mimes = mimetypes.MimeTypes([filename])
        exts = mimes.guess_all_extensions('application/vnd.geocube+xml',
                                          strict=True)
        self.assertEqual(exts, ['.g3', '.g\xb3'])

    def test_init_reinitializes(self):
        # Issue 4936: make sure an init starts clean
        # First, put some poison into the types table
        mimetypes.add_type('foo/bar', '.foobar')
        self.assertEqual(mimetypes.guess_extension('foo/bar'), '.foobar')
        # Reinitialize
        mimetypes.init()
        # Poison should be gone.
        self.assertEqual(mimetypes.guess_extension('foo/bar'), None)

    @unittest.skipIf(sys.platform.startswith("win"), "Non-Windows only")
    def test_guess_known_extensions(self):
        # Issue 37529
        # The test fails on Windows because Windows adds mime types from the Registry
        # and that creates some duplicates.
        from mimetypes import types_map
        for v in types_map.values():
            self.assertIsNotNone(mimetypes.guess_extension(v))

    def test_preferred_extension(self):
        def check_extensions():
            for mime_type, ext in (
                ("application/epub+zip", ".epub"),
                ("application/octet-stream", ".bin"),
                ("application/ogg", ".ogx"),
                ("application/postscript", ".ps"),
                ("application/vnd.apple.mpegurl", ".m3u"),
                ("application/vnd.ms-excel", ".xls"),
                ("application/vnd.ms-fontobject", ".eot"),
                ("application/vnd.ms-powerpoint", ".ppt"),
                ("application/vnd.oasis.opendocument.graphics", ".odg"),
                ("application/vnd.oasis.opendocument.presentation", ".odp"),
                ("application/vnd.oasis.opendocument.spreadsheet", ".ods"),
                ("application/vnd.oasis.opendocument.text", ".odt"),
                ("application/vnd.openxmlformats-officedocument.presentationml.presentation", ".pptx"),
                ("application/vnd.openxmlformats-officedocument.spreadsheetml.sheet", ".xlsx"),
                ("application/vnd.openxmlformats-officedocument.wordprocessingml.document", ".docx"),
                ("application/x-texinfo", ".texi"),
                ("application/x-troff", ".roff"),
                ("application/xml", ".xsl"),
                ("audio/flac", ".flac"),
                ("audio/matroska", ".mka"),
                ("audio/mp4", ".m4a"),
                ("audio/mpeg", ".mp3"),
                ("audio/ogg", ".ogg"),
                ("audio/vnd.wave", ".wav"),
                ("audio/webm", ".weba"),
                ("font/otf", ".otf"),
                ("font/ttf", ".ttf"),
                ("font/woff", ".woff"),
                ("font/woff2", ".woff2"),
                ("image/avif", ".avif"),
                ("image/emf", ".emf"),
                ("image/fits", ".fits"),
                ("image/g3fax", ".g3"),
                ("image/jp2", ".jp2"),
                ("image/jpeg", ".jpg"),
                ("image/jpm", ".jpm"),
                ("image/t38", ".t38"),
                ("image/tiff", ".tiff"),
                ("image/tiff-fx", ".tfx"),
                ("image/webp", ".webp"),
                ("image/wmf", ".wmf"),
                ("message/rfc822", ".eml"),
                ("text/html", ".html"),
                ("text/plain", ".txt"),
                ("text/rtf", ".rtf"),
                ("text/x-rst", ".rst"),
                ("video/matroska", ".mkv"),
                ("video/matroska-3d", ".mk3d"),
                ("video/mpeg", ".mpeg"),
                ("video/ogg", ".ogv"),
                ("video/quicktime", ".mov"),
                ("video/vnd.avi", ".avi"),
            ):
                with self.subTest(mime_type=mime_type, ext=ext):
                    self.assertEqual(mimetypes.guess_extension(mime_type), ext)

        check_extensions()
        mimetypes.init()
        check_extensions()

    def test_init_stability(self):
        mimetypes.init()

        suffix_map = mimetypes.suffix_map
        encodings_map = mimetypes.encodings_map
        types_map = mimetypes.types_map
        common_types = mimetypes.common_types

        mimetypes.init()
        self.assertIsNot(suffix_map, mimetypes.suffix_map)
        self.assertIsNot(encodings_map, mimetypes.encodings_map)
        self.assertIsNot(types_map, mimetypes.types_map)
        self.assertIsNot(common_types, mimetypes.common_types)
        self.assertEqual(suffix_map, mimetypes.suffix_map)
        self.assertEqual(encodings_map, mimetypes.encodings_map)
        self.assertEqual(types_map, mimetypes.types_map)
        self.assertEqual(common_types, mimetypes.common_types)

    def test_path_like_ob(self):
        filename = "LICENSE.txt"
        filepath = os_helper.FakePath(filename)
        filepath_with_abs_dir = os_helper.FakePath('/dir/'+filename)
        filepath_relative = os_helper.FakePath('../dir/'+filename)
        path_dir = os_helper.FakePath('./')

        expected = self.db.guess_file_type(filename)

        self.assertEqual(self.db.guess_file_type(filepath), expected)
        self.assertEqual(self.db.guess_type(filepath), expected)
        self.assertEqual(self.db.guess_file_type(
            filepath_with_abs_dir), expected)
        self.assertEqual(self.db.guess_type(
            filepath_with_abs_dir), expected)
        self.assertEqual(self.db.guess_file_type(filepath_relative), expected)
        self.assertEqual(self.db.guess_type(filepath_relative), expected)

        self.assertEqual(self.db.guess_file_type(path_dir), (None, None))
        self.assertEqual(self.db.guess_type(path_dir), (None, None))

    def test_bytes_path(self):
        self.assertEqual(self.db.guess_file_type(b'foo.html'),
                         self.db.guess_file_type('foo.html'))
        self.assertEqual(self.db.guess_file_type(b'foo.tar.gz'),
                         self.db.guess_file_type('foo.tar.gz'))
        self.assertEqual(self.db.guess_file_type(b'foo.tgz'),
                         self.db.guess_file_type('foo.tgz'))

    def test_keywords_args_api(self):
        self.assertEqual(self.db.guess_file_type(
            path="foo.html", strict=True), ("text/html", None))
        self.assertEqual(self.db.guess_type(
            url="scheme:foo.html", strict=True), ("text/html", None))
        self.assertEqual(self.db.guess_all_extensions(
            type='image/jpg', strict=True), [])
        self.assertEqual(self.db.guess_extension(
            type='image/jpg', strict=False), '.jpg')


@unittest.skipUnless(sys.platform.startswith("win"), "Windows only")
class Win32MimeTypesTestCase(unittest.TestCase):
    def setUp(self):
        # ensure all entries actually come from the Windows registry
        self.original_types_map = mimetypes.types_map.copy()
        mimetypes.types_map.clear()
        mimetypes.init()
        self.db = mimetypes.MimeTypes()

    def tearDown(self):
        # restore default settings
        mimetypes.types_map.clear()
        mimetypes.types_map.update(self.original_types_map)

    @unittest.skipIf(win32_edition() in ('NanoServer', 'WindowsCoreHeadless', 'IoTEdgeOS'),
                                         "MIME types registry keys unavailable")
    def test_registry_parsing(self):
        # the original, minimum contents of the MIME database in the
        # Windows registry is undocumented AFAIK.
        # Use file types that should *always* exist:
        eq = self.assertEqual
        eq(self.db.guess_type("foo.txt"), ("text/plain", None))
        eq(self.db.guess_type("image.jpg"), ("image/jpeg", None))
        eq(self.db.guess_type("image.png"), ("image/png", None))

    @unittest.skipIf(not hasattr(_winapi, "_mimetypes_read_windows_registry"),
                     "read_windows_registry accelerator unavailable")
    def test_registry_accelerator(self):
        from_accel = {}
        from_reg = {}
        _winapi._mimetypes_read_windows_registry(
            lambda v, k: from_accel.setdefault(k, set()).add(v)
        )
        mimetypes.MimeTypes._read_windows_registry(
            lambda v, k: from_reg.setdefault(k, set()).add(v)
        )
        self.assertEqual(list(from_reg), list(from_accel))
        for k in from_reg:
            self.assertEqual(from_reg[k], from_accel[k])


class MiscTestCase(unittest.TestCase):
    def test__all__(self):
        support.check__all__(self, mimetypes)


class MimetypesCliTestCase(unittest.TestCase):

    def mimetypes_cmd(cls, *args, **kwargs):
        result, _ = run_python_until_end('-m', 'mimetypes', *args)
        return result.rc, result.out.decode(), result.err.decode()

    def test_help_option(self):
        retcode, out, err = self.mimetypes_cmd('-h')
        self.assertEqual(retcode, 0)
        self.assertIn('usage: mimetypes.py', out)
        self.assertEqual(err, '')

    def test_invalid_option(self):
        retcode, out, err = self.mimetypes_cmd('--invalid')
        self.assertEqual(retcode, 2)
        self.assertEqual(out, '')
        self.assertIn('usage: mimetypes.py', err)

    def test_guess_extension(self):
        retcode, out, err = self.mimetypes_cmd('-l', '-e', 'image/jpg')
        self.assertEqual(retcode, 0)
        self.assertEqual(out, f'.jpg{linesep}')
        self.assertEqual(err, '')

        retcode, out, err = self.mimetypes_cmd('-e', 'image/jpg')
        self.assertEqual(retcode, 1)
        self.assertEqual(out, '')
        self.assertEqual(err, f'error: unknown type image/jpg{linesep}')

        retcode, out, err = self.mimetypes_cmd('-e', 'image/jpeg')
        self.assertEqual(retcode, 0)
        self.assertEqual(out, f'.jpg{linesep}')
        self.assertEqual(err, '')

    def test_guess_type(self):
        retcode, out, err = self.mimetypes_cmd('-l', 'foo.webp')
        self.assertEqual(retcode, 0)
        self.assertEqual(out, f'type: image/webp encoding: None{linesep}')
        self.assertEqual(err, '')

    @unittest.skipIf(
        sys.platform == 'darwin',
        'macOS lists common_types in mime.types thus making them always known'
    )
    def test_guess_type_conflicting_with_mimetypes(self):
        retcode, out, err = self.mimetypes_cmd('foo.webp')
        self.assertEqual(retcode, 1)
        self.assertEqual(out, '')
        self.assertEqual(err, f'error: unknown extension of foo.webp{linesep}')

if __name__ == "__main__":
    unittest.main()<|MERGE_RESOLUTION|>--- conflicted
+++ resolved
@@ -1,13 +1,9 @@
 import io
 import mimetypes
-<<<<<<< HEAD
-from os import linesep
-import pathlib
-=======
 import os
->>>>>>> 0a9ae5ed
 import sys
 import unittest.mock
+from os import linesep
 
 from test import support
 from test.support import os_helper
