/*[clinic input]
output preset block
[clinic start generated code]*/
/*[clinic end generated code: output=da39a3ee5e6b4b0d input=3c81ac2402d06a8b]*/

/*[clinic input]
class Test "TestObj *" "TestType"
[clinic start generated code]*/
/*[clinic end generated code: output=da39a3ee5e6b4b0d input=fc7e50384d12b83f]*/

/*[clinic input]
test_object_converter

    a: object
    b: object(converter="PyUnicode_FSConverter")
    c: object(subclass_of="&PyUnicode_Type")
    d: object(type="PyUnicode_Object *")
    /

[clinic start generated code]*/

PyDoc_STRVAR(test_object_converter__doc__,
"test_object_converter($module, a, b, c, d, /)\n"
"--\n"
"\n");

#define TEST_OBJECT_CONVERTER_METHODDEF    \
    {"test_object_converter", _PyCFunction_CAST(test_object_converter), METH_FASTCALL, test_object_converter__doc__},

static PyObject *
test_object_converter_impl(PyObject *module, PyObject *a, PyObject *b,
                           PyObject *c, PyUnicode_Object *d);

static PyObject *
test_object_converter(PyObject *module, PyObject *const *args, Py_ssize_t nargs)
{
    PyObject *return_value = NULL;
    PyObject *a;
    PyObject *b;
    PyObject *c;
    PyUnicode_Object *d;

    if (!_PyArg_CheckPositional("test_object_converter", nargs, 4, 4)) {
        goto exit;
    }
    a = args[0];
    if (!PyUnicode_FSConverter(args[1], &b)) {
        goto exit;
    }
    if (!PyUnicode_Check(args[2])) {
        _PyArg_BadArgument("test_object_converter", "argument 3", "str", args[2]);
        goto exit;
    }
    c = args[2];
    d = (PyUnicode_Object *)args[3];
    return_value = test_object_converter_impl(module, a, b, c, d);

exit:
    return return_value;
}

static PyObject *
test_object_converter_impl(PyObject *module, PyObject *a, PyObject *b,
                           PyObject *c, PyUnicode_Object *d)
/*[clinic end generated code: output=886f4f9b598726b6 input=005e6a8a711a869b]*/


/*[clinic input]
cloned = test_object_converter
Check the clone feature.
[clinic start generated code]*/

PyDoc_STRVAR(cloned__doc__,
"cloned($module, a, b, c, d, /)\n"
"--\n"
"\n"
"Check the clone feature.");

#define CLONED_METHODDEF    \
    {"cloned", _PyCFunction_CAST(cloned), METH_FASTCALL, cloned__doc__},

static PyObject *
cloned_impl(PyObject *module, PyObject *a, PyObject *b, PyObject *c,
            PyUnicode_Object *d);

static PyObject *
cloned(PyObject *module, PyObject *const *args, Py_ssize_t nargs)
{
    PyObject *return_value = NULL;
    PyObject *a;
    PyObject *b;
    PyObject *c;
    PyUnicode_Object *d;

    if (!_PyArg_CheckPositional("cloned", nargs, 4, 4)) {
        goto exit;
    }
    a = args[0];
    if (!PyUnicode_FSConverter(args[1], &b)) {
        goto exit;
    }
    if (!PyUnicode_Check(args[2])) {
        _PyArg_BadArgument("cloned", "argument 3", "str", args[2]);
        goto exit;
    }
    c = args[2];
    d = (PyUnicode_Object *)args[3];
    return_value = cloned_impl(module, a, b, c, d);

exit:
    return return_value;
}

static PyObject *
cloned_impl(PyObject *module, PyObject *a, PyObject *b, PyObject *c,
            PyUnicode_Object *d)
/*[clinic end generated code: output=026b483e27c38065 input=0543614019d6fcc7]*/


/*[clinic input]
test_object_converter_one_arg

    a: object
    /

[clinic start generated code]*/

PyDoc_STRVAR(test_object_converter_one_arg__doc__,
"test_object_converter_one_arg($module, a, /)\n"
"--\n"
"\n");

#define TEST_OBJECT_CONVERTER_ONE_ARG_METHODDEF    \
    {"test_object_converter_one_arg", (PyCFunction)test_object_converter_one_arg, METH_O, test_object_converter_one_arg__doc__},

static PyObject *
test_object_converter_one_arg(PyObject *module, PyObject *a)
/*[clinic end generated code: output=6da755f8502139df input=d635d92a421f1ca3]*/


/*[clinic input]
test_objects_converter

    a: object
    b: object = NULL
    /

[clinic start generated code]*/

PyDoc_STRVAR(test_objects_converter__doc__,
"test_objects_converter($module, a, b=<unrepresentable>, /)\n"
"--\n"
"\n");

#define TEST_OBJECTS_CONVERTER_METHODDEF    \
    {"test_objects_converter", _PyCFunction_CAST(test_objects_converter), METH_FASTCALL, test_objects_converter__doc__},

static PyObject *
test_objects_converter_impl(PyObject *module, PyObject *a, PyObject *b);

static PyObject *
test_objects_converter(PyObject *module, PyObject *const *args, Py_ssize_t nargs)
{
    PyObject *return_value = NULL;
    PyObject *a;
    PyObject *b = NULL;

    if (!_PyArg_CheckPositional("test_objects_converter", nargs, 1, 2)) {
        goto exit;
    }
    a = args[0];
    if (nargs < 2) {
        goto skip_optional;
    }
    b = args[1];
skip_optional:
    return_value = test_objects_converter_impl(module, a, b);

exit:
    return return_value;
}

static PyObject *
test_objects_converter_impl(PyObject *module, PyObject *a, PyObject *b)
/*[clinic end generated code: output=fc26328b79d46bb7 input=4cbb3d9edd2a36f3]*/


/*[clinic input]
test_object_converter_subclass_of

    a: object(subclass_of="&PyLong_Type")
    b: object(subclass_of="&PyTuple_Type")
    c: object(subclass_of="&PyList_Type")
    d: object(subclass_of="&PySet_Type")
    e: object(subclass_of="&PyFrozenSet_Type")
    f: object(subclass_of="&PyDict_Type")
    g: object(subclass_of="&PyUnicode_Type")
    h: object(subclass_of="&PyBytes_Type")
    i: object(subclass_of="&PyByteArray_Type")
    j: object(subclass_of="&MyType")
    /

[clinic start generated code]*/

PyDoc_STRVAR(test_object_converter_subclass_of__doc__,
"test_object_converter_subclass_of($module, a, b, c, d, e, f, g, h, i,\n"
"                                  j, /)\n"
"--\n"
"\n");

#define TEST_OBJECT_CONVERTER_SUBCLASS_OF_METHODDEF    \
    {"test_object_converter_subclass_of", _PyCFunction_CAST(test_object_converter_subclass_of), METH_FASTCALL, test_object_converter_subclass_of__doc__},

static PyObject *
test_object_converter_subclass_of_impl(PyObject *module, PyObject *a,
                                       PyObject *b, PyObject *c, PyObject *d,
                                       PyObject *e, PyObject *f, PyObject *g,
                                       PyObject *h, PyObject *i, PyObject *j);

static PyObject *
test_object_converter_subclass_of(PyObject *module, PyObject *const *args, Py_ssize_t nargs)
{
    PyObject *return_value = NULL;
    PyObject *a;
    PyObject *b;
    PyObject *c;
    PyObject *d;
    PyObject *e;
    PyObject *f;
    PyObject *g;
    PyObject *h;
    PyObject *i;
    PyObject *j;

    if (!_PyArg_CheckPositional("test_object_converter_subclass_of", nargs, 10, 10)) {
        goto exit;
    }
    if (!PyLong_Check(args[0])) {
        _PyArg_BadArgument("test_object_converter_subclass_of", "argument 1", "int", args[0]);
        goto exit;
    }
    a = args[0];
    if (!PyTuple_Check(args[1])) {
        _PyArg_BadArgument("test_object_converter_subclass_of", "argument 2", "tuple", args[1]);
        goto exit;
    }
    b = args[1];
    if (!PyList_Check(args[2])) {
        _PyArg_BadArgument("test_object_converter_subclass_of", "argument 3", "list", args[2]);
        goto exit;
    }
    c = args[2];
    if (!PySet_Check(args[3])) {
        _PyArg_BadArgument("test_object_converter_subclass_of", "argument 4", "set", args[3]);
        goto exit;
    }
    d = args[3];
    if (!PyFrozenSet_Check(args[4])) {
        _PyArg_BadArgument("test_object_converter_subclass_of", "argument 5", "frozenset", args[4]);
        goto exit;
    }
    e = args[4];
    if (!PyDict_Check(args[5])) {
        _PyArg_BadArgument("test_object_converter_subclass_of", "argument 6", "dict", args[5]);
        goto exit;
    }
    f = args[5];
    if (!PyUnicode_Check(args[6])) {
        _PyArg_BadArgument("test_object_converter_subclass_of", "argument 7", "str", args[6]);
        goto exit;
    }
    g = args[6];
    if (!PyBytes_Check(args[7])) {
        _PyArg_BadArgument("test_object_converter_subclass_of", "argument 8", "bytes", args[7]);
        goto exit;
    }
    h = args[7];
    if (!PyByteArray_Check(args[8])) {
        _PyArg_BadArgument("test_object_converter_subclass_of", "argument 9", "bytearray", args[8]);
        goto exit;
    }
    i = args[8];
    if (!PyObject_TypeCheck(args[9], &MyType)) {
        _PyArg_BadArgument("test_object_converter_subclass_of", "argument 10", (&MyType)->tp_name, args[9]);
        goto exit;
    }
    j = args[9];
    return_value = test_object_converter_subclass_of_impl(module, a, b, c, d, e, f, g, h, i, j);

exit:
    return return_value;
}

static PyObject *
test_object_converter_subclass_of_impl(PyObject *module, PyObject *a,
                                       PyObject *b, PyObject *c, PyObject *d,
                                       PyObject *e, PyObject *f, PyObject *g,
                                       PyObject *h, PyObject *i, PyObject *j)
/*[clinic end generated code: output=e4b07c9a54479a40 input=31b06b772d5f983e]*/


/*[clinic input]
test_PyBytesObject_converter

    a: PyBytesObject
    /

[clinic start generated code]*/

PyDoc_STRVAR(test_PyBytesObject_converter__doc__,
"test_PyBytesObject_converter($module, a, /)\n"
"--\n"
"\n");

#define TEST_PYBYTESOBJECT_CONVERTER_METHODDEF    \
    {"test_PyBytesObject_converter", (PyCFunction)test_PyBytesObject_converter, METH_O, test_PyBytesObject_converter__doc__},

static PyObject *
test_PyBytesObject_converter_impl(PyObject *module, PyBytesObject *a);

static PyObject *
test_PyBytesObject_converter(PyObject *module, PyObject *arg)
{
    PyObject *return_value = NULL;
    PyBytesObject *a;

    if (!PyBytes_Check(arg)) {
        _PyArg_BadArgument("test_PyBytesObject_converter", "argument", "bytes", arg);
        goto exit;
    }
    a = (PyBytesObject *)arg;
    return_value = test_PyBytesObject_converter_impl(module, a);

exit:
    return return_value;
}

static PyObject *
test_PyBytesObject_converter_impl(PyObject *module, PyBytesObject *a)
/*[clinic end generated code: output=7539d628e6fceace input=12b10c7cb5750400]*/


/*[clinic input]
test_PyByteArrayObject_converter

    a: PyByteArrayObject
    /

[clinic start generated code]*/

PyDoc_STRVAR(test_PyByteArrayObject_converter__doc__,
"test_PyByteArrayObject_converter($module, a, /)\n"
"--\n"
"\n");

#define TEST_PYBYTEARRAYOBJECT_CONVERTER_METHODDEF    \
    {"test_PyByteArrayObject_converter", (PyCFunction)test_PyByteArrayObject_converter, METH_O, test_PyByteArrayObject_converter__doc__},

static PyObject *
test_PyByteArrayObject_converter_impl(PyObject *module, PyByteArrayObject *a);

static PyObject *
test_PyByteArrayObject_converter(PyObject *module, PyObject *arg)
{
    PyObject *return_value = NULL;
    PyByteArrayObject *a;

    if (!PyByteArray_Check(arg)) {
        _PyArg_BadArgument("test_PyByteArrayObject_converter", "argument", "bytearray", arg);
        goto exit;
    }
    a = (PyByteArrayObject *)arg;
    return_value = test_PyByteArrayObject_converter_impl(module, a);

exit:
    return return_value;
}

static PyObject *
test_PyByteArrayObject_converter_impl(PyObject *module, PyByteArrayObject *a)
/*[clinic end generated code: output=1245af9f5b3e355e input=5a657da535d194ae]*/


/*[clinic input]
test_unicode_converter

    a: unicode
    /

[clinic start generated code]*/

PyDoc_STRVAR(test_unicode_converter__doc__,
"test_unicode_converter($module, a, /)\n"
"--\n"
"\n");

#define TEST_UNICODE_CONVERTER_METHODDEF    \
    {"test_unicode_converter", (PyCFunction)test_unicode_converter, METH_O, test_unicode_converter__doc__},

static PyObject *
test_unicode_converter_impl(PyObject *module, PyObject *a);

static PyObject *
test_unicode_converter(PyObject *module, PyObject *arg)
{
    PyObject *return_value = NULL;
    PyObject *a;

    if (!PyUnicode_Check(arg)) {
        _PyArg_BadArgument("test_unicode_converter", "argument", "str", arg);
        goto exit;
    }
    a = arg;
    return_value = test_unicode_converter_impl(module, a);

exit:
    return return_value;
}

static PyObject *
test_unicode_converter_impl(PyObject *module, PyObject *a)
/*[clinic end generated code: output=8c1625cc272c1f3d input=aa33612df92aa9c5]*/


/*[clinic input]
test_bool_converter

    a: bool = True
    b: bool(accept={object}) = True
    c: bool(accept={int}) = True
    /

[clinic start generated code]*/

PyDoc_STRVAR(test_bool_converter__doc__,
"test_bool_converter($module, a=True, b=True, c=True, /)\n"
"--\n"
"\n");

#define TEST_BOOL_CONVERTER_METHODDEF    \
    {"test_bool_converter", _PyCFunction_CAST(test_bool_converter), METH_FASTCALL, test_bool_converter__doc__},

static PyObject *
test_bool_converter_impl(PyObject *module, int a, int b, int c);

static PyObject *
test_bool_converter(PyObject *module, PyObject *const *args, Py_ssize_t nargs)
{
    PyObject *return_value = NULL;
    int a = 1;
    int b = 1;
    int c = 1;

    if (!_PyArg_CheckPositional("test_bool_converter", nargs, 0, 3)) {
        goto exit;
    }
    if (nargs < 1) {
        goto skip_optional;
    }
    a = PyObject_IsTrue(args[0]);
    if (a < 0) {
        goto exit;
    }
    if (nargs < 2) {
        goto skip_optional;
    }
    b = PyObject_IsTrue(args[1]);
    if (b < 0) {
        goto exit;
    }
    if (nargs < 3) {
        goto skip_optional;
    }
    c = _PyLong_AsInt(args[2]);
    if (c == -1 && PyErr_Occurred()) {
        goto exit;
    }
skip_optional:
    return_value = test_bool_converter_impl(module, a, b, c);

exit:
    return return_value;
}

static PyObject *
test_bool_converter_impl(PyObject *module, int a, int b, int c)
/*[clinic end generated code: output=27f0e653a70b9be3 input=939854fa9f248c60]*/


/*[clinic input]
test_char_converter

    a: char = b'A'
    b: char = b'\a'
    c: char = b'\b'
    d: char = b'\t'
    e: char = b'\n'
    f: char = b'\v'
    g: char = b'\f'
    h: char = b'\r'
    i: char = b'"'
    j: char = b"'"
    k: char = b'?'
    l: char = b'\\'
    m: char = b'\000'
    n: char = b'\377'
    /

[clinic start generated code]*/

PyDoc_STRVAR(test_char_converter__doc__,
"test_char_converter($module, a=b\'A\', b=b\'\\x07\', c=b\'\\x08\', d=b\'\\t\',\n"
"                    e=b\'\\n\', f=b\'\\x0b\', g=b\'\\x0c\', h=b\'\\r\', i=b\'\"\',\n"
"                    j=b\"\'\", k=b\'?\', l=b\'\\\\\', m=b\'\\x00\', n=b\'\\xff\', /)\n"
"--\n"
"\n");

#define TEST_CHAR_CONVERTER_METHODDEF    \
    {"test_char_converter", _PyCFunction_CAST(test_char_converter), METH_FASTCALL, test_char_converter__doc__},

static PyObject *
test_char_converter_impl(PyObject *module, char a, char b, char c, char d,
                         char e, char f, char g, char h, char i, char j,
                         char k, char l, char m, char n);

static PyObject *
test_char_converter(PyObject *module, PyObject *const *args, Py_ssize_t nargs)
{
    PyObject *return_value = NULL;
    char a = 'A';
    char b = '\x07';
    char c = '\x08';
    char d = '\t';
    char e = '\n';
    char f = '\x0b';
    char g = '\x0c';
    char h = '\r';
    char i = '"';
    char j = '\'';
    char k = '?';
    char l = '\\';
    char m = '\x00';
    char n = '\xff';

    if (!_PyArg_CheckPositional("test_char_converter", nargs, 0, 14)) {
        goto exit;
    }
    if (nargs < 1) {
        goto skip_optional;
    }
    if (PyBytes_Check(args[0]) && PyBytes_GET_SIZE(args[0]) == 1) {
        a = PyBytes_AS_STRING(args[0])[0];
    }
    else if (PyByteArray_Check(args[0]) && PyByteArray_GET_SIZE(args[0]) == 1) {
        a = PyByteArray_AS_STRING(args[0])[0];
    }
    else {
        _PyArg_BadArgument("test_char_converter", "argument 1", "a byte string of length 1", args[0]);
        goto exit;
    }
    if (nargs < 2) {
        goto skip_optional;
    }
    if (PyBytes_Check(args[1]) && PyBytes_GET_SIZE(args[1]) == 1) {
        b = PyBytes_AS_STRING(args[1])[0];
    }
    else if (PyByteArray_Check(args[1]) && PyByteArray_GET_SIZE(args[1]) == 1) {
        b = PyByteArray_AS_STRING(args[1])[0];
    }
    else {
        _PyArg_BadArgument("test_char_converter", "argument 2", "a byte string of length 1", args[1]);
        goto exit;
    }
    if (nargs < 3) {
        goto skip_optional;
    }
    if (PyBytes_Check(args[2]) && PyBytes_GET_SIZE(args[2]) == 1) {
        c = PyBytes_AS_STRING(args[2])[0];
    }
    else if (PyByteArray_Check(args[2]) && PyByteArray_GET_SIZE(args[2]) == 1) {
        c = PyByteArray_AS_STRING(args[2])[0];
    }
    else {
        _PyArg_BadArgument("test_char_converter", "argument 3", "a byte string of length 1", args[2]);
        goto exit;
    }
    if (nargs < 4) {
        goto skip_optional;
    }
    if (PyBytes_Check(args[3]) && PyBytes_GET_SIZE(args[3]) == 1) {
        d = PyBytes_AS_STRING(args[3])[0];
    }
    else if (PyByteArray_Check(args[3]) && PyByteArray_GET_SIZE(args[3]) == 1) {
        d = PyByteArray_AS_STRING(args[3])[0];
    }
    else {
        _PyArg_BadArgument("test_char_converter", "argument 4", "a byte string of length 1", args[3]);
        goto exit;
    }
    if (nargs < 5) {
        goto skip_optional;
    }
    if (PyBytes_Check(args[4]) && PyBytes_GET_SIZE(args[4]) == 1) {
        e = PyBytes_AS_STRING(args[4])[0];
    }
    else if (PyByteArray_Check(args[4]) && PyByteArray_GET_SIZE(args[4]) == 1) {
        e = PyByteArray_AS_STRING(args[4])[0];
    }
    else {
        _PyArg_BadArgument("test_char_converter", "argument 5", "a byte string of length 1", args[4]);
        goto exit;
    }
    if (nargs < 6) {
        goto skip_optional;
    }
    if (PyBytes_Check(args[5]) && PyBytes_GET_SIZE(args[5]) == 1) {
        f = PyBytes_AS_STRING(args[5])[0];
    }
    else if (PyByteArray_Check(args[5]) && PyByteArray_GET_SIZE(args[5]) == 1) {
        f = PyByteArray_AS_STRING(args[5])[0];
    }
    else {
        _PyArg_BadArgument("test_char_converter", "argument 6", "a byte string of length 1", args[5]);
        goto exit;
    }
    if (nargs < 7) {
        goto skip_optional;
    }
    if (PyBytes_Check(args[6]) && PyBytes_GET_SIZE(args[6]) == 1) {
        g = PyBytes_AS_STRING(args[6])[0];
    }
    else if (PyByteArray_Check(args[6]) && PyByteArray_GET_SIZE(args[6]) == 1) {
        g = PyByteArray_AS_STRING(args[6])[0];
    }
    else {
        _PyArg_BadArgument("test_char_converter", "argument 7", "a byte string of length 1", args[6]);
        goto exit;
    }
    if (nargs < 8) {
        goto skip_optional;
    }
    if (PyBytes_Check(args[7]) && PyBytes_GET_SIZE(args[7]) == 1) {
        h = PyBytes_AS_STRING(args[7])[0];
    }
    else if (PyByteArray_Check(args[7]) && PyByteArray_GET_SIZE(args[7]) == 1) {
        h = PyByteArray_AS_STRING(args[7])[0];
    }
    else {
        _PyArg_BadArgument("test_char_converter", "argument 8", "a byte string of length 1", args[7]);
        goto exit;
    }
    if (nargs < 9) {
        goto skip_optional;
    }
    if (PyBytes_Check(args[8]) && PyBytes_GET_SIZE(args[8]) == 1) {
        i = PyBytes_AS_STRING(args[8])[0];
    }
    else if (PyByteArray_Check(args[8]) && PyByteArray_GET_SIZE(args[8]) == 1) {
        i = PyByteArray_AS_STRING(args[8])[0];
    }
    else {
        _PyArg_BadArgument("test_char_converter", "argument 9", "a byte string of length 1", args[8]);
        goto exit;
    }
    if (nargs < 10) {
        goto skip_optional;
    }
    if (PyBytes_Check(args[9]) && PyBytes_GET_SIZE(args[9]) == 1) {
        j = PyBytes_AS_STRING(args[9])[0];
    }
    else if (PyByteArray_Check(args[9]) && PyByteArray_GET_SIZE(args[9]) == 1) {
        j = PyByteArray_AS_STRING(args[9])[0];
    }
    else {
        _PyArg_BadArgument("test_char_converter", "argument 10", "a byte string of length 1", args[9]);
        goto exit;
    }
    if (nargs < 11) {
        goto skip_optional;
    }
    if (PyBytes_Check(args[10]) && PyBytes_GET_SIZE(args[10]) == 1) {
        k = PyBytes_AS_STRING(args[10])[0];
    }
    else if (PyByteArray_Check(args[10]) && PyByteArray_GET_SIZE(args[10]) == 1) {
        k = PyByteArray_AS_STRING(args[10])[0];
    }
    else {
        _PyArg_BadArgument("test_char_converter", "argument 11", "a byte string of length 1", args[10]);
        goto exit;
    }
    if (nargs < 12) {
        goto skip_optional;
    }
    if (PyBytes_Check(args[11]) && PyBytes_GET_SIZE(args[11]) == 1) {
        l = PyBytes_AS_STRING(args[11])[0];
    }
    else if (PyByteArray_Check(args[11]) && PyByteArray_GET_SIZE(args[11]) == 1) {
        l = PyByteArray_AS_STRING(args[11])[0];
    }
    else {
        _PyArg_BadArgument("test_char_converter", "argument 12", "a byte string of length 1", args[11]);
        goto exit;
    }
    if (nargs < 13) {
        goto skip_optional;
    }
    if (PyBytes_Check(args[12]) && PyBytes_GET_SIZE(args[12]) == 1) {
        m = PyBytes_AS_STRING(args[12])[0];
    }
    else if (PyByteArray_Check(args[12]) && PyByteArray_GET_SIZE(args[12]) == 1) {
        m = PyByteArray_AS_STRING(args[12])[0];
    }
    else {
        _PyArg_BadArgument("test_char_converter", "argument 13", "a byte string of length 1", args[12]);
        goto exit;
    }
    if (nargs < 14) {
        goto skip_optional;
    }
    if (PyBytes_Check(args[13]) && PyBytes_GET_SIZE(args[13]) == 1) {
        n = PyBytes_AS_STRING(args[13])[0];
    }
    else if (PyByteArray_Check(args[13]) && PyByteArray_GET_SIZE(args[13]) == 1) {
        n = PyByteArray_AS_STRING(args[13])[0];
    }
    else {
        _PyArg_BadArgument("test_char_converter", "argument 14", "a byte string of length 1", args[13]);
        goto exit;
    }
skip_optional:
    return_value = test_char_converter_impl(module, a, b, c, d, e, f, g, h, i, j, k, l, m, n);

exit:
    return return_value;
}

static PyObject *
test_char_converter_impl(PyObject *module, char a, char b, char c, char d,
                         char e, char f, char g, char h, char i, char j,
                         char k, char l, char m, char n)
/*[clinic end generated code: output=98589f02422fe6b1 input=e42330417a44feac]*/


/*[clinic input]
test_unsigned_char_converter

    a: unsigned_char = 12
    b: unsigned_char(bitwise=False) = 34
    c: unsigned_char(bitwise=True) = 56
    /

[clinic start generated code]*/

PyDoc_STRVAR(test_unsigned_char_converter__doc__,
"test_unsigned_char_converter($module, a=12, b=34, c=56, /)\n"
"--\n"
"\n");

#define TEST_UNSIGNED_CHAR_CONVERTER_METHODDEF    \
    {"test_unsigned_char_converter", _PyCFunction_CAST(test_unsigned_char_converter), METH_FASTCALL, test_unsigned_char_converter__doc__},

static PyObject *
test_unsigned_char_converter_impl(PyObject *module, unsigned char a,
                                  unsigned char b, unsigned char c);

static PyObject *
test_unsigned_char_converter(PyObject *module, PyObject *const *args, Py_ssize_t nargs)
{
    PyObject *return_value = NULL;
    unsigned char a = 12;
    unsigned char b = 34;
    unsigned char c = 56;

    if (!_PyArg_CheckPositional("test_unsigned_char_converter", nargs, 0, 3)) {
        goto exit;
    }
    if (nargs < 1) {
        goto skip_optional;
    }
    {
        long ival = PyLong_AsLong(args[0]);
        if (ival == -1 && PyErr_Occurred()) {
            goto exit;
        }
        else if (ival < 0) {
            PyErr_SetString(PyExc_OverflowError,
                            "unsigned byte integer is less than minimum");
            goto exit;
        }
        else if (ival > UCHAR_MAX) {
            PyErr_SetString(PyExc_OverflowError,
                            "unsigned byte integer is greater than maximum");
            goto exit;
        }
        else {
            a = (unsigned char) ival;
        }
    }
    if (nargs < 2) {
        goto skip_optional;
    }
    {
        long ival = PyLong_AsLong(args[1]);
        if (ival == -1 && PyErr_Occurred()) {
            goto exit;
        }
        else if (ival < 0) {
            PyErr_SetString(PyExc_OverflowError,
                            "unsigned byte integer is less than minimum");
            goto exit;
        }
        else if (ival > UCHAR_MAX) {
            PyErr_SetString(PyExc_OverflowError,
                            "unsigned byte integer is greater than maximum");
            goto exit;
        }
        else {
            b = (unsigned char) ival;
        }
    }
    if (nargs < 3) {
        goto skip_optional;
    }
    {
        unsigned long ival = PyLong_AsUnsignedLongMask(args[2]);
        if (ival == (unsigned long)-1 && PyErr_Occurred()) {
            goto exit;
        }
        else {
            c = (unsigned char) ival;
        }
    }
skip_optional:
    return_value = test_unsigned_char_converter_impl(module, a, b, c);

exit:
    return return_value;
}

static PyObject *
test_unsigned_char_converter_impl(PyObject *module, unsigned char a,
                                  unsigned char b, unsigned char c)
/*[clinic end generated code: output=45920dbedc22eb55 input=021414060993e289]*/


/*[clinic input]
test_short_converter

    a: short = 12
    /

[clinic start generated code]*/

PyDoc_STRVAR(test_short_converter__doc__,
"test_short_converter($module, a=12, /)\n"
"--\n"
"\n");

#define TEST_SHORT_CONVERTER_METHODDEF    \
    {"test_short_converter", _PyCFunction_CAST(test_short_converter), METH_FASTCALL, test_short_converter__doc__},

static PyObject *
test_short_converter_impl(PyObject *module, short a);

static PyObject *
test_short_converter(PyObject *module, PyObject *const *args, Py_ssize_t nargs)
{
    PyObject *return_value = NULL;
    short a = 12;

    if (!_PyArg_CheckPositional("test_short_converter", nargs, 0, 1)) {
        goto exit;
    }
    if (nargs < 1) {
        goto skip_optional;
    }
    {
        long ival = PyLong_AsLong(args[0]);
        if (ival == -1 && PyErr_Occurred()) {
            goto exit;
        }
        else if (ival < SHRT_MIN) {
            PyErr_SetString(PyExc_OverflowError,
                            "signed short integer is less than minimum");
            goto exit;
        }
        else if (ival > SHRT_MAX) {
            PyErr_SetString(PyExc_OverflowError,
                            "signed short integer is greater than maximum");
            goto exit;
        }
        else {
            a = (short) ival;
        }
    }
skip_optional:
    return_value = test_short_converter_impl(module, a);

exit:
    return return_value;
}

static PyObject *
test_short_converter_impl(PyObject *module, short a)
/*[clinic end generated code: output=a580945bd6963d45 input=6a8a7a509a498ff4]*/


/*[clinic input]
test_unsigned_short_converter

    a: unsigned_short = 12
    b: unsigned_short(bitwise=False) = 34
    c: unsigned_short(bitwise=True) = 56
    /

[clinic start generated code]*/

PyDoc_STRVAR(test_unsigned_short_converter__doc__,
"test_unsigned_short_converter($module, a=12, b=34, c=56, /)\n"
"--\n"
"\n");

#define TEST_UNSIGNED_SHORT_CONVERTER_METHODDEF    \
    {"test_unsigned_short_converter", _PyCFunction_CAST(test_unsigned_short_converter), METH_FASTCALL, test_unsigned_short_converter__doc__},

static PyObject *
test_unsigned_short_converter_impl(PyObject *module, unsigned short a,
                                   unsigned short b, unsigned short c);

static PyObject *
test_unsigned_short_converter(PyObject *module, PyObject *const *args, Py_ssize_t nargs)
{
    PyObject *return_value = NULL;
    unsigned short a = 12;
    unsigned short b = 34;
    unsigned short c = 56;

    if (!_PyArg_CheckPositional("test_unsigned_short_converter", nargs, 0, 3)) {
        goto exit;
    }
    if (nargs < 1) {
        goto skip_optional;
    }
    if (!_PyLong_UnsignedShort_Converter(args[0], &a)) {
        goto exit;
    }
    if (nargs < 2) {
        goto skip_optional;
    }
    if (!_PyLong_UnsignedShort_Converter(args[1], &b)) {
        goto exit;
    }
    if (nargs < 3) {
        goto skip_optional;
    }
    c = (unsigned short)PyLong_AsUnsignedLongMask(args[2]);
    if (c == (unsigned short)-1 && PyErr_Occurred()) {
        goto exit;
    }
skip_optional:
    return_value = test_unsigned_short_converter_impl(module, a, b, c);

exit:
    return return_value;
}

static PyObject *
test_unsigned_short_converter_impl(PyObject *module, unsigned short a,
                                   unsigned short b, unsigned short c)
/*[clinic end generated code: output=e6e990df729114fc input=cdfd8eff3d9176b4]*/


/*[clinic input]
test_int_converter

    a: int = 12
    b: int(accept={int}) = 34
    c: int(accept={str}) = 45
    d: int(type='myenum') = 67
    /

[clinic start generated code]*/

PyDoc_STRVAR(test_int_converter__doc__,
"test_int_converter($module, a=12, b=34, c=45, d=67, /)\n"
"--\n"
"\n");

#define TEST_INT_CONVERTER_METHODDEF    \
    {"test_int_converter", _PyCFunction_CAST(test_int_converter), METH_FASTCALL, test_int_converter__doc__},

static PyObject *
test_int_converter_impl(PyObject *module, int a, int b, int c, myenum d);

static PyObject *
test_int_converter(PyObject *module, PyObject *const *args, Py_ssize_t nargs)
{
    PyObject *return_value = NULL;
    int a = 12;
    int b = 34;
    int c = 45;
    myenum d = 67;

    if (!_PyArg_CheckPositional("test_int_converter", nargs, 0, 4)) {
        goto exit;
    }
    if (nargs < 1) {
        goto skip_optional;
    }
    a = _PyLong_AsInt(args[0]);
    if (a == -1 && PyErr_Occurred()) {
        goto exit;
    }
    if (nargs < 2) {
        goto skip_optional;
    }
    b = _PyLong_AsInt(args[1]);
    if (b == -1 && PyErr_Occurred()) {
        goto exit;
    }
    if (nargs < 3) {
        goto skip_optional;
    }
    if (!PyUnicode_Check(args[2])) {
        _PyArg_BadArgument("test_int_converter", "argument 3", "a unicode character", args[2]);
        goto exit;
    }
    if (PyUnicode_GET_LENGTH(args[2]) != 1) {
        _PyArg_BadArgument("test_int_converter", "argument 3", "a unicode character", args[2]);
        goto exit;
    }
    c = PyUnicode_READ_CHAR(args[2], 0);
    if (nargs < 4) {
        goto skip_optional;
    }
    d = _PyLong_AsInt(args[3]);
    if (d == -1 && PyErr_Occurred()) {
        goto exit;
    }
skip_optional:
    return_value = test_int_converter_impl(module, a, b, c, d);

exit:
    return return_value;
}

static PyObject *
test_int_converter_impl(PyObject *module, int a, int b, int c, myenum d)
/*[clinic end generated code: output=375eedba5ca9a5b3 input=d20541fc1ca0553e]*/


/*[clinic input]
test_unsigned_int_converter

    a: unsigned_int = 12
    b: unsigned_int(bitwise=False) = 34
    c: unsigned_int(bitwise=True) = 56
    /

[clinic start generated code]*/

PyDoc_STRVAR(test_unsigned_int_converter__doc__,
"test_unsigned_int_converter($module, a=12, b=34, c=56, /)\n"
"--\n"
"\n");

#define TEST_UNSIGNED_INT_CONVERTER_METHODDEF    \
    {"test_unsigned_int_converter", _PyCFunction_CAST(test_unsigned_int_converter), METH_FASTCALL, test_unsigned_int_converter__doc__},

static PyObject *
test_unsigned_int_converter_impl(PyObject *module, unsigned int a,
                                 unsigned int b, unsigned int c);

static PyObject *
test_unsigned_int_converter(PyObject *module, PyObject *const *args, Py_ssize_t nargs)
{
    PyObject *return_value = NULL;
    unsigned int a = 12;
    unsigned int b = 34;
    unsigned int c = 56;

    if (!_PyArg_CheckPositional("test_unsigned_int_converter", nargs, 0, 3)) {
        goto exit;
    }
    if (nargs < 1) {
        goto skip_optional;
    }
    if (!_PyLong_UnsignedInt_Converter(args[0], &a)) {
        goto exit;
    }
    if (nargs < 2) {
        goto skip_optional;
    }
    if (!_PyLong_UnsignedInt_Converter(args[1], &b)) {
        goto exit;
    }
    if (nargs < 3) {
        goto skip_optional;
    }
    c = (unsigned int)PyLong_AsUnsignedLongMask(args[2]);
    if (c == (unsigned int)-1 && PyErr_Occurred()) {
        goto exit;
    }
skip_optional:
    return_value = test_unsigned_int_converter_impl(module, a, b, c);

exit:
    return return_value;
}

static PyObject *
test_unsigned_int_converter_impl(PyObject *module, unsigned int a,
                                 unsigned int b, unsigned int c)
/*[clinic end generated code: output=f9cdbe410ccc98a3 input=5533534828b62fc0]*/


/*[clinic input]
test_long_converter

    a: long = 12
    /

[clinic start generated code]*/

PyDoc_STRVAR(test_long_converter__doc__,
"test_long_converter($module, a=12, /)\n"
"--\n"
"\n");

#define TEST_LONG_CONVERTER_METHODDEF    \
    {"test_long_converter", _PyCFunction_CAST(test_long_converter), METH_FASTCALL, test_long_converter__doc__},

static PyObject *
test_long_converter_impl(PyObject *module, long a);

static PyObject *
test_long_converter(PyObject *module, PyObject *const *args, Py_ssize_t nargs)
{
    PyObject *return_value = NULL;
    long a = 12;

    if (!_PyArg_CheckPositional("test_long_converter", nargs, 0, 1)) {
        goto exit;
    }
    if (nargs < 1) {
        goto skip_optional;
    }
    a = PyLong_AsLong(args[0]);
    if (a == -1 && PyErr_Occurred()) {
        goto exit;
    }
skip_optional:
    return_value = test_long_converter_impl(module, a);

exit:
    return return_value;
}

static PyObject *
test_long_converter_impl(PyObject *module, long a)
/*[clinic end generated code: output=02b3a83495c1d236 input=d2179e3c9cdcde89]*/


/*[clinic input]
test_unsigned_long_converter

    a: unsigned_long = 12
    b: unsigned_long(bitwise=False) = 34
    c: unsigned_long(bitwise=True) = 56
    /

[clinic start generated code]*/

PyDoc_STRVAR(test_unsigned_long_converter__doc__,
"test_unsigned_long_converter($module, a=12, b=34, c=56, /)\n"
"--\n"
"\n");

#define TEST_UNSIGNED_LONG_CONVERTER_METHODDEF    \
    {"test_unsigned_long_converter", _PyCFunction_CAST(test_unsigned_long_converter), METH_FASTCALL, test_unsigned_long_converter__doc__},

static PyObject *
test_unsigned_long_converter_impl(PyObject *module, unsigned long a,
                                  unsigned long b, unsigned long c);

static PyObject *
test_unsigned_long_converter(PyObject *module, PyObject *const *args, Py_ssize_t nargs)
{
    PyObject *return_value = NULL;
    unsigned long a = 12;
    unsigned long b = 34;
    unsigned long c = 56;

    if (!_PyArg_CheckPositional("test_unsigned_long_converter", nargs, 0, 3)) {
        goto exit;
    }
    if (nargs < 1) {
        goto skip_optional;
    }
    if (!_PyLong_UnsignedLong_Converter(args[0], &a)) {
        goto exit;
    }
    if (nargs < 2) {
        goto skip_optional;
    }
    if (!_PyLong_UnsignedLong_Converter(args[1], &b)) {
        goto exit;
    }
    if (nargs < 3) {
        goto skip_optional;
    }
    if (!PyLong_Check(args[2])) {
        _PyArg_BadArgument("test_unsigned_long_converter", "argument 3", "int", args[2]);
        goto exit;
    }
    c = PyLong_AsUnsignedLongMask(args[2]);
skip_optional:
    return_value = test_unsigned_long_converter_impl(module, a, b, c);

exit:
    return return_value;
}

static PyObject *
test_unsigned_long_converter_impl(PyObject *module, unsigned long a,
                                  unsigned long b, unsigned long c)
/*[clinic end generated code: output=540bb0ba2894e1fe input=f450d94cae1ef73b]*/


/*[clinic input]
test_long_long_converter

    a: long_long = 12
    /

[clinic start generated code]*/

PyDoc_STRVAR(test_long_long_converter__doc__,
"test_long_long_converter($module, a=12, /)\n"
"--\n"
"\n");

#define TEST_LONG_LONG_CONVERTER_METHODDEF    \
    {"test_long_long_converter", _PyCFunction_CAST(test_long_long_converter), METH_FASTCALL, test_long_long_converter__doc__},

static PyObject *
test_long_long_converter_impl(PyObject *module, long long a);

static PyObject *
test_long_long_converter(PyObject *module, PyObject *const *args, Py_ssize_t nargs)
{
    PyObject *return_value = NULL;
    long long a = 12;

    if (!_PyArg_CheckPositional("test_long_long_converter", nargs, 0, 1)) {
        goto exit;
    }
    if (nargs < 1) {
        goto skip_optional;
    }
    a = PyLong_AsLongLong(args[0]);
    if (a == -1 && PyErr_Occurred()) {
        goto exit;
    }
skip_optional:
    return_value = test_long_long_converter_impl(module, a);

exit:
    return return_value;
}

static PyObject *
test_long_long_converter_impl(PyObject *module, long long a)
/*[clinic end generated code: output=f9d4ed79ad2db857 input=d5fc81577ff4dd02]*/


/*[clinic input]
test_unsigned_long_long_converter

    a: unsigned_long_long = 12
    b: unsigned_long_long(bitwise=False) = 34
    c: unsigned_long_long(bitwise=True) = 56
    /

[clinic start generated code]*/

PyDoc_STRVAR(test_unsigned_long_long_converter__doc__,
"test_unsigned_long_long_converter($module, a=12, b=34, c=56, /)\n"
"--\n"
"\n");

#define TEST_UNSIGNED_LONG_LONG_CONVERTER_METHODDEF    \
    {"test_unsigned_long_long_converter", _PyCFunction_CAST(test_unsigned_long_long_converter), METH_FASTCALL, test_unsigned_long_long_converter__doc__},

static PyObject *
test_unsigned_long_long_converter_impl(PyObject *module,
                                       unsigned long long a,
                                       unsigned long long b,
                                       unsigned long long c);

static PyObject *
test_unsigned_long_long_converter(PyObject *module, PyObject *const *args, Py_ssize_t nargs)
{
    PyObject *return_value = NULL;
    unsigned long long a = 12;
    unsigned long long b = 34;
    unsigned long long c = 56;

    if (!_PyArg_CheckPositional("test_unsigned_long_long_converter", nargs, 0, 3)) {
        goto exit;
    }
    if (nargs < 1) {
        goto skip_optional;
    }
    if (!_PyLong_UnsignedLongLong_Converter(args[0], &a)) {
        goto exit;
    }
    if (nargs < 2) {
        goto skip_optional;
    }
    if (!_PyLong_UnsignedLongLong_Converter(args[1], &b)) {
        goto exit;
    }
    if (nargs < 3) {
        goto skip_optional;
    }
    if (!PyLong_Check(args[2])) {
        _PyArg_BadArgument("test_unsigned_long_long_converter", "argument 3", "int", args[2]);
        goto exit;
    }
    c = PyLong_AsUnsignedLongLongMask(args[2]);
skip_optional:
    return_value = test_unsigned_long_long_converter_impl(module, a, b, c);

exit:
    return return_value;
}

static PyObject *
test_unsigned_long_long_converter_impl(PyObject *module,
                                       unsigned long long a,
                                       unsigned long long b,
                                       unsigned long long c)
/*[clinic end generated code: output=3d69994f618b46bb input=a15115dc41866ff4]*/


/*[clinic input]
test_Py_ssize_t_converter

    a: Py_ssize_t = 12
    b: Py_ssize_t(accept={int}) = 34
    c: Py_ssize_t(accept={int, NoneType}) = 56
    /

[clinic start generated code]*/

PyDoc_STRVAR(test_Py_ssize_t_converter__doc__,
"test_Py_ssize_t_converter($module, a=12, b=34, c=56, /)\n"
"--\n"
"\n");

#define TEST_PY_SSIZE_T_CONVERTER_METHODDEF    \
    {"test_Py_ssize_t_converter", _PyCFunction_CAST(test_Py_ssize_t_converter), METH_FASTCALL, test_Py_ssize_t_converter__doc__},

static PyObject *
test_Py_ssize_t_converter_impl(PyObject *module, Py_ssize_t a, Py_ssize_t b,
                               Py_ssize_t c);

static PyObject *
test_Py_ssize_t_converter(PyObject *module, PyObject *const *args, Py_ssize_t nargs)
{
    PyObject *return_value = NULL;
    Py_ssize_t a = 12;
    Py_ssize_t b = 34;
    Py_ssize_t c = 56;

    if (!_PyArg_CheckPositional("test_Py_ssize_t_converter", nargs, 0, 3)) {
        goto exit;
    }
    if (nargs < 1) {
        goto skip_optional;
    }
    {
        Py_ssize_t ival = -1;
        PyObject *iobj = _PyNumber_Index(args[0]);
        if (iobj != NULL) {
            ival = PyLong_AsSsize_t(iobj);
            Py_DECREF(iobj);
        }
        if (ival == -1 && PyErr_Occurred()) {
            goto exit;
        }
        a = ival;
    }
    if (nargs < 2) {
        goto skip_optional;
    }
    {
        Py_ssize_t ival = -1;
        PyObject *iobj = _PyNumber_Index(args[1]);
        if (iobj != NULL) {
            ival = PyLong_AsSsize_t(iobj);
            Py_DECREF(iobj);
        }
        if (ival == -1 && PyErr_Occurred()) {
            goto exit;
        }
        b = ival;
    }
    if (nargs < 3) {
        goto skip_optional;
    }
    if (!_Py_convert_optional_to_ssize_t(args[2], &c)) {
        goto exit;
    }
skip_optional:
    return_value = test_Py_ssize_t_converter_impl(module, a, b, c);

exit:
    return return_value;
}

static PyObject *
test_Py_ssize_t_converter_impl(PyObject *module, Py_ssize_t a, Py_ssize_t b,
                               Py_ssize_t c)
/*[clinic end generated code: output=48214bc3d01f4dd7 input=3855f184bb3f299d]*/


/*[clinic input]
test_slice_index_converter

    a: slice_index = 12
    b: slice_index(accept={int}) = 34
    c: slice_index(accept={int, NoneType}) = 56
    /

[clinic start generated code]*/

PyDoc_STRVAR(test_slice_index_converter__doc__,
"test_slice_index_converter($module, a=12, b=34, c=56, /)\n"
"--\n"
"\n");

#define TEST_SLICE_INDEX_CONVERTER_METHODDEF    \
    {"test_slice_index_converter", _PyCFunction_CAST(test_slice_index_converter), METH_FASTCALL, test_slice_index_converter__doc__},

static PyObject *
test_slice_index_converter_impl(PyObject *module, Py_ssize_t a, Py_ssize_t b,
                                Py_ssize_t c);

static PyObject *
test_slice_index_converter(PyObject *module, PyObject *const *args, Py_ssize_t nargs)
{
    PyObject *return_value = NULL;
    Py_ssize_t a = 12;
    Py_ssize_t b = 34;
    Py_ssize_t c = 56;

    if (!_PyArg_CheckPositional("test_slice_index_converter", nargs, 0, 3)) {
        goto exit;
    }
    if (nargs < 1) {
        goto skip_optional;
    }
    if (!_PyEval_SliceIndex(args[0], &a)) {
        goto exit;
    }
    if (nargs < 2) {
        goto skip_optional;
    }
    if (!_PyEval_SliceIndexNotNone(args[1], &b)) {
        goto exit;
    }
    if (nargs < 3) {
        goto skip_optional;
    }
    if (!_PyEval_SliceIndex(args[2], &c)) {
        goto exit;
    }
skip_optional:
    return_value = test_slice_index_converter_impl(module, a, b, c);

exit:
    return return_value;
}

static PyObject *
test_slice_index_converter_impl(PyObject *module, Py_ssize_t a, Py_ssize_t b,
                                Py_ssize_t c)
/*[clinic end generated code: output=67506ed999361212 input=edeadb0ee126f531]*/


/*[clinic input]
test_size_t_converter

    a: size_t = 12
    /

[clinic start generated code]*/

PyDoc_STRVAR(test_size_t_converter__doc__,
"test_size_t_converter($module, a=12, /)\n"
"--\n"
"\n");

#define TEST_SIZE_T_CONVERTER_METHODDEF    \
    {"test_size_t_converter", _PyCFunction_CAST(test_size_t_converter), METH_FASTCALL, test_size_t_converter__doc__},

static PyObject *
test_size_t_converter_impl(PyObject *module, size_t a);

static PyObject *
test_size_t_converter(PyObject *module, PyObject *const *args, Py_ssize_t nargs)
{
    PyObject *return_value = NULL;
    size_t a = 12;

    if (!_PyArg_CheckPositional("test_size_t_converter", nargs, 0, 1)) {
        goto exit;
    }
    if (nargs < 1) {
        goto skip_optional;
    }
    if (!_PyLong_Size_t_Converter(args[0], &a)) {
        goto exit;
    }
skip_optional:
    return_value = test_size_t_converter_impl(module, a);

exit:
    return return_value;
}

static PyObject *
test_size_t_converter_impl(PyObject *module, size_t a)
/*[clinic end generated code: output=1653ecb5cbf775aa input=52e93a0fed0f1fb3]*/


/*[clinic input]
test_float_converter

    a: float = 12.5
    /

[clinic start generated code]*/

PyDoc_STRVAR(test_float_converter__doc__,
"test_float_converter($module, a=12.5, /)\n"
"--\n"
"\n");

#define TEST_FLOAT_CONVERTER_METHODDEF    \
    {"test_float_converter", _PyCFunction_CAST(test_float_converter), METH_FASTCALL, test_float_converter__doc__},

static PyObject *
test_float_converter_impl(PyObject *module, float a);

static PyObject *
test_float_converter(PyObject *module, PyObject *const *args, Py_ssize_t nargs)
{
    PyObject *return_value = NULL;
    float a = 12.5;

    if (!_PyArg_CheckPositional("test_float_converter", nargs, 0, 1)) {
        goto exit;
    }
    if (nargs < 1) {
        goto skip_optional;
    }
    if (PyFloat_CheckExact(args[0])) {
        a = (float) (PyFloat_AS_DOUBLE(args[0]));
    }
    else
    {
        a = (float) PyFloat_AsDouble(args[0]);
        if (a == -1.0 && PyErr_Occurred()) {
            goto exit;
        }
    }
skip_optional:
    return_value = test_float_converter_impl(module, a);

exit:
    return return_value;
}

static PyObject *
test_float_converter_impl(PyObject *module, float a)
/*[clinic end generated code: output=36ad006990a8a91e input=259c0d98eca35034]*/


/*[clinic input]
test_double_converter

    a: double = 12.5
    /

[clinic start generated code]*/

PyDoc_STRVAR(test_double_converter__doc__,
"test_double_converter($module, a=12.5, /)\n"
"--\n"
"\n");

#define TEST_DOUBLE_CONVERTER_METHODDEF    \
    {"test_double_converter", _PyCFunction_CAST(test_double_converter), METH_FASTCALL, test_double_converter__doc__},

static PyObject *
test_double_converter_impl(PyObject *module, double a);

static PyObject *
test_double_converter(PyObject *module, PyObject *const *args, Py_ssize_t nargs)
{
    PyObject *return_value = NULL;
    double a = 12.5;

    if (!_PyArg_CheckPositional("test_double_converter", nargs, 0, 1)) {
        goto exit;
    }
    if (nargs < 1) {
        goto skip_optional;
    }
    if (PyFloat_CheckExact(args[0])) {
        a = PyFloat_AS_DOUBLE(args[0]);
    }
    else
    {
        a = PyFloat_AsDouble(args[0]);
        if (a == -1.0 && PyErr_Occurred()) {
            goto exit;
        }
    }
skip_optional:
    return_value = test_double_converter_impl(module, a);

exit:
    return return_value;
}

static PyObject *
test_double_converter_impl(PyObject *module, double a)
/*[clinic end generated code: output=7435925592bac795 input=c6a9945706a41c27]*/


/*[clinic input]
test_Py_complex_converter

    a: Py_complex
    /

[clinic start generated code]*/

PyDoc_STRVAR(test_Py_complex_converter__doc__,
"test_Py_complex_converter($module, a, /)\n"
"--\n"
"\n");

#define TEST_PY_COMPLEX_CONVERTER_METHODDEF    \
    {"test_Py_complex_converter", (PyCFunction)test_Py_complex_converter, METH_O, test_Py_complex_converter__doc__},

static PyObject *
test_Py_complex_converter_impl(PyObject *module, Py_complex a);

static PyObject *
test_Py_complex_converter(PyObject *module, PyObject *arg)
{
    PyObject *return_value = NULL;
    Py_complex a;

    a = PyComplex_AsCComplex(arg);
    if (PyErr_Occurred()) {
        goto exit;
    }
    return_value = test_Py_complex_converter_impl(module, a);

exit:
    return return_value;
}

static PyObject *
test_Py_complex_converter_impl(PyObject *module, Py_complex a)
/*[clinic end generated code: output=c2ecbec2144ca540 input=070f216a515beb79]*/


/*[clinic input]
test_str_converter

    a: str = NULL
    b: str = "ab"
    c: str(accept={str}) = "cd"
    d: str(accept={robuffer}) = "cef"
    e: str(accept={str, NoneType}) = "gh"
    f: str(accept={robuffer}, zeroes=True) = "ij"
    g: str(accept={robuffer, str}, zeroes=True) = "kl"
    h: str(accept={robuffer, str, NoneType}, zeroes=True) = "mn"
    /

[clinic start generated code]*/

PyDoc_STRVAR(test_str_converter__doc__,
"test_str_converter($module, a=<unrepresentable>, b=\'ab\', c=\'cd\',\n"
"                   d=\'cef\', e=\'gh\', f=\'ij\', g=\'kl\', h=\'mn\', /)\n"
"--\n"
"\n");

#define TEST_STR_CONVERTER_METHODDEF    \
    {"test_str_converter", _PyCFunction_CAST(test_str_converter), METH_FASTCALL, test_str_converter__doc__},

static PyObject *
test_str_converter_impl(PyObject *module, const char *a, const char *b,
                        const char *c, const char *d, const char *e,
                        const char *f, Py_ssize_t f_length, const char *g,
                        Py_ssize_t g_length, const char *h,
                        Py_ssize_t h_length);

static PyObject *
test_str_converter(PyObject *module, PyObject *const *args, Py_ssize_t nargs)
{
    PyObject *return_value = NULL;
    const char *a = NULL;
    const char *b = "ab";
    const char *c = "cd";
    const char *d = "cef";
    const char *e = "gh";
    const char *f = "ij";
    Py_ssize_t f_length;
    const char *g = "kl";
    Py_ssize_t g_length;
    const char *h = "mn";
    Py_ssize_t h_length;

    if (!_PyArg_ParseStack(args, nargs, "|sssyzy#s#z#:test_str_converter",
        &a, &b, &c, &d, &e, &f, &f_length, &g, &g_length, &h, &h_length)) {
        goto exit;
    }
    return_value = test_str_converter_impl(module, a, b, c, d, e, f, f_length, g, g_length, h, h_length);

exit:
    return return_value;
}

static PyObject *
test_str_converter_impl(PyObject *module, const char *a, const char *b,
                        const char *c, const char *d, const char *e,
                        const char *f, Py_ssize_t f_length, const char *g,
                        Py_ssize_t g_length, const char *h,
                        Py_ssize_t h_length)
/*[clinic end generated code: output=82cb06d5237ef062 input=8afe9da8185cd38c]*/


/*[clinic input]
test_str_converter_encoding

    a: str(encoding="idna")
    b: str(encoding="idna", accept={str})
    c: str(encoding="idna", accept={bytes, bytearray, str})
    d: str(encoding="idna", zeroes=True)
    e: str(encoding="idna", accept={bytes, bytearray, str}, zeroes=True)
    /

[clinic start generated code]*/

PyDoc_STRVAR(test_str_converter_encoding__doc__,
"test_str_converter_encoding($module, a, b, c, d, e, /)\n"
"--\n"
"\n");

#define TEST_STR_CONVERTER_ENCODING_METHODDEF    \
    {"test_str_converter_encoding", _PyCFunction_CAST(test_str_converter_encoding), METH_FASTCALL, test_str_converter_encoding__doc__},

static PyObject *
test_str_converter_encoding_impl(PyObject *module, char *a, char *b, char *c,
                                 char *d, Py_ssize_t d_length, char *e,
                                 Py_ssize_t e_length);

static PyObject *
test_str_converter_encoding(PyObject *module, PyObject *const *args, Py_ssize_t nargs)
{
    PyObject *return_value = NULL;
    char *a = NULL;
    char *b = NULL;
    char *c = NULL;
    char *d = NULL;
    Py_ssize_t d_length;
    char *e = NULL;
    Py_ssize_t e_length;

    if (!_PyArg_ParseStack(args, nargs, "esesetes#et#:test_str_converter_encoding",
        "idna", &a, "idna", &b, "idna", &c, "idna", &d, &d_length, "idna", &e, &e_length)) {
        goto exit;
    }
    return_value = test_str_converter_encoding_impl(module, a, b, c, d, d_length, e, e_length);
    /* Post parse cleanup for a */
    PyMem_FREE(a);
    /* Post parse cleanup for b */
    PyMem_FREE(b);
    /* Post parse cleanup for c */
    PyMem_FREE(c);
    /* Post parse cleanup for d */
    PyMem_FREE(d);
    /* Post parse cleanup for e */
    PyMem_FREE(e);

exit:
    return return_value;
}

static PyObject *
test_str_converter_encoding_impl(PyObject *module, char *a, char *b, char *c,
                                 char *d, Py_ssize_t d_length, char *e,
                                 Py_ssize_t e_length)
/*[clinic end generated code: output=999c1deecfa15b0a input=eb4c38e1f898f402]*/


/*[clinic input]
test_Py_UNICODE_converter

    a: Py_UNICODE
    b: Py_UNICODE(accept={str})
    c: Py_UNICODE(accept={str, NoneType})
    d: Py_UNICODE(zeroes=True)
    e: Py_UNICODE(accept={str, NoneType}, zeroes=True)
    /

[clinic start generated code]*/

PyDoc_STRVAR(test_Py_UNICODE_converter__doc__,
"test_Py_UNICODE_converter($module, a, b, c, d, e, /)\n"
"--\n"
"\n");

#define TEST_PY_UNICODE_CONVERTER_METHODDEF    \
    {"test_Py_UNICODE_converter", _PyCFunction_CAST(test_Py_UNICODE_converter), METH_FASTCALL, test_Py_UNICODE_converter__doc__},

static PyObject *
test_Py_UNICODE_converter_impl(PyObject *module, const wchar_t *a,
                               const wchar_t *b, const wchar_t *c,
                               const wchar_t *d, Py_ssize_t d_length,
                               const wchar_t *e, Py_ssize_t e_length);

static PyObject *
test_Py_UNICODE_converter(PyObject *module, PyObject *const *args, Py_ssize_t nargs)
{
    PyObject *return_value = NULL;
    const wchar_t *a = NULL;
    const wchar_t *b = NULL;
    const wchar_t *c = NULL;
    const wchar_t *d = NULL;
    Py_ssize_t d_length;
    const wchar_t *e = NULL;
    Py_ssize_t e_length;

    if (!_PyArg_ParseStack(args, nargs, "O&O&O&u#Z#:test_Py_UNICODE_converter",
        _PyUnicode_WideCharString_Converter, &a, _PyUnicode_WideCharString_Converter, &b, _PyUnicode_WideCharString_Opt_Converter, &c, &d, &d_length, &e, &e_length)) {
        goto exit;
    }
    return_value = test_Py_UNICODE_converter_impl(module, a, b, c, d, d_length, e, e_length);

exit:
    /* Cleanup for a */
    PyMem_Free((void *)a);
    /* Cleanup for b */
    PyMem_Free((void *)b);
    /* Cleanup for c */
    PyMem_Free((void *)c);

    return return_value;
}

static PyObject *
test_Py_UNICODE_converter_impl(PyObject *module, const wchar_t *a,
                               const wchar_t *b, const wchar_t *c,
                               const wchar_t *d, Py_ssize_t d_length,
                               const wchar_t *e, Py_ssize_t e_length)
/*[clinic end generated code: output=529af9cda2a20349 input=064a3b68ad7f04b0]*/


/*[clinic input]
test_Py_buffer_converter

    a: Py_buffer
    b: Py_buffer(accept={buffer})
    c: Py_buffer(accept={str, buffer})
    d: Py_buffer(accept={str, buffer, NoneType})
    e: Py_buffer(accept={rwbuffer})
    /

[clinic start generated code]*/

PyDoc_STRVAR(test_Py_buffer_converter__doc__,
"test_Py_buffer_converter($module, a, b, c, d, e, /)\n"
"--\n"
"\n");

#define TEST_PY_BUFFER_CONVERTER_METHODDEF    \
    {"test_Py_buffer_converter", _PyCFunction_CAST(test_Py_buffer_converter), METH_FASTCALL, test_Py_buffer_converter__doc__},

static PyObject *
test_Py_buffer_converter_impl(PyObject *module, Py_buffer *a, Py_buffer *b,
                              Py_buffer *c, Py_buffer *d, Py_buffer *e);

static PyObject *
test_Py_buffer_converter(PyObject *module, PyObject *const *args, Py_ssize_t nargs)
{
    PyObject *return_value = NULL;
    Py_buffer a = {NULL, NULL};
    Py_buffer b = {NULL, NULL};
    Py_buffer c = {NULL, NULL};
    Py_buffer d = {NULL, NULL};
    Py_buffer e = {NULL, NULL};

    if (!_PyArg_ParseStack(args, nargs, "y*y*s*z*w*:test_Py_buffer_converter",
        &a, &b, &c, &d, &e)) {
        goto exit;
    }
    return_value = test_Py_buffer_converter_impl(module, &a, &b, &c, &d, &e);

exit:
    /* Cleanup for a */
    if (a.obj) {
       PyBuffer_Release(&a);
    }
    /* Cleanup for b */
    if (b.obj) {
       PyBuffer_Release(&b);
    }
    /* Cleanup for c */
    if (c.obj) {
       PyBuffer_Release(&c);
    }
    /* Cleanup for d */
    if (d.obj) {
       PyBuffer_Release(&d);
    }
    /* Cleanup for e */
    if (e.obj) {
       PyBuffer_Release(&e);
    }

    return return_value;
}

static PyObject *
test_Py_buffer_converter_impl(PyObject *module, Py_buffer *a, Py_buffer *b,
                              Py_buffer *c, Py_buffer *d, Py_buffer *e)
/*[clinic end generated code: output=a153b71b4f45f952 input=6a9da0f56f9525fd]*/


/*[clinic input]
test_keywords

    a: object
    b: object

[clinic start generated code]*/

PyDoc_STRVAR(test_keywords__doc__,
"test_keywords($module, /, a, b)\n"
"--\n"
"\n");

#define TEST_KEYWORDS_METHODDEF    \
    {"test_keywords", _PyCFunction_CAST(test_keywords), METH_FASTCALL|METH_KEYWORDS, test_keywords__doc__},

static PyObject *
test_keywords_impl(PyObject *module, PyObject *a, PyObject *b);

static PyObject *
test_keywords(PyObject *module, PyObject *const *args, Py_ssize_t nargs, PyObject *kwnames)
{
    PyObject *return_value = NULL;
    #if defined(Py_BUILD_CORE) && !defined(Py_BUILD_CORE_MODULE)

    #define NUM_KEYWORDS 2
    static struct {
        PyGC_Head _this_is_not_used;
        PyObject_VAR_HEAD
        PyObject *ob_item[NUM_KEYWORDS];
    } _kwtuple = {
        .ob_base = PyVarObject_HEAD_INIT(&PyTuple_Type, NUM_KEYWORDS)
        .ob_item = { &_Py_ID(a), &_Py_ID(b), },
    };
    #undef NUM_KEYWORDS
    #define KWTUPLE (&_kwtuple.ob_base.ob_base)

    #else  // !Py_BUILD_CORE
    #  define KWTUPLE NULL
    #endif  // !Py_BUILD_CORE

    static const char * const _keywords[] = {"a", "b", NULL};
    static _PyArg_Parser _parser = {
        .keywords = _keywords,
        .fname = "test_keywords",
        .kwtuple = KWTUPLE,
    };
    #undef KWTUPLE
    PyObject *argsbuf[2];
    PyObject *a;
    PyObject *b;

    args = _PyArg_UnpackKeywords(args, nargs, NULL, kwnames, &_parser, 2, 2, 0, argsbuf);
    if (!args) {
        goto exit;
    }
    a = args[0];
    b = args[1];
    return_value = test_keywords_impl(module, a, b);

exit:
    return return_value;
}

static PyObject *
test_keywords_impl(PyObject *module, PyObject *a, PyObject *b)
/*[clinic end generated code: output=73d46a9ae3320f96 input=0d3484844749c05b]*/


/*[clinic input]
test_keywords_kwonly

    a: object
    *
    b: object

[clinic start generated code]*/

PyDoc_STRVAR(test_keywords_kwonly__doc__,
"test_keywords_kwonly($module, /, a, *, b)\n"
"--\n"
"\n");

#define TEST_KEYWORDS_KWONLY_METHODDEF    \
    {"test_keywords_kwonly", _PyCFunction_CAST(test_keywords_kwonly), METH_FASTCALL|METH_KEYWORDS, test_keywords_kwonly__doc__},

static PyObject *
test_keywords_kwonly_impl(PyObject *module, PyObject *a, PyObject *b);

static PyObject *
test_keywords_kwonly(PyObject *module, PyObject *const *args, Py_ssize_t nargs, PyObject *kwnames)
{
    PyObject *return_value = NULL;
    #if defined(Py_BUILD_CORE) && !defined(Py_BUILD_CORE_MODULE)

    #define NUM_KEYWORDS 2
    static struct {
        PyGC_Head _this_is_not_used;
        PyObject_VAR_HEAD
        PyObject *ob_item[NUM_KEYWORDS];
    } _kwtuple = {
        .ob_base = PyVarObject_HEAD_INIT(&PyTuple_Type, NUM_KEYWORDS)
        .ob_item = { &_Py_ID(a), &_Py_ID(b), },
    };
    #undef NUM_KEYWORDS
    #define KWTUPLE (&_kwtuple.ob_base.ob_base)

    #else  // !Py_BUILD_CORE
    #  define KWTUPLE NULL
    #endif  // !Py_BUILD_CORE

    static const char * const _keywords[] = {"a", "b", NULL};
    static _PyArg_Parser _parser = {
        .keywords = _keywords,
        .fname = "test_keywords_kwonly",
        .kwtuple = KWTUPLE,
    };
    #undef KWTUPLE
    PyObject *argsbuf[2];
    PyObject *a;
    PyObject *b;

    args = _PyArg_UnpackKeywords(args, nargs, NULL, kwnames, &_parser, 1, 1, 1, argsbuf);
    if (!args) {
        goto exit;
    }
    a = args[0];
    b = args[1];
    return_value = test_keywords_kwonly_impl(module, a, b);

exit:
    return return_value;
}

static PyObject *
test_keywords_kwonly_impl(PyObject *module, PyObject *a, PyObject *b)
/*[clinic end generated code: output=c9f02a41f425897d input=384adc78bfa0bff7]*/


/*[clinic input]
test_keywords_opt

    a: object
    b: object = None
    c: object = None

[clinic start generated code]*/

PyDoc_STRVAR(test_keywords_opt__doc__,
"test_keywords_opt($module, /, a, b=None, c=None)\n"
"--\n"
"\n");

#define TEST_KEYWORDS_OPT_METHODDEF    \
    {"test_keywords_opt", _PyCFunction_CAST(test_keywords_opt), METH_FASTCALL|METH_KEYWORDS, test_keywords_opt__doc__},

static PyObject *
test_keywords_opt_impl(PyObject *module, PyObject *a, PyObject *b,
                       PyObject *c);

static PyObject *
test_keywords_opt(PyObject *module, PyObject *const *args, Py_ssize_t nargs, PyObject *kwnames)
{
    PyObject *return_value = NULL;
    #if defined(Py_BUILD_CORE) && !defined(Py_BUILD_CORE_MODULE)

    #define NUM_KEYWORDS 3
    static struct {
        PyGC_Head _this_is_not_used;
        PyObject_VAR_HEAD
        PyObject *ob_item[NUM_KEYWORDS];
    } _kwtuple = {
        .ob_base = PyVarObject_HEAD_INIT(&PyTuple_Type, NUM_KEYWORDS)
        .ob_item = { &_Py_ID(a), &_Py_ID(b), &_Py_ID(c), },
    };
    #undef NUM_KEYWORDS
    #define KWTUPLE (&_kwtuple.ob_base.ob_base)

    #else  // !Py_BUILD_CORE
    #  define KWTUPLE NULL
    #endif  // !Py_BUILD_CORE

    static const char * const _keywords[] = {"a", "b", "c", NULL};
    static _PyArg_Parser _parser = {
        .keywords = _keywords,
        .fname = "test_keywords_opt",
        .kwtuple = KWTUPLE,
    };
    #undef KWTUPLE
    PyObject *argsbuf[3];
    Py_ssize_t noptargs = nargs + (kwnames ? PyTuple_GET_SIZE(kwnames) : 0) - 1;
    PyObject *a;
    PyObject *b = Py_None;
    PyObject *c = Py_None;

    args = _PyArg_UnpackKeywords(args, nargs, NULL, kwnames, &_parser, 1, 3, 0, argsbuf);
    if (!args) {
        goto exit;
    }
    a = args[0];
    if (!noptargs) {
        goto skip_optional_pos;
    }
    if (args[1]) {
        b = args[1];
        if (!--noptargs) {
            goto skip_optional_pos;
        }
    }
    c = args[2];
skip_optional_pos:
    return_value = test_keywords_opt_impl(module, a, b, c);

exit:
    return return_value;
}

static PyObject *
test_keywords_opt_impl(PyObject *module, PyObject *a, PyObject *b,
                       PyObject *c)
/*[clinic end generated code: output=b35d4e66f7283e46 input=eda7964f784f4607]*/


/*[clinic input]
test_keywords_opt_kwonly

    a: object
    b: object = None
    *
    c: object = None
    d: object = None

[clinic start generated code]*/

PyDoc_STRVAR(test_keywords_opt_kwonly__doc__,
"test_keywords_opt_kwonly($module, /, a, b=None, *, c=None, d=None)\n"
"--\n"
"\n");

#define TEST_KEYWORDS_OPT_KWONLY_METHODDEF    \
    {"test_keywords_opt_kwonly", _PyCFunction_CAST(test_keywords_opt_kwonly), METH_FASTCALL|METH_KEYWORDS, test_keywords_opt_kwonly__doc__},

static PyObject *
test_keywords_opt_kwonly_impl(PyObject *module, PyObject *a, PyObject *b,
                              PyObject *c, PyObject *d);

static PyObject *
test_keywords_opt_kwonly(PyObject *module, PyObject *const *args, Py_ssize_t nargs, PyObject *kwnames)
{
    PyObject *return_value = NULL;
    #if defined(Py_BUILD_CORE) && !defined(Py_BUILD_CORE_MODULE)

    #define NUM_KEYWORDS 4
    static struct {
        PyGC_Head _this_is_not_used;
        PyObject_VAR_HEAD
        PyObject *ob_item[NUM_KEYWORDS];
    } _kwtuple = {
        .ob_base = PyVarObject_HEAD_INIT(&PyTuple_Type, NUM_KEYWORDS)
        .ob_item = { &_Py_ID(a), &_Py_ID(b), &_Py_ID(c), &_Py_ID(d), },
    };
    #undef NUM_KEYWORDS
    #define KWTUPLE (&_kwtuple.ob_base.ob_base)

    #else  // !Py_BUILD_CORE
    #  define KWTUPLE NULL
    #endif  // !Py_BUILD_CORE

    static const char * const _keywords[] = {"a", "b", "c", "d", NULL};
    static _PyArg_Parser _parser = {
        .keywords = _keywords,
        .fname = "test_keywords_opt_kwonly",
        .kwtuple = KWTUPLE,
    };
    #undef KWTUPLE
    PyObject *argsbuf[4];
    Py_ssize_t noptargs = nargs + (kwnames ? PyTuple_GET_SIZE(kwnames) : 0) - 1;
    PyObject *a;
    PyObject *b = Py_None;
    PyObject *c = Py_None;
    PyObject *d = Py_None;

    args = _PyArg_UnpackKeywords(args, nargs, NULL, kwnames, &_parser, 1, 2, 0, argsbuf);
    if (!args) {
        goto exit;
    }
    a = args[0];
    if (!noptargs) {
        goto skip_optional_pos;
    }
    if (args[1]) {
        b = args[1];
        if (!--noptargs) {
            goto skip_optional_pos;
        }
    }
skip_optional_pos:
    if (!noptargs) {
        goto skip_optional_kwonly;
    }
    if (args[2]) {
        c = args[2];
        if (!--noptargs) {
            goto skip_optional_kwonly;
        }
    }
    d = args[3];
skip_optional_kwonly:
    return_value = test_keywords_opt_kwonly_impl(module, a, b, c, d);

exit:
    return return_value;
}

static PyObject *
test_keywords_opt_kwonly_impl(PyObject *module, PyObject *a, PyObject *b,
                              PyObject *c, PyObject *d)
/*[clinic end generated code: output=ede7e6e65106bf2b input=209387a4815e5082]*/


/*[clinic input]
test_keywords_kwonly_opt

    a: object
    *
    b: object = None
    c: object = None

[clinic start generated code]*/

PyDoc_STRVAR(test_keywords_kwonly_opt__doc__,
"test_keywords_kwonly_opt($module, /, a, *, b=None, c=None)\n"
"--\n"
"\n");

#define TEST_KEYWORDS_KWONLY_OPT_METHODDEF    \
    {"test_keywords_kwonly_opt", _PyCFunction_CAST(test_keywords_kwonly_opt), METH_FASTCALL|METH_KEYWORDS, test_keywords_kwonly_opt__doc__},

static PyObject *
test_keywords_kwonly_opt_impl(PyObject *module, PyObject *a, PyObject *b,
                              PyObject *c);

static PyObject *
test_keywords_kwonly_opt(PyObject *module, PyObject *const *args, Py_ssize_t nargs, PyObject *kwnames)
{
    PyObject *return_value = NULL;
    #if defined(Py_BUILD_CORE) && !defined(Py_BUILD_CORE_MODULE)

    #define NUM_KEYWORDS 3
    static struct {
        PyGC_Head _this_is_not_used;
        PyObject_VAR_HEAD
        PyObject *ob_item[NUM_KEYWORDS];
    } _kwtuple = {
        .ob_base = PyVarObject_HEAD_INIT(&PyTuple_Type, NUM_KEYWORDS)
        .ob_item = { &_Py_ID(a), &_Py_ID(b), &_Py_ID(c), },
    };
    #undef NUM_KEYWORDS
    #define KWTUPLE (&_kwtuple.ob_base.ob_base)

    #else  // !Py_BUILD_CORE
    #  define KWTUPLE NULL
    #endif  // !Py_BUILD_CORE

    static const char * const _keywords[] = {"a", "b", "c", NULL};
    static _PyArg_Parser _parser = {
        .keywords = _keywords,
        .fname = "test_keywords_kwonly_opt",
        .kwtuple = KWTUPLE,
    };
    #undef KWTUPLE
    PyObject *argsbuf[3];
    Py_ssize_t noptargs = nargs + (kwnames ? PyTuple_GET_SIZE(kwnames) : 0) - 1;
    PyObject *a;
    PyObject *b = Py_None;
    PyObject *c = Py_None;

    args = _PyArg_UnpackKeywords(args, nargs, NULL, kwnames, &_parser, 1, 1, 0, argsbuf);
    if (!args) {
        goto exit;
    }
    a = args[0];
    if (!noptargs) {
        goto skip_optional_kwonly;
    }
    if (args[1]) {
        b = args[1];
        if (!--noptargs) {
            goto skip_optional_kwonly;
        }
    }
    c = args[2];
skip_optional_kwonly:
    return_value = test_keywords_kwonly_opt_impl(module, a, b, c);

exit:
    return return_value;
}

static PyObject *
test_keywords_kwonly_opt_impl(PyObject *module, PyObject *a, PyObject *b,
                              PyObject *c)
/*[clinic end generated code: output=36d4df939a4c3eef input=18393cc64fa000f4]*/


/*[clinic input]
test_posonly_keywords

    a: object
    /
    b: object

[clinic start generated code]*/

PyDoc_STRVAR(test_posonly_keywords__doc__,
"test_posonly_keywords($module, a, /, b)\n"
"--\n"
"\n");

#define TEST_POSONLY_KEYWORDS_METHODDEF    \
    {"test_posonly_keywords", _PyCFunction_CAST(test_posonly_keywords), METH_FASTCALL|METH_KEYWORDS, test_posonly_keywords__doc__},

static PyObject *
test_posonly_keywords_impl(PyObject *module, PyObject *a, PyObject *b);

static PyObject *
test_posonly_keywords(PyObject *module, PyObject *const *args, Py_ssize_t nargs, PyObject *kwnames)
{
    PyObject *return_value = NULL;
    #if defined(Py_BUILD_CORE) && !defined(Py_BUILD_CORE_MODULE)

    #define NUM_KEYWORDS 1
    static struct {
        PyGC_Head _this_is_not_used;
        PyObject_VAR_HEAD
        PyObject *ob_item[NUM_KEYWORDS];
    } _kwtuple = {
        .ob_base = PyVarObject_HEAD_INIT(&PyTuple_Type, NUM_KEYWORDS)
        .ob_item = { &_Py_ID(b), },
    };
    #undef NUM_KEYWORDS
    #define KWTUPLE (&_kwtuple.ob_base.ob_base)

    #else  // !Py_BUILD_CORE
    #  define KWTUPLE NULL
    #endif  // !Py_BUILD_CORE

    static const char * const _keywords[] = {"", "b", NULL};
    static _PyArg_Parser _parser = {
        .keywords = _keywords,
        .fname = "test_posonly_keywords",
        .kwtuple = KWTUPLE,
    };
    #undef KWTUPLE
    PyObject *argsbuf[2];
    PyObject *a;
    PyObject *b;

    args = _PyArg_UnpackKeywords(args, nargs, NULL, kwnames, &_parser, 2, 2, 0, argsbuf);
    if (!args) {
        goto exit;
    }
    a = args[0];
    b = args[1];
    return_value = test_posonly_keywords_impl(module, a, b);

exit:
    return return_value;
}

static PyObject *
test_posonly_keywords_impl(PyObject *module, PyObject *a, PyObject *b)
/*[clinic end generated code: output=4835f4b6cf386c28 input=1767b0ebdf06060e]*/


/*[clinic input]
test_posonly_kwonly

    a: object
    /
    *
    c: object

[clinic start generated code]*/

PyDoc_STRVAR(test_posonly_kwonly__doc__,
"test_posonly_kwonly($module, a, /, *, c)\n"
"--\n"
"\n");

#define TEST_POSONLY_KWONLY_METHODDEF    \
    {"test_posonly_kwonly", _PyCFunction_CAST(test_posonly_kwonly), METH_FASTCALL|METH_KEYWORDS, test_posonly_kwonly__doc__},

static PyObject *
test_posonly_kwonly_impl(PyObject *module, PyObject *a, PyObject *c);

static PyObject *
test_posonly_kwonly(PyObject *module, PyObject *const *args, Py_ssize_t nargs, PyObject *kwnames)
{
    PyObject *return_value = NULL;
    #if defined(Py_BUILD_CORE) && !defined(Py_BUILD_CORE_MODULE)

    #define NUM_KEYWORDS 1
    static struct {
        PyGC_Head _this_is_not_used;
        PyObject_VAR_HEAD
        PyObject *ob_item[NUM_KEYWORDS];
    } _kwtuple = {
        .ob_base = PyVarObject_HEAD_INIT(&PyTuple_Type, NUM_KEYWORDS)
        .ob_item = { &_Py_ID(c), },
    };
    #undef NUM_KEYWORDS
    #define KWTUPLE (&_kwtuple.ob_base.ob_base)

    #else  // !Py_BUILD_CORE
    #  define KWTUPLE NULL
    #endif  // !Py_BUILD_CORE

    static const char * const _keywords[] = {"", "c", NULL};
    static _PyArg_Parser _parser = {
        .keywords = _keywords,
        .fname = "test_posonly_kwonly",
        .kwtuple = KWTUPLE,
    };
    #undef KWTUPLE
    PyObject *argsbuf[2];
    PyObject *a;
    PyObject *c;

    args = _PyArg_UnpackKeywords(args, nargs, NULL, kwnames, &_parser, 1, 1, 1, argsbuf);
    if (!args) {
        goto exit;
    }
    a = args[0];
    c = args[1];
    return_value = test_posonly_kwonly_impl(module, a, c);

exit:
    return return_value;
}

static PyObject *
test_posonly_kwonly_impl(PyObject *module, PyObject *a, PyObject *c)
/*[clinic end generated code: output=2570ea156a8d3cb5 input=9042f2818f664839]*/


/*[clinic input]
test_posonly_keywords_kwonly

    a: object
    /
    b: object
    *
    c: object

[clinic start generated code]*/

PyDoc_STRVAR(test_posonly_keywords_kwonly__doc__,
"test_posonly_keywords_kwonly($module, a, /, b, *, c)\n"
"--\n"
"\n");

#define TEST_POSONLY_KEYWORDS_KWONLY_METHODDEF    \
    {"test_posonly_keywords_kwonly", _PyCFunction_CAST(test_posonly_keywords_kwonly), METH_FASTCALL|METH_KEYWORDS, test_posonly_keywords_kwonly__doc__},

static PyObject *
test_posonly_keywords_kwonly_impl(PyObject *module, PyObject *a, PyObject *b,
                                  PyObject *c);

static PyObject *
test_posonly_keywords_kwonly(PyObject *module, PyObject *const *args, Py_ssize_t nargs, PyObject *kwnames)
{
    PyObject *return_value = NULL;
    #if defined(Py_BUILD_CORE) && !defined(Py_BUILD_CORE_MODULE)

    #define NUM_KEYWORDS 2
    static struct {
        PyGC_Head _this_is_not_used;
        PyObject_VAR_HEAD
        PyObject *ob_item[NUM_KEYWORDS];
    } _kwtuple = {
        .ob_base = PyVarObject_HEAD_INIT(&PyTuple_Type, NUM_KEYWORDS)
        .ob_item = { &_Py_ID(b), &_Py_ID(c), },
    };
    #undef NUM_KEYWORDS
    #define KWTUPLE (&_kwtuple.ob_base.ob_base)

    #else  // !Py_BUILD_CORE
    #  define KWTUPLE NULL
    #endif  // !Py_BUILD_CORE

    static const char * const _keywords[] = {"", "b", "c", NULL};
    static _PyArg_Parser _parser = {
        .keywords = _keywords,
        .fname = "test_posonly_keywords_kwonly",
        .kwtuple = KWTUPLE,
    };
    #undef KWTUPLE
    PyObject *argsbuf[3];
    PyObject *a;
    PyObject *b;
    PyObject *c;

    args = _PyArg_UnpackKeywords(args, nargs, NULL, kwnames, &_parser, 2, 2, 1, argsbuf);
    if (!args) {
        goto exit;
    }
    a = args[0];
    b = args[1];
    c = args[2];
    return_value = test_posonly_keywords_kwonly_impl(module, a, b, c);

exit:
    return return_value;
}

static PyObject *
test_posonly_keywords_kwonly_impl(PyObject *module, PyObject *a, PyObject *b,
                                  PyObject *c)
/*[clinic end generated code: output=aaa0e6b5ce02900d input=29546ebdca492fea]*/


/*[clinic input]
test_posonly_keywords_opt

    a: object
    /
    b: object
    c: object = None
    d: object = None

[clinic start generated code]*/

PyDoc_STRVAR(test_posonly_keywords_opt__doc__,
"test_posonly_keywords_opt($module, a, /, b, c=None, d=None)\n"
"--\n"
"\n");

#define TEST_POSONLY_KEYWORDS_OPT_METHODDEF    \
    {"test_posonly_keywords_opt", _PyCFunction_CAST(test_posonly_keywords_opt), METH_FASTCALL|METH_KEYWORDS, test_posonly_keywords_opt__doc__},

static PyObject *
test_posonly_keywords_opt_impl(PyObject *module, PyObject *a, PyObject *b,
                               PyObject *c, PyObject *d);

static PyObject *
test_posonly_keywords_opt(PyObject *module, PyObject *const *args, Py_ssize_t nargs, PyObject *kwnames)
{
    PyObject *return_value = NULL;
    #if defined(Py_BUILD_CORE) && !defined(Py_BUILD_CORE_MODULE)

    #define NUM_KEYWORDS 3
    static struct {
        PyGC_Head _this_is_not_used;
        PyObject_VAR_HEAD
        PyObject *ob_item[NUM_KEYWORDS];
    } _kwtuple = {
        .ob_base = PyVarObject_HEAD_INIT(&PyTuple_Type, NUM_KEYWORDS)
        .ob_item = { &_Py_ID(b), &_Py_ID(c), &_Py_ID(d), },
    };
    #undef NUM_KEYWORDS
    #define KWTUPLE (&_kwtuple.ob_base.ob_base)

    #else  // !Py_BUILD_CORE
    #  define KWTUPLE NULL
    #endif  // !Py_BUILD_CORE

    static const char * const _keywords[] = {"", "b", "c", "d", NULL};
    static _PyArg_Parser _parser = {
        .keywords = _keywords,
        .fname = "test_posonly_keywords_opt",
        .kwtuple = KWTUPLE,
    };
    #undef KWTUPLE
    PyObject *argsbuf[4];
    Py_ssize_t noptargs = nargs + (kwnames ? PyTuple_GET_SIZE(kwnames) : 0) - 2;
    PyObject *a;
    PyObject *b;
    PyObject *c = Py_None;
    PyObject *d = Py_None;

    args = _PyArg_UnpackKeywords(args, nargs, NULL, kwnames, &_parser, 2, 4, 0, argsbuf);
    if (!args) {
        goto exit;
    }
    a = args[0];
    b = args[1];
    if (!noptargs) {
        goto skip_optional_pos;
    }
    if (args[2]) {
        c = args[2];
        if (!--noptargs) {
            goto skip_optional_pos;
        }
    }
    d = args[3];
skip_optional_pos:
    return_value = test_posonly_keywords_opt_impl(module, a, b, c, d);

exit:
    return return_value;
}

static PyObject *
test_posonly_keywords_opt_impl(PyObject *module, PyObject *a, PyObject *b,
                               PyObject *c, PyObject *d)
/*[clinic end generated code: output=1d9f2d8420d0a85f input=cdf5a9625e554e9b]*/


/*[clinic input]
test_posonly_keywords_opt2

    a: object
    /
    b: object = None
    c: object = None

[clinic start generated code]*/

PyDoc_STRVAR(test_posonly_keywords_opt2__doc__,
"test_posonly_keywords_opt2($module, a, /, b=None, c=None)\n"
"--\n"
"\n");

#define TEST_POSONLY_KEYWORDS_OPT2_METHODDEF    \
    {"test_posonly_keywords_opt2", _PyCFunction_CAST(test_posonly_keywords_opt2), METH_FASTCALL|METH_KEYWORDS, test_posonly_keywords_opt2__doc__},

static PyObject *
test_posonly_keywords_opt2_impl(PyObject *module, PyObject *a, PyObject *b,
                                PyObject *c);

static PyObject *
test_posonly_keywords_opt2(PyObject *module, PyObject *const *args, Py_ssize_t nargs, PyObject *kwnames)
{
    PyObject *return_value = NULL;
    #if defined(Py_BUILD_CORE) && !defined(Py_BUILD_CORE_MODULE)

    #define NUM_KEYWORDS 2
    static struct {
        PyGC_Head _this_is_not_used;
        PyObject_VAR_HEAD
        PyObject *ob_item[NUM_KEYWORDS];
    } _kwtuple = {
        .ob_base = PyVarObject_HEAD_INIT(&PyTuple_Type, NUM_KEYWORDS)
        .ob_item = { &_Py_ID(b), &_Py_ID(c), },
    };
    #undef NUM_KEYWORDS
    #define KWTUPLE (&_kwtuple.ob_base.ob_base)

    #else  // !Py_BUILD_CORE
    #  define KWTUPLE NULL
    #endif  // !Py_BUILD_CORE

    static const char * const _keywords[] = {"", "b", "c", NULL};
    static _PyArg_Parser _parser = {
        .keywords = _keywords,
        .fname = "test_posonly_keywords_opt2",
        .kwtuple = KWTUPLE,
    };
    #undef KWTUPLE
    PyObject *argsbuf[3];
    Py_ssize_t noptargs = nargs + (kwnames ? PyTuple_GET_SIZE(kwnames) : 0) - 1;
    PyObject *a;
    PyObject *b = Py_None;
    PyObject *c = Py_None;

    args = _PyArg_UnpackKeywords(args, nargs, NULL, kwnames, &_parser, 1, 3, 0, argsbuf);
    if (!args) {
        goto exit;
    }
    a = args[0];
    if (!noptargs) {
        goto skip_optional_pos;
    }
    if (args[1]) {
        b = args[1];
        if (!--noptargs) {
            goto skip_optional_pos;
        }
    }
    c = args[2];
skip_optional_pos:
    return_value = test_posonly_keywords_opt2_impl(module, a, b, c);

exit:
    return return_value;
}

static PyObject *
test_posonly_keywords_opt2_impl(PyObject *module, PyObject *a, PyObject *b,
                                PyObject *c)
/*[clinic end generated code: output=a83caa0505b296cf input=1581299d21d16f14]*/


/*[clinic input]
test_posonly_opt_keywords_opt

    a: object
    b: object = None
    /
    c: object = None
    d: object = None

[clinic start generated code]*/

PyDoc_STRVAR(test_posonly_opt_keywords_opt__doc__,
"test_posonly_opt_keywords_opt($module, a, b=None, /, c=None, d=None)\n"
"--\n"
"\n");

#define TEST_POSONLY_OPT_KEYWORDS_OPT_METHODDEF    \
    {"test_posonly_opt_keywords_opt", _PyCFunction_CAST(test_posonly_opt_keywords_opt), METH_FASTCALL|METH_KEYWORDS, test_posonly_opt_keywords_opt__doc__},

static PyObject *
test_posonly_opt_keywords_opt_impl(PyObject *module, PyObject *a,
                                   PyObject *b, PyObject *c, PyObject *d);

static PyObject *
test_posonly_opt_keywords_opt(PyObject *module, PyObject *const *args, Py_ssize_t nargs, PyObject *kwnames)
{
    PyObject *return_value = NULL;
    #if defined(Py_BUILD_CORE) && !defined(Py_BUILD_CORE_MODULE)

    #define NUM_KEYWORDS 2
    static struct {
        PyGC_Head _this_is_not_used;
        PyObject_VAR_HEAD
        PyObject *ob_item[NUM_KEYWORDS];
    } _kwtuple = {
        .ob_base = PyVarObject_HEAD_INIT(&PyTuple_Type, NUM_KEYWORDS)
        .ob_item = { &_Py_ID(c), &_Py_ID(d), },
    };
    #undef NUM_KEYWORDS
    #define KWTUPLE (&_kwtuple.ob_base.ob_base)

    #else  // !Py_BUILD_CORE
    #  define KWTUPLE NULL
    #endif  // !Py_BUILD_CORE

    static const char * const _keywords[] = {"", "", "c", "d", NULL};
    static _PyArg_Parser _parser = {
        .keywords = _keywords,
        .fname = "test_posonly_opt_keywords_opt",
        .kwtuple = KWTUPLE,
    };
    #undef KWTUPLE
    PyObject *argsbuf[4];
    Py_ssize_t noptargs = nargs + (kwnames ? PyTuple_GET_SIZE(kwnames) : 0) - 1;
    PyObject *a;
    PyObject *b = Py_None;
    PyObject *c = Py_None;
    PyObject *d = Py_None;

    args = _PyArg_UnpackKeywords(args, nargs, NULL, kwnames, &_parser, 1, 4, 0, argsbuf);
    if (!args) {
        goto exit;
    }
    a = args[0];
    if (nargs < 2) {
        goto skip_optional_posonly;
    }
    noptargs--;
    b = args[1];
skip_optional_posonly:
    if (!noptargs) {
        goto skip_optional_pos;
    }
    if (args[2]) {
        c = args[2];
        if (!--noptargs) {
            goto skip_optional_pos;
        }
    }
    d = args[3];
skip_optional_pos:
    return_value = test_posonly_opt_keywords_opt_impl(module, a, b, c, d);

exit:
    return return_value;
}

static PyObject *
test_posonly_opt_keywords_opt_impl(PyObject *module, PyObject *a,
                                   PyObject *b, PyObject *c, PyObject *d)
/*[clinic end generated code: output=0b24fba3dc04d26b input=408798ec3d42949f]*/


/*[clinic input]
test_posonly_kwonly_opt

    a: object
    /
    *
    b: object
    c: object = None
    d: object = None

[clinic start generated code]*/

PyDoc_STRVAR(test_posonly_kwonly_opt__doc__,
"test_posonly_kwonly_opt($module, a, /, *, b, c=None, d=None)\n"
"--\n"
"\n");

#define TEST_POSONLY_KWONLY_OPT_METHODDEF    \
    {"test_posonly_kwonly_opt", _PyCFunction_CAST(test_posonly_kwonly_opt), METH_FASTCALL|METH_KEYWORDS, test_posonly_kwonly_opt__doc__},

static PyObject *
test_posonly_kwonly_opt_impl(PyObject *module, PyObject *a, PyObject *b,
                             PyObject *c, PyObject *d);

static PyObject *
test_posonly_kwonly_opt(PyObject *module, PyObject *const *args, Py_ssize_t nargs, PyObject *kwnames)
{
    PyObject *return_value = NULL;
    #if defined(Py_BUILD_CORE) && !defined(Py_BUILD_CORE_MODULE)

    #define NUM_KEYWORDS 3
    static struct {
        PyGC_Head _this_is_not_used;
        PyObject_VAR_HEAD
        PyObject *ob_item[NUM_KEYWORDS];
    } _kwtuple = {
        .ob_base = PyVarObject_HEAD_INIT(&PyTuple_Type, NUM_KEYWORDS)
        .ob_item = { &_Py_ID(b), &_Py_ID(c), &_Py_ID(d), },
    };
    #undef NUM_KEYWORDS
    #define KWTUPLE (&_kwtuple.ob_base.ob_base)

    #else  // !Py_BUILD_CORE
    #  define KWTUPLE NULL
    #endif  // !Py_BUILD_CORE

    static const char * const _keywords[] = {"", "b", "c", "d", NULL};
    static _PyArg_Parser _parser = {
        .keywords = _keywords,
        .fname = "test_posonly_kwonly_opt",
        .kwtuple = KWTUPLE,
    };
    #undef KWTUPLE
    PyObject *argsbuf[4];
    Py_ssize_t noptargs = nargs + (kwnames ? PyTuple_GET_SIZE(kwnames) : 0) - 2;
    PyObject *a;
    PyObject *b;
    PyObject *c = Py_None;
    PyObject *d = Py_None;

    args = _PyArg_UnpackKeywords(args, nargs, NULL, kwnames, &_parser, 1, 1, 1, argsbuf);
    if (!args) {
        goto exit;
    }
    a = args[0];
    b = args[1];
    if (!noptargs) {
        goto skip_optional_kwonly;
    }
    if (args[2]) {
        c = args[2];
        if (!--noptargs) {
            goto skip_optional_kwonly;
        }
    }
    d = args[3];
skip_optional_kwonly:
    return_value = test_posonly_kwonly_opt_impl(module, a, b, c, d);

exit:
    return return_value;
}

static PyObject *
test_posonly_kwonly_opt_impl(PyObject *module, PyObject *a, PyObject *b,
                             PyObject *c, PyObject *d)
/*[clinic end generated code: output=592b217bca2f7bcc input=8d8e5643bbbc2309]*/


/*[clinic input]
test_posonly_kwonly_opt2

    a: object
    /
    *
    b: object = None
    c: object = None

[clinic start generated code]*/

PyDoc_STRVAR(test_posonly_kwonly_opt2__doc__,
"test_posonly_kwonly_opt2($module, a, /, *, b=None, c=None)\n"
"--\n"
"\n");

#define TEST_POSONLY_KWONLY_OPT2_METHODDEF    \
    {"test_posonly_kwonly_opt2", _PyCFunction_CAST(test_posonly_kwonly_opt2), METH_FASTCALL|METH_KEYWORDS, test_posonly_kwonly_opt2__doc__},

static PyObject *
test_posonly_kwonly_opt2_impl(PyObject *module, PyObject *a, PyObject *b,
                              PyObject *c);

static PyObject *
test_posonly_kwonly_opt2(PyObject *module, PyObject *const *args, Py_ssize_t nargs, PyObject *kwnames)
{
    PyObject *return_value = NULL;
    #if defined(Py_BUILD_CORE) && !defined(Py_BUILD_CORE_MODULE)

    #define NUM_KEYWORDS 2
    static struct {
        PyGC_Head _this_is_not_used;
        PyObject_VAR_HEAD
        PyObject *ob_item[NUM_KEYWORDS];
    } _kwtuple = {
        .ob_base = PyVarObject_HEAD_INIT(&PyTuple_Type, NUM_KEYWORDS)
        .ob_item = { &_Py_ID(b), &_Py_ID(c), },
    };
    #undef NUM_KEYWORDS
    #define KWTUPLE (&_kwtuple.ob_base.ob_base)

    #else  // !Py_BUILD_CORE
    #  define KWTUPLE NULL
    #endif  // !Py_BUILD_CORE

    static const char * const _keywords[] = {"", "b", "c", NULL};
    static _PyArg_Parser _parser = {
        .keywords = _keywords,
        .fname = "test_posonly_kwonly_opt2",
        .kwtuple = KWTUPLE,
    };
    #undef KWTUPLE
    PyObject *argsbuf[3];
    Py_ssize_t noptargs = nargs + (kwnames ? PyTuple_GET_SIZE(kwnames) : 0) - 1;
    PyObject *a;
    PyObject *b = Py_None;
    PyObject *c = Py_None;

    args = _PyArg_UnpackKeywords(args, nargs, NULL, kwnames, &_parser, 1, 1, 0, argsbuf);
    if (!args) {
        goto exit;
    }
    a = args[0];
    if (!noptargs) {
        goto skip_optional_kwonly;
    }
    if (args[1]) {
        b = args[1];
        if (!--noptargs) {
            goto skip_optional_kwonly;
        }
    }
    c = args[2];
skip_optional_kwonly:
    return_value = test_posonly_kwonly_opt2_impl(module, a, b, c);

exit:
    return return_value;
}

static PyObject *
test_posonly_kwonly_opt2_impl(PyObject *module, PyObject *a, PyObject *b,
                              PyObject *c)
/*[clinic end generated code: output=b8b00420826bc11f input=f7e5eed94f75fff0]*/


/*[clinic input]
test_posonly_opt_kwonly_opt

    a: object
    b: object = None
    /
    *
    c: object = None
    d: object = None

[clinic start generated code]*/

PyDoc_STRVAR(test_posonly_opt_kwonly_opt__doc__,
"test_posonly_opt_kwonly_opt($module, a, b=None, /, *, c=None, d=None)\n"
"--\n"
"\n");

#define TEST_POSONLY_OPT_KWONLY_OPT_METHODDEF    \
    {"test_posonly_opt_kwonly_opt", _PyCFunction_CAST(test_posonly_opt_kwonly_opt), METH_FASTCALL|METH_KEYWORDS, test_posonly_opt_kwonly_opt__doc__},

static PyObject *
test_posonly_opt_kwonly_opt_impl(PyObject *module, PyObject *a, PyObject *b,
                                 PyObject *c, PyObject *d);

static PyObject *
test_posonly_opt_kwonly_opt(PyObject *module, PyObject *const *args, Py_ssize_t nargs, PyObject *kwnames)
{
    PyObject *return_value = NULL;
    #if defined(Py_BUILD_CORE) && !defined(Py_BUILD_CORE_MODULE)

    #define NUM_KEYWORDS 2
    static struct {
        PyGC_Head _this_is_not_used;
        PyObject_VAR_HEAD
        PyObject *ob_item[NUM_KEYWORDS];
    } _kwtuple = {
        .ob_base = PyVarObject_HEAD_INIT(&PyTuple_Type, NUM_KEYWORDS)
        .ob_item = { &_Py_ID(c), &_Py_ID(d), },
    };
    #undef NUM_KEYWORDS
    #define KWTUPLE (&_kwtuple.ob_base.ob_base)

    #else  // !Py_BUILD_CORE
    #  define KWTUPLE NULL
    #endif  // !Py_BUILD_CORE

    static const char * const _keywords[] = {"", "", "c", "d", NULL};
    static _PyArg_Parser _parser = {
        .keywords = _keywords,
        .fname = "test_posonly_opt_kwonly_opt",
        .kwtuple = KWTUPLE,
    };
    #undef KWTUPLE
    PyObject *argsbuf[4];
    Py_ssize_t noptargs = nargs + (kwnames ? PyTuple_GET_SIZE(kwnames) : 0) - 1;
    PyObject *a;
    PyObject *b = Py_None;
    PyObject *c = Py_None;
    PyObject *d = Py_None;

    args = _PyArg_UnpackKeywords(args, nargs, NULL, kwnames, &_parser, 1, 2, 0, argsbuf);
    if (!args) {
        goto exit;
    }
    a = args[0];
    if (nargs < 2) {
        goto skip_optional_posonly;
    }
    noptargs--;
    b = args[1];
skip_optional_posonly:
    if (!noptargs) {
        goto skip_optional_kwonly;
    }
    if (args[2]) {
        c = args[2];
        if (!--noptargs) {
            goto skip_optional_kwonly;
        }
    }
    d = args[3];
skip_optional_kwonly:
    return_value = test_posonly_opt_kwonly_opt_impl(module, a, b, c, d);

exit:
    return return_value;
}

static PyObject *
test_posonly_opt_kwonly_opt_impl(PyObject *module, PyObject *a, PyObject *b,
                                 PyObject *c, PyObject *d)
/*[clinic end generated code: output=3b9ee879ebee285a input=1e557dc979d120fd]*/


/*[clinic input]
test_posonly_keywords_kwonly_opt

    a: object
    /
    b: object
    *
    c: object
    d: object = None
    e: object = None

[clinic start generated code]*/

PyDoc_STRVAR(test_posonly_keywords_kwonly_opt__doc__,
"test_posonly_keywords_kwonly_opt($module, a, /, b, *, c, d=None, e=None)\n"
"--\n"
"\n");

#define TEST_POSONLY_KEYWORDS_KWONLY_OPT_METHODDEF    \
    {"test_posonly_keywords_kwonly_opt", _PyCFunction_CAST(test_posonly_keywords_kwonly_opt), METH_FASTCALL|METH_KEYWORDS, test_posonly_keywords_kwonly_opt__doc__},

static PyObject *
test_posonly_keywords_kwonly_opt_impl(PyObject *module, PyObject *a,
                                      PyObject *b, PyObject *c, PyObject *d,
                                      PyObject *e);

static PyObject *
test_posonly_keywords_kwonly_opt(PyObject *module, PyObject *const *args, Py_ssize_t nargs, PyObject *kwnames)
{
    PyObject *return_value = NULL;
    #if defined(Py_BUILD_CORE) && !defined(Py_BUILD_CORE_MODULE)

    #define NUM_KEYWORDS 4
    static struct {
        PyGC_Head _this_is_not_used;
        PyObject_VAR_HEAD
        PyObject *ob_item[NUM_KEYWORDS];
    } _kwtuple = {
        .ob_base = PyVarObject_HEAD_INIT(&PyTuple_Type, NUM_KEYWORDS)
        .ob_item = { &_Py_ID(b), &_Py_ID(c), &_Py_ID(d), &_Py_ID(e), },
    };
    #undef NUM_KEYWORDS
    #define KWTUPLE (&_kwtuple.ob_base.ob_base)

    #else  // !Py_BUILD_CORE
    #  define KWTUPLE NULL
    #endif  // !Py_BUILD_CORE

    static const char * const _keywords[] = {"", "b", "c", "d", "e", NULL};
    static _PyArg_Parser _parser = {
        .keywords = _keywords,
        .fname = "test_posonly_keywords_kwonly_opt",
        .kwtuple = KWTUPLE,
    };
    #undef KWTUPLE
    PyObject *argsbuf[5];
    Py_ssize_t noptargs = nargs + (kwnames ? PyTuple_GET_SIZE(kwnames) : 0) - 3;
    PyObject *a;
    PyObject *b;
    PyObject *c;
    PyObject *d = Py_None;
    PyObject *e = Py_None;

    args = _PyArg_UnpackKeywords(args, nargs, NULL, kwnames, &_parser, 2, 2, 1, argsbuf);
    if (!args) {
        goto exit;
    }
    a = args[0];
    b = args[1];
    c = args[2];
    if (!noptargs) {
        goto skip_optional_kwonly;
    }
    if (args[3]) {
        d = args[3];
        if (!--noptargs) {
            goto skip_optional_kwonly;
        }
    }
    e = args[4];
skip_optional_kwonly:
    return_value = test_posonly_keywords_kwonly_opt_impl(module, a, b, c, d, e);

exit:
    return return_value;
}

static PyObject *
test_posonly_keywords_kwonly_opt_impl(PyObject *module, PyObject *a,
                                      PyObject *b, PyObject *c, PyObject *d,
                                      PyObject *e)
/*[clinic end generated code: output=d380f84f81cc0e45 input=c3884a4f956fdc89]*/


/*[clinic input]
test_posonly_keywords_kwonly_opt2

    a: object
    /
    b: object
    *
    c: object = None
    d: object = None

[clinic start generated code]*/

PyDoc_STRVAR(test_posonly_keywords_kwonly_opt2__doc__,
"test_posonly_keywords_kwonly_opt2($module, a, /, b, *, c=None, d=None)\n"
"--\n"
"\n");

#define TEST_POSONLY_KEYWORDS_KWONLY_OPT2_METHODDEF    \
    {"test_posonly_keywords_kwonly_opt2", _PyCFunction_CAST(test_posonly_keywords_kwonly_opt2), METH_FASTCALL|METH_KEYWORDS, test_posonly_keywords_kwonly_opt2__doc__},

static PyObject *
test_posonly_keywords_kwonly_opt2_impl(PyObject *module, PyObject *a,
                                       PyObject *b, PyObject *c, PyObject *d);

static PyObject *
test_posonly_keywords_kwonly_opt2(PyObject *module, PyObject *const *args, Py_ssize_t nargs, PyObject *kwnames)
{
    PyObject *return_value = NULL;
    #if defined(Py_BUILD_CORE) && !defined(Py_BUILD_CORE_MODULE)

    #define NUM_KEYWORDS 3
    static struct {
        PyGC_Head _this_is_not_used;
        PyObject_VAR_HEAD
        PyObject *ob_item[NUM_KEYWORDS];
    } _kwtuple = {
        .ob_base = PyVarObject_HEAD_INIT(&PyTuple_Type, NUM_KEYWORDS)
        .ob_item = { &_Py_ID(b), &_Py_ID(c), &_Py_ID(d), },
    };
    #undef NUM_KEYWORDS
    #define KWTUPLE (&_kwtuple.ob_base.ob_base)

    #else  // !Py_BUILD_CORE
    #  define KWTUPLE NULL
    #endif  // !Py_BUILD_CORE

    static const char * const _keywords[] = {"", "b", "c", "d", NULL};
    static _PyArg_Parser _parser = {
        .keywords = _keywords,
        .fname = "test_posonly_keywords_kwonly_opt2",
        .kwtuple = KWTUPLE,
    };
    #undef KWTUPLE
    PyObject *argsbuf[4];
    Py_ssize_t noptargs = nargs + (kwnames ? PyTuple_GET_SIZE(kwnames) : 0) - 2;
    PyObject *a;
    PyObject *b;
    PyObject *c = Py_None;
    PyObject *d = Py_None;

    args = _PyArg_UnpackKeywords(args, nargs, NULL, kwnames, &_parser, 2, 2, 0, argsbuf);
    if (!args) {
        goto exit;
    }
    a = args[0];
    b = args[1];
    if (!noptargs) {
        goto skip_optional_kwonly;
    }
    if (args[2]) {
        c = args[2];
        if (!--noptargs) {
            goto skip_optional_kwonly;
        }
    }
    d = args[3];
skip_optional_kwonly:
    return_value = test_posonly_keywords_kwonly_opt2_impl(module, a, b, c, d);

exit:
    return return_value;
}

static PyObject *
test_posonly_keywords_kwonly_opt2_impl(PyObject *module, PyObject *a,
                                       PyObject *b, PyObject *c, PyObject *d)
/*[clinic end generated code: output=ee629e962cb06992 input=68d01d7c0f6dafb0]*/


/*[clinic input]
test_posonly_keywords_opt_kwonly_opt

    a: object
    /
    b: object
    c: object = None
    *
    d: object = None
    e: object = None

[clinic start generated code]*/

PyDoc_STRVAR(test_posonly_keywords_opt_kwonly_opt__doc__,
"test_posonly_keywords_opt_kwonly_opt($module, a, /, b, c=None, *,\n"
"                                     d=None, e=None)\n"
"--\n"
"\n");

#define TEST_POSONLY_KEYWORDS_OPT_KWONLY_OPT_METHODDEF    \
    {"test_posonly_keywords_opt_kwonly_opt", _PyCFunction_CAST(test_posonly_keywords_opt_kwonly_opt), METH_FASTCALL|METH_KEYWORDS, test_posonly_keywords_opt_kwonly_opt__doc__},

static PyObject *
test_posonly_keywords_opt_kwonly_opt_impl(PyObject *module, PyObject *a,
                                          PyObject *b, PyObject *c,
                                          PyObject *d, PyObject *e);

static PyObject *
test_posonly_keywords_opt_kwonly_opt(PyObject *module, PyObject *const *args, Py_ssize_t nargs, PyObject *kwnames)
{
    PyObject *return_value = NULL;
    #if defined(Py_BUILD_CORE) && !defined(Py_BUILD_CORE_MODULE)

    #define NUM_KEYWORDS 4
    static struct {
        PyGC_Head _this_is_not_used;
        PyObject_VAR_HEAD
        PyObject *ob_item[NUM_KEYWORDS];
    } _kwtuple = {
        .ob_base = PyVarObject_HEAD_INIT(&PyTuple_Type, NUM_KEYWORDS)
        .ob_item = { &_Py_ID(b), &_Py_ID(c), &_Py_ID(d), &_Py_ID(e), },
    };
    #undef NUM_KEYWORDS
    #define KWTUPLE (&_kwtuple.ob_base.ob_base)

    #else  // !Py_BUILD_CORE
    #  define KWTUPLE NULL
    #endif  // !Py_BUILD_CORE

    static const char * const _keywords[] = {"", "b", "c", "d", "e", NULL};
    static _PyArg_Parser _parser = {
        .keywords = _keywords,
        .fname = "test_posonly_keywords_opt_kwonly_opt",
        .kwtuple = KWTUPLE,
    };
    #undef KWTUPLE
    PyObject *argsbuf[5];
    Py_ssize_t noptargs = nargs + (kwnames ? PyTuple_GET_SIZE(kwnames) : 0) - 2;
    PyObject *a;
    PyObject *b;
    PyObject *c = Py_None;
    PyObject *d = Py_None;
    PyObject *e = Py_None;

    args = _PyArg_UnpackKeywords(args, nargs, NULL, kwnames, &_parser, 2, 3, 0, argsbuf);
    if (!args) {
        goto exit;
    }
    a = args[0];
    b = args[1];
    if (!noptargs) {
        goto skip_optional_pos;
    }
    if (args[2]) {
        c = args[2];
        if (!--noptargs) {
            goto skip_optional_pos;
        }
    }
skip_optional_pos:
    if (!noptargs) {
        goto skip_optional_kwonly;
    }
    if (args[3]) {
        d = args[3];
        if (!--noptargs) {
            goto skip_optional_kwonly;
        }
    }
    e = args[4];
skip_optional_kwonly:
    return_value = test_posonly_keywords_opt_kwonly_opt_impl(module, a, b, c, d, e);

exit:
    return return_value;
}

static PyObject *
test_posonly_keywords_opt_kwonly_opt_impl(PyObject *module, PyObject *a,
                                          PyObject *b, PyObject *c,
                                          PyObject *d, PyObject *e)
/*[clinic end generated code: output=a2721babb42ecfd1 input=d0883d45876f186c]*/


/*[clinic input]
test_posonly_keywords_opt2_kwonly_opt

    a: object
    /
    b: object = None
    c: object = None
    *
    d: object = None
    e: object = None

[clinic start generated code]*/

PyDoc_STRVAR(test_posonly_keywords_opt2_kwonly_opt__doc__,
"test_posonly_keywords_opt2_kwonly_opt($module, a, /, b=None, c=None, *,\n"
"                                      d=None, e=None)\n"
"--\n"
"\n");

#define TEST_POSONLY_KEYWORDS_OPT2_KWONLY_OPT_METHODDEF    \
    {"test_posonly_keywords_opt2_kwonly_opt", _PyCFunction_CAST(test_posonly_keywords_opt2_kwonly_opt), METH_FASTCALL|METH_KEYWORDS, test_posonly_keywords_opt2_kwonly_opt__doc__},

static PyObject *
test_posonly_keywords_opt2_kwonly_opt_impl(PyObject *module, PyObject *a,
                                           PyObject *b, PyObject *c,
                                           PyObject *d, PyObject *e);

static PyObject *
test_posonly_keywords_opt2_kwonly_opt(PyObject *module, PyObject *const *args, Py_ssize_t nargs, PyObject *kwnames)
{
    PyObject *return_value = NULL;
    #if defined(Py_BUILD_CORE) && !defined(Py_BUILD_CORE_MODULE)

    #define NUM_KEYWORDS 4
    static struct {
        PyGC_Head _this_is_not_used;
        PyObject_VAR_HEAD
        PyObject *ob_item[NUM_KEYWORDS];
    } _kwtuple = {
        .ob_base = PyVarObject_HEAD_INIT(&PyTuple_Type, NUM_KEYWORDS)
        .ob_item = { &_Py_ID(b), &_Py_ID(c), &_Py_ID(d), &_Py_ID(e), },
    };
    #undef NUM_KEYWORDS
    #define KWTUPLE (&_kwtuple.ob_base.ob_base)

    #else  // !Py_BUILD_CORE
    #  define KWTUPLE NULL
    #endif  // !Py_BUILD_CORE

    static const char * const _keywords[] = {"", "b", "c", "d", "e", NULL};
    static _PyArg_Parser _parser = {
        .keywords = _keywords,
        .fname = "test_posonly_keywords_opt2_kwonly_opt",
        .kwtuple = KWTUPLE,
    };
    #undef KWTUPLE
    PyObject *argsbuf[5];
    Py_ssize_t noptargs = nargs + (kwnames ? PyTuple_GET_SIZE(kwnames) : 0) - 1;
    PyObject *a;
    PyObject *b = Py_None;
    PyObject *c = Py_None;
    PyObject *d = Py_None;
    PyObject *e = Py_None;

    args = _PyArg_UnpackKeywords(args, nargs, NULL, kwnames, &_parser, 1, 3, 0, argsbuf);
    if (!args) {
        goto exit;
    }
    a = args[0];
    if (!noptargs) {
        goto skip_optional_pos;
    }
    if (args[1]) {
        b = args[1];
        if (!--noptargs) {
            goto skip_optional_pos;
        }
    }
    if (args[2]) {
        c = args[2];
        if (!--noptargs) {
            goto skip_optional_pos;
        }
    }
skip_optional_pos:
    if (!noptargs) {
        goto skip_optional_kwonly;
    }
    if (args[3]) {
        d = args[3];
        if (!--noptargs) {
            goto skip_optional_kwonly;
        }
    }
    e = args[4];
skip_optional_kwonly:
    return_value = test_posonly_keywords_opt2_kwonly_opt_impl(module, a, b, c, d, e);

exit:
    return return_value;
}

static PyObject *
test_posonly_keywords_opt2_kwonly_opt_impl(PyObject *module, PyObject *a,
                                           PyObject *b, PyObject *c,
                                           PyObject *d, PyObject *e)
/*[clinic end generated code: output=0626203eedb6e7e8 input=c95e2e1ec93035ad]*/


/*[clinic input]
test_posonly_opt_keywords_opt_kwonly_opt

    a: object
    b: object = None
    /
    c: object = None
    d: object = None
    *
    e: object = None
    f: object = None

[clinic start generated code]*/

PyDoc_STRVAR(test_posonly_opt_keywords_opt_kwonly_opt__doc__,
"test_posonly_opt_keywords_opt_kwonly_opt($module, a, b=None, /, c=None,\n"
"                                         d=None, *, e=None, f=None)\n"
"--\n"
"\n");

#define TEST_POSONLY_OPT_KEYWORDS_OPT_KWONLY_OPT_METHODDEF    \
    {"test_posonly_opt_keywords_opt_kwonly_opt", _PyCFunction_CAST(test_posonly_opt_keywords_opt_kwonly_opt), METH_FASTCALL|METH_KEYWORDS, test_posonly_opt_keywords_opt_kwonly_opt__doc__},

static PyObject *
test_posonly_opt_keywords_opt_kwonly_opt_impl(PyObject *module, PyObject *a,
                                              PyObject *b, PyObject *c,
                                              PyObject *d, PyObject *e,
                                              PyObject *f);

static PyObject *
test_posonly_opt_keywords_opt_kwonly_opt(PyObject *module, PyObject *const *args, Py_ssize_t nargs, PyObject *kwnames)
{
    PyObject *return_value = NULL;
    #if defined(Py_BUILD_CORE) && !defined(Py_BUILD_CORE_MODULE)

    #define NUM_KEYWORDS 4
    static struct {
        PyGC_Head _this_is_not_used;
        PyObject_VAR_HEAD
        PyObject *ob_item[NUM_KEYWORDS];
    } _kwtuple = {
        .ob_base = PyVarObject_HEAD_INIT(&PyTuple_Type, NUM_KEYWORDS)
        .ob_item = { &_Py_ID(c), &_Py_ID(d), &_Py_ID(e), &_Py_ID(f), },
    };
    #undef NUM_KEYWORDS
    #define KWTUPLE (&_kwtuple.ob_base.ob_base)

    #else  // !Py_BUILD_CORE
    #  define KWTUPLE NULL
    #endif  // !Py_BUILD_CORE

    static const char * const _keywords[] = {"", "", "c", "d", "e", "f", NULL};
    static _PyArg_Parser _parser = {
        .keywords = _keywords,
        .fname = "test_posonly_opt_keywords_opt_kwonly_opt",
        .kwtuple = KWTUPLE,
    };
    #undef KWTUPLE
    PyObject *argsbuf[6];
    Py_ssize_t noptargs = nargs + (kwnames ? PyTuple_GET_SIZE(kwnames) : 0) - 1;
    PyObject *a;
    PyObject *b = Py_None;
    PyObject *c = Py_None;
    PyObject *d = Py_None;
    PyObject *e = Py_None;
    PyObject *f = Py_None;

    args = _PyArg_UnpackKeywords(args, nargs, NULL, kwnames, &_parser, 1, 4, 0, argsbuf);
    if (!args) {
        goto exit;
    }
    a = args[0];
    if (nargs < 2) {
        goto skip_optional_posonly;
    }
    noptargs--;
    b = args[1];
skip_optional_posonly:
    if (!noptargs) {
        goto skip_optional_pos;
    }
    if (args[2]) {
        c = args[2];
        if (!--noptargs) {
            goto skip_optional_pos;
        }
    }
    if (args[3]) {
        d = args[3];
        if (!--noptargs) {
            goto skip_optional_pos;
        }
    }
skip_optional_pos:
    if (!noptargs) {
        goto skip_optional_kwonly;
    }
    if (args[4]) {
        e = args[4];
        if (!--noptargs) {
            goto skip_optional_kwonly;
        }
    }
    f = args[5];
skip_optional_kwonly:
    return_value = test_posonly_opt_keywords_opt_kwonly_opt_impl(module, a, b, c, d, e, f);

exit:
    return return_value;
}

static PyObject *
test_posonly_opt_keywords_opt_kwonly_opt_impl(PyObject *module, PyObject *a,
                                              PyObject *b, PyObject *c,
                                              PyObject *d, PyObject *e,
                                              PyObject *f)
/*[clinic end generated code: output=07d8acc04558a5a0 input=9914857713c5bbf8]*/

/*[clinic input]
test_keyword_only_parameter


    *
    co_lnotab: PyBytesObject(c_default="(PyBytesObject *)self->co_lnotab") = None

[clinic start generated code]*/

PyDoc_STRVAR(test_keyword_only_parameter__doc__,
"test_keyword_only_parameter($module, /, *, co_lnotab=None)\n"
"--\n"
"\n");

#define TEST_KEYWORD_ONLY_PARAMETER_METHODDEF    \
    {"test_keyword_only_parameter", _PyCFunction_CAST(test_keyword_only_parameter), METH_FASTCALL|METH_KEYWORDS, test_keyword_only_parameter__doc__},

static PyObject *
test_keyword_only_parameter_impl(PyObject *module, PyBytesObject *co_lnotab);

static PyObject *
test_keyword_only_parameter(PyObject *module, PyObject *const *args, Py_ssize_t nargs, PyObject *kwnames)
{
    PyObject *return_value = NULL;
    #if defined(Py_BUILD_CORE) && !defined(Py_BUILD_CORE_MODULE)

    #define NUM_KEYWORDS 1
    static struct {
        PyGC_Head _this_is_not_used;
        PyObject_VAR_HEAD
        PyObject *ob_item[NUM_KEYWORDS];
    } _kwtuple = {
        .ob_base = PyVarObject_HEAD_INIT(&PyTuple_Type, NUM_KEYWORDS)
        .ob_item = { &_Py_ID(co_lnotab), },
    };
    #undef NUM_KEYWORDS
    #define KWTUPLE (&_kwtuple.ob_base.ob_base)

    #else  // !Py_BUILD_CORE
    #  define KWTUPLE NULL
    #endif  // !Py_BUILD_CORE

    static const char * const _keywords[] = {"co_lnotab", NULL};
    static _PyArg_Parser _parser = {
        .keywords = _keywords,
        .fname = "test_keyword_only_parameter",
        .kwtuple = KWTUPLE,
    };
    #undef KWTUPLE
    PyObject *argsbuf[1];
    Py_ssize_t noptargs = nargs + (kwnames ? PyTuple_GET_SIZE(kwnames) : 0) - 0;
    PyBytesObject *co_lnotab = (PyBytesObject *)self->co_lnotab;

    args = _PyArg_UnpackKeywords(args, nargs, NULL, kwnames, &_parser, 0, 0, 0, argsbuf);
    if (!args) {
        goto exit;
    }
    if (!noptargs) {
        goto skip_optional_kwonly;
    }
    if (!PyBytes_Check(args[0])) {
        _PyArg_BadArgument("test_keyword_only_parameter", "argument 'co_lnotab'", "bytes", args[0]);
        goto exit;
    }
    co_lnotab = (PyBytesObject *)args[0];
skip_optional_kwonly:
    return_value = test_keyword_only_parameter_impl(module, co_lnotab);

exit:
    return return_value;
}

static PyObject *
test_keyword_only_parameter_impl(PyObject *module, PyBytesObject *co_lnotab)
/*[clinic end generated code: output=b12fe2e515a62603 input=303df5046c7e37a3]*/


/*[clinic input]
output push
output preset buffer
[clinic start generated code]*/
/*[clinic end generated code: output=da39a3ee5e6b4b0d input=5bff3376ee0df0b5]*/

#ifdef CONDITION_A
/*[clinic input]
test_preprocessor_guarded_condition_a
[clinic start generated code]*/

static PyObject *
test_preprocessor_guarded_condition_a_impl(PyObject *module)
/*[clinic end generated code: output=ad012af18085add6 input=8edb8706a98cda7e]*/
#elif CONDITION_B
/*[clinic input]
test_preprocessor_guarded_elif_condition_b
[clinic start generated code]*/

static PyObject *
test_preprocessor_guarded_elif_condition_b_impl(PyObject *module)
/*[clinic end generated code: output=615f2dee82b138d1 input=53777cebbf7fee32]*/
#else
/*[clinic input]
test_preprocessor_guarded_else
[clinic start generated code]*/

static PyObject *
test_preprocessor_guarded_else_impl(PyObject *module)
/*[clinic end generated code: output=13af7670aac51b12 input=6657ab31d74c29fc]*/
#endif

#ifndef CONDITION_C
/*[clinic input]
test_preprocessor_guarded_ifndef_condition_c
[clinic start generated code]*/

static PyObject *
test_preprocessor_guarded_ifndef_condition_c_impl(PyObject *module)
/*[clinic end generated code: output=ed422e8c895bb0a5 input=e9b50491cea2b668]*/
#else
/*[clinic input]
test_preprocessor_guarded_ifndef_not_condition_c
[clinic start generated code]*/

static PyObject *
test_preprocessor_guarded_ifndef_not_condition_c_impl(PyObject *module)
/*[clinic end generated code: output=de6f4c6a67f8c536 input=da74e30e01c6f2c5]*/
#endif

#if \
CONDITION_D
/*[clinic input]
test_preprocessor_guarded_if_with_continuation
[clinic start generated code]*/

static PyObject *
test_preprocessor_guarded_if_with_continuation_impl(PyObject *module)
/*[clinic end generated code: output=3d0712ca9e2d15b9 input=4a956fd91be30284]*/
#endif

#if CONDITION_E || CONDITION_F
#warning "different type of CPP directive"
/*[clinic input]
test_preprocessor_guarded_if_e_or_f
Makes sure cpp.Monitor handles other directives than preprocessor conditionals.
[clinic start generated code]*/

static PyObject *
test_preprocessor_guarded_if_e_or_f_impl(PyObject *module)
/*[clinic end generated code: output=e49d24ff64ad88bc input=57b9c37f938bc4f1]*/
#endif

/*[clinic input]
dump buffer
output pop
[clinic start generated code]*/

#if defined(CONDITION_A)

PyDoc_STRVAR(test_preprocessor_guarded_condition_a__doc__,
"test_preprocessor_guarded_condition_a($module, /)\n"
"--\n"
"\n");

#define TEST_PREPROCESSOR_GUARDED_CONDITION_A_METHODDEF    \
    {"test_preprocessor_guarded_condition_a", (PyCFunction)test_preprocessor_guarded_condition_a, METH_NOARGS, test_preprocessor_guarded_condition_a__doc__},

static PyObject *
test_preprocessor_guarded_condition_a(PyObject *module, PyObject *Py_UNUSED(ignored))
{
    return test_preprocessor_guarded_condition_a_impl(module);
}

#endif /* defined(CONDITION_A) */

#if !defined(CONDITION_A) && (CONDITION_B)

PyDoc_STRVAR(test_preprocessor_guarded_elif_condition_b__doc__,
"test_preprocessor_guarded_elif_condition_b($module, /)\n"
"--\n"
"\n");

#define TEST_PREPROCESSOR_GUARDED_ELIF_CONDITION_B_METHODDEF    \
    {"test_preprocessor_guarded_elif_condition_b", (PyCFunction)test_preprocessor_guarded_elif_condition_b, METH_NOARGS, test_preprocessor_guarded_elif_condition_b__doc__},

static PyObject *
test_preprocessor_guarded_elif_condition_b(PyObject *module, PyObject *Py_UNUSED(ignored))
{
    return test_preprocessor_guarded_elif_condition_b_impl(module);
}

#endif /* !defined(CONDITION_A) && (CONDITION_B) */

#if !defined(CONDITION_A) && !(CONDITION_B)

PyDoc_STRVAR(test_preprocessor_guarded_else__doc__,
"test_preprocessor_guarded_else($module, /)\n"
"--\n"
"\n");

#define TEST_PREPROCESSOR_GUARDED_ELSE_METHODDEF    \
    {"test_preprocessor_guarded_else", (PyCFunction)test_preprocessor_guarded_else, METH_NOARGS, test_preprocessor_guarded_else__doc__},

static PyObject *
test_preprocessor_guarded_else(PyObject *module, PyObject *Py_UNUSED(ignored))
{
    return test_preprocessor_guarded_else_impl(module);
}

#endif /* !defined(CONDITION_A) && !(CONDITION_B) */

#if !defined(CONDITION_C)

PyDoc_STRVAR(test_preprocessor_guarded_ifndef_condition_c__doc__,
"test_preprocessor_guarded_ifndef_condition_c($module, /)\n"
"--\n"
"\n");

#define TEST_PREPROCESSOR_GUARDED_IFNDEF_CONDITION_C_METHODDEF    \
    {"test_preprocessor_guarded_ifndef_condition_c", (PyCFunction)test_preprocessor_guarded_ifndef_condition_c, METH_NOARGS, test_preprocessor_guarded_ifndef_condition_c__doc__},

static PyObject *
test_preprocessor_guarded_ifndef_condition_c(PyObject *module, PyObject *Py_UNUSED(ignored))
{
    return test_preprocessor_guarded_ifndef_condition_c_impl(module);
}

#endif /* !defined(CONDITION_C) */

#if defined(CONDITION_C)

PyDoc_STRVAR(test_preprocessor_guarded_ifndef_not_condition_c__doc__,
"test_preprocessor_guarded_ifndef_not_condition_c($module, /)\n"
"--\n"
"\n");

#define TEST_PREPROCESSOR_GUARDED_IFNDEF_NOT_CONDITION_C_METHODDEF    \
    {"test_preprocessor_guarded_ifndef_not_condition_c", (PyCFunction)test_preprocessor_guarded_ifndef_not_condition_c, METH_NOARGS, test_preprocessor_guarded_ifndef_not_condition_c__doc__},

static PyObject *
test_preprocessor_guarded_ifndef_not_condition_c(PyObject *module, PyObject *Py_UNUSED(ignored))
{
    return test_preprocessor_guarded_ifndef_not_condition_c_impl(module);
}

#endif /* defined(CONDITION_C) */

#if (CONDITION_D)

PyDoc_STRVAR(test_preprocessor_guarded_if_with_continuation__doc__,
"test_preprocessor_guarded_if_with_continuation($module, /)\n"
"--\n"
"\n");

#define TEST_PREPROCESSOR_GUARDED_IF_WITH_CONTINUATION_METHODDEF    \
    {"test_preprocessor_guarded_if_with_continuation", (PyCFunction)test_preprocessor_guarded_if_with_continuation, METH_NOARGS, test_preprocessor_guarded_if_with_continuation__doc__},

static PyObject *
test_preprocessor_guarded_if_with_continuation(PyObject *module, PyObject *Py_UNUSED(ignored))
{
    return test_preprocessor_guarded_if_with_continuation_impl(module);
}

#endif /* (CONDITION_D) */

#if (CONDITION_E || CONDITION_F)

PyDoc_STRVAR(test_preprocessor_guarded_if_e_or_f__doc__,
"test_preprocessor_guarded_if_e_or_f($module, /)\n"
"--\n"
"\n"
"Makes sure cpp.Monitor handles other directives than preprocessor conditionals.");

#define TEST_PREPROCESSOR_GUARDED_IF_E_OR_F_METHODDEF    \
    {"test_preprocessor_guarded_if_e_or_f", (PyCFunction)test_preprocessor_guarded_if_e_or_f, METH_NOARGS, test_preprocessor_guarded_if_e_or_f__doc__},

static PyObject *
test_preprocessor_guarded_if_e_or_f(PyObject *module, PyObject *Py_UNUSED(ignored))
{
    return test_preprocessor_guarded_if_e_or_f_impl(module);
}

#endif /* (CONDITION_E || CONDITION_F) */

#ifndef TEST_PREPROCESSOR_GUARDED_CONDITION_A_METHODDEF
    #define TEST_PREPROCESSOR_GUARDED_CONDITION_A_METHODDEF
#endif /* !defined(TEST_PREPROCESSOR_GUARDED_CONDITION_A_METHODDEF) */

#ifndef TEST_PREPROCESSOR_GUARDED_ELIF_CONDITION_B_METHODDEF
    #define TEST_PREPROCESSOR_GUARDED_ELIF_CONDITION_B_METHODDEF
#endif /* !defined(TEST_PREPROCESSOR_GUARDED_ELIF_CONDITION_B_METHODDEF) */

#ifndef TEST_PREPROCESSOR_GUARDED_ELSE_METHODDEF
    #define TEST_PREPROCESSOR_GUARDED_ELSE_METHODDEF
#endif /* !defined(TEST_PREPROCESSOR_GUARDED_ELSE_METHODDEF) */

#ifndef TEST_PREPROCESSOR_GUARDED_IFNDEF_CONDITION_C_METHODDEF
    #define TEST_PREPROCESSOR_GUARDED_IFNDEF_CONDITION_C_METHODDEF
#endif /* !defined(TEST_PREPROCESSOR_GUARDED_IFNDEF_CONDITION_C_METHODDEF) */

#ifndef TEST_PREPROCESSOR_GUARDED_IFNDEF_NOT_CONDITION_C_METHODDEF
    #define TEST_PREPROCESSOR_GUARDED_IFNDEF_NOT_CONDITION_C_METHODDEF
#endif /* !defined(TEST_PREPROCESSOR_GUARDED_IFNDEF_NOT_CONDITION_C_METHODDEF) */

#ifndef TEST_PREPROCESSOR_GUARDED_IF_WITH_CONTINUATION_METHODDEF
    #define TEST_PREPROCESSOR_GUARDED_IF_WITH_CONTINUATION_METHODDEF
#endif /* !defined(TEST_PREPROCESSOR_GUARDED_IF_WITH_CONTINUATION_METHODDEF) */

#ifndef TEST_PREPROCESSOR_GUARDED_IF_E_OR_F_METHODDEF
    #define TEST_PREPROCESSOR_GUARDED_IF_E_OR_F_METHODDEF
#endif /* !defined(TEST_PREPROCESSOR_GUARDED_IF_E_OR_F_METHODDEF) */
/*[clinic end generated code: output=fcfae7cac7a99e62 input=3fc80c9989d2f2e1]*/

/*[clinic input]
test_vararg_and_posonly


    a: object
    *args: object
    /

[clinic start generated code]*/

PyDoc_STRVAR(test_vararg_and_posonly__doc__,
"test_vararg_and_posonly($module, a, /, *args)\n"
"--\n"
"\n");

#define TEST_VARARG_AND_POSONLY_METHODDEF    \
    {"test_vararg_and_posonly", _PyCFunction_CAST(test_vararg_and_posonly), METH_FASTCALL, test_vararg_and_posonly__doc__},

static PyObject *
test_vararg_and_posonly_impl(PyObject *module, PyObject *a, PyObject *args);

static PyObject *
test_vararg_and_posonly(PyObject *module, PyObject *const *args, Py_ssize_t nargs)
{
    PyObject *return_value = NULL;
    PyObject *a;
    PyObject *__clinic_args = NULL;

    if (!_PyArg_CheckPositional("test_vararg_and_posonly", nargs, 1, PY_SSIZE_T_MAX)) {
        goto exit;
    }
    a = args[0];
    __clinic_args = PyTuple_New(nargs - 1);
    if (!__clinic_args) {
        goto exit;
    }
    for (Py_ssize_t i = 0; i < nargs - 1; ++i) {
        PyTuple_SET_ITEM(__clinic_args, i, Py_NewRef(args[1 + i]));
    }
    return_value = test_vararg_and_posonly_impl(module, a, __clinic_args);

exit:
    Py_XDECREF(__clinic_args);
    return return_value;
}

static PyObject *
test_vararg_and_posonly_impl(PyObject *module, PyObject *a, PyObject *args)
/*[clinic end generated code: output=79b75dc07decc8d6 input=08dc2bf7afbf1613]*/

/*[clinic input]
test_vararg


    a: object
    *args: object

[clinic start generated code]*/

PyDoc_STRVAR(test_vararg__doc__,
"test_vararg($module, /, a, *args)\n"
"--\n"
"\n");

#define TEST_VARARG_METHODDEF    \
    {"test_vararg", _PyCFunction_CAST(test_vararg), METH_FASTCALL|METH_KEYWORDS, test_vararg__doc__},

static PyObject *
test_vararg_impl(PyObject *module, PyObject *a, PyObject *args);

static PyObject *
test_vararg(PyObject *module, PyObject *const *args, Py_ssize_t nargs, PyObject *kwnames)
{
    PyObject *return_value = NULL;
    #if defined(Py_BUILD_CORE) && !defined(Py_BUILD_CORE_MODULE)

    #define NUM_KEYWORDS 1
    static struct {
        PyGC_Head _this_is_not_used;
        PyObject_VAR_HEAD
        PyObject *ob_item[NUM_KEYWORDS];
    } _kwtuple = {
        .ob_base = PyVarObject_HEAD_INIT(&PyTuple_Type, NUM_KEYWORDS)
        .ob_item = { &_Py_ID(a), },
    };
    #undef NUM_KEYWORDS
    #define KWTUPLE (&_kwtuple.ob_base.ob_base)

    #else  // !Py_BUILD_CORE
    #  define KWTUPLE NULL
    #endif  // !Py_BUILD_CORE

    static const char * const _keywords[] = {"a", NULL};
    static _PyArg_Parser _parser = {
        .keywords = _keywords,
        .fname = "test_vararg",
        .kwtuple = KWTUPLE,
    };
    #undef KWTUPLE
    PyObject *argsbuf[2];
    PyObject *a;
    PyObject *__clinic_args = NULL;

    args = _PyArg_UnpackKeywordsWithVararg(args, nargs, NULL, kwnames, &_parser, 1, 1, 0, 1, argsbuf);
    if (!args) {
        goto exit;
    }
    a = args[0];
    __clinic_args = args[1];
    return_value = test_vararg_impl(module, a, __clinic_args);

exit:
    Py_XDECREF(__clinic_args);
    return return_value;
}

static PyObject *
test_vararg_impl(PyObject *module, PyObject *a, PyObject *args)
/*[clinic end generated code: output=880365c61ae205d7 input=81d33815ad1bae6e]*/

/*[clinic input]
test_vararg_with_default


    a: object
    *args: object
    b: bool = False

[clinic start generated code]*/

PyDoc_STRVAR(test_vararg_with_default__doc__,
"test_vararg_with_default($module, /, a, *args, b=False)\n"
"--\n"
"\n");

#define TEST_VARARG_WITH_DEFAULT_METHODDEF    \
    {"test_vararg_with_default", _PyCFunction_CAST(test_vararg_with_default), METH_FASTCALL|METH_KEYWORDS, test_vararg_with_default__doc__},

static PyObject *
test_vararg_with_default_impl(PyObject *module, PyObject *a, PyObject *args,
                              int b);

static PyObject *
test_vararg_with_default(PyObject *module, PyObject *const *args, Py_ssize_t nargs, PyObject *kwnames)
{
    PyObject *return_value = NULL;
    #if defined(Py_BUILD_CORE) && !defined(Py_BUILD_CORE_MODULE)

    #define NUM_KEYWORDS 2
    static struct {
        PyGC_Head _this_is_not_used;
        PyObject_VAR_HEAD
        PyObject *ob_item[NUM_KEYWORDS];
    } _kwtuple = {
        .ob_base = PyVarObject_HEAD_INIT(&PyTuple_Type, NUM_KEYWORDS)
        .ob_item = { &_Py_ID(a), &_Py_ID(b), },
    };
    #undef NUM_KEYWORDS
    #define KWTUPLE (&_kwtuple.ob_base.ob_base)

    #else  // !Py_BUILD_CORE
    #  define KWTUPLE NULL
    #endif  // !Py_BUILD_CORE

    static const char * const _keywords[] = {"a", "b", NULL};
    static _PyArg_Parser _parser = {
        .keywords = _keywords,
        .fname = "test_vararg_with_default",
        .kwtuple = KWTUPLE,
    };
    #undef KWTUPLE
    PyObject *argsbuf[3];
    Py_ssize_t noptargs = Py_MIN(nargs, 1) + (kwnames ? PyTuple_GET_SIZE(kwnames) : 0) - 1;
    PyObject *a;
    PyObject *__clinic_args = NULL;
    int b = 0;

    args = _PyArg_UnpackKeywordsWithVararg(args, nargs, NULL, kwnames, &_parser, 1, 1, 0, 1, argsbuf);
    if (!args) {
        goto exit;
    }
    a = args[0];
    __clinic_args = args[1];
    if (!noptargs) {
        goto skip_optional_kwonly;
    }
    b = PyObject_IsTrue(args[2]);
    if (b < 0) {
        goto exit;
    }
skip_optional_kwonly:
    return_value = test_vararg_with_default_impl(module, a, __clinic_args, b);

exit:
    Py_XDECREF(__clinic_args);
    return return_value;
}

static PyObject *
test_vararg_with_default_impl(PyObject *module, PyObject *a, PyObject *args,
                              int b)
/*[clinic end generated code: output=291e9a5a09831128 input=6e110b54acd9b22d]*/

/*[clinic input]
test_vararg_with_only_defaults


    *args: object
    b: bool = False
    c: object = ' '

[clinic start generated code]*/

PyDoc_STRVAR(test_vararg_with_only_defaults__doc__,
"test_vararg_with_only_defaults($module, /, *args, b=False, c=\' \')\n"
"--\n"
"\n");

#define TEST_VARARG_WITH_ONLY_DEFAULTS_METHODDEF    \
    {"test_vararg_with_only_defaults", _PyCFunction_CAST(test_vararg_with_only_defaults), METH_FASTCALL|METH_KEYWORDS, test_vararg_with_only_defaults__doc__},

static PyObject *
test_vararg_with_only_defaults_impl(PyObject *module, PyObject *args, int b,
                                    PyObject *c);

static PyObject *
test_vararg_with_only_defaults(PyObject *module, PyObject *const *args, Py_ssize_t nargs, PyObject *kwnames)
{
    PyObject *return_value = NULL;
    #if defined(Py_BUILD_CORE) && !defined(Py_BUILD_CORE_MODULE)

    #define NUM_KEYWORDS 2
    static struct {
        PyGC_Head _this_is_not_used;
        PyObject_VAR_HEAD
        PyObject *ob_item[NUM_KEYWORDS];
    } _kwtuple = {
        .ob_base = PyVarObject_HEAD_INIT(&PyTuple_Type, NUM_KEYWORDS)
        .ob_item = { &_Py_ID(b), &_Py_ID(c), },
    };
    #undef NUM_KEYWORDS
    #define KWTUPLE (&_kwtuple.ob_base.ob_base)

    #else  // !Py_BUILD_CORE
    #  define KWTUPLE NULL
    #endif  // !Py_BUILD_CORE

    static const char * const _keywords[] = {"b", "c", NULL};
    static _PyArg_Parser _parser = {
        .keywords = _keywords,
        .fname = "test_vararg_with_only_defaults",
        .kwtuple = KWTUPLE,
    };
    #undef KWTUPLE
    PyObject *argsbuf[3];
    Py_ssize_t noptargs = 0 + (kwnames ? PyTuple_GET_SIZE(kwnames) : 0) - 0;
    PyObject *__clinic_args = NULL;
    int b = 0;
    PyObject *c = " ";

    args = _PyArg_UnpackKeywordsWithVararg(args, nargs, NULL, kwnames, &_parser, 0, 0, 0, 0, argsbuf);
    if (!args) {
        goto exit;
    }
    __clinic_args = args[0];
    if (!noptargs) {
        goto skip_optional_kwonly;
    }
    if (args[1]) {
        b = PyObject_IsTrue(args[1]);
        if (b < 0) {
            goto exit;
        }
        if (!--noptargs) {
            goto skip_optional_kwonly;
        }
    }
    c = args[2];
skip_optional_kwonly:
    return_value = test_vararg_with_only_defaults_impl(module, __clinic_args, b, c);

exit:
    Py_XDECREF(__clinic_args);
    return return_value;
}

static PyObject *
test_vararg_with_only_defaults_impl(PyObject *module, PyObject *args, int b,
                                    PyObject *c)
/*[clinic end generated code: output=dd21b28f0db26a4b input=fa56a709a035666e]*/

/*[clinic input]
test_paramname_module

    module as mod: object
[clinic start generated code]*/

PyDoc_STRVAR(test_paramname_module__doc__,
"test_paramname_module($module, /, module)\n"
"--\n"
"\n");

#define TEST_PARAMNAME_MODULE_METHODDEF    \
    {"test_paramname_module", _PyCFunction_CAST(test_paramname_module), METH_FASTCALL|METH_KEYWORDS, test_paramname_module__doc__},

static PyObject *
test_paramname_module_impl(PyObject *module, PyObject *mod);

static PyObject *
test_paramname_module(PyObject *module, PyObject *const *args, Py_ssize_t nargs, PyObject *kwnames)
{
    PyObject *return_value = NULL;
    #if defined(Py_BUILD_CORE) && !defined(Py_BUILD_CORE_MODULE)

    #define NUM_KEYWORDS 1
    static struct {
        PyGC_Head _this_is_not_used;
        PyObject_VAR_HEAD
        PyObject *ob_item[NUM_KEYWORDS];
    } _kwtuple = {
        .ob_base = PyVarObject_HEAD_INIT(&PyTuple_Type, NUM_KEYWORDS)
        .ob_item = { &_Py_ID(module), },
    };
    #undef NUM_KEYWORDS
    #define KWTUPLE (&_kwtuple.ob_base.ob_base)

    #else  // !Py_BUILD_CORE
    #  define KWTUPLE NULL
    #endif  // !Py_BUILD_CORE

    static const char * const _keywords[] = {"module", NULL};
    static _PyArg_Parser _parser = {
        .keywords = _keywords,
        .fname = "test_paramname_module",
        .kwtuple = KWTUPLE,
    };
    #undef KWTUPLE
    PyObject *argsbuf[1];
    PyObject *mod;

    args = _PyArg_UnpackKeywords(args, nargs, NULL, kwnames, &_parser, 1, 1, 0, argsbuf);
    if (!args) {
        goto exit;
    }
    mod = args[0];
    return_value = test_paramname_module_impl(module, mod);

exit:
    return return_value;
}

static PyObject *
test_paramname_module_impl(PyObject *module, PyObject *mod)
/*[clinic end generated code: output=4a2a849ecbcc8b53 input=afefe259667f13ba]*/

/*[clinic input]
mangle1

    args: object
    kwnames: object
    return_value: object
    _keywords: object
    _parser: object
    argsbuf: object
    fastargs: object
    nargs: object
    noptargs: object

[clinic start generated code]*/

PyDoc_STRVAR(mangle1__doc__,
"mangle1($module, /, args, kwnames, return_value, _keywords, _parser,\n"
"        argsbuf, fastargs, nargs, noptargs)\n"
"--\n"
"\n");

#define MANGLE1_METHODDEF    \
    {"mangle1", _PyCFunction_CAST(mangle1), METH_FASTCALL|METH_KEYWORDS, mangle1__doc__},

static PyObject *
mangle1_impl(PyObject *module, PyObject *args, PyObject *kwnames,
             PyObject *return_value, PyObject *_keywords, PyObject *_parser,
             PyObject *argsbuf, PyObject *fastargs, PyObject *nargs,
             PyObject *noptargs);

static PyObject *
mangle1(PyObject *module, PyObject *const *args, Py_ssize_t nargs, PyObject *kwnames)
{
    PyObject *return_value = NULL;
    #if defined(Py_BUILD_CORE) && !defined(Py_BUILD_CORE_MODULE)

    #define NUM_KEYWORDS 9
    static struct {
        PyGC_Head _this_is_not_used;
        PyObject_VAR_HEAD
        PyObject *ob_item[NUM_KEYWORDS];
    } _kwtuple = {
        .ob_base = PyVarObject_HEAD_INIT(&PyTuple_Type, NUM_KEYWORDS)
        .ob_item = { &_Py_ID(args), &_Py_ID(kwnames), &_Py_ID(return_value), &_Py_ID(_keywords), &_Py_ID(_parser), &_Py_ID(argsbuf), &_Py_ID(fastargs), &_Py_ID(nargs), &_Py_ID(noptargs), },
    };
    #undef NUM_KEYWORDS
    #define KWTUPLE (&_kwtuple.ob_base.ob_base)

    #else  // !Py_BUILD_CORE
    #  define KWTUPLE NULL
    #endif  // !Py_BUILD_CORE

    static const char * const _keywords[] = {"args", "kwnames", "return_value", "_keywords", "_parser", "argsbuf", "fastargs", "nargs", "noptargs", NULL};
    static _PyArg_Parser _parser = {
        .keywords = _keywords,
        .fname = "mangle1",
        .kwtuple = KWTUPLE,
    };
    #undef KWTUPLE
    PyObject *argsbuf[9];
    PyObject *__clinic_args;
    PyObject *__clinic_kwnames;
    PyObject *__clinic_return_value;
    PyObject *__clinic__keywords;
    PyObject *__clinic__parser;
    PyObject *__clinic_argsbuf;
    PyObject *__clinic_fastargs;
    PyObject *__clinic_nargs;
    PyObject *__clinic_noptargs;

    args = _PyArg_UnpackKeywords(args, nargs, NULL, kwnames, &_parser, 9, 9, 0, argsbuf);
    if (!args) {
        goto exit;
    }
    __clinic_args = args[0];
    __clinic_kwnames = args[1];
    __clinic_return_value = args[2];
    __clinic__keywords = args[3];
    __clinic__parser = args[4];
    __clinic_argsbuf = args[5];
    __clinic_fastargs = args[6];
    __clinic_nargs = args[7];
    __clinic_noptargs = args[8];
    return_value = mangle1_impl(module, __clinic_args, __clinic_kwnames, __clinic_return_value, __clinic__keywords, __clinic__parser, __clinic_argsbuf, __clinic_fastargs, __clinic_nargs, __clinic_noptargs);

exit:
    return return_value;
}

static PyObject *
mangle1_impl(PyObject *module, PyObject *args, PyObject *kwnames,
             PyObject *return_value, PyObject *_keywords, PyObject *_parser,
             PyObject *argsbuf, PyObject *fastargs, PyObject *nargs,
             PyObject *noptargs)
/*[clinic end generated code: output=083e5076be9987c3 input=a3ed51bdedf8a3c7]*/

/*[clinic input]
mangle2

    args: object
    kwargs: object
    return_value: object

[clinic start generated code]*/

PyDoc_STRVAR(mangle2__doc__,
"mangle2($module, /, args, kwargs, return_value)\n"
"--\n"
"\n");

#define MANGLE2_METHODDEF    \
    {"mangle2", _PyCFunction_CAST(mangle2), METH_FASTCALL|METH_KEYWORDS, mangle2__doc__},

static PyObject *
mangle2_impl(PyObject *module, PyObject *args, PyObject *kwargs,
             PyObject *return_value);

static PyObject *
mangle2(PyObject *module, PyObject *const *args, Py_ssize_t nargs, PyObject *kwnames)
{
    PyObject *return_value = NULL;
    #if defined(Py_BUILD_CORE) && !defined(Py_BUILD_CORE_MODULE)

    #define NUM_KEYWORDS 3
    static struct {
        PyGC_Head _this_is_not_used;
        PyObject_VAR_HEAD
        PyObject *ob_item[NUM_KEYWORDS];
    } _kwtuple = {
        .ob_base = PyVarObject_HEAD_INIT(&PyTuple_Type, NUM_KEYWORDS)
        .ob_item = { &_Py_ID(args), &_Py_ID(kwargs), &_Py_ID(return_value), },
    };
    #undef NUM_KEYWORDS
    #define KWTUPLE (&_kwtuple.ob_base.ob_base)

    #else  // !Py_BUILD_CORE
    #  define KWTUPLE NULL
    #endif  // !Py_BUILD_CORE

    static const char * const _keywords[] = {"args", "kwargs", "return_value", NULL};
    static _PyArg_Parser _parser = {
        .keywords = _keywords,
        .fname = "mangle2",
        .kwtuple = KWTUPLE,
    };
    #undef KWTUPLE
    PyObject *argsbuf[3];
    PyObject *__clinic_args;
    PyObject *__clinic_kwargs;
    PyObject *__clinic_return_value;

    args = _PyArg_UnpackKeywords(args, nargs, NULL, kwnames, &_parser, 3, 3, 0, argsbuf);
    if (!args) {
        goto exit;
    }
    __clinic_args = args[0];
    __clinic_kwargs = args[1];
    __clinic_return_value = args[2];
    return_value = mangle2_impl(module, __clinic_args, __clinic_kwargs, __clinic_return_value);

exit:
    return return_value;
}

static PyObject *
mangle2_impl(PyObject *module, PyObject *args, PyObject *kwargs,
             PyObject *return_value)
/*[clinic end generated code: output=2ebb62aaefe7590a input=391766fee51bad7a]*/


/*[clinic input]
Test.cls_with_param
    cls: defining_class
    /
    a: int
[clinic start generated code]*/

PyDoc_STRVAR(Test_cls_with_param__doc__,
"cls_with_param($self, /, a)\n"
"--\n"
"\n");

#define TEST_CLS_WITH_PARAM_METHODDEF    \
    {"cls_with_param", _PyCFunction_CAST(Test_cls_with_param), METH_METHOD|METH_FASTCALL|METH_KEYWORDS, Test_cls_with_param__doc__},

static PyObject *
Test_cls_with_param_impl(TestObj *self, PyTypeObject *cls, int a);

static PyObject *
Test_cls_with_param(TestObj *self, PyTypeObject *cls, PyObject *const *args, Py_ssize_t nargs, PyObject *kwnames)
{
    PyObject *return_value = NULL;
    #if defined(Py_BUILD_CORE) && !defined(Py_BUILD_CORE_MODULE)

    #define NUM_KEYWORDS 1
    static struct {
        PyGC_Head _this_is_not_used;
        PyObject_VAR_HEAD
        PyObject *ob_item[NUM_KEYWORDS];
    } _kwtuple = {
        .ob_base = PyVarObject_HEAD_INIT(&PyTuple_Type, NUM_KEYWORDS)
        .ob_item = { &_Py_ID(a), },
    };
    #undef NUM_KEYWORDS
    #define KWTUPLE (&_kwtuple.ob_base.ob_base)

    #else  // !Py_BUILD_CORE
    #  define KWTUPLE NULL
    #endif  // !Py_BUILD_CORE

    static const char * const _keywords[] = {"a", NULL};
    static _PyArg_Parser _parser = {
        .keywords = _keywords,
        .fname = "cls_with_param",
        .kwtuple = KWTUPLE,
    };
    #undef KWTUPLE
    PyObject *argsbuf[1];
    int a;

    args = _PyArg_UnpackKeywords(args, nargs, NULL, kwnames, &_parser, 1, 1, 0, argsbuf);
    if (!args) {
        goto exit;
    }
    a = _PyLong_AsInt(args[0]);
    if (a == -1 && PyErr_Occurred()) {
        goto exit;
    }
    return_value = Test_cls_with_param_impl(self, cls, a);

exit:
    return return_value;
}

static PyObject *
Test_cls_with_param_impl(TestObj *self, PyTypeObject *cls, int a)
/*[clinic end generated code: output=00218e7f583e6c81 input=af158077bd237ef9]*/


/*[clinic input]
Test.__init__
Empty init method.
[clinic start generated code]*/

PyDoc_STRVAR(Test___init____doc__,
"Test()\n"
"--\n"
"\n"
"Empty init method.");

static int
Test___init___impl(TestObj *self);

static int
Test___init__(PyObject *self, PyObject *args, PyObject *kwargs)
{
    int return_value = -1;
    PyTypeObject *base_tp = TestType;

    if ((Py_IS_TYPE(self, base_tp) ||
         Py_TYPE(self)->tp_new == base_tp->tp_new) &&
        !_PyArg_NoPositional("Test", args)) {
        goto exit;
    }
    if ((Py_IS_TYPE(self, base_tp) ||
         Py_TYPE(self)->tp_new == base_tp->tp_new) &&
        !_PyArg_NoKeywords("Test", kwargs)) {
        goto exit;
    }
    return_value = Test___init___impl((TestObj *)self);

exit:
    return return_value;
}

static int
Test___init___impl(TestObj *self)
/*[clinic end generated code: output=f6a35c85bc5b408f input=4ea79fee54d0c3ff]*/


/*[clinic input]
@classmethod
Test.__new__
Empty new method.
[clinic start generated code]*/

PyDoc_STRVAR(Test__doc__,
"Test()\n"
"--\n"
"\n"
"Empty new method.");

static PyObject *
Test_impl(PyTypeObject *type);

static PyObject *
Test(PyTypeObject *type, PyObject *args, PyObject *kwargs)
{
    PyObject *return_value = NULL;
    PyTypeObject *base_tp = TestType;

    if ((type == base_tp || type->tp_init == base_tp->tp_init) &&
        !_PyArg_NoPositional("Test", args)) {
        goto exit;
    }
    if ((type == base_tp || type->tp_init == base_tp->tp_init) &&
        !_PyArg_NoKeywords("Test", kwargs)) {
        goto exit;
    }
    return_value = Test_impl(type);

exit:
    return return_value;
}

static PyObject *
Test_impl(PyTypeObject *type)
/*[clinic end generated code: output=68a117adc057940f input=6fe98a19f097907f]*/


/*[clinic input]
Test.cls_no_params
    cls: defining_class
    /
[clinic start generated code]*/

PyDoc_STRVAR(Test_cls_no_params__doc__,
"cls_no_params($self, /)\n"
"--\n"
"\n");

#define TEST_CLS_NO_PARAMS_METHODDEF    \
    {"cls_no_params", _PyCFunction_CAST(Test_cls_no_params), METH_METHOD|METH_FASTCALL|METH_KEYWORDS, Test_cls_no_params__doc__},

static PyObject *
Test_cls_no_params_impl(TestObj *self, PyTypeObject *cls);

static PyObject *
Test_cls_no_params(TestObj *self, PyTypeObject *cls, PyObject *const *args, Py_ssize_t nargs, PyObject *kwnames)
{
    if (nargs) {
        PyErr_SetString(PyExc_TypeError, "cls_no_params() takes no arguments");
        return NULL;
    }
    return Test_cls_no_params_impl(self, cls);
}

static PyObject *
Test_cls_no_params_impl(TestObj *self, PyTypeObject *cls)
/*[clinic end generated code: output=cc8845f22cff3dcb input=e7e2e4e344e96a11]*/


/*[clinic input]
Test.metho_not_default_return_converter -> int
    a: object
    /
[clinic start generated code]*/

PyDoc_STRVAR(Test_metho_not_default_return_converter__doc__,
"metho_not_default_return_converter($self, a, /)\n"
"--\n"
"\n");

#define TEST_METHO_NOT_DEFAULT_RETURN_CONVERTER_METHODDEF    \
    {"metho_not_default_return_converter", (PyCFunction)Test_metho_not_default_return_converter, METH_O, Test_metho_not_default_return_converter__doc__},

static int
Test_metho_not_default_return_converter_impl(TestObj *self, PyObject *a);

static PyObject *
Test_metho_not_default_return_converter(TestObj *self, PyObject *a)
{
    PyObject *return_value = NULL;
    int _return_value;

    _return_value = Test_metho_not_default_return_converter_impl(self, a);
    if ((_return_value == -1) && PyErr_Occurred()) {
        goto exit;
    }
    return_value = PyLong_FromLong((long)_return_value);

exit:
    return return_value;
}

static int
Test_metho_not_default_return_converter_impl(TestObj *self, PyObject *a)
/*[clinic end generated code: output=3350de11bd538007 input=428657129b521177]*/


/*[clinic input]
Test.an_metho_arg_named_arg
    arg: int
        Name should be mangled to 'arg_' in generated output.
    /
[clinic start generated code]*/

PyDoc_STRVAR(Test_an_metho_arg_named_arg__doc__,
"an_metho_arg_named_arg($self, arg, /)\n"
"--\n"
"\n"
"\n"
"\n"
"  arg\n"
"    Name should be mangled to \'arg_\' in generated output.");

#define TEST_AN_METHO_ARG_NAMED_ARG_METHODDEF    \
    {"an_metho_arg_named_arg", (PyCFunction)Test_an_metho_arg_named_arg, METH_O, Test_an_metho_arg_named_arg__doc__},

static PyObject *
Test_an_metho_arg_named_arg_impl(TestObj *self, int arg);

static PyObject *
Test_an_metho_arg_named_arg(TestObj *self, PyObject *arg_)
{
    PyObject *return_value = NULL;
    int arg;

    arg = _PyLong_AsInt(arg_);
    if (arg == -1 && PyErr_Occurred()) {
        goto exit;
    }
    return_value = Test_an_metho_arg_named_arg_impl(self, arg);

exit:
    return return_value;
}

static PyObject *
Test_an_metho_arg_named_arg_impl(TestObj *self, int arg)
/*[clinic end generated code: output=7d590626642194ae input=2a53a57cf5624f95]*/


/*[clinic input]
Test.__init__
    *args: object
    /
Varargs init method. For example, nargs is translated to PyTuple_GET_SIZE.
[clinic start generated code]*/

PyDoc_STRVAR(Test___init____doc__,
"Test(*args)\n"
"--\n"
"\n"
"Varargs init method. For example, nargs is translated to PyTuple_GET_SIZE.");

static int
Test___init___impl(TestObj *self, PyObject *args);

static int
Test___init__(PyObject *self, PyObject *args, PyObject *kwargs)
{
    int return_value = -1;
    PyTypeObject *base_tp = TestType;
    PyObject *__clinic_args = NULL;

    if ((Py_IS_TYPE(self, base_tp) ||
         Py_TYPE(self)->tp_new == base_tp->tp_new) &&
        !_PyArg_NoKeywords("Test", kwargs)) {
        goto exit;
    }
    if (!_PyArg_CheckPositional("Test", PyTuple_GET_SIZE(args), 0, PY_SSIZE_T_MAX)) {
        goto exit;
    }
    __clinic_args = PyTuple_GetSlice(0, -1);
    return_value = Test___init___impl((TestObj *)self, __clinic_args);

exit:
    Py_XDECREF(__clinic_args);
    return return_value;
}

static int
Test___init___impl(TestObj *self, PyObject *args)
/*[clinic end generated code: output=0ed1009fe0dcf98d input=96c3ddc0cd38fc0c]*/


/*[clinic input]
@classmethod
Test.__new__
    *args: object
    /
Varargs new method. For example, nargs is translated to PyTuple_GET_SIZE.
[clinic start generated code]*/

PyDoc_STRVAR(Test__doc__,
"Test(*args)\n"
"--\n"
"\n"
"Varargs new method. For example, nargs is translated to PyTuple_GET_SIZE.");

static PyObject *
Test_impl(PyTypeObject *type, PyObject *args);

static PyObject *
Test(PyTypeObject *type, PyObject *args, PyObject *kwargs)
{
    PyObject *return_value = NULL;
    PyTypeObject *base_tp = TestType;
    PyObject *__clinic_args = NULL;

    if ((type == base_tp || type->tp_init == base_tp->tp_init) &&
        !_PyArg_NoKeywords("Test", kwargs)) {
        goto exit;
    }
    if (!_PyArg_CheckPositional("Test", PyTuple_GET_SIZE(args), 0, PY_SSIZE_T_MAX)) {
        goto exit;
    }
    __clinic_args = PyTuple_GetSlice(0, -1);
    return_value = Test_impl(type, __clinic_args);

exit:
    Py_XDECREF(__clinic_args);
    return return_value;
}

static PyObject *
Test_impl(PyTypeObject *type, PyObject *args)
/*[clinic end generated code: output=8b219f6633e2a2e9 input=26a672e2e9750120]*/


/*[clinic input]
Test.__init__
    a: object
Init method with positional or keyword arguments.
[clinic start generated code]*/

PyDoc_STRVAR(Test___init____doc__,
"Test(a)\n"
"--\n"
"\n"
"Init method with positional or keyword arguments.");

static int
Test___init___impl(TestObj *self, PyObject *a);

static int
Test___init__(PyObject *self, PyObject *args, PyObject *kwargs)
{
    int return_value = -1;
    #if defined(Py_BUILD_CORE) && !defined(Py_BUILD_CORE_MODULE)

    #define NUM_KEYWORDS 1
    static struct {
        PyGC_Head _this_is_not_used;
        PyObject_VAR_HEAD
        PyObject *ob_item[NUM_KEYWORDS];
    } _kwtuple = {
        .ob_base = PyVarObject_HEAD_INIT(&PyTuple_Type, NUM_KEYWORDS)
        .ob_item = { &_Py_ID(a), },
    };
    #undef NUM_KEYWORDS
    #define KWTUPLE (&_kwtuple.ob_base.ob_base)

    #else  // !Py_BUILD_CORE
    #  define KWTUPLE NULL
    #endif  // !Py_BUILD_CORE

    static const char * const _keywords[] = {"a", NULL};
    static _PyArg_Parser _parser = {
        .keywords = _keywords,
        .fname = "Test",
        .kwtuple = KWTUPLE,
    };
    #undef KWTUPLE
    PyObject *argsbuf[1];
    PyObject * const *fastargs;
    Py_ssize_t nargs = PyTuple_GET_SIZE(args);
    PyObject *a;

    fastargs = _PyArg_UnpackKeywords(_PyTuple_CAST(args)->ob_item, nargs, kwargs, NULL, &_parser, 1, 1, 0, argsbuf);
    if (!fastargs) {
        goto exit;
    }
    a = fastargs[0];
    return_value = Test___init___impl((TestObj *)self, a);

exit:
    return return_value;
}

static int
Test___init___impl(TestObj *self, PyObject *a)
/*[clinic end generated code: output=0b9ca79638ab3ecb input=a8f9222a6ab35c59]*/


/*[clinic input]
@classmethod
Test.class_method
[clinic start generated code]*/

PyDoc_STRVAR(Test_class_method__doc__,
"class_method($type, /)\n"
"--\n"
"\n");

#define TEST_CLASS_METHOD_METHODDEF    \
    {"class_method", (PyCFunction)Test_class_method, METH_NOARGS|METH_CLASS, Test_class_method__doc__},

static PyObject *
Test_class_method_impl(PyTypeObject *type);

static PyObject *
Test_class_method(PyTypeObject *type, PyObject *Py_UNUSED(ignored))
{
    return Test_class_method_impl(type);
}

static PyObject *
Test_class_method_impl(PyTypeObject *type)
/*[clinic end generated code: output=47fb7ecca1abcaaa input=43bc4a0494547b80]*/


/*[clinic input]
@staticmethod
Test.static_method
[clinic start generated code]*/

PyDoc_STRVAR(Test_static_method__doc__,
"static_method()\n"
"--\n"
"\n");

#define TEST_STATIC_METHOD_METHODDEF    \
    {"static_method", (PyCFunction)Test_static_method, METH_NOARGS|METH_STATIC, Test_static_method__doc__},

static PyObject *
Test_static_method_impl();

static PyObject *
Test_static_method(void *null, PyObject *Py_UNUSED(ignored))
{
    return Test_static_method_impl();
}

static PyObject *
Test_static_method_impl()
/*[clinic end generated code: output=82524a63025cf7ab input=dae892fac55ae72b]*/


/*[clinic input]
@coexist
Test.meth_coexist
[clinic start generated code]*/

PyDoc_STRVAR(Test_meth_coexist__doc__,
"meth_coexist($self, /)\n"
"--\n"
"\n");

#define TEST_METH_COEXIST_METHODDEF    \
    {"meth_coexist", (PyCFunction)Test_meth_coexist, METH_NOARGS|METH_COEXIST, Test_meth_coexist__doc__},

static PyObject *
Test_meth_coexist_impl(TestObj *self);

static PyObject *
Test_meth_coexist(TestObj *self, PyObject *Py_UNUSED(ignored))
{
    return Test_meth_coexist_impl(self);
}

static PyObject *
Test_meth_coexist_impl(TestObj *self)
/*[clinic end generated code: output=808a293d0cd27439 input=2a1d75b5e6fec6dd]*/


/*[clinic input]
output push
output preset buffer
[clinic start generated code]*/
/*[clinic end generated code: output=da39a3ee5e6b4b0d input=5bff3376ee0df0b5]*/

/*[clinic input]
buffer_clear
  a: int
We'll call 'destination buffer clear' after this.

Argument Clinic's buffer preset puts most generated code into the
'buffer' destination, except from 'impl_definition', which is put into
the 'block' destination, so we should expect everything but
'impl_definition' to be cleared.
[clinic start generated code]*/

static PyObject *
buffer_clear_impl(PyObject *module, int a)
/*[clinic end generated code: output=f14bba74677e1846 input=a4c308a6fdab043c]*/

/*[clinic input]
destination buffer clear
output pop
[clinic start generated code]*/
/*[clinic end generated code: output=da39a3ee5e6b4b0d input=f20d06adb8252084]*/


/*[clinic input]
output push
destination test1 new buffer
output everything suppress
output docstring_definition test1
[clinic start generated code]*/
/*[clinic end generated code: output=da39a3ee5e6b4b0d input=5a77c454970992fc]*/

/*[clinic input]
new_dest
  a: int
Only this docstring should be outputted to test1.
[clinic start generated code]*/
/*[clinic end generated code: output=da39a3ee5e6b4b0d input=da5af421ed8996ed]*/

/*[clinic input]
dump test1
output pop
[clinic start generated code]*/

PyDoc_STRVAR(new_dest__doc__,
"new_dest($module, /, a)\n"
"--\n"
"\n"
"Only this docstring should be outputted to test1.");
/*[clinic end generated code: output=9cac703f51d90e84 input=090db8df4945576d]*/


/*[clinic input]
<<<<<<< HEAD
test_deprecate_positional_use_1
    pos: object
    * [from 3.14]
    optarg: int = 5
      has a default value, unlike test_deprecate_positional_use_2
[clinic start generated code]*/

PyDoc_STRVAR(test_deprecate_positional_use_1__doc__,
"test_deprecate_positional_use_1($module, /, pos, optarg=5)\n"
"--\n"
"\n"
"\n"
"\n"
"  optarg\n"
"    has a default value, unlike test_deprecate_positional_use_2");

#define TEST_DEPRECATE_POSITIONAL_USE_1_METHODDEF    \
    {"test_deprecate_positional_use_1", _PyCFunction_CAST(test_deprecate_positional_use_1), METH_FASTCALL|METH_KEYWORDS, test_deprecate_positional_use_1__doc__},

static PyObject *
test_deprecate_positional_use_1_impl(PyObject *module, PyObject *pos,
                                     int optarg);

static PyObject *
test_deprecate_positional_use_1(PyObject *module, PyObject *const *args, Py_ssize_t nargs, PyObject *kwnames)
=======
mangled_c_keyword_identifier
    i as int: int
The 'int' param should be mangled as 'int_value'
[clinic start generated code]*/

PyDoc_STRVAR(mangled_c_keyword_identifier__doc__,
"mangled_c_keyword_identifier($module, /, i)\n"
"--\n"
"\n"
"The \'int\' param should be mangled as \'int_value\'");

#define MANGLED_C_KEYWORD_IDENTIFIER_METHODDEF    \
    {"mangled_c_keyword_identifier", _PyCFunction_CAST(mangled_c_keyword_identifier), METH_FASTCALL|METH_KEYWORDS, mangled_c_keyword_identifier__doc__},

static PyObject *
mangled_c_keyword_identifier_impl(PyObject *module, int int_value);

static PyObject *
mangled_c_keyword_identifier(PyObject *module, PyObject *const *args, Py_ssize_t nargs, PyObject *kwnames)
>>>>>>> 2c25bd82
{
    PyObject *return_value = NULL;
    #if defined(Py_BUILD_CORE) && !defined(Py_BUILD_CORE_MODULE)

<<<<<<< HEAD
    #define NUM_KEYWORDS 2
=======
    #define NUM_KEYWORDS 1
>>>>>>> 2c25bd82
    static struct {
        PyGC_Head _this_is_not_used;
        PyObject_VAR_HEAD
        PyObject *ob_item[NUM_KEYWORDS];
    } _kwtuple = {
        .ob_base = PyVarObject_HEAD_INIT(&PyTuple_Type, NUM_KEYWORDS)
<<<<<<< HEAD
        .ob_item = { &_Py_ID(pos), &_Py_ID(optarg), },
=======
        .ob_item = { &_Py_ID(i), },
>>>>>>> 2c25bd82
    };
    #undef NUM_KEYWORDS
    #define KWTUPLE (&_kwtuple.ob_base.ob_base)

    #else  // !Py_BUILD_CORE
    #  define KWTUPLE NULL
    #endif  // !Py_BUILD_CORE

<<<<<<< HEAD
    static const char * const _keywords[] = {"pos", "optarg", NULL};
    static _PyArg_Parser _parser = {
        .keywords = _keywords,
        .fname = "test_deprecate_positional_use_1",
        .kwtuple = KWTUPLE,
    };
    #undef KWTUPLE
    PyObject *argsbuf[2];
    Py_ssize_t noptargs = nargs + (kwnames ? PyTuple_GET_SIZE(kwnames) : 0) - 1;
    PyObject *pos;
    int optarg = 5;

    args = _PyArg_UnpackKeywords(args, nargs, NULL, kwnames, &_parser, 1, 2, 0, argsbuf);
    if (!args) {
        goto exit;
    }
    pos = args[0];
    if (!noptargs) {
        goto skip_optional_pos;
    }
    #if PY_MAJOR_VERSION == 3 && \
        PY_MINOR_VERSION == 14 && \
        PY_RELEASE_LEVEL == PY_RELEASE_LEVEL_BETA
    #  ifdef _MSC_VER
    #    pragma message ("Update 'optarg' in 'test_deprecate_positional_use_1' in 'clinic.test.c' to be keyword-only.")
    #  else
    #    warning "Update 'optarg' in 'test_deprecate_positional_use_1' in 'clinic.test.c' to be keyword-only."
    #  endif
    #elif PY_MAJOR_VERSION > 3 || \
         (PY_MAJOR_VERSION == 3 && PY_MINOR_VERSION > 14) || \
         (PY_MAJOR_VERSION == 3 && \
          PY_MINOR_VERSION == 14 && \
          PY_RELEASE_LEVEL == PY_RELEASE_LEVEL_GAMMA)
    #  error "Update 'optarg' in 'test_deprecate_positional_use_1' in 'clinic.test.c' to be keyword-only."
    #endif
    if (nargs == 2) {
        if (PyErr_WarnEx(PyExc_DeprecationWarning,
            "Using 'optarg' as a positional argument is deprecated. "
            "It will become a keyword-only argument in Python 3.14.", 2))
        {
            goto exit;
        }
    }
    optarg = _PyLong_AsInt(args[1]);
    if (optarg == -1 && PyErr_Occurred()) {
        goto exit;
    }
skip_optional_pos:
    return_value = test_deprecate_positional_use_1_impl(module, pos, optarg);
=======
    static const char * const _keywords[] = {"i", NULL};
    static _PyArg_Parser _parser = {
        .keywords = _keywords,
        .fname = "mangled_c_keyword_identifier",
        .kwtuple = KWTUPLE,
    };
    #undef KWTUPLE
    PyObject *argsbuf[1];
    int int_value;

    args = _PyArg_UnpackKeywords(args, nargs, NULL, kwnames, &_parser, 1, 1, 0, argsbuf);
    if (!args) {
        goto exit;
    }
    int_value = _PyLong_AsInt(args[0]);
    if (int_value == -1 && PyErr_Occurred()) {
        goto exit;
    }
    return_value = mangled_c_keyword_identifier_impl(module, int_value);

exit:
    return return_value;
}

static PyObject *
mangled_c_keyword_identifier_impl(PyObject *module, int int_value)
/*[clinic end generated code: output=c049d7d79be26cda input=060876448ab567a2]*/


/*[clinic input]
bool_return -> bool
[clinic start generated code]*/

PyDoc_STRVAR(bool_return__doc__,
"bool_return($module, /)\n"
"--\n"
"\n");

#define BOOL_RETURN_METHODDEF    \
    {"bool_return", (PyCFunction)bool_return, METH_NOARGS, bool_return__doc__},

static int
bool_return_impl(PyObject *module);

static PyObject *
bool_return(PyObject *module, PyObject *Py_UNUSED(ignored))
{
    PyObject *return_value = NULL;
    int _return_value;

    _return_value = bool_return_impl(module);
    if ((_return_value == -1) && PyErr_Occurred()) {
        goto exit;
    }
    return_value = PyBool_FromLong((long)_return_value);

exit:
    return return_value;
}

static int
bool_return_impl(PyObject *module)
/*[clinic end generated code: output=3a65f07830e48e98 input=93ba95d39ee98f39]*/


/*[clinic input]
double_return -> double
[clinic start generated code]*/

PyDoc_STRVAR(double_return__doc__,
"double_return($module, /)\n"
"--\n"
"\n");

#define DOUBLE_RETURN_METHODDEF    \
    {"double_return", (PyCFunction)double_return, METH_NOARGS, double_return__doc__},

static double
double_return_impl(PyObject *module);

static PyObject *
double_return(PyObject *module, PyObject *Py_UNUSED(ignored))
{
    PyObject *return_value = NULL;
    double _return_value;

    _return_value = double_return_impl(module);
    if ((_return_value == -1.0) && PyErr_Occurred()) {
        goto exit;
    }
    return_value = PyFloat_FromDouble(_return_value);

exit:
    return return_value;
}

static double
double_return_impl(PyObject *module)
/*[clinic end generated code: output=076dc72595d3f66d input=da11b6255e4cbfd7]*/


/*[clinic input]
Test.__init__
    a: object
    [
    b: object
    ]
    /
Should generate two PyArg_ParseTuple calls.
[clinic start generated code]*/

PyDoc_STRVAR(Test___init____doc__,
"Test(a, [b])\n"
"Should generate two PyArg_ParseTuple calls.");

static int
Test___init___impl(TestObj *self, PyObject *a, int group_right_1,
                   PyObject *b);

static int
Test___init__(PyObject *self, PyObject *args, PyObject *kwargs)
{
    int return_value = -1;
    PyTypeObject *base_tp = TestType;
    PyObject *a;
    int group_right_1 = 0;
    PyObject *b = NULL;

    if ((Py_IS_TYPE(self, base_tp) ||
         Py_TYPE(self)->tp_new == base_tp->tp_new) &&
        !_PyArg_NoKeywords("Test", kwargs)) {
        goto exit;
    }
    switch (PyTuple_GET_SIZE(args)) {
        case 1:
            if (!PyArg_ParseTuple(args, "O:__init__", &a)) {
                goto exit;
            }
            break;
        case 2:
            if (!PyArg_ParseTuple(args, "OO:__init__", &a, &b)) {
                goto exit;
            }
            group_right_1 = 1;
            break;
        default:
            PyErr_SetString(PyExc_TypeError, "Test.__init__ requires 1 to 2 arguments");
            goto exit;
    }
    return_value = Test___init___impl((TestObj *)self, a, group_right_1, b);

exit:
    return return_value;
}

static int
Test___init___impl(TestObj *self, PyObject *a, int group_right_1,
                   PyObject *b)
/*[clinic end generated code: output=2bbb8ea60e8f57a6 input=10f5d0f1e8e466ef]*/


/*[clinic input]
Test._pyarg_parsestackandkeywords
    cls: defining_class
    key: str(accept={str, robuffer}, zeroes=True)
    /
Check that _PyArg_ParseStackAndKeywords() is generated.
[clinic start generated code]*/

PyDoc_STRVAR(Test__pyarg_parsestackandkeywords__doc__,
"_pyarg_parsestackandkeywords($self, key, /)\n"
"--\n"
"\n"
"Check that _PyArg_ParseStackAndKeywords() is generated.");

#define TEST__PYARG_PARSESTACKANDKEYWORDS_METHODDEF    \
    {"_pyarg_parsestackandkeywords", _PyCFunction_CAST(Test__pyarg_parsestackandkeywords), METH_METHOD|METH_FASTCALL|METH_KEYWORDS, Test__pyarg_parsestackandkeywords__doc__},

static PyObject *
Test__pyarg_parsestackandkeywords_impl(TestObj *self, PyTypeObject *cls,
                                       const char *key,
                                       Py_ssize_t key_length);

static PyObject *
Test__pyarg_parsestackandkeywords(TestObj *self, PyTypeObject *cls, PyObject *const *args, Py_ssize_t nargs, PyObject *kwnames)
{
    PyObject *return_value = NULL;
    #if defined(Py_BUILD_CORE) && !defined(Py_BUILD_CORE_MODULE)
    #  define KWTUPLE (PyObject *)&_Py_SINGLETON(tuple_empty)
    #else
    #  define KWTUPLE NULL
    #endif

    static const char * const _keywords[] = {"", NULL};
    static _PyArg_Parser _parser = {
        .keywords = _keywords,
        .format = "s#:_pyarg_parsestackandkeywords",
        .kwtuple = KWTUPLE,
    };
    #undef KWTUPLE
    const char *key;
    Py_ssize_t key_length;

    if (!_PyArg_ParseStackAndKeywords(args, nargs, kwnames, &_parser,
        &key, &key_length)) {
        goto exit;
    }
    return_value = Test__pyarg_parsestackandkeywords_impl(self, cls, key, key_length);
>>>>>>> 2c25bd82

exit:
    return return_value;
}

static PyObject *
<<<<<<< HEAD
test_deprecate_positional_use_1_impl(PyObject *module, PyObject *pos,
                                     int optarg)
/*[clinic end generated code: output=9967aec5c089cab8 input=fe31c35d217b4ed4]*/

PyDoc_STRVAR(test_deprecate_positional_use__doc__,
"test_deprecate_positional_use($module, /, pos, optarg=5)\n"
"--\n"
"\n");

#define TEST_DEPRECATE_POSITIONAL_USE_METHODDEF    \
    {"test_deprecate_positional_use", _PyCFunction_CAST(test_deprecate_positional_use), METH_FASTCALL|METH_KEYWORDS, test_deprecate_positional_use__doc__},

static PyObject *
test_deprecate_positional_use_impl(PyObject *module, PyObject *pos,
                                   int optarg);

static PyObject *
test_deprecate_positional_use(PyObject *module, PyObject *const *args, Py_ssize_t nargs, PyObject *kwnames)


/*[clinic input]
test_deprecate_positional_use_2
    pos: object
    * [from 3.14]
    optarg: int
      has no default value, unlike test_deprecate_positional_use_1
[clinic start generated code]*/

PyDoc_STRVAR(test_deprecate_positional_use_2__doc__,
"test_deprecate_positional_use_2($module, /, pos, optarg)\n"
"--\n"
"\n"
"\n"
"\n"
"  optarg\n"
"    has no default value, unlike test_deprecate_positional_use_1");

#define TEST_DEPRECATE_POSITIONAL_USE_2_METHODDEF    \
    {"test_deprecate_positional_use_2", _PyCFunction_CAST(test_deprecate_positional_use_2), METH_FASTCALL|METH_KEYWORDS, test_deprecate_positional_use_2__doc__},

static PyObject *
test_deprecate_positional_use_2_impl(PyObject *module, PyObject *pos,
                                     int optarg);

static PyObject *
test_deprecate_positional_use_2(PyObject *module, PyObject *const *args, Py_ssize_t nargs, PyObject *kwnames)
=======
Test__pyarg_parsestackandkeywords_impl(TestObj *self, PyTypeObject *cls,
                                       const char *key,
                                       Py_ssize_t key_length)
/*[clinic end generated code: output=4fda8a7f2547137c input=fc72ef4b4cfafabc]*/


/*[clinic input]
Test.__init__ -> long
Test overriding the __init__ return converter
[clinic start generated code]*/

PyDoc_STRVAR(Test___init____doc__,
"Test()\n"
"--\n"
"\n"
"Test overriding the __init__ return converter");

static long
Test___init___impl(TestObj *self);

static int
Test___init__(PyObject *self, PyObject *args, PyObject *kwargs)
{
    int return_value = -1;
    PyTypeObject *base_tp = TestType;
    long _return_value;

    if ((Py_IS_TYPE(self, base_tp) ||
         Py_TYPE(self)->tp_new == base_tp->tp_new) &&
        !_PyArg_NoPositional("Test", args)) {
        goto exit;
    }
    if ((Py_IS_TYPE(self, base_tp) ||
         Py_TYPE(self)->tp_new == base_tp->tp_new) &&
        !_PyArg_NoKeywords("Test", kwargs)) {
        goto exit;
    }
    _return_value = Test___init___impl((TestObj *)self);
    if ((_return_value == -1) && PyErr_Occurred()) {
        goto exit;
    }
    return_value = PyLong_FromLong(_return_value);

exit:
    return return_value;
}

static long
Test___init___impl(TestObj *self)
/*[clinic end generated code: output=daf6ee12c4e443fb input=311af0dc7f17e8e9]*/


/*[clinic input]
fn_with_default_binop_expr
    arg: object(c_default='CONST_A + CONST_B') = a+b
[clinic start generated code]*/

PyDoc_STRVAR(fn_with_default_binop_expr__doc__,
"fn_with_default_binop_expr($module, /, arg=a+b)\n"
"--\n"
"\n");

#define FN_WITH_DEFAULT_BINOP_EXPR_METHODDEF    \
    {"fn_with_default_binop_expr", _PyCFunction_CAST(fn_with_default_binop_expr), METH_FASTCALL|METH_KEYWORDS, fn_with_default_binop_expr__doc__},

static PyObject *
fn_with_default_binop_expr_impl(PyObject *module, PyObject *arg);

static PyObject *
fn_with_default_binop_expr(PyObject *module, PyObject *const *args, Py_ssize_t nargs, PyObject *kwnames)
{
    PyObject *return_value = NULL;
    #if defined(Py_BUILD_CORE) && !defined(Py_BUILD_CORE_MODULE)

    #define NUM_KEYWORDS 1
    static struct {
        PyGC_Head _this_is_not_used;
        PyObject_VAR_HEAD
        PyObject *ob_item[NUM_KEYWORDS];
    } _kwtuple = {
        .ob_base = PyVarObject_HEAD_INIT(&PyTuple_Type, NUM_KEYWORDS)
        .ob_item = { &_Py_ID(arg), },
    };
    #undef NUM_KEYWORDS
    #define KWTUPLE (&_kwtuple.ob_base.ob_base)

    #else  // !Py_BUILD_CORE
    #  define KWTUPLE NULL
    #endif  // !Py_BUILD_CORE

    static const char * const _keywords[] = {"arg", NULL};
    static _PyArg_Parser _parser = {
        .keywords = _keywords,
        .fname = "fn_with_default_binop_expr",
        .kwtuple = KWTUPLE,
    };
    #undef KWTUPLE
    PyObject *argsbuf[1];
    Py_ssize_t noptargs = nargs + (kwnames ? PyTuple_GET_SIZE(kwnames) : 0) - 0;
    PyObject *arg = CONST_A + CONST_B;

    args = _PyArg_UnpackKeywords(args, nargs, NULL, kwnames, &_parser, 0, 1, 0, argsbuf);
    if (!args) {
        goto exit;
    }
    if (!noptargs) {
        goto skip_optional_pos;
    }
    arg = args[0];
skip_optional_pos:
    return_value = fn_with_default_binop_expr_impl(module, arg);

exit:
    return return_value;
}

static PyObject *
fn_with_default_binop_expr_impl(PyObject *module, PyObject *arg)
/*[clinic end generated code: output=018672772e4092ff input=1b55c8ae68d89453]*/

/*[python input]
class Custom_converter(CConverter):
    type = "str"
    default = "Hello!"
    converter = "c_converter_func"
[python start generated code]*/
/*[python end generated code: output=da39a3ee5e6b4b0d input=d612708f0efb8e3c]*/

/*[clinic input]
docstr_fallback_to_converter_default
    a: Custom
Check docstring default value fallback.

Verify that the docstring formatter fetches the default
value from the converter if no 'py_default' is found.
The signature should have the default a='Hello!',
as given by the Custom converter.
[clinic start generated code]*/

PyDoc_STRVAR(docstr_fallback_to_converter_default__doc__,
"docstr_fallback_to_converter_default($module, /, a=\'Hello!\')\n"
"--\n"
"\n"
"Check docstring default value fallback.\n"
"\n"
"Verify that the docstring formatter fetches the default\n"
"value from the converter if no \'py_default\' is found.\n"
"The signature should have the default a=\'Hello!\',\n"
"as given by the Custom converter.");

#define DOCSTR_FALLBACK_TO_CONVERTER_DEFAULT_METHODDEF    \
    {"docstr_fallback_to_converter_default", _PyCFunction_CAST(docstr_fallback_to_converter_default), METH_FASTCALL|METH_KEYWORDS, docstr_fallback_to_converter_default__doc__},

static PyObject *
docstr_fallback_to_converter_default_impl(PyObject *module, str a);

static PyObject *
docstr_fallback_to_converter_default(PyObject *module, PyObject *const *args, Py_ssize_t nargs, PyObject *kwnames)
>>>>>>> 2c25bd82
{
    PyObject *return_value = NULL;
    #if defined(Py_BUILD_CORE) && !defined(Py_BUILD_CORE_MODULE)

<<<<<<< HEAD
    #define NUM_KEYWORDS 2
=======
    #define NUM_KEYWORDS 1
>>>>>>> 2c25bd82
    static struct {
        PyGC_Head _this_is_not_used;
        PyObject_VAR_HEAD
        PyObject *ob_item[NUM_KEYWORDS];
    } _kwtuple = {
        .ob_base = PyVarObject_HEAD_INIT(&PyTuple_Type, NUM_KEYWORDS)
<<<<<<< HEAD
        .ob_item = { &_Py_ID(pos), &_Py_ID(optarg), },
=======
        .ob_item = { &_Py_ID(a), },
>>>>>>> 2c25bd82
    };
    #undef NUM_KEYWORDS
    #define KWTUPLE (&_kwtuple.ob_base.ob_base)

    #else  // !Py_BUILD_CORE
    #  define KWTUPLE NULL
    #endif  // !Py_BUILD_CORE

<<<<<<< HEAD
    static const char * const _keywords[] = {"pos", "optarg", NULL};
    static _PyArg_Parser _parser = {
        .keywords = _keywords,
        .fname = "test_deprecate_positional_use_2",
        .kwtuple = KWTUPLE,
    };
    #undef KWTUPLE
    PyObject *argsbuf[2];
    PyObject *pos;
    int optarg;

    args = _PyArg_UnpackKeywords(args, nargs, NULL, kwnames, &_parser, 2, 2, 0, argsbuf);
    if (!args) {
        goto exit;
    }
    pos = args[0];
    optarg = _PyLong_AsInt(args[1]);
    if (optarg == -1 && PyErr_Occurred()) {
        goto exit;
    }
    return_value = test_deprecate_positional_use_2_impl(module, pos, optarg);
=======
    static const char * const _keywords[] = {"a", NULL};
    static _PyArg_Parser _parser = {
        .keywords = _keywords,
        .fname = "docstr_fallback_to_converter_default",
        .kwtuple = KWTUPLE,
    };
    #undef KWTUPLE
    PyObject *argsbuf[1];
    str a;

    args = _PyArg_UnpackKeywords(args, nargs, NULL, kwnames, &_parser, 1, 1, 0, argsbuf);
    if (!args) {
        goto exit;
    }
    if (!c_converter_func(args[0], &a)) {
        goto exit;
    }
    return_value = docstr_fallback_to_converter_default_impl(module, a);
>>>>>>> 2c25bd82

exit:
    return return_value;
}

static PyObject *
<<<<<<< HEAD
test_deprecate_positional_use_2_impl(PyObject *module, PyObject *pos,
                                     int optarg)
/*[clinic end generated code: output=e9e2f564894ca1fa input=1be0f94d673e51d3]*/
=======
docstr_fallback_to_converter_default_impl(PyObject *module, str a)
/*[clinic end generated code: output=ae24a9c6f60ee8a6 input=0cbe6a4d24bc2274]*/
>>>>>>> 2c25bd82
<|MERGE_RESOLUTION|>--- conflicted
+++ resolved
@@ -5007,73 +5007,272 @@
 
 
 /*[clinic input]
-<<<<<<< HEAD
-test_deprecate_positional_use_1
-    pos: object
-    * [from 3.14]
-    optarg: int = 5
-      has a default value, unlike test_deprecate_positional_use_2
-[clinic start generated code]*/
-
-PyDoc_STRVAR(test_deprecate_positional_use_1__doc__,
-"test_deprecate_positional_use_1($module, /, pos, optarg=5)\n"
+bool_return -> bool
+[clinic start generated code]*/
+
+PyDoc_STRVAR(bool_return__doc__,
+"bool_return($module, /)\n"
+"--\n"
+"\n");
+
+#define BOOL_RETURN_METHODDEF    \
+    {"bool_return", (PyCFunction)bool_return, METH_NOARGS, bool_return__doc__},
+
+static int
+bool_return_impl(PyObject *module);
+
+static PyObject *
+bool_return(PyObject *module, PyObject *Py_UNUSED(ignored))
+{
+    PyObject *return_value = NULL;
+    int _return_value;
+
+    _return_value = bool_return_impl(module);
+    if ((_return_value == -1) && PyErr_Occurred()) {
+        goto exit;
+    }
+    return_value = PyBool_FromLong((long)_return_value);
+
+exit:
+    return return_value;
+}
+
+static int
+bool_return_impl(PyObject *module)
+/*[clinic end generated code: output=3a65f07830e48e98 input=93ba95d39ee98f39]*/
+
+
+/*[clinic input]
+double_return -> double
+[clinic start generated code]*/
+
+PyDoc_STRVAR(double_return__doc__,
+"double_return($module, /)\n"
+"--\n"
+"\n");
+
+#define DOUBLE_RETURN_METHODDEF    \
+    {"double_return", (PyCFunction)double_return, METH_NOARGS, double_return__doc__},
+
+static double
+double_return_impl(PyObject *module);
+
+static PyObject *
+double_return(PyObject *module, PyObject *Py_UNUSED(ignored))
+{
+    PyObject *return_value = NULL;
+    double _return_value;
+
+    _return_value = double_return_impl(module);
+    if ((_return_value == -1.0) && PyErr_Occurred()) {
+        goto exit;
+    }
+    return_value = PyFloat_FromDouble(_return_value);
+
+exit:
+    return return_value;
+}
+
+static double
+double_return_impl(PyObject *module)
+/*[clinic end generated code: output=076dc72595d3f66d input=da11b6255e4cbfd7]*/
+
+
+/*[clinic input]
+Test.__init__
+    a: object
+    [
+    b: object
+    ]
+    /
+Should generate two PyArg_ParseTuple calls.
+[clinic start generated code]*/
+
+PyDoc_STRVAR(Test___init____doc__,
+"Test(a, [b])\n"
+"Should generate two PyArg_ParseTuple calls.");
+
+static int
+Test___init___impl(TestObj *self, PyObject *a, int group_right_1,
+                   PyObject *b);
+
+static int
+Test___init__(PyObject *self, PyObject *args, PyObject *kwargs)
+{
+    int return_value = -1;
+    PyTypeObject *base_tp = TestType;
+    PyObject *a;
+    int group_right_1 = 0;
+    PyObject *b = NULL;
+
+    if ((Py_IS_TYPE(self, base_tp) ||
+         Py_TYPE(self)->tp_new == base_tp->tp_new) &&
+        !_PyArg_NoKeywords("Test", kwargs)) {
+        goto exit;
+    }
+    switch (PyTuple_GET_SIZE(args)) {
+        case 1:
+            if (!PyArg_ParseTuple(args, "O:__init__", &a)) {
+                goto exit;
+            }
+            break;
+        case 2:
+            if (!PyArg_ParseTuple(args, "OO:__init__", &a, &b)) {
+                goto exit;
+            }
+            group_right_1 = 1;
+            break;
+        default:
+            PyErr_SetString(PyExc_TypeError, "Test.__init__ requires 1 to 2 arguments");
+            goto exit;
+    }
+    return_value = Test___init___impl((TestObj *)self, a, group_right_1, b);
+
+exit:
+    return return_value;
+}
+
+static int
+Test___init___impl(TestObj *self, PyObject *a, int group_right_1,
+                   PyObject *b)
+/*[clinic end generated code: output=2bbb8ea60e8f57a6 input=10f5d0f1e8e466ef]*/
+
+
+/*[clinic input]
+Test._pyarg_parsestackandkeywords
+    cls: defining_class
+    key: str(accept={str, robuffer}, zeroes=True)
+    /
+Check that _PyArg_ParseStackAndKeywords() is generated.
+[clinic start generated code]*/
+
+PyDoc_STRVAR(Test__pyarg_parsestackandkeywords__doc__,
+"_pyarg_parsestackandkeywords($self, key, /)\n"
 "--\n"
 "\n"
+"Check that _PyArg_ParseStackAndKeywords() is generated.");
+
+#define TEST__PYARG_PARSESTACKANDKEYWORDS_METHODDEF    \
+    {"_pyarg_parsestackandkeywords", _PyCFunction_CAST(Test__pyarg_parsestackandkeywords), METH_METHOD|METH_FASTCALL|METH_KEYWORDS, Test__pyarg_parsestackandkeywords__doc__},
+
+static PyObject *
+Test__pyarg_parsestackandkeywords_impl(TestObj *self, PyTypeObject *cls,
+                                       const char *key,
+                                       Py_ssize_t key_length);
+
+static PyObject *
+Test__pyarg_parsestackandkeywords(TestObj *self, PyTypeObject *cls, PyObject *const *args, Py_ssize_t nargs, PyObject *kwnames)
+{
+    PyObject *return_value = NULL;
+    #if defined(Py_BUILD_CORE) && !defined(Py_BUILD_CORE_MODULE)
+    #  define KWTUPLE (PyObject *)&_Py_SINGLETON(tuple_empty)
+    #else
+    #  define KWTUPLE NULL
+    #endif
+
+    static const char * const _keywords[] = {"", NULL};
+    static _PyArg_Parser _parser = {
+        .keywords = _keywords,
+        .format = "s#:_pyarg_parsestackandkeywords",
+        .kwtuple = KWTUPLE,
+    };
+    #undef KWTUPLE
+    const char *key;
+    Py_ssize_t key_length;
+
+    if (!_PyArg_ParseStackAndKeywords(args, nargs, kwnames, &_parser,
+        &key, &key_length)) {
+        goto exit;
+    }
+    return_value = Test__pyarg_parsestackandkeywords_impl(self, cls, key, key_length);
+
+exit:
+    return return_value;
+}
+
+static PyObject *
+Test__pyarg_parsestackandkeywords_impl(TestObj *self, PyTypeObject *cls,
+                                       const char *key,
+                                       Py_ssize_t key_length)
+/*[clinic end generated code: output=4fda8a7f2547137c input=fc72ef4b4cfafabc]*/
+
+
+/*[clinic input]
+Test.__init__ -> long
+Test overriding the __init__ return converter
+[clinic start generated code]*/
+
+PyDoc_STRVAR(Test___init____doc__,
+"Test()\n"
+"--\n"
 "\n"
-"\n"
-"  optarg\n"
-"    has a default value, unlike test_deprecate_positional_use_2");
-
-#define TEST_DEPRECATE_POSITIONAL_USE_1_METHODDEF    \
-    {"test_deprecate_positional_use_1", _PyCFunction_CAST(test_deprecate_positional_use_1), METH_FASTCALL|METH_KEYWORDS, test_deprecate_positional_use_1__doc__},
-
-static PyObject *
-test_deprecate_positional_use_1_impl(PyObject *module, PyObject *pos,
-                                     int optarg);
-
-static PyObject *
-test_deprecate_positional_use_1(PyObject *module, PyObject *const *args, Py_ssize_t nargs, PyObject *kwnames)
-=======
-mangled_c_keyword_identifier
-    i as int: int
-The 'int' param should be mangled as 'int_value'
-[clinic start generated code]*/
-
-PyDoc_STRVAR(mangled_c_keyword_identifier__doc__,
-"mangled_c_keyword_identifier($module, /, i)\n"
-"--\n"
-"\n"
-"The \'int\' param should be mangled as \'int_value\'");
-
-#define MANGLED_C_KEYWORD_IDENTIFIER_METHODDEF    \
-    {"mangled_c_keyword_identifier", _PyCFunction_CAST(mangled_c_keyword_identifier), METH_FASTCALL|METH_KEYWORDS, mangled_c_keyword_identifier__doc__},
-
-static PyObject *
-mangled_c_keyword_identifier_impl(PyObject *module, int int_value);
-
-static PyObject *
-mangled_c_keyword_identifier(PyObject *module, PyObject *const *args, Py_ssize_t nargs, PyObject *kwnames)
->>>>>>> 2c25bd82
+"Test overriding the __init__ return converter");
+
+static long
+Test___init___impl(TestObj *self);
+
+static int
+Test___init__(PyObject *self, PyObject *args, PyObject *kwargs)
+{
+    int return_value = -1;
+    PyTypeObject *base_tp = TestType;
+    long _return_value;
+
+    if ((Py_IS_TYPE(self, base_tp) ||
+         Py_TYPE(self)->tp_new == base_tp->tp_new) &&
+        !_PyArg_NoPositional("Test", args)) {
+        goto exit;
+    }
+    if ((Py_IS_TYPE(self, base_tp) ||
+         Py_TYPE(self)->tp_new == base_tp->tp_new) &&
+        !_PyArg_NoKeywords("Test", kwargs)) {
+        goto exit;
+    }
+    _return_value = Test___init___impl((TestObj *)self);
+    if ((_return_value == -1) && PyErr_Occurred()) {
+        goto exit;
+    }
+    return_value = PyLong_FromLong(_return_value);
+
+exit:
+    return return_value;
+}
+
+static long
+Test___init___impl(TestObj *self)
+/*[clinic end generated code: output=daf6ee12c4e443fb input=311af0dc7f17e8e9]*/
+
+
+/*[clinic input]
+fn_with_default_binop_expr
+    arg: object(c_default='CONST_A + CONST_B') = a+b
+[clinic start generated code]*/
+
+PyDoc_STRVAR(fn_with_default_binop_expr__doc__,
+"fn_with_default_binop_expr($module, /, arg=a+b)\n"
+"--\n"
+"\n");
+
+#define FN_WITH_DEFAULT_BINOP_EXPR_METHODDEF    \
+    {"fn_with_default_binop_expr", _PyCFunction_CAST(fn_with_default_binop_expr), METH_FASTCALL|METH_KEYWORDS, fn_with_default_binop_expr__doc__},
+
+static PyObject *
+fn_with_default_binop_expr_impl(PyObject *module, PyObject *arg);
+
+static PyObject *
+fn_with_default_binop_expr(PyObject *module, PyObject *const *args, Py_ssize_t nargs, PyObject *kwnames)
 {
     PyObject *return_value = NULL;
     #if defined(Py_BUILD_CORE) && !defined(Py_BUILD_CORE_MODULE)
 
-<<<<<<< HEAD
-    #define NUM_KEYWORDS 2
-=======
     #define NUM_KEYWORDS 1
->>>>>>> 2c25bd82
     static struct {
         PyGC_Head _this_is_not_used;
         PyObject_VAR_HEAD
         PyObject *ob_item[NUM_KEYWORDS];
     } _kwtuple = {
         .ob_base = PyVarObject_HEAD_INIT(&PyTuple_Type, NUM_KEYWORDS)
-<<<<<<< HEAD
-        .ob_item = { &_Py_ID(pos), &_Py_ID(optarg), },
-=======
-        .ob_item = { &_Py_ID(i), },
->>>>>>> 2c25bd82
+        .ob_item = { &_Py_ID(arg), },
     };
     #undef NUM_KEYWORDS
     #define KWTUPLE (&_kwtuple.ob_base.ob_base)
@@ -5082,7 +5281,169 @@
     #  define KWTUPLE NULL
     #endif  // !Py_BUILD_CORE
 
-<<<<<<< HEAD
+    static const char * const _keywords[] = {"arg", NULL};
+    static _PyArg_Parser _parser = {
+        .keywords = _keywords,
+        .fname = "fn_with_default_binop_expr",
+        .kwtuple = KWTUPLE,
+    };
+    #undef KWTUPLE
+    PyObject *argsbuf[1];
+    Py_ssize_t noptargs = nargs + (kwnames ? PyTuple_GET_SIZE(kwnames) : 0) - 0;
+    PyObject *arg = CONST_A + CONST_B;
+
+    args = _PyArg_UnpackKeywords(args, nargs, NULL, kwnames, &_parser, 0, 1, 0, argsbuf);
+    if (!args) {
+        goto exit;
+    }
+    if (!noptargs) {
+        goto skip_optional_pos;
+    }
+    arg = args[0];
+skip_optional_pos:
+    return_value = fn_with_default_binop_expr_impl(module, arg);
+
+exit:
+    return return_value;
+}
+
+static PyObject *
+fn_with_default_binop_expr_impl(PyObject *module, PyObject *arg)
+/*[clinic end generated code: output=018672772e4092ff input=1b55c8ae68d89453]*/
+
+
+/*[python input]
+class Custom_converter(CConverter):
+    type = "str"
+    default = "Hello!"
+    converter = "c_converter_func"
+[python start generated code]*/
+/*[python end generated code: output=da39a3ee5e6b4b0d input=d612708f0efb8e3c]*/
+
+/*[clinic input]
+docstr_fallback_to_converter_default
+    a: Custom
+Check docstring default value fallback.
+
+Verify that the docstring formatter fetches the default
+value from the converter if no 'py_default' is found.
+The signature should have the default a='Hello!',
+as given by the Custom converter.
+[clinic start generated code]*/
+
+PyDoc_STRVAR(docstr_fallback_to_converter_default__doc__,
+"docstr_fallback_to_converter_default($module, /, a=\'Hello!\')\n"
+"--\n"
+"\n"
+"Check docstring default value fallback.\n"
+"\n"
+"Verify that the docstring formatter fetches the default\n"
+"value from the converter if no \'py_default\' is found.\n"
+"The signature should have the default a=\'Hello!\',\n"
+"as given by the Custom converter.");
+
+#define DOCSTR_FALLBACK_TO_CONVERTER_DEFAULT_METHODDEF    \
+    {"docstr_fallback_to_converter_default", _PyCFunction_CAST(docstr_fallback_to_converter_default), METH_FASTCALL|METH_KEYWORDS, docstr_fallback_to_converter_default__doc__},
+
+static PyObject *
+docstr_fallback_to_converter_default_impl(PyObject *module, str a);
+
+static PyObject *
+docstr_fallback_to_converter_default(PyObject *module, PyObject *const *args, Py_ssize_t nargs, PyObject *kwnames)
+{
+    PyObject *return_value = NULL;
+    #if defined(Py_BUILD_CORE) && !defined(Py_BUILD_CORE_MODULE)
+
+    #define NUM_KEYWORDS 1
+    static struct {
+        PyGC_Head _this_is_not_used;
+        PyObject_VAR_HEAD
+        PyObject *ob_item[NUM_KEYWORDS];
+    } _kwtuple = {
+        .ob_base = PyVarObject_HEAD_INIT(&PyTuple_Type, NUM_KEYWORDS)
+        .ob_item = { &_Py_ID(a), },
+    };
+    #undef NUM_KEYWORDS
+    #define KWTUPLE (&_kwtuple.ob_base.ob_base)
+
+    #else  // !Py_BUILD_CORE
+    #  define KWTUPLE NULL
+    #endif  // !Py_BUILD_CORE
+
+    static const char * const _keywords[] = {"a", NULL};
+    static _PyArg_Parser _parser = {
+        .keywords = _keywords,
+        .fname = "docstr_fallback_to_converter_default",
+        .kwtuple = KWTUPLE,
+    };
+    #undef KWTUPLE
+    PyObject *argsbuf[1];
+    str a;
+
+    args = _PyArg_UnpackKeywords(args, nargs, NULL, kwnames, &_parser, 1, 1, 0, argsbuf);
+    if (!args) {
+        goto exit;
+    }
+    if (!c_converter_func(args[0], &a)) {
+        goto exit;
+    }
+    return_value = docstr_fallback_to_converter_default_impl(module, a);
+
+exit:
+    return return_value;
+}
+
+static PyObject *
+docstr_fallback_to_converter_default_impl(PyObject *module, str a)
+/*[clinic end generated code: output=ae24a9c6f60ee8a6 input=0cbe6a4d24bc2274]*/
+
+
+/*[clinic input]
+test_deprecate_positional_use_1
+    pos: object
+    * [from 3.14]
+    optarg: int = 5
+      has a default value, unlike test_deprecate_positional_use_2
+[clinic start generated code]*/
+
+PyDoc_STRVAR(test_deprecate_positional_use_1__doc__,
+"test_deprecate_positional_use_1($module, /, pos, optarg=5)\n"
+"--\n"
+"\n"
+"\n"
+"\n"
+"  optarg\n"
+"    has a default value, unlike test_deprecate_positional_use_2");
+
+#define TEST_DEPRECATE_POSITIONAL_USE_1_METHODDEF    \
+    {"test_deprecate_positional_use_1", _PyCFunction_CAST(test_deprecate_positional_use_1), METH_FASTCALL|METH_KEYWORDS, test_deprecate_positional_use_1__doc__},
+
+static PyObject *
+test_deprecate_positional_use_1_impl(PyObject *module, PyObject *pos,
+                                     int optarg);
+
+static PyObject *
+test_deprecate_positional_use_1(PyObject *module, PyObject *const *args, Py_ssize_t nargs, PyObject *kwnames)
+{
+    PyObject *return_value = NULL;
+    #if defined(Py_BUILD_CORE) && !defined(Py_BUILD_CORE_MODULE)
+
+    #define NUM_KEYWORDS 2
+    static struct {
+        PyGC_Head _this_is_not_used;
+        PyObject_VAR_HEAD
+        PyObject *ob_item[NUM_KEYWORDS];
+    } _kwtuple = {
+        .ob_base = PyVarObject_HEAD_INIT(&PyTuple_Type, NUM_KEYWORDS)
+        .ob_item = { &_Py_ID(pos), &_Py_ID(optarg), },
+    };
+    #undef NUM_KEYWORDS
+    #define KWTUPLE (&_kwtuple.ob_base.ob_base)
+
+    #else  // !Py_BUILD_CORE
+    #  define KWTUPLE NULL
+    #endif  // !Py_BUILD_CORE
+
     static const char * const _keywords[] = {"pos", "optarg", NULL};
     static _PyArg_Parser _parser = {
         .keywords = _keywords,
@@ -5132,241 +5493,15 @@
     }
 skip_optional_pos:
     return_value = test_deprecate_positional_use_1_impl(module, pos, optarg);
-=======
-    static const char * const _keywords[] = {"i", NULL};
-    static _PyArg_Parser _parser = {
-        .keywords = _keywords,
-        .fname = "mangled_c_keyword_identifier",
-        .kwtuple = KWTUPLE,
-    };
-    #undef KWTUPLE
-    PyObject *argsbuf[1];
-    int int_value;
-
-    args = _PyArg_UnpackKeywords(args, nargs, NULL, kwnames, &_parser, 1, 1, 0, argsbuf);
-    if (!args) {
-        goto exit;
-    }
-    int_value = _PyLong_AsInt(args[0]);
-    if (int_value == -1 && PyErr_Occurred()) {
-        goto exit;
-    }
-    return_value = mangled_c_keyword_identifier_impl(module, int_value);
-
-exit:
-    return return_value;
-}
-
-static PyObject *
-mangled_c_keyword_identifier_impl(PyObject *module, int int_value)
-/*[clinic end generated code: output=c049d7d79be26cda input=060876448ab567a2]*/
-
-
-/*[clinic input]
-bool_return -> bool
-[clinic start generated code]*/
-
-PyDoc_STRVAR(bool_return__doc__,
-"bool_return($module, /)\n"
-"--\n"
-"\n");
-
-#define BOOL_RETURN_METHODDEF    \
-    {"bool_return", (PyCFunction)bool_return, METH_NOARGS, bool_return__doc__},
-
-static int
-bool_return_impl(PyObject *module);
-
-static PyObject *
-bool_return(PyObject *module, PyObject *Py_UNUSED(ignored))
-{
-    PyObject *return_value = NULL;
-    int _return_value;
-
-    _return_value = bool_return_impl(module);
-    if ((_return_value == -1) && PyErr_Occurred()) {
-        goto exit;
-    }
-    return_value = PyBool_FromLong((long)_return_value);
-
-exit:
-    return return_value;
-}
-
-static int
-bool_return_impl(PyObject *module)
-/*[clinic end generated code: output=3a65f07830e48e98 input=93ba95d39ee98f39]*/
-
-
-/*[clinic input]
-double_return -> double
-[clinic start generated code]*/
-
-PyDoc_STRVAR(double_return__doc__,
-"double_return($module, /)\n"
-"--\n"
-"\n");
-
-#define DOUBLE_RETURN_METHODDEF    \
-    {"double_return", (PyCFunction)double_return, METH_NOARGS, double_return__doc__},
-
-static double
-double_return_impl(PyObject *module);
-
-static PyObject *
-double_return(PyObject *module, PyObject *Py_UNUSED(ignored))
-{
-    PyObject *return_value = NULL;
-    double _return_value;
-
-    _return_value = double_return_impl(module);
-    if ((_return_value == -1.0) && PyErr_Occurred()) {
-        goto exit;
-    }
-    return_value = PyFloat_FromDouble(_return_value);
-
-exit:
-    return return_value;
-}
-
-static double
-double_return_impl(PyObject *module)
-/*[clinic end generated code: output=076dc72595d3f66d input=da11b6255e4cbfd7]*/
-
-
-/*[clinic input]
-Test.__init__
-    a: object
-    [
-    b: object
-    ]
-    /
-Should generate two PyArg_ParseTuple calls.
-[clinic start generated code]*/
-
-PyDoc_STRVAR(Test___init____doc__,
-"Test(a, [b])\n"
-"Should generate two PyArg_ParseTuple calls.");
-
-static int
-Test___init___impl(TestObj *self, PyObject *a, int group_right_1,
-                   PyObject *b);
-
-static int
-Test___init__(PyObject *self, PyObject *args, PyObject *kwargs)
-{
-    int return_value = -1;
-    PyTypeObject *base_tp = TestType;
-    PyObject *a;
-    int group_right_1 = 0;
-    PyObject *b = NULL;
-
-    if ((Py_IS_TYPE(self, base_tp) ||
-         Py_TYPE(self)->tp_new == base_tp->tp_new) &&
-        !_PyArg_NoKeywords("Test", kwargs)) {
-        goto exit;
-    }
-    switch (PyTuple_GET_SIZE(args)) {
-        case 1:
-            if (!PyArg_ParseTuple(args, "O:__init__", &a)) {
-                goto exit;
-            }
-            break;
-        case 2:
-            if (!PyArg_ParseTuple(args, "OO:__init__", &a, &b)) {
-                goto exit;
-            }
-            group_right_1 = 1;
-            break;
-        default:
-            PyErr_SetString(PyExc_TypeError, "Test.__init__ requires 1 to 2 arguments");
-            goto exit;
-    }
-    return_value = Test___init___impl((TestObj *)self, a, group_right_1, b);
-
-exit:
-    return return_value;
-}
-
-static int
-Test___init___impl(TestObj *self, PyObject *a, int group_right_1,
-                   PyObject *b)
-/*[clinic end generated code: output=2bbb8ea60e8f57a6 input=10f5d0f1e8e466ef]*/
-
-
-/*[clinic input]
-Test._pyarg_parsestackandkeywords
-    cls: defining_class
-    key: str(accept={str, robuffer}, zeroes=True)
-    /
-Check that _PyArg_ParseStackAndKeywords() is generated.
-[clinic start generated code]*/
-
-PyDoc_STRVAR(Test__pyarg_parsestackandkeywords__doc__,
-"_pyarg_parsestackandkeywords($self, key, /)\n"
-"--\n"
-"\n"
-"Check that _PyArg_ParseStackAndKeywords() is generated.");
-
-#define TEST__PYARG_PARSESTACKANDKEYWORDS_METHODDEF    \
-    {"_pyarg_parsestackandkeywords", _PyCFunction_CAST(Test__pyarg_parsestackandkeywords), METH_METHOD|METH_FASTCALL|METH_KEYWORDS, Test__pyarg_parsestackandkeywords__doc__},
-
-static PyObject *
-Test__pyarg_parsestackandkeywords_impl(TestObj *self, PyTypeObject *cls,
-                                       const char *key,
-                                       Py_ssize_t key_length);
-
-static PyObject *
-Test__pyarg_parsestackandkeywords(TestObj *self, PyTypeObject *cls, PyObject *const *args, Py_ssize_t nargs, PyObject *kwnames)
-{
-    PyObject *return_value = NULL;
-    #if defined(Py_BUILD_CORE) && !defined(Py_BUILD_CORE_MODULE)
-    #  define KWTUPLE (PyObject *)&_Py_SINGLETON(tuple_empty)
-    #else
-    #  define KWTUPLE NULL
-    #endif
-
-    static const char * const _keywords[] = {"", NULL};
-    static _PyArg_Parser _parser = {
-        .keywords = _keywords,
-        .format = "s#:_pyarg_parsestackandkeywords",
-        .kwtuple = KWTUPLE,
-    };
-    #undef KWTUPLE
-    const char *key;
-    Py_ssize_t key_length;
-
-    if (!_PyArg_ParseStackAndKeywords(args, nargs, kwnames, &_parser,
-        &key, &key_length)) {
-        goto exit;
-    }
-    return_value = Test__pyarg_parsestackandkeywords_impl(self, cls, key, key_length);
->>>>>>> 2c25bd82
-
-exit:
-    return return_value;
-}
-
-static PyObject *
-<<<<<<< HEAD
+
+exit:
+    return return_value;
+}
+
+static PyObject *
 test_deprecate_positional_use_1_impl(PyObject *module, PyObject *pos,
                                      int optarg)
 /*[clinic end generated code: output=9967aec5c089cab8 input=fe31c35d217b4ed4]*/
-
-PyDoc_STRVAR(test_deprecate_positional_use__doc__,
-"test_deprecate_positional_use($module, /, pos, optarg=5)\n"
-"--\n"
-"\n");
-
-#define TEST_DEPRECATE_POSITIONAL_USE_METHODDEF    \
-    {"test_deprecate_positional_use", _PyCFunction_CAST(test_deprecate_positional_use), METH_FASTCALL|METH_KEYWORDS, test_deprecate_positional_use__doc__},
-
-static PyObject *
-test_deprecate_positional_use_impl(PyObject *module, PyObject *pos,
-                                   int optarg);
-
-static PyObject *
-test_deprecate_positional_use(PyObject *module, PyObject *const *args, Py_ssize_t nargs, PyObject *kwnames)
 
 
 /*[clinic input]
@@ -5395,89 +5530,18 @@
 
 static PyObject *
 test_deprecate_positional_use_2(PyObject *module, PyObject *const *args, Py_ssize_t nargs, PyObject *kwnames)
-=======
-Test__pyarg_parsestackandkeywords_impl(TestObj *self, PyTypeObject *cls,
-                                       const char *key,
-                                       Py_ssize_t key_length)
-/*[clinic end generated code: output=4fda8a7f2547137c input=fc72ef4b4cfafabc]*/
-
-
-/*[clinic input]
-Test.__init__ -> long
-Test overriding the __init__ return converter
-[clinic start generated code]*/
-
-PyDoc_STRVAR(Test___init____doc__,
-"Test()\n"
-"--\n"
-"\n"
-"Test overriding the __init__ return converter");
-
-static long
-Test___init___impl(TestObj *self);
-
-static int
-Test___init__(PyObject *self, PyObject *args, PyObject *kwargs)
-{
-    int return_value = -1;
-    PyTypeObject *base_tp = TestType;
-    long _return_value;
-
-    if ((Py_IS_TYPE(self, base_tp) ||
-         Py_TYPE(self)->tp_new == base_tp->tp_new) &&
-        !_PyArg_NoPositional("Test", args)) {
-        goto exit;
-    }
-    if ((Py_IS_TYPE(self, base_tp) ||
-         Py_TYPE(self)->tp_new == base_tp->tp_new) &&
-        !_PyArg_NoKeywords("Test", kwargs)) {
-        goto exit;
-    }
-    _return_value = Test___init___impl((TestObj *)self);
-    if ((_return_value == -1) && PyErr_Occurred()) {
-        goto exit;
-    }
-    return_value = PyLong_FromLong(_return_value);
-
-exit:
-    return return_value;
-}
-
-static long
-Test___init___impl(TestObj *self)
-/*[clinic end generated code: output=daf6ee12c4e443fb input=311af0dc7f17e8e9]*/
-
-
-/*[clinic input]
-fn_with_default_binop_expr
-    arg: object(c_default='CONST_A + CONST_B') = a+b
-[clinic start generated code]*/
-
-PyDoc_STRVAR(fn_with_default_binop_expr__doc__,
-"fn_with_default_binop_expr($module, /, arg=a+b)\n"
-"--\n"
-"\n");
-
-#define FN_WITH_DEFAULT_BINOP_EXPR_METHODDEF    \
-    {"fn_with_default_binop_expr", _PyCFunction_CAST(fn_with_default_binop_expr), METH_FASTCALL|METH_KEYWORDS, fn_with_default_binop_expr__doc__},
-
-static PyObject *
-fn_with_default_binop_expr_impl(PyObject *module, PyObject *arg);
-
-static PyObject *
-fn_with_default_binop_expr(PyObject *module, PyObject *const *args, Py_ssize_t nargs, PyObject *kwnames)
 {
     PyObject *return_value = NULL;
     #if defined(Py_BUILD_CORE) && !defined(Py_BUILD_CORE_MODULE)
 
-    #define NUM_KEYWORDS 1
+    #define NUM_KEYWORDS 2
     static struct {
         PyGC_Head _this_is_not_used;
         PyObject_VAR_HEAD
         PyObject *ob_item[NUM_KEYWORDS];
     } _kwtuple = {
         .ob_base = PyVarObject_HEAD_INIT(&PyTuple_Type, NUM_KEYWORDS)
-        .ob_item = { &_Py_ID(arg), },
+        .ob_item = { &_Py_ID(pos), &_Py_ID(optarg), },
     };
     #undef NUM_KEYWORDS
     #define KWTUPLE (&_kwtuple.ob_base.ob_base)
@@ -5486,104 +5550,6 @@
     #  define KWTUPLE NULL
     #endif  // !Py_BUILD_CORE
 
-    static const char * const _keywords[] = {"arg", NULL};
-    static _PyArg_Parser _parser = {
-        .keywords = _keywords,
-        .fname = "fn_with_default_binop_expr",
-        .kwtuple = KWTUPLE,
-    };
-    #undef KWTUPLE
-    PyObject *argsbuf[1];
-    Py_ssize_t noptargs = nargs + (kwnames ? PyTuple_GET_SIZE(kwnames) : 0) - 0;
-    PyObject *arg = CONST_A + CONST_B;
-
-    args = _PyArg_UnpackKeywords(args, nargs, NULL, kwnames, &_parser, 0, 1, 0, argsbuf);
-    if (!args) {
-        goto exit;
-    }
-    if (!noptargs) {
-        goto skip_optional_pos;
-    }
-    arg = args[0];
-skip_optional_pos:
-    return_value = fn_with_default_binop_expr_impl(module, arg);
-
-exit:
-    return return_value;
-}
-
-static PyObject *
-fn_with_default_binop_expr_impl(PyObject *module, PyObject *arg)
-/*[clinic end generated code: output=018672772e4092ff input=1b55c8ae68d89453]*/
-
-/*[python input]
-class Custom_converter(CConverter):
-    type = "str"
-    default = "Hello!"
-    converter = "c_converter_func"
-[python start generated code]*/
-/*[python end generated code: output=da39a3ee5e6b4b0d input=d612708f0efb8e3c]*/
-
-/*[clinic input]
-docstr_fallback_to_converter_default
-    a: Custom
-Check docstring default value fallback.
-
-Verify that the docstring formatter fetches the default
-value from the converter if no 'py_default' is found.
-The signature should have the default a='Hello!',
-as given by the Custom converter.
-[clinic start generated code]*/
-
-PyDoc_STRVAR(docstr_fallback_to_converter_default__doc__,
-"docstr_fallback_to_converter_default($module, /, a=\'Hello!\')\n"
-"--\n"
-"\n"
-"Check docstring default value fallback.\n"
-"\n"
-"Verify that the docstring formatter fetches the default\n"
-"value from the converter if no \'py_default\' is found.\n"
-"The signature should have the default a=\'Hello!\',\n"
-"as given by the Custom converter.");
-
-#define DOCSTR_FALLBACK_TO_CONVERTER_DEFAULT_METHODDEF    \
-    {"docstr_fallback_to_converter_default", _PyCFunction_CAST(docstr_fallback_to_converter_default), METH_FASTCALL|METH_KEYWORDS, docstr_fallback_to_converter_default__doc__},
-
-static PyObject *
-docstr_fallback_to_converter_default_impl(PyObject *module, str a);
-
-static PyObject *
-docstr_fallback_to_converter_default(PyObject *module, PyObject *const *args, Py_ssize_t nargs, PyObject *kwnames)
->>>>>>> 2c25bd82
-{
-    PyObject *return_value = NULL;
-    #if defined(Py_BUILD_CORE) && !defined(Py_BUILD_CORE_MODULE)
-
-<<<<<<< HEAD
-    #define NUM_KEYWORDS 2
-=======
-    #define NUM_KEYWORDS 1
->>>>>>> 2c25bd82
-    static struct {
-        PyGC_Head _this_is_not_used;
-        PyObject_VAR_HEAD
-        PyObject *ob_item[NUM_KEYWORDS];
-    } _kwtuple = {
-        .ob_base = PyVarObject_HEAD_INIT(&PyTuple_Type, NUM_KEYWORDS)
-<<<<<<< HEAD
-        .ob_item = { &_Py_ID(pos), &_Py_ID(optarg), },
-=======
-        .ob_item = { &_Py_ID(a), },
->>>>>>> 2c25bd82
-    };
-    #undef NUM_KEYWORDS
-    #define KWTUPLE (&_kwtuple.ob_base.ob_base)
-
-    #else  // !Py_BUILD_CORE
-    #  define KWTUPLE NULL
-    #endif  // !Py_BUILD_CORE
-
-<<<<<<< HEAD
     static const char * const _keywords[] = {"pos", "optarg", NULL};
     static _PyArg_Parser _parser = {
         .keywords = _keywords,
@@ -5605,37 +5571,12 @@
         goto exit;
     }
     return_value = test_deprecate_positional_use_2_impl(module, pos, optarg);
-=======
-    static const char * const _keywords[] = {"a", NULL};
-    static _PyArg_Parser _parser = {
-        .keywords = _keywords,
-        .fname = "docstr_fallback_to_converter_default",
-        .kwtuple = KWTUPLE,
-    };
-    #undef KWTUPLE
-    PyObject *argsbuf[1];
-    str a;
-
-    args = _PyArg_UnpackKeywords(args, nargs, NULL, kwnames, &_parser, 1, 1, 0, argsbuf);
-    if (!args) {
-        goto exit;
-    }
-    if (!c_converter_func(args[0], &a)) {
-        goto exit;
-    }
-    return_value = docstr_fallback_to_converter_default_impl(module, a);
->>>>>>> 2c25bd82
-
-exit:
-    return return_value;
-}
-
-static PyObject *
-<<<<<<< HEAD
+
+exit:
+    return return_value;
+}
+
+static PyObject *
 test_deprecate_positional_use_2_impl(PyObject *module, PyObject *pos,
                                      int optarg)
-/*[clinic end generated code: output=e9e2f564894ca1fa input=1be0f94d673e51d3]*/
-=======
-docstr_fallback_to_converter_default_impl(PyObject *module, str a)
-/*[clinic end generated code: output=ae24a9c6f60ee8a6 input=0cbe6a4d24bc2274]*/
->>>>>>> 2c25bd82
+/*[clinic end generated code: output=e9e2f564894ca1fa input=1be0f94d673e51d3]*/