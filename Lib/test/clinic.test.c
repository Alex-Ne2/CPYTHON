--- conflicted
+++ resolved
@@ -4148,6 +4148,45 @@
     {"test_vararg_and_posonly", _PyCFunction_CAST(test_vararg_and_posonly), METH_FASTCALL, test_vararg_and_posonly__doc__},
 
 static PyObject *
+test_vararg_and_posonly_impl(PyObject *module, PyObject *a, PyObject *args);
+
+static PyObject *
+test_vararg_and_posonly(PyObject *module, PyObject *const *args, Py_ssize_t nargs)
+{
+    PyObject *return_value = NULL;
+    PyObject *a;
+    PyObject *__clinic_args = NULL;
+
+    if (!_PyArg_CheckPositional("test_vararg_and_posonly", nargs, 1, PY_SSIZE_T_MAX)) {
+        goto exit;
+    }
+    a = args[0];
+    __clinic_args = _PyTuple_FromArray(args + 1, nargs - 1);
+    if (__clinic_args == NULL) {
+        goto exit;
+    }
+    return_value = test_vararg_and_posonly_impl(module, a, __clinic_args);
+
+exit:
+    /* Cleanup for args */
+    Py_XDECREF(__clinic_args);
+
+    return return_value;
+}
+
+static PyObject *
+test_vararg_and_posonly_impl(PyObject *module, PyObject *a, PyObject *args)
+/*[clinic end generated code: output=0c11c475e240869e input=9cfa748bbff09877]*/
+
+PyDoc_STRVAR(test_vararg_and_posonly__doc__,
+"test_vararg_and_posonly($module, a, /, *args)\n"
+"--\n"
+"\n");
+
+#define TEST_VARARG_AND_POSONLY_METHODDEF    \
+    {"test_vararg_and_posonly", _PyCFunction_CAST(test_vararg_and_posonly), METH_FASTCALL, test_vararg_and_posonly__doc__},
+
+static PyObject *
 test_vararg_and_posonly_impl(PyObject *module, PyObject *a, Py_ssize_t nargs,
                              PyObject *const *args);
 
@@ -4163,35 +4202,19 @@
         goto exit;
     }
     a = args[0];
-<<<<<<< HEAD
     __clinic_args = _PyTuple_FromArray(args + 1, nargs - 1);
     if (__clinic_args == NULL) {
         goto exit;
     }
-    return_value = test_vararg_and_posonly_impl(module, a, __clinic_args);
+    return_value = test_vararg_and_posonly_impl(module, a, nvararg, __clinic_args);
 
 exit:
     /* Cleanup for args */
     Py_XDECREF(__clinic_args);
 
-=======
-    __clinic_args = args + 1;
-    return_value = test_vararg_and_posonly_impl(module, a, nvararg, __clinic_args);
-
-exit:
->>>>>>> 75872605
-    return return_value;
-}
-
-static PyObject *
-<<<<<<< HEAD
-test_vararg_and_posonly_impl(PyObject *module, PyObject *a, PyObject *args)
-/*[clinic end generated code: output=0c11c475e240869e input=9cfa748bbff09877]*/
-=======
-test_vararg_and_posonly_impl(PyObject *module, PyObject *a, Py_ssize_t nargs,
-                             PyObject *const *args)
-/*[clinic end generated code: output=dc2dd9483cc0459e input=9cfa748bbff09877]*/
->>>>>>> 75872605
+    return return_value;
+}
+
 
 /*[clinic input]
 test_vararg
@@ -4967,6 +4990,41 @@
 "Varargs init method. For example, nargs is translated to PyTuple_GET_SIZE.");
 
 static int
+Test___init___impl(TestObj *self, PyObject *args);
+
+static int
+Test___init__(PyObject *self, PyObject *args, PyObject *kwargs)
+{
+    int return_value = -1;
+    PyTypeObject *base_tp = TestType;
+    PyObject *__clinic_args = NULL;
+
+    if ((Py_IS_TYPE(self, base_tp) ||
+         Py_TYPE(self)->tp_new == base_tp->tp_new) &&
+        !_PyArg_NoKeywords("Test", kwargs)) {
+        goto exit;
+    }
+    __clinic_args = Py_NewRef(args);
+    return_value = Test___init___impl((TestObj *)self, __clinic_args);
+
+exit:
+    /* Cleanup for args */
+    Py_XDECREF(__clinic_args);
+
+    return return_value;
+}
+
+static int
+Test___init___impl(TestObj *self, PyObject *args)
+/*[clinic end generated code: output=f172425cec373cd6 input=2a8bd0033c9ac772]*/
+
+PyDoc_STRVAR(Test___init____doc__,
+"Test(*args)\n"
+"--\n"
+"\n"
+"Varargs init method. For example, nargs is translated to PyTuple_GET_SIZE.");
+
+static int
 Test___init___impl(TestObj *self, Py_ssize_t nargs, PyObject *const *args);
 
 static int
@@ -4981,34 +5039,16 @@
         !_PyArg_NoKeywords("Test", kwargs)) {
         goto exit;
     }
-<<<<<<< HEAD
     __clinic_args = Py_NewRef(args);
-    return_value = Test___init___impl((TestObj *)self, __clinic_args);
+    return_value = Test___init___impl((TestObj *)self, nvararg, __clinic_args);
 
 exit:
     /* Cleanup for args */
     Py_XDECREF(__clinic_args);
 
-=======
-    if (!_PyArg_CheckPositional("Test", PyTuple_GET_SIZE(args), 0, PY_SSIZE_T_MAX)) {
-        goto exit;
-    }
-    __clinic_args = _PyTuple_CAST(args)->ob_item;
-    return_value = Test___init___impl((TestObj *)self, nvararg, __clinic_args);
-
-exit:
->>>>>>> 75872605
-    return return_value;
-}
-
-static int
-<<<<<<< HEAD
-Test___init___impl(TestObj *self, PyObject *args)
-/*[clinic end generated code: output=f172425cec373cd6 input=2a8bd0033c9ac772]*/
-=======
-Test___init___impl(TestObj *self, Py_ssize_t nargs, PyObject *const *args)
-/*[clinic end generated code: output=6a64b417c9080a73 input=2a8bd0033c9ac772]*/
->>>>>>> 75872605
+    return return_value;
+}
+
 
 
 /*[clinic input]
@@ -5026,6 +5066,40 @@
 "Varargs new method. For example, nargs is translated to PyTuple_GET_SIZE.");
 
 static PyObject *
+Test_impl(PyTypeObject *type, PyObject *args);
+
+static PyObject *
+Test(PyTypeObject *type, PyObject *args, PyObject *kwargs)
+{
+    PyObject *return_value = NULL;
+    PyTypeObject *base_tp = TestType;
+    PyObject *__clinic_args = NULL;
+
+    if ((type == base_tp || type->tp_init == base_tp->tp_init) &&
+        !_PyArg_NoKeywords("Test", kwargs)) {
+        goto exit;
+    }
+    __clinic_args = Py_NewRef(args);
+    return_value = Test_impl(type, __clinic_args);
+
+exit:
+    /* Cleanup for args */
+    Py_XDECREF(__clinic_args);
+
+    return return_value;
+}
+
+static PyObject *
+Test_impl(PyTypeObject *type, PyObject *args)
+/*[clinic end generated code: output=ee1e8892a67abd4a input=70ad829df3dd9b84]*/
+
+PyDoc_STRVAR(Test__doc__,
+"Test(*args)\n"
+"--\n"
+"\n"
+"Varargs new method. For example, nargs is translated to PyTuple_GET_SIZE.");
+
+static PyObject *
 Test_impl(PyTypeObject *type, Py_ssize_t nargs, PyObject *const *args);
 
 static PyObject *
@@ -5039,34 +5113,16 @@
         !_PyArg_NoKeywords("Test", kwargs)) {
         goto exit;
     }
-<<<<<<< HEAD
     __clinic_args = Py_NewRef(args);
-    return_value = Test_impl(type, __clinic_args);
+    return_value = Test_impl(type, nvararg, __clinic_args);
 
 exit:
     /* Cleanup for args */
     Py_XDECREF(__clinic_args);
 
-=======
-    if (!_PyArg_CheckPositional("Test", PyTuple_GET_SIZE(args), 0, PY_SSIZE_T_MAX)) {
-        goto exit;
-    }
-    __clinic_args = _PyTuple_CAST(args)->ob_item;
-    return_value = Test_impl(type, nvararg, __clinic_args);
-
-exit:
->>>>>>> 75872605
-    return return_value;
-}
-
-static PyObject *
-<<<<<<< HEAD
-Test_impl(PyTypeObject *type, PyObject *args)
-/*[clinic end generated code: output=ee1e8892a67abd4a input=70ad829df3dd9b84]*/
-=======
-Test_impl(PyTypeObject *type, Py_ssize_t nargs, PyObject *const *args)
-/*[clinic end generated code: output=bf22f942407383a5 input=70ad829df3dd9b84]*/
->>>>>>> 75872605
+    return return_value;
+}
+
 
 
 /*[clinic input]
