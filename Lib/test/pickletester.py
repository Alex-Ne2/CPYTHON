import builtins
import collections
import copyreg
import dbm
import io
import functools
import os
import math
import pickle
import pickletools
import shutil
import struct
import sys
import threading
import types
import unittest
import weakref
from textwrap import dedent
from http.cookies import SimpleCookie

try:
    import _testbuffer
except ImportError:
    _testbuffer = None

from test import support
from test.support import os_helper
from test.support import (
    TestFailed, run_with_locale, no_tracing,
    _2G, _4G, bigmemtest
    )
from test.support.import_helper import forget
from test.support.os_helper import TESTFN
from test.support import threading_helper
from test.support.warnings_helper import save_restore_warnings_filters

from pickle import bytes_types


# bpo-41003: Save/restore warnings filters to leave them unchanged.
# Ignore filters installed by numpy.
try:
    with save_restore_warnings_filters():
        import numpy as np
except ImportError:
    np = None


requires_32b = unittest.skipUnless(sys.maxsize < 2**32,
                                   "test is only meaningful on 32-bit builds")

# Tests that try a number of pickle protocols should have a
#     for proto in protocols:
# kind of outer loop.
protocols = range(pickle.HIGHEST_PROTOCOL + 1)


# Return True if opcode code appears in the pickle, else False.
def opcode_in_pickle(code, pickle):
    for op, dummy, dummy in pickletools.genops(pickle):
        if op.code == code.decode("latin-1"):
            return True
    return False

# Return the number of times opcode code appears in pickle.
def count_opcode(code, pickle):
    n = 0
    for op, dummy, dummy in pickletools.genops(pickle):
        if op.code == code.decode("latin-1"):
            n += 1
    return n


def identity(x):
    return x


class UnseekableIO(io.BytesIO):
    def peek(self, *args):
        raise NotImplementedError

    def seekable(self):
        return False

    def seek(self, *args):
        raise io.UnsupportedOperation

    def tell(self):
        raise io.UnsupportedOperation


class MinimalIO(object):
    """
    A file-like object that doesn't support readinto().
    """
    def __init__(self, *args):
        self._bio = io.BytesIO(*args)
        self.getvalue = self._bio.getvalue
        self.read = self._bio.read
        self.readline = self._bio.readline
        self.write = self._bio.write


# We can't very well test the extension registry without putting known stuff
# in it, but we have to be careful to restore its original state.  Code
# should do this:
#
#     e = ExtensionSaver(extension_code)
#     try:
#         fiddle w/ the extension registry's stuff for extension_code
#     finally:
#         e.restore()

class ExtensionSaver:
    # Remember current registration for code (if any), and remove it (if
    # there is one).
    def __init__(self, code):
        self.code = code
        if code in copyreg._inverted_registry:
            self.pair = copyreg._inverted_registry[code]
            copyreg.remove_extension(self.pair[0], self.pair[1], code)
        else:
            self.pair = None

    # Restore previous registration for code.
    def restore(self):
        code = self.code
        curpair = copyreg._inverted_registry.get(code)
        if curpair is not None:
            copyreg.remove_extension(curpair[0], curpair[1], code)
        pair = self.pair
        if pair is not None:
            copyreg.add_extension(pair[0], pair[1], code)

class C:
    def __eq__(self, other):
        return self.__dict__ == other.__dict__

class D(C):
    def __init__(self, arg):
        pass

class E(C):
    def __getinitargs__(self):
        return ()

import __main__
__main__.C = C
C.__module__ = "__main__"
__main__.D = D
D.__module__ = "__main__"
__main__.E = E
E.__module__ = "__main__"

# Simple mutable object.
class Object:
    pass

# Hashable immutable key object containing unheshable mutable data.
class K:
    def __init__(self, value):
        self.value = value

    def __reduce__(self):
        # Shouldn't support the recursion itself
        return K, (self.value,)

class myint(int):
    def __init__(self, x):
        self.str = str(x)

class initarg(C):

    def __init__(self, a, b):
        self.a = a
        self.b = b

    def __getinitargs__(self):
        return self.a, self.b

class metaclass(type):
    pass

class use_metaclass(object, metaclass=metaclass):
    pass

class pickling_metaclass(type):
    def __eq__(self, other):
        return (type(self) == type(other) and
                self.reduce_args == other.reduce_args)

    def __reduce__(self):
        return (create_dynamic_class, self.reduce_args)

def create_dynamic_class(name, bases):
    result = pickling_metaclass(name, bases, dict())
    result.reduce_args = (name, bases)
    return result


class ZeroCopyBytes(bytes):
    readonly = True
    c_contiguous = True
    f_contiguous = True
    zero_copy_reconstruct = True

    def __reduce_ex__(self, protocol):
        if protocol >= 5:
            return type(self)._reconstruct, (pickle.PickleBuffer(self),), None
        else:
            return type(self)._reconstruct, (bytes(self),)

    def __repr__(self):
        return "{}({!r})".format(self.__class__.__name__, bytes(self))

    __str__ = __repr__

    @classmethod
    def _reconstruct(cls, obj):
        with memoryview(obj) as m:
            obj = m.obj
            if type(obj) is cls:
                # Zero-copy
                return obj
            else:
                return cls(obj)


class ZeroCopyBytearray(bytearray):
    readonly = False
    c_contiguous = True
    f_contiguous = True
    zero_copy_reconstruct = True

    def __reduce_ex__(self, protocol):
        if protocol >= 5:
            return type(self)._reconstruct, (pickle.PickleBuffer(self),), None
        else:
            return type(self)._reconstruct, (bytes(self),)

    def __repr__(self):
        return "{}({!r})".format(self.__class__.__name__, bytes(self))

    __str__ = __repr__

    @classmethod
    def _reconstruct(cls, obj):
        with memoryview(obj) as m:
            obj = m.obj
            if type(obj) is cls:
                # Zero-copy
                return obj
            else:
                return cls(obj)


if _testbuffer is not None:

    class PicklableNDArray:
        # A not-really-zero-copy picklable ndarray, as the ndarray()
        # constructor doesn't allow for it

        zero_copy_reconstruct = False

        def __init__(self, *args, **kwargs):
            self.array = _testbuffer.ndarray(*args, **kwargs)

        def __getitem__(self, idx):
            cls = type(self)
            new = cls.__new__(cls)
            new.array = self.array[idx]
            return new

        @property
        def readonly(self):
            return self.array.readonly

        @property
        def c_contiguous(self):
            return self.array.c_contiguous

        @property
        def f_contiguous(self):
            return self.array.f_contiguous

        def __eq__(self, other):
            if not isinstance(other, PicklableNDArray):
                return NotImplemented
            return (other.array.format == self.array.format and
                    other.array.shape == self.array.shape and
                    other.array.strides == self.array.strides and
                    other.array.readonly == self.array.readonly and
                    other.array.tobytes() == self.array.tobytes())

        def __ne__(self, other):
            if not isinstance(other, PicklableNDArray):
                return NotImplemented
            return not (self == other)

        def __repr__(self):
            return (f"{type(self)}(shape={self.array.shape},"
                    f"strides={self.array.strides}, "
                    f"bytes={self.array.tobytes()})")

        def __reduce_ex__(self, protocol):
            if not self.array.contiguous:
                raise NotImplementedError("Reconstructing a non-contiguous "
                                          "ndarray does not seem possible")
            ndarray_kwargs = {"shape": self.array.shape,
                              "strides": self.array.strides,
                              "format": self.array.format,
                              "flags": (0 if self.readonly
                                        else _testbuffer.ND_WRITABLE)}
            pb = pickle.PickleBuffer(self.array)
            if protocol >= 5:
                return (type(self)._reconstruct,
                        (pb, ndarray_kwargs))
            else:
                # Need to serialize the bytes in physical order
                with pb.raw() as m:
                    return (type(self)._reconstruct,
                            (m.tobytes(), ndarray_kwargs))

        @classmethod
        def _reconstruct(cls, obj, kwargs):
            with memoryview(obj) as m:
                # For some reason, ndarray() wants a list of integers...
                # XXX This only works if format == 'B'
                items = list(m.tobytes())
            return cls(items, **kwargs)


# DATA0 .. DATA4 are the pickles we expect under the various protocols, for
# the object returned by create_data().

DATA0 = (
    b'(lp0\nL0L\naL1L\naF2.0\n'
    b'ac__builtin__\ncomple'
    b'x\np1\n(F3.0\nF0.0\ntp2\n'
    b'Rp3\naL1L\naL-1L\naL255'
    b'L\naL-255L\naL-256L\naL'
    b'65535L\naL-65535L\naL-'
    b'65536L\naL2147483647L'
    b'\naL-2147483647L\naL-2'
    b'147483648L\na(Vabc\np4'
    b'\ng4\nccopy_reg\n_recon'
    b'structor\np5\n(c__main'
    b'__\nC\np6\nc__builtin__'
    b'\nobject\np7\nNtp8\nRp9\n'
    b'(dp10\nVfoo\np11\nL1L\ns'
    b'Vbar\np12\nL2L\nsbg9\ntp'
    b'13\nag13\naL5L\na.'
)

# Disassembly of DATA0
DATA0_DIS = """\
    0: (    MARK
    1: l        LIST       (MARK at 0)
    2: p    PUT        0
    5: L    LONG       0
    9: a    APPEND
   10: L    LONG       1
   14: a    APPEND
   15: F    FLOAT      2.0
   20: a    APPEND
   21: c    GLOBAL     '__builtin__ complex'
   42: p    PUT        1
   45: (    MARK
   46: F        FLOAT      3.0
   51: F        FLOAT      0.0
   56: t        TUPLE      (MARK at 45)
   57: p    PUT        2
   60: R    REDUCE
   61: p    PUT        3
   64: a    APPEND
   65: L    LONG       1
   69: a    APPEND
   70: L    LONG       -1
   75: a    APPEND
   76: L    LONG       255
   82: a    APPEND
   83: L    LONG       -255
   90: a    APPEND
   91: L    LONG       -256
   98: a    APPEND
   99: L    LONG       65535
  107: a    APPEND
  108: L    LONG       -65535
  117: a    APPEND
  118: L    LONG       -65536
  127: a    APPEND
  128: L    LONG       2147483647
  141: a    APPEND
  142: L    LONG       -2147483647
  156: a    APPEND
  157: L    LONG       -2147483648
  171: a    APPEND
  172: (    MARK
  173: V        UNICODE    'abc'
  178: p        PUT        4
  181: g        GET        4
  184: c        GLOBAL     'copy_reg _reconstructor'
  209: p        PUT        5
  212: (        MARK
  213: c            GLOBAL     '__main__ C'
  225: p            PUT        6
  228: c            GLOBAL     '__builtin__ object'
  248: p            PUT        7
  251: N            NONE
  252: t            TUPLE      (MARK at 212)
  253: p        PUT        8
  256: R        REDUCE
  257: p        PUT        9
  260: (        MARK
  261: d            DICT       (MARK at 260)
  262: p        PUT        10
  266: V        UNICODE    'foo'
  271: p        PUT        11
  275: L        LONG       1
  279: s        SETITEM
  280: V        UNICODE    'bar'
  285: p        PUT        12
  289: L        LONG       2
  293: s        SETITEM
  294: b        BUILD
  295: g        GET        9
  298: t        TUPLE      (MARK at 172)
  299: p    PUT        13
  303: a    APPEND
  304: g    GET        13
  308: a    APPEND
  309: L    LONG       5
  313: a    APPEND
  314: .    STOP
highest protocol among opcodes = 0
"""

DATA1 = (
    b']q\x00(K\x00K\x01G@\x00\x00\x00\x00\x00\x00\x00c__'
    b'builtin__\ncomplex\nq\x01'
    b'(G@\x08\x00\x00\x00\x00\x00\x00G\x00\x00\x00\x00\x00\x00\x00\x00t'
    b'q\x02Rq\x03K\x01J\xff\xff\xff\xffK\xffJ\x01\xff\xff\xffJ'
    b'\x00\xff\xff\xffM\xff\xffJ\x01\x00\xff\xffJ\x00\x00\xff\xffJ\xff\xff'
    b'\xff\x7fJ\x01\x00\x00\x80J\x00\x00\x00\x80(X\x03\x00\x00\x00ab'
    b'cq\x04h\x04ccopy_reg\n_reco'
    b'nstructor\nq\x05(c__main'
    b'__\nC\nq\x06c__builtin__\n'
    b'object\nq\x07Ntq\x08Rq\t}q\n('
    b'X\x03\x00\x00\x00fooq\x0bK\x01X\x03\x00\x00\x00bar'
    b'q\x0cK\x02ubh\ttq\rh\rK\x05e.'
)

# Disassembly of DATA1
DATA1_DIS = """\
    0: ]    EMPTY_LIST
    1: q    BINPUT     0
    3: (    MARK
    4: K        BININT1    0
    6: K        BININT1    1
    8: G        BINFLOAT   2.0
   17: c        GLOBAL     '__builtin__ complex'
   38: q        BINPUT     1
   40: (        MARK
   41: G            BINFLOAT   3.0
   50: G            BINFLOAT   0.0
   59: t            TUPLE      (MARK at 40)
   60: q        BINPUT     2
   62: R        REDUCE
   63: q        BINPUT     3
   65: K        BININT1    1
   67: J        BININT     -1
   72: K        BININT1    255
   74: J        BININT     -255
   79: J        BININT     -256
   84: M        BININT2    65535
   87: J        BININT     -65535
   92: J        BININT     -65536
   97: J        BININT     2147483647
  102: J        BININT     -2147483647
  107: J        BININT     -2147483648
  112: (        MARK
  113: X            BINUNICODE 'abc'
  121: q            BINPUT     4
  123: h            BINGET     4
  125: c            GLOBAL     'copy_reg _reconstructor'
  150: q            BINPUT     5
  152: (            MARK
  153: c                GLOBAL     '__main__ C'
  165: q                BINPUT     6
  167: c                GLOBAL     '__builtin__ object'
  187: q                BINPUT     7
  189: N                NONE
  190: t                TUPLE      (MARK at 152)
  191: q            BINPUT     8
  193: R            REDUCE
  194: q            BINPUT     9
  196: }            EMPTY_DICT
  197: q            BINPUT     10
  199: (            MARK
  200: X                BINUNICODE 'foo'
  208: q                BINPUT     11
  210: K                BININT1    1
  212: X                BINUNICODE 'bar'
  220: q                BINPUT     12
  222: K                BININT1    2
  224: u                SETITEMS   (MARK at 199)
  225: b            BUILD
  226: h            BINGET     9
  228: t            TUPLE      (MARK at 112)
  229: q        BINPUT     13
  231: h        BINGET     13
  233: K        BININT1    5
  235: e        APPENDS    (MARK at 3)
  236: .    STOP
highest protocol among opcodes = 1
"""

DATA2 = (
    b'\x80\x02]q\x00(K\x00K\x01G@\x00\x00\x00\x00\x00\x00\x00c'
    b'__builtin__\ncomplex\n'
    b'q\x01G@\x08\x00\x00\x00\x00\x00\x00G\x00\x00\x00\x00\x00\x00\x00\x00'
    b'\x86q\x02Rq\x03K\x01J\xff\xff\xff\xffK\xffJ\x01\xff\xff\xff'
    b'J\x00\xff\xff\xffM\xff\xffJ\x01\x00\xff\xffJ\x00\x00\xff\xffJ\xff'
    b'\xff\xff\x7fJ\x01\x00\x00\x80J\x00\x00\x00\x80(X\x03\x00\x00\x00a'
    b'bcq\x04h\x04c__main__\nC\nq\x05'
    b')\x81q\x06}q\x07(X\x03\x00\x00\x00fooq\x08K\x01'
    b'X\x03\x00\x00\x00barq\tK\x02ubh\x06tq\nh'
    b'\nK\x05e.'
)

# Disassembly of DATA2
DATA2_DIS = """\
    0: \x80 PROTO      2
    2: ]    EMPTY_LIST
    3: q    BINPUT     0
    5: (    MARK
    6: K        BININT1    0
    8: K        BININT1    1
   10: G        BINFLOAT   2.0
   19: c        GLOBAL     '__builtin__ complex'
   40: q        BINPUT     1
   42: G        BINFLOAT   3.0
   51: G        BINFLOAT   0.0
   60: \x86     TUPLE2
   61: q        BINPUT     2
   63: R        REDUCE
   64: q        BINPUT     3
   66: K        BININT1    1
   68: J        BININT     -1
   73: K        BININT1    255
   75: J        BININT     -255
   80: J        BININT     -256
   85: M        BININT2    65535
   88: J        BININT     -65535
   93: J        BININT     -65536
   98: J        BININT     2147483647
  103: J        BININT     -2147483647
  108: J        BININT     -2147483648
  113: (        MARK
  114: X            BINUNICODE 'abc'
  122: q            BINPUT     4
  124: h            BINGET     4
  126: c            GLOBAL     '__main__ C'
  138: q            BINPUT     5
  140: )            EMPTY_TUPLE
  141: \x81         NEWOBJ
  142: q            BINPUT     6
  144: }            EMPTY_DICT
  145: q            BINPUT     7
  147: (            MARK
  148: X                BINUNICODE 'foo'
  156: q                BINPUT     8
  158: K                BININT1    1
  160: X                BINUNICODE 'bar'
  168: q                BINPUT     9
  170: K                BININT1    2
  172: u                SETITEMS   (MARK at 147)
  173: b            BUILD
  174: h            BINGET     6
  176: t            TUPLE      (MARK at 113)
  177: q        BINPUT     10
  179: h        BINGET     10
  181: K        BININT1    5
  183: e        APPENDS    (MARK at 5)
  184: .    STOP
highest protocol among opcodes = 2
"""

DATA3 = (
    b'\x80\x03]q\x00(K\x00K\x01G@\x00\x00\x00\x00\x00\x00\x00c'
    b'builtins\ncomplex\nq\x01G'
    b'@\x08\x00\x00\x00\x00\x00\x00G\x00\x00\x00\x00\x00\x00\x00\x00\x86q\x02'
    b'Rq\x03K\x01J\xff\xff\xff\xffK\xffJ\x01\xff\xff\xffJ\x00\xff'
    b'\xff\xffM\xff\xffJ\x01\x00\xff\xffJ\x00\x00\xff\xffJ\xff\xff\xff\x7f'
    b'J\x01\x00\x00\x80J\x00\x00\x00\x80(X\x03\x00\x00\x00abcq'
    b'\x04h\x04c__main__\nC\nq\x05)\x81q'
    b'\x06}q\x07(X\x03\x00\x00\x00barq\x08K\x02X\x03\x00'
    b'\x00\x00fooq\tK\x01ubh\x06tq\nh\nK\x05'
    b'e.'
)

# Disassembly of DATA3
DATA3_DIS = """\
    0: \x80 PROTO      3
    2: ]    EMPTY_LIST
    3: q    BINPUT     0
    5: (    MARK
    6: K        BININT1    0
    8: K        BININT1    1
   10: G        BINFLOAT   2.0
   19: c        GLOBAL     'builtins complex'
   37: q        BINPUT     1
   39: G        BINFLOAT   3.0
   48: G        BINFLOAT   0.0
   57: \x86     TUPLE2
   58: q        BINPUT     2
   60: R        REDUCE
   61: q        BINPUT     3
   63: K        BININT1    1
   65: J        BININT     -1
   70: K        BININT1    255
   72: J        BININT     -255
   77: J        BININT     -256
   82: M        BININT2    65535
   85: J        BININT     -65535
   90: J        BININT     -65536
   95: J        BININT     2147483647
  100: J        BININT     -2147483647
  105: J        BININT     -2147483648
  110: (        MARK
  111: X            BINUNICODE 'abc'
  119: q            BINPUT     4
  121: h            BINGET     4
  123: c            GLOBAL     '__main__ C'
  135: q            BINPUT     5
  137: )            EMPTY_TUPLE
  138: \x81         NEWOBJ
  139: q            BINPUT     6
  141: }            EMPTY_DICT
  142: q            BINPUT     7
  144: (            MARK
  145: X                BINUNICODE 'bar'
  153: q                BINPUT     8
  155: K                BININT1    2
  157: X                BINUNICODE 'foo'
  165: q                BINPUT     9
  167: K                BININT1    1
  169: u                SETITEMS   (MARK at 144)
  170: b            BUILD
  171: h            BINGET     6
  173: t            TUPLE      (MARK at 110)
  174: q        BINPUT     10
  176: h        BINGET     10
  178: K        BININT1    5
  180: e        APPENDS    (MARK at 5)
  181: .    STOP
highest protocol among opcodes = 2
"""

DATA4 = (
    b'\x80\x04\x95\xa8\x00\x00\x00\x00\x00\x00\x00]\x94(K\x00K\x01G@'
    b'\x00\x00\x00\x00\x00\x00\x00\x8c\x08builtins\x94\x8c\x07'
    b'complex\x94\x93\x94G@\x08\x00\x00\x00\x00\x00\x00G'
    b'\x00\x00\x00\x00\x00\x00\x00\x00\x86\x94R\x94K\x01J\xff\xff\xff\xffK'
    b'\xffJ\x01\xff\xff\xffJ\x00\xff\xff\xffM\xff\xffJ\x01\x00\xff\xffJ'
    b'\x00\x00\xff\xffJ\xff\xff\xff\x7fJ\x01\x00\x00\x80J\x00\x00\x00\x80('
    b'\x8c\x03abc\x94h\x06\x8c\x08__main__\x94\x8c'
    b'\x01C\x94\x93\x94)\x81\x94}\x94(\x8c\x03bar\x94K\x02\x8c'
    b'\x03foo\x94K\x01ubh\nt\x94h\x0eK\x05e.'
)

# Disassembly of DATA4
DATA4_DIS = """\
    0: \x80 PROTO      4
    2: \x95 FRAME      168
   11: ]    EMPTY_LIST
   12: \x94 MEMOIZE
   13: (    MARK
   14: K        BININT1    0
   16: K        BININT1    1
   18: G        BINFLOAT   2.0
   27: \x8c     SHORT_BINUNICODE 'builtins'
   37: \x94     MEMOIZE
   38: \x8c     SHORT_BINUNICODE 'complex'
   47: \x94     MEMOIZE
   48: \x93     STACK_GLOBAL
   49: \x94     MEMOIZE
   50: G        BINFLOAT   3.0
   59: G        BINFLOAT   0.0
   68: \x86     TUPLE2
   69: \x94     MEMOIZE
   70: R        REDUCE
   71: \x94     MEMOIZE
   72: K        BININT1    1
   74: J        BININT     -1
   79: K        BININT1    255
   81: J        BININT     -255
   86: J        BININT     -256
   91: M        BININT2    65535
   94: J        BININT     -65535
   99: J        BININT     -65536
  104: J        BININT     2147483647
  109: J        BININT     -2147483647
  114: J        BININT     -2147483648
  119: (        MARK
  120: \x8c         SHORT_BINUNICODE 'abc'
  125: \x94         MEMOIZE
  126: h            BINGET     6
  128: \x8c         SHORT_BINUNICODE '__main__'
  138: \x94         MEMOIZE
  139: \x8c         SHORT_BINUNICODE 'C'
  142: \x94         MEMOIZE
  143: \x93         STACK_GLOBAL
  144: \x94         MEMOIZE
  145: )            EMPTY_TUPLE
  146: \x81         NEWOBJ
  147: \x94         MEMOIZE
  148: }            EMPTY_DICT
  149: \x94         MEMOIZE
  150: (            MARK
  151: \x8c             SHORT_BINUNICODE 'bar'
  156: \x94             MEMOIZE
  157: K                BININT1    2
  159: \x8c             SHORT_BINUNICODE 'foo'
  164: \x94             MEMOIZE
  165: K                BININT1    1
  167: u                SETITEMS   (MARK at 150)
  168: b            BUILD
  169: h            BINGET     10
  171: t            TUPLE      (MARK at 119)
  172: \x94     MEMOIZE
  173: h        BINGET     14
  175: K        BININT1    5
  177: e        APPENDS    (MARK at 13)
  178: .    STOP
highest protocol among opcodes = 4
"""

# set([1,2]) pickled from 2.x with protocol 2
DATA_SET = b'\x80\x02c__builtin__\nset\nq\x00]q\x01(K\x01K\x02e\x85q\x02Rq\x03.'

# xrange(5) pickled from 2.x with protocol 2
DATA_XRANGE = b'\x80\x02c__builtin__\nxrange\nq\x00K\x00K\x05K\x01\x87q\x01Rq\x02.'

# a SimpleCookie() object pickled from 2.x with protocol 2
DATA_COOKIE = (b'\x80\x02cCookie\nSimpleCookie\nq\x00)\x81q\x01U\x03key'
               b'q\x02cCookie\nMorsel\nq\x03)\x81q\x04(U\x07commentq\x05U'
               b'\x00q\x06U\x06domainq\x07h\x06U\x06secureq\x08h\x06U\x07'
               b'expiresq\th\x06U\x07max-ageq\nh\x06U\x07versionq\x0bh\x06U'
               b'\x04pathq\x0ch\x06U\x08httponlyq\rh\x06u}q\x0e(U\x0b'
               b'coded_valueq\x0fU\x05valueq\x10h\x10h\x10h\x02h\x02ubs}q\x11b.')

# set([3]) pickled from 2.x with protocol 2
DATA_SET2 = b'\x80\x02c__builtin__\nset\nq\x00]q\x01K\x03a\x85q\x02Rq\x03.'

python2_exceptions_without_args = (
    ArithmeticError,
    AssertionError,
    AttributeError,
    BaseException,
    BufferError,
    BytesWarning,
    DeprecationWarning,
    EOFError,
    EnvironmentError,
    Exception,
    FloatingPointError,
    FutureWarning,
    GeneratorExit,
    IOError,
    ImportError,
    ImportWarning,
    IndentationError,
    IndexError,
    KeyError,
    KeyboardInterrupt,
    LookupError,
    MemoryError,
    NameError,
    NotImplementedError,
    OSError,
    OverflowError,
    PendingDeprecationWarning,
    ReferenceError,
    RuntimeError,
    RuntimeWarning,
    # StandardError is gone in Python 3, we map it to Exception
    StopIteration,
    SyntaxError,
    SyntaxWarning,
    SystemError,
    SystemExit,
    TabError,
    TypeError,
    UnboundLocalError,
    UnicodeError,
    UnicodeWarning,
    UserWarning,
    ValueError,
    Warning,
    ZeroDivisionError,
)

exception_pickle = b'\x80\x02cexceptions\n?\nq\x00)Rq\x01.'

# UnicodeEncodeError object pickled from 2.x with protocol 2
DATA_UEERR = (b'\x80\x02cexceptions\nUnicodeEncodeError\n'
              b'q\x00(U\x05asciiq\x01X\x03\x00\x00\x00fooq\x02K\x00K\x01'
              b'U\x03badq\x03tq\x04Rq\x05.')


def create_data():
    c = C()
    c.foo = 1
    c.bar = 2
    x = [0, 1, 2.0, 3.0+0j]
    # Append some integer test cases at cPickle.c's internal size
    # cutoffs.
    uint1max = 0xff
    uint2max = 0xffff
    int4max = 0x7fffffff
    x.extend([1, -1,
              uint1max, -uint1max, -uint1max-1,
              uint2max, -uint2max, -uint2max-1,
               int4max,  -int4max,  -int4max-1])
    y = ('abc', 'abc', c, c)
    x.append(y)
    x.append(y)
    x.append(5)
    return x


class AbstractUnpickleTests:
    # Subclass must define self.loads.

    _testdata = create_data()

    def assert_is_copy(self, obj, objcopy, msg=None):
        """Utility method to verify if two objects are copies of each others.
        """
        if msg is None:
            msg = "{!r} is not a copy of {!r}".format(obj, objcopy)
        self.assertEqual(obj, objcopy, msg=msg)
        self.assertIs(type(obj), type(objcopy), msg=msg)
        if hasattr(obj, '__dict__'):
            self.assertDictEqual(obj.__dict__, objcopy.__dict__, msg=msg)
            self.assertIsNot(obj.__dict__, objcopy.__dict__, msg=msg)
        if hasattr(obj, '__slots__'):
            self.assertListEqual(obj.__slots__, objcopy.__slots__, msg=msg)
            for slot in obj.__slots__:
                self.assertEqual(
                    hasattr(obj, slot), hasattr(objcopy, slot), msg=msg)
                self.assertEqual(getattr(obj, slot, None),
                                 getattr(objcopy, slot, None), msg=msg)

    def check_unpickling_error(self, errors, data):
        with self.subTest(data=data), \
             self.assertRaises(errors):
            try:
                self.loads(data)
            except BaseException as exc:
                if support.verbose > 1:
                    print('%-32r - %s: %s' %
                          (data, exc.__class__.__name__, exc))
                raise

    def test_load_from_data0(self):
        self.assert_is_copy(self._testdata, self.loads(DATA0))

    def test_load_from_data1(self):
        self.assert_is_copy(self._testdata, self.loads(DATA1))

    def test_load_from_data2(self):
        self.assert_is_copy(self._testdata, self.loads(DATA2))

    def test_load_from_data3(self):
        self.assert_is_copy(self._testdata, self.loads(DATA3))

    def test_load_from_data4(self):
        self.assert_is_copy(self._testdata, self.loads(DATA4))

    def test_load_classic_instance(self):
        # See issue5180.  Test loading 2.x pickles that
        # contain an instance of old style class.
        for X, args in [(C, ()), (D, ('x',)), (E, ())]:
            xname = X.__name__.encode('ascii')
            # Protocol 0 (text mode pickle):
            """
             0: (    MARK
             1: i        INST       '__main__ X' (MARK at 0)
            13: p    PUT        0
            16: (    MARK
            17: d        DICT       (MARK at 16)
            18: p    PUT        1
            21: b    BUILD
            22: .    STOP
            """
            pickle0 = (b"(i__main__\n"
                       b"X\n"
                       b"p0\n"
                       b"(dp1\nb.").replace(b'X', xname)
            self.assert_is_copy(X(*args), self.loads(pickle0))

            # Protocol 1 (binary mode pickle)
            """
             0: (    MARK
             1: c        GLOBAL     '__main__ X'
            13: q        BINPUT     0
            15: o        OBJ        (MARK at 0)
            16: q    BINPUT     1
            18: }    EMPTY_DICT
            19: q    BINPUT     2
            21: b    BUILD
            22: .    STOP
            """
            pickle1 = (b'(c__main__\n'
                       b'X\n'
                       b'q\x00oq\x01}q\x02b.').replace(b'X', xname)
            self.assert_is_copy(X(*args), self.loads(pickle1))

            # Protocol 2 (pickle2 = b'\x80\x02' + pickle1)
            """
             0: \x80 PROTO      2
             2: (    MARK
             3: c        GLOBAL     '__main__ X'
            15: q        BINPUT     0
            17: o        OBJ        (MARK at 2)
            18: q    BINPUT     1
            20: }    EMPTY_DICT
            21: q    BINPUT     2
            23: b    BUILD
            24: .    STOP
            """
            pickle2 = (b'\x80\x02(c__main__\n'
                       b'X\n'
                       b'q\x00oq\x01}q\x02b.').replace(b'X', xname)
            self.assert_is_copy(X(*args), self.loads(pickle2))

    def test_maxint64(self):
        maxint64 = (1 << 63) - 1
        data = b'I' + str(maxint64).encode("ascii") + b'\n.'
        got = self.loads(data)
        self.assert_is_copy(maxint64, got)

        # Try too with a bogus literal.
        data = b'I' + str(maxint64).encode("ascii") + b'JUNK\n.'
        self.check_unpickling_error(ValueError, data)

    def test_unpickle_from_2x(self):
        # Unpickle non-trivial data from Python 2.x.
        loaded = self.loads(DATA_SET)
        self.assertEqual(loaded, set([1, 2]))
        loaded = self.loads(DATA_XRANGE)
        self.assertEqual(type(loaded), type(range(0)))
        self.assertEqual(list(loaded), list(range(5)))
        loaded = self.loads(DATA_COOKIE)
        self.assertEqual(type(loaded), SimpleCookie)
        self.assertEqual(list(loaded.keys()), ["key"])
        self.assertEqual(loaded["key"].value, "value")

        # Exception objects without arguments pickled from 2.x with protocol 2
        for exc in python2_exceptions_without_args:
            data = exception_pickle.replace(b'?', exc.__name__.encode("ascii"))
            loaded = self.loads(data)
            self.assertIs(type(loaded), exc)

        # StandardError is mapped to Exception, test that separately
        loaded = self.loads(exception_pickle.replace(b'?', b'StandardError'))
        self.assertIs(type(loaded), Exception)

        loaded = self.loads(DATA_UEERR)
        self.assertIs(type(loaded), UnicodeEncodeError)
        self.assertEqual(loaded.object, "foo")
        self.assertEqual(loaded.encoding, "ascii")
        self.assertEqual(loaded.start, 0)
        self.assertEqual(loaded.end, 1)
        self.assertEqual(loaded.reason, "bad")

    def test_load_python2_str_as_bytes(self):
        # From Python 2: pickle.dumps('a\x00\xa0', protocol=0)
        self.assertEqual(self.loads(b"S'a\\x00\\xa0'\n.",
                                    encoding="bytes"), b'a\x00\xa0')
        # From Python 2: pickle.dumps('a\x00\xa0', protocol=1)
        self.assertEqual(self.loads(b'U\x03a\x00\xa0.',
                                    encoding="bytes"), b'a\x00\xa0')
        # From Python 2: pickle.dumps('a\x00\xa0', protocol=2)
        self.assertEqual(self.loads(b'\x80\x02U\x03a\x00\xa0.',
                                    encoding="bytes"), b'a\x00\xa0')

    def test_load_python2_unicode_as_str(self):
        # From Python 2: pickle.dumps(u'π', protocol=0)
        self.assertEqual(self.loads(b'V\\u03c0\n.',
                                    encoding='bytes'), 'π')
        # From Python 2: pickle.dumps(u'π', protocol=1)
        self.assertEqual(self.loads(b'X\x02\x00\x00\x00\xcf\x80.',
                                    encoding="bytes"), 'π')
        # From Python 2: pickle.dumps(u'π', protocol=2)
        self.assertEqual(self.loads(b'\x80\x02X\x02\x00\x00\x00\xcf\x80.',
                                    encoding="bytes"), 'π')

    def test_load_long_python2_str_as_bytes(self):
        # From Python 2: pickle.dumps('x' * 300, protocol=1)
        self.assertEqual(self.loads(pickle.BINSTRING +
                                    struct.pack("<I", 300) +
                                    b'x' * 300 + pickle.STOP,
                                    encoding='bytes'), b'x' * 300)

    def test_constants(self):
        self.assertIsNone(self.loads(b'N.'))
        self.assertIs(self.loads(b'\x88.'), True)
        self.assertIs(self.loads(b'\x89.'), False)
        self.assertIs(self.loads(b'I01\n.'), True)
        self.assertIs(self.loads(b'I00\n.'), False)

    def test_empty_bytestring(self):
        # issue 11286
        empty = self.loads(b'\x80\x03U\x00q\x00.', encoding='koi8-r')
        self.assertEqual(empty, '')

    def test_short_binbytes(self):
        dumped = b'\x80\x03C\x04\xe2\x82\xac\x00.'
        self.assertEqual(self.loads(dumped), b'\xe2\x82\xac\x00')

    def test_binbytes(self):
        dumped = b'\x80\x03B\x04\x00\x00\x00\xe2\x82\xac\x00.'
        self.assertEqual(self.loads(dumped), b'\xe2\x82\xac\x00')

    @requires_32b
    def test_negative_32b_binbytes(self):
        # On 32-bit builds, a BINBYTES of 2**31 or more is refused
        dumped = b'\x80\x03B\xff\xff\xff\xffxyzq\x00.'
        self.check_unpickling_error((pickle.UnpicklingError, OverflowError),
                                    dumped)

    @requires_32b
    def test_negative_32b_binunicode(self):
        # On 32-bit builds, a BINUNICODE of 2**31 or more is refused
        dumped = b'\x80\x03X\xff\xff\xff\xffxyzq\x00.'
        self.check_unpickling_error((pickle.UnpicklingError, OverflowError),
                                    dumped)

    def test_short_binunicode(self):
        dumped = b'\x80\x04\x8c\x04\xe2\x82\xac\x00.'
        self.assertEqual(self.loads(dumped), '\u20ac\x00')

    def test_misc_get(self):
        self.check_unpickling_error(pickle.UnpicklingError, b'g0\np0')
        self.check_unpickling_error(pickle.UnpicklingError, b'jens:')
        self.check_unpickling_error(pickle.UnpicklingError, b'hens:')
        self.assert_is_copy([(100,), (100,)],
                            self.loads(b'((Kdtp0\nh\x00l.))'))

    def test_binbytes8(self):
        dumped = b'\x80\x04\x8e\4\0\0\0\0\0\0\0\xe2\x82\xac\x00.'
        self.assertEqual(self.loads(dumped), b'\xe2\x82\xac\x00')

    def test_binunicode8(self):
        dumped = b'\x80\x04\x8d\4\0\0\0\0\0\0\0\xe2\x82\xac\x00.'
        self.assertEqual(self.loads(dumped), '\u20ac\x00')

    def test_bytearray8(self):
        dumped = b'\x80\x05\x96\x03\x00\x00\x00\x00\x00\x00\x00xxx.'
        self.assertEqual(self.loads(dumped), bytearray(b'xxx'))

    @requires_32b
    def test_large_32b_binbytes8(self):
        dumped = b'\x80\x04\x8e\4\0\0\0\1\0\0\0\xe2\x82\xac\x00.'
        self.check_unpickling_error((pickle.UnpicklingError, OverflowError),
                                    dumped)

    @requires_32b
    def test_large_32b_bytearray8(self):
        dumped = b'\x80\x05\x96\4\0\0\0\1\0\0\0\xe2\x82\xac\x00.'
        self.check_unpickling_error((pickle.UnpicklingError, OverflowError),
                                    dumped)

    @requires_32b
    def test_large_32b_binunicode8(self):
        dumped = b'\x80\x04\x8d\4\0\0\0\1\0\0\0\xe2\x82\xac\x00.'
        self.check_unpickling_error((pickle.UnpicklingError, OverflowError),
                                    dumped)

    def test_get(self):
        pickled = b'((lp100000\ng100000\nt.'
        unpickled = self.loads(pickled)
        self.assertEqual(unpickled, ([],)*2)
        self.assertIs(unpickled[0], unpickled[1])

    def test_binget(self):
        pickled = b'(]q\xffh\xfft.'
        unpickled = self.loads(pickled)
        self.assertEqual(unpickled, ([],)*2)
        self.assertIs(unpickled[0], unpickled[1])

    def test_long_binget(self):
        pickled = b'(]r\x00\x00\x01\x00j\x00\x00\x01\x00t.'
        unpickled = self.loads(pickled)
        self.assertEqual(unpickled, ([],)*2)
        self.assertIs(unpickled[0], unpickled[1])

    def test_dup(self):
        pickled = b'((l2t.'
        unpickled = self.loads(pickled)
        self.assertEqual(unpickled, ([],)*2)
        self.assertIs(unpickled[0], unpickled[1])

    def test_negative_put(self):
        # Issue #12847
        dumped = b'Va\np-1\n.'
        self.check_unpickling_error(ValueError, dumped)

    @requires_32b
    def test_negative_32b_binput(self):
        # Issue #12847
        dumped = b'\x80\x03X\x01\x00\x00\x00ar\xff\xff\xff\xff.'
        self.check_unpickling_error(ValueError, dumped)

    def test_badly_escaped_string(self):
        self.check_unpickling_error(ValueError, b"S'\\'\n.")

    def test_badly_quoted_string(self):
        # Issue #17710
        badpickles = [b"S'\n.",
                      b'S"\n.',
                      b'S\' \n.',
                      b'S" \n.',
                      b'S\'"\n.',
                      b'S"\'\n.',
                      b"S' ' \n.",
                      b'S" " \n.',
                      b"S ''\n.",
                      b'S ""\n.',
                      b'S \n.',
                      b'S\n.',
                      b'S.']
        for p in badpickles:
            self.check_unpickling_error(pickle.UnpicklingError, p)

    def test_correctly_quoted_string(self):
        goodpickles = [(b"S''\n.", ''),
                       (b'S""\n.', ''),
                       (b'S"\\n"\n.', '\n'),
                       (b"S'\\n'\n.", '\n')]
        for p, expected in goodpickles:
            self.assertEqual(self.loads(p), expected)

    def test_frame_readline(self):
        pickled = b'\x80\x04\x95\x05\x00\x00\x00\x00\x00\x00\x00I42\n.'
        #    0: \x80 PROTO      4
        #    2: \x95 FRAME      5
        #   11: I    INT        42
        #   15: .    STOP
        self.assertEqual(self.loads(pickled), 42)

    def test_compat_unpickle(self):
        # xrange(1, 7)
        pickled = b'\x80\x02c__builtin__\nxrange\nK\x01K\x07K\x01\x87R.'
        unpickled = self.loads(pickled)
        self.assertIs(type(unpickled), range)
        self.assertEqual(unpickled, range(1, 7))
        self.assertEqual(list(unpickled), [1, 2, 3, 4, 5, 6])
        # reduce
        pickled = b'\x80\x02c__builtin__\nreduce\n.'
        self.assertIs(self.loads(pickled), functools.reduce)
        # whichdb.whichdb
        pickled = b'\x80\x02cwhichdb\nwhichdb\n.'
        self.assertIs(self.loads(pickled), dbm.whichdb)
        # Exception(), StandardError()
        for name in (b'Exception', b'StandardError'):
            pickled = (b'\x80\x02cexceptions\n' + name + b'\nU\x03ugh\x85R.')
            unpickled = self.loads(pickled)
            self.assertIs(type(unpickled), Exception)
            self.assertEqual(str(unpickled), 'ugh')
        # UserDict.UserDict({1: 2}), UserDict.IterableUserDict({1: 2})
        for name in (b'UserDict', b'IterableUserDict'):
            pickled = (b'\x80\x02(cUserDict\n' + name +
                       b'\no}U\x04data}K\x01K\x02ssb.')
            unpickled = self.loads(pickled)
            self.assertIs(type(unpickled), collections.UserDict)
            self.assertEqual(unpickled, collections.UserDict({1: 2}))

    def test_load_global(self):
        self.assertIs(self.loads(b'cbuiltins\nstr\n.'), str)
        self.assertIs(self.loads(b'cmath\nlog\n.'), math.log)
        self.assertIs(self.loads(b'cos.path\njoin\n.'), os.path.join)
        self.assertIs(self.loads(b'\x80\x04cbuiltins\nstr.upper\n.'), str.upper)
        with support.swap_item(sys.modules, 'mödule', types.SimpleNamespace(glöbal=42)):
            self.assertEqual(self.loads(b'\x80\x04cm\xc3\xb6dule\ngl\xc3\xb6bal\n.'), 42)

        self.assertRaises(UnicodeDecodeError, self.loads, b'c\xff\nlog\n.')
        self.assertRaises(UnicodeDecodeError, self.loads, b'cmath\n\xff\n.')
        self.assertRaises(self.truncated_errors, self.loads, b'c\nlog\n.')
        self.assertRaises(self.truncated_errors, self.loads, b'cmath\n\n.')
        self.assertRaises(self.truncated_errors, self.loads, b'\x80\x04cmath\n\n.')

    def test_load_stack_global(self):
        self.assertIs(self.loads(b'\x8c\x08builtins\x8c\x03str\x93.'), str)
        self.assertIs(self.loads(b'\x8c\x04math\x8c\x03log\x93.'), math.log)
        self.assertIs(self.loads(b'\x8c\x07os.path\x8c\x04join\x93.'),
                      os.path.join)
        self.assertIs(self.loads(b'\x80\x04\x8c\x08builtins\x8c\x09str.upper\x93.'),
                      str.upper)
        with support.swap_item(sys.modules, 'mödule', types.SimpleNamespace(glöbal=42)):
            self.assertEqual(self.loads(b'\x80\x04\x8c\x07m\xc3\xb6dule\x8c\x07gl\xc3\xb6bal\x93.'), 42)

        self.assertRaises(UnicodeDecodeError, self.loads, b'\x8c\x01\xff\x8c\x03log\x93.')
        self.assertRaises(UnicodeDecodeError, self.loads, b'\x8c\x04math\x8c\x01\xff\x93.')
        self.assertRaises(ValueError, self.loads, b'\x8c\x00\x8c\x03log\x93.')
        self.assertRaises(AttributeError, self.loads, b'\x8c\x04math\x8c\x00\x93.')
        self.assertRaises(AttributeError, self.loads, b'\x80\x04\x8c\x04math\x8c\x00\x93.')

        self.assertRaises(pickle.UnpicklingError, self.loads, b'N\x8c\x03log\x93.')
        self.assertRaises(pickle.UnpicklingError, self.loads, b'\x8c\x04mathN\x93.')
        self.assertRaises(pickle.UnpicklingError, self.loads, b'\x80\x04\x8c\x04mathN\x93.')

    def test_find_class(self):
        unpickler = self.unpickler(io.BytesIO())
        unpickler_nofix = self.unpickler(io.BytesIO(), fix_imports=False)
        unpickler4 = self.unpickler(io.BytesIO(b'\x80\x04N.'))
        unpickler4.load()

        self.assertIs(unpickler.find_class('__builtin__', 'str'), str)
        self.assertRaises(ModuleNotFoundError,
                          unpickler_nofix.find_class, '__builtin__', 'str')
        self.assertIs(unpickler.find_class('builtins', 'str'), str)
        self.assertIs(unpickler_nofix.find_class('builtins', 'str'), str)
        self.assertIs(unpickler.find_class('math', 'log'), math.log)
        self.assertIs(unpickler.find_class('os.path', 'join'), os.path.join)
        self.assertIs(unpickler.find_class('os.path', 'join'), os.path.join)

        self.assertIs(unpickler4.find_class('builtins', 'str.upper'), str.upper)
        with self.assertRaisesRegex(AttributeError,
                r"module 'builtins' has no attribute 'str\.upper'"):
            unpickler.find_class('builtins', 'str.upper')

        with self.assertRaisesRegex(AttributeError,
                "module 'math' has no attribute 'spam'"):
            unpickler.find_class('math', 'spam')
        with self.assertRaisesRegex(AttributeError,
                "module 'math' has no attribute 'spam'"):
            unpickler4.find_class('math', 'spam')
        with self.assertRaisesRegex(AttributeError,
                r"module 'math' has no attribute 'log\.spam'"):
            unpickler.find_class('math', 'log.spam')
        with self.assertRaisesRegex(AttributeError,
                r"Can't resolve path 'log\.spam' on module 'math'") as cm:
            unpickler4.find_class('math', 'log.spam')
        self.assertEqual(str(cm.exception.__context__),
            "'builtin_function_or_method' object has no attribute 'spam'")
        with self.assertRaisesRegex(AttributeError,
                r"module 'math' has no attribute 'log\.<locals>\.spam'"):
            unpickler.find_class('math', 'log.<locals>.spam')
        with self.assertRaisesRegex(AttributeError,
                r"Can't resolve path 'log\.<locals>\.spam' on module 'math'") as cm:
            unpickler4.find_class('math', 'log.<locals>.spam')
        self.assertEqual(str(cm.exception.__context__),
            "'builtin_function_or_method' object has no attribute '<locals>'")
        with self.assertRaisesRegex(AttributeError,
                "module 'math' has no attribute ''"):
            unpickler.find_class('math', '')
        with self.assertRaisesRegex(AttributeError,
                "module 'math' has no attribute ''"):
            unpickler4.find_class('math', '')
        self.assertRaises(ModuleNotFoundError, unpickler.find_class, 'spam', 'log')
        self.assertRaises(ValueError, unpickler.find_class, '', 'log')

        self.assertRaises(TypeError, unpickler.find_class, None, 'log')
        self.assertRaises(TypeError, unpickler.find_class, 'math', None)
        self.assertRaises((TypeError, AttributeError), unpickler4.find_class, 'math', None)

    def test_custom_find_class(self):
        def loads(data):
            class Unpickler(self.unpickler):
                def find_class(self, module_name, global_name):
                    return (module_name, global_name)
            return Unpickler(io.BytesIO(data)).load()

        self.assertEqual(loads(b'cmath\nlog\n.'), ('math', 'log'))
        self.assertEqual(loads(b'\x8c\x04math\x8c\x03log\x93.'), ('math', 'log'))

        def loads(data):
            class Unpickler(self.unpickler):
                @staticmethod
                def find_class(module_name, global_name):
                    return (module_name, global_name)
            return Unpickler(io.BytesIO(data)).load()

        self.assertEqual(loads(b'cmath\nlog\n.'), ('math', 'log'))
        self.assertEqual(loads(b'\x8c\x04math\x8c\x03log\x93.'), ('math', 'log'))

        def loads(data):
            class Unpickler(self.unpickler):
                @classmethod
                def find_class(cls, module_name, global_name):
                    return (module_name, global_name)
            return Unpickler(io.BytesIO(data)).load()

        self.assertEqual(loads(b'cmath\nlog\n.'), ('math', 'log'))
        self.assertEqual(loads(b'\x8c\x04math\x8c\x03log\x93.'), ('math', 'log'))

        def loads(data):
            class Unpickler(self.unpickler):
                pass
            def find_class(module_name, global_name):
                return (module_name, global_name)
            unpickler = Unpickler(io.BytesIO(data))
            unpickler.find_class = find_class
            return unpickler.load()

        self.assertEqual(loads(b'cmath\nlog\n.'), ('math', 'log'))
        self.assertEqual(loads(b'\x8c\x04math\x8c\x03log\x93.'), ('math', 'log'))

    def test_bad_ext_code(self):
        # unregistered extension code
        self.check_unpickling_error(ValueError, b'\x82\x01.')
        self.check_unpickling_error(ValueError, b'\x82\xff.')
        self.check_unpickling_error(ValueError, b'\x83\x01\x00.')
        self.check_unpickling_error(ValueError, b'\x83\xff\xff.')
        self.check_unpickling_error(ValueError, b'\x84\x01\x00\x00\x00.')
        self.check_unpickling_error(ValueError, b'\x84\xff\xff\xff\x7f.')
        # EXT specifies code <= 0
        self.check_unpickling_error(pickle.UnpicklingError, b'\x82\x00.')
        self.check_unpickling_error(pickle.UnpicklingError, b'\x83\x00\x00.')
        self.check_unpickling_error(pickle.UnpicklingError, b'\x84\x00\x00\x00\x00.')
        self.check_unpickling_error(pickle.UnpicklingError, b'\x84\x00\x00\x00\x80.')
        self.check_unpickling_error(pickle.UnpicklingError, b'\x84\xff\xff\xff\xff.')

    @support.cpython_only
    def test_bad_ext_inverted_registry(self):
        code = 1
        def check(key, exc):
            with support.swap_item(copyreg._inverted_registry, code, key):
                with self.assertRaises(exc):
                    self.loads(b'\x82\x01.')
        check(None, ValueError)
        check((), ValueError)
        check((__name__,), (TypeError, ValueError))
        check((__name__, "MyList", "x"), (TypeError, ValueError))
        check((__name__, None), (TypeError, ValueError))
        check((None, "MyList"), (TypeError, ValueError))

    def test_bad_reduce(self):
        self.assertEqual(self.loads(b'cbuiltins\nint\n)R.'), 0)
        self.check_unpickling_error(TypeError, b'N)R.')
        self.check_unpickling_error(TypeError, b'cbuiltins\nint\nNR.')

    def test_bad_newobj(self):
        error = (pickle.UnpicklingError, TypeError)
        self.assertEqual(self.loads(b'cbuiltins\nint\n)\x81.'), 0)
        self.check_unpickling_error(error, b'cbuiltins\nlen\n)\x81.')
        self.check_unpickling_error(error, b'cbuiltins\nint\nN\x81.')

    def test_bad_newobj_ex(self):
        error = (pickle.UnpicklingError, TypeError)
        self.assertEqual(self.loads(b'cbuiltins\nint\n)}\x92.'), 0)
        self.check_unpickling_error(error, b'cbuiltins\nlen\n)}\x92.')
        self.check_unpickling_error(error, b'cbuiltins\nint\nN}\x92.')
        self.check_unpickling_error(error, b'cbuiltins\nint\n)N\x92.')

    def test_bad_stack(self):
        badpickles = [
            b'.',                       # STOP
            b'0',                       # POP
            b'1',                       # POP_MARK
            b'2',                       # DUP
            b'(2',
            b'R',                       # REDUCE
            b')R',
            b'a',                       # APPEND
            b'Na',
            b'b',                       # BUILD
            b'Nb',
            b'd',                       # DICT
            b'e',                       # APPENDS
            b'(e',
            b'ibuiltins\nlist\n',       # INST
            b'l',                       # LIST
            b'o',                       # OBJ
            b'(o',
            b'p1\n',                    # PUT
            b'q\x00',                   # BINPUT
            b'r\x00\x00\x00\x00',       # LONG_BINPUT
            b's',                       # SETITEM
            b'Ns',
            b'NNs',
            b't',                       # TUPLE
            b'u',                       # SETITEMS
            b'(u',
            b'}(Nu',
            b'\x81',                    # NEWOBJ
            b')\x81',
            b'\x85',                    # TUPLE1
            b'\x86',                    # TUPLE2
            b'N\x86',
            b'\x87',                    # TUPLE3
            b'N\x87',
            b'NN\x87',
            b'\x90',                    # ADDITEMS
            b'(\x90',
            b'\x91',                    # FROZENSET
            b'\x92',                    # NEWOBJ_EX
            b')}\x92',
            b'\x93',                    # STACK_GLOBAL
            b'Vlist\n\x93',
            b'\x94',                    # MEMOIZE
        ]
        for p in badpickles:
            self.check_unpickling_error(self.bad_stack_errors, p)

    def test_bad_mark(self):
        badpickles = [
            b'N(.',                     # STOP
            b'N(2',                     # DUP
            b'cbuiltins\nlist\n)(R',    # REDUCE
            b'cbuiltins\nlist\n()R',
            b']N(a',                    # APPEND
                                        # BUILD
            b'cbuiltins\nValueError\n)R}(b',
            b'cbuiltins\nValueError\n)R(}b',
            b'(Nd',                     # DICT
            b'N(p1\n',                  # PUT
            b'N(q\x00',                 # BINPUT
            b'N(r\x00\x00\x00\x00',     # LONG_BINPUT
            b'}NN(s',                   # SETITEM
            b'}N(Ns',
            b'}(NNs',
            b'}((u',                    # SETITEMS
            b'cbuiltins\nlist\n)(\x81', # NEWOBJ
            b'cbuiltins\nlist\n()\x81',
            b'N(\x85',                  # TUPLE1
            b'NN(\x86',                 # TUPLE2
            b'N(N\x86',
            b'NNN(\x87',                # TUPLE3
            b'NN(N\x87',
            b'N(NN\x87',
            b']((\x90',                 # ADDITEMS
                                        # NEWOBJ_EX
            b'cbuiltins\nlist\n)}(\x92',
            b'cbuiltins\nlist\n)(}\x92',
            b'cbuiltins\nlist\n()}\x92',
                                        # STACK_GLOBAL
            b'Vbuiltins\n(Vlist\n\x93',
            b'Vbuiltins\nVlist\n(\x93',
            b'N(\x94',                  # MEMOIZE
        ]
        for p in badpickles:
            self.check_unpickling_error(self.bad_stack_errors, p)

    def test_truncated_data(self):
        self.check_unpickling_error(EOFError, b'')
        self.check_unpickling_error(EOFError, b'N')
        badpickles = [
            b'B',                       # BINBYTES
            b'B\x03\x00\x00',
            b'B\x03\x00\x00\x00',
            b'B\x03\x00\x00\x00ab',
            b'C',                       # SHORT_BINBYTES
            b'C\x03',
            b'C\x03ab',
            b'F',                       # FLOAT
            b'F0.0',
            b'F0.00',
            b'G',                       # BINFLOAT
            b'G\x00\x00\x00\x00\x00\x00\x00',
            b'I',                       # INT
            b'I0',
            b'J',                       # BININT
            b'J\x00\x00\x00',
            b'K',                       # BININT1
            b'L',                       # LONG
            b'L0',
            b'L10',
            b'L0L',
            b'L10L',
            b'M',                       # BININT2
            b'M\x00',
            # b'P',                       # PERSID
            # b'Pabc',
            b'S',                       # STRING
            b"S'abc'",
            b'T',                       # BINSTRING
            b'T\x03\x00\x00',
            b'T\x03\x00\x00\x00',
            b'T\x03\x00\x00\x00ab',
            b'U',                       # SHORT_BINSTRING
            b'U\x03',
            b'U\x03ab',
            b'V',                       # UNICODE
            b'Vabc',
            b'X',                       # BINUNICODE
            b'X\x03\x00\x00',
            b'X\x03\x00\x00\x00',
            b'X\x03\x00\x00\x00ab',
            b'(c',                      # GLOBAL
            b'(cbuiltins',
            b'(cbuiltins\n',
            b'(cbuiltins\nlist',
            b'Ng',                      # GET
            b'Ng0',
            b'(i',                      # INST
            b'(ibuiltins',
            b'(ibuiltins\n',
            b'(ibuiltins\nlist',
            b'Nh',                      # BINGET
            b'Nj',                      # LONG_BINGET
            b'Nj\x00\x00\x00',
            b'Np',                      # PUT
            b'Np0',
            b'Nq',                      # BINPUT
            b'Nr',                      # LONG_BINPUT
            b'Nr\x00\x00\x00',
            b'\x80',                    # PROTO
            b'\x82',                    # EXT1
            b'\x83',                    # EXT2
            b'\x84\x01',
            b'\x84',                    # EXT4
            b'\x84\x01\x00\x00',
            b'\x8a',                    # LONG1
            b'\x8b',                    # LONG4
            b'\x8b\x00\x00\x00',
            b'\x8c',                    # SHORT_BINUNICODE
            b'\x8c\x03',
            b'\x8c\x03ab',
            b'\x8d',                    # BINUNICODE8
            b'\x8d\x03\x00\x00\x00\x00\x00\x00',
            b'\x8d\x03\x00\x00\x00\x00\x00\x00\x00',
            b'\x8d\x03\x00\x00\x00\x00\x00\x00\x00ab',
            b'\x8e',                    # BINBYTES8
            b'\x8e\x03\x00\x00\x00\x00\x00\x00',
            b'\x8e\x03\x00\x00\x00\x00\x00\x00\x00',
            b'\x8e\x03\x00\x00\x00\x00\x00\x00\x00ab',
            b'\x96',                    # BYTEARRAY8
            b'\x96\x03\x00\x00\x00\x00\x00\x00',
            b'\x96\x03\x00\x00\x00\x00\x00\x00\x00',
            b'\x96\x03\x00\x00\x00\x00\x00\x00\x00ab',
            b'\x95',                    # FRAME
            b'\x95\x02\x00\x00\x00\x00\x00\x00',
            b'\x95\x02\x00\x00\x00\x00\x00\x00\x00',
            b'\x95\x02\x00\x00\x00\x00\x00\x00\x00N',
        ]
        for p in badpickles:
            self.check_unpickling_error(self.truncated_errors, p)

    @threading_helper.reap_threads
    @threading_helper.requires_working_threading()
    def test_unpickle_module_race(self):
        # https://bugs.python.org/issue34572
        locker_module = dedent("""
        import threading
        barrier = threading.Barrier(2)
        """)
        locking_import_module = dedent("""
        import locker
        locker.barrier.wait()
        class ToBeUnpickled(object):
            pass
        """)

        os.mkdir(TESTFN)
        self.addCleanup(shutil.rmtree, TESTFN)
        sys.path.insert(0, TESTFN)
        self.addCleanup(sys.path.remove, TESTFN)
        with open(os.path.join(TESTFN, "locker.py"), "wb") as f:
            f.write(locker_module.encode('utf-8'))
        with open(os.path.join(TESTFN, "locking_import.py"), "wb") as f:
            f.write(locking_import_module.encode('utf-8'))
        self.addCleanup(forget, "locker")
        self.addCleanup(forget, "locking_import")

        import locker

        pickle_bytes = (
            b'\x80\x03clocking_import\nToBeUnpickled\nq\x00)\x81q\x01.')

        # Then try to unpickle two of these simultaneously
        # One of them will cause the module import, and we want it to block
        # until the other one either:
        #   - fails (before the patch for this issue)
        #   - blocks on the import lock for the module, as it should
        results = []
        barrier = threading.Barrier(3)
        def t():
            # This ensures the threads have all started
            # presumably barrier release is faster than thread startup
            barrier.wait()
            results.append(pickle.loads(pickle_bytes))

        t1 = threading.Thread(target=t)
        t2 = threading.Thread(target=t)
        t1.start()
        t2.start()

        barrier.wait()
        # could have delay here
        locker.barrier.wait()

        t1.join()
        t2.join()

        from locking_import import ToBeUnpickled
        self.assertEqual(
            [type(x) for x in results],
            [ToBeUnpickled] * 2)


class AbstractPicklingErrorTests:
    # Subclass must define self.dumps, self.pickler.

    def test_bad_reduce_result(self):
        obj = REX([print, ()])
        for proto in protocols:
            with self.subTest(proto=proto):
                with self.assertRaises(pickle.PicklingError) as cm:
                    self.dumps(obj, proto)
<<<<<<< HEAD
                self.assertIn(str(cm.exception), {
                    f'{obj.__reduce_ex__!r} must return string or tuple',
                    '__reduce__ must return a string or tuple'})
                self.assertEqual(cm.exception.__notes__, [
                    'when serializing test.pickletester.REX object'])
=======
                self.assertEqual(str(cm.exception),
                    '__reduce__ must return a string or tuple, not list')
>>>>>>> b2a8c38b

        obj = REX((print,))
        for proto in protocols:
            with self.subTest(proto=proto):
                with self.assertRaises(pickle.PicklingError) as cm:
                    self.dumps(obj, proto)
<<<<<<< HEAD
                self.assertIn(str(cm.exception), {
                    f'Tuple returned by {obj.__reduce_ex__!r} must have two to six elements',
                    'tuple returned by __reduce__ must contain 2 through 6 elements'})
                self.assertEqual(cm.exception.__notes__, [
                    'when serializing test.pickletester.REX object'])
=======
                self.assertEqual(str(cm.exception),
                    'tuple returned by __reduce__ must contain 2 through 6 elements')
>>>>>>> b2a8c38b

        obj = REX((print, (), None, None, None, None, None))
        for proto in protocols:
            with self.subTest(proto=proto):
                with self.assertRaises(pickle.PicklingError) as cm:
                    self.dumps(obj, proto)
<<<<<<< HEAD
                self.assertIn(str(cm.exception), {
                    f'Tuple returned by {obj.__reduce_ex__!r} must have two to six elements',
                    'tuple returned by __reduce__ must contain 2 through 6 elements'})
                self.assertEqual(cm.exception.__notes__, [
                    'when serializing test.pickletester.REX object'])
=======
                self.assertEqual(str(cm.exception),
                    'tuple returned by __reduce__ must contain 2 through 6 elements')
>>>>>>> b2a8c38b

    def test_bad_reconstructor(self):
        obj = REX((42, ()))
        for proto in protocols:
            with self.subTest(proto=proto):
                with self.assertRaises(pickle.PicklingError) as cm:
                    self.dumps(obj, proto)
<<<<<<< HEAD
                self.assertIn(str(cm.exception), {
                    'func from save_reduce() must be callable',
                    'first item of the tuple returned by __reduce__ must be callable'})
                self.assertEqual(cm.exception.__notes__, [
                    'when serializing test.pickletester.REX object'])
=======
                self.assertEqual(str(cm.exception),
                    'first item of the tuple returned by __reduce__ '
                    'must be callable, not int')
>>>>>>> b2a8c38b

    def test_unpickleable_reconstructor(self):
        obj = REX((UnpickleableCallable(), ()))
        for proto in protocols:
            with self.subTest(proto=proto):
                with self.assertRaises(CustomError) as cm:
                    self.dumps(obj, proto)
                self.assertEqual(cm.exception.__notes__, [
                    'when serializing test.pickletester.REX reconstructor',
                    'when serializing test.pickletester.REX object'])

    def test_bad_reconstructor_args(self):
        obj = REX((print, []))
        for proto in protocols:
            with self.subTest(proto=proto):
                with self.assertRaises(pickle.PicklingError) as cm:
                    self.dumps(obj, proto)
<<<<<<< HEAD
                self.assertIn(str(cm.exception), {
                    'args from save_reduce() must be a tuple',
                    'second item of the tuple returned by __reduce__ must be a tuple'})
                self.assertEqual(cm.exception.__notes__, [
                    'when serializing test.pickletester.REX object'])
=======
                self.assertEqual(str(cm.exception),
                    'second item of the tuple returned by __reduce__ '
                    'must be a tuple, not list')
>>>>>>> b2a8c38b

    def test_unpickleable_reconstructor_args(self):
        obj = REX((print, (1, 2, UNPICKLEABLE)))
        for proto in protocols:
            with self.subTest(proto=proto):
                with self.assertRaises(CustomError) as cm:
                    self.dumps(obj, proto)
                self.assertEqual(cm.exception.__notes__, [
                    'when serializing tuple item 2',
                    'when serializing test.pickletester.REX reconstructor arguments',
                    'when serializing test.pickletester.REX object'])

    def test_bad_newobj_args(self):
        obj = REX((copyreg.__newobj__, ()))
        for proto in protocols[2:]:
            with self.subTest(proto=proto):
                with self.assertRaises((IndexError, pickle.PicklingError)) as cm:
                    self.dumps(obj, proto)
                self.assertIn(str(cm.exception), {
                    'tuple index out of range',
<<<<<<< HEAD
                    '__newobj__ arglist is empty'})
                self.assertEqual(cm.exception.__notes__, [
                    'when serializing test.pickletester.REX object'])
=======
                    '__newobj__ expected at least 1 argument, got 0'})
>>>>>>> b2a8c38b

        obj = REX((copyreg.__newobj__, [REX]))
        for proto in protocols[2:]:
            with self.subTest(proto=proto):
                with self.assertRaises(pickle.PicklingError) as cm:
                    self.dumps(obj, proto)
<<<<<<< HEAD
                self.assertIn(str(cm.exception), {
                    'args from save_reduce() must be a tuple',
                    'second item of the tuple returned by __reduce__ must be a tuple'})
                self.assertEqual(cm.exception.__notes__, [
                    'when serializing test.pickletester.REX object'])
=======
                self.assertEqual(str(cm.exception),
                    'second item of the tuple returned by __reduce__ '
                    'must be a tuple, not list')
>>>>>>> b2a8c38b

    def test_bad_newobj_class(self):
        obj = REX((copyreg.__newobj__, (NoNew(),)))
        for proto in protocols[2:]:
            with self.subTest(proto=proto):
                with self.assertRaises(pickle.PicklingError) as cm:
                    self.dumps(obj, proto)
                self.assertIn(str(cm.exception), {
<<<<<<< HEAD
                    'args[0] from __newobj__ args has no __new__',
                    'args[0] from __newobj__ args is not a type'})
                self.assertEqual(cm.exception.__notes__, [
                    'when serializing test.pickletester.REX object'])
=======
                    'first argument to __newobj__() has no __new__',
                    f'first argument to __newobj__() must be a class, not {__name__}.NoNew'})
>>>>>>> b2a8c38b

    def test_wrong_newobj_class(self):
        obj = REX((copyreg.__newobj__, (str,)))
        for proto in protocols[2:]:
            with self.subTest(proto=proto):
                with self.assertRaises(pickle.PicklingError) as cm:
                    self.dumps(obj, proto)
                self.assertEqual(str(cm.exception),
<<<<<<< HEAD
                    'args[0] from __newobj__ args has the wrong class')
                self.assertEqual(cm.exception.__notes__, [
                    'when serializing test.pickletester.REX object'])
=======
                    f'first argument to __newobj__() must be {REX!r}, not {str!r}')
>>>>>>> b2a8c38b

    def test_unpickleable_newobj_class(self):
        class LocalREX(REX): pass
        obj = LocalREX((copyreg.__newobj__, (LocalREX,)))
        for proto in protocols:
            with self.subTest(proto=proto):
<<<<<<< HEAD
                with self.assertRaises((pickle.PicklingError, AttributeError)) as cm:
=======
                with self.assertRaises(pickle.PicklingError):
>>>>>>> b2a8c38b
                    self.dumps(obj, proto)
            if proto >= 2:
                self.assertEqual(cm.exception.__notes__, [
                    f'when serializing {LocalREX.__module__}.{LocalREX.__qualname__} class',
                    f'when serializing {LocalREX.__module__}.{LocalREX.__qualname__} object'])
            else:
                self.assertEqual(cm.exception.__notes__, [
                    'when serializing tuple item 0',
                    f'when serializing {LocalREX.__module__}.{LocalREX.__qualname__} reconstructor arguments',
                    f'when serializing {LocalREX.__module__}.{LocalREX.__qualname__} object'])

    def test_unpickleable_newobj_args(self):
        obj = REX((copyreg.__newobj__, (REX, 1, 2, UNPICKLEABLE)))
        for proto in protocols:
            with self.subTest(proto=proto):
                with self.assertRaises(CustomError) as cm:
                    self.dumps(obj, proto)
                if proto >= 2:
                    self.assertEqual(cm.exception.__notes__, [
                        'when serializing tuple item 2',
                        'when serializing test.pickletester.REX __new__ arguments',
                        'when serializing test.pickletester.REX object'])
                else:
                    self.assertEqual(cm.exception.__notes__, [
                        'when serializing tuple item 3',
                        'when serializing test.pickletester.REX reconstructor arguments',
                        'when serializing test.pickletester.REX object'])

    def test_bad_newobj_ex_args(self):
        obj = REX((copyreg.__newobj_ex__, ()))
        for proto in protocols[2:]:
            with self.subTest(proto=proto):
                with self.assertRaises((ValueError, pickle.PicklingError)) as cm:
                    self.dumps(obj, proto)
                self.assertIn(str(cm.exception), {
                    'not enough values to unpack (expected 3, got 0)',
<<<<<<< HEAD
                    'length of the NEWOBJ_EX argument tuple must be exactly 3, not 0'})
                self.assertEqual(cm.exception.__notes__, [
                    'when serializing test.pickletester.REX object'])
=======
                    '__newobj_ex__ expected 3 arguments, got 0'})
>>>>>>> b2a8c38b

        obj = REX((copyreg.__newobj_ex__, 42))
        for proto in protocols[2:]:
            with self.subTest(proto=proto):
                with self.assertRaises(pickle.PicklingError) as cm:
                    self.dumps(obj, proto)
<<<<<<< HEAD
                self.assertIn(str(cm.exception), {
                    'args from save_reduce() must be a tuple',
                    'second item of the tuple returned by __reduce__ must be a tuple'})
                self.assertEqual(cm.exception.__notes__, [
                    'when serializing test.pickletester.REX object'])
=======
                self.assertEqual(str(cm.exception),
                    'second item of the tuple returned by __reduce__ '
                    'must be a tuple, not int')
>>>>>>> b2a8c38b

        obj = REX((copyreg.__newobj_ex__, (REX, 42, {})))
        if self.pickler is pickle._Pickler:
            for proto in protocols[2:4]:
                with self.subTest(proto=proto):
                    with self.assertRaises(TypeError) as cm:
                        self.dumps(obj, proto)
                    self.assertEqual(str(cm.exception),
                        'Value after * must be an iterable, not int')
                    self.assertEqual(cm.exception.__notes__, [
                        'when serializing test.pickletester.REX object'])
        else:
            for proto in protocols[2:]:
                with self.subTest(proto=proto):
                    with self.assertRaises(pickle.PicklingError) as cm:
                        self.dumps(obj, proto)
                    self.assertEqual(str(cm.exception),
<<<<<<< HEAD
                        'second item from NEWOBJ_EX argument tuple must be a tuple, not int')
                    self.assertEqual(cm.exception.__notes__, [
                        'when serializing test.pickletester.REX object'])
=======
                        'second argument to __newobj_ex__() must be a tuple, not int')
>>>>>>> b2a8c38b

        obj = REX((copyreg.__newobj_ex__, (REX, (), [])))
        if self.pickler is pickle._Pickler:
            for proto in protocols[2:4]:
                with self.subTest(proto=proto):
                    with self.assertRaises(TypeError) as cm:
                        self.dumps(obj, proto)
                    self.assertEqual(str(cm.exception),
                        'functools.partial() argument after ** must be a mapping, not list')
                    self.assertEqual(cm.exception.__notes__, [
                        'when serializing test.pickletester.REX object'])
        else:
            for proto in protocols[2:]:
                with self.subTest(proto=proto):
                    with self.assertRaises(pickle.PicklingError) as cm:
                        self.dumps(obj, proto)
                    self.assertEqual(str(cm.exception),
<<<<<<< HEAD
                        'third item from NEWOBJ_EX argument tuple must be a dict, not list')
                    self.assertEqual(cm.exception.__notes__, [
                        'when serializing test.pickletester.REX object'])
=======
                        'third argument to __newobj_ex__() must be a dict, not list')
>>>>>>> b2a8c38b

    def test_bad_newobj_ex__class(self):
        obj = REX((copyreg.__newobj_ex__, (NoNew(), (), {})))
        for proto in protocols[2:]:
            with self.subTest(proto=proto):
                with self.assertRaises(pickle.PicklingError) as cm:
                    self.dumps(obj, proto)
                self.assertIn(str(cm.exception), {
<<<<<<< HEAD
                    'args[0] from __newobj_ex__ args has no __new__',
                    'first item from NEWOBJ_EX argument tuple must be a class, not NoNew'})
                self.assertEqual(cm.exception.__notes__, [
                    'when serializing test.pickletester.REX object'])
=======
                    'first argument to __newobj_ex__() has no __new__',
                    f'first argument to __newobj_ex__() must be a class, not {__name__}.NoNew'})
>>>>>>> b2a8c38b

    def test_wrong_newobj_ex_class(self):
        if self.pickler is not pickle._Pickler:
            self.skipTest('only verified in the Python implementation')
        obj = REX((copyreg.__newobj_ex__, (str, (), {})))
        for proto in protocols[2:]:
            with self.subTest(proto=proto):
                with self.assertRaises(pickle.PicklingError) as cm:
                    self.dumps(obj, proto)
                self.assertEqual(str(cm.exception),
<<<<<<< HEAD
                    'args[0] from __newobj_ex__ args has the wrong class')
                self.assertEqual(cm.exception.__notes__, [
                    'when serializing test.pickletester.REX object'])
=======
                    f'first argument to __newobj_ex__() must be {REX}, not {str}')
>>>>>>> b2a8c38b

    def test_unpickleable_newobj_ex_class(self):
        class LocalREX(REX): pass
        obj = LocalREX((copyreg.__newobj_ex__, (LocalREX, (), {})))
        for proto in protocols:
            with self.subTest(proto=proto):
<<<<<<< HEAD
                with self.assertRaises((pickle.PicklingError, AttributeError)) as cm:
=======
                with self.assertRaises(pickle.PicklingError):
>>>>>>> b2a8c38b
                    self.dumps(obj, proto)
                if proto >= 4:
                    self.assertEqual(cm.exception.__notes__, [
                        f'when serializing {LocalREX.__module__}.{LocalREX.__qualname__} class',
                        f'when serializing {LocalREX.__module__}.{LocalREX.__qualname__} object'])
                elif proto >= 2:
                    self.assertEqual(cm.exception.__notes__, [
                        'when serializing tuple item 0',
                        'when serializing tuple item 1',
                        'when serializing functools.partial state',
                        'when serializing functools.partial object',
                        f'when serializing {LocalREX.__module__}.{LocalREX.__qualname__} reconstructor',
                        f'when serializing {LocalREX.__module__}.{LocalREX.__qualname__} object'])
                else:
                    self.assertEqual(cm.exception.__notes__, [
                        'when serializing tuple item 0',
                        f'when serializing {LocalREX.__module__}.{LocalREX.__qualname__} reconstructor arguments',
                        f'when serializing {LocalREX.__module__}.{LocalREX.__qualname__} object'])

    def test_unpickleable_newobj_ex_args(self):
        obj = REX((copyreg.__newobj_ex__, (REX, (1, 2, UNPICKLEABLE), {})))
        for proto in protocols:
            with self.subTest(proto=proto):
                with self.assertRaises(CustomError) as cm:
                    self.dumps(obj, proto)
                if proto >= 4:
                    self.assertEqual(cm.exception.__notes__, [
                        'when serializing tuple item 2',
                        'when serializing test.pickletester.REX __new__ arguments',
                        'when serializing test.pickletester.REX object'])
                elif proto >= 2:
                    self.assertEqual(cm.exception.__notes__, [
                        'when serializing tuple item 3',
                        'when serializing tuple item 1',
                        'when serializing functools.partial state',
                        'when serializing functools.partial object',
                        'when serializing test.pickletester.REX reconstructor',
                        'when serializing test.pickletester.REX object'])
                else:
                    self.assertEqual(cm.exception.__notes__, [
                        'when serializing tuple item 2',
                        'when serializing tuple item 1',
                        'when serializing test.pickletester.REX reconstructor arguments',
                        'when serializing test.pickletester.REX object'])

    def test_unpickleable_newobj_ex_kwargs(self):
        obj = REX((copyreg.__newobj_ex__, (REX, (), {'a': UNPICKLEABLE})))
        for proto in protocols:
            with self.subTest(proto=proto):
                with self.assertRaises(CustomError) as cm:
                    self.dumps(obj, proto)
                if proto >= 4:
                    self.assertEqual(cm.exception.__notes__, [
                        "when serializing dict item 'a'",
                        'when serializing test.pickletester.REX __new__ arguments',
                        'when serializing test.pickletester.REX object'])
                elif proto >= 2:
                    self.assertEqual(cm.exception.__notes__, [
                        "when serializing dict item 'a'",
                        'when serializing tuple item 2',
                        'when serializing functools.partial state',
                        'when serializing functools.partial object',
                        'when serializing test.pickletester.REX reconstructor',
                        'when serializing test.pickletester.REX object'])
                else:
                    self.assertEqual(cm.exception.__notes__, [
                        "when serializing dict item 'a'",
                        'when serializing tuple item 2',
                        'when serializing test.pickletester.REX reconstructor arguments',
                        'when serializing test.pickletester.REX object'])

    def test_unpickleable_state(self):
        obj = REX_state(UNPICKLEABLE)
        for proto in protocols:
            with self.subTest(proto=proto):
                with self.assertRaises(CustomError) as cm:
                    self.dumps(obj, proto)
                self.assertEqual(cm.exception.__notes__, [
                    'when serializing test.pickletester.REX_state state',
                    'when serializing test.pickletester.REX_state object'])

    def test_bad_state_setter(self):
        if self.pickler is pickle._Pickler:
            self.skipTest('only verified in the C implementation')
        obj = REX((print, (), 'state', None, None, 42))
        for proto in protocols:
            with self.subTest(proto=proto):
                with self.assertRaises(pickle.PicklingError) as cm:
                    self.dumps(obj, proto)
                self.assertEqual(str(cm.exception),
<<<<<<< HEAD
                    'sixth element of the tuple returned by __reduce__ must be a function, not int')
                self.assertEqual(cm.exception.__notes__, [
                    'when serializing test.pickletester.REX object'])
=======
                    'sixth item of the tuple returned by __reduce__ '
                    'must be callable, not int')
>>>>>>> b2a8c38b

    def test_unpickleable_state_setter(self):
        obj = REX((print, (), 'state', None, None, UnpickleableCallable()))
        for proto in protocols:
            with self.subTest(proto=proto):
                with self.assertRaises(CustomError) as cm:
                    self.dumps(obj, proto)
                self.assertEqual(cm.exception.__notes__, [
                    'when serializing test.pickletester.REX state setter',
                    'when serializing test.pickletester.REX object'])

    def test_unpickleable_state_with_state_setter(self):
        obj = REX((print, (), UNPICKLEABLE, None, None, print))
        for proto in protocols:
            with self.subTest(proto=proto):
                with self.assertRaises(CustomError) as cm:
                    self.dumps(obj, proto)
                self.assertEqual(cm.exception.__notes__, [
                    'when serializing test.pickletester.REX state',
                    'when serializing test.pickletester.REX object'])

    def test_bad_object_list_items(self):
        # Issue4176: crash when 4th and 5th items of __reduce__()
        # are not iterators
        obj = REX((list, (), None, 42))
        for proto in protocols:
            with self.subTest(proto=proto):
                with self.assertRaises((TypeError, pickle.PicklingError)) as cm:
                    self.dumps(obj, proto)
                self.assertIn(str(cm.exception), {
                    "'int' object is not iterable",
<<<<<<< HEAD
                    'fourth element of the tuple returned by __reduce__ must be an iterator, not int'})
                self.assertEqual(cm.exception.__notes__, [
                    'when serializing test.pickletester.REX object'])
=======
                    'fourth item of the tuple returned by __reduce__ '
                    'must be an iterator, not int'})
>>>>>>> b2a8c38b

        if self.pickler is not pickle._Pickler:
            # Python implementation is less strict and also accepts iterables.
            obj = REX((list, (), None, []))
            for proto in protocols:
                with self.subTest(proto=proto):
                    with self.assertRaises(pickle.PicklingError):
                        self.dumps(obj, proto)
<<<<<<< HEAD
                    self.assertIn(str(cm.exception), {
                        "'int' object is not iterable",
                        'fourth element of the tuple returned by __reduce__ must be an iterator, not int'})
                    self.assertEqual(cm.exception.__notes__, [
                        'when serializing test.pickletester.REX object'])
=======
                    self.assertEqual(str(cm.exception),
                        'fourth item of the tuple returned by __reduce__ '
                        'must be an iterator, not int')
>>>>>>> b2a8c38b

    def test_unpickleable_object_list_items(self):
        obj = REX_six([1, 2, UNPICKLEABLE])
        for proto in protocols:
            with self.subTest(proto=proto):
                with self.assertRaises(CustomError) as cm:
                    self.dumps(obj, proto)
                self.assertEqual(cm.exception.__notes__, [
                    'when serializing test.pickletester.REX_six item 2',
                    'when serializing test.pickletester.REX_six object'])

    def test_bad_object_dict_items(self):
        # Issue4176: crash when 4th and 5th items of __reduce__()
        # are not iterators
        obj = REX((dict, (), None, None, 42))
        for proto in protocols:
            with self.subTest(proto=proto):
                with self.assertRaises((TypeError, pickle.PicklingError)) as cm:
                    self.dumps(obj, proto)
                self.assertIn(str(cm.exception), {
                    "'int' object is not iterable",
<<<<<<< HEAD
                    'fifth element of the tuple returned by __reduce__ must be an iterator, not int'})
                self.assertEqual(cm.exception.__notes__, [
                    'when serializing test.pickletester.REX object'])
=======
                    'fifth item of the tuple returned by __reduce__ '
                    'must be an iterator, not int'})
>>>>>>> b2a8c38b

        for proto in protocols:
            obj = REX((dict, (), None, None, iter([('a',)])))
            with self.subTest(proto=proto):
                with self.assertRaises((ValueError, TypeError)) as cm:
                    self.dumps(obj, proto)
                self.assertIn(str(cm.exception), {
                    'not enough values to unpack (expected 2, got 1)',
                    'dict items iterator must return 2-tuples'})
                self.assertEqual(cm.exception.__notes__, [
                    'when serializing test.pickletester.REX object'])

        if self.pickler is not pickle._Pickler:
            # Python implementation is less strict and also accepts iterables.
            obj = REX((dict, (), None, None, []))
            for proto in protocols:
                with self.subTest(proto=proto):
                    with self.assertRaises(pickle.PicklingError):
                        self.dumps(obj, proto)
                    self.assertEqual(str(cm.exception),
                        'dict items iterator must return 2-tuples')
                    self.assertEqual(cm.exception.__notes__, [
                        'when serializing test.pickletester.REX object'])

    def test_unpickleable_object_dict_items(self):
        obj = REX_seven({'a': UNPICKLEABLE})
        for proto in protocols:
            with self.subTest(proto=proto):
                with self.assertRaises(CustomError) as cm:
                    self.dumps(obj, proto)
                self.assertEqual(cm.exception.__notes__, [
                    "when serializing test.pickletester.REX_seven item 'a'",
                    'when serializing test.pickletester.REX_seven object'])

    def test_unpickleable_list_items(self):
        obj = [1, [2, 3, UNPICKLEABLE]]
        for proto in protocols:
            with self.subTest(proto=proto):
                with self.assertRaises(CustomError) as cm:
                    self.dumps(obj, proto)
                self.assertEqual(cm.exception.__notes__, [
                    'when serializing list item 2',
                    'when serializing list item 1'])
        for n in [0, 1, 1000, 1005]:
            obj = [*range(n), UNPICKLEABLE]
            for proto in protocols:
                with self.subTest(proto=proto):
                    with self.assertRaises(CustomError) as cm:
                        self.dumps(obj, proto)
                    self.assertEqual(cm.exception.__notes__, [
                        f'when serializing list item {n}'])

    def test_unpickleable_tuple_items(self):
        obj = (1, (2, 3, UNPICKLEABLE))
        for proto in protocols:
            with self.subTest(proto=proto):
                with self.assertRaises(CustomError) as cm:
                    self.dumps(obj, proto)
                self.assertEqual(cm.exception.__notes__, [
                    'when serializing tuple item 2',
                    'when serializing tuple item 1'])
        obj = (*range(10), UNPICKLEABLE)
        for proto in protocols:
            with self.subTest(proto=proto):
                with self.assertRaises(CustomError) as cm:
                    self.dumps(obj, proto)
                self.assertEqual(cm.exception.__notes__, [
                    'when serializing tuple item 10'])

    def test_unpickleable_dict_items(self):
        obj = {'a': {'b': UNPICKLEABLE}}
        for proto in protocols:
            with self.subTest(proto=proto):
                with self.assertRaises(CustomError) as cm:
                    self.dumps(obj, proto)
                self.assertEqual(cm.exception.__notes__, [
                    "when serializing dict item 'b'",
                    "when serializing dict item 'a'"])
        for n in [0, 1, 1000, 1005]:
            obj = dict.fromkeys(range(n))
            obj['a'] = UNPICKLEABLE
            for proto in protocols:
                with self.subTest(proto=proto, n=n):
                    with self.assertRaises(CustomError) as cm:
                        self.dumps(obj, proto)
                    self.assertEqual(cm.exception.__notes__, [
                        "when serializing dict item 'a'"])

    def test_unpickleable_set_items(self):
        obj = {UNPICKLEABLE}
        for proto in protocols:
            with self.subTest(proto=proto):
                with self.assertRaises(CustomError) as cm:
                    self.dumps(obj, proto)
                if proto >= 4:
                    self.assertEqual(cm.exception.__notes__, [
                        'when serializing set element'])
                else:
                    self.assertEqual(cm.exception.__notes__, [
                        'when serializing list item 0',
                        'when serializing tuple item 0',
                        'when serializing set reconstructor arguments'])

    def test_unpickleable_frozenset_items(self):
        obj = frozenset({frozenset({UNPICKLEABLE})})
        for proto in protocols:
            with self.subTest(proto=proto):
                with self.assertRaises(CustomError) as cm:
                    self.dumps(obj, proto)
                if proto >= 4:
                    self.assertEqual(cm.exception.__notes__, [
                        'when serializing frozenset element',
                        'when serializing frozenset element'])
                else:
                    self.assertEqual(cm.exception.__notes__, [
                        'when serializing list item 0',
                        'when serializing tuple item 0',
                        'when serializing frozenset reconstructor arguments',
                        'when serializing list item 0',
                        'when serializing tuple item 0',
                        'when serializing frozenset reconstructor arguments'])

    def test_global_lookup_error(self):
        # Global name does not exist
        obj = REX('spam')
        obj.__module__ = __name__
        for proto in protocols:
            with self.subTest(proto=proto):
                with self.assertRaises(pickle.PicklingError) as cm:
                    self.dumps(obj, proto)
                self.assertEqual(str(cm.exception),
                    f"Can't pickle {obj!r}: it's not found as {__name__}.spam")
                self.assertEqual(str(cm.exception.__context__),
                    f"module '{__name__}' has no attribute 'spam'")

        obj.__module__ = 'nonexisting'
        for proto in protocols:
            with self.subTest(proto=proto):
                with self.assertRaises(pickle.PicklingError) as cm:
                    self.dumps(obj, proto)
                self.assertEqual(str(cm.exception),
                    f"Can't pickle {obj!r}: No module named 'nonexisting'")
                self.assertEqual(str(cm.exception.__context__),
                    "No module named 'nonexisting'")

        obj.__module__ = ''
        for proto in protocols:
            with self.subTest(proto=proto):
                with self.assertRaises(pickle.PicklingError) as cm:
                    self.dumps(obj, proto)
                self.assertEqual(str(cm.exception),
                    f"Can't pickle {obj!r}: Empty module name")
                self.assertEqual(str(cm.exception.__context__),
                    "Empty module name")

        obj.__module__ = None
        for proto in protocols:
            with self.subTest(proto=proto):
                with self.assertRaises(pickle.PicklingError) as cm:
                    self.dumps(obj, proto)
                self.assertEqual(str(cm.exception),
                    f"Can't pickle {obj!r}: it's not found as __main__.spam")
                self.assertEqual(str(cm.exception.__context__),
                    "module '__main__' has no attribute 'spam'")

    def test_nonencodable_global_name_error(self):
        for proto in protocols[:4]:
            with self.subTest(proto=proto):
                name = 'nonascii\xff' if proto < 3 else 'nonencodable\udbff'
                obj = REX(name)
                obj.__module__ = __name__
                with support.swap_item(globals(), name, obj):
                    with self.assertRaises(pickle.PicklingError) as cm:
                        self.dumps(obj, proto)
                    self.assertEqual(str(cm.exception),
                        f"can't pickle global identifier {name!r} using pickle protocol {proto}")
                    self.assertIsInstance(cm.exception.__context__, UnicodeEncodeError)

    def test_nonencodable_module_name_error(self):
        for proto in protocols[:4]:
            with self.subTest(proto=proto):
                name = 'nonascii\xff' if proto < 3 else 'nonencodable\udbff'
                obj = REX('test')
                obj.__module__ = name
                mod = types.SimpleNamespace(test=obj)
                with support.swap_item(sys.modules, name, mod):
                    with self.assertRaises(pickle.PicklingError) as cm:
                        self.dumps(obj, proto)
                    self.assertEqual(str(cm.exception),
                        f"can't pickle module identifier {name!r} using pickle protocol {proto}")
                    self.assertIsInstance(cm.exception.__context__, UnicodeEncodeError)

    def test_nested_lookup_error(self):
        # Nested name does not exist
        obj = REX('AbstractPickleTests.spam')
        obj.__module__ = __name__
        for proto in protocols:
            with self.subTest(proto=proto):
                with self.assertRaises(pickle.PicklingError) as cm:
                    self.dumps(obj, proto)
                self.assertEqual(str(cm.exception),
                    f"Can't pickle {obj!r}: "
                    f"it's not found as {__name__}.AbstractPickleTests.spam")
                self.assertEqual(str(cm.exception.__context__),
                    "type object 'AbstractPickleTests' has no attribute 'spam'")

        obj.__module__ = None
        for proto in protocols:
            with self.subTest(proto=proto):
                with self.assertRaises(pickle.PicklingError) as cm:
                    self.dumps(obj, proto)
                self.assertEqual(str(cm.exception),
                    f"Can't pickle {obj!r}: it's not found as __main__.AbstractPickleTests.spam")
                self.assertEqual(str(cm.exception.__context__),
                    "module '__main__' has no attribute 'AbstractPickleTests'")

    def test_wrong_object_lookup_error(self):
        # Name is bound to different object
        obj = REX('AbstractPickleTests')
        obj.__module__ = __name__
        AbstractPickleTests.ham = []
        for proto in protocols:
            with self.subTest(proto=proto):
                with self.assertRaises(pickle.PicklingError) as cm:
                    self.dumps(obj, proto)
                self.assertEqual(str(cm.exception),
                    f"Can't pickle {obj!r}: it's not the same object as {__name__}.AbstractPickleTests")
                self.assertIsNone(cm.exception.__context__)

        obj.__module__ = None
        for proto in protocols:
            with self.subTest(proto=proto):
                with self.assertRaises(pickle.PicklingError) as cm:
                    self.dumps(obj, proto)
                self.assertEqual(str(cm.exception),
                    f"Can't pickle {obj!r}: it's not found as __main__.AbstractPickleTests")
                self.assertEqual(str(cm.exception.__context__),
                    "module '__main__' has no attribute 'AbstractPickleTests'")

    def test_local_lookup_error(self):
        # Test that whichmodule() errors out cleanly when looking up
        # an assumed globally-reachable object fails.
        def f():
            pass
        # Since the function is local, lookup will fail
        for proto in protocols:
            with self.subTest(proto=proto):
                with self.assertRaises(pickle.PicklingError) as cm:
                    self.dumps(f, proto)
                self.assertEqual(str(cm.exception),
                    f"Can't pickle local object {f!r}")
        # Same without a __module__ attribute (exercises a different path
        # in _pickle.c).
        del f.__module__
        for proto in protocols:
            with self.subTest(proto=proto):
                with self.assertRaises(pickle.PicklingError) as cm:
                    self.dumps(f, proto)
                self.assertEqual(str(cm.exception),
                    f"Can't pickle local object {f!r}")
        # Yet a different path.
        f.__name__ = f.__qualname__
        for proto in protocols:
            with self.subTest(proto=proto):
                with self.assertRaises(pickle.PicklingError) as cm:
                    self.dumps(f, proto)
                self.assertEqual(str(cm.exception),
                    f"Can't pickle local object {f!r}")

    def test_reduce_ex_None(self):
        c = REX_None()
        with self.assertRaises(TypeError):
            self.dumps(c)

    def test_reduce_None(self):
        c = R_None()
        with self.assertRaises(TypeError):
            self.dumps(c)

    @no_tracing
    def test_bad_getattr(self):
        # Issue #3514: crash when there is an infinite loop in __getattr__
        x = BadGetattr()
        for proto in range(2):
            with support.infinite_recursion(25):
                self.assertRaises(RuntimeError, self.dumps, x, proto)
        for proto in range(2, pickle.HIGHEST_PROTOCOL + 1):
            s = self.dumps(x, proto)

    def test_picklebuffer_error(self):
        # PickleBuffer forbidden with protocol < 5
        pb = pickle.PickleBuffer(b"foobar")
        for proto in range(0, 5):
            with self.subTest(proto=proto):
                with self.assertRaises(pickle.PickleError) as cm:
                    self.dumps(pb, proto)
                self.assertEqual(str(cm.exception),
                    'PickleBuffer can only be pickled with protocol >= 5')

    def test_non_continuous_buffer(self):
        if self.pickler is pickle._Pickler:
            self.skipTest('CRASHES (see gh-122306)')
        for proto in protocols[5:]:
            with self.subTest(proto=proto):
                pb = pickle.PickleBuffer(memoryview(b"foobar")[::2])
                with self.assertRaises(pickle.PicklingError):
                    self.dumps(pb, proto)

    def test_buffer_callback_error(self):
        def buffer_callback(buffers):
            raise CustomError
        pb = pickle.PickleBuffer(b"foobar")
        with self.assertRaises(CustomError):
            self.dumps(pb, 5, buffer_callback=buffer_callback)

    def test_evil_pickler_mutating_collection(self):
        # https://github.com/python/cpython/issues/92930
        global Clearer
        class Clearer:
            pass

        def check(collection):
            class EvilPickler(self.pickler):
                def persistent_id(self, obj):
                    if isinstance(obj, Clearer):
                        collection.clear()
                    return None
            pickler = EvilPickler(io.BytesIO(), proto)
            try:
                pickler.dump(collection)
            except RuntimeError as e:
                expected = "changed size during iteration"
                self.assertIn(expected, str(e))

        for proto in protocols:
            check([Clearer()])
            check([Clearer(), Clearer()])
            check({Clearer()})
            check({Clearer(), Clearer()})
            check({Clearer(): 1})
            check({Clearer(): 1, Clearer(): 2})
            check({1: Clearer(), 2: Clearer()})

    @support.cpython_only
    def test_bad_ext_code(self):
        # This should never happen in normal circumstances, because the type
        # and the value of the extesion code is checked in copyreg.add_extension().
        key = (__name__, 'MyList')
        def check(code, exc):
            assert key not in copyreg._extension_registry
            assert code not in copyreg._inverted_registry
            with (support.swap_item(copyreg._extension_registry, key, code),
                  support.swap_item(copyreg._inverted_registry, code, key)):
                for proto in protocols[2:]:
                    with self.assertRaises(exc):
                        self.dumps(MyList, proto)

        check(object(), TypeError)
        check(None, TypeError)
        check(-1, (RuntimeError, struct.error))
        check(0, RuntimeError)
        check(2**31, (RuntimeError, OverflowError, struct.error))
        check(2**1000, (OverflowError, struct.error))
        check(-2**1000, (OverflowError, struct.error))


class AbstractPickleTests:
    # Subclass must define self.dumps, self.loads.

    optimized = False

    _testdata = AbstractUnpickleTests._testdata

    def setUp(self):
        pass

    assert_is_copy = AbstractUnpickleTests.assert_is_copy

    def test_misc(self):
        # test various datatypes not tested by testdata
        for proto in protocols:
            x = myint(4)
            s = self.dumps(x, proto)
            y = self.loads(s)
            self.assert_is_copy(x, y)

            x = (1, ())
            s = self.dumps(x, proto)
            y = self.loads(s)
            self.assert_is_copy(x, y)

            x = initarg(1, x)
            s = self.dumps(x, proto)
            y = self.loads(s)
            self.assert_is_copy(x, y)

        # XXX test __reduce__ protocol?

    def test_roundtrip_equality(self):
        expected = self._testdata
        for proto in protocols:
            s = self.dumps(expected, proto)
            got = self.loads(s)
            self.assert_is_copy(expected, got)

    # There are gratuitous differences between pickles produced by
    # pickle and cPickle, largely because cPickle starts PUT indices at
    # 1 and pickle starts them at 0.  See XXX comment in cPickle's put2() --
    # there's a comment with an exclamation point there whose meaning
    # is a mystery.  cPickle also suppresses PUT for objects with a refcount
    # of 1.
    def dont_test_disassembly(self):
        from io import StringIO
        from pickletools import dis

        for proto, expected in (0, DATA0_DIS), (1, DATA1_DIS):
            s = self.dumps(self._testdata, proto)
            filelike = StringIO()
            dis(s, out=filelike)
            got = filelike.getvalue()
            self.assertEqual(expected, got)

    def _test_recursive_list(self, cls, aslist=identity, minprotocol=0):
        # List containing itself.
        l = cls()
        l.append(l)
        for proto in range(minprotocol, pickle.HIGHEST_PROTOCOL + 1):
            s = self.dumps(l, proto)
            x = self.loads(s)
            self.assertIsInstance(x, cls)
            y = aslist(x)
            self.assertEqual(len(y), 1)
            self.assertIs(y[0], x)

    def test_recursive_list(self):
        self._test_recursive_list(list)

    def test_recursive_list_subclass(self):
        self._test_recursive_list(MyList, minprotocol=2)

    def test_recursive_list_like(self):
        self._test_recursive_list(REX_six, aslist=lambda x: x.items)

    def _test_recursive_tuple_and_list(self, cls, aslist=identity, minprotocol=0):
        # Tuple containing a list containing the original tuple.
        t = (cls(),)
        t[0].append(t)
        for proto in range(minprotocol, pickle.HIGHEST_PROTOCOL + 1):
            s = self.dumps(t, proto)
            x = self.loads(s)
            self.assertIsInstance(x, tuple)
            self.assertEqual(len(x), 1)
            self.assertIsInstance(x[0], cls)
            y = aslist(x[0])
            self.assertEqual(len(y), 1)
            self.assertIs(y[0], x)

        # List containing a tuple containing the original list.
        t, = t
        for proto in range(minprotocol, pickle.HIGHEST_PROTOCOL + 1):
            s = self.dumps(t, proto)
            x = self.loads(s)
            self.assertIsInstance(x, cls)
            y = aslist(x)
            self.assertEqual(len(y), 1)
            self.assertIsInstance(y[0], tuple)
            self.assertEqual(len(y[0]), 1)
            self.assertIs(y[0][0], x)

    def test_recursive_tuple_and_list(self):
        self._test_recursive_tuple_and_list(list)

    def test_recursive_tuple_and_list_subclass(self):
        self._test_recursive_tuple_and_list(MyList, minprotocol=2)

    def test_recursive_tuple_and_list_like(self):
        self._test_recursive_tuple_and_list(REX_six, aslist=lambda x: x.items)

    def _test_recursive_dict(self, cls, asdict=identity, minprotocol=0):
        # Dict containing itself.
        d = cls()
        d[1] = d
        for proto in range(minprotocol, pickle.HIGHEST_PROTOCOL + 1):
            s = self.dumps(d, proto)
            x = self.loads(s)
            self.assertIsInstance(x, cls)
            y = asdict(x)
            self.assertEqual(list(y.keys()), [1])
            self.assertIs(y[1], x)

    def test_recursive_dict(self):
        self._test_recursive_dict(dict)

    def test_recursive_dict_subclass(self):
        self._test_recursive_dict(MyDict, minprotocol=2)

    def test_recursive_dict_like(self):
        self._test_recursive_dict(REX_seven, asdict=lambda x: x.table)

    def _test_recursive_tuple_and_dict(self, cls, asdict=identity, minprotocol=0):
        # Tuple containing a dict containing the original tuple.
        t = (cls(),)
        t[0][1] = t
        for proto in range(minprotocol, pickle.HIGHEST_PROTOCOL + 1):
            s = self.dumps(t, proto)
            x = self.loads(s)
            self.assertIsInstance(x, tuple)
            self.assertEqual(len(x), 1)
            self.assertIsInstance(x[0], cls)
            y = asdict(x[0])
            self.assertEqual(list(y), [1])
            self.assertIs(y[1], x)

        # Dict containing a tuple containing the original dict.
        t, = t
        for proto in range(minprotocol, pickle.HIGHEST_PROTOCOL + 1):
            s = self.dumps(t, proto)
            x = self.loads(s)
            self.assertIsInstance(x, cls)
            y = asdict(x)
            self.assertEqual(list(y), [1])
            self.assertIsInstance(y[1], tuple)
            self.assertEqual(len(y[1]), 1)
            self.assertIs(y[1][0], x)

    def test_recursive_tuple_and_dict(self):
        self._test_recursive_tuple_and_dict(dict)

    def test_recursive_tuple_and_dict_subclass(self):
        self._test_recursive_tuple_and_dict(MyDict, minprotocol=2)

    def test_recursive_tuple_and_dict_like(self):
        self._test_recursive_tuple_and_dict(REX_seven, asdict=lambda x: x.table)

    def _test_recursive_dict_key(self, cls, asdict=identity, minprotocol=0):
        # Dict containing an immutable object (as key) containing the original
        # dict.
        d = cls()
        d[K(d)] = 1
        for proto in range(minprotocol, pickle.HIGHEST_PROTOCOL + 1):
            s = self.dumps(d, proto)
            x = self.loads(s)
            self.assertIsInstance(x, cls)
            y = asdict(x)
            self.assertEqual(len(y.keys()), 1)
            self.assertIsInstance(list(y.keys())[0], K)
            self.assertIs(list(y.keys())[0].value, x)

    def test_recursive_dict_key(self):
        self._test_recursive_dict_key(dict)

    def test_recursive_dict_subclass_key(self):
        self._test_recursive_dict_key(MyDict, minprotocol=2)

    def test_recursive_dict_like_key(self):
        self._test_recursive_dict_key(REX_seven, asdict=lambda x: x.table)

    def _test_recursive_tuple_and_dict_key(self, cls, asdict=identity, minprotocol=0):
        # Tuple containing a dict containing an immutable object (as key)
        # containing the original tuple.
        t = (cls(),)
        t[0][K(t)] = 1
        for proto in range(minprotocol, pickle.HIGHEST_PROTOCOL + 1):
            s = self.dumps(t, proto)
            x = self.loads(s)
            self.assertIsInstance(x, tuple)
            self.assertEqual(len(x), 1)
            self.assertIsInstance(x[0], cls)
            y = asdict(x[0])
            self.assertEqual(len(y), 1)
            self.assertIsInstance(list(y.keys())[0], K)
            self.assertIs(list(y.keys())[0].value, x)

        # Dict containing an immutable object (as key) containing a tuple
        # containing the original dict.
        t, = t
        for proto in range(minprotocol, pickle.HIGHEST_PROTOCOL + 1):
            s = self.dumps(t, proto)
            x = self.loads(s)
            self.assertIsInstance(x, cls)
            y = asdict(x)
            self.assertEqual(len(y), 1)
            self.assertIsInstance(list(y.keys())[0], K)
            self.assertIs(list(y.keys())[0].value[0], x)

    def test_recursive_tuple_and_dict_key(self):
        self._test_recursive_tuple_and_dict_key(dict)

    def test_recursive_tuple_and_dict_subclass_key(self):
        self._test_recursive_tuple_and_dict_key(MyDict, minprotocol=2)

    def test_recursive_tuple_and_dict_like_key(self):
        self._test_recursive_tuple_and_dict_key(REX_seven, asdict=lambda x: x.table)

    def test_recursive_set(self):
        # Set containing an immutable object containing the original set.
        y = set()
        y.add(K(y))
        for proto in range(4, pickle.HIGHEST_PROTOCOL + 1):
            s = self.dumps(y, proto)
            x = self.loads(s)
            self.assertIsInstance(x, set)
            self.assertEqual(len(x), 1)
            self.assertIsInstance(list(x)[0], K)
            self.assertIs(list(x)[0].value, x)

        # Immutable object containing a set containing the original object.
        y, = y
        for proto in range(4, pickle.HIGHEST_PROTOCOL + 1):
            s = self.dumps(y, proto)
            x = self.loads(s)
            self.assertIsInstance(x, K)
            self.assertIsInstance(x.value, set)
            self.assertEqual(len(x.value), 1)
            self.assertIs(list(x.value)[0], x)

    def test_recursive_inst(self):
        # Mutable object containing itself.
        i = Object()
        i.attr = i
        for proto in protocols:
            s = self.dumps(i, proto)
            x = self.loads(s)
            self.assertIsInstance(x, Object)
            self.assertEqual(dir(x), dir(i))
            self.assertIs(x.attr, x)

    def test_recursive_multi(self):
        l = []
        d = {1:l}
        i = Object()
        i.attr = d
        l.append(i)
        for proto in protocols:
            s = self.dumps(l, proto)
            x = self.loads(s)
            self.assertIsInstance(x, list)
            self.assertEqual(len(x), 1)
            self.assertEqual(dir(x[0]), dir(i))
            self.assertEqual(list(x[0].attr.keys()), [1])
            self.assertIs(x[0].attr[1], x)

    def _test_recursive_collection_and_inst(self, factory):
        # Mutable object containing a collection containing the original
        # object.
        o = Object()
        o.attr = factory([o])
        t = type(o.attr)
        for proto in protocols:
            s = self.dumps(o, proto)
            x = self.loads(s)
            self.assertIsInstance(x.attr, t)
            self.assertEqual(len(x.attr), 1)
            self.assertIsInstance(list(x.attr)[0], Object)
            self.assertIs(list(x.attr)[0], x)

        # Collection containing a mutable object containing the original
        # collection.
        o = o.attr
        for proto in protocols:
            s = self.dumps(o, proto)
            x = self.loads(s)
            self.assertIsInstance(x, t)
            self.assertEqual(len(x), 1)
            self.assertIsInstance(list(x)[0], Object)
            self.assertIs(list(x)[0].attr, x)

    def test_recursive_list_and_inst(self):
        self._test_recursive_collection_and_inst(list)

    def test_recursive_tuple_and_inst(self):
        self._test_recursive_collection_and_inst(tuple)

    def test_recursive_dict_and_inst(self):
        self._test_recursive_collection_and_inst(dict.fromkeys)

    def test_recursive_set_and_inst(self):
        self._test_recursive_collection_and_inst(set)

    def test_recursive_frozenset_and_inst(self):
        self._test_recursive_collection_and_inst(frozenset)

    def test_recursive_list_subclass_and_inst(self):
        self._test_recursive_collection_and_inst(MyList)

    def test_recursive_tuple_subclass_and_inst(self):
        self._test_recursive_collection_and_inst(MyTuple)

    def test_recursive_dict_subclass_and_inst(self):
        self._test_recursive_collection_and_inst(MyDict.fromkeys)

    def test_recursive_set_subclass_and_inst(self):
        self._test_recursive_collection_and_inst(MySet)

    def test_recursive_frozenset_subclass_and_inst(self):
        self._test_recursive_collection_and_inst(MyFrozenSet)

    def test_recursive_inst_state(self):
        # Mutable object containing itself.
        y = REX_state()
        y.state = y
        for proto in protocols:
            s = self.dumps(y, proto)
            x = self.loads(s)
            self.assertIsInstance(x, REX_state)
            self.assertIs(x.state, x)

    def test_recursive_tuple_and_inst_state(self):
        # Tuple containing a mutable object containing the original tuple.
        t = (REX_state(),)
        t[0].state = t
        for proto in protocols:
            s = self.dumps(t, proto)
            x = self.loads(s)
            self.assertIsInstance(x, tuple)
            self.assertEqual(len(x), 1)
            self.assertIsInstance(x[0], REX_state)
            self.assertIs(x[0].state, x)

        # Mutable object containing a tuple containing the object.
        t, = t
        for proto in protocols:
            s = self.dumps(t, proto)
            x = self.loads(s)
            self.assertIsInstance(x, REX_state)
            self.assertIsInstance(x.state, tuple)
            self.assertEqual(len(x.state), 1)
            self.assertIs(x.state[0], x)

    def test_unicode(self):
        endcases = ['', '<\\u>', '<\\\u1234>', '<\n>',
                    '<\\>', '<\\\U00012345>',
                    # surrogates
                    '<\udc80>']
        for proto in protocols:
            for u in endcases:
                p = self.dumps(u, proto)
                u2 = self.loads(p)
                self.assert_is_copy(u, u2)

    def test_unicode_high_plane(self):
        t = '\U00012345'
        for proto in protocols:
            p = self.dumps(t, proto)
            t2 = self.loads(p)
            self.assert_is_copy(t, t2)

    def test_unicode_memoization(self):
        # Repeated str is re-used (even when escapes added).
        for proto in protocols:
            for s in '', 'xyz', 'xyz\n', 'x\\yz', 'x\xa1yz\r':
                p = self.dumps((s, s), proto)
                s1, s2 = self.loads(p)
                self.assertIs(s1, s2)

    def test_bytes(self):
        for proto in protocols:
            for s in b'', b'xyz', b'xyz'*100:
                p = self.dumps(s, proto)
                self.assert_is_copy(s, self.loads(p))
            for s in [bytes([i]) for i in range(256)]:
                p = self.dumps(s, proto)
                self.assert_is_copy(s, self.loads(p))
            for s in [bytes([i, i]) for i in range(256)]:
                p = self.dumps(s, proto)
                self.assert_is_copy(s, self.loads(p))

    def test_bytes_memoization(self):
        for proto in protocols:
            for array_type in [bytes, ZeroCopyBytes]:
                for s in b'', b'xyz', b'xyz'*100:
                    with self.subTest(proto=proto, array_type=array_type, s=s, independent=False):
                        b = array_type(s)
                        p = self.dumps((b, b), proto)
                        x, y = self.loads(p)
                        self.assertIs(x, y)
                        self.assert_is_copy((b, b), (x, y))

                    with self.subTest(proto=proto, array_type=array_type, s=s, independent=True):
                        b1, b2 = array_type(s), array_type(s)
                        p = self.dumps((b1, b2), proto)
                        # Note that (b1, b2) = self.loads(p) might have identical
                        # components, i.e., b1 is b2, but this is not always the
                        # case if the content is large (equality still holds).
                        self.assert_is_copy((b1, b2), self.loads(p))

    def test_bytearray(self):
        for proto in protocols:
            for s in b'', b'xyz', b'xyz'*100:
                b = bytearray(s)
                p = self.dumps(b, proto)
                bb = self.loads(p)
                self.assertIsNot(bb, b)
                self.assert_is_copy(b, bb)
                if proto <= 3:
                    # bytearray is serialized using a global reference
                    self.assertIn(b'bytearray', p)
                    self.assertTrue(opcode_in_pickle(pickle.GLOBAL, p))
                elif proto == 4:
                    self.assertIn(b'bytearray', p)
                    self.assertTrue(opcode_in_pickle(pickle.STACK_GLOBAL, p))
                elif proto == 5:
                    self.assertNotIn(b'bytearray', p)
                    self.assertTrue(opcode_in_pickle(pickle.BYTEARRAY8, p))

    def test_bytearray_memoization(self):
        for proto in protocols:
            for array_type in [bytearray, ZeroCopyBytearray]:
                for s in b'', b'xyz', b'xyz'*100:
                    with self.subTest(proto=proto, array_type=array_type, s=s, independent=False):
                        b = array_type(s)
                        p = self.dumps((b, b), proto)
                        b1, b2 = self.loads(p)
                        self.assertIs(b1, b2)

                    with self.subTest(proto=proto, array_type=array_type, s=s, independent=True):
                        b1a, b2a = array_type(s), array_type(s)
                        # Unlike bytes, equal but independent bytearray objects are
                        # never identical.
                        self.assertIsNot(b1a, b2a)

                        p = self.dumps((b1a, b2a), proto)
                        b1b, b2b = self.loads(p)
                        self.assertIsNot(b1b, b2b)

                        self.assertIsNot(b1a, b1b)
                        self.assert_is_copy(b1a, b1b)

                        self.assertIsNot(b2a, b2b)
                        self.assert_is_copy(b2a, b2b)

    def test_ints(self):
        for proto in protocols:
            n = sys.maxsize
            while n:
                for expected in (-n, n):
                    s = self.dumps(expected, proto)
                    n2 = self.loads(s)
                    self.assert_is_copy(expected, n2)
                n = n >> 1

    def test_long(self):
        for proto in protocols:
            # 256 bytes is where LONG4 begins.
            for nbits in 1, 8, 8*254, 8*255, 8*256, 8*257:
                nbase = 1 << nbits
                for npos in nbase-1, nbase, nbase+1:
                    for n in npos, -npos:
                        pickle = self.dumps(n, proto)
                        got = self.loads(pickle)
                        self.assert_is_copy(n, got)
        # Try a monster.  This is quadratic-time in protos 0 & 1, so don't
        # bother with those.
        nbase = int("deadbeeffeedface", 16)
        nbase += nbase << 1000000
        for n in nbase, -nbase:
            p = self.dumps(n, 2)
            got = self.loads(p)
            # assert_is_copy is very expensive here as it precomputes
            # a failure message by computing the repr() of n and got,
            # we just do the check ourselves.
            self.assertIs(type(got), int)
            self.assertEqual(n, got)

    def test_float(self):
        test_values = [0.0, 4.94e-324, 1e-310, 7e-308, 6.626e-34, 0.1, 0.5,
                       3.14, 263.44582062374053, 6.022e23, 1e30]
        test_values = test_values + [-x for x in test_values]
        for proto in protocols:
            for value in test_values:
                pickle = self.dumps(value, proto)
                got = self.loads(pickle)
                self.assert_is_copy(value, got)

    @run_with_locale('LC_ALL', 'de_DE', 'fr_FR')
    def test_float_format(self):
        # make sure that floats are formatted locale independent with proto 0
        self.assertEqual(self.dumps(1.2, 0)[0:3], b'F1.')

    def test_reduce(self):
        for proto in protocols:
            inst = AAA()
            dumped = self.dumps(inst, proto)
            loaded = self.loads(dumped)
            self.assertEqual(loaded, REDUCE_A)

    def test_getinitargs(self):
        for proto in protocols:
            inst = initarg(1, 2)
            dumped = self.dumps(inst, proto)
            loaded = self.loads(dumped)
            self.assert_is_copy(inst, loaded)

    def test_metaclass(self):
        a = use_metaclass()
        for proto in protocols:
            s = self.dumps(a, proto)
            b = self.loads(s)
            self.assertEqual(a.__class__, b.__class__)

    def test_dynamic_class(self):
        a = create_dynamic_class("my_dynamic_class", (object,))
        copyreg.pickle(pickling_metaclass, pickling_metaclass.__reduce__)
        for proto in protocols:
            s = self.dumps(a, proto)
            b = self.loads(s)
            self.assertEqual(a, b)
            self.assertIs(type(a), type(b))

    def test_structseq(self):
        import time
        import os

        t = time.localtime()
        for proto in protocols:
            s = self.dumps(t, proto)
            u = self.loads(s)
            self.assert_is_copy(t, u)
            t = os.stat(os.curdir)
            s = self.dumps(t, proto)
            u = self.loads(s)
            self.assert_is_copy(t, u)
            if hasattr(os, "statvfs"):
                t = os.statvfs(os.curdir)
                s = self.dumps(t, proto)
                u = self.loads(s)
                self.assert_is_copy(t, u)

    def test_ellipsis(self):
        for proto in protocols:
            s = self.dumps(..., proto)
            u = self.loads(s)
            self.assertIs(..., u)

    def test_notimplemented(self):
        for proto in protocols:
            s = self.dumps(NotImplemented, proto)
            u = self.loads(s)
            self.assertIs(NotImplemented, u)

    def test_singleton_types(self):
        # Issue #6477: Test that types of built-in singletons can be pickled.
        singletons = [None, ..., NotImplemented]
        for singleton in singletons:
            for proto in protocols:
                s = self.dumps(type(singleton), proto)
                u = self.loads(s)
                self.assertIs(type(singleton), u)

    def test_builtin_types(self):
        for t in builtins.__dict__.values():
            if isinstance(t, type) and not issubclass(t, BaseException):
                for proto in protocols:
                    s = self.dumps(t, proto)
                    self.assertIs(self.loads(s), t)

    def test_builtin_exceptions(self):
        for t in builtins.__dict__.values():
            if isinstance(t, type) and issubclass(t, BaseException):
                for proto in protocols:
                    s = self.dumps(t, proto)
                    u = self.loads(s)
                    if proto <= 2 and issubclass(t, OSError) and t is not BlockingIOError:
                        self.assertIs(u, OSError)
                    elif proto <= 2 and issubclass(t, ImportError):
                        self.assertIs(u, ImportError)
                    else:
                        self.assertIs(u, t)

    def test_builtin_functions(self):
        for t in builtins.__dict__.values():
            if isinstance(t, types.BuiltinFunctionType):
                for proto in protocols:
                    s = self.dumps(t, proto)
                    self.assertIs(self.loads(s), t)

    # Tests for protocol 2

    def test_proto(self):
        for proto in protocols:
            pickled = self.dumps(None, proto)
            if proto >= 2:
                proto_header = pickle.PROTO + bytes([proto])
                self.assertTrue(pickled.startswith(proto_header))
            else:
                self.assertEqual(count_opcode(pickle.PROTO, pickled), 0)

        oob = protocols[-1] + 1     # a future protocol
        build_none = pickle.NONE + pickle.STOP
        badpickle = pickle.PROTO + bytes([oob]) + build_none
        try:
            self.loads(badpickle)
        except ValueError as err:
            self.assertIn("unsupported pickle protocol", str(err))
        else:
            self.fail("expected bad protocol number to raise ValueError")

    def test_long1(self):
        x = 12345678910111213141516178920
        for proto in protocols:
            s = self.dumps(x, proto)
            y = self.loads(s)
            self.assert_is_copy(x, y)
            self.assertEqual(opcode_in_pickle(pickle.LONG1, s), proto >= 2)

    def test_long4(self):
        x = 12345678910111213141516178920 << (256*8)
        for proto in protocols:
            s = self.dumps(x, proto)
            y = self.loads(s)
            self.assert_is_copy(x, y)
            self.assertEqual(opcode_in_pickle(pickle.LONG4, s), proto >= 2)

    def test_short_tuples(self):
        # Map (proto, len(tuple)) to expected opcode.
        expected_opcode = {(0, 0): pickle.TUPLE,
                           (0, 1): pickle.TUPLE,
                           (0, 2): pickle.TUPLE,
                           (0, 3): pickle.TUPLE,
                           (0, 4): pickle.TUPLE,

                           (1, 0): pickle.EMPTY_TUPLE,
                           (1, 1): pickle.TUPLE,
                           (1, 2): pickle.TUPLE,
                           (1, 3): pickle.TUPLE,
                           (1, 4): pickle.TUPLE,

                           (2, 0): pickle.EMPTY_TUPLE,
                           (2, 1): pickle.TUPLE1,
                           (2, 2): pickle.TUPLE2,
                           (2, 3): pickle.TUPLE3,
                           (2, 4): pickle.TUPLE,

                           (3, 0): pickle.EMPTY_TUPLE,
                           (3, 1): pickle.TUPLE1,
                           (3, 2): pickle.TUPLE2,
                           (3, 3): pickle.TUPLE3,
                           (3, 4): pickle.TUPLE,
                          }
        a = ()
        b = (1,)
        c = (1, 2)
        d = (1, 2, 3)
        e = (1, 2, 3, 4)
        for proto in protocols:
            for x in a, b, c, d, e:
                s = self.dumps(x, proto)
                y = self.loads(s)
                self.assert_is_copy(x, y)
                expected = expected_opcode[min(proto, 3), len(x)]
                self.assertTrue(opcode_in_pickle(expected, s))

    def test_singletons(self):
        # Map (proto, singleton) to expected opcode.
        expected_opcode = {(0, None): pickle.NONE,
                           (1, None): pickle.NONE,
                           (2, None): pickle.NONE,
                           (3, None): pickle.NONE,

                           (0, True): pickle.INT,
                           (1, True): pickle.INT,
                           (2, True): pickle.NEWTRUE,
                           (3, True): pickle.NEWTRUE,

                           (0, False): pickle.INT,
                           (1, False): pickle.INT,
                           (2, False): pickle.NEWFALSE,
                           (3, False): pickle.NEWFALSE,
                          }
        for proto in protocols:
            for x in None, False, True:
                s = self.dumps(x, proto)
                y = self.loads(s)
                self.assertTrue(x is y, (proto, x, s, y))
                expected = expected_opcode[min(proto, 3), x]
                self.assertTrue(opcode_in_pickle(expected, s))

    def test_newobj_tuple(self):
        x = MyTuple([1, 2, 3])
        x.foo = 42
        x.bar = "hello"
        for proto in protocols:
            s = self.dumps(x, proto)
            y = self.loads(s)
            self.assert_is_copy(x, y)

    def test_newobj_list(self):
        x = MyList([1, 2, 3])
        x.foo = 42
        x.bar = "hello"
        for proto in protocols:
            s = self.dumps(x, proto)
            y = self.loads(s)
            self.assert_is_copy(x, y)

    def test_newobj_generic(self):
        for proto in protocols:
            for C in myclasses:
                B = C.__base__
                x = C(C.sample)
                x.foo = 42
                s = self.dumps(x, proto)
                y = self.loads(s)
                detail = (proto, C, B, x, y, type(y))
                self.assert_is_copy(x, y) # XXX revisit
                self.assertEqual(B(x), B(y), detail)
                self.assertEqual(x.__dict__, y.__dict__, detail)

    def test_newobj_proxies(self):
        # NEWOBJ should use the __class__ rather than the raw type
        classes = myclasses[:]
        # Cannot create weakproxies to these classes
        for c in (MyInt, MyTuple):
            classes.remove(c)
        for proto in protocols:
            for C in classes:
                B = C.__base__
                x = C(C.sample)
                x.foo = 42
                p = weakref.proxy(x)
                s = self.dumps(p, proto)
                y = self.loads(s)
                self.assertEqual(type(y), type(x))  # rather than type(p)
                detail = (proto, C, B, x, y, type(y))
                self.assertEqual(B(x), B(y), detail)
                self.assertEqual(x.__dict__, y.__dict__, detail)

    def test_newobj_overridden_new(self):
        # Test that Python class with C implemented __new__ is pickleable
        for proto in protocols:
            x = MyIntWithNew2(1)
            x.foo = 42
            s = self.dumps(x, proto)
            y = self.loads(s)
            self.assertIs(type(y), MyIntWithNew2)
            self.assertEqual(int(y), 1)
            self.assertEqual(y.foo, 42)

    def test_newobj_not_class(self):
        # Issue 24552
        global SimpleNewObj
        save = SimpleNewObj
        o = SimpleNewObj.__new__(SimpleNewObj)
        b = self.dumps(o, 4)
        try:
            SimpleNewObj = 42
            self.assertRaises((TypeError, pickle.UnpicklingError), self.loads, b)
        finally:
            SimpleNewObj = save

    # Register a type with copyreg, with extension code extcode.  Pickle
    # an object of that type.  Check that the resulting pickle uses opcode
    # (EXT[124]) under proto 2, and not in proto 1.

    def produce_global_ext(self, extcode, opcode):
        e = ExtensionSaver(extcode)
        try:
            copyreg.add_extension(__name__, "MyList", extcode)
            x = MyList([1, 2, 3])
            x.foo = 42
            x.bar = "hello"

            # Dump using protocol 1 for comparison.
            s1 = self.dumps(x, 1)
            self.assertIn(__name__.encode("utf-8"), s1)
            self.assertIn(b"MyList", s1)
            self.assertFalse(opcode_in_pickle(opcode, s1))

            y = self.loads(s1)
            self.assert_is_copy(x, y)

            # Dump using protocol 2 for test.
            s2 = self.dumps(x, 2)
            self.assertNotIn(__name__.encode("utf-8"), s2)
            self.assertNotIn(b"MyList", s2)
            self.assertEqual(opcode_in_pickle(opcode, s2), True, repr(s2))

            y = self.loads(s2)
            self.assert_is_copy(x, y)
        finally:
            e.restore()

    def test_global_ext1(self):
        self.produce_global_ext(0x00000001, pickle.EXT1)  # smallest EXT1 code
        self.produce_global_ext(0x000000ff, pickle.EXT1)  # largest EXT1 code

    def test_global_ext2(self):
        self.produce_global_ext(0x00000100, pickle.EXT2)  # smallest EXT2 code
        self.produce_global_ext(0x0000ffff, pickle.EXT2)  # largest EXT2 code
        self.produce_global_ext(0x0000abcd, pickle.EXT2)  # check endianness

    def test_global_ext4(self):
        self.produce_global_ext(0x00010000, pickle.EXT4)  # smallest EXT4 code
        self.produce_global_ext(0x7fffffff, pickle.EXT4)  # largest EXT4 code
        self.produce_global_ext(0x12abcdef, pickle.EXT4)  # check endianness

    def test_list_chunking(self):
        n = 10  # too small to chunk
        x = list(range(n))
        for proto in protocols:
            s = self.dumps(x, proto)
            y = self.loads(s)
            self.assert_is_copy(x, y)
            num_appends = count_opcode(pickle.APPENDS, s)
            self.assertEqual(num_appends, proto > 0)

        n = 2500  # expect at least two chunks when proto > 0
        x = list(range(n))
        for proto in protocols:
            s = self.dumps(x, proto)
            y = self.loads(s)
            self.assert_is_copy(x, y)
            num_appends = count_opcode(pickle.APPENDS, s)
            if proto == 0:
                self.assertEqual(num_appends, 0)
            else:
                self.assertTrue(num_appends >= 2)

    def test_dict_chunking(self):
        n = 10  # too small to chunk
        x = dict.fromkeys(range(n))
        for proto in protocols:
            s = self.dumps(x, proto)
            self.assertIsInstance(s, bytes_types)
            y = self.loads(s)
            self.assert_is_copy(x, y)
            num_setitems = count_opcode(pickle.SETITEMS, s)
            self.assertEqual(num_setitems, proto > 0)

        n = 2500  # expect at least two chunks when proto > 0
        x = dict.fromkeys(range(n))
        for proto in protocols:
            s = self.dumps(x, proto)
            y = self.loads(s)
            self.assert_is_copy(x, y)
            num_setitems = count_opcode(pickle.SETITEMS, s)
            if proto == 0:
                self.assertEqual(num_setitems, 0)
            else:
                self.assertTrue(num_setitems >= 2)

    def test_set_chunking(self):
        n = 10  # too small to chunk
        x = set(range(n))
        for proto in protocols:
            s = self.dumps(x, proto)
            y = self.loads(s)
            self.assert_is_copy(x, y)
            num_additems = count_opcode(pickle.ADDITEMS, s)
            if proto < 4:
                self.assertEqual(num_additems, 0)
            else:
                self.assertEqual(num_additems, 1)

        n = 2500  # expect at least two chunks when proto >= 4
        x = set(range(n))
        for proto in protocols:
            s = self.dumps(x, proto)
            y = self.loads(s)
            self.assert_is_copy(x, y)
            num_additems = count_opcode(pickle.ADDITEMS, s)
            if proto < 4:
                self.assertEqual(num_additems, 0)
            else:
                self.assertGreaterEqual(num_additems, 2)

    def test_simple_newobj(self):
        x = SimpleNewObj.__new__(SimpleNewObj, 0xface)  # avoid __init__
        x.abc = 666
        for proto in protocols:
            with self.subTest(proto=proto):
                s = self.dumps(x, proto)
                if proto < 1:
                    self.assertIn(b'\nI64206', s)  # INT
                else:
                    self.assertIn(b'M\xce\xfa', s)  # BININT2
                self.assertEqual(opcode_in_pickle(pickle.NEWOBJ, s),
                                 2 <= proto)
                self.assertFalse(opcode_in_pickle(pickle.NEWOBJ_EX, s))
                y = self.loads(s)   # will raise TypeError if __init__ called
                self.assert_is_copy(x, y)

    def test_complex_newobj(self):
        x = ComplexNewObj.__new__(ComplexNewObj, 0xface)  # avoid __init__
        x.abc = 666
        for proto in protocols:
            with self.subTest(proto=proto):
                s = self.dumps(x, proto)
                if proto < 1:
                    self.assertIn(b'\nI64206', s)  # INT
                elif proto < 2:
                    self.assertIn(b'M\xce\xfa', s)  # BININT2
                elif proto < 4:
                    self.assertIn(b'X\x04\x00\x00\x00FACE', s)  # BINUNICODE
                else:
                    self.assertIn(b'\x8c\x04FACE', s)  # SHORT_BINUNICODE
                self.assertEqual(opcode_in_pickle(pickle.NEWOBJ, s),
                                 2 <= proto)
                self.assertFalse(opcode_in_pickle(pickle.NEWOBJ_EX, s))
                y = self.loads(s)   # will raise TypeError if __init__ called
                self.assert_is_copy(x, y)

    def test_complex_newobj_ex(self):
        x = ComplexNewObjEx.__new__(ComplexNewObjEx, 0xface)  # avoid __init__
        x.abc = 666
        for proto in protocols:
            with self.subTest(proto=proto):
                s = self.dumps(x, proto)
                if proto < 1:
                    self.assertIn(b'\nI64206', s)  # INT
                elif proto < 2:
                    self.assertIn(b'M\xce\xfa', s)  # BININT2
                elif proto < 4:
                    self.assertIn(b'X\x04\x00\x00\x00FACE', s)  # BINUNICODE
                else:
                    self.assertIn(b'\x8c\x04FACE', s)  # SHORT_BINUNICODE
                self.assertFalse(opcode_in_pickle(pickle.NEWOBJ, s))
                self.assertEqual(opcode_in_pickle(pickle.NEWOBJ_EX, s),
                                 4 <= proto)
                y = self.loads(s)   # will raise TypeError if __init__ called
                self.assert_is_copy(x, y)

    def test_newobj_list_slots(self):
        x = SlotList([1, 2, 3])
        x.foo = 42
        x.bar = "hello"
        s = self.dumps(x, 2)
        y = self.loads(s)
        self.assert_is_copy(x, y)

    def test_reduce_overrides_default_reduce_ex(self):
        for proto in protocols:
            x = REX_one()
            self.assertEqual(x._reduce_called, 0)
            s = self.dumps(x, proto)
            self.assertEqual(x._reduce_called, 1)
            y = self.loads(s)
            self.assertEqual(y._reduce_called, 0)

    def test_reduce_ex_called(self):
        for proto in protocols:
            x = REX_two()
            self.assertEqual(x._proto, None)
            s = self.dumps(x, proto)
            self.assertEqual(x._proto, proto)
            y = self.loads(s)
            self.assertEqual(y._proto, None)

    def test_reduce_ex_overrides_reduce(self):
        for proto in protocols:
            x = REX_three()
            self.assertEqual(x._proto, None)
            s = self.dumps(x, proto)
            self.assertEqual(x._proto, proto)
            y = self.loads(s)
            self.assertEqual(y._proto, None)

    def test_reduce_ex_calls_base(self):
        for proto in protocols:
            x = REX_four()
            self.assertEqual(x._proto, None)
            s = self.dumps(x, proto)
            self.assertEqual(x._proto, proto)
            y = self.loads(s)
            self.assertEqual(y._proto, proto)

    def test_reduce_calls_base(self):
        for proto in protocols:
            x = REX_five()
            self.assertEqual(x._reduce_called, 0)
            s = self.dumps(x, proto)
            self.assertEqual(x._reduce_called, 1)
            y = self.loads(s)
            self.assertEqual(y._reduce_called, 1)

    def test_pickle_setstate_None(self):
        c = C_None_setstate()
        p = self.dumps(c)
        with self.assertRaises(TypeError):
            self.loads(p)

    def test_many_puts_and_gets(self):
        # Test that internal data structures correctly deal with lots of
        # puts/gets.
        keys = ("aaa" + str(i) for i in range(100))
        large_dict = dict((k, [4, 5, 6]) for k in keys)
        obj = [dict(large_dict), dict(large_dict), dict(large_dict)]

        for proto in protocols:
            with self.subTest(proto=proto):
                dumped = self.dumps(obj, proto)
                loaded = self.loads(dumped)
                self.assert_is_copy(obj, loaded)

    def test_attribute_name_interning(self):
        # Test that attribute names of pickled objects are interned when
        # unpickling.
        for proto in protocols:
            x = C()
            x.foo = 42
            x.bar = "hello"
            s = self.dumps(x, proto)
            y = self.loads(s)
            x_keys = sorted(x.__dict__)
            y_keys = sorted(y.__dict__)
            for x_key, y_key in zip(x_keys, y_keys):
                self.assertIs(x_key, y_key)

    def test_pickle_to_2x(self):
        # Pickle non-trivial data with protocol 2, expecting that it yields
        # the same result as Python 2.x did.
        # NOTE: this test is a bit too strong since we can produce different
        # bytecode that 2.x will still understand.
        dumped = self.dumps(range(5), 2)
        self.assertEqual(dumped, DATA_XRANGE)
        dumped = self.dumps(set([3]), 2)
        self.assertEqual(dumped, DATA_SET2)

    def test_large_pickles(self):
        # Test the correctness of internal buffering routines when handling
        # large data.
        for proto in protocols:
            data = (1, min, b'xy' * (30 * 1024), len)
            dumped = self.dumps(data, proto)
            loaded = self.loads(dumped)
            self.assertEqual(len(loaded), len(data))
            self.assertEqual(loaded, data)

    def test_int_pickling_efficiency(self):
        # Test compacity of int representation (see issue #12744)
        for proto in protocols:
            with self.subTest(proto=proto):
                pickles = [self.dumps(2**n, proto) for n in range(70)]
                sizes = list(map(len, pickles))
                # the size function is monotonic
                self.assertEqual(sorted(sizes), sizes)
                if proto >= 2:
                    for p in pickles:
                        self.assertFalse(opcode_in_pickle(pickle.LONG, p))

    def _check_pickling_with_opcode(self, obj, opcode, proto):
        pickled = self.dumps(obj, proto)
        self.assertTrue(opcode_in_pickle(opcode, pickled))
        unpickled = self.loads(pickled)
        self.assertEqual(obj, unpickled)

    def test_appends_on_non_lists(self):
        # Issue #17720
        obj = REX_six([1, 2, 3])
        for proto in protocols:
            if proto == 0:
                self._check_pickling_with_opcode(obj, pickle.APPEND, proto)
            else:
                self._check_pickling_with_opcode(obj, pickle.APPENDS, proto)

    def test_setitems_on_non_dicts(self):
        obj = REX_seven({1: -1, 2: -2, 3: -3})
        for proto in protocols:
            if proto == 0:
                self._check_pickling_with_opcode(obj, pickle.SETITEM, proto)
            else:
                self._check_pickling_with_opcode(obj, pickle.SETITEMS, proto)

    # Exercise framing (proto >= 4) for significant workloads

    FRAME_SIZE_MIN = 4
    FRAME_SIZE_TARGET = 64 * 1024

    def check_frame_opcodes(self, pickled):
        """
        Check the arguments of FRAME opcodes in a protocol 4+ pickle.

        Note that binary objects that are larger than FRAME_SIZE_TARGET are not
        framed by default and are therefore considered a frame by themselves in
        the following consistency check.
        """
        frame_end = frameless_start = None
        frameless_opcodes = {'BINBYTES', 'BINUNICODE', 'BINBYTES8',
                             'BINUNICODE8', 'BYTEARRAY8'}
        for op, arg, pos in pickletools.genops(pickled):
            if frame_end is not None:
                self.assertLessEqual(pos, frame_end)
                if pos == frame_end:
                    frame_end = None

            if frame_end is not None:  # framed
                self.assertNotEqual(op.name, 'FRAME')
                if op.name in frameless_opcodes:
                    # Only short bytes and str objects should be written
                    # in a frame
                    self.assertLessEqual(len(arg), self.FRAME_SIZE_TARGET)

            else:  # not framed
                if (op.name == 'FRAME' or
                    (op.name in frameless_opcodes and
                     len(arg) > self.FRAME_SIZE_TARGET)):
                    # Frame or large bytes or str object
                    if frameless_start is not None:
                        # Only short data should be written outside of a frame
                        self.assertLess(pos - frameless_start,
                                        self.FRAME_SIZE_MIN)
                        frameless_start = None
                elif frameless_start is None and op.name != 'PROTO':
                    frameless_start = pos

            if op.name == 'FRAME':
                self.assertGreaterEqual(arg, self.FRAME_SIZE_MIN)
                frame_end = pos + 9 + arg

        pos = len(pickled)
        if frame_end is not None:
            self.assertEqual(frame_end, pos)
        elif frameless_start is not None:
            self.assertLess(pos - frameless_start, self.FRAME_SIZE_MIN)

    @support.skip_if_pgo_task
    @support.requires_resource('cpu')
    def test_framing_many_objects(self):
        obj = list(range(10**5))
        for proto in range(4, pickle.HIGHEST_PROTOCOL + 1):
            with self.subTest(proto=proto):
                pickled = self.dumps(obj, proto)
                unpickled = self.loads(pickled)
                self.assertEqual(obj, unpickled)
                bytes_per_frame = (len(pickled) /
                                   count_opcode(pickle.FRAME, pickled))
                self.assertGreater(bytes_per_frame,
                                   self.FRAME_SIZE_TARGET / 2)
                self.assertLessEqual(bytes_per_frame,
                                     self.FRAME_SIZE_TARGET * 1)
                self.check_frame_opcodes(pickled)

    def test_framing_large_objects(self):
        N = 1024 * 1024
        small_items = [[i] for i in range(10)]
        obj = [b'x' * N, *small_items, b'y' * N, 'z' * N]
        for proto in range(4, pickle.HIGHEST_PROTOCOL + 1):
            for fast in [False, True]:
                with self.subTest(proto=proto, fast=fast):
                    if not fast:
                        # fast=False by default.
                        # This covers in-memory pickling with pickle.dumps().
                        pickled = self.dumps(obj, proto)
                    else:
                        # Pickler is required when fast=True.
                        if not hasattr(self, 'pickler'):
                            continue
                        buf = io.BytesIO()
                        pickler = self.pickler(buf, protocol=proto)
                        pickler.fast = fast
                        pickler.dump(obj)
                        pickled = buf.getvalue()
                    unpickled = self.loads(pickled)
                    # More informative error message in case of failure.
                    self.assertEqual([len(x) for x in obj],
                                     [len(x) for x in unpickled])
                    # Perform full equality check if the lengths match.
                    self.assertEqual(obj, unpickled)
                    n_frames = count_opcode(pickle.FRAME, pickled)
                    # A single frame for small objects between
                    # first two large objects.
                    self.assertEqual(n_frames, 1)
                    self.check_frame_opcodes(pickled)

    def test_optional_frames(self):
        if pickle.HIGHEST_PROTOCOL < 4:
            return

        def remove_frames(pickled, keep_frame=None):
            """Remove frame opcodes from the given pickle."""
            frame_starts = []
            # 1 byte for the opcode and 8 for the argument
            frame_opcode_size = 9
            for opcode, _, pos in pickletools.genops(pickled):
                if opcode.name == 'FRAME':
                    frame_starts.append(pos)

            newpickle = bytearray()
            last_frame_end = 0
            for i, pos in enumerate(frame_starts):
                if keep_frame and keep_frame(i):
                    continue
                newpickle += pickled[last_frame_end:pos]
                last_frame_end = pos + frame_opcode_size
            newpickle += pickled[last_frame_end:]
            return newpickle

        frame_size = self.FRAME_SIZE_TARGET
        num_frames = 20
        # Large byte objects (dict values) intermittent with small objects
        # (dict keys)
        for bytes_type in (bytes, bytearray):
            obj = {i: bytes_type([i]) * frame_size for i in range(num_frames)}

            for proto in range(4, pickle.HIGHEST_PROTOCOL + 1):
                pickled = self.dumps(obj, proto)

                frameless_pickle = remove_frames(pickled)
                self.assertEqual(count_opcode(pickle.FRAME, frameless_pickle), 0)
                self.assertEqual(obj, self.loads(frameless_pickle))

                some_frames_pickle = remove_frames(pickled, lambda i: i % 2)
                self.assertLess(count_opcode(pickle.FRAME, some_frames_pickle),
                                count_opcode(pickle.FRAME, pickled))
                self.assertEqual(obj, self.loads(some_frames_pickle))

    @support.skip_if_pgo_task
    def test_framed_write_sizes_with_delayed_writer(self):
        class ChunkAccumulator:
            """Accumulate pickler output in a list of raw chunks."""
            def __init__(self):
                self.chunks = []
            def write(self, chunk):
                self.chunks.append(chunk)
            def concatenate_chunks(self):
                return b"".join(self.chunks)

        for proto in range(4, pickle.HIGHEST_PROTOCOL + 1):
            objects = [(str(i).encode('ascii'), i % 42, {'i': str(i)})
                       for i in range(int(1e4))]
            # Add a large unique ASCII string
            objects.append('0123456789abcdef' *
                           (self.FRAME_SIZE_TARGET // 16 + 1))

            # Protocol 4 packs groups of small objects into frames and issues
            # calls to write only once or twice per frame:
            # The C pickler issues one call to write per-frame (header and
            # contents) while Python pickler issues two calls to write: one for
            # the frame header and one for the frame binary contents.
            writer = ChunkAccumulator()
            self.pickler(writer, proto).dump(objects)

            # Actually read the binary content of the chunks after the end
            # of the call to dump: any memoryview passed to write should not
            # be released otherwise this delayed access would not be possible.
            pickled = writer.concatenate_chunks()
            reconstructed = self.loads(pickled)
            self.assertEqual(reconstructed, objects)
            self.assertGreater(len(writer.chunks), 1)

            # memoryviews should own the memory.
            del objects
            support.gc_collect()
            self.assertEqual(writer.concatenate_chunks(), pickled)

            n_frames = (len(pickled) - 1) // self.FRAME_SIZE_TARGET + 1
            # There should be at least one call to write per frame
            self.assertGreaterEqual(len(writer.chunks), n_frames)

            # but not too many either: there can be one for the proto,
            # one per-frame header, one per frame for the actual contents,
            # and two for the header.
            self.assertLessEqual(len(writer.chunks), 2 * n_frames + 3)

            chunk_sizes = [len(c) for c in writer.chunks]
            large_sizes = [s for s in chunk_sizes
                           if s >= self.FRAME_SIZE_TARGET]
            medium_sizes = [s for s in chunk_sizes
                           if 9 < s < self.FRAME_SIZE_TARGET]
            small_sizes = [s for s in chunk_sizes if s <= 9]

            # Large chunks should not be too large:
            for chunk_size in large_sizes:
                self.assertLess(chunk_size, 2 * self.FRAME_SIZE_TARGET,
                                chunk_sizes)
            # There shouldn't bee too many small chunks: the protocol header,
            # the frame headers and the large string headers are written
            # in small chunks.
            self.assertLessEqual(len(small_sizes),
                                 len(large_sizes) + len(medium_sizes) + 3,
                                 chunk_sizes)

    def test_nested_names(self):
        global Nested
        class Nested:
            class A:
                class B:
                    class C:
                        pass
        for proto in range(pickle.HIGHEST_PROTOCOL + 1):
            for obj in [Nested.A, Nested.A.B, Nested.A.B.C]:
                with self.subTest(proto=proto, obj=obj):
                    unpickled = self.loads(self.dumps(obj, proto))
                    self.assertIs(obj, unpickled)

    def test_recursive_nested_names(self):
        global Recursive
        class Recursive:
            pass
        Recursive.mod = sys.modules[Recursive.__module__]
        Recursive.__qualname__ = 'Recursive.mod.Recursive'
        for proto in range(pickle.HIGHEST_PROTOCOL + 1):
            with self.subTest(proto=proto):
                unpickled = self.loads(self.dumps(Recursive, proto))
                self.assertIs(unpickled, Recursive)
        del Recursive.mod # break reference loop

    def test_recursive_nested_names2(self):
        global Recursive
        class Recursive:
            pass
        Recursive.ref = Recursive
        Recursive.__qualname__ = 'Recursive.ref'
        for proto in range(pickle.HIGHEST_PROTOCOL + 1):
            with self.subTest(proto=proto):
                unpickled = self.loads(self.dumps(Recursive, proto))
                self.assertIs(unpickled, Recursive)
        del Recursive.ref # break reference loop

    def test_py_methods(self):
        global PyMethodsTest
        class PyMethodsTest:
            @staticmethod
            def cheese():
                return "cheese"
            @classmethod
            def wine(cls):
                assert cls is PyMethodsTest
                return "wine"
            def biscuits(self):
                assert isinstance(self, PyMethodsTest)
                return "biscuits"
            class Nested:
                "Nested class"
                @staticmethod
                def ketchup():
                    return "ketchup"
                @classmethod
                def maple(cls):
                    assert cls is PyMethodsTest.Nested
                    return "maple"
                def pie(self):
                    assert isinstance(self, PyMethodsTest.Nested)
                    return "pie"

        py_methods = (
            PyMethodsTest.cheese,
            PyMethodsTest.wine,
            PyMethodsTest().biscuits,
            PyMethodsTest.Nested.ketchup,
            PyMethodsTest.Nested.maple,
            PyMethodsTest.Nested().pie
        )
        py_unbound_methods = (
            (PyMethodsTest.biscuits, PyMethodsTest),
            (PyMethodsTest.Nested.pie, PyMethodsTest.Nested)
        )
        for proto in range(pickle.HIGHEST_PROTOCOL + 1):
            for method in py_methods:
                with self.subTest(proto=proto, method=method):
                    unpickled = self.loads(self.dumps(method, proto))
                    self.assertEqual(method(), unpickled())
            for method, cls in py_unbound_methods:
                obj = cls()
                with self.subTest(proto=proto, method=method):
                    unpickled = self.loads(self.dumps(method, proto))
                    self.assertEqual(method(obj), unpickled(obj))

        descriptors = (
            PyMethodsTest.__dict__['cheese'],  # static method descriptor
            PyMethodsTest.__dict__['wine'],  # class method descriptor
        )
        for proto in range(pickle.HIGHEST_PROTOCOL + 1):
            for descr in descriptors:
                with self.subTest(proto=proto, descr=descr):
                    self.assertRaises(TypeError, self.dumps, descr, proto)

    def test_c_methods(self):
        global Subclass
        class Subclass(tuple):
            class Nested(str):
                pass

        c_methods = (
            # bound built-in method
            ("abcd".index, ("c",)),
            # unbound built-in method
            (str.index, ("abcd", "c")),
            # bound "slot" method
            ([1, 2, 3].__len__, ()),
            # unbound "slot" method
            (list.__len__, ([1, 2, 3],)),
            # bound "coexist" method
            ({1, 2}.__contains__, (2,)),
            # unbound "coexist" method
            (set.__contains__, ({1, 2}, 2)),
            # built-in class method
            (dict.fromkeys, (("a", 1), ("b", 2))),
            # built-in static method
            (bytearray.maketrans, (b"abc", b"xyz")),
            # subclass methods
            (Subclass([1,2,2]).count, (2,)),
            (Subclass.count, (Subclass([1,2,2]), 2)),
            (Subclass.Nested("sweet").count, ("e",)),
            (Subclass.Nested.count, (Subclass.Nested("sweet"), "e")),
        )
        for proto in range(pickle.HIGHEST_PROTOCOL + 1):
            for method, args in c_methods:
                with self.subTest(proto=proto, method=method):
                    unpickled = self.loads(self.dumps(method, proto))
                    self.assertEqual(method(*args), unpickled(*args))

        descriptors = (
            bytearray.__dict__['maketrans'],  # built-in static method descriptor
            dict.__dict__['fromkeys'],  # built-in class method descriptor
        )
        for proto in range(pickle.HIGHEST_PROTOCOL + 1):
            for descr in descriptors:
                with self.subTest(proto=proto, descr=descr):
                    self.assertRaises(TypeError, self.dumps, descr, proto)

    def test_compat_pickle(self):
        tests = [
            (range(1, 7), '__builtin__', 'xrange'),
            (map(int, '123'), 'itertools', 'imap'),
            (functools.reduce, '__builtin__', 'reduce'),
            (dbm.whichdb, 'whichdb', 'whichdb'),
            (Exception(), 'exceptions', 'Exception'),
            (collections.UserDict(), 'UserDict', 'IterableUserDict'),
            (collections.UserList(), 'UserList', 'UserList'),
            (collections.defaultdict(), 'collections', 'defaultdict'),
        ]
        for val, mod, name in tests:
            for proto in range(3):
                with self.subTest(type=type(val), proto=proto):
                    pickled = self.dumps(val, proto)
                    self.assertIn(('c%s\n%s' % (mod, name)).encode(), pickled)
                    self.assertIs(type(self.loads(pickled)), type(val))

    #
    # PEP 574 tests below
    #

    def buffer_like_objects(self):
        # Yield buffer-like objects with the bytestring "abcdef" in them
        bytestring = b"abcdefgh"
        yield ZeroCopyBytes(bytestring)
        yield ZeroCopyBytearray(bytestring)
        if _testbuffer is not None:
            items = list(bytestring)
            value = int.from_bytes(bytestring, byteorder='little')
            for flags in (0, _testbuffer.ND_WRITABLE):
                # 1-D, contiguous
                yield PicklableNDArray(items, format='B', shape=(8,),
                                       flags=flags)
                # 2-D, C-contiguous
                yield PicklableNDArray(items, format='B', shape=(4, 2),
                                       strides=(2, 1), flags=flags)
                # 2-D, Fortran-contiguous
                yield PicklableNDArray(items, format='B',
                                       shape=(4, 2), strides=(1, 4),
                                       flags=flags)

    def test_in_band_buffers(self):
        # Test in-band buffers (PEP 574)
        for obj in self.buffer_like_objects():
            for proto in range(0, pickle.HIGHEST_PROTOCOL + 1):
                data = self.dumps(obj, proto)
                if obj.c_contiguous and proto >= 5:
                    # The raw memory bytes are serialized in physical order
                    self.assertIn(b"abcdefgh", data)
                self.assertEqual(count_opcode(pickle.NEXT_BUFFER, data), 0)
                if proto >= 5:
                    self.assertEqual(count_opcode(pickle.SHORT_BINBYTES, data),
                                     1 if obj.readonly else 0)
                    self.assertEqual(count_opcode(pickle.BYTEARRAY8, data),
                                     0 if obj.readonly else 1)
                    # Return a true value from buffer_callback should have
                    # the same effect
                    def buffer_callback(obj):
                        return True
                    data2 = self.dumps(obj, proto,
                                       buffer_callback=buffer_callback)
                    self.assertEqual(data2, data)

                new = self.loads(data)
                # It's a copy
                self.assertIsNot(new, obj)
                self.assertIs(type(new), type(obj))
                self.assertEqual(new, obj)

    # XXX Unfortunately cannot test non-contiguous array
    # (see comment in PicklableNDArray.__reduce_ex__)

    def test_oob_buffers(self):
        # Test out-of-band buffers (PEP 574)
        for obj in self.buffer_like_objects():
            for proto in range(0, 5):
                # Need protocol >= 5 for buffer_callback
                with self.assertRaises(ValueError):
                    self.dumps(obj, proto,
                               buffer_callback=[].append)
            for proto in range(5, pickle.HIGHEST_PROTOCOL + 1):
                buffers = []
                buffer_callback = lambda pb: buffers.append(pb.raw())
                data = self.dumps(obj, proto,
                                  buffer_callback=buffer_callback)
                self.assertNotIn(b"abcdefgh", data)
                self.assertEqual(count_opcode(pickle.SHORT_BINBYTES, data), 0)
                self.assertEqual(count_opcode(pickle.BYTEARRAY8, data), 0)
                self.assertEqual(count_opcode(pickle.NEXT_BUFFER, data), 1)
                self.assertEqual(count_opcode(pickle.READONLY_BUFFER, data),
                                 1 if obj.readonly else 0)

                if obj.c_contiguous:
                    self.assertEqual(bytes(buffers[0]), b"abcdefgh")
                # Need buffers argument to unpickle properly
                with self.assertRaises(pickle.UnpicklingError):
                    self.loads(data)

                new = self.loads(data, buffers=buffers)
                if obj.zero_copy_reconstruct:
                    # Zero-copy achieved
                    self.assertIs(new, obj)
                else:
                    self.assertIs(type(new), type(obj))
                    self.assertEqual(new, obj)
                # Non-sequence buffers accepted too
                new = self.loads(data, buffers=iter(buffers))
                if obj.zero_copy_reconstruct:
                    # Zero-copy achieved
                    self.assertIs(new, obj)
                else:
                    self.assertIs(type(new), type(obj))
                    self.assertEqual(new, obj)

    def test_oob_buffers_writable_to_readonly(self):
        # Test reconstructing readonly object from writable buffer
        obj = ZeroCopyBytes(b"foobar")
        for proto in range(5, pickle.HIGHEST_PROTOCOL + 1):
            buffers = []
            buffer_callback = buffers.append
            data = self.dumps(obj, proto, buffer_callback=buffer_callback)

            buffers = map(bytearray, buffers)
            new = self.loads(data, buffers=buffers)
            self.assertIs(type(new), type(obj))
            self.assertEqual(new, obj)

    def test_buffers_error(self):
        pb = pickle.PickleBuffer(b"foobar")
        for proto in range(5, pickle.HIGHEST_PROTOCOL + 1):
            data = self.dumps(pb, proto, buffer_callback=[].append)
            # Non iterable buffers
            with self.assertRaises(TypeError):
                self.loads(data, buffers=object())
            # Buffer iterable exhausts too early
            with self.assertRaises(pickle.UnpicklingError):
                self.loads(data, buffers=[])

    def test_inband_accept_default_buffers_argument(self):
        for proto in range(5, pickle.HIGHEST_PROTOCOL + 1):
            data_pickled = self.dumps(1, proto, buffer_callback=None)
            data = self.loads(data_pickled, buffers=None)

    @unittest.skipIf(np is None, "Test needs Numpy")
    def test_buffers_numpy(self):
        def check_no_copy(x, y):
            np.testing.assert_equal(x, y)
            self.assertEqual(x.ctypes.data, y.ctypes.data)

        def check_copy(x, y):
            np.testing.assert_equal(x, y)
            self.assertNotEqual(x.ctypes.data, y.ctypes.data)

        def check_array(arr):
            # In-band
            for proto in range(0, pickle.HIGHEST_PROTOCOL + 1):
                data = self.dumps(arr, proto)
                new = self.loads(data)
                check_copy(arr, new)
            for proto in range(5, pickle.HIGHEST_PROTOCOL + 1):
                buffer_callback = lambda _: True
                data = self.dumps(arr, proto, buffer_callback=buffer_callback)
                new = self.loads(data)
                check_copy(arr, new)
            # Out-of-band
            for proto in range(5, pickle.HIGHEST_PROTOCOL + 1):
                buffers = []
                buffer_callback = buffers.append
                data = self.dumps(arr, proto, buffer_callback=buffer_callback)
                new = self.loads(data, buffers=buffers)
                if arr.flags.c_contiguous or arr.flags.f_contiguous:
                    check_no_copy(arr, new)
                else:
                    check_copy(arr, new)

        # 1-D
        arr = np.arange(6)
        check_array(arr)
        # 1-D, non-contiguous
        check_array(arr[::2])
        # 2-D, C-contiguous
        arr = np.arange(12).reshape((3, 4))
        check_array(arr)
        # 2-D, F-contiguous
        check_array(arr.T)
        # 2-D, non-contiguous
        check_array(arr[::2])

    def test_evil_class_mutating_dict(self):
        # https://github.com/python/cpython/issues/92930
        from random import getrandbits

        global Bad
        class Bad:
            def __eq__(self, other):
                return ENABLED
            def __hash__(self):
                return 42
            def __reduce__(self):
                if getrandbits(6) == 0:
                    collection.clear()
                return (Bad, ())

        for proto in protocols:
            for _ in range(20):
                ENABLED = False
                collection = {Bad(): Bad() for _ in range(20)}
                for bad in collection:
                    bad.bad = bad
                    bad.collection = collection
                ENABLED = True
                try:
                    data = self.dumps(collection, proto)
                    self.loads(data)
                except RuntimeError as e:
                    expected = "changed size during iteration"
                    self.assertIn(expected, str(e))


class BigmemPickleTests:

    # Binary protocols can serialize longs of up to 2 GiB-1

    @bigmemtest(size=_2G, memuse=3.6, dry_run=False)
    def test_huge_long_32b(self, size):
        data = 1 << (8 * size)
        try:
            for proto in protocols:
                if proto < 2:
                    continue
                with self.subTest(proto=proto):
                    with self.assertRaises((ValueError, OverflowError)):
                        self.dumps(data, protocol=proto)
        finally:
            data = None

    # Protocol 3 can serialize up to 4 GiB-1 as a bytes object
    # (older protocols don't have a dedicated opcode for bytes and are
    # too inefficient)

    @bigmemtest(size=_2G, memuse=2.5, dry_run=False)
    def test_huge_bytes_32b(self, size):
        data = b"abcd" * (size // 4)
        try:
            for proto in protocols:
                if proto < 3:
                    continue
                with self.subTest(proto=proto):
                    try:
                        pickled = self.dumps(data, protocol=proto)
                        header = (pickle.BINBYTES +
                                  struct.pack("<I", len(data)))
                        data_start = pickled.index(data)
                        self.assertEqual(
                            header,
                            pickled[data_start-len(header):data_start])
                    finally:
                        pickled = None
        finally:
            data = None

    @bigmemtest(size=_4G, memuse=2.5, dry_run=False)
    def test_huge_bytes_64b(self, size):
        data = b"acbd" * (size // 4)
        try:
            for proto in protocols:
                if proto < 3:
                    continue
                with self.subTest(proto=proto):
                    if proto == 3:
                        # Protocol 3 does not support large bytes objects.
                        # Verify that we do not crash when processing one.
                        with self.assertRaises((ValueError, OverflowError)):
                            self.dumps(data, protocol=proto)
                        continue
                    try:
                        pickled = self.dumps(data, protocol=proto)
                        header = (pickle.BINBYTES8 +
                                  struct.pack("<Q", len(data)))
                        data_start = pickled.index(data)
                        self.assertEqual(
                            header,
                            pickled[data_start-len(header):data_start])
                    finally:
                        pickled = None
        finally:
            data = None

    # All protocols use 1-byte per printable ASCII character; we add another
    # byte because the encoded form has to be copied into the internal buffer.

    @bigmemtest(size=_2G, memuse=8, dry_run=False)
    def test_huge_str_32b(self, size):
        data = "abcd" * (size // 4)
        try:
            for proto in protocols:
                if proto == 0:
                    continue
                with self.subTest(proto=proto):
                    try:
                        pickled = self.dumps(data, protocol=proto)
                        header = (pickle.BINUNICODE +
                                  struct.pack("<I", len(data)))
                        data_start = pickled.index(b'abcd')
                        self.assertEqual(
                            header,
                            pickled[data_start-len(header):data_start])
                        self.assertEqual((pickled.rindex(b"abcd") + len(b"abcd") -
                                          pickled.index(b"abcd")), len(data))
                    finally:
                        pickled = None
        finally:
            data = None

    # BINUNICODE (protocols 1, 2 and 3) cannot carry more than 2**32 - 1 bytes
    # of utf-8 encoded unicode. BINUNICODE8 (protocol 4) supports these huge
    # unicode strings however.

    @bigmemtest(size=_4G, memuse=8, dry_run=False)
    def test_huge_str_64b(self, size):
        data = "abcd" * (size // 4)
        try:
            for proto in protocols:
                if proto == 0:
                    continue
                with self.subTest(proto=proto):
                    if proto < 4:
                        with self.assertRaises((ValueError, OverflowError)):
                            self.dumps(data, protocol=proto)
                        continue
                    try:
                        pickled = self.dumps(data, protocol=proto)
                        header = (pickle.BINUNICODE8 +
                                  struct.pack("<Q", len(data)))
                        data_start = pickled.index(b'abcd')
                        self.assertEqual(
                            header,
                            pickled[data_start-len(header):data_start])
                        self.assertEqual((pickled.rindex(b"abcd") + len(b"abcd") -
                                          pickled.index(b"abcd")), len(data))
                    finally:
                        pickled = None
        finally:
            data = None


# Test classes for reduce_ex

class R:
    def __init__(self, reduce=None):
        self.reduce = reduce
    def __reduce__(self, proto):
        return self.reduce

class REX:
    def __init__(self, reduce_ex=None):
        self.reduce_ex = reduce_ex
    def __reduce_ex__(self, proto):
        return self.reduce_ex

class REX_one(object):
    """No __reduce_ex__ here, but inheriting it from object"""
    _reduce_called = 0
    def __reduce__(self):
        self._reduce_called = 1
        return REX_one, ()

class REX_two(object):
    """No __reduce__ here, but inheriting it from object"""
    _proto = None
    def __reduce_ex__(self, proto):
        self._proto = proto
        return REX_two, ()

class REX_three(object):
    _proto = None
    def __reduce_ex__(self, proto):
        self._proto = proto
        return REX_two, ()
    def __reduce__(self):
        raise TestFailed("This __reduce__ shouldn't be called")

class REX_four(object):
    """Calling base class method should succeed"""
    _proto = None
    def __reduce_ex__(self, proto):
        self._proto = proto
        return object.__reduce_ex__(self, proto)

class REX_five(object):
    """This one used to fail with infinite recursion"""
    _reduce_called = 0
    def __reduce__(self):
        self._reduce_called = 1
        return object.__reduce__(self)

class REX_six(object):
    """This class is used to check the 4th argument (list iterator) of
    the reduce protocol.
    """
    def __init__(self, items=None):
        self.items = items if items is not None else []
    def __eq__(self, other):
        return type(self) is type(other) and self.items == other.items
    def append(self, item):
        self.items.append(item)
    def __reduce__(self):
        return type(self), (), None, iter(self.items), None

class REX_seven(object):
    """This class is used to check the 5th argument (dict iterator) of
    the reduce protocol.
    """
    def __init__(self, table=None):
        self.table = table if table is not None else {}
    def __eq__(self, other):
        return type(self) is type(other) and self.table == other.table
    def __setitem__(self, key, value):
        self.table[key] = value
    def __reduce__(self):
        return type(self), (), None, None, iter(self.table.items())

class REX_state(object):
    """This class is used to check the 3th argument (state) of
    the reduce protocol.
    """
    def __init__(self, state=None):
        self.state = state
    def __eq__(self, other):
        return type(self) is type(other) and self.state == other.state
    def __setstate__(self, state):
        self.state = state
    def __reduce__(self):
        return type(self), (), self.state

class REX_None:
    """ Setting __reduce_ex__ to None should fail """
    __reduce_ex__ = None

class R_None:
    """ Setting __reduce__ to None should fail """
    __reduce__ = None

class C_None_setstate:
    """  Setting __setstate__ to None should fail """
    def __getstate__(self):
        return 1

    __setstate__ = None

class CustomError(Exception):
    pass

class Unpickleable:
    def __reduce__(self):
        raise CustomError

UNPICKLEABLE = Unpickleable()

class UnpickleableCallable(Unpickleable):
    def __call__(self, *args, **kwargs):
        pass


# Test classes for newobj

class MyInt(int):
    sample = 1

class MyFloat(float):
    sample = 1.0

class MyComplex(complex):
    sample = 1.0 + 0.0j

class MyStr(str):
    sample = "hello"

class MyUnicode(str):
    sample = "hello \u1234"

class MyTuple(tuple):
    sample = (1, 2, 3)

class MyList(list):
    sample = [1, 2, 3]

class MyDict(dict):
    sample = {"a": 1, "b": 2}

class MySet(set):
    sample = {"a", "b"}

class MyFrozenSet(frozenset):
    sample = frozenset({"a", "b"})

myclasses = [MyInt, MyFloat,
             MyComplex,
             MyStr, MyUnicode,
             MyTuple, MyList, MyDict, MySet, MyFrozenSet]

class MyIntWithNew(int):
    def __new__(cls, value):
        raise AssertionError

class MyIntWithNew2(MyIntWithNew):
    __new__ = int.__new__


class SlotList(MyList):
    __slots__ = ["foo"]

class SimpleNewObj(int):
    def __init__(self, *args, **kwargs):
        # raise an error, to make sure this isn't called
        raise TypeError("SimpleNewObj.__init__() didn't expect to get called")
    def __eq__(self, other):
        return int(self) == int(other) and self.__dict__ == other.__dict__

class ComplexNewObj(SimpleNewObj):
    def __getnewargs__(self):
        return ('%X' % self, 16)

class ComplexNewObjEx(SimpleNewObj):
    def __getnewargs_ex__(self):
        return ('%X' % self,), {'base': 16}

class BadGetattr:
    def __getattr__(self, key):
        self.foo

class NoNew:
    def __getattribute__(self, name):
        if name == '__new__':
            raise AttributeError
        return super().__getattribute__(name)


class AbstractPickleModuleTests:

    def test_dump_closed_file(self):
        f = open(TESTFN, "wb")
        try:
            f.close()
            self.assertRaises(ValueError, self.dump, 123, f)
        finally:
            os_helper.unlink(TESTFN)

    def test_load_closed_file(self):
        f = open(TESTFN, "wb")
        try:
            f.close()
            self.assertRaises(ValueError, self.dump, 123, f)
        finally:
            os_helper.unlink(TESTFN)

    def test_load_from_and_dump_to_file(self):
        stream = io.BytesIO()
        data = [123, {}, 124]
        self.dump(data, stream)
        stream.seek(0)
        unpickled = self.load(stream)
        self.assertEqual(unpickled, data)

    def test_highest_protocol(self):
        # Of course this needs to be changed when HIGHEST_PROTOCOL changes.
        self.assertEqual(pickle.HIGHEST_PROTOCOL, 5)

    def test_callapi(self):
        f = io.BytesIO()
        # With and without keyword arguments
        self.dump(123, f, -1)
        self.dump(123, file=f, protocol=-1)
        self.dumps(123, -1)
        self.dumps(123, protocol=-1)
        self.Pickler(f, -1)
        self.Pickler(f, protocol=-1)

    def test_dump_text_file(self):
        f = open(TESTFN, "w")
        try:
            for proto in protocols:
                self.assertRaises(TypeError, self.dump, 123, f, proto)
        finally:
            f.close()
            os_helper.unlink(TESTFN)

    def test_incomplete_input(self):
        s = io.BytesIO(b"X''.")
        self.assertRaises((EOFError, struct.error, pickle.UnpicklingError), self.load, s)

    def test_bad_init(self):
        # Test issue3664 (pickle can segfault from a badly initialized Pickler).
        # Override initialization without calling __init__() of the superclass.
        class BadPickler(self.Pickler):
            def __init__(self): pass

        class BadUnpickler(self.Unpickler):
            def __init__(self): pass

        self.assertRaises(pickle.PicklingError, BadPickler().dump, 0)
        self.assertRaises(pickle.UnpicklingError, BadUnpickler().load)

    def test_unpickler_bad_file(self):
        # bpo-38384: Crash in _pickle if the read attribute raises an error.
        def raises_oserror(self, *args, **kwargs):
            raise OSError
        @property
        def bad_property(self):
            raise CustomError

        # File without read and readline
        class F:
            pass
        self.assertRaises((AttributeError, TypeError), self.Unpickler, F())

        # File without read
        class F:
            readline = raises_oserror
        self.assertRaises((AttributeError, TypeError), self.Unpickler, F())

        # File without readline
        class F:
            read = raises_oserror
        self.assertRaises((AttributeError, TypeError), self.Unpickler, F())

        # File with bad read
        class F:
            read = bad_property
            readline = raises_oserror
        self.assertRaises(CustomError, self.Unpickler, F())

        # File with bad readline
        class F:
            readline = bad_property
            read = raises_oserror
        self.assertRaises(CustomError, self.Unpickler, F())

        # File with bad readline, no read
        class F:
            readline = bad_property
        self.assertRaises(CustomError, self.Unpickler, F())

        # File with bad read, no readline
        class F:
            read = bad_property
        self.assertRaises((AttributeError, CustomError), self.Unpickler, F())

        # File with bad peek
        class F:
            peek = bad_property
            read = raises_oserror
            readline = raises_oserror
        try:
            self.Unpickler(F())
        except CustomError:
            pass

        # File with bad readinto
        class F:
            readinto = bad_property
            read = raises_oserror
            readline = raises_oserror
        try:
            self.Unpickler(F())
        except CustomError:
            pass

    def test_pickler_bad_file(self):
        # File without write
        class F:
            pass
        self.assertRaises(TypeError, self.Pickler, F())

        # File with bad write
        class F:
            @property
            def write(self):
                raise CustomError
        self.assertRaises(CustomError, self.Pickler, F())

    def check_dumps_loads_oob_buffers(self, dumps, loads):
        # No need to do the full gamut of tests here, just enough to
        # check that dumps() and loads() redirect their arguments
        # to the underlying Pickler and Unpickler, respectively.
        obj = ZeroCopyBytes(b"foo")

        for proto in range(0, 5):
            # Need protocol >= 5 for buffer_callback
            with self.assertRaises(ValueError):
                dumps(obj, protocol=proto,
                      buffer_callback=[].append)
        for proto in range(5, pickle.HIGHEST_PROTOCOL + 1):
            buffers = []
            buffer_callback = buffers.append
            data = dumps(obj, protocol=proto,
                         buffer_callback=buffer_callback)
            self.assertNotIn(b"foo", data)
            self.assertEqual(bytes(buffers[0]), b"foo")
            # Need buffers argument to unpickle properly
            with self.assertRaises(pickle.UnpicklingError):
                loads(data)
            new = loads(data, buffers=buffers)
            self.assertIs(new, obj)

    def test_dumps_loads_oob_buffers(self):
        # Test out-of-band buffers (PEP 574) with top-level dumps() and loads()
        self.check_dumps_loads_oob_buffers(self.dumps, self.loads)

    def test_dump_load_oob_buffers(self):
        # Test out-of-band buffers (PEP 574) with top-level dump() and load()
        def dumps(obj, **kwargs):
            f = io.BytesIO()
            self.dump(obj, f, **kwargs)
            return f.getvalue()

        def loads(data, **kwargs):
            f = io.BytesIO(data)
            return self.load(f, **kwargs)

        self.check_dumps_loads_oob_buffers(dumps, loads)


class AbstractPersistentPicklerTests:

    # This class defines persistent_id() and persistent_load()
    # functions that should be used by the pickler.  All even integers
    # are pickled using persistent ids.

    def persistent_id(self, object):
        if isinstance(object, int) and object % 2 == 0:
            self.id_count += 1
            return str(object)
        elif object == "test_false_value":
            self.false_count += 1
            return ""
        else:
            return None

    def persistent_load(self, oid):
        if not oid:
            self.load_false_count += 1
            return "test_false_value"
        else:
            self.load_count += 1
            object = int(oid)
            assert object % 2 == 0
            return object

    def test_persistence(self):
        L = list(range(10)) + ["test_false_value"]
        for proto in protocols:
            self.id_count = 0
            self.false_count = 0
            self.load_false_count = 0
            self.load_count = 0
            self.assertEqual(self.loads(self.dumps(L, proto)), L)
            self.assertEqual(self.id_count, 5)
            self.assertEqual(self.false_count, 1)
            self.assertEqual(self.load_count, 5)
            self.assertEqual(self.load_false_count, 1)


class AbstractIdentityPersistentPicklerTests:

    def persistent_id(self, obj):
        return obj

    def persistent_load(self, pid):
        return pid

    def _check_return_correct_type(self, obj, proto):
        unpickled = self.loads(self.dumps(obj, proto))
        self.assertIsInstance(unpickled, type(obj))
        self.assertEqual(unpickled, obj)

    def test_return_correct_type(self):
        for proto in protocols:
            # Protocol 0 supports only ASCII strings.
            if proto == 0:
                self._check_return_correct_type("abc", 0)
            else:
                for obj in [b"abc\n", "abc\n", -1, -1.1 * 0.1, str]:
                    self._check_return_correct_type(obj, proto)

    def test_protocol0_is_ascii_only(self):
        non_ascii_str = "\N{EMPTY SET}"
        with self.assertRaises(pickle.PicklingError) as cm:
            self.dumps(non_ascii_str, 0)
        self.assertEqual(str(cm.exception),
                         'persistent IDs in protocol 0 must be ASCII strings')
        pickled = pickle.PERSID + non_ascii_str.encode('utf-8') + b'\n.'
        with self.assertRaises(pickle.UnpicklingError) as cm:
            self.loads(pickled)
        self.assertEqual(str(cm.exception),
                         'persistent IDs in protocol 0 must be ASCII strings')


class AbstractPicklerUnpicklerObjectTests:

    pickler_class = None
    unpickler_class = None

    def setUp(self):
        assert self.pickler_class
        assert self.unpickler_class

    def test_clear_pickler_memo(self):
        # To test whether clear_memo() has any effect, we pickle an object,
        # then pickle it again without clearing the memo; the two serialized
        # forms should be different. If we clear_memo() and then pickle the
        # object again, the third serialized form should be identical to the
        # first one we obtained.
        data = ["abcdefg", "abcdefg", 44]
        for proto in protocols:
            f = io.BytesIO()
            pickler = self.pickler_class(f, proto)

            pickler.dump(data)
            first_pickled = f.getvalue()

            # Reset BytesIO object.
            f.seek(0)
            f.truncate()

            pickler.dump(data)
            second_pickled = f.getvalue()

            # Reset the Pickler and BytesIO objects.
            pickler.clear_memo()
            f.seek(0)
            f.truncate()

            pickler.dump(data)
            third_pickled = f.getvalue()

            self.assertNotEqual(first_pickled, second_pickled)
            self.assertEqual(first_pickled, third_pickled)

    def test_priming_pickler_memo(self):
        # Verify that we can set the Pickler's memo attribute.
        data = ["abcdefg", "abcdefg", 44]
        f = io.BytesIO()
        pickler = self.pickler_class(f)

        pickler.dump(data)
        first_pickled = f.getvalue()

        f = io.BytesIO()
        primed = self.pickler_class(f)
        primed.memo = pickler.memo

        primed.dump(data)
        primed_pickled = f.getvalue()

        self.assertNotEqual(first_pickled, primed_pickled)

    def test_priming_unpickler_memo(self):
        # Verify that we can set the Unpickler's memo attribute.
        data = ["abcdefg", "abcdefg", 44]
        f = io.BytesIO()
        pickler = self.pickler_class(f)

        pickler.dump(data)
        first_pickled = f.getvalue()

        f = io.BytesIO()
        primed = self.pickler_class(f)
        primed.memo = pickler.memo

        primed.dump(data)
        primed_pickled = f.getvalue()

        unpickler = self.unpickler_class(io.BytesIO(first_pickled))
        unpickled_data1 = unpickler.load()

        self.assertEqual(unpickled_data1, data)

        primed = self.unpickler_class(io.BytesIO(primed_pickled))
        primed.memo = unpickler.memo
        unpickled_data2 = primed.load()

        primed.memo.clear()

        self.assertEqual(unpickled_data2, data)
        self.assertTrue(unpickled_data2 is unpickled_data1)

    def test_reusing_unpickler_objects(self):
        data1 = ["abcdefg", "abcdefg", 44]
        f = io.BytesIO()
        pickler = self.pickler_class(f)
        pickler.dump(data1)
        pickled1 = f.getvalue()

        data2 = ["abcdefg", 44, 44]
        f = io.BytesIO()
        pickler = self.pickler_class(f)
        pickler.dump(data2)
        pickled2 = f.getvalue()

        f = io.BytesIO()
        f.write(pickled1)
        f.seek(0)
        unpickler = self.unpickler_class(f)
        self.assertEqual(unpickler.load(), data1)

        f.seek(0)
        f.truncate()
        f.write(pickled2)
        f.seek(0)
        self.assertEqual(unpickler.load(), data2)

    def _check_multiple_unpicklings(self, ioclass, *, seekable=True):
        for proto in protocols:
            with self.subTest(proto=proto):
                data1 = [(x, str(x)) for x in range(2000)] + [b"abcde", len]
                f = ioclass()
                pickler = self.pickler_class(f, protocol=proto)
                pickler.dump(data1)
                pickled = f.getvalue()

                N = 5
                f = ioclass(pickled * N)
                unpickler = self.unpickler_class(f)
                for i in range(N):
                    if seekable:
                        pos = f.tell()
                    self.assertEqual(unpickler.load(), data1)
                    if seekable:
                        self.assertEqual(f.tell(), pos + len(pickled))
                self.assertRaises(EOFError, unpickler.load)

    def test_multiple_unpicklings_seekable(self):
        self._check_multiple_unpicklings(io.BytesIO)

    def test_multiple_unpicklings_unseekable(self):
        self._check_multiple_unpicklings(UnseekableIO, seekable=False)

    def test_multiple_unpicklings_minimal(self):
        # File-like object that doesn't support peek() and readinto()
        # (bpo-39681)
        self._check_multiple_unpicklings(MinimalIO, seekable=False)

    def test_unpickling_buffering_readline(self):
        # Issue #12687: the unpickler's buffering logic could fail with
        # text mode opcodes.
        data = list(range(10))
        for proto in protocols:
            for buf_size in range(1, 11):
                f = io.BufferedRandom(io.BytesIO(), buffer_size=buf_size)
                pickler = self.pickler_class(f, protocol=proto)
                pickler.dump(data)
                f.seek(0)
                unpickler = self.unpickler_class(f)
                self.assertEqual(unpickler.load(), data)

    def test_pickle_invalid_reducer_override(self):
        # gh-103035
        obj = object()

        f = io.BytesIO()
        class MyPickler(self.pickler_class):
            pass
        pickler = MyPickler(f)
        pickler.dump(obj)

        pickler.clear_memo()
        pickler.reducer_override = None
        with self.assertRaises(TypeError):
            pickler.dump(obj)

        pickler.clear_memo()
        pickler.reducer_override = 10
        with self.assertRaises(TypeError):
            pickler.dump(obj)

# Tests for dispatch_table attribute

REDUCE_A = 'reduce_A'

class AAA(object):
    def __reduce__(self):
        return str, (REDUCE_A,)

class BBB(object):
    def __init__(self):
        # Add an instance attribute to enable state-saving routines at pickling
        # time.
        self.a = "some attribute"

    def __setstate__(self, state):
        self.a = "BBB.__setstate__"


def setstate_bbb(obj, state):
    """Custom state setter for BBB objects

    Such callable may be created by other persons than the ones who created the
    BBB class. If passed as the state_setter item of a custom reducer, this
    allows for custom state setting behavior of BBB objects. One can think of
    it as the analogous of list_setitems or dict_setitems but for foreign
    classes/functions.
    """
    obj.a = "custom state_setter"



class AbstractCustomPicklerClass:
    """Pickler implementing a reducing hook using reducer_override."""
    def reducer_override(self, obj):
        obj_name = getattr(obj, "__name__", None)

        if obj_name == 'f':
            # asking the pickler to save f as 5
            return int, (5, )

        if obj_name == 'MyClass':
            return str, ('some str',)

        elif obj_name == 'g':
            # in this case, the callback returns an invalid result (not a 2-5
            # tuple or a string), the pickler should raise a proper error.
            return False

        elif obj_name == 'h':
            # Simulate a case when the reducer fails. The error should
            # be propagated to the original ``dump`` call.
            raise ValueError('The reducer just failed')

        return NotImplemented

class AbstractHookTests:
    def test_pickler_hook(self):
        # test the ability of a custom, user-defined CPickler subclass to
        # override the default reducing routines of any type using the method
        # reducer_override

        def f():
            pass

        def g():
            pass

        def h():
            pass

        class MyClass:
            pass

        for proto in range(0, pickle.HIGHEST_PROTOCOL + 1):
            with self.subTest(proto=proto):
                bio = io.BytesIO()
                p = self.pickler_class(bio, proto)

                p.dump([f, MyClass, math.log])
                new_f, some_str, math_log = pickle.loads(bio.getvalue())

                self.assertEqual(new_f, 5)
                self.assertEqual(some_str, 'some str')
                # math.log does not have its usual reducer overridden, so the
                # custom reduction callback should silently direct the pickler
                # to the default pickling by attribute, by returning
                # NotImplemented
                self.assertIs(math_log, math.log)

                with self.assertRaises(pickle.PicklingError) as cm:
                    p.dump(g)
                self.assertRegex(str(cm.exception),
                    r'(__reduce__|<bound method .*reducer_override.*>)'
                    r' must return (a )?string or tuple')

                with self.assertRaisesRegex(
                        ValueError, 'The reducer just failed'):
                    p.dump(h)

    @support.cpython_only
    def test_reducer_override_no_reference_cycle(self):
        # bpo-39492: reducer_override used to induce a spurious reference cycle
        # inside the Pickler object, that could prevent all serialized objects
        # from being garbage-collected without explicitly invoking gc.collect.

        for proto in range(0, pickle.HIGHEST_PROTOCOL + 1):
            with self.subTest(proto=proto):
                def f():
                    pass

                wr = weakref.ref(f)

                bio = io.BytesIO()
                p = self.pickler_class(bio, proto)
                p.dump(f)
                new_f = pickle.loads(bio.getvalue())
                assert new_f == 5

                del p
                del f

                self.assertIsNone(wr())


class AbstractDispatchTableTests:

    def test_default_dispatch_table(self):
        # No dispatch_table attribute by default
        f = io.BytesIO()
        p = self.pickler_class(f, 0)
        with self.assertRaises(AttributeError):
            p.dispatch_table
        self.assertFalse(hasattr(p, 'dispatch_table'))

    def test_class_dispatch_table(self):
        # A dispatch_table attribute can be specified class-wide
        dt = self.get_dispatch_table()

        class MyPickler(self.pickler_class):
            dispatch_table = dt

        def dumps(obj, protocol=None):
            f = io.BytesIO()
            p = MyPickler(f, protocol)
            self.assertEqual(p.dispatch_table, dt)
            p.dump(obj)
            return f.getvalue()

        self._test_dispatch_table(dumps, dt)

    def test_instance_dispatch_table(self):
        # A dispatch_table attribute can also be specified instance-wide
        dt = self.get_dispatch_table()

        def dumps(obj, protocol=None):
            f = io.BytesIO()
            p = self.pickler_class(f, protocol)
            p.dispatch_table = dt
            self.assertEqual(p.dispatch_table, dt)
            p.dump(obj)
            return f.getvalue()

        self._test_dispatch_table(dumps, dt)

    def test_dispatch_table_None_item(self):
        # gh-93627
        obj = object()
        f = io.BytesIO()
        pickler = self.pickler_class(f)
        pickler.dispatch_table = {type(obj): None}
        with self.assertRaises(TypeError):
            pickler.dump(obj)

    def _test_dispatch_table(self, dumps, dispatch_table):
        def custom_load_dump(obj):
            return pickle.loads(dumps(obj, 0))

        def default_load_dump(obj):
            return pickle.loads(pickle.dumps(obj, 0))

        # pickling complex numbers using protocol 0 relies on copyreg
        # so check pickling a complex number still works
        z = 1 + 2j
        self.assertEqual(custom_load_dump(z), z)
        self.assertEqual(default_load_dump(z), z)

        # modify pickling of complex
        REDUCE_1 = 'reduce_1'
        def reduce_1(obj):
            return str, (REDUCE_1,)
        dispatch_table[complex] = reduce_1
        self.assertEqual(custom_load_dump(z), REDUCE_1)
        self.assertEqual(default_load_dump(z), z)

        # check picklability of AAA and BBB
        a = AAA()
        b = BBB()
        self.assertEqual(custom_load_dump(a), REDUCE_A)
        self.assertIsInstance(custom_load_dump(b), BBB)
        self.assertEqual(default_load_dump(a), REDUCE_A)
        self.assertIsInstance(default_load_dump(b), BBB)

        # modify pickling of BBB
        dispatch_table[BBB] = reduce_1
        self.assertEqual(custom_load_dump(a), REDUCE_A)
        self.assertEqual(custom_load_dump(b), REDUCE_1)
        self.assertEqual(default_load_dump(a), REDUCE_A)
        self.assertIsInstance(default_load_dump(b), BBB)

        # revert pickling of BBB and modify pickling of AAA
        REDUCE_2 = 'reduce_2'
        def reduce_2(obj):
            return str, (REDUCE_2,)
        dispatch_table[AAA] = reduce_2
        del dispatch_table[BBB]
        self.assertEqual(custom_load_dump(a), REDUCE_2)
        self.assertIsInstance(custom_load_dump(b), BBB)
        self.assertEqual(default_load_dump(a), REDUCE_A)
        self.assertIsInstance(default_load_dump(b), BBB)

        # End-to-end testing of save_reduce with the state_setter keyword
        # argument. This is a dispatch_table test as the primary goal of
        # state_setter is to tweak objects reduction behavior.
        # In particular, state_setter is useful when the default __setstate__
        # behavior is not flexible enough.

        # No custom reducer for b has been registered for now, so
        # BBB.__setstate__ should be used at unpickling time
        self.assertEqual(default_load_dump(b).a, "BBB.__setstate__")

        def reduce_bbb(obj):
            return BBB, (), obj.__dict__, None, None, setstate_bbb

        dispatch_table[BBB] = reduce_bbb

        # The custom reducer reduce_bbb includes a state setter, that should
        # have priority over BBB.__setstate__
        self.assertEqual(custom_load_dump(b).a, "custom state_setter")


if __name__ == "__main__":
    # Print some stuff that can be used to rewrite DATA{0,1,2}
    from pickletools import dis
    x = create_data()
    for i in range(pickle.HIGHEST_PROTOCOL+1):
        p = pickle.dumps(x, i)
        print("DATA{0} = (".format(i))
        for j in range(0, len(p), 20):
            b = bytes(p[j:j+20])
            print("    {0!r}".format(b))
        print(")")
        print()
        print("# Disassembly of DATA{0}".format(i))
        print("DATA{0}_DIS = \"\"\"\\".format(i))
        dis(p)
        print("\"\"\"")
        print()<|MERGE_RESOLUTION|>--- conflicted
+++ resolved
@@ -1612,66 +1612,42 @@
             with self.subTest(proto=proto):
                 with self.assertRaises(pickle.PicklingError) as cm:
                     self.dumps(obj, proto)
-<<<<<<< HEAD
-                self.assertIn(str(cm.exception), {
-                    f'{obj.__reduce_ex__!r} must return string or tuple',
-                    '__reduce__ must return a string or tuple'})
+                self.assertEqual(str(cm.exception),
+                    '__reduce__ must return a string or tuple, not list')
                 self.assertEqual(cm.exception.__notes__, [
                     'when serializing test.pickletester.REX object'])
-=======
-                self.assertEqual(str(cm.exception),
-                    '__reduce__ must return a string or tuple, not list')
->>>>>>> b2a8c38b
 
         obj = REX((print,))
         for proto in protocols:
             with self.subTest(proto=proto):
                 with self.assertRaises(pickle.PicklingError) as cm:
                     self.dumps(obj, proto)
-<<<<<<< HEAD
-                self.assertIn(str(cm.exception), {
-                    f'Tuple returned by {obj.__reduce_ex__!r} must have two to six elements',
-                    'tuple returned by __reduce__ must contain 2 through 6 elements'})
+                self.assertEqual(str(cm.exception),
+                    'tuple returned by __reduce__ must contain 2 through 6 elements')
                 self.assertEqual(cm.exception.__notes__, [
                     'when serializing test.pickletester.REX object'])
-=======
+
+        obj = REX((print, (), None, None, None, None, None))
+        for proto in protocols:
+            with self.subTest(proto=proto):
+                with self.assertRaises(pickle.PicklingError) as cm:
+                    self.dumps(obj, proto)
                 self.assertEqual(str(cm.exception),
                     'tuple returned by __reduce__ must contain 2 through 6 elements')
->>>>>>> b2a8c38b
-
-        obj = REX((print, (), None, None, None, None, None))
+                self.assertEqual(cm.exception.__notes__, [
+                    'when serializing test.pickletester.REX object'])
+
+    def test_bad_reconstructor(self):
+        obj = REX((42, ()))
         for proto in protocols:
             with self.subTest(proto=proto):
                 with self.assertRaises(pickle.PicklingError) as cm:
                     self.dumps(obj, proto)
-<<<<<<< HEAD
-                self.assertIn(str(cm.exception), {
-                    f'Tuple returned by {obj.__reduce_ex__!r} must have two to six elements',
-                    'tuple returned by __reduce__ must contain 2 through 6 elements'})
-                self.assertEqual(cm.exception.__notes__, [
-                    'when serializing test.pickletester.REX object'])
-=======
-                self.assertEqual(str(cm.exception),
-                    'tuple returned by __reduce__ must contain 2 through 6 elements')
->>>>>>> b2a8c38b
-
-    def test_bad_reconstructor(self):
-        obj = REX((42, ()))
-        for proto in protocols:
-            with self.subTest(proto=proto):
-                with self.assertRaises(pickle.PicklingError) as cm:
-                    self.dumps(obj, proto)
-<<<<<<< HEAD
-                self.assertIn(str(cm.exception), {
-                    'func from save_reduce() must be callable',
-                    'first item of the tuple returned by __reduce__ must be callable'})
-                self.assertEqual(cm.exception.__notes__, [
-                    'when serializing test.pickletester.REX object'])
-=======
                 self.assertEqual(str(cm.exception),
                     'first item of the tuple returned by __reduce__ '
                     'must be callable, not int')
->>>>>>> b2a8c38b
+                self.assertEqual(cm.exception.__notes__, [
+                    'when serializing test.pickletester.REX object'])
 
     def test_unpickleable_reconstructor(self):
         obj = REX((UnpickleableCallable(), ()))
@@ -1689,17 +1665,11 @@
             with self.subTest(proto=proto):
                 with self.assertRaises(pickle.PicklingError) as cm:
                     self.dumps(obj, proto)
-<<<<<<< HEAD
-                self.assertIn(str(cm.exception), {
-                    'args from save_reduce() must be a tuple',
-                    'second item of the tuple returned by __reduce__ must be a tuple'})
-                self.assertEqual(cm.exception.__notes__, [
-                    'when serializing test.pickletester.REX object'])
-=======
                 self.assertEqual(str(cm.exception),
                     'second item of the tuple returned by __reduce__ '
                     'must be a tuple, not list')
->>>>>>> b2a8c38b
+                self.assertEqual(cm.exception.__notes__, [
+                    'when serializing test.pickletester.REX object'])
 
     def test_unpickleable_reconstructor_args(self):
         obj = REX((print, (1, 2, UNPICKLEABLE)))
@@ -1720,30 +1690,20 @@
                     self.dumps(obj, proto)
                 self.assertIn(str(cm.exception), {
                     'tuple index out of range',
-<<<<<<< HEAD
-                    '__newobj__ arglist is empty'})
+                    '__newobj__ expected at least 1 argument, got 0'})
                 self.assertEqual(cm.exception.__notes__, [
                     'when serializing test.pickletester.REX object'])
-=======
-                    '__newobj__ expected at least 1 argument, got 0'})
->>>>>>> b2a8c38b
 
         obj = REX((copyreg.__newobj__, [REX]))
         for proto in protocols[2:]:
             with self.subTest(proto=proto):
                 with self.assertRaises(pickle.PicklingError) as cm:
                     self.dumps(obj, proto)
-<<<<<<< HEAD
-                self.assertIn(str(cm.exception), {
-                    'args from save_reduce() must be a tuple',
-                    'second item of the tuple returned by __reduce__ must be a tuple'})
-                self.assertEqual(cm.exception.__notes__, [
-                    'when serializing test.pickletester.REX object'])
-=======
                 self.assertEqual(str(cm.exception),
                     'second item of the tuple returned by __reduce__ '
                     'must be a tuple, not list')
->>>>>>> b2a8c38b
+                self.assertEqual(cm.exception.__notes__, [
+                    'when serializing test.pickletester.REX object'])
 
     def test_bad_newobj_class(self):
         obj = REX((copyreg.__newobj__, (NoNew(),)))
@@ -1752,15 +1712,10 @@
                 with self.assertRaises(pickle.PicklingError) as cm:
                     self.dumps(obj, proto)
                 self.assertIn(str(cm.exception), {
-<<<<<<< HEAD
-                    'args[0] from __newobj__ args has no __new__',
-                    'args[0] from __newobj__ args is not a type'})
+                    'first argument to __newobj__() has no __new__',
+                    f'first argument to __newobj__() must be a class, not {__name__}.NoNew'})
                 self.assertEqual(cm.exception.__notes__, [
                     'when serializing test.pickletester.REX object'])
-=======
-                    'first argument to __newobj__() has no __new__',
-                    f'first argument to __newobj__() must be a class, not {__name__}.NoNew'})
->>>>>>> b2a8c38b
 
     def test_wrong_newobj_class(self):
         obj = REX((copyreg.__newobj__, (str,)))
@@ -1769,24 +1724,16 @@
                 with self.assertRaises(pickle.PicklingError) as cm:
                     self.dumps(obj, proto)
                 self.assertEqual(str(cm.exception),
-<<<<<<< HEAD
-                    'args[0] from __newobj__ args has the wrong class')
+                    f'first argument to __newobj__() must be {REX!r}, not {str!r}')
                 self.assertEqual(cm.exception.__notes__, [
                     'when serializing test.pickletester.REX object'])
-=======
-                    f'first argument to __newobj__() must be {REX!r}, not {str!r}')
->>>>>>> b2a8c38b
 
     def test_unpickleable_newobj_class(self):
         class LocalREX(REX): pass
         obj = LocalREX((copyreg.__newobj__, (LocalREX,)))
         for proto in protocols:
             with self.subTest(proto=proto):
-<<<<<<< HEAD
-                with self.assertRaises((pickle.PicklingError, AttributeError)) as cm:
-=======
-                with self.assertRaises(pickle.PicklingError):
->>>>>>> b2a8c38b
+                with self.assertRaises(pickle.PicklingError) as cm:
                     self.dumps(obj, proto)
             if proto >= 2:
                 self.assertEqual(cm.exception.__notes__, [
@@ -1823,30 +1770,20 @@
                     self.dumps(obj, proto)
                 self.assertIn(str(cm.exception), {
                     'not enough values to unpack (expected 3, got 0)',
-<<<<<<< HEAD
-                    'length of the NEWOBJ_EX argument tuple must be exactly 3, not 0'})
+                    '__newobj_ex__ expected 3 arguments, got 0'})
                 self.assertEqual(cm.exception.__notes__, [
                     'when serializing test.pickletester.REX object'])
-=======
-                    '__newobj_ex__ expected 3 arguments, got 0'})
->>>>>>> b2a8c38b
 
         obj = REX((copyreg.__newobj_ex__, 42))
         for proto in protocols[2:]:
             with self.subTest(proto=proto):
                 with self.assertRaises(pickle.PicklingError) as cm:
                     self.dumps(obj, proto)
-<<<<<<< HEAD
-                self.assertIn(str(cm.exception), {
-                    'args from save_reduce() must be a tuple',
-                    'second item of the tuple returned by __reduce__ must be a tuple'})
-                self.assertEqual(cm.exception.__notes__, [
-                    'when serializing test.pickletester.REX object'])
-=======
                 self.assertEqual(str(cm.exception),
                     'second item of the tuple returned by __reduce__ '
                     'must be a tuple, not int')
->>>>>>> b2a8c38b
+                self.assertEqual(cm.exception.__notes__, [
+                    'when serializing test.pickletester.REX object'])
 
         obj = REX((copyreg.__newobj_ex__, (REX, 42, {})))
         if self.pickler is pickle._Pickler:
@@ -1864,13 +1801,9 @@
                     with self.assertRaises(pickle.PicklingError) as cm:
                         self.dumps(obj, proto)
                     self.assertEqual(str(cm.exception),
-<<<<<<< HEAD
-                        'second item from NEWOBJ_EX argument tuple must be a tuple, not int')
+                        'second argument to __newobj_ex__() must be a tuple, not int')
                     self.assertEqual(cm.exception.__notes__, [
                         'when serializing test.pickletester.REX object'])
-=======
-                        'second argument to __newobj_ex__() must be a tuple, not int')
->>>>>>> b2a8c38b
 
         obj = REX((copyreg.__newobj_ex__, (REX, (), [])))
         if self.pickler is pickle._Pickler:
@@ -1888,13 +1821,9 @@
                     with self.assertRaises(pickle.PicklingError) as cm:
                         self.dumps(obj, proto)
                     self.assertEqual(str(cm.exception),
-<<<<<<< HEAD
-                        'third item from NEWOBJ_EX argument tuple must be a dict, not list')
+                        'third argument to __newobj_ex__() must be a dict, not list')
                     self.assertEqual(cm.exception.__notes__, [
                         'when serializing test.pickletester.REX object'])
-=======
-                        'third argument to __newobj_ex__() must be a dict, not list')
->>>>>>> b2a8c38b
 
     def test_bad_newobj_ex__class(self):
         obj = REX((copyreg.__newobj_ex__, (NoNew(), (), {})))
@@ -1903,15 +1832,10 @@
                 with self.assertRaises(pickle.PicklingError) as cm:
                     self.dumps(obj, proto)
                 self.assertIn(str(cm.exception), {
-<<<<<<< HEAD
-                    'args[0] from __newobj_ex__ args has no __new__',
-                    'first item from NEWOBJ_EX argument tuple must be a class, not NoNew'})
+                    'first argument to __newobj_ex__() has no __new__',
+                    f'first argument to __newobj_ex__() must be a class, not {__name__}.NoNew'})
                 self.assertEqual(cm.exception.__notes__, [
                     'when serializing test.pickletester.REX object'])
-=======
-                    'first argument to __newobj_ex__() has no __new__',
-                    f'first argument to __newobj_ex__() must be a class, not {__name__}.NoNew'})
->>>>>>> b2a8c38b
 
     def test_wrong_newobj_ex_class(self):
         if self.pickler is not pickle._Pickler:
@@ -1922,24 +1846,16 @@
                 with self.assertRaises(pickle.PicklingError) as cm:
                     self.dumps(obj, proto)
                 self.assertEqual(str(cm.exception),
-<<<<<<< HEAD
-                    'args[0] from __newobj_ex__ args has the wrong class')
+                    f'first argument to __newobj_ex__() must be {REX}, not {str}')
                 self.assertEqual(cm.exception.__notes__, [
                     'when serializing test.pickletester.REX object'])
-=======
-                    f'first argument to __newobj_ex__() must be {REX}, not {str}')
->>>>>>> b2a8c38b
 
     def test_unpickleable_newobj_ex_class(self):
         class LocalREX(REX): pass
         obj = LocalREX((copyreg.__newobj_ex__, (LocalREX, (), {})))
         for proto in protocols:
             with self.subTest(proto=proto):
-<<<<<<< HEAD
-                with self.assertRaises((pickle.PicklingError, AttributeError)) as cm:
-=======
-                with self.assertRaises(pickle.PicklingError):
->>>>>>> b2a8c38b
+                with self.assertRaises(pickle.PicklingError) as cm:
                     self.dumps(obj, proto)
                 if proto >= 4:
                     self.assertEqual(cm.exception.__notes__, [
@@ -2030,14 +1946,10 @@
                 with self.assertRaises(pickle.PicklingError) as cm:
                     self.dumps(obj, proto)
                 self.assertEqual(str(cm.exception),
-<<<<<<< HEAD
-                    'sixth element of the tuple returned by __reduce__ must be a function, not int')
+                    'sixth item of the tuple returned by __reduce__ '
+                    'must be callable, not int')
                 self.assertEqual(cm.exception.__notes__, [
                     'when serializing test.pickletester.REX object'])
-=======
-                    'sixth item of the tuple returned by __reduce__ '
-                    'must be callable, not int')
->>>>>>> b2a8c38b
 
     def test_unpickleable_state_setter(self):
         obj = REX((print, (), 'state', None, None, UnpickleableCallable()))
@@ -2069,14 +1981,10 @@
                     self.dumps(obj, proto)
                 self.assertIn(str(cm.exception), {
                     "'int' object is not iterable",
-<<<<<<< HEAD
-                    'fourth element of the tuple returned by __reduce__ must be an iterator, not int'})
+                    'fourth item of the tuple returned by __reduce__ '
+                    'must be an iterator, not int'})
                 self.assertEqual(cm.exception.__notes__, [
                     'when serializing test.pickletester.REX object'])
-=======
-                    'fourth item of the tuple returned by __reduce__ '
-                    'must be an iterator, not int'})
->>>>>>> b2a8c38b
 
         if self.pickler is not pickle._Pickler:
             # Python implementation is less strict and also accepts iterables.
@@ -2085,17 +1993,11 @@
                 with self.subTest(proto=proto):
                     with self.assertRaises(pickle.PicklingError):
                         self.dumps(obj, proto)
-<<<<<<< HEAD
-                    self.assertIn(str(cm.exception), {
-                        "'int' object is not iterable",
-                        'fourth element of the tuple returned by __reduce__ must be an iterator, not int'})
-                    self.assertEqual(cm.exception.__notes__, [
-                        'when serializing test.pickletester.REX object'])
-=======
                     self.assertEqual(str(cm.exception),
                         'fourth item of the tuple returned by __reduce__ '
                         'must be an iterator, not int')
->>>>>>> b2a8c38b
+                    self.assertEqual(cm.exception.__notes__, [
+                        'when serializing test.pickletester.REX object'])
 
     def test_unpickleable_object_list_items(self):
         obj = REX_six([1, 2, UNPICKLEABLE])
@@ -2117,14 +2019,10 @@
                     self.dumps(obj, proto)
                 self.assertIn(str(cm.exception), {
                     "'int' object is not iterable",
-<<<<<<< HEAD
-                    'fifth element of the tuple returned by __reduce__ must be an iterator, not int'})
+                    'fifth item of the tuple returned by __reduce__ '
+                    'must be an iterator, not int'})
                 self.assertEqual(cm.exception.__notes__, [
                     'when serializing test.pickletester.REX object'])
-=======
-                    'fifth item of the tuple returned by __reduce__ '
-                    'must be an iterator, not int'})
->>>>>>> b2a8c38b
 
         for proto in protocols:
             obj = REX((dict, (), None, None, iter([('a',)])))
