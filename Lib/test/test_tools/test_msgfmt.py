--- conflicted
+++ resolved
@@ -32,13 +32,12 @@
     import msgfmt
 
 
-<<<<<<< HEAD
-def compile_messages(mo_file, *po_files):
+def compile_many_messages(mo_file, *po_files):
     assert_python_ok(msgfmt, '-o', mo_file, *po_files)
-=======
+
+
 def compile_messages(po_file, mo_file):
     assert_python_ok(msgfmt_py, '-o', mo_file, po_file)
->>>>>>> 5ab66a88
 
 
 class CompilationTest(unittest.TestCase):
@@ -53,7 +52,7 @@
                         expected = GNUTranslations(f)
 
                     tmp_mo_file = mo_file.name
-                    compile_messages(tmp_mo_file, po_file)
+                    compile_messages(po_file, tmp_mo_file)
                     with open(tmp_mo_file, 'rb') as f:
                         actual = GNUTranslations(f)
 
@@ -62,7 +61,7 @@
     def test_binary_header(self):
         with temp_cwd():
             tmp_mo_file = 'messages.mo'
-            compile_messages(tmp_mo_file, data_dir / "general.po")
+            compile_messages(data_dir / "general.po", tmp_mo_file)
             with open(tmp_mo_file, 'rb') as f:
                 mo_data = f.read()
 
@@ -159,15 +158,7 @@
             self.assertIn('Syntax error', err)
 
 
-<<<<<<< HEAD
-=======
 class POParserTest(unittest.TestCase):
-    @classmethod
-    def tearDownClass(cls):
-        # msgfmt uses a global variable to store messages,
-        # clear it after the tests.
-        msgfmt.MESSAGES.clear()
-
     def test_strings(self):
         # Test that the PO parser correctly handles and unescape
         # strings in the PO file.
@@ -219,9 +210,7 @@
                     # check the result.
                     po = f'msgid {po_string}\nmsgstr "translation"'
                     Path('messages.po').write_text(po)
-                    # Reset the global MESSAGES dictionary
-                    msgfmt.MESSAGES.clear()
-                    msgfmt.make('messages.po', 'messages.mo')
+                    msgfmt.make(('messages.po',), 'messages.mo')
 
                     with open('messages.mo', 'rb') as f:
                         actual = GNUTranslations(f)
@@ -255,10 +244,9 @@
                     # Reset the global MESSAGES dictionary
                     msgfmt.MESSAGES.clear()
                     with self.assertRaises(Exception):
-                        msgfmt.make('messages.po', 'messages.mo')
-
-
->>>>>>> 5ab66a88
+                        msgfmt.make(('messages.po',), 'messages.mo')
+
+
 class CLITest(unittest.TestCase):
 
     def test_help(self):
@@ -345,7 +333,7 @@
 
 
 def make_message_files(mo_file, *po_files):
-    compile_messages(mo_file, *po_files)
+    compile_many_messages(mo_file, *po_files)
     # Create a human-readable JSON file which is
     # easier to review than the binary .mo file.
     with open(mo_file, 'rb') as f:
