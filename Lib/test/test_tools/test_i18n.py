--- conflicted
+++ resolved
@@ -776,16 +776,13 @@
         'custom_keywords.py': ('--keyword=foo', '--keyword=nfoo:1,2',
                                '--keyword=pfoo:1c,2',
                                '--keyword=npfoo:1c,2,3', '--keyword=_:1,2'),
-<<<<<<< HEAD
         # Test excluded msgids with an exclude file
         'excluded.py': (f'--exclude-file={exclude_file}',),
-=======
         # == Test character escaping
         # Escape ascii and unicode:
         'escapes.py': ('--escape', '--add-comments='),
         # Escape only ascii and let unicode pass through:
         ('escapes.py', 'ascii-escapes.pot'): ('--add-comments=',),
->>>>>>> 06822bfb
     }
 
     for filename, args in snapshots.items():
