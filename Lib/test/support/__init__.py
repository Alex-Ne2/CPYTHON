--- conflicted
+++ resolved
@@ -2873,7 +2873,6 @@
 
 
 @contextlib.contextmanager
-<<<<<<< HEAD
 def no_traceback_timestamps():
     import traceback
     from .os_helper import EnvironmentVarGuard
@@ -2918,9 +2917,21 @@
 
 @contextlib.contextmanager
 def no_color():
-=======
+    """Force the terminal to not be colorized."""
+    import _colorize
+    from .os_helper import EnvironmentVarGuard
+
+    with (
+        swap_attr(_colorize, "can_colorize", lambda file=None: False),
+        EnvironmentVarGuard() as env,
+    ):
+        env.unset("FORCE_COLOR", "NO_COLOR", "PYTHON_COLORS")
+        env.set("NO_COLOR", "1")
+        yield
+
+
+@contextlib.contextmanager
 def force_color(color: bool):
->>>>>>> 80284b5c
     import _colorize
     from .os_helper import EnvironmentVarGuard
 
