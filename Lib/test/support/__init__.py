"""Supporting definitions for the Python regression tests."""

if __name__ != 'test.support':
    raise ImportError('support must be imported from the test package')

import contextlib
import functools
import os
import re
import stat
import sys
import sysconfig
import time
import types
import unittest
import warnings

from .testresult import get_test_runner


try:
    from _testcapi import unicode_legacy_string
except ImportError:
    unicode_legacy_string = None

__all__ = [
    # globals
    "PIPE_MAX_SIZE", "verbose", "max_memuse", "use_resources", "failfast",
    # exceptions
    "Error", "TestFailed", "TestDidNotRun", "ResourceDenied",
    # io
    "record_original_stdout", "get_original_stdout", "captured_stdout",
    "captured_stdin", "captured_stderr",
    # unittest
    "is_resource_enabled", "requires", "requires_freebsd_version",
    "requires_linux_version", "requires_mac_ver",
    "check_syntax_error",
    "BasicTestRunner", "run_unittest", "run_doctest",
    "requires_gzip", "requires_bz2", "requires_lzma",
    "bigmemtest", "bigaddrspacetest", "cpython_only", "get_attribute",
    "requires_IEEE_754", "requires_zlib",
    "anticipate_failure", "load_package_tests", "detect_api_mismatch",
    "check__all__", "skip_if_buggy_ucrt_strfptime",
    "check_disallow_instantiation",
    # sys
    "is_jython", "is_android", "check_impl_detail", "unix_shell",
    "setswitchinterval",
    # network
    "open_urlresource",
    # processes
    "reap_children",
    # miscellaneous
    "run_with_locale", "swap_item", "findfile", "infinite_recursion",
    "swap_attr", "Matcher", "set_memlimit", "SuppressCrashReport", "sortdict",
    "run_with_tz", "PGO", "missing_compiler_executable",
    "ALWAYS_EQ", "NEVER_EQ", "LARGEST", "SMALLEST",
    "LOOPBACK_TIMEOUT", "INTERNET_TIMEOUT", "SHORT_TIMEOUT", "LONG_TIMEOUT",
    ]


# Timeout in seconds for tests using a network server listening on the network
# local loopback interface like 127.0.0.1.
#
# The timeout is long enough to prevent test failure: it takes into account
# that the client and the server can run in different threads or even different
# processes.
#
# The timeout should be long enough for connect(), recv() and send() methods
# of socket.socket.
LOOPBACK_TIMEOUT = 5.0
if sys.platform == 'win32' and ' 32 bit (ARM)' in sys.version:
    # bpo-37553: test_socket.SendfileUsingSendTest is taking longer than 2
    # seconds on Windows ARM32 buildbot
    LOOPBACK_TIMEOUT = 10
elif sys.platform == 'vxworks':
    LOOPBACK_TIMEOUT = 10

# Timeout in seconds for network requests going to the internet. The timeout is
# short enough to prevent a test to wait for too long if the internet request
# is blocked for whatever reason.
#
# Usually, a timeout using INTERNET_TIMEOUT should not mark a test as failed,
# but skip the test instead: see transient_internet().
INTERNET_TIMEOUT = 60.0

# Timeout in seconds to mark a test as failed if the test takes "too long".
#
# The timeout value depends on the regrtest --timeout command line option.
#
# If a test using SHORT_TIMEOUT starts to fail randomly on slow buildbots, use
# LONG_TIMEOUT instead.
SHORT_TIMEOUT = 30.0

# Timeout in seconds to detect when a test hangs.
#
# It is long enough to reduce the risk of test failure on the slowest Python
# buildbots. It should not be used to mark a test as failed if the test takes
# "too long". The timeout value depends on the regrtest --timeout command line
# option.
LONG_TIMEOUT = 5 * 60.0


class Error(Exception):
    """Base class for regression test exceptions."""

class TestFailed(Error):
    """Test failed."""

class TestFailedWithDetails(TestFailed):
    """Test failed."""
    def __init__(self, msg, errors, failures):
        self.msg = msg
        self.errors = errors
        self.failures = failures
        super().__init__(msg, errors, failures)

    def __str__(self):
        return self.msg

class TestDidNotRun(Error):
    """Test did not run any subtests."""

class ResourceDenied(unittest.SkipTest):
    """Test skipped because it requested a disallowed resource.

    This is raised when a test calls requires() for a resource that
    has not be enabled.  It is used to distinguish between expected
    and unexpected skips.
    """

def anticipate_failure(condition):
    """Decorator to mark a test that is known to be broken in some cases

       Any use of this decorator should have a comment identifying the
       associated tracker issue.
    """
    if condition:
        return unittest.expectedFailure
    return lambda f: f

def load_package_tests(pkg_dir, loader, standard_tests, pattern):
    """Generic load_tests implementation for simple test packages.

    Most packages can implement load_tests using this function as follows:

       def load_tests(*args):
           return load_package_tests(os.path.dirname(__file__), *args)
    """
    if pattern is None:
        pattern = "test*"
    top_dir = os.path.dirname(              # Lib
                  os.path.dirname(              # test
                      os.path.dirname(__file__)))   # support
    package_tests = loader.discover(start_dir=pkg_dir,
                                    top_level_dir=top_dir,
                                    pattern=pattern)
    standard_tests.addTests(package_tests)
    return standard_tests


def get_attribute(obj, name):
    """Get an attribute, raising SkipTest if AttributeError is raised."""
    try:
        attribute = getattr(obj, name)
    except AttributeError:
        raise unittest.SkipTest("object %r has no attribute %r" % (obj, name))
    else:
        return attribute

verbose = 1              # Flag set to 0 by regrtest.py
use_resources = None     # Flag set to [] by regrtest.py
max_memuse = 0           # Disable bigmem tests (they will still be run with
                         # small sizes, to make sure they work.)
real_max_memuse = 0
junit_xml_list = None    # list of testsuite XML elements
failfast = False

# _original_stdout is meant to hold stdout at the time regrtest began.
# This may be "the real" stdout, or IDLE's emulation of stdout, or whatever.
# The point is to have some flavor of stdout the user can actually see.
_original_stdout = None
def record_original_stdout(stdout):
    global _original_stdout
    _original_stdout = stdout

def get_original_stdout():
    return _original_stdout or sys.stdout


def _force_run(path, func, *args):
    try:
        return func(*args)
    except OSError as err:
        if verbose >= 2:
            print('%s: %s' % (err.__class__.__name__, err))
            print('re-run %s%r' % (func.__name__, args))
        os.chmod(path, stat.S_IRWXU)
        return func(*args)


# Check whether a gui is actually available
def _is_gui_available():
    if hasattr(_is_gui_available, 'result'):
        return _is_gui_available.result
    import platform
    reason = None
    if sys.platform.startswith('win') and platform.win32_is_iot():
        reason = "gui is not available on Windows IoT Core"
    elif sys.platform.startswith('win'):
        # if Python is running as a service (such as the buildbot service),
        # gui interaction may be disallowed
        import ctypes
        import ctypes.wintypes
        UOI_FLAGS = 1
        WSF_VISIBLE = 0x0001
        class USEROBJECTFLAGS(ctypes.Structure):
            _fields_ = [("fInherit", ctypes.wintypes.BOOL),
                        ("fReserved", ctypes.wintypes.BOOL),
                        ("dwFlags", ctypes.wintypes.DWORD)]
        dll = ctypes.windll.user32
        h = dll.GetProcessWindowStation()
        if not h:
            raise ctypes.WinError()
        uof = USEROBJECTFLAGS()
        needed = ctypes.wintypes.DWORD()
        res = dll.GetUserObjectInformationW(h,
            UOI_FLAGS,
            ctypes.byref(uof),
            ctypes.sizeof(uof),
            ctypes.byref(needed))
        if not res:
            raise ctypes.WinError()
        if not bool(uof.dwFlags & WSF_VISIBLE):
            reason = "gui not available (WSF_VISIBLE flag not set)"
    elif sys.platform == 'darwin':
        # The Aqua Tk implementations on OS X can abort the process if
        # being called in an environment where a window server connection
        # cannot be made, for instance when invoked by a buildbot or ssh
        # process not running under the same user id as the current console
        # user.  To avoid that, raise an exception if the window manager
        # connection is not available.
        from ctypes import cdll, c_int, pointer, Structure
        from ctypes.util import find_library

        app_services = cdll.LoadLibrary(find_library("ApplicationServices"))

        if app_services.CGMainDisplayID() == 0:
            reason = "gui tests cannot run without OS X window manager"
        else:
            class ProcessSerialNumber(Structure):
                _fields_ = [("highLongOfPSN", c_int),
                            ("lowLongOfPSN", c_int)]
            psn = ProcessSerialNumber()
            psn_p = pointer(psn)
            if (  (app_services.GetCurrentProcess(psn_p) < 0) or
                  (app_services.SetFrontProcess(psn_p) < 0) ):
                reason = "cannot run without OS X gui process"

    # check on every platform whether tkinter can actually do anything
    if not reason:
        try:
            from tkinter import Tk
            root = Tk()
            root.withdraw()
            root.update()
            root.destroy()
        except Exception as e:
            err_string = str(e)
            if len(err_string) > 50:
                err_string = err_string[:50] + ' [...]'
            reason = 'Tk unavailable due to {}: {}'.format(type(e).__name__,
                                                           err_string)

    _is_gui_available.reason = reason
    _is_gui_available.result = not reason

    return _is_gui_available.result

def is_resource_enabled(resource):
    """Test whether a resource is enabled.

    Known resources are set by regrtest.py.  If not running under regrtest.py,
    all resources are assumed enabled unless use_resources has been set.
    """
    return use_resources is None or resource in use_resources

def requires(resource, msg=None):
    """Raise ResourceDenied if the specified resource is not available."""
    if not is_resource_enabled(resource):
        if msg is None:
            msg = "Use of the %r resource not enabled" % resource
        raise ResourceDenied(msg)
    if resource == 'gui' and not _is_gui_available():
        raise ResourceDenied(_is_gui_available.reason)

def _requires_unix_version(sysname, min_version):
    """Decorator raising SkipTest if the OS is `sysname` and the version is less
    than `min_version`.

    For example, @_requires_unix_version('FreeBSD', (7, 2)) raises SkipTest if
    the FreeBSD version is less than 7.2.
    """
    import platform
    min_version_txt = '.'.join(map(str, min_version))
    version_txt = platform.release().split('-', 1)[0]
    if platform.system() == sysname:
        try:
            version = tuple(map(int, version_txt.split('.')))
        except ValueError:
            skip = False
        else:
            skip = version < min_version
    else:
        skip = False

    return unittest.skipIf(
        skip,
        f"{sysname} version {min_version_txt} or higher required, not "
        f"{version_txt}"
    )


def requires_freebsd_version(*min_version):
    """Decorator raising SkipTest if the OS is FreeBSD and the FreeBSD version is
    less than `min_version`.

    For example, @requires_freebsd_version(7, 2) raises SkipTest if the FreeBSD
    version is less than 7.2.
    """
    return _requires_unix_version('FreeBSD', min_version)

def requires_linux_version(*min_version):
    """Decorator raising SkipTest if the OS is Linux and the Linux version is
    less than `min_version`.

    For example, @requires_linux_version(2, 6, 32) raises SkipTest if the Linux
    version is less than 2.6.32.
    """
    return _requires_unix_version('Linux', min_version)

def requires_mac_ver(*min_version):
    """Decorator raising SkipTest if the OS is Mac OS X and the OS X
    version if less than min_version.

    For example, @requires_mac_ver(10, 5) raises SkipTest if the OS X version
    is lesser than 10.5.
    """
    def decorator(func):
        @functools.wraps(func)
        def wrapper(*args, **kw):
            if sys.platform == 'darwin':
                import platform
                version_txt = platform.mac_ver()[0]
                try:
                    version = tuple(map(int, version_txt.split('.')))
                except ValueError:
                    pass
                else:
                    if version < min_version:
                        min_version_txt = '.'.join(map(str, min_version))
                        raise unittest.SkipTest(
                            "Mac OS X %s or higher required, not %s"
                            % (min_version_txt, version_txt))
            return func(*args, **kw)
        wrapper.min_version = min_version
        return wrapper
    return decorator


def system_must_validate_cert(f):
    """Skip the test on TLS certificate validation failures."""
    @functools.wraps(f)
    def dec(*args, **kwargs):
        try:
            f(*args, **kwargs)
        except OSError as e:
            if "CERTIFICATE_VERIFY_FAILED" in str(e):
                raise unittest.SkipTest("system does not contain "
                                        "necessary certificates")
            raise
    return dec

# A constant likely larger than the underlying OS pipe buffer size, to
# make writes blocking.
# Windows limit seems to be around 512 B, and many Unix kernels have a
# 64 KiB pipe buffer size or 16 * PAGE_SIZE: take a few megs to be sure.
# (see issue #17835 for a discussion of this number).
PIPE_MAX_SIZE = 4 * 1024 * 1024 + 1

# A constant likely larger than the underlying OS socket buffer size, to make
# writes blocking.
# The socket buffer sizes can usually be tuned system-wide (e.g. through sysctl
# on Linux), or on a per-socket basis (SO_SNDBUF/SO_RCVBUF). See issue #18643
# for a discussion of this number).
SOCK_MAX_SIZE = 16 * 1024 * 1024 + 1

# decorator for skipping tests on non-IEEE 754 platforms
requires_IEEE_754 = unittest.skipUnless(
    float.__getformat__("double").startswith("IEEE"),
    "test requires IEEE 754 doubles")

def requires_zlib(reason='requires zlib'):
    try:
        import zlib
    except ImportError:
        zlib = None
    return unittest.skipUnless(zlib, reason)

def requires_gzip(reason='requires gzip'):
    try:
        import gzip
    except ImportError:
        gzip = None
    return unittest.skipUnless(gzip, reason)

def requires_bz2(reason='requires bz2'):
    try:
        import bz2
    except ImportError:
        bz2 = None
    return unittest.skipUnless(bz2, reason)

def requires_lzma(reason='requires lzma'):
    try:
        import lzma
    except ImportError:
        lzma = None
    return unittest.skipUnless(lzma, reason)

def has_no_debug_ranges():
    import _testinternalcapi
    config = _testinternalcapi.get_config()
    return bool(config['no_debug_ranges'])

def requires_debug_ranges(reason='requires co_positions / debug_ranges'):
    return unittest.skipIf(has_no_debug_ranges(), reason)

requires_legacy_unicode_capi = unittest.skipUnless(unicode_legacy_string,
                        'requires legacy Unicode C API')

is_jython = sys.platform.startswith('java')

is_android = hasattr(sys, 'getandroidapilevel')

if sys.platform not in ('win32', 'vxworks'):
    unix_shell = '/system/bin/sh' if is_android else '/bin/sh'
else:
    unix_shell = None

# Define the URL of a dedicated HTTP server for the network tests.
# The URL must use clear-text HTTP: no redirection to encrypted HTTPS.
TEST_HTTP_URL = "http://www.pythontest.net"

# Set by libregrtest/main.py so we can skip tests that are not
# useful for PGO
PGO = False

# Set by libregrtest/main.py if we are running the extended (time consuming)
# PGO task.  If this is True, PGO is also True.
PGO_EXTENDED = False

# TEST_HOME_DIR refers to the top level directory of the "test" package
# that contains Python's regression test suite
TEST_SUPPORT_DIR = os.path.dirname(os.path.abspath(__file__))
TEST_HOME_DIR = os.path.dirname(TEST_SUPPORT_DIR)

# TEST_DATA_DIR is used as a target download location for remote resources
TEST_DATA_DIR = os.path.join(TEST_HOME_DIR, "data")


def darwin_malloc_err_warning(test_name):
    """Assure user that loud errors generated by macOS libc's malloc are
    expected."""
    if sys.platform != 'darwin':
        return

    import shutil
    msg = ' NOTICE '
    detail = (f'{test_name} may generate "malloc can\'t allocate region"\n'
              'warnings on macOS systems. This behavior is known. Do not\n'
              'report a bug unless tests are also failing. See bpo-40928.')

    padding, _ = shutil.get_terminal_size()
    print(msg.center(padding, '-'))
    print(detail)
    print('-' * padding)


def findfile(filename, subdir=None):
    """Try to find a file on sys.path or in the test directory.  If it is not
    found the argument passed to the function is returned (this does not
    necessarily signal failure; could still be the legitimate path).

    Setting *subdir* indicates a relative path to use to find the file
    rather than looking directly in the path directories.
    """
    if os.path.isabs(filename):
        return filename
    if subdir is not None:
        filename = os.path.join(subdir, filename)
    path = [TEST_HOME_DIR] + sys.path
    for dn in path:
        fn = os.path.join(dn, filename)
        if os.path.exists(fn): return fn
    return filename


def sortdict(dict):
    "Like repr(dict), but in sorted order."
    items = sorted(dict.items())
    reprpairs = ["%r: %r" % pair for pair in items]
    withcommas = ", ".join(reprpairs)
    return "{%s}" % withcommas

def check_syntax_error(testcase, statement, errtext='', *, lineno=None, offset=None):
    with testcase.assertRaisesRegex(SyntaxError, errtext) as cm:
        compile(statement, '<test string>', 'exec')
    err = cm.exception
    testcase.assertIsNotNone(err.lineno)
    if lineno is not None:
        testcase.assertEqual(err.lineno, lineno)
    testcase.assertIsNotNone(err.offset)
    if offset is not None:
        testcase.assertEqual(err.offset, offset)


def open_urlresource(url, *args, **kw):
    import urllib.request, urllib.parse
    from .os_helper import unlink
    try:
        import gzip
    except ImportError:
        gzip = None

    check = kw.pop('check', None)

    filename = urllib.parse.urlparse(url)[2].split('/')[-1] # '/': it's URL!

    fn = os.path.join(TEST_DATA_DIR, filename)

    def check_valid_file(fn):
        f = open(fn, *args, **kw)
        if check is None:
            return f
        elif check(f):
            f.seek(0)
            return f
        f.close()

    if os.path.exists(fn):
        f = check_valid_file(fn)
        if f is not None:
            return f
        unlink(fn)

    # Verify the requirement before downloading the file
    requires('urlfetch')

    if verbose:
        print('\tfetching %s ...' % url, file=get_original_stdout())
    opener = urllib.request.build_opener()
    if gzip:
        opener.addheaders.append(('Accept-Encoding', 'gzip'))
    f = opener.open(url, timeout=INTERNET_TIMEOUT)
    if gzip and f.headers.get('Content-Encoding') == 'gzip':
        f = gzip.GzipFile(fileobj=f)
    try:
        with open(fn, "wb") as out:
            s = f.read()
            while s:
                out.write(s)
                s = f.read()
    finally:
        f.close()

    f = check_valid_file(fn)
    if f is not None:
        return f
    raise TestFailed('invalid resource %r' % fn)


@contextlib.contextmanager
def captured_output(stream_name):
    """Return a context manager used by captured_stdout/stdin/stderr
    that temporarily replaces the sys stream *stream_name* with a StringIO."""
    import io
    orig_stdout = getattr(sys, stream_name)
    setattr(sys, stream_name, io.StringIO())
    try:
        yield getattr(sys, stream_name)
    finally:
        setattr(sys, stream_name, orig_stdout)

def captured_stdout():
    """Capture the output of sys.stdout:

       with captured_stdout() as stdout:
           print("hello")
       self.assertEqual(stdout.getvalue(), "hello\\n")
    """
    return captured_output("stdout")

def captured_stderr():
    """Capture the output of sys.stderr:

       with captured_stderr() as stderr:
           print("hello", file=sys.stderr)
       self.assertEqual(stderr.getvalue(), "hello\\n")
    """
    return captured_output("stderr")

def captured_stdin():
    """Capture the input to sys.stdin:

       with captured_stdin() as stdin:
           stdin.write('hello\\n')
           stdin.seek(0)
           # call test code that consumes from sys.stdin
           captured = input()
       self.assertEqual(captured, "hello")
    """
    return captured_output("stdin")


def gc_collect():
    """Force as many objects as possible to be collected.

    In non-CPython implementations of Python, this is needed because timely
    deallocation is not guaranteed by the garbage collector.  (Even in CPython
    this can be the case in case of reference cycles.)  This means that __del__
    methods may be called later than expected and weakrefs may remain alive for
    longer than expected.  This function tries its best to force all garbage
    objects to disappear.
    """
    import gc
    gc.collect()
    if is_jython:
        time.sleep(0.1)
    gc.collect()
    gc.collect()

@contextlib.contextmanager
def disable_gc():
    import gc
    have_gc = gc.isenabled()
    gc.disable()
    try:
        yield
    finally:
        if have_gc:
            gc.enable()


def python_is_optimized():
    """Find if Python was built with optimizations."""
    cflags = sysconfig.get_config_var('PY_CFLAGS') or ''
    final_opt = ""
    for opt in cflags.split():
        if opt.startswith('-O'):
            final_opt = opt
    return final_opt not in ('', '-O0', '-Og')


_header = 'nP'
_align = '0n'
if hasattr(sys, "getobjects"):
    _header = '2P' + _header
    _align = '0P'
_vheader = _header + 'n'

def calcobjsize(fmt):
    import struct
    return struct.calcsize(_header + fmt + _align)

def calcvobjsize(fmt):
    import struct
    return struct.calcsize(_vheader + fmt + _align)


_TPFLAGS_HAVE_GC = 1<<14
_TPFLAGS_HEAPTYPE = 1<<9

def check_sizeof(test, o, size):
    import _testinternalcapi
    result = sys.getsizeof(o)
    # add GC header size
    if ((type(o) == type) and (o.__flags__ & _TPFLAGS_HEAPTYPE) or\
        ((type(o) != type) and (type(o).__flags__ & _TPFLAGS_HAVE_GC))):
        size += _testinternalcapi.SIZEOF_PYGC_HEAD
    msg = 'wrong size for %s: got %d, expected %d' \
            % (type(o), result, size)
    test.assertEqual(result, size, msg)

#=======================================================================
# Decorator for running a function in a different locale, correctly resetting
# it afterwards.

def run_with_locale(catstr, *locales):
    def decorator(func):
        def inner(*args, **kwds):
            try:
                import locale
                category = getattr(locale, catstr)
                orig_locale = locale.setlocale(category)
            except AttributeError:
                # if the test author gives us an invalid category string
                raise
            except:
                # cannot retrieve original locale, so do nothing
                locale = orig_locale = None
            else:
                for loc in locales:
                    try:
                        locale.setlocale(category, loc)
                        break
                    except:
                        pass

            # now run the function, resetting the locale on exceptions
            try:
                return func(*args, **kwds)
            finally:
                if locale and orig_locale:
                    locale.setlocale(category, orig_locale)
        inner.__name__ = func.__name__
        inner.__doc__ = func.__doc__
        return inner
    return decorator

#=======================================================================
# Decorator for running a function in a specific timezone, correctly
# resetting it afterwards.

def run_with_tz(tz):
    def decorator(func):
        def inner(*args, **kwds):
            try:
                tzset = time.tzset
            except AttributeError:
                raise unittest.SkipTest("tzset required")
            if 'TZ' in os.environ:
                orig_tz = os.environ['TZ']
            else:
                orig_tz = None
            os.environ['TZ'] = tz
            tzset()

            # now run the function, resetting the tz on exceptions
            try:
                return func(*args, **kwds)
            finally:
                if orig_tz is None:
                    del os.environ['TZ']
                else:
                    os.environ['TZ'] = orig_tz
                time.tzset()

        inner.__name__ = func.__name__
        inner.__doc__ = func.__doc__
        return inner
    return decorator

#=======================================================================
# Big-memory-test support. Separate from 'resources' because memory use
# should be configurable.

# Some handy shorthands. Note that these are used for byte-limits as well
# as size-limits, in the various bigmem tests
_1M = 1024*1024
_1G = 1024 * _1M
_2G = 2 * _1G
_4G = 4 * _1G

MAX_Py_ssize_t = sys.maxsize

def set_memlimit(limit):
    global max_memuse
    global real_max_memuse
    sizes = {
        'k': 1024,
        'm': _1M,
        'g': _1G,
        't': 1024*_1G,
    }
    m = re.match(r'(\d+(\.\d+)?) (K|M|G|T)b?$', limit,
                 re.IGNORECASE | re.VERBOSE)
    if m is None:
        raise ValueError('Invalid memory limit %r' % (limit,))
    memlimit = int(float(m.group(1)) * sizes[m.group(3).lower()])
    real_max_memuse = memlimit
    if memlimit > MAX_Py_ssize_t:
        memlimit = MAX_Py_ssize_t
    if memlimit < _2G - 1:
        raise ValueError('Memory limit %r too low to be useful' % (limit,))
    max_memuse = memlimit

class _MemoryWatchdog:
    """An object which periodically watches the process' memory consumption
    and prints it out.
    """

    def __init__(self):
        self.procfile = '/proc/{pid}/statm'.format(pid=os.getpid())
        self.started = False

    def start(self):
        import warnings
        try:
            f = open(self.procfile, 'r')
        except OSError as e:
            warnings.warn('/proc not available for stats: {}'.format(e),
                          RuntimeWarning)
            sys.stderr.flush()
            return

        import subprocess
        with f:
            watchdog_script = findfile("memory_watchdog.py")
            self.mem_watchdog = subprocess.Popen([sys.executable, watchdog_script],
                                                 stdin=f,
                                                 stderr=subprocess.DEVNULL)
        self.started = True

    def stop(self):
        if self.started:
            self.mem_watchdog.terminate()
            self.mem_watchdog.wait()


def bigmemtest(size, memuse, dry_run=True):
    """Decorator for bigmem tests.

    'size' is a requested size for the test (in arbitrary, test-interpreted
    units.) 'memuse' is the number of bytes per unit for the test, or a good
    estimate of it. For example, a test that needs two byte buffers, of 4 GiB
    each, could be decorated with @bigmemtest(size=_4G, memuse=2).

    The 'size' argument is normally passed to the decorated test method as an
    extra argument. If 'dry_run' is true, the value passed to the test method
    may be less than the requested value. If 'dry_run' is false, it means the
    test doesn't support dummy runs when -M is not specified.
    """
    def decorator(f):
        def wrapper(self):
            size = wrapper.size
            memuse = wrapper.memuse
            if not real_max_memuse:
                maxsize = 5147
            else:
                maxsize = size

            if ((real_max_memuse or not dry_run)
                and real_max_memuse < maxsize * memuse):
                raise unittest.SkipTest(
                    "not enough memory: %.1fG minimum needed"
                    % (size * memuse / (1024 ** 3)))

            if real_max_memuse and verbose:
                print()
                print(" ... expected peak memory use: {peak:.1f}G"
                      .format(peak=size * memuse / (1024 ** 3)))
                watchdog = _MemoryWatchdog()
                watchdog.start()
            else:
                watchdog = None

            try:
                return f(self, maxsize)
            finally:
                if watchdog:
                    watchdog.stop()

        wrapper.size = size
        wrapper.memuse = memuse
        return wrapper
    return decorator

def bigaddrspacetest(f):
    """Decorator for tests that fill the address space."""
    def wrapper(self):
        if max_memuse < MAX_Py_ssize_t:
            if MAX_Py_ssize_t >= 2**63 - 1 and max_memuse >= 2**31:
                raise unittest.SkipTest(
                    "not enough memory: try a 32-bit build instead")
            else:
                raise unittest.SkipTest(
                    "not enough memory: %.1fG minimum needed"
                    % (MAX_Py_ssize_t / (1024 ** 3)))
        else:
            return f(self)
    return wrapper

#=======================================================================
# unittest integration.

class BasicTestRunner:
    def run(self, test):
        result = unittest.TestResult()
        test(result)
        return result

def _id(obj):
    return obj

def requires_resource(resource):
    if resource == 'gui' and not _is_gui_available():
        return unittest.skip(_is_gui_available.reason)
    if is_resource_enabled(resource):
        return _id
    else:
        return unittest.skip("resource {0!r} is not enabled".format(resource))

def cpython_only(test):
    """
    Decorator for tests only applicable on CPython.
    """
    return impl_detail(cpython=True)(test)

def impl_detail(msg=None, **guards):
    if check_impl_detail(**guards):
        return _id
    if msg is None:
        guardnames, default = _parse_guards(guards)
        if default:
            msg = "implementation detail not available on {0}"
        else:
            msg = "implementation detail specific to {0}"
        guardnames = sorted(guardnames.keys())
        msg = msg.format(' or '.join(guardnames))
    return unittest.skip(msg)

def _parse_guards(guards):
    # Returns a tuple ({platform_name: run_me}, default_value)
    if not guards:
        return ({'cpython': True}, False)
    is_true = list(guards.values())[0]
    assert list(guards.values()) == [is_true] * len(guards)   # all True or all False
    return (guards, not is_true)

# Use the following check to guard CPython's implementation-specific tests --
# or to run them only on the implementation(s) guarded by the arguments.
def check_impl_detail(**guards):
    """This function returns True or False depending on the host platform.
       Examples:
          if check_impl_detail():               # only on CPython (default)
          if check_impl_detail(jython=True):    # only on Jython
          if check_impl_detail(cpython=False):  # everywhere except on CPython
    """
    guards, default = _parse_guards(guards)
    return guards.get(sys.implementation.name, default)


def no_tracing(func):
    """Decorator to temporarily turn off tracing for the duration of a test."""
    if not hasattr(sys, 'gettrace'):
        return func
    else:
        @functools.wraps(func)
        def wrapper(*args, **kwargs):
            original_trace = sys.gettrace()
            try:
                sys.settrace(None)
                return func(*args, **kwargs)
            finally:
                sys.settrace(original_trace)
        return wrapper


def refcount_test(test):
    """Decorator for tests which involve reference counting.

    To start, the decorator does not run the test if is not run by CPython.
    After that, any trace function is unset during the test to prevent
    unexpected refcounts caused by the trace function.

    """
    return no_tracing(cpython_only(test))


def _filter_suite(suite, pred):
    """Recursively filter test cases in a suite based on a predicate."""
    newtests = []
    for test in suite._tests:
        if isinstance(test, unittest.TestSuite):
            _filter_suite(test, pred)
            newtests.append(test)
        else:
            if pred(test):
                newtests.append(test)
    suite._tests = newtests

def _run_suite(suite):
    """Run tests from a unittest.TestSuite-derived class."""
    runner = get_test_runner(sys.stdout,
                             verbosity=verbose,
                             capture_output=(junit_xml_list is not None))

    result = runner.run(suite)

    if junit_xml_list is not None:
        junit_xml_list.append(result.get_xml_element())

    if not result.testsRun and not result.skipped:
        raise TestDidNotRun
    if not result.wasSuccessful():
        if len(result.errors) == 1 and not result.failures:
            err = result.errors[0][1]
        elif len(result.failures) == 1 and not result.errors:
            err = result.failures[0][1]
        else:
            err = "multiple errors occurred"
            if not verbose: err += "; run in verbose mode for details"
        errors = [(str(tc), exc_str) for tc, exc_str in result.errors]
        failures = [(str(tc), exc_str) for tc, exc_str in result.failures]
        raise TestFailedWithDetails(err, errors, failures)


# By default, don't filter tests
_match_test_func = None

_accept_test_patterns = None
_ignore_test_patterns = None


def match_test(test):
    # Function used by support.run_unittest() and regrtest --list-cases
    if _match_test_func is None:
        return True
    else:
        return _match_test_func(test.id())


def _is_full_match_test(pattern):
    # If a pattern contains at least one dot, it's considered
    # as a full test identifier.
    # Example: 'test.test_os.FileTests.test_access'.
    #
    # ignore patterns which contain fnmatch patterns: '*', '?', '[...]'
    # or '[!...]'. For example, ignore 'test_access*'.
    return ('.' in pattern) and (not re.search(r'[?*\[\]]', pattern))


def set_match_tests(accept_patterns=None, ignore_patterns=None):
    global _match_test_func, _accept_test_patterns, _ignore_test_patterns


    if accept_patterns is None:
        accept_patterns = ()
    if ignore_patterns is None:
        ignore_patterns = ()

    accept_func = ignore_func = None

    if accept_patterns != _accept_test_patterns:
        accept_patterns, accept_func = _compile_match_function(accept_patterns)
    if ignore_patterns != _ignore_test_patterns:
        ignore_patterns, ignore_func = _compile_match_function(ignore_patterns)

    # Create a copy since patterns can be mutable and so modified later
    _accept_test_patterns = tuple(accept_patterns)
    _ignore_test_patterns = tuple(ignore_patterns)

    if accept_func is not None or ignore_func is not None:
        def match_function(test_id):
            accept = True
            ignore = False
            if accept_func:
                accept = accept_func(test_id)
            if ignore_func:
                ignore = ignore_func(test_id)
            return accept and not ignore

        _match_test_func = match_function


def _compile_match_function(patterns):
    if not patterns:
        func = None
        # set_match_tests(None) behaves as set_match_tests(())
        patterns = ()
    elif all(map(_is_full_match_test, patterns)):
        # Simple case: all patterns are full test identifier.
        # The test.bisect_cmd utility only uses such full test identifiers.
        func = set(patterns).__contains__
    else:
        import fnmatch
        regex = '|'.join(map(fnmatch.translate, patterns))
        # The search *is* case sensitive on purpose:
        # don't use flags=re.IGNORECASE
        regex_match = re.compile(regex).match

        def match_test_regex(test_id):
            if regex_match(test_id):
                # The regex matches the whole identifier, for example
                # 'test.test_os.FileTests.test_access'.
                return True
            else:
                # Try to match parts of the test identifier.
                # For example, split 'test.test_os.FileTests.test_access'
                # into: 'test', 'test_os', 'FileTests' and 'test_access'.
                return any(map(regex_match, test_id.split(".")))

        func = match_test_regex

    return patterns, func


def run_unittest(*classes):
    """Run tests from unittest.TestCase-derived classes."""
    valid_types = (unittest.TestSuite, unittest.TestCase)
    loader = unittest.TestLoader()
    suite = unittest.TestSuite()
    for cls in classes:
        if isinstance(cls, str):
            if cls in sys.modules:
<<<<<<< HEAD
                loader = unittest.TestLoader()
=======
>>>>>>> 851811f5
                suite.addTest(loader.loadTestsFromModule(sys.modules[cls]))
            else:
                raise ValueError("str arguments must be keys in sys.modules")
        elif isinstance(cls, valid_types):
            suite.addTest(cls)
        else:
<<<<<<< HEAD
            suite.addTest(unittest.TestLoader().loadTestsFromTestCase(cls))
=======
            suite.addTest(loader.loadTestsFromTestCase(cls))
>>>>>>> 851811f5
    _filter_suite(suite, match_test)
    _run_suite(suite)

#=======================================================================
# Check for the presence of docstrings.

# Rather than trying to enumerate all the cases where docstrings may be
# disabled, we just check for that directly

def _check_docstrings():
    """Just used to check if docstrings are enabled"""

MISSING_C_DOCSTRINGS = (check_impl_detail() and
                        sys.platform != 'win32' and
                        not sysconfig.get_config_var('WITH_DOC_STRINGS'))

HAVE_DOCSTRINGS = (_check_docstrings.__doc__ is not None and
                   not MISSING_C_DOCSTRINGS)

requires_docstrings = unittest.skipUnless(HAVE_DOCSTRINGS,
                                          "test requires docstrings")


#=======================================================================
# doctest driver.

def run_doctest(module, verbosity=None, optionflags=0):
    """Run doctest on the given module.  Return (#failures, #tests).

    If optional argument verbosity is not specified (or is None), pass
    support's belief about verbosity on to doctest.  Else doctest's
    usual behavior is used (it searches sys.argv for -v).
    """

    import doctest

    if verbosity is None:
        verbosity = verbose
    else:
        verbosity = None

    f, t = doctest.testmod(module, verbose=verbosity, optionflags=optionflags)
    if f:
        raise TestFailed("%d of %d doctests failed" % (f, t))
    if verbose:
        print('doctest (%s) ... %d tests with zero failures' %
              (module.__name__, t))
    return f, t


#=======================================================================
# Support for saving and restoring the imported modules.

def print_warning(msg):
    # bpo-39983: Print into sys.__stderr__ to display the warning even
    # when sys.stderr is captured temporarily by a test
    for line in msg.splitlines():
        print(f"Warning -- {line}", file=sys.__stderr__, flush=True)


# Flag used by saved_test_environment of test.libregrtest.save_env,
# to check if a test modified the environment. The flag should be set to False
# before running a new test.
#
# For example, threading_helper.threading_cleanup() sets the flag is the function fails
# to cleanup threads.
environment_altered = False

def reap_children():
    """Use this function at the end of test_main() whenever sub-processes
    are started.  This will help ensure that no extra children (zombies)
    stick around to hog resources and create problems when looking
    for refleaks.
    """
    global environment_altered

    # Need os.waitpid(-1, os.WNOHANG): Windows is not supported
    if not (hasattr(os, 'waitpid') and hasattr(os, 'WNOHANG')):
        return

    # Reap all our dead child processes so we don't leave zombies around.
    # These hog resources and might be causing some of the buildbots to die.
    while True:
        try:
            # Read the exit status of any child process which already completed
            pid, status = os.waitpid(-1, os.WNOHANG)
        except OSError:
            break

        if pid == 0:
            break

        print_warning(f"reap_children() reaped child process {pid}")
        environment_altered = True


@contextlib.contextmanager
def swap_attr(obj, attr, new_val):
    """Temporary swap out an attribute with a new object.

    Usage:
        with swap_attr(obj, "attr", 5):
            ...

        This will set obj.attr to 5 for the duration of the with: block,
        restoring the old value at the end of the block. If `attr` doesn't
        exist on `obj`, it will be created and then deleted at the end of the
        block.

        The old value (or None if it doesn't exist) will be assigned to the
        target of the "as" clause, if there is one.
    """
    if hasattr(obj, attr):
        real_val = getattr(obj, attr)
        setattr(obj, attr, new_val)
        try:
            yield real_val
        finally:
            setattr(obj, attr, real_val)
    else:
        setattr(obj, attr, new_val)
        try:
            yield
        finally:
            if hasattr(obj, attr):
                delattr(obj, attr)

@contextlib.contextmanager
def swap_item(obj, item, new_val):
    """Temporary swap out an item with a new object.

    Usage:
        with swap_item(obj, "item", 5):
            ...

        This will set obj["item"] to 5 for the duration of the with: block,
        restoring the old value at the end of the block. If `item` doesn't
        exist on `obj`, it will be created and then deleted at the end of the
        block.

        The old value (or None if it doesn't exist) will be assigned to the
        target of the "as" clause, if there is one.
    """
    if item in obj:
        real_val = obj[item]
        obj[item] = new_val
        try:
            yield real_val
        finally:
            obj[item] = real_val
    else:
        obj[item] = new_val
        try:
            yield
        finally:
            if item in obj:
                del obj[item]

def args_from_interpreter_flags():
    """Return a list of command-line arguments reproducing the current
    settings in sys.flags and sys.warnoptions."""
    import subprocess
    return subprocess._args_from_interpreter_flags()

def optim_args_from_interpreter_flags():
    """Return a list of command-line arguments reproducing the current
    optimization settings in sys.flags."""
    import subprocess
    return subprocess._optim_args_from_interpreter_flags()


class Matcher(object):

    _partial_matches = ('msg', 'message')

    def matches(self, d, **kwargs):
        """
        Try to match a single dict with the supplied arguments.

        Keys whose values are strings and which are in self._partial_matches
        will be checked for partial (i.e. substring) matches. You can extend
        this scheme to (for example) do regular expression matching, etc.
        """
        result = True
        for k in kwargs:
            v = kwargs[k]
            dv = d.get(k)
            if not self.match_value(k, dv, v):
                result = False
                break
        return result

    def match_value(self, k, dv, v):
        """
        Try to match a single stored value (dv) with a supplied value (v).
        """
        if type(v) != type(dv):
            result = False
        elif type(dv) is not str or k not in self._partial_matches:
            result = (v == dv)
        else:
            result = dv.find(v) >= 0
        return result


_buggy_ucrt = None
def skip_if_buggy_ucrt_strfptime(test):
    """
    Skip decorator for tests that use buggy strptime/strftime

    If the UCRT bugs are present time.localtime().tm_zone will be
    an empty string, otherwise we assume the UCRT bugs are fixed

    See bpo-37552 [Windows] strptime/strftime return invalid
    results with UCRT version 17763.615
    """
    import locale
    global _buggy_ucrt
    if _buggy_ucrt is None:
        if(sys.platform == 'win32' and
                locale.getdefaultlocale()[1]  == 'cp65001' and
                time.localtime().tm_zone == ''):
            _buggy_ucrt = True
        else:
            _buggy_ucrt = False
    return unittest.skip("buggy MSVC UCRT strptime/strftime")(test) if _buggy_ucrt else test

class PythonSymlink:
    """Creates a symlink for the current Python executable"""
    def __init__(self, link=None):
        from .os_helper import TESTFN

        self.link = link or os.path.abspath(TESTFN)
        self._linked = []
        self.real = os.path.realpath(sys.executable)
        self._also_link = []

        self._env = None

        self._platform_specific()

    def _platform_specific(self):
        pass

    if sys.platform == "win32":
        def _platform_specific(self):
            import glob
            import _winapi

            if os.path.lexists(self.real) and not os.path.exists(self.real):
                # App symlink appears to not exist, but we want the
                # real executable here anyway
                self.real = _winapi.GetModuleFileName(0)

            dll = _winapi.GetModuleFileName(sys.dllhandle)
            src_dir = os.path.dirname(dll)
            dest_dir = os.path.dirname(self.link)
            self._also_link.append((
                dll,
                os.path.join(dest_dir, os.path.basename(dll))
            ))
            for runtime in glob.glob(os.path.join(glob.escape(src_dir), "vcruntime*.dll")):
                self._also_link.append((
                    runtime,
                    os.path.join(dest_dir, os.path.basename(runtime))
                ))

            self._env = {k.upper(): os.getenv(k) for k in os.environ}
            self._env["PYTHONHOME"] = os.path.dirname(self.real)
            if sysconfig.is_python_build(True):
                self._env["PYTHONPATH"] = os.path.dirname(os.__file__)

    def __enter__(self):
        os.symlink(self.real, self.link)
        self._linked.append(self.link)
        for real, link in self._also_link:
            os.symlink(real, link)
            self._linked.append(link)
        return self

    def __exit__(self, exc_type, exc_value, exc_tb):
        for link in self._linked:
            try:
                os.remove(link)
            except IOError as ex:
                if verbose:
                    print("failed to clean up {}: {}".format(link, ex))

    def _call(self, python, args, env, returncode):
        import subprocess
        cmd = [python, *args]
        p = subprocess.Popen(cmd, stdout=subprocess.PIPE,
                             stderr=subprocess.PIPE, env=env)
        r = p.communicate()
        if p.returncode != returncode:
            if verbose:
                print(repr(r[0]))
                print(repr(r[1]), file=sys.stderr)
            raise RuntimeError(
                'unexpected return code: {0} (0x{0:08X})'.format(p.returncode))
        return r

    def call_real(self, *args, returncode=0):
        return self._call(self.real, args, None, returncode)

    def call_link(self, *args, returncode=0):
        return self._call(self.link, args, self._env, returncode)


def skip_if_pgo_task(test):
    """Skip decorator for tests not run in (non-extended) PGO task"""
    ok = not PGO or PGO_EXTENDED
    msg = "Not run for (non-extended) PGO task"
    return test if ok else unittest.skip(msg)(test)


def detect_api_mismatch(ref_api, other_api, *, ignore=()):
    """Returns the set of items in ref_api not in other_api, except for a
    defined list of items to be ignored in this check.

    By default this skips private attributes beginning with '_' but
    includes all magic methods, i.e. those starting and ending in '__'.
    """
    missing_items = set(dir(ref_api)) - set(dir(other_api))
    if ignore:
        missing_items -= set(ignore)
    missing_items = set(m for m in missing_items
                        if not m.startswith('_') or m.endswith('__'))
    return missing_items


def check__all__(test_case, module, name_of_module=None, extra=(),
                 not_exported=()):
    """Assert that the __all__ variable of 'module' contains all public names.

    The module's public names (its API) are detected automatically based on
    whether they match the public name convention and were defined in
    'module'.

    The 'name_of_module' argument can specify (as a string or tuple thereof)
    what module(s) an API could be defined in in order to be detected as a
    public API. One case for this is when 'module' imports part of its public
    API from other modules, possibly a C backend (like 'csv' and its '_csv').

    The 'extra' argument can be a set of names that wouldn't otherwise be
    automatically detected as "public", like objects without a proper
    '__module__' attribute. If provided, it will be added to the
    automatically detected ones.

    The 'not_exported' argument can be a set of names that must not be treated
    as part of the public API even though their names indicate otherwise.

    Usage:
        import bar
        import foo
        import unittest
        from test import support

        class MiscTestCase(unittest.TestCase):
            def test__all__(self):
                support.check__all__(self, foo)

        class OtherTestCase(unittest.TestCase):
            def test__all__(self):
                extra = {'BAR_CONST', 'FOO_CONST'}
                not_exported = {'baz'}  # Undocumented name.
                # bar imports part of its API from _bar.
                support.check__all__(self, bar, ('bar', '_bar'),
                                     extra=extra, not_exported=not_exported)

    """

    if name_of_module is None:
        name_of_module = (module.__name__, )
    elif isinstance(name_of_module, str):
        name_of_module = (name_of_module, )

    expected = set(extra)

    for name in dir(module):
        if name.startswith('_') or name in not_exported:
            continue
        obj = getattr(module, name)
        if (getattr(obj, '__module__', None) in name_of_module or
                (not hasattr(obj, '__module__') and
                 not isinstance(obj, types.ModuleType))):
            expected.add(name)
    test_case.assertCountEqual(module.__all__, expected)


def suppress_msvcrt_asserts(verbose=False):
    try:
        import msvcrt
    except ImportError:
        return

    msvcrt.SetErrorMode(msvcrt.SEM_FAILCRITICALERRORS
                        | msvcrt.SEM_NOALIGNMENTFAULTEXCEPT
                        | msvcrt.SEM_NOGPFAULTERRORBOX
                        | msvcrt.SEM_NOOPENFILEERRORBOX)

    # CrtSetReportMode() is only available in debug build
    if hasattr(msvcrt, 'CrtSetReportMode'):
        for m in [msvcrt.CRT_WARN, msvcrt.CRT_ERROR, msvcrt.CRT_ASSERT]:
            if verbose:
                msvcrt.CrtSetReportMode(m, msvcrt.CRTDBG_MODE_FILE)
                msvcrt.CrtSetReportFile(m, msvcrt.CRTDBG_FILE_STDERR)
            else:
                msvcrt.CrtSetReportMode(m, 0)


class SuppressCrashReport:
    """Try to prevent a crash report from popping up.

    On Windows, don't display the Windows Error Reporting dialog.  On UNIX,
    disable the creation of coredump file.
    """
    old_value = None
    old_modes = None

    def __enter__(self):
        """On Windows, disable Windows Error Reporting dialogs using
        SetErrorMode() and CrtSetReportMode().

        On UNIX, try to save the previous core file size limit, then set
        soft limit to 0.
        """
        if sys.platform.startswith('win'):
            # see http://msdn.microsoft.com/en-us/library/windows/desktop/ms680621.aspx
            try:
                import msvcrt
            except ImportError:
                return

            self.old_value = msvcrt.GetErrorMode()

            msvcrt.SetErrorMode(self.old_value | msvcrt.SEM_NOGPFAULTERRORBOX)

            # bpo-23314: Suppress assert dialogs in debug builds.
            # CrtSetReportMode() is only available in debug build.
            if hasattr(msvcrt, 'CrtSetReportMode'):
                self.old_modes = {}
                for report_type in [msvcrt.CRT_WARN,
                                    msvcrt.CRT_ERROR,
                                    msvcrt.CRT_ASSERT]:
                    old_mode = msvcrt.CrtSetReportMode(report_type,
                            msvcrt.CRTDBG_MODE_FILE)
                    old_file = msvcrt.CrtSetReportFile(report_type,
                            msvcrt.CRTDBG_FILE_STDERR)
                    self.old_modes[report_type] = old_mode, old_file

        else:
            try:
                import resource
                self.resource = resource
            except ImportError:
                self.resource = None
            if self.resource is not None:
                try:
                    self.old_value = self.resource.getrlimit(self.resource.RLIMIT_CORE)
                    self.resource.setrlimit(self.resource.RLIMIT_CORE,
                                            (0, self.old_value[1]))
                except (ValueError, OSError):
                    pass

            if sys.platform == 'darwin':
                import subprocess
                # Check if the 'Crash Reporter' on OSX was configured
                # in 'Developer' mode and warn that it will get triggered
                # when it is.
                #
                # This assumes that this context manager is used in tests
                # that might trigger the next manager.
                cmd = ['/usr/bin/defaults', 'read',
                       'com.apple.CrashReporter', 'DialogType']
                proc = subprocess.Popen(cmd,
                                        stdout=subprocess.PIPE,
                                        stderr=subprocess.PIPE)
                with proc:
                    stdout = proc.communicate()[0]
                if stdout.strip() == b'developer':
                    print("this test triggers the Crash Reporter, "
                          "that is intentional", end='', flush=True)

        return self

    def __exit__(self, *ignore_exc):
        """Restore Windows ErrorMode or core file behavior to initial value."""
        if self.old_value is None:
            return

        if sys.platform.startswith('win'):
            import msvcrt
            msvcrt.SetErrorMode(self.old_value)

            if self.old_modes:
                for report_type, (old_mode, old_file) in self.old_modes.items():
                    msvcrt.CrtSetReportMode(report_type, old_mode)
                    msvcrt.CrtSetReportFile(report_type, old_file)
        else:
            if self.resource is not None:
                try:
                    self.resource.setrlimit(self.resource.RLIMIT_CORE, self.old_value)
                except (ValueError, OSError):
                    pass


def patch(test_instance, object_to_patch, attr_name, new_value):
    """Override 'object_to_patch'.'attr_name' with 'new_value'.

    Also, add a cleanup procedure to 'test_instance' to restore
    'object_to_patch' value for 'attr_name'.
    The 'attr_name' should be a valid attribute for 'object_to_patch'.

    """
    # check that 'attr_name' is a real attribute for 'object_to_patch'
    # will raise AttributeError if it does not exist
    getattr(object_to_patch, attr_name)

    # keep a copy of the old value
    attr_is_local = False
    try:
        old_value = object_to_patch.__dict__[attr_name]
    except (AttributeError, KeyError):
        old_value = getattr(object_to_patch, attr_name, None)
    else:
        attr_is_local = True

    # restore the value when the test is done
    def cleanup():
        if attr_is_local:
            setattr(object_to_patch, attr_name, old_value)
        else:
            delattr(object_to_patch, attr_name)

    test_instance.addCleanup(cleanup)

    # actually override the attribute
    setattr(object_to_patch, attr_name, new_value)


def run_in_subinterp(code):
    """
    Run code in a subinterpreter. Raise unittest.SkipTest if the tracemalloc
    module is enabled.
    """
    # Issue #10915, #15751: PyGILState_*() functions don't work with
    # sub-interpreters, the tracemalloc module uses these functions internally
    try:
        import tracemalloc
    except ImportError:
        pass
    else:
        if tracemalloc.is_tracing():
            raise unittest.SkipTest("run_in_subinterp() cannot be used "
                                     "if tracemalloc module is tracing "
                                     "memory allocations")
    import _testcapi
    return _testcapi.run_in_subinterp(code)


def check_free_after_iterating(test, iter, cls, args=()):
    class A(cls):
        def __del__(self):
            nonlocal done
            done = True
            try:
                next(it)
            except StopIteration:
                pass

    done = False
    it = iter(A(*args))
    # Issue 26494: Shouldn't crash
    test.assertRaises(StopIteration, next, it)
    # The sequence should be deallocated just after the end of iterating
    gc_collect()
    test.assertTrue(done)


def missing_compiler_executable(cmd_names=[]):
    """Check if the compiler components used to build the interpreter exist.

    Check for the existence of the compiler executables whose names are listed
    in 'cmd_names' or all the compiler executables when 'cmd_names' is empty
    and return the first missing executable or None when none is found
    missing.

    """
    # TODO (PEP 632): alternate check without using distutils
    from distutils import ccompiler, sysconfig, spawn, errors
    compiler = ccompiler.new_compiler()
    sysconfig.customize_compiler(compiler)
    if compiler.compiler_type == "msvc":
        # MSVC has no executables, so check whether initialization succeeds
        try:
            compiler.initialize()
        except errors.DistutilsPlatformError:
            return "msvc"
    for name in compiler.executables:
        if cmd_names and name not in cmd_names:
            continue
        cmd = getattr(compiler, name)
        if cmd_names:
            assert cmd is not None, \
                    "the '%s' executable is not configured" % name
        elif not cmd:
            continue
        if spawn.find_executable(cmd[0]) is None:
            return cmd[0]


_is_android_emulator = None
def setswitchinterval(interval):
    # Setting a very low gil interval on the Android emulator causes python
    # to hang (issue #26939).
    minimum_interval = 1e-5
    if is_android and interval < minimum_interval:
        global _is_android_emulator
        if _is_android_emulator is None:
            import subprocess
            _is_android_emulator = (subprocess.check_output(
                               ['getprop', 'ro.kernel.qemu']).strip() == b'1')
        if _is_android_emulator:
            interval = minimum_interval
    return sys.setswitchinterval(interval)


@contextlib.contextmanager
def disable_faulthandler():
    import faulthandler

    # use sys.__stderr__ instead of sys.stderr, since regrtest replaces
    # sys.stderr with a StringIO which has no file descriptor when a test
    # is run with -W/--verbose3.
    fd = sys.__stderr__.fileno()

    is_enabled = faulthandler.is_enabled()
    try:
        faulthandler.disable()
        yield
    finally:
        if is_enabled:
            faulthandler.enable(file=fd, all_threads=True)


class SaveSignals:
    """
    Save and restore signal handlers.

    This class is only able to save/restore signal handlers registered
    by the Python signal module: see bpo-13285 for "external" signal
    handlers.
    """

    def __init__(self):
        import signal
        self.signal = signal
        self.signals = signal.valid_signals()
        # SIGKILL and SIGSTOP signals cannot be ignored nor caught
        for signame in ('SIGKILL', 'SIGSTOP'):
            try:
                signum = getattr(signal, signame)
            except AttributeError:
                continue
            self.signals.remove(signum)
        self.handlers = {}

    def save(self):
        for signum in self.signals:
            handler = self.signal.getsignal(signum)
            if handler is None:
                # getsignal() returns None if a signal handler was not
                # registered by the Python signal module,
                # and the handler is not SIG_DFL nor SIG_IGN.
                #
                # Ignore the signal: we cannot restore the handler.
                continue
            self.handlers[signum] = handler

    def restore(self):
        for signum, handler in self.handlers.items():
            self.signal.signal(signum, handler)


def with_pymalloc():
    import _testcapi
    return _testcapi.WITH_PYMALLOC


class _ALWAYS_EQ:
    """
    Object that is equal to anything.
    """
    def __eq__(self, other):
        return True
    def __ne__(self, other):
        return False

ALWAYS_EQ = _ALWAYS_EQ()

class _NEVER_EQ:
    """
    Object that is not equal to anything.
    """
    def __eq__(self, other):
        return False
    def __ne__(self, other):
        return True
    def __hash__(self):
        return 1

NEVER_EQ = _NEVER_EQ()

@functools.total_ordering
class _LARGEST:
    """
    Object that is greater than anything (except itself).
    """
    def __eq__(self, other):
        return isinstance(other, _LARGEST)
    def __lt__(self, other):
        return False

LARGEST = _LARGEST()

@functools.total_ordering
class _SMALLEST:
    """
    Object that is less than anything (except itself).
    """
    def __eq__(self, other):
        return isinstance(other, _SMALLEST)
    def __gt__(self, other):
        return False

SMALLEST = _SMALLEST()

def maybe_get_event_loop_policy():
    """Return the global event loop policy if one is set, else return None."""
    import asyncio.events
    return asyncio.events._event_loop_policy

# Helpers for testing hashing.
NHASHBITS = sys.hash_info.width # number of bits in hash() result
assert NHASHBITS in (32, 64)

# Return mean and sdev of number of collisions when tossing nballs balls
# uniformly at random into nbins bins.  By definition, the number of
# collisions is the number of balls minus the number of occupied bins at
# the end.
def collision_stats(nbins, nballs):
    n, k = nbins, nballs
    # prob a bin empty after k trials = (1 - 1/n)**k
    # mean # empty is then n * (1 - 1/n)**k
    # so mean # occupied is n - n * (1 - 1/n)**k
    # so collisions = k - (n - n*(1 - 1/n)**k)
    #
    # For the variance:
    # n*(n-1)*(1-2/n)**k + meanempty - meanempty**2 =
    # n*(n-1)*(1-2/n)**k + meanempty * (1 - meanempty)
    #
    # Massive cancellation occurs, and, e.g., for a 64-bit hash code
    # 1-1/2**64 rounds uselessly to 1.0.  Rather than make heroic (and
    # error-prone) efforts to rework the naive formulas to avoid those,
    # we use the `decimal` module to get plenty of extra precision.
    #
    # Note:  the exact values are straightforward to compute with
    # rationals, but in context that's unbearably slow, requiring
    # multi-million bit arithmetic.
    import decimal
    with decimal.localcontext() as ctx:
        bits = n.bit_length() * 2  # bits in n**2
        # At least that many bits will likely cancel out.
        # Use that many decimal digits instead.
        ctx.prec = max(bits, 30)
        dn = decimal.Decimal(n)
        p1empty = ((dn - 1) / dn) ** k
        meanempty = n * p1empty
        occupied = n - meanempty
        collisions = k - occupied
        var = dn*(dn-1)*((dn-2)/dn)**k + meanempty * (1 - meanempty)
        return float(collisions), float(var.sqrt())


class catch_unraisable_exception:
    """
    Context manager catching unraisable exception using sys.unraisablehook.

    Storing the exception value (cm.unraisable.exc_value) creates a reference
    cycle. The reference cycle is broken explicitly when the context manager
    exits.

    Storing the object (cm.unraisable.object) can resurrect it if it is set to
    an object which is being finalized. Exiting the context manager clears the
    stored object.

    Usage:

        with support.catch_unraisable_exception() as cm:
            # code creating an "unraisable exception"
            ...

            # check the unraisable exception: use cm.unraisable
            ...

        # cm.unraisable attribute no longer exists at this point
        # (to break a reference cycle)
    """

    def __init__(self):
        self.unraisable = None
        self._old_hook = None

    def _hook(self, unraisable):
        # Storing unraisable.object can resurrect an object which is being
        # finalized. Storing unraisable.exc_value creates a reference cycle.
        self.unraisable = unraisable

    def __enter__(self):
        self._old_hook = sys.unraisablehook
        sys.unraisablehook = self._hook
        return self

    def __exit__(self, *exc_info):
        sys.unraisablehook = self._old_hook
        del self.unraisable


def wait_process(pid, *, exitcode, timeout=None):
    """
    Wait until process pid completes and check that the process exit code is
    exitcode.

    Raise an AssertionError if the process exit code is not equal to exitcode.

    If the process runs longer than timeout seconds (SHORT_TIMEOUT by default),
    kill the process (if signal.SIGKILL is available) and raise an
    AssertionError. The timeout feature is not available on Windows.
    """
    if os.name != "nt":
        import signal

        if timeout is None:
            timeout = SHORT_TIMEOUT
        t0 = time.monotonic()
        sleep = 0.001
        max_sleep = 0.1
        while True:
            pid2, status = os.waitpid(pid, os.WNOHANG)
            if pid2 != 0:
                break
            # process is still running

            dt = time.monotonic() - t0
            if dt > SHORT_TIMEOUT:
                try:
                    os.kill(pid, signal.SIGKILL)
                    os.waitpid(pid, 0)
                except OSError:
                    # Ignore errors like ChildProcessError or PermissionError
                    pass

                raise AssertionError(f"process {pid} is still running "
                                     f"after {dt:.1f} seconds")

            sleep = min(sleep * 2, max_sleep)
            time.sleep(sleep)
    else:
        # Windows implementation
        pid2, status = os.waitpid(pid, 0)

    exitcode2 = os.waitstatus_to_exitcode(status)
    if exitcode2 != exitcode:
        raise AssertionError(f"process {pid} exited with code {exitcode2}, "
                             f"but exit code {exitcode} is expected")

    # sanity check: it should not fail in practice
    if pid2 != pid:
        raise AssertionError(f"pid {pid2} != pid {pid}")

def skip_if_broken_multiprocessing_synchronize():
    """
    Skip tests if the multiprocessing.synchronize module is missing, if there
    is no available semaphore implementation, or if creating a lock raises an
    OSError (on Linux only).
    """
    from .import_helper import import_module

    # Skip tests if the _multiprocessing extension is missing.
    import_module('_multiprocessing')

    # Skip tests if there is no available semaphore implementation:
    # multiprocessing.synchronize requires _multiprocessing.SemLock.
    synchronize = import_module('multiprocessing.synchronize')

    if sys.platform == "linux":
        try:
            # bpo-38377: On Linux, creating a semaphore fails with OSError
            # if the current user does not have the permission to create
            # a file in /dev/shm/ directory.
            synchronize.Lock(ctx=None)
        except OSError as exc:
            raise unittest.SkipTest(f"broken multiprocessing SemLock: {exc!r}")


def check_disallow_instantiation(testcase, tp, *args, **kwds):
    """
    Check that given type cannot be instantiated using *args and **kwds.

    See bpo-43916: Add Py_TPFLAGS_DISALLOW_INSTANTIATION type flag.
    """
    mod = tp.__module__
    name = tp.__name__
    if mod != 'builtins':
        qualname = f"{mod}.{name}"
    else:
        qualname = f"{name}"
    msg = f"cannot create '{re.escape(qualname)}' instances"
    testcase.assertRaisesRegex(TypeError, msg, tp, *args, **kwds)

@contextlib.contextmanager
def infinite_recursion(max_depth=75):
    """Set a lower limit for tests that interact with infinite recursions
    (e.g test_ast.ASTHelpers_Test.test_recursion_direct) since on some
    debug windows builds, due to not enough functions being inlined the
    stack size might not handle the default recursion limit (1000). See
    bpo-11105 for details."""

    original_depth = sys.getrecursionlimit()
    try:
        sys.setrecursionlimit(max_depth)
        yield
    finally:
        sys.setrecursionlimit(original_depth)

def ignore_deprecations_from(module: str, *, like: str) -> object:
    token = object()
    warnings.filterwarnings(
        "ignore",
        category=DeprecationWarning,
        module=module,
        message=like + fr"(?#support{id(token)})",
    )
    return token

def clear_ignored_deprecations(*tokens: object) -> None:
    if not tokens:
        raise ValueError("Provide token or tokens returned by ignore_deprecations_from")

    new_filters = []
    endswith = tuple(rf"(?#support{id(token)})" for token in tokens)
    for action, message, category, module, lineno in warnings.filters:
        if action == "ignore" and category is DeprecationWarning:
            if isinstance(message, re.Pattern):
                msg = message.pattern
            else:
                msg = message or ""
            if msg.endswith(endswith):
                continue
        new_filters.append((action, message, category, module, lineno))
    if warnings.filters != new_filters:
        warnings.filters[:] = new_filters
        warnings._filters_mutated()<|MERGE_RESOLUTION|>--- conflicted
+++ resolved
@@ -1113,21 +1113,13 @@
     for cls in classes:
         if isinstance(cls, str):
             if cls in sys.modules:
-<<<<<<< HEAD
-                loader = unittest.TestLoader()
-=======
->>>>>>> 851811f5
                 suite.addTest(loader.loadTestsFromModule(sys.modules[cls]))
             else:
                 raise ValueError("str arguments must be keys in sys.modules")
         elif isinstance(cls, valid_types):
             suite.addTest(cls)
         else:
-<<<<<<< HEAD
-            suite.addTest(unittest.TestLoader().loadTestsFromTestCase(cls))
-=======
             suite.addTest(loader.loadTestsFromTestCase(cls))
->>>>>>> 851811f5
     _filter_suite(suite, match_test)
     _run_suite(suite)
 
