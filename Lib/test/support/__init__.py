"""Supporting definitions for the Python regression tests."""

if __name__ != 'test.support':
    raise ImportError('support must be imported from the test package')

import annotationlib
import contextlib
import functools
import inspect
import logging
import _opcode
import os
import re
import stat
import sys
import sysconfig
import textwrap
import time
import types
import unittest
import warnings


__all__ = [
    # globals
    "PIPE_MAX_SIZE", "verbose", "max_memuse", "use_resources", "failfast",
    # exceptions
    "Error", "TestFailed", "TestDidNotRun", "ResourceDenied",
    # io
    "record_original_stdout", "get_original_stdout", "captured_stdout",
    "captured_stdin", "captured_stderr", "captured_output",
    # unittest
    "is_resource_enabled", "requires", "requires_freebsd_version",
    "requires_gil_enabled", "requires_linux_version", "requires_mac_ver",
    "check_syntax_error",
    "requires_gzip", "requires_bz2", "requires_lzma",
    "bigmemtest", "bigaddrspacetest", "cpython_only", "get_attribute",
    "requires_IEEE_754", "requires_zlib",
    "has_fork_support", "requires_fork",
    "has_subprocess_support", "requires_subprocess",
    "has_socket_support", "requires_working_socket",
    "anticipate_failure", "load_package_tests", "detect_api_mismatch",
    "check__all__", "skip_if_buggy_ucrt_strfptime",
    "check_disallow_instantiation", "check_sanitizer", "skip_if_sanitizer",
    "requires_limited_api", "requires_specialization", "thread_unsafe",
    # sys
    "MS_WINDOWS", "is_jython", "is_android", "is_emscripten", "is_wasi",
    "is_apple_mobile", "check_impl_detail", "unix_shell", "setswitchinterval",
    # os
    "get_pagesize",
    # network
    "open_urlresource",
    # processes
    "reap_children",
    # miscellaneous
    "run_with_locale", "swap_item", "findfile", "infinite_recursion",
    "swap_attr", "Matcher", "set_memlimit", "SuppressCrashReport", "sortdict",
    "run_with_tz", "PGO", "missing_compiler_executable",
    "ALWAYS_EQ", "NEVER_EQ", "LARGEST", "SMALLEST",
    "LOOPBACK_TIMEOUT", "INTERNET_TIMEOUT", "SHORT_TIMEOUT", "LONG_TIMEOUT",
    "Py_DEBUG", "exceeds_recursion_limit", "skip_on_s390x",
    "requires_jit_enabled",
    "requires_jit_disabled",
    "force_not_colorized",
    "force_not_colorized_test_class",
    "make_clean_env",
    "BrokenIter",
    "in_systemd_nspawn_sync_suppressed",
    "run_no_yield_async_fn", "run_yielding_async_fn", "async_yield",
    "reset_code",
    ]


# Timeout in seconds for tests using a network server listening on the network
# local loopback interface like 127.0.0.1.
#
# The timeout is long enough to prevent test failure: it takes into account
# that the client and the server can run in different threads or even different
# processes.
#
# The timeout should be long enough for connect(), recv() and send() methods
# of socket.socket.
LOOPBACK_TIMEOUT = 10.0

# Timeout in seconds for network requests going to the internet. The timeout is
# short enough to prevent a test to wait for too long if the internet request
# is blocked for whatever reason.
#
# Usually, a timeout using INTERNET_TIMEOUT should not mark a test as failed,
# but skip the test instead: see transient_internet().
INTERNET_TIMEOUT = 60.0

# Timeout in seconds to mark a test as failed if the test takes "too long".
#
# The timeout value depends on the regrtest --timeout command line option.
#
# If a test using SHORT_TIMEOUT starts to fail randomly on slow buildbots, use
# LONG_TIMEOUT instead.
SHORT_TIMEOUT = 30.0

# Timeout in seconds to detect when a test hangs.
#
# It is long enough to reduce the risk of test failure on the slowest Python
# buildbots. It should not be used to mark a test as failed if the test takes
# "too long". The timeout value depends on the regrtest --timeout command line
# option.
LONG_TIMEOUT = 5 * 60.0

# TEST_HOME_DIR refers to the top level directory of the "test" package
# that contains Python's regression test suite
TEST_SUPPORT_DIR = os.path.dirname(os.path.abspath(__file__))
TEST_HOME_DIR = os.path.dirname(TEST_SUPPORT_DIR)
STDLIB_DIR = os.path.dirname(TEST_HOME_DIR)
REPO_ROOT = os.path.dirname(STDLIB_DIR)


class Error(Exception):
    """Base class for regression test exceptions."""

class TestFailed(Error):
    """Test failed."""
    def __init__(self, msg, *args, stats=None):
        self.msg = msg
        self.stats = stats
        super().__init__(msg, *args)

    def __str__(self):
        return self.msg

class TestFailedWithDetails(TestFailed):
    """Test failed."""
    def __init__(self, msg, errors, failures, stats):
        self.errors = errors
        self.failures = failures
        super().__init__(msg, errors, failures, stats=stats)

class TestDidNotRun(Error):
    """Test did not run any subtests."""

class ResourceDenied(unittest.SkipTest):
    """Test skipped because it requested a disallowed resource.

    This is raised when a test calls requires() for a resource that
    has not be enabled.  It is used to distinguish between expected
    and unexpected skips.
    """

def anticipate_failure(condition):
    """Decorator to mark a test that is known to be broken in some cases

       Any use of this decorator should have a comment identifying the
       associated tracker issue.
    """
    if condition:
        return unittest.expectedFailure
    return lambda f: f

def load_package_tests(pkg_dir, loader, standard_tests, pattern):
    """Generic load_tests implementation for simple test packages.

    Most packages can implement load_tests using this function as follows:

       def load_tests(*args):
           return load_package_tests(os.path.dirname(__file__), *args)
    """
    if pattern is None:
        pattern = "test*"
    top_dir = STDLIB_DIR
    package_tests = loader.discover(start_dir=pkg_dir,
                                    top_level_dir=top_dir,
                                    pattern=pattern)
    standard_tests.addTests(package_tests)
    return standard_tests


def get_attribute(obj, name):
    """Get an attribute, raising SkipTest if AttributeError is raised."""
    try:
        attribute = getattr(obj, name)
    except AttributeError:
        raise unittest.SkipTest("object %r has no attribute %r" % (obj, name))
    else:
        return attribute

verbose = 1              # Flag set to 0 by regrtest.py
use_resources = None     # Flag set to [] by regrtest.py
max_memuse = 0           # Disable bigmem tests (they will still be run with
                         # small sizes, to make sure they work.)
real_max_memuse = 0
junit_xml_list = None    # list of testsuite XML elements
failfast = False

# _original_stdout is meant to hold stdout at the time regrtest began.
# This may be "the real" stdout, or IDLE's emulation of stdout, or whatever.
# The point is to have some flavor of stdout the user can actually see.
_original_stdout = None
def record_original_stdout(stdout):
    global _original_stdout
    _original_stdout = stdout

def get_original_stdout():
    return _original_stdout or sys.stdout


def _force_run(path, func, *args):
    try:
        return func(*args)
    except FileNotFoundError as err:
        # chmod() won't fix a missing file.
        if verbose >= 2:
            print('%s: %s' % (err.__class__.__name__, err))
        raise
    except OSError as err:
        if verbose >= 2:
            print('%s: %s' % (err.__class__.__name__, err))
            print('re-run %s%r' % (func.__name__, args))
        os.chmod(path, stat.S_IRWXU)
        return func(*args)


# Check whether a gui is actually available
def _is_gui_available():
    if hasattr(_is_gui_available, 'result'):
        return _is_gui_available.result
    import platform
    reason = None
    if sys.platform.startswith('win') and platform.win32_is_iot():
        reason = "gui is not available on Windows IoT Core"
    elif sys.platform.startswith('win'):
        # if Python is running as a service (such as the buildbot service),
        # gui interaction may be disallowed
        import ctypes
        import ctypes.wintypes
        UOI_FLAGS = 1
        WSF_VISIBLE = 0x0001
        class USEROBJECTFLAGS(ctypes.Structure):
            _fields_ = [("fInherit", ctypes.wintypes.BOOL),
                        ("fReserved", ctypes.wintypes.BOOL),
                        ("dwFlags", ctypes.wintypes.DWORD)]
        dll = ctypes.windll.user32
        h = dll.GetProcessWindowStation()
        if not h:
            raise ctypes.WinError()
        uof = USEROBJECTFLAGS()
        needed = ctypes.wintypes.DWORD()
        res = dll.GetUserObjectInformationW(h,
            UOI_FLAGS,
            ctypes.byref(uof),
            ctypes.sizeof(uof),
            ctypes.byref(needed))
        if not res:
            raise ctypes.WinError()
        if not bool(uof.dwFlags & WSF_VISIBLE):
            reason = "gui not available (WSF_VISIBLE flag not set)"
    elif sys.platform == 'darwin':
        # The Aqua Tk implementations on OS X can abort the process if
        # being called in an environment where a window server connection
        # cannot be made, for instance when invoked by a buildbot or ssh
        # process not running under the same user id as the current console
        # user.  To avoid that, raise an exception if the window manager
        # connection is not available.
        import subprocess
        try:
            rc = subprocess.run(["launchctl", "managername"],
                                capture_output=True, check=True)
            managername = rc.stdout.decode("utf-8").strip()
        except subprocess.CalledProcessError:
            reason = "unable to detect macOS launchd job manager"
        else:
            if managername != "Aqua":
                reason = f"{managername=} -- can only run in a macOS GUI session"

    # check on every platform whether tkinter can actually do anything
    if not reason:
        try:
            from tkinter import Tk
            root = Tk()
            root.withdraw()
            root.update()
            root.destroy()
        except Exception as e:
            err_string = str(e)
            if len(err_string) > 50:
                err_string = err_string[:50] + ' [...]'
            reason = 'Tk unavailable due to {}: {}'.format(type(e).__name__,
                                                           err_string)

    _is_gui_available.reason = reason
    _is_gui_available.result = not reason

    return _is_gui_available.result

def is_resource_enabled(resource):
    """Test whether a resource is enabled.

    Known resources are set by regrtest.py.  If not running under regrtest.py,
    all resources are assumed enabled unless use_resources has been set.
    """
    return use_resources is None or resource in use_resources

def requires(resource, msg=None):
    """Raise ResourceDenied if the specified resource is not available."""
    if not is_resource_enabled(resource):
        if msg is None:
            msg = "Use of the %r resource not enabled" % resource
        raise ResourceDenied(msg)
    if resource in {"network", "urlfetch"} and not has_socket_support:
        raise ResourceDenied("No socket support")
    if resource == 'gui' and not _is_gui_available():
        raise ResourceDenied(_is_gui_available.reason)

def _requires_unix_version(sysname, min_version):
    """Decorator raising SkipTest if the OS is `sysname` and the version is less
    than `min_version`.

    For example, @_requires_unix_version('FreeBSD', (7, 2)) raises SkipTest if
    the FreeBSD version is less than 7.2.
    """
    import platform
    min_version_txt = '.'.join(map(str, min_version))
    version_txt = platform.release().split('-', 1)[0]
    if platform.system() == sysname:
        try:
            version = tuple(map(int, version_txt.split('.')))
        except ValueError:
            skip = False
        else:
            skip = version < min_version
    else:
        skip = False

    return unittest.skipIf(
        skip,
        f"{sysname} version {min_version_txt} or higher required, not "
        f"{version_txt}"
    )


def requires_freebsd_version(*min_version):
    """Decorator raising SkipTest if the OS is FreeBSD and the FreeBSD version is
    less than `min_version`.

    For example, @requires_freebsd_version(7, 2) raises SkipTest if the FreeBSD
    version is less than 7.2.
    """
    return _requires_unix_version('FreeBSD', min_version)

def requires_linux_version(*min_version):
    """Decorator raising SkipTest if the OS is Linux and the Linux version is
    less than `min_version`.

    For example, @requires_linux_version(2, 6, 32) raises SkipTest if the Linux
    version is less than 2.6.32.
    """
    return _requires_unix_version('Linux', min_version)

def requires_mac_ver(*min_version):
    """Decorator raising SkipTest if the OS is Mac OS X and the OS X
    version if less than min_version.

    For example, @requires_mac_ver(10, 5) raises SkipTest if the OS X version
    is lesser than 10.5.
    """
    def decorator(func):
        @functools.wraps(func)
        def wrapper(*args, **kw):
            if sys.platform == 'darwin':
                import platform
                version_txt = platform.mac_ver()[0]
                try:
                    version = tuple(map(int, version_txt.split('.')))
                except ValueError:
                    pass
                else:
                    if version < min_version:
                        min_version_txt = '.'.join(map(str, min_version))
                        raise unittest.SkipTest(
                            "Mac OS X %s or higher required, not %s"
                            % (min_version_txt, version_txt))
            return func(*args, **kw)
        wrapper.min_version = min_version
        return wrapper
    return decorator


def thread_unsafe(reason):
    """Mark a test as not thread safe. When the test runner is run with
    --parallel-threads=N, the test will be run in a single thread."""
    def decorator(test_item):
        test_item.__unittest_thread_unsafe__ = True
        # the reason is not currently used
        test_item.__unittest_thread_unsafe__why__ = reason
        return test_item
    if isinstance(reason, types.FunctionType):
        test_item = reason
        reason = ''
        return decorator(test_item)
    return decorator


def skip_if_buildbot(reason=None):
    """Decorator raising SkipTest if running on a buildbot."""
    import getpass
    if not reason:
        reason = 'not suitable for buildbots'
    try:
        isbuildbot = getpass.getuser().lower() == 'buildbot'
    except (KeyError, OSError) as err:
        logging.getLogger(__name__).warning('getpass.getuser() failed %s.', err, exc_info=err)
        isbuildbot = False
    return unittest.skipIf(isbuildbot, reason)

def check_sanitizer(*, address=False, memory=False, ub=False, thread=False):
    """Returns True if Python is compiled with sanitizer support"""
    if not (address or memory or ub or thread):
        raise ValueError('At least one of address, memory, ub or thread must be True')


    cflags = sysconfig.get_config_var('CFLAGS') or ''
    config_args = sysconfig.get_config_var('CONFIG_ARGS') or ''
    memory_sanitizer = (
        '-fsanitize=memory' in cflags or
        '--with-memory-sanitizer' in config_args
    )
    address_sanitizer = (
        '-fsanitize=address' in cflags or
        '--with-address-sanitizer' in config_args
    )
    ub_sanitizer = (
        '-fsanitize=undefined' in cflags or
        '--with-undefined-behavior-sanitizer' in config_args
    )
    thread_sanitizer = (
        '-fsanitize=thread' in cflags or
        '--with-thread-sanitizer' in config_args
    )
    return (
        (memory and memory_sanitizer) or
        (address and address_sanitizer) or
        (ub and ub_sanitizer) or
        (thread and thread_sanitizer)
    )


def skip_if_sanitizer(reason=None, *, address=False, memory=False, ub=False, thread=False):
    """Decorator raising SkipTest if running with a sanitizer active."""
    if not reason:
        reason = 'not working with sanitizers active'
    skip = check_sanitizer(address=address, memory=memory, ub=ub, thread=thread)
    return unittest.skipIf(skip, reason)

# gh-89363: True if fork() can hang if Python is built with Address Sanitizer
# (ASAN): libasan race condition, dead lock in pthread_create().
HAVE_ASAN_FORK_BUG = check_sanitizer(address=True)


def set_sanitizer_env_var(env, option):
    for name in ('ASAN_OPTIONS', 'MSAN_OPTIONS', 'UBSAN_OPTIONS', 'TSAN_OPTIONS'):
        if name in env:
            env[name] += f':{option}'
        else:
            env[name] = option


def system_must_validate_cert(f):
    """Skip the test on TLS certificate validation failures."""
    @functools.wraps(f)
    def dec(*args, **kwargs):
        try:
            f(*args, **kwargs)
        except OSError as e:
            if "CERTIFICATE_VERIFY_FAILED" in str(e):
                raise unittest.SkipTest("system does not contain "
                                        "necessary certificates")
            raise
    return dec

# A constant likely larger than the underlying OS pipe buffer size, to
# make writes blocking.
# Windows limit seems to be around 512 B, and many Unix kernels have a
# 64 KiB pipe buffer size or 16 * PAGE_SIZE: take a few megs to be sure.
# (see issue #17835 for a discussion of this number).
PIPE_MAX_SIZE = 4 * 1024 * 1024 + 1

# A constant likely larger than the underlying OS socket buffer size, to make
# writes blocking.
# The socket buffer sizes can usually be tuned system-wide (e.g. through sysctl
# on Linux), or on a per-socket basis (SO_SNDBUF/SO_RCVBUF).  See issue #18643
# for a discussion of this number.
SOCK_MAX_SIZE = 16 * 1024 * 1024 + 1

# decorator for skipping tests on non-IEEE 754 platforms
requires_IEEE_754 = unittest.skipUnless(
    float.__getformat__("double").startswith("IEEE"),
    "test requires IEEE 754 doubles")

def requires_zlib(reason='requires zlib'):
    try:
        import zlib
    except ImportError:
        zlib = None
    return unittest.skipUnless(zlib, reason)

def requires_gzip(reason='requires gzip'):
    try:
        import gzip
    except ImportError:
        gzip = None
    return unittest.skipUnless(gzip, reason)

def requires_bz2(reason='requires bz2'):
    try:
        import bz2
    except ImportError:
        bz2 = None
    return unittest.skipUnless(bz2, reason)

def requires_lzma(reason='requires lzma'):
    try:
        import lzma
    except ImportError:
        lzma = None
    return unittest.skipUnless(lzma, reason)

def has_no_debug_ranges():
    try:
        import _testcapi
    except ImportError:
        raise unittest.SkipTest("_testinternalcapi required")
    return not _testcapi.config_get('code_debug_ranges')
    return not bool(config['code_debug_ranges'])

def requires_debug_ranges(reason='requires co_positions / debug_ranges'):
    return unittest.skipIf(has_no_debug_ranges(), reason)


MS_WINDOWS = (sys.platform == 'win32')

# Is not actually used in tests, but is kept for compatibility.
is_jython = sys.platform.startswith('java')

is_android = sys.platform == "android"

def skip_android_selinux(name):
    return unittest.skipIf(
        sys.platform == "android", f"Android blocks {name} with SELinux"
    )

if sys.platform not in {"win32", "vxworks", "ios", "tvos", "watchos"}:
    unix_shell = '/system/bin/sh' if is_android else '/bin/sh'
else:
    unix_shell = None

# wasm32-emscripten and -wasi are POSIX-like but do not
# have subprocess or fork support.
is_emscripten = sys.platform == "emscripten"
is_wasi = sys.platform == "wasi"

def skip_emscripten_stack_overflow():
    return unittest.skipIf(is_emscripten, "Exhausts limited stack on Emscripten")

def skip_wasi_stack_overflow():
    return unittest.skipIf(is_wasi, "Exhausts stack on WASI")

is_apple_mobile = sys.platform in {"ios", "tvos", "watchos"}
is_apple = is_apple_mobile or sys.platform == "darwin"

has_fork_support = hasattr(os, "fork") and not (
    # WASM and Apple mobile platforms do not support subprocesses.
    is_emscripten
    or is_wasi
    or is_apple_mobile

    # Although Android supports fork, it's unsafe to call it from Python because
    # all Android apps are multi-threaded.
    or is_android
)

def requires_fork():
    return unittest.skipUnless(has_fork_support, "requires working os.fork()")

has_subprocess_support = not (
    # WASM and Apple mobile platforms do not support subprocesses.
    is_emscripten
    or is_wasi
    or is_apple_mobile

    # Although Android supports subproceses, they're almost never useful in
    # practice (see PEP 738). And most of the tests that use them are calling
    # sys.executable, which won't work when Python is embedded in an Android app.
    or is_android
)

def requires_subprocess():
    """Used for subprocess, os.spawn calls, fd inheritance"""
    return unittest.skipUnless(has_subprocess_support, "requires subprocess support")

# Emscripten's socket emulation and WASI sockets have limitations.
has_socket_support = not (
    is_emscripten
    or is_wasi
)

def requires_working_socket(*, module=False):
    """Skip tests or modules that require working sockets

    Can be used as a function/class decorator or to skip an entire module.
    """
    msg = "requires socket support"
    if module:
        if not has_socket_support:
            raise unittest.SkipTest(msg)
    else:
        return unittest.skipUnless(has_socket_support, msg)

# Does strftime() support glibc extension like '%4Y'?
has_strftime_extensions = False
if sys.platform != "win32":
    # bpo-47037: Windows debug builds crash with "Debug Assertion Failed"
    try:
        has_strftime_extensions = time.strftime("%4Y") != "%4Y"
    except ValueError:
        pass

# Define the URL of a dedicated HTTP server for the network tests.
# The URL must use clear-text HTTP: no redirection to encrypted HTTPS.
TEST_HTTP_URL = "http://www.pythontest.net"

# Set by libregrtest/main.py so we can skip tests that are not
# useful for PGO
PGO = False

# Set by libregrtest/main.py if we are running the extended (time consuming)
# PGO task.  If this is True, PGO is also True.
PGO_EXTENDED = False

# TEST_DATA_DIR is used as a target download location for remote resources
TEST_DATA_DIR = os.path.join(TEST_HOME_DIR, "data")


def darwin_malloc_err_warning(test_name):
    """Assure user that loud errors generated by macOS libc's malloc are
    expected."""
    if sys.platform != 'darwin':
        return

    import shutil
    msg = ' NOTICE '
    detail = (f'{test_name} may generate "malloc can\'t allocate region"\n'
              'warnings on macOS systems. This behavior is known. Do not\n'
              'report a bug unless tests are also failing.\n'
              'See https://github.com/python/cpython/issues/85100')

    padding, _ = shutil.get_terminal_size()
    print(msg.center(padding, '-'))
    print(detail)
    print('-' * padding)


def findfile(filename, subdir=None):
    """Try to find a file on sys.path or in the test directory.  If it is not
    found the argument passed to the function is returned (this does not
    necessarily signal failure; could still be the legitimate path).

    Setting *subdir* indicates a relative path to use to find the file
    rather than looking directly in the path directories.
    """
    if os.path.isabs(filename):
        return filename
    if subdir is not None:
        filename = os.path.join(subdir, filename)
    path = [TEST_HOME_DIR] + sys.path
    for dn in path:
        fn = os.path.join(dn, filename)
        if os.path.exists(fn): return fn
    return filename


def sortdict(dict):
    "Like repr(dict), but in sorted order."
    items = sorted(dict.items())
    reprpairs = ["%r: %r" % pair for pair in items]
    withcommas = ", ".join(reprpairs)
    return "{%s}" % withcommas


def run_code(code: str) -> dict[str, object]:
    """Run a piece of code after dedenting it, and return its global namespace."""
    ns = {}
    exec(textwrap.dedent(code), ns)
    return ns


def check_syntax_error(testcase, statement, errtext='', *, lineno=None, offset=None):
    with testcase.assertRaisesRegex(SyntaxError, errtext) as cm:
        compile(statement, '<test string>', 'exec')
    err = cm.exception
    testcase.assertIsNotNone(err.lineno)
    if lineno is not None:
        testcase.assertEqual(err.lineno, lineno)
    testcase.assertIsNotNone(err.offset)
    if offset is not None:
        testcase.assertEqual(err.offset, offset)


def open_urlresource(url, *args, **kw):
    import urllib.request, urllib.parse
    from .os_helper import unlink
    try:
        import gzip
    except ImportError:
        gzip = None

    check = kw.pop('check', None)

    filename = urllib.parse.urlparse(url)[2].split('/')[-1] # '/': it's URL!

    fn = os.path.join(TEST_DATA_DIR, filename)

    def check_valid_file(fn):
        f = open(fn, *args, **kw)
        if check is None:
            return f
        elif check(f):
            f.seek(0)
            return f
        f.close()

    if os.path.exists(fn):
        f = check_valid_file(fn)
        if f is not None:
            return f
        unlink(fn)

    # Verify the requirement before downloading the file
    requires('urlfetch')

    if verbose:
        print('\tfetching %s ...' % url, file=get_original_stdout())
    opener = urllib.request.build_opener()
    if gzip:
        opener.addheaders.append(('Accept-Encoding', 'gzip'))
    f = opener.open(url, timeout=INTERNET_TIMEOUT)
    if gzip and f.headers.get('Content-Encoding') == 'gzip':
        f = gzip.GzipFile(fileobj=f)
    try:
        with open(fn, "wb") as out:
            s = f.read()
            while s:
                out.write(s)
                s = f.read()
    finally:
        f.close()

    f = check_valid_file(fn)
    if f is not None:
        return f
    raise TestFailed('invalid resource %r' % fn)


@contextlib.contextmanager
def captured_output(stream_name):
    """Return a context manager used by captured_stdout/stdin/stderr
    that temporarily replaces the sys stream *stream_name* with a StringIO."""
    import io
    orig_stdout = getattr(sys, stream_name)
    setattr(sys, stream_name, io.StringIO())
    try:
        yield getattr(sys, stream_name)
    finally:
        setattr(sys, stream_name, orig_stdout)

def captured_stdout():
    """Capture the output of sys.stdout:

       with captured_stdout() as stdout:
           print("hello")
       self.assertEqual(stdout.getvalue(), "hello\\n")
    """
    return captured_output("stdout")

def captured_stderr():
    """Capture the output of sys.stderr:

       with captured_stderr() as stderr:
           print("hello", file=sys.stderr)
       self.assertEqual(stderr.getvalue(), "hello\\n")
    """
    return captured_output("stderr")

def captured_stdin():
    """Capture the input to sys.stdin:

       with captured_stdin() as stdin:
           stdin.write('hello\\n')
           stdin.seek(0)
           # call test code that consumes from sys.stdin
           captured = input()
       self.assertEqual(captured, "hello")
    """
    return captured_output("stdin")


def gc_collect():
    """Force as many objects as possible to be collected.

    In non-CPython implementations of Python, this is needed because timely
    deallocation is not guaranteed by the garbage collector.  (Even in CPython
    this can be the case in case of reference cycles.)  This means that __del__
    methods may be called later than expected and weakrefs may remain alive for
    longer than expected.  This function tries its best to force all garbage
    objects to disappear.
    """
    import gc
    gc.collect()
    gc.collect()
    gc.collect()

@contextlib.contextmanager
def disable_gc():
    import gc
    have_gc = gc.isenabled()
    gc.disable()
    try:
        yield
    finally:
        if have_gc:
            gc.enable()

@contextlib.contextmanager
def gc_threshold(*args):
    import gc
    old_threshold = gc.get_threshold()
    gc.set_threshold(*args)
    try:
        yield
    finally:
        gc.set_threshold(*old_threshold)

def python_is_optimized():
    """Find if Python was built with optimizations."""
    cflags = sysconfig.get_config_var('PY_CFLAGS') or ''
    final_opt = ""
    for opt in cflags.split():
        if opt.startswith('-O'):
            final_opt = opt
    if sysconfig.get_config_var("CC") == "gcc":
        non_opts = ('', '-O0', '-Og')
    else:
        non_opts = ('', '-O0')
    return final_opt not in non_opts


def check_cflags_pgo():
    # Check if Python was built with ./configure --enable-optimizations:
    # with Profile Guided Optimization (PGO).
    cflags_nodist = sysconfig.get_config_var('PY_CFLAGS_NODIST') or ''
    pgo_options = [
        # GCC
        '-fprofile-use',
        # clang: -fprofile-instr-use=code.profclangd
        '-fprofile-instr-use',
        # ICC
        "-prof-use",
    ]
    PGO_PROF_USE_FLAG = sysconfig.get_config_var('PGO_PROF_USE_FLAG')
    if PGO_PROF_USE_FLAG:
        pgo_options.append(PGO_PROF_USE_FLAG)
    return any(option in cflags_nodist for option in pgo_options)


def check_bolt_optimized():
    # Always return false, if the platform is WASI,
    # because BOLT optimization does not support WASM binary.
    if is_wasi:
        return False
    config_args = sysconfig.get_config_var('CONFIG_ARGS') or ''
    return '--enable-bolt' in config_args


Py_GIL_DISABLED = bool(sysconfig.get_config_var('Py_GIL_DISABLED'))

def requires_gil_enabled(msg="needs the GIL enabled"):
    """Decorator for skipping tests on the free-threaded build."""
    return unittest.skipIf(Py_GIL_DISABLED, msg)

def expected_failure_if_gil_disabled():
    """Expect test failure if the GIL is disabled."""
    if Py_GIL_DISABLED:
        return unittest.expectedFailure
    return lambda test_case: test_case

if Py_GIL_DISABLED:
    _header = 'PHBBInP'
else:
    _header = 'nP'
_align = '0n'
_vheader = _header + 'n'

def calcobjsize(fmt):
    import struct
    return struct.calcsize(_header + fmt + _align)

def calcvobjsize(fmt):
    import struct
    return struct.calcsize(_vheader + fmt + _align)


_TPFLAGS_STATIC_BUILTIN = 1<<1
_TPFLAGS_DISALLOW_INSTANTIATION = 1<<7
_TPFLAGS_IMMUTABLETYPE = 1<<8
_TPFLAGS_HEAPTYPE = 1<<9
_TPFLAGS_BASETYPE = 1<<10
_TPFLAGS_READY = 1<<12
_TPFLAGS_READYING = 1<<13
_TPFLAGS_HAVE_GC = 1<<14
_TPFLAGS_BASE_EXC_SUBCLASS = 1<<30
_TPFLAGS_TYPE_SUBCLASS = 1<<31

def check_sizeof(test, o, size):
    try:
        import _testinternalcapi
    except ImportError:
        raise unittest.SkipTest("_testinternalcapi required")
    result = sys.getsizeof(o)
    # add GC header size
    if ((type(o) == type) and (o.__flags__ & _TPFLAGS_HEAPTYPE) or\
        ((type(o) != type) and (type(o).__flags__ & _TPFLAGS_HAVE_GC))):
        size += _testinternalcapi.SIZEOF_PYGC_HEAD
    msg = 'wrong size for %s: got %d, expected %d' \
            % (type(o), result, size)
    test.assertEqual(result, size, msg)

#=======================================================================
# Decorator/context manager for running a code in a different locale,
# correctly resetting it afterwards.

@contextlib.contextmanager
def run_with_locale(catstr, *locales):
    try:
        import locale
        category = getattr(locale, catstr)
        orig_locale = locale.setlocale(category)
    except AttributeError:
        # if the test author gives us an invalid category string
        raise
    except Exception:
        # cannot retrieve original locale, so do nothing
        locale = orig_locale = None
        if '' not in locales:
            raise unittest.SkipTest('no locales')
    else:
        for loc in locales:
            try:
                locale.setlocale(category, loc)
                break
            except locale.Error:
                pass
        else:
            if '' not in locales:
                raise unittest.SkipTest(f'no locales {locales}')

    try:
        yield
    finally:
        if locale and orig_locale:
            locale.setlocale(category, orig_locale)

#=======================================================================
# Decorator for running a function in multiple locales (if they are
# availasble) and resetting the original locale afterwards.

def run_with_locales(catstr, *locales):
    def deco(func):
        @functools.wraps(func)
        def wrapper(self, /, *args, **kwargs):
            dry_run = '' in locales
            try:
                import locale
                category = getattr(locale, catstr)
                orig_locale = locale.setlocale(category)
            except AttributeError:
                # if the test author gives us an invalid category string
                raise
            except Exception:
                # cannot retrieve original locale, so do nothing
                pass
            else:
                try:
                    for loc in locales:
                        with self.subTest(locale=loc):
                            try:
                                locale.setlocale(category, loc)
                            except locale.Error:
                                self.skipTest(f'no locale {loc!r}')
                            else:
                                dry_run = False
                                func(self, *args, **kwargs)
                finally:
                    locale.setlocale(category, orig_locale)
            if dry_run:
                # no locales available, so just run the test
                # with the current locale
                with self.subTest(locale=None):
                    func(self, *args, **kwargs)
        return wrapper
    return deco

#=======================================================================
# Decorator for running a function in a specific timezone, correctly
# resetting it afterwards.

def run_with_tz(tz):
    def decorator(func):
        def inner(*args, **kwds):
            try:
                tzset = time.tzset
            except AttributeError:
                raise unittest.SkipTest("tzset required")
            if 'TZ' in os.environ:
                orig_tz = os.environ['TZ']
            else:
                orig_tz = None
            os.environ['TZ'] = tz
            tzset()

            # now run the function, resetting the tz on exceptions
            try:
                return func(*args, **kwds)
            finally:
                if orig_tz is None:
                    del os.environ['TZ']
                else:
                    os.environ['TZ'] = orig_tz
                time.tzset()

        inner.__name__ = func.__name__
        inner.__doc__ = func.__doc__
        return inner
    return decorator

#=======================================================================
# Big-memory-test support. Separate from 'resources' because memory use
# should be configurable.

# Some handy shorthands. Note that these are used for byte-limits as well
# as size-limits, in the various bigmem tests
_1M = 1024*1024
_1G = 1024 * _1M
_2G = 2 * _1G
_4G = 4 * _1G

MAX_Py_ssize_t = sys.maxsize

def _parse_memlimit(limit: str) -> int:
    sizes = {
        'k': 1024,
        'm': _1M,
        'g': _1G,
        't': 1024*_1G,
    }
    m = re.match(r'(\d+(?:\.\d+)?) (K|M|G|T)b?$', limit,
                 re.IGNORECASE | re.VERBOSE)
    if m is None:
        raise ValueError(f'Invalid memory limit: {limit!r}')
    return int(float(m.group(1)) * sizes[m.group(2).lower()])

def set_memlimit(limit: str) -> None:
    global max_memuse
    global real_max_memuse
    memlimit = _parse_memlimit(limit)
    if memlimit < _2G - 1:
        raise ValueError('Memory limit {limit!r} too low to be useful')

    real_max_memuse = memlimit
    memlimit = min(memlimit, MAX_Py_ssize_t)
    max_memuse = memlimit


class _MemoryWatchdog:
    """An object which periodically watches the process' memory consumption
    and prints it out.
    """

    def __init__(self):
        self.procfile = '/proc/{pid}/statm'.format(pid=os.getpid())
        self.started = False

    def start(self):
        import warnings
        try:
            f = open(self.procfile, 'r')
        except OSError as e:
            logging.getLogger(__name__).warning('/proc not available for stats: %s', e, exc_info=e)
            sys.stderr.flush()
            return

        import subprocess
        with f:
            watchdog_script = findfile("memory_watchdog.py")
            self.mem_watchdog = subprocess.Popen([sys.executable, watchdog_script],
                                                 stdin=f,
                                                 stderr=subprocess.DEVNULL)
        self.started = True

    def stop(self):
        if self.started:
            self.mem_watchdog.terminate()
            self.mem_watchdog.wait()


def bigmemtest(size, memuse, dry_run=True):
    """Decorator for bigmem tests.

    'size' is a requested size for the test (in arbitrary, test-interpreted
    units.) 'memuse' is the number of bytes per unit for the test, or a good
    estimate of it. For example, a test that needs two byte buffers, of 4 GiB
    each, could be decorated with @bigmemtest(size=_4G, memuse=2).

    The 'size' argument is normally passed to the decorated test method as an
    extra argument. If 'dry_run' is true, the value passed to the test method
    may be less than the requested value. If 'dry_run' is false, it means the
    test doesn't support dummy runs when -M is not specified.
    """
    def decorator(f):
        def wrapper(self):
            size = wrapper.size
            memuse = wrapper.memuse
            if not real_max_memuse:
                maxsize = 5147
            else:
                maxsize = size

            if ((real_max_memuse or not dry_run)
                and real_max_memuse < maxsize * memuse):
                raise unittest.SkipTest(
                    "not enough memory: %.1fG minimum needed"
                    % (size * memuse / (1024 ** 3)))

            if real_max_memuse and verbose:
                print()
                print(" ... expected peak memory use: {peak:.1f}G"
                      .format(peak=size * memuse / (1024 ** 3)))
                watchdog = _MemoryWatchdog()
                watchdog.start()
            else:
                watchdog = None

            try:
                return f(self, maxsize)
            finally:
                if watchdog:
                    watchdog.stop()

        wrapper.size = size
        wrapper.memuse = memuse
        return wrapper
    return decorator

def bigaddrspacetest(f):
    """Decorator for tests that fill the address space."""
    def wrapper(self):
        if max_memuse < MAX_Py_ssize_t:
            if MAX_Py_ssize_t >= 2**63 - 1 and max_memuse >= 2**31:
                raise unittest.SkipTest(
                    "not enough memory: try a 32-bit build instead")
            else:
                raise unittest.SkipTest(
                    "not enough memory: %.1fG minimum needed"
                    % (MAX_Py_ssize_t / (1024 ** 3)))
        else:
            return f(self)
    return wrapper

#=======================================================================
# unittest integration.

def _id(obj):
    return obj

def requires_resource(resource):
    if resource == 'gui' and not _is_gui_available():
        return unittest.skip(_is_gui_available.reason)
    if is_resource_enabled(resource):
        return _id
    else:
        return unittest.skip("resource {0!r} is not enabled".format(resource))

def cpython_only(test):
    """
    Decorator for tests only applicable on CPython.
    """
    return impl_detail(cpython=True)(test)

def impl_detail(msg=None, **guards):
    if check_impl_detail(**guards):
        return _id
    if msg is None:
        guardnames, default = _parse_guards(guards)
        if default:
            msg = "implementation detail not available on {0}"
        else:
            msg = "implementation detail specific to {0}"
        guardnames = sorted(guardnames.keys())
        msg = msg.format(' or '.join(guardnames))
    return unittest.skip(msg)

def _parse_guards(guards):
    # Returns a tuple ({platform_name: run_me}, default_value)
    if not guards:
        return ({'cpython': True}, False)
    is_true = list(guards.values())[0]
    assert list(guards.values()) == [is_true] * len(guards)   # all True or all False
    return (guards, not is_true)

# Use the following check to guard CPython's implementation-specific tests --
# or to run them only on the implementation(s) guarded by the arguments.
def check_impl_detail(**guards):
    """This function returns True or False depending on the host platform.
       Examples:
          if check_impl_detail():               # only on CPython (default)
          if check_impl_detail(jython=True):    # only on Jython
          if check_impl_detail(cpython=False):  # everywhere except on CPython
    """
    guards, default = _parse_guards(guards)
    return guards.get(sys.implementation.name, default)


def no_tracing(func):
    """Decorator to temporarily turn off tracing for the duration of a test."""
    trace_wrapper = func
    if hasattr(sys, 'gettrace'):
        @functools.wraps(func)
        def trace_wrapper(*args, **kwargs):
            original_trace = sys.gettrace()
            try:
                sys.settrace(None)
                return func(*args, **kwargs)
            finally:
                sys.settrace(original_trace)

    coverage_wrapper = trace_wrapper
    if 'test.cov' in sys.modules:  # -Xpresite=test.cov used
        cov = sys.monitoring.COVERAGE_ID
        @functools.wraps(func)
        def coverage_wrapper(*args, **kwargs):
            original_events = sys.monitoring.get_events(cov)
            try:
                sys.monitoring.set_events(cov, 0)
                return trace_wrapper(*args, **kwargs)
            finally:
                sys.monitoring.set_events(cov, original_events)

    return coverage_wrapper


def no_rerun(reason):
    """Skip rerunning for a particular test.

    WARNING: Use this decorator with care; skipping rerunning makes it
    impossible to find reference leaks. Provide a clear reason for skipping the
    test using the 'reason' parameter.
    """
    def deco(func):
        assert not isinstance(func, type), func
        _has_run = False
        def wrapper(self):
            nonlocal _has_run
            if _has_run:
                self.skipTest(reason)
            func(self)
            _has_run = True
        return wrapper
    return deco


def refcount_test(test):
    """Decorator for tests which involve reference counting.

    To start, the decorator does not run the test if is not run by CPython.
    After that, any trace function is unset during the test to prevent
    unexpected refcounts caused by the trace function.

    """
    return no_tracing(cpython_only(test))


def requires_limited_api(test):
    try:
        import _testcapi  # noqa: F401
        import _testlimitedcapi  # noqa: F401
    except ImportError:
        return unittest.skip('needs _testcapi and _testlimitedcapi modules')(test)
    return test


# Windows build doesn't support --disable-test-modules feature, so there's no
# 'TEST_MODULES' var in config
TEST_MODULES_ENABLED = (sysconfig.get_config_var('TEST_MODULES') or 'yes') == 'yes'

def requires_specialization(test):
    return unittest.skipUnless(
        _opcode.ENABLE_SPECIALIZATION, "requires specialization")(test)


def requires_specialization_ft(test):
    return unittest.skipUnless(
        _opcode.ENABLE_SPECIALIZATION_FT, "requires specialization")(test)


def reset_code(f: types.FunctionType) -> types.FunctionType:
    """Clear all specializations, local instrumentation, and JIT code for the given function."""
    f.__code__ = f.__code__.replace()
    return f


#=======================================================================
# Check for the presence of docstrings.

# Rather than trying to enumerate all the cases where docstrings may be
# disabled, we just check for that directly

def _check_docstrings():
    """Just used to check if docstrings are enabled"""

MISSING_C_DOCSTRINGS = (check_impl_detail() and
                        sys.platform != 'win32' and
                        not sysconfig.get_config_var('WITH_DOC_STRINGS'))

HAVE_DOCSTRINGS = (_check_docstrings.__doc__ is not None and
                   not MISSING_C_DOCSTRINGS)

requires_docstrings = unittest.skipUnless(HAVE_DOCSTRINGS,
                                          "test requires docstrings")


#=======================================================================
# Support for saving and restoring the imported modules.

def flush_std_streams():
    if sys.stdout is not None:
        sys.stdout.flush()
    if sys.stderr is not None:
        sys.stderr.flush()


def print_warning(msg):
    # bpo-45410: Explicitly flush stdout to keep logs in order
    flush_std_streams()
    stream = print_warning.orig_stderr
    for line in msg.splitlines():
        print(f"Warning -- {line}", file=stream)
    stream.flush()

# bpo-39983: Store the original sys.stderr at Python startup to be able to
# log warnings even if sys.stderr is captured temporarily by a test.
print_warning.orig_stderr = sys.stderr


# Flag used by saved_test_environment of test.libregrtest.save_env,
# to check if a test modified the environment. The flag should be set to False
# before running a new test.
#
# For example, threading_helper.threading_cleanup() sets the flag is the function fails
# to cleanup threads.
environment_altered = False

def reap_children():
    """Use this function at the end of test_main() whenever sub-processes
    are started.  This will help ensure that no extra children (zombies)
    stick around to hog resources and create problems when looking
    for refleaks.
    """
    global environment_altered

    # Need os.waitpid(-1, os.WNOHANG): Windows is not supported
    if not (hasattr(os, 'waitpid') and hasattr(os, 'WNOHANG')):
        return
    elif not has_subprocess_support:
        return

    # Reap all our dead child processes so we don't leave zombies around.
    # These hog resources and might be causing some of the buildbots to die.
    while True:
        try:
            # Read the exit status of any child process which already completed
            pid, status = os.waitpid(-1, os.WNOHANG)
        except OSError:
            break

        if pid == 0:
            break

        print_warning(f"reap_children() reaped child process {pid}")
        environment_altered = True


@contextlib.contextmanager
def swap_attr(obj, attr, new_val):
    """Temporary swap out an attribute with a new object.

    Usage:
        with swap_attr(obj, "attr", 5):
            ...

        This will set obj.attr to 5 for the duration of the with: block,
        restoring the old value at the end of the block. If `attr` doesn't
        exist on `obj`, it will be created and then deleted at the end of the
        block.

        The old value (or None if it doesn't exist) will be assigned to the
        target of the "as" clause, if there is one.
    """
    if hasattr(obj, attr):
        real_val = getattr(obj, attr)
        setattr(obj, attr, new_val)
        try:
            yield real_val
        finally:
            setattr(obj, attr, real_val)
    else:
        setattr(obj, attr, new_val)
        try:
            yield
        finally:
            if hasattr(obj, attr):
                delattr(obj, attr)

@contextlib.contextmanager
def swap_item(obj, item, new_val):
    """Temporary swap out an item with a new object.

    Usage:
        with swap_item(obj, "item", 5):
            ...

        This will set obj["item"] to 5 for the duration of the with: block,
        restoring the old value at the end of the block. If `item` doesn't
        exist on `obj`, it will be created and then deleted at the end of the
        block.

        The old value (or None if it doesn't exist) will be assigned to the
        target of the "as" clause, if there is one.
    """
    if item in obj:
        real_val = obj[item]
        obj[item] = new_val
        try:
            yield real_val
        finally:
            obj[item] = real_val
    else:
        obj[item] = new_val
        try:
            yield
        finally:
            if item in obj:
                del obj[item]

def args_from_interpreter_flags():
    """Return a list of command-line arguments reproducing the current
    settings in sys.flags and sys.warnoptions."""
    import subprocess
    return subprocess._args_from_interpreter_flags()

def optim_args_from_interpreter_flags():
    """Return a list of command-line arguments reproducing the current
    optimization settings in sys.flags."""
    import subprocess
    return subprocess._optim_args_from_interpreter_flags()


class Matcher(object):

    _partial_matches = ('msg', 'message')

    def matches(self, d, **kwargs):
        """
        Try to match a single dict with the supplied arguments.

        Keys whose values are strings and which are in self._partial_matches
        will be checked for partial (i.e. substring) matches. You can extend
        this scheme to (for example) do regular expression matching, etc.
        """
        result = True
        for k in kwargs:
            v = kwargs[k]
            dv = d.get(k)
            if not self.match_value(k, dv, v):
                result = False
                break
        return result

    def match_value(self, k, dv, v):
        """
        Try to match a single stored value (dv) with a supplied value (v).
        """
        if type(v) != type(dv):
            result = False
        elif type(dv) is not str or k not in self._partial_matches:
            result = (v == dv)
        else:
            result = dv.find(v) >= 0
        return result


_buggy_ucrt = None
def skip_if_buggy_ucrt_strfptime(test):
    """
    Skip decorator for tests that use buggy strptime/strftime

    If the UCRT bugs are present time.localtime().tm_zone will be
    an empty string, otherwise we assume the UCRT bugs are fixed

    See bpo-37552 [Windows] strptime/strftime return invalid
    results with UCRT version 17763.615
    """
    import locale
    global _buggy_ucrt
    if _buggy_ucrt is None:
        if(sys.platform == 'win32' and
                locale.getencoding() == 'cp65001' and
                time.localtime().tm_zone == ''):
            _buggy_ucrt = True
        else:
            _buggy_ucrt = False
    return unittest.skip("buggy MSVC UCRT strptime/strftime")(test) if _buggy_ucrt else test

class PythonSymlink:
    """Creates a symlink for the current Python executable"""
    def __init__(self, link=None):
        from .os_helper import TESTFN

        self.link = link or os.path.abspath(TESTFN)
        self._linked = []
        self.real = os.path.realpath(sys.executable)
        self._also_link = []

        self._env = None

        self._platform_specific()

    if sys.platform == "win32":
        def _platform_specific(self):
            import glob
            import _winapi

            if os.path.lexists(self.real) and not os.path.exists(self.real):
                # App symlink appears to not exist, but we want the
                # real executable here anyway
                self.real = _winapi.GetModuleFileName(0)

            dll = _winapi.GetModuleFileName(sys.dllhandle)
            src_dir = os.path.dirname(dll)
            dest_dir = os.path.dirname(self.link)
            self._also_link.append((
                dll,
                os.path.join(dest_dir, os.path.basename(dll))
            ))
            for runtime in glob.glob(os.path.join(glob.escape(src_dir), "vcruntime*.dll")):
                self._also_link.append((
                    runtime,
                    os.path.join(dest_dir, os.path.basename(runtime))
                ))

            self._env = {k.upper(): os.getenv(k) for k in os.environ}
            self._env["PYTHONHOME"] = os.path.dirname(self.real)
            if sysconfig.is_python_build():
                self._env["PYTHONPATH"] = STDLIB_DIR
    else:
        def _platform_specific(self):
            pass

    def __enter__(self):
        os.symlink(self.real, self.link)
        self._linked.append(self.link)
        for real, link in self._also_link:
            os.symlink(real, link)
            self._linked.append(link)
        return self

    def __exit__(self, exc_type, exc_value, exc_tb):
        for link in self._linked:
            try:
                os.remove(link)
            except IOError as ex:
                if verbose:
                    print("failed to clean up {}: {}".format(link, ex))

    def _call(self, python, args, env, returncode):
        import subprocess
        cmd = [python, *args]
        p = subprocess.Popen(cmd, stdout=subprocess.PIPE,
                             stderr=subprocess.PIPE, env=env)
        r = p.communicate()
        if p.returncode != returncode:
            if verbose:
                print(repr(r[0]))
                print(repr(r[1]), file=sys.stderr)
            raise RuntimeError(
                'unexpected return code: {0} (0x{0:08X})'.format(p.returncode))
        return r

    def call_real(self, *args, returncode=0):
        return self._call(self.real, args, None, returncode)

    def call_link(self, *args, returncode=0):
        return self._call(self.link, args, self._env, returncode)


def skip_if_pgo_task(test):
    """Skip decorator for tests not run in (non-extended) PGO task"""
    ok = not PGO or PGO_EXTENDED
    msg = "Not run for (non-extended) PGO task"
    return test if ok else unittest.skip(msg)(test)


def detect_api_mismatch(ref_api, other_api, *, ignore=()):
    """Returns the set of items in ref_api not in other_api, except for a
    defined list of items to be ignored in this check.

    By default this skips private attributes beginning with '_' but
    includes all magic methods, i.e. those starting and ending in '__'.
    """
    missing_items = set(dir(ref_api)) - set(dir(other_api))
    if ignore:
        missing_items -= set(ignore)
    missing_items = set(m for m in missing_items
                        if not m.startswith('_') or m.endswith('__'))
    return missing_items


def check__all__(test_case, module, name_of_module=None, extra=(),
                 not_exported=()):
    """Assert that the __all__ variable of 'module' contains all public names.

    The module's public names (its API) are detected automatically based on
    whether they match the public name convention and were defined in
    'module'.

    The 'name_of_module' argument can specify (as a string or tuple thereof)
    what module(s) an API could be defined in in order to be detected as a
    public API. One case for this is when 'module' imports part of its public
    API from other modules, possibly a C backend (like 'csv' and its '_csv').

    The 'extra' argument can be a set of names that wouldn't otherwise be
    automatically detected as "public", like objects without a proper
    '__module__' attribute. If provided, it will be added to the
    automatically detected ones.

    The 'not_exported' argument can be a set of names that must not be treated
    as part of the public API even though their names indicate otherwise.

    Usage:
        import bar
        import foo
        import unittest
        from test import support

        class MiscTestCase(unittest.TestCase):
            def test__all__(self):
                support.check__all__(self, foo)

        class OtherTestCase(unittest.TestCase):
            def test__all__(self):
                extra = {'BAR_CONST', 'FOO_CONST'}
                not_exported = {'baz'}  # Undocumented name.
                # bar imports part of its API from _bar.
                support.check__all__(self, bar, ('bar', '_bar'),
                                     extra=extra, not_exported=not_exported)

    """

    if name_of_module is None:
        name_of_module = (module.__name__, )
    elif isinstance(name_of_module, str):
        name_of_module = (name_of_module, )

    expected = set(extra)

    for name in dir(module):
        if name.startswith('_') or name in not_exported:
            continue
        obj = getattr(module, name)
        if (getattr(obj, '__module__', None) in name_of_module or
                (not hasattr(obj, '__module__') and
                 not isinstance(obj, types.ModuleType))):
            expected.add(name)
    test_case.assertCountEqual(module.__all__, expected)


def suppress_msvcrt_asserts(verbose=False):
    try:
        import msvcrt
    except ImportError:
        return

    msvcrt.SetErrorMode(msvcrt.SEM_FAILCRITICALERRORS
                        | msvcrt.SEM_NOALIGNMENTFAULTEXCEPT
                        | msvcrt.SEM_NOGPFAULTERRORBOX
                        | msvcrt.SEM_NOOPENFILEERRORBOX)

    # CrtSetReportMode() is only available in debug build
    if hasattr(msvcrt, 'CrtSetReportMode'):
        for m in [msvcrt.CRT_WARN, msvcrt.CRT_ERROR, msvcrt.CRT_ASSERT]:
            if verbose:
                msvcrt.CrtSetReportMode(m, msvcrt.CRTDBG_MODE_FILE)
                msvcrt.CrtSetReportFile(m, msvcrt.CRTDBG_FILE_STDERR)
            else:
                msvcrt.CrtSetReportMode(m, 0)


class SuppressCrashReport:
    """Try to prevent a crash report from popping up.

    On Windows, don't display the Windows Error Reporting dialog.  On UNIX,
    disable the creation of coredump file.
    """
    old_value = None
    old_modes = None

    def __enter__(self):
        """On Windows, disable Windows Error Reporting dialogs using
        SetErrorMode() and CrtSetReportMode().

        On UNIX, try to save the previous core file size limit, then set
        soft limit to 0.
        """
        if sys.platform.startswith('win'):
            # see http://msdn.microsoft.com/en-us/library/windows/desktop/ms680621.aspx
            try:
                import msvcrt
            except ImportError:
                return

            self.old_value = msvcrt.GetErrorMode()

            msvcrt.SetErrorMode(self.old_value | msvcrt.SEM_NOGPFAULTERRORBOX)

            # bpo-23314: Suppress assert dialogs in debug builds.
            # CrtSetReportMode() is only available in debug build.
            if hasattr(msvcrt, 'CrtSetReportMode'):
                self.old_modes = {}
                for report_type in [msvcrt.CRT_WARN,
                                    msvcrt.CRT_ERROR,
                                    msvcrt.CRT_ASSERT]:
                    old_mode = msvcrt.CrtSetReportMode(report_type,
                            msvcrt.CRTDBG_MODE_FILE)
                    old_file = msvcrt.CrtSetReportFile(report_type,
                            msvcrt.CRTDBG_FILE_STDERR)
                    self.old_modes[report_type] = old_mode, old_file

        else:
            try:
                import resource
                self.resource = resource
            except ImportError:
                self.resource = None
            if self.resource is not None:
                try:
                    self.old_value = self.resource.getrlimit(self.resource.RLIMIT_CORE)
                    self.resource.setrlimit(self.resource.RLIMIT_CORE,
                                            (0, self.old_value[1]))
                except (ValueError, OSError):
                    pass

            if sys.platform == 'darwin':
                import subprocess
                # Check if the 'Crash Reporter' on OSX was configured
                # in 'Developer' mode and warn that it will get triggered
                # when it is.
                #
                # This assumes that this context manager is used in tests
                # that might trigger the next manager.
                cmd = ['/usr/bin/defaults', 'read',
                       'com.apple.CrashReporter', 'DialogType']
                proc = subprocess.Popen(cmd,
                                        stdout=subprocess.PIPE,
                                        stderr=subprocess.PIPE)
                with proc:
                    stdout = proc.communicate()[0]
                if stdout.strip() == b'developer':
                    print("this test triggers the Crash Reporter, "
                          "that is intentional", end='', flush=True)

        return self

    def __exit__(self, *ignore_exc):
        """Restore Windows ErrorMode or core file behavior to initial value."""
        if self.old_value is None:
            return

        if sys.platform.startswith('win'):
            import msvcrt
            msvcrt.SetErrorMode(self.old_value)

            if self.old_modes:
                for report_type, (old_mode, old_file) in self.old_modes.items():
                    msvcrt.CrtSetReportMode(report_type, old_mode)
                    msvcrt.CrtSetReportFile(report_type, old_file)
        else:
            if self.resource is not None:
                try:
                    self.resource.setrlimit(self.resource.RLIMIT_CORE, self.old_value)
                except (ValueError, OSError):
                    pass


def patch(test_instance, object_to_patch, attr_name, new_value):
    """Override 'object_to_patch'.'attr_name' with 'new_value'.

    Also, add a cleanup procedure to 'test_instance' to restore
    'object_to_patch' value for 'attr_name'.
    The 'attr_name' should be a valid attribute for 'object_to_patch'.

    """
    # check that 'attr_name' is a real attribute for 'object_to_patch'
    # will raise AttributeError if it does not exist
    getattr(object_to_patch, attr_name)

    # keep a copy of the old value
    attr_is_local = False
    try:
        old_value = object_to_patch.__dict__[attr_name]
    except (AttributeError, KeyError):
        old_value = getattr(object_to_patch, attr_name, None)
    else:
        attr_is_local = True

    # restore the value when the test is done
    def cleanup():
        if attr_is_local:
            setattr(object_to_patch, attr_name, old_value)
        else:
            delattr(object_to_patch, attr_name)

    test_instance.addCleanup(cleanup)

    # actually override the attribute
    setattr(object_to_patch, attr_name, new_value)


@contextlib.contextmanager
def patch_list(orig):
    """Like unittest.mock.patch.dict, but for lists."""
    try:
        saved = orig[:]
        yield
    finally:
        orig[:] = saved


def run_in_subinterp(code):
    """
    Run code in a subinterpreter. Raise unittest.SkipTest if the tracemalloc
    module is enabled.
    """
    _check_tracemalloc()
    try:
        import _testcapi
    except ImportError:
        raise unittest.SkipTest("requires _testcapi")
    return _testcapi.run_in_subinterp(code)


def run_in_subinterp_with_config(code, *, own_gil=None, **config):
    """
    Run code in a subinterpreter. Raise unittest.SkipTest if the tracemalloc
    module is enabled.
    """
    _check_tracemalloc()
    try:
        import _testinternalcapi
    except ImportError:
        raise unittest.SkipTest("requires _testinternalcapi")
    if own_gil is not None:
        assert 'gil' not in config, (own_gil, config)
        config['gil'] = 'own' if own_gil else 'shared'
    else:
        gil = config['gil']
        if gil == 0:
            config['gil'] = 'default'
        elif gil == 1:
            config['gil'] = 'shared'
        elif gil == 2:
            config['gil'] = 'own'
        elif not isinstance(gil, str):
            raise NotImplementedError(gil)
    config = types.SimpleNamespace(**config)
    return _testinternalcapi.run_in_subinterp_with_config(code, config)


def _check_tracemalloc():
    # Issue #10915, #15751: PyGILState_*() functions don't work with
    # sub-interpreters, the tracemalloc module uses these functions internally
    try:
        import tracemalloc
    except ImportError:
        pass
    else:
        if tracemalloc.is_tracing():
            raise unittest.SkipTest("run_in_subinterp() cannot be used "
                                     "if tracemalloc module is tracing "
                                     "memory allocations")


def check_free_after_iterating(test, iter, cls, args=()):
    done = False
    def wrapper():
        class A(cls):
            def __del__(self):
                nonlocal done
                done = True
                try:
                    next(it)
                except StopIteration:
                    pass

        it = iter(A(*args))
        # Issue 26494: Shouldn't crash
        test.assertRaises(StopIteration, next, it)

    wrapper()
    # The sequence should be deallocated just after the end of iterating
    gc_collect()
    test.assertTrue(done)


def missing_compiler_executable(cmd_names=[]):
    """Check if the compiler components used to build the interpreter exist.

    Check for the existence of the compiler executables whose names are listed
    in 'cmd_names' or all the compiler executables when 'cmd_names' is empty
    and return the first missing executable or None when none is found
    missing.

    """
    from setuptools._distutils import ccompiler, sysconfig, spawn
    from setuptools import errors

    compiler = ccompiler.new_compiler()
    sysconfig.customize_compiler(compiler)
    if compiler.compiler_type == "msvc":
        # MSVC has no executables, so check whether initialization succeeds
        try:
            compiler.initialize()
        except errors.PlatformError:
            return "msvc"
    for name in compiler.executables:
        if cmd_names and name not in cmd_names:
            continue
        cmd = getattr(compiler, name)
        if cmd_names:
            assert cmd is not None, \
                    "the '%s' executable is not configured" % name
        elif not cmd:
            continue
        if spawn.find_executable(cmd[0]) is None:
            return cmd[0]


_old_android_emulator = None
def setswitchinterval(interval):
    # Setting a very low gil interval on the Android emulator causes python
    # to hang (issue #26939).
    minimum_interval = 1e-4   # 100 us
    if is_android and interval < minimum_interval:
        global _old_android_emulator
        if _old_android_emulator is None:
            import platform
            av = platform.android_ver()
            _old_android_emulator = av.is_emulator and av.api_level < 24
        if _old_android_emulator:
            interval = minimum_interval
    return sys.setswitchinterval(interval)


def get_pagesize():
    """Get size of a page in bytes."""
    try:
        page_size = os.sysconf('SC_PAGESIZE')
    except (ValueError, AttributeError):
        try:
            page_size = os.sysconf('SC_PAGE_SIZE')
        except (ValueError, AttributeError):
            page_size = 4096
    return page_size


@contextlib.contextmanager
def disable_faulthandler():
    import faulthandler

    # use sys.__stderr__ instead of sys.stderr, since regrtest replaces
    # sys.stderr with a StringIO which has no file descriptor when a test
    # is run with -W/--verbose3.
    fd = sys.__stderr__.fileno()

    is_enabled = faulthandler.is_enabled()
    try:
        faulthandler.disable()
        yield
    finally:
        if is_enabled:
            faulthandler.enable(file=fd, all_threads=True)


class SaveSignals:
    """
    Save and restore signal handlers.

    This class is only able to save/restore signal handlers registered
    by the Python signal module: see bpo-13285 for "external" signal
    handlers.
    """

    def __init__(self):
        import signal
        self.signal = signal
        self.signals = signal.valid_signals()
        # SIGKILL and SIGSTOP signals cannot be ignored nor caught
        for signame in ('SIGKILL', 'SIGSTOP'):
            try:
                signum = getattr(signal, signame)
            except AttributeError:
                continue
            self.signals.remove(signum)
        self.handlers = {}

    def save(self):
        for signum in self.signals:
            handler = self.signal.getsignal(signum)
            if handler is None:
                # getsignal() returns None if a signal handler was not
                # registered by the Python signal module,
                # and the handler is not SIG_DFL nor SIG_IGN.
                #
                # Ignore the signal: we cannot restore the handler.
                continue
            self.handlers[signum] = handler

    def restore(self):
        for signum, handler in self.handlers.items():
            self.signal.signal(signum, handler)


def with_pymalloc():
    try:
        import _testcapi
    except ImportError:
        raise unittest.SkipTest("requires _testcapi")
    return _testcapi.WITH_PYMALLOC and not Py_GIL_DISABLED


def with_mimalloc():
    try:
        import _testcapi
    except ImportError:
        raise unittest.SkipTest("requires _testcapi")
    return _testcapi.WITH_MIMALLOC


class _ALWAYS_EQ:
    """
    Object that is equal to anything.
    """
    def __eq__(self, other):
        return True
    def __ne__(self, other):
        return False

ALWAYS_EQ = _ALWAYS_EQ()

class _NEVER_EQ:
    """
    Object that is not equal to anything.
    """
    def __eq__(self, other):
        return False
    def __ne__(self, other):
        return True
    def __hash__(self):
        return 1

NEVER_EQ = _NEVER_EQ()

@functools.total_ordering
class _LARGEST:
    """
    Object that is greater than anything (except itself).
    """
    def __eq__(self, other):
        return isinstance(other, _LARGEST)
    def __lt__(self, other):
        return False

LARGEST = _LARGEST()

@functools.total_ordering
class _SMALLEST:
    """
    Object that is less than anything (except itself).
    """
    def __eq__(self, other):
        return isinstance(other, _SMALLEST)
    def __gt__(self, other):
        return False

SMALLEST = _SMALLEST()

def maybe_get_event_loop_policy():
    """Return the global event loop policy if one is set, else return None."""
    import asyncio.events
    return asyncio.events._event_loop_policy

# Helpers for testing hashing.
NHASHBITS = sys.hash_info.width # number of bits in hash() result
assert NHASHBITS in (32, 64)

# Return mean and sdev of number of collisions when tossing nballs balls
# uniformly at random into nbins bins.  By definition, the number of
# collisions is the number of balls minus the number of occupied bins at
# the end.
def collision_stats(nbins, nballs):
    n, k = nbins, nballs
    # prob a bin empty after k trials = (1 - 1/n)**k
    # mean # empty is then n * (1 - 1/n)**k
    # so mean # occupied is n - n * (1 - 1/n)**k
    # so collisions = k - (n - n*(1 - 1/n)**k)
    #
    # For the variance:
    # n*(n-1)*(1-2/n)**k + meanempty - meanempty**2 =
    # n*(n-1)*(1-2/n)**k + meanempty * (1 - meanempty)
    #
    # Massive cancellation occurs, and, e.g., for a 64-bit hash code
    # 1-1/2**64 rounds uselessly to 1.0.  Rather than make heroic (and
    # error-prone) efforts to rework the naive formulas to avoid those,
    # we use the `decimal` module to get plenty of extra precision.
    #
    # Note:  the exact values are straightforward to compute with
    # rationals, but in context that's unbearably slow, requiring
    # multi-million bit arithmetic.
    import decimal
    with decimal.localcontext() as ctx:
        bits = n.bit_length() * 2  # bits in n**2
        # At least that many bits will likely cancel out.
        # Use that many decimal digits instead.
        ctx.prec = max(bits, 30)
        dn = decimal.Decimal(n)
        p1empty = ((dn - 1) / dn) ** k
        meanempty = n * p1empty
        occupied = n - meanempty
        collisions = k - occupied
        var = dn*(dn-1)*((dn-2)/dn)**k + meanempty * (1 - meanempty)
        return float(collisions), float(var.sqrt())


class catch_unraisable_exception:
    """
    Context manager catching unraisable exception using sys.unraisablehook.

    Storing the exception value (cm.unraisable.exc_value) creates a reference
    cycle. The reference cycle is broken explicitly when the context manager
    exits.

    Storing the object (cm.unraisable.object) can resurrect it if it is set to
    an object which is being finalized. Exiting the context manager clears the
    stored object.

    Usage:

        with support.catch_unraisable_exception() as cm:
            # code creating an "unraisable exception"
            ...

            # check the unraisable exception: use cm.unraisable
            ...

        # cm.unraisable attribute no longer exists at this point
        # (to break a reference cycle)
    """

    def __init__(self):
        self.unraisable = None
        self._old_hook = None

    def _hook(self, unraisable):
        # Storing unraisable.object can resurrect an object which is being
        # finalized. Storing unraisable.exc_value creates a reference cycle.
        self.unraisable = unraisable

    def __enter__(self):
        self._old_hook = sys.unraisablehook
        sys.unraisablehook = self._hook
        return self

    def __exit__(self, *exc_info):
        sys.unraisablehook = self._old_hook
        del self.unraisable


def wait_process(pid, *, exitcode, timeout=None):
    """
    Wait until process pid completes and check that the process exit code is
    exitcode.

    Raise an AssertionError if the process exit code is not equal to exitcode.

    If the process runs longer than timeout seconds (LONG_TIMEOUT by default),
    kill the process (if signal.SIGKILL is available) and raise an
    AssertionError. The timeout feature is not available on Windows.
    """
    if os.name != "nt":
        import signal

        if timeout is None:
            timeout = LONG_TIMEOUT

        start_time = time.monotonic()
        for _ in sleeping_retry(timeout, error=False):
            pid2, status = os.waitpid(pid, os.WNOHANG)
            if pid2 != 0:
                break
            # rety: the process is still running
        else:
            try:
                os.kill(pid, signal.SIGKILL)
                os.waitpid(pid, 0)
            except OSError:
                # Ignore errors like ChildProcessError or PermissionError
                pass

            dt = time.monotonic() - start_time
            raise AssertionError(f"process {pid} is still running "
                                 f"after {dt:.1f} seconds")
    else:
        # Windows implementation: don't support timeout :-(
        pid2, status = os.waitpid(pid, 0)

    exitcode2 = os.waitstatus_to_exitcode(status)
    if exitcode2 != exitcode:
        raise AssertionError(f"process {pid} exited with code {exitcode2}, "
                             f"but exit code {exitcode} is expected")

    # sanity check: it should not fail in practice
    if pid2 != pid:
        raise AssertionError(f"pid {pid2} != pid {pid}")

def skip_if_broken_multiprocessing_synchronize():
    """
    Skip tests if the multiprocessing.synchronize module is missing, if there
    is no available semaphore implementation, or if creating a lock raises an
    OSError (on Linux only).
    """
    from .import_helper import import_module

    # Skip tests if the _multiprocessing extension is missing.
    import_module('_multiprocessing')

    # Skip tests if there is no available semaphore implementation:
    # multiprocessing.synchronize requires _multiprocessing.SemLock.
    synchronize = import_module('multiprocessing.synchronize')

    if sys.platform == "linux":
        try:
            # bpo-38377: On Linux, creating a semaphore fails with OSError
            # if the current user does not have the permission to create
            # a file in /dev/shm/ directory.
            import multiprocessing
            synchronize.Lock(ctx=multiprocessing.get_context('fork'))
            # The explicit fork mp context is required in order for
            # TestResourceTracker.test_resource_tracker_reused to work.
            # synchronize creates a new multiprocessing.resource_tracker
            # process at module import time via the above call in that
            # scenario. Awkward. This enables gh-84559. No code involved
            # should have threads at that point so fork() should be safe.

        except OSError as exc:
            raise unittest.SkipTest(f"broken multiprocessing SemLock: {exc!r}")


def check_disallow_instantiation(testcase, tp, *args, **kwds):
    """
    Check that given type cannot be instantiated using *args and **kwds.

    See bpo-43916: Add Py_TPFLAGS_DISALLOW_INSTANTIATION type flag.
    """
    mod = tp.__module__
    name = tp.__name__
    if mod != 'builtins':
        qualname = f"{mod}.{name}"
    else:
        qualname = f"{name}"
    msg = f"cannot create '{re.escape(qualname)}' instances"
    testcase.assertRaisesRegex(TypeError, msg, tp, *args, **kwds)

def get_recursion_depth():
    """Get the recursion depth of the caller function.

    In the __main__ module, at the module level, it should be 1.
    """
    try:
        import _testinternalcapi
        depth = _testinternalcapi.get_recursion_depth()
    except (ImportError, RecursionError) as exc:
        # sys._getframe() + frame.f_back implementation.
        try:
            depth = 0
            frame = sys._getframe()
            while frame is not None:
                depth += 1
                frame = frame.f_back
        finally:
            # Break any reference cycles.
            frame = None

    # Ignore get_recursion_depth() frame.
    return max(depth - 1, 1)

def get_recursion_available():
    """Get the number of available frames before RecursionError.

    It depends on the current recursion depth of the caller function and
    sys.getrecursionlimit().
    """
    limit = sys.getrecursionlimit()
    depth = get_recursion_depth()
    return limit - depth

@contextlib.contextmanager
def set_recursion_limit(limit):
    """Temporarily change the recursion limit."""
    original_limit = sys.getrecursionlimit()
    try:
        sys.setrecursionlimit(limit)
        yield
    finally:
        sys.setrecursionlimit(original_limit)

def infinite_recursion(max_depth=None):
    if max_depth is None:
        # Pick a number large enough to cause problems
        # but not take too long for code that can handle
        # very deep recursion.
        max_depth = 20_000
    elif max_depth < 3:
        raise ValueError("max_depth must be at least 3, got {max_depth}")
    depth = get_recursion_depth()
    depth = max(depth - 1, 1)  # Ignore infinite_recursion() frame.
    limit = depth + max_depth
    return set_recursion_limit(limit)

def ignore_deprecations_from(module: str, *, like: str) -> object:
    token = object()
    warnings.filterwarnings(
        "ignore",
        category=DeprecationWarning,
        module=module,
        message=like + fr"(?#support{id(token)})",
    )
    return token

def clear_ignored_deprecations(*tokens: object) -> None:
    if not tokens:
        raise ValueError("Provide token or tokens returned by ignore_deprecations_from")

    new_filters = []
    endswith = tuple(rf"(?#support{id(token)})" for token in tokens)
    for action, message, category, module, lineno in warnings.filters:
        if action == "ignore" and category is DeprecationWarning:
            if isinstance(message, re.Pattern):
                msg = message.pattern
            else:
                msg = message or ""
            if msg.endswith(endswith):
                continue
        new_filters.append((action, message, category, module, lineno))
    if warnings.filters != new_filters:
        warnings.filters[:] = new_filters
        warnings._filters_mutated()


# Skip a test if venv with pip is known to not work.
def requires_venv_with_pip():
    # ensurepip requires zlib to open ZIP archives (.whl binary wheel packages)
    try:
        import zlib  # noqa: F401
    except ImportError:
        return unittest.skipIf(True, "venv: ensurepip requires zlib")

    # bpo-26610: pip/pep425tags.py requires ctypes.
    # gh-92820: setuptools/windows_support.py uses ctypes (setuptools 58.1).
    try:
        import ctypes
    except ImportError:
        ctypes = None
    return unittest.skipUnless(ctypes, 'venv: pip requires ctypes')


@functools.cache
def _findwheel(pkgname):
    """Try to find a wheel with the package specified as pkgname.

    If set, the wheels are searched for in WHEEL_PKG_DIR (see ensurepip).
    Otherwise, they are searched for in the test directory.
    """
    wheel_dir = sysconfig.get_config_var('WHEEL_PKG_DIR') or os.path.join(
        TEST_HOME_DIR, 'wheeldata',
    )
    filenames = os.listdir(wheel_dir)
    filenames = sorted(filenames, reverse=True)  # approximate "newest" first
    for filename in filenames:
        # filename is like 'setuptools-67.6.1-py3-none-any.whl'
        if not filename.endswith(".whl"):
            continue
        prefix = pkgname + '-'
        if filename.startswith(prefix):
            return os.path.join(wheel_dir, filename)
    raise FileNotFoundError(f"No wheel for {pkgname} found in {wheel_dir}")


# Context manager that creates a virtual environment, install setuptools and wheel in it
# and returns the path to the venv directory and the path to the python executable
@contextlib.contextmanager
def setup_venv_with_pip_setuptools_wheel(venv_dir):
    import shlex
    import subprocess
    from .os_helper import temp_cwd

    def run_command(cmd):
        if verbose:
            print()
            print('Run:', ' '.join(map(shlex.quote, cmd)))
            subprocess.run(cmd, check=True)
        else:
            subprocess.run(cmd,
                           stdout=subprocess.PIPE,
                           stderr=subprocess.STDOUT,
                           check=True)

    with temp_cwd() as temp_dir:
        # Create virtual environment to get setuptools
        cmd = [sys.executable, '-X', 'dev', '-m', 'venv', venv_dir]
        run_command(cmd)

        venv = os.path.join(temp_dir, venv_dir)

        # Get the Python executable of the venv
        python_exe = os.path.basename(sys.executable)
        if sys.platform == 'win32':
            python = os.path.join(venv, 'Scripts', python_exe)
        else:
            python = os.path.join(venv, 'bin', python_exe)

        cmd = [python, '-X', 'dev',
               '-m', 'pip', 'install',
               _findwheel('setuptools'),
               _findwheel('wheel')]
        run_command(cmd)

        yield python


# True if Python is built with the Py_DEBUG macro defined: if
# Python is built in debug mode (./configure --with-pydebug).
Py_DEBUG = hasattr(sys, 'gettotalrefcount')


def late_deletion(obj):
    """
    Keep a Python alive as long as possible.

    Create a reference cycle and store the cycle in an object deleted late in
    Python finalization. Try to keep the object alive until the very last
    garbage collection.

    The function keeps a strong reference by design. It should be called in a
    subprocess to not mark a test as "leaking a reference".
    """

    # Late CPython finalization:
    # - finalize_interp_clear()
    # - _PyInterpreterState_Clear(): Clear PyInterpreterState members
    #   (ex: codec_search_path, before_forkers)
    # - clear os.register_at_fork() callbacks
    # - clear codecs.register() callbacks

    ref_cycle = [obj]
    ref_cycle.append(ref_cycle)

    # Store a reference in PyInterpreterState.codec_search_path
    import codecs
    def search_func(encoding):
        return None
    search_func.reference = ref_cycle
    codecs.register(search_func)

    if hasattr(os, 'register_at_fork'):
        # Store a reference in PyInterpreterState.before_forkers
        def atfork_func():
            pass
        atfork_func.reference = ref_cycle
        os.register_at_fork(before=atfork_func)


def busy_retry(timeout, err_msg=None, /, *, error=True):
    """
    Run the loop body until "break" stops the loop.

    After *timeout* seconds, raise an AssertionError if *error* is true,
    or just stop if *error is false.

    Example:

        for _ in support.busy_retry(support.SHORT_TIMEOUT):
            if check():
                break

    Example of error=False usage:

        for _ in support.busy_retry(support.SHORT_TIMEOUT, error=False):
            if check():
                break
        else:
            raise RuntimeError('my custom error')

    """
    if timeout <= 0:
        raise ValueError("timeout must be greater than zero")

    start_time = time.monotonic()
    deadline = start_time + timeout

    while True:
        yield

        if time.monotonic() >= deadline:
            break

    if error:
        dt = time.monotonic() - start_time
        msg = f"timeout ({dt:.1f} seconds)"
        if err_msg:
            msg = f"{msg}: {err_msg}"
        raise AssertionError(msg)


def sleeping_retry(timeout, err_msg=None, /,
                     *, init_delay=0.010, max_delay=1.0, error=True):
    """
    Wait strategy that applies exponential backoff.

    Run the loop body until "break" stops the loop. Sleep at each loop
    iteration, but not at the first iteration. The sleep delay is doubled at
    each iteration (up to *max_delay* seconds).

    See busy_retry() documentation for the parameters usage.

    Example raising an exception after SHORT_TIMEOUT seconds:

        for _ in support.sleeping_retry(support.SHORT_TIMEOUT):
            if check():
                break

    Example of error=False usage:

        for _ in support.sleeping_retry(support.SHORT_TIMEOUT, error=False):
            if check():
                break
        else:
            raise RuntimeError('my custom error')
    """

    delay = init_delay
    for _ in busy_retry(timeout, err_msg, error=error):
        yield

        time.sleep(delay)
        delay = min(delay * 2, max_delay)


class CPUStopwatch:
    """Context manager to roughly time a CPU-bound operation.

    Disables GC. Uses CPU time if it can (i.e. excludes sleeps & time of
    other processes).

    N.B.:
    - This *includes* time spent in other threads.
    - Some systems only have a coarse resolution; check
      stopwatch.clock_info.rseolution if.

    Usage:

    with ProcessStopwatch() as stopwatch:
        ...
    elapsed = stopwatch.seconds
    resolution = stopwatch.clock_info.resolution
    """
    def __enter__(self):
        get_time = time.process_time
        clock_info = time.get_clock_info('process_time')
        if get_time() <= 0:  # some platforms like WASM lack process_time()
            get_time = time.monotonic
            clock_info = time.get_clock_info('monotonic')
        self.context = disable_gc()
        self.context.__enter__()
        self.get_time = get_time
        self.clock_info = clock_info
        self.start_time = get_time()
        return self

    def __exit__(self, *exc):
        try:
            end_time = self.get_time()
        finally:
            result = self.context.__exit__(*exc)
        self.seconds = end_time - self.start_time
        return result


@contextlib.contextmanager
def adjust_int_max_str_digits(max_digits):
    """Temporarily change the integer string conversion length limit."""
    current = sys.get_int_max_str_digits()
    try:
        sys.set_int_max_str_digits(max_digits)
        yield
    finally:
        sys.set_int_max_str_digits(current)


def exceeds_recursion_limit():
    """For recursion tests, easily exceeds default recursion limit."""
    return 150_000


# Windows doesn't have os.uname() but it doesn't support s390x.
is_s390x = hasattr(os, 'uname') and os.uname().machine == 's390x'
skip_on_s390x = unittest.skipIf(is_s390x, 'skipped on s390x')

Py_TRACE_REFS = hasattr(sys, 'getobjects')

try:
    from _testinternalcapi import jit_enabled
except ImportError:
    requires_jit_enabled = requires_jit_disabled = unittest.skip("requires _testinternalcapi")
else:
    requires_jit_enabled = unittest.skipUnless(jit_enabled(), "requires JIT enabled")
    requires_jit_disabled = unittest.skipIf(jit_enabled(), "requires JIT disabled")


_BASE_COPY_SRC_DIR_IGNORED_NAMES = frozenset({
    # SRC_DIR/.git
    '.git',
    # ignore all __pycache__/ sub-directories
    '__pycache__',
})

# Ignore function for shutil.copytree() to copy the Python source code.
def copy_python_src_ignore(path, names):
    ignored = _BASE_COPY_SRC_DIR_IGNORED_NAMES
    if os.path.basename(path) == 'Doc':
        ignored |= {
            # SRC_DIR/Doc/build/
            'build',
            # SRC_DIR/Doc/venv/
            'venv',
        }

    # check if we are at the root of the source code
    elif 'Modules' in names:
        ignored |= {
            # SRC_DIR/build/
            'build',
        }
    return ignored


# XXX Move this to the inspect module?
def walk_class_hierarchy(top, *, topdown=True):
    # This is based on the logic in os.walk().
    assert isinstance(top, type), repr(top)
    stack = [top]
    while stack:
        top = stack.pop()
        if isinstance(top, tuple):
            yield top
            continue

        subs = type(top).__subclasses__(top)
        if topdown:
            # Yield before subclass traversal if going top down.
            yield top, subs
            # Traverse into subclasses.
            for sub in reversed(subs):
                stack.append(sub)
        else:
            # Yield after subclass traversal if going bottom up.
            stack.append((top, subs))
            # Traverse into subclasses.
            for sub in reversed(subs):
                stack.append(sub)


def iter_builtin_types():
    # First try the explicit route.
    try:
        import _testinternalcapi
    except ImportError:
        _testinternalcapi = None
    if _testinternalcapi is not None:
        yield from _testinternalcapi.get_static_builtin_types()
        return

    # Fall back to making a best-effort guess.
    if hasattr(object, '__flags__'):
        # Look for any type object with the Py_TPFLAGS_STATIC_BUILTIN flag set.
        import datetime
        seen = set()
        for cls, subs in walk_class_hierarchy(object):
            if cls in seen:
                continue
            seen.add(cls)
            if not (cls.__flags__ & _TPFLAGS_STATIC_BUILTIN):
                # Do not walk its subclasses.
                subs[:] = []
                continue
            yield cls
    else:
        # Fall back to a naive approach.
        seen = set()
        for obj in __builtins__.values():
            if not isinstance(obj, type):
                continue
            cls = obj
            # XXX?
            if cls.__module__ != 'builtins':
                continue
            if cls == ExceptionGroup:
                # It's a heap type.
                continue
            if cls in seen:
                continue
            seen.add(cls)
            yield cls


# XXX Move this to the inspect module?
def iter_name_in_mro(cls, name):
    """Yield matching items found in base.__dict__ across the MRO.

    The descriptor protocol is not invoked.

    list(iter_name_in_mro(cls, name))[0] is roughly equivalent to
    find_name_in_mro() in Objects/typeobject.c (AKA PyType_Lookup()).

    inspect.getattr_static() is similar.
    """
    # This can fail if "cls" is weird.
    for base in inspect._static_getmro(cls):
        # This can fail if "base" is weird.
        ns = inspect._get_dunder_dict_of_class(base)
        try:
            obj = ns[name]
        except KeyError:
            continue
        yield obj, base


# XXX Move this to the inspect module?
def find_name_in_mro(cls, name, default=inspect._sentinel):
    for res in iter_name_in_mro(cls, name):
        # Return the first one.
        return res
    if default is not inspect._sentinel:
        return default, None
    raise AttributeError(name)


# XXX The return value should always be exactly the same...
def identify_type_slot_wrappers():
    try:
        import _testinternalcapi
    except ImportError:
        _testinternalcapi = None
    if _testinternalcapi is not None:
        names = {n: None for n in _testinternalcapi.identify_type_slot_wrappers()}
        return list(names)
    else:
        raise NotImplementedError


def iter_slot_wrappers(cls):
    def is_slot_wrapper(name, value):
        if not isinstance(value, types.WrapperDescriptorType):
            assert not repr(value).startswith('<slot wrapper '), (cls, name, value)
            return False
        assert repr(value).startswith('<slot wrapper '), (cls, name, value)
        assert callable(value), (cls, name, value)
        assert name.startswith('__') and name.endswith('__'), (cls, name, value)
        return True

    try:
        attrs = identify_type_slot_wrappers()
    except NotImplementedError:
        attrs = None
    if attrs is not None:
        for attr in sorted(attrs):
            obj, base = find_name_in_mro(cls, attr, None)
            if obj is not None and is_slot_wrapper(attr, obj):
                yield attr, base is cls
        return

    # Fall back to a naive best-effort approach.

    ns = vars(cls)
    unused = set(ns)
    for name in dir(cls):
        if name in ns:
            unused.remove(name)

        try:
            value = getattr(cls, name)
        except AttributeError:
            # It's as though it weren't in __dir__.
            assert name in ('__annotate__', '__annotations__', '__abstractmethods__'), (cls, name)
            if name in ns and is_slot_wrapper(name, ns[name]):
                unused.add(name)
            continue

        if not name.startswith('__') or not name.endswith('__'):
            assert not is_slot_wrapper(name, value), (cls, name, value)
        if not is_slot_wrapper(name, value):
            if name in ns:
                assert not is_slot_wrapper(name, ns[name]), (cls, name, value, ns[name])
        else:
            if name in ns:
                assert ns[name] is value, (cls, name, value, ns[name])
                yield name, True
            else:
                yield name, False

    for name in unused:
        value = ns[name]
        if is_slot_wrapper(cls, name, value):
            yield name, True


@contextlib.contextmanager
def no_color():
    import _colorize
    from .os_helper import EnvironmentVarGuard

    with (
        swap_attr(_colorize, "can_colorize", lambda file=None: False),
        EnvironmentVarGuard() as env,
    ):
        env.unset("FORCE_COLOR", "NO_COLOR", "PYTHON_COLORS")
        env.set("NO_COLOR", "1")
        yield


def force_not_colorized(func):
    """Force the terminal not to be colorized."""
    @functools.wraps(func)
    def wrapper(*args, **kwargs):
        with no_color():
            return func(*args, **kwargs)
    return wrapper


def force_not_colorized_test_class(cls):
    """Force the terminal not to be colorized for the entire test class."""
    original_setUpClass = cls.setUpClass

    @classmethod
    @functools.wraps(cls.setUpClass)
    def new_setUpClass(cls):
        cls.enterClassContext(no_color())
        original_setUpClass()

    cls.setUpClass = new_setUpClass
    return cls


def make_clean_env() -> dict[str, str]:
    clean_env = os.environ.copy()
    for k in clean_env.copy():
        if k.startswith("PYTHON"):
            clean_env.pop(k)
    clean_env.pop("FORCE_COLOR", None)
    clean_env.pop("NO_COLOR", None)
    return clean_env


def initialized_with_pyrepl():
    """Detect whether PyREPL was used during Python initialization."""
    # If the main module has a __file__ attribute it's a Python module, which means PyREPL.
    return hasattr(sys.modules["__main__"], "__file__")


WINDOWS_STATUS = {
    0xC0000005: "STATUS_ACCESS_VIOLATION",
    0xC00000FD: "STATUS_STACK_OVERFLOW",
    0xC000013A: "STATUS_CONTROL_C_EXIT",
}

def get_signal_name(exitcode):
    import signal

    if exitcode < 0:
        signum = -exitcode
        try:
            return signal.Signals(signum).name
        except ValueError:
            pass

    # Shell exit code (ex: WASI build)
    if 128 < exitcode < 256:
        signum = exitcode - 128
        try:
            return signal.Signals(signum).name
        except ValueError:
            pass

    try:
        return WINDOWS_STATUS[exitcode]
    except KeyError:
        pass

    return None

class BrokenIter:
    def __init__(self, init_raises=False, next_raises=False, iter_raises=False):
        if init_raises:
            1/0
        self.next_raises = next_raises
        self.iter_raises = iter_raises

    def __next__(self):
        if self.next_raises:
            1/0

    def __iter__(self):
        if self.iter_raises:
            1/0
        return self


def in_systemd_nspawn_sync_suppressed() -> bool:
    """
    Test whether the test suite is runing in systemd-nspawn
    with ``--suppress-sync=true``.

    This can be used to skip tests that rely on ``fsync()`` calls
    and similar not being intercepted.
    """

    if not hasattr(os, "O_SYNC"):
        return False

    try:
        with open("/run/systemd/container", "rb") as fp:
            if fp.read().rstrip() != b"systemd-nspawn":
                return False
    except FileNotFoundError:
        return False

    # If systemd-nspawn is used, O_SYNC flag will immediately
    # trigger EINVAL.  Otherwise, ENOENT will be given instead.
    import errno
    try:
        fd = os.open(__file__, os.O_RDONLY | os.O_SYNC)
    except OSError as err:
        if err.errno == errno.EINVAL:
            return True
    else:
        os.close(fd)

    return False

def run_no_yield_async_fn(async_fn, /, *args, **kwargs):
    coro = async_fn(*args, **kwargs)
    try:
        coro.send(None)
    except StopIteration as e:
        return e.value
    else:
        raise AssertionError("coroutine did not complete")
    finally:
        coro.close()


@types.coroutine
def async_yield(v):
    return (yield v)


def run_yielding_async_fn(async_fn, /, *args, **kwargs):
    coro = async_fn(*args, **kwargs)
    try:
        while True:
            try:
                coro.send(None)
            except StopIteration as e:
                return e.value
    finally:
        coro.close()


def is_libssl_fips_mode():
    try:
        from _hashlib import get_fips_mode  # ask _hashopenssl.c
    except ImportError:
        return False  # more of a maybe, unless we add this to the _ssl module.
    return get_fips_mode() != 0


<<<<<<< HEAD
class EqualToForwardRef:
    """Helper to ease use of annotationlib.ForwardRef in tests.

    This checks only attributes that can be set using the constructor.

    """

    def __init__(
        self,
        arg,
        *,
        module=None,
        owner=None,
        is_class=False,
    ):
        self.__forward_arg__ = arg
        self.__forward_is_class__ = is_class
        self.__forward_module__ = module
        self.__owner__ = owner

    def __eq__(self, other):
        if not isinstance(other, (EqualToForwardRef, annotationlib.ForwardRef)):
            return NotImplemented
        return (
            self.__forward_arg__ == other.__forward_arg__
            and self.__forward_module__ == other.__forward_module__
            and self.__forward_is_class__ == other.__forward_is_class__
            and self.__owner__ == other.__owner__
        )

    def __repr__(self):
        extra = []
        if self.__forward_module__ is not None:
            extra.append(f", module={self.__forward_module__!r}")
        if self.__forward_is_class__:
            extra.append(", is_class=True")
        if self.__owner__ is not None:
            extra.append(f", owner={self.__owner__!r}")
        return f"EqualToForwardRef({self.__forward_arg__!r}{''.join(extra)})"
=======
_linked_to_musl = None
def linked_to_musl():
    """
    Report if the Python executable is linked to the musl C library.

    Return False if we don't think it is, or a version triple otherwise.
    """
    # This is can be a relatively expensive check, so we use a cache.
    global _linked_to_musl
    if _linked_to_musl is not None:
        return _linked_to_musl

    # emscripten (at least as far as we're concerned) and wasi use musl,
    # but platform doesn't know how to get the version, so set it to zero.
    if is_emscripten or is_wasi:
        _linked_to_musl = (0, 0, 0)
        return _linked_to_musl

    # On all other non-linux platforms assume no musl.
    if sys.platform != 'linux':
        _linked_to_musl = False
        return _linked_to_musl

    # On linux, we'll depend on the platform module to do the check, so new
    # musl platforms should add support in that module if possible.
    import platform
    lib, version = platform.libc_ver()
    if lib != 'musl':
        _linked_to_musl = False
        return _linked_to_musl
    _linked_to_musl = tuple(map(int, version.split('.')))
    return _linked_to_musl
>>>>>>> edbf7fb1
<|MERGE_RESOLUTION|>--- conflicted
+++ resolved
@@ -3017,7 +3017,6 @@
     return get_fips_mode() != 0
 
 
-<<<<<<< HEAD
 class EqualToForwardRef:
     """Helper to ease use of annotationlib.ForwardRef in tests.
 
@@ -3057,7 +3056,8 @@
         if self.__owner__ is not None:
             extra.append(f", owner={self.__owner__!r}")
         return f"EqualToForwardRef({self.__forward_arg__!r}{''.join(extra)})"
-=======
+
+
 _linked_to_musl = None
 def linked_to_musl():
     """
@@ -3089,5 +3089,4 @@
         _linked_to_musl = False
         return _linked_to_musl
     _linked_to_musl = tuple(map(int, version.split('.')))
-    return _linked_to_musl
->>>>>>> edbf7fb1
+    return _linked_to_musl