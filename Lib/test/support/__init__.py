"""Supporting definitions for the Python regression tests."""

if __name__ != 'test.support':
    raise ImportError('support must be imported from the test package')

import asyncio.events
import collections.abc
import contextlib
import errno
import faulthandler
import fnmatch
import functools
import gc
import glob
import importlib
import importlib.util
import locale
import logging.handlers
import nntplib
import os
import platform
import re
import shutil
import socket
import stat
import struct
import subprocess
import sys
import sysconfig
import tempfile
import _thread
import threading
import time
import types
import unittest
import urllib.error
import warnings

from .testresult import get_test_runner

try:
    import multiprocessing.process
except ImportError:
    multiprocessing = None

try:
    import zlib
except ImportError:
    zlib = None

try:
    import gzip
except ImportError:
    gzip = None

try:
    import bz2
except ImportError:
    bz2 = None

try:
    import lzma
except ImportError:
    lzma = None

try:
    import resource
except ImportError:
    resource = None

__all__ = [
    # globals
    "PIPE_MAX_SIZE", "verbose", "max_memuse", "use_resources", "failfast",
    # exceptions
    "Error", "TestFailed", "TestDidNotRun", "ResourceDenied",
    # imports
    "import_module", "import_fresh_module", "CleanImport",
    # modules
    "unload", "forget",
    # io
    "record_original_stdout", "get_original_stdout", "captured_stdout",
    "captured_stdin", "captured_stderr",
    # filesystem
    "TESTFN", "SAVEDCWD", "unlink", "rmtree", "temp_cwd", "findfile",
    "create_empty_file", "can_symlink", "fs_is_case_insensitive",
    # unittest
    "is_resource_enabled", "requires", "requires_freebsd_version",
    "requires_linux_version", "requires_mac_ver", "check_syntax_error",
    "check_syntax_warning",
    "TransientResource", "time_out", "socket_peer_reset", "ioerror_peer_reset",
    "transient_internet", "BasicTestRunner", "run_unittest", "run_doctest",
    "skip_unless_symlink", "requires_gzip", "requires_bz2", "requires_lzma",
    "bigmemtest", "bigaddrspacetest", "cpython_only", "get_attribute",
    "requires_IEEE_754", "skip_unless_xattr", "requires_zlib",
    "anticipate_failure", "load_package_tests", "detect_api_mismatch",
    "check__all__", "skip_unless_bind_unix_socket", "skip_if_buggy_ucrt_strfptime",
    "ignore_warnings",
    # sys
    "is_jython", "is_android", "check_impl_detail", "unix_shell",
    "setswitchinterval",
    # network
    "HOST", "IPV6_ENABLED", "find_unused_port", "bind_port", "open_urlresource",
    "bind_unix_socket",
    # processes
    'temp_umask', "reap_children",
    # logging
    "TestHandler",
    # threads
    "threading_setup", "threading_cleanup", "reap_threads", "start_threads",
    # miscellaneous
    "check_warnings", "check_no_resource_warning", "check_no_warnings",
    "EnvironmentVarGuard",
    "run_with_locale", "swap_item",
    "swap_attr", "Matcher", "set_memlimit", "SuppressCrashReport", "sortdict",
    "run_with_tz", "PGO", "missing_compiler_executable", "fd_count",
    "ALWAYS_EQ", "LARGEST", "SMALLEST"
    ]

class Error(Exception):
    """Base class for regression test exceptions."""

class TestFailed(Error):
    """Test failed."""

class TestDidNotRun(Error):
    """Test did not run any subtests."""

class ResourceDenied(unittest.SkipTest):
    """Test skipped because it requested a disallowed resource.

    This is raised when a test calls requires() for a resource that
    has not be enabled.  It is used to distinguish between expected
    and unexpected skips.
    """

@contextlib.contextmanager
def _ignore_deprecated_imports(ignore=True):
    """Context manager to suppress package and module deprecation
    warnings when importing them.

    If ignore is False, this context manager has no effect.
    """
    if ignore:
        with warnings.catch_warnings():
            warnings.filterwarnings("ignore", ".+ (module|package)",
                                    DeprecationWarning)
            yield
    else:
        yield


def ignore_warnings(*, category):
    """Decorator to suppress deprecation warnings.

    Use of context managers to hide warnings make diffs
    more noisy and tools like 'git blame' less useful.
    """
    def decorator(test):
        @functools.wraps(test)
        def wrapper(self, *args, **kwargs):
            with warnings.catch_warnings():
                warnings.simplefilter('ignore', category=category)
                return test(self, *args, **kwargs)
        return wrapper
    return decorator


def import_module(name, deprecated=False, *, required_on=()):
    """Import and return the module to be tested, raising SkipTest if
    it is not available.

    If deprecated is True, any module or package deprecation messages
    will be suppressed. If a module is required on a platform but optional for
    others, set required_on to an iterable of platform prefixes which will be
    compared against sys.platform.
    """
    with _ignore_deprecated_imports(deprecated):
        try:
            return importlib.import_module(name)
        except ImportError as msg:
            if sys.platform.startswith(tuple(required_on)):
                raise
            raise unittest.SkipTest(str(msg))


def _save_and_remove_module(name, orig_modules):
    """Helper function to save and remove a module from sys.modules

    Raise ImportError if the module can't be imported.
    """
    # try to import the module and raise an error if it can't be imported
    if name not in sys.modules:
        __import__(name)
        del sys.modules[name]
    for modname in list(sys.modules):
        if modname == name or modname.startswith(name + '.'):
            orig_modules[modname] = sys.modules[modname]
            del sys.modules[modname]

def _save_and_block_module(name, orig_modules):
    """Helper function to save and block a module in sys.modules

    Return True if the module was in sys.modules, False otherwise.
    """
    saved = True
    try:
        orig_modules[name] = sys.modules[name]
    except KeyError:
        saved = False
    sys.modules[name] = None
    return saved


def anticipate_failure(condition):
    """Decorator to mark a test that is known to be broken in some cases

       Any use of this decorator should have a comment identifying the
       associated tracker issue.
    """
    if condition:
        return unittest.expectedFailure
    return lambda f: f

def load_package_tests(pkg_dir, loader, standard_tests, pattern):
    """Generic load_tests implementation for simple test packages.

    Most packages can implement load_tests using this function as follows:

       def load_tests(*args):
           return load_package_tests(os.path.dirname(__file__), *args)
    """
    if pattern is None:
        pattern = "test*"
    top_dir = os.path.dirname(              # Lib
                  os.path.dirname(              # test
                      os.path.dirname(__file__)))   # support
    package_tests = loader.discover(start_dir=pkg_dir,
                                    top_level_dir=top_dir,
                                    pattern=pattern)
    standard_tests.addTests(package_tests)
    return standard_tests


def import_fresh_module(name, fresh=(), blocked=(), deprecated=False):
    """Import and return a module, deliberately bypassing sys.modules.

    This function imports and returns a fresh copy of the named Python module
    by removing the named module from sys.modules before doing the import.
    Note that unlike reload, the original module is not affected by
    this operation.

    *fresh* is an iterable of additional module names that are also removed
    from the sys.modules cache before doing the import.

    *blocked* is an iterable of module names that are replaced with None
    in the module cache during the import to ensure that attempts to import
    them raise ImportError.

    The named module and any modules named in the *fresh* and *blocked*
    parameters are saved before starting the import and then reinserted into
    sys.modules when the fresh import is complete.

    Module and package deprecation messages are suppressed during this import
    if *deprecated* is True.

    This function will raise ImportError if the named module cannot be
    imported.
    """
    # NOTE: test_heapq, test_json and test_warnings include extra sanity checks
    # to make sure that this utility function is working as expected
    with _ignore_deprecated_imports(deprecated):
        # Keep track of modules saved for later restoration as well
        # as those which just need a blocking entry removed
        orig_modules = {}
        names_to_remove = []
        _save_and_remove_module(name, orig_modules)
        try:
            for fresh_name in fresh:
                _save_and_remove_module(fresh_name, orig_modules)
            for blocked_name in blocked:
                if not _save_and_block_module(blocked_name, orig_modules):
                    names_to_remove.append(blocked_name)
            fresh_module = importlib.import_module(name)
        except ImportError:
            fresh_module = None
        finally:
            for orig_name, module in orig_modules.items():
                sys.modules[orig_name] = module
            for name_to_remove in names_to_remove:
                del sys.modules[name_to_remove]
        return fresh_module


def get_attribute(obj, name):
    """Get an attribute, raising SkipTest if AttributeError is raised."""
    try:
        attribute = getattr(obj, name)
    except AttributeError:
        raise unittest.SkipTest("object %r has no attribute %r" % (obj, name))
    else:
        return attribute

verbose = 1              # Flag set to 0 by regrtest.py
use_resources = None     # Flag set to [] by regrtest.py
max_memuse = 0           # Disable bigmem tests (they will still be run with
                         # small sizes, to make sure they work.)
real_max_memuse = 0
junit_xml_list = None    # list of testsuite XML elements
failfast = False

# _original_stdout is meant to hold stdout at the time regrtest began.
# This may be "the real" stdout, or IDLE's emulation of stdout, or whatever.
# The point is to have some flavor of stdout the user can actually see.
_original_stdout = None
def record_original_stdout(stdout):
    global _original_stdout
    _original_stdout = stdout

def get_original_stdout():
    return _original_stdout or sys.stdout

def unload(name):
    try:
        del sys.modules[name]
    except KeyError:
        pass

def _force_run(path, func, *args):
    try:
        return func(*args)
    except OSError as err:
        if verbose >= 2:
            print('%s: %s' % (err.__class__.__name__, err))
            print('re-run %s%r' % (func.__name__, args))
        os.chmod(path, stat.S_IRWXU)
        return func(*args)

if sys.platform.startswith("win"):
    def _waitfor(func, pathname, waitall=False):
        # Perform the operation
        func(pathname)
        # Now setup the wait loop
        if waitall:
            dirname = pathname
        else:
            dirname, name = os.path.split(pathname)
            dirname = dirname or '.'
        # Check for `pathname` to be removed from the filesystem.
        # The exponential backoff of the timeout amounts to a total
        # of ~1 second after which the deletion is probably an error
        # anyway.
        # Testing on an i7@4.3GHz shows that usually only 1 iteration is
        # required when contention occurs.
        timeout = 0.001
        while timeout < 1.0:
            # Note we are only testing for the existence of the file(s) in
            # the contents of the directory regardless of any security or
            # access rights.  If we have made it this far, we have sufficient
            # permissions to do that much using Python's equivalent of the
            # Windows API FindFirstFile.
            # Other Windows APIs can fail or give incorrect results when
            # dealing with files that are pending deletion.
            L = os.listdir(dirname)
            if not (L if waitall else name in L):
                return
            # Increase the timeout and try again
            time.sleep(timeout)
            timeout *= 2
        warnings.warn('tests may fail, delete still pending for ' + pathname,
                      RuntimeWarning, stacklevel=4)

    def _unlink(filename):
        _waitfor(os.unlink, filename)

    def _rmdir(dirname):
        _waitfor(os.rmdir, dirname)

    def _rmtree(path):
        def _rmtree_inner(path):
            for name in _force_run(path, os.listdir, path):
                fullname = os.path.join(path, name)
                try:
                    mode = os.lstat(fullname).st_mode
                except OSError as exc:
                    print("support.rmtree(): os.lstat(%r) failed with %s" % (fullname, exc),
                          file=sys.__stderr__)
                    mode = 0
                if stat.S_ISDIR(mode):
                    _waitfor(_rmtree_inner, fullname, waitall=True)
                    _force_run(fullname, os.rmdir, fullname)
                else:
                    _force_run(fullname, os.unlink, fullname)
        _waitfor(_rmtree_inner, path, waitall=True)
        _waitfor(lambda p: _force_run(p, os.rmdir, p), path)

    def _longpath(path):
        try:
            import ctypes
        except ImportError:
            # No ctypes means we can't expands paths.
            pass
        else:
            buffer = ctypes.create_unicode_buffer(len(path) * 2)
            length = ctypes.windll.kernel32.GetLongPathNameW(path, buffer,
                                                             len(buffer))
            if length:
                return buffer[:length]
        return path
else:
    _unlink = os.unlink
    _rmdir = os.rmdir

    def _rmtree(path):
        try:
            shutil.rmtree(path)
            return
        except OSError:
            pass

        def _rmtree_inner(path):
            for name in _force_run(path, os.listdir, path):
                fullname = os.path.join(path, name)
                try:
                    mode = os.lstat(fullname).st_mode
                except OSError:
                    mode = 0
                if stat.S_ISDIR(mode):
                    _rmtree_inner(fullname)
                    _force_run(path, os.rmdir, fullname)
                else:
                    _force_run(path, os.unlink, fullname)
        _rmtree_inner(path)
        os.rmdir(path)

    def _longpath(path):
        return path

def unlink(filename):
    try:
        _unlink(filename)
    except (FileNotFoundError, NotADirectoryError):
        pass

def rmdir(dirname):
    try:
        _rmdir(dirname)
    except FileNotFoundError:
        pass

def rmtree(path):
    try:
        _rmtree(path)
    except FileNotFoundError:
        pass

def make_legacy_pyc(source):
    """Move a PEP 3147/488 pyc file to its legacy pyc location.

    :param source: The file system path to the source file.  The source file
        does not need to exist, however the PEP 3147/488 pyc file must exist.
    :return: The file system path to the legacy pyc file.
    """
    pyc_file = importlib.util.cache_from_source(source)
    up_one = os.path.dirname(os.path.abspath(source))
    legacy_pyc = os.path.join(up_one, source + 'c')
    os.rename(pyc_file, legacy_pyc)
    return legacy_pyc

def forget(modname):
    """'Forget' a module was ever imported.

    This removes the module from sys.modules and deletes any PEP 3147/488 or
    legacy .pyc files.
    """
    unload(modname)
    for dirname in sys.path:
        source = os.path.join(dirname, modname + '.py')
        # It doesn't matter if they exist or not, unlink all possible
        # combinations of PEP 3147/488 and legacy pyc files.
        unlink(source + 'c')
        for opt in ('', 1, 2):
            unlink(importlib.util.cache_from_source(source, optimization=opt))

# Check whether a gui is actually available
def _is_gui_available():
    if hasattr(_is_gui_available, 'result'):
        return _is_gui_available.result
    reason = None
    if sys.platform.startswith('win') and platform.win32_is_iot():
        reason = "gui is not available on Windows IoT Core"
    elif sys.platform.startswith('win'):
        # if Python is running as a service (such as the buildbot service),
        # gui interaction may be disallowed
        import ctypes
        import ctypes.wintypes
        UOI_FLAGS = 1
        WSF_VISIBLE = 0x0001
        class USEROBJECTFLAGS(ctypes.Structure):
            _fields_ = [("fInherit", ctypes.wintypes.BOOL),
                        ("fReserved", ctypes.wintypes.BOOL),
                        ("dwFlags", ctypes.wintypes.DWORD)]
        dll = ctypes.windll.user32
        h = dll.GetProcessWindowStation()
        if not h:
            raise ctypes.WinError()
        uof = USEROBJECTFLAGS()
        needed = ctypes.wintypes.DWORD()
        res = dll.GetUserObjectInformationW(h,
            UOI_FLAGS,
            ctypes.byref(uof),
            ctypes.sizeof(uof),
            ctypes.byref(needed))
        if not res:
            raise ctypes.WinError()
        if not bool(uof.dwFlags & WSF_VISIBLE):
            reason = "gui not available (WSF_VISIBLE flag not set)"
    elif sys.platform == 'darwin':
        # The Aqua Tk implementations on OS X can abort the process if
        # being called in an environment where a window server connection
        # cannot be made, for instance when invoked by a buildbot or ssh
        # process not running under the same user id as the current console
        # user.  To avoid that, raise an exception if the window manager
        # connection is not available.
        from ctypes import cdll, c_int, pointer, Structure
        from ctypes.util import find_library

        app_services = cdll.LoadLibrary(find_library("ApplicationServices"))

        if app_services.CGMainDisplayID() == 0:
            reason = "gui tests cannot run without OS X window manager"
        else:
            class ProcessSerialNumber(Structure):
                _fields_ = [("highLongOfPSN", c_int),
                            ("lowLongOfPSN", c_int)]
            psn = ProcessSerialNumber()
            psn_p = pointer(psn)
            if (  (app_services.GetCurrentProcess(psn_p) < 0) or
                  (app_services.SetFrontProcess(psn_p) < 0) ):
                reason = "cannot run without OS X gui process"

    # check on every platform whether tkinter can actually do anything
    if not reason:
        try:
            from tkinter import Tk
            root = Tk()
            root.withdraw()
            root.update()
            root.destroy()
        except Exception as e:
            err_string = str(e)
            if len(err_string) > 50:
                err_string = err_string[:50] + ' [...]'
            reason = 'Tk unavailable due to {}: {}'.format(type(e).__name__,
                                                           err_string)

    _is_gui_available.reason = reason
    _is_gui_available.result = not reason

    return _is_gui_available.result

def is_resource_enabled(resource):
    """Test whether a resource is enabled.

    Known resources are set by regrtest.py.  If not running under regrtest.py,
    all resources are assumed enabled unless use_resources has been set.
    """
    return use_resources is None or resource in use_resources

def requires(resource, msg=None):
    """Raise ResourceDenied if the specified resource is not available."""
    if not is_resource_enabled(resource):
        if msg is None:
            msg = "Use of the %r resource not enabled" % resource
        raise ResourceDenied(msg)
    if resource == 'gui' and not _is_gui_available():
        raise ResourceDenied(_is_gui_available.reason)

def _requires_unix_version(sysname, min_version):
    """Decorator raising SkipTest if the OS is `sysname` and the version is less
    than `min_version`.

    For example, @_requires_unix_version('FreeBSD', (7, 2)) raises SkipTest if
    the FreeBSD version is less than 7.2.
    """
    def decorator(func):
        @functools.wraps(func)
        def wrapper(*args, **kw):
            if platform.system() == sysname:
                version_txt = platform.release().split('-', 1)[0]
                try:
                    version = tuple(map(int, version_txt.split('.')))
                except ValueError:
                    pass
                else:
                    if version < min_version:
                        min_version_txt = '.'.join(map(str, min_version))
                        raise unittest.SkipTest(
                            "%s version %s or higher required, not %s"
                            % (sysname, min_version_txt, version_txt))
            return func(*args, **kw)
        wrapper.min_version = min_version
        return wrapper
    return decorator

def requires_freebsd_version(*min_version):
    """Decorator raising SkipTest if the OS is FreeBSD and the FreeBSD version is
    less than `min_version`.

    For example, @requires_freebsd_version(7, 2) raises SkipTest if the FreeBSD
    version is less than 7.2.
    """
    return _requires_unix_version('FreeBSD', min_version)

def requires_linux_version(*min_version):
    """Decorator raising SkipTest if the OS is Linux and the Linux version is
    less than `min_version`.

    For example, @requires_linux_version(2, 6, 32) raises SkipTest if the Linux
    version is less than 2.6.32.
    """
    return _requires_unix_version('Linux', min_version)

def requires_mac_ver(*min_version):
    """Decorator raising SkipTest if the OS is Mac OS X and the OS X
    version if less than min_version.

    For example, @requires_mac_ver(10, 5) raises SkipTest if the OS X version
    is lesser than 10.5.
    """
    def decorator(func):
        @functools.wraps(func)
        def wrapper(*args, **kw):
            if sys.platform == 'darwin':
                version_txt = platform.mac_ver()[0]
                try:
                    version = tuple(map(int, version_txt.split('.')))
                except ValueError:
                    pass
                else:
                    if version < min_version:
                        min_version_txt = '.'.join(map(str, min_version))
                        raise unittest.SkipTest(
                            "Mac OS X %s or higher required, not %s"
                            % (min_version_txt, version_txt))
            return func(*args, **kw)
        wrapper.min_version = min_version
        return wrapper
    return decorator


HOST = "localhost"
HOSTv4 = "127.0.0.1"
HOSTv6 = "::1"


def find_unused_port(family=socket.AF_INET, socktype=socket.SOCK_STREAM):
    """Returns an unused port that should be suitable for binding.  This is
    achieved by creating a temporary socket with the same family and type as
    the 'sock' parameter (default is AF_INET, SOCK_STREAM), and binding it to
    the specified host address (defaults to 0.0.0.0) with the port set to 0,
    eliciting an unused ephemeral port from the OS.  The temporary socket is
    then closed and deleted, and the ephemeral port is returned.

    Either this method or bind_port() should be used for any tests where a
    server socket needs to be bound to a particular port for the duration of
    the test.  Which one to use depends on whether the calling code is creating
    a python socket, or if an unused port needs to be provided in a constructor
    or passed to an external program (i.e. the -accept argument to openssl's
    s_server mode).  Always prefer bind_port() over find_unused_port() where
    possible.  Hard coded ports should *NEVER* be used.  As soon as a server
    socket is bound to a hard coded port, the ability to run multiple instances
    of the test simultaneously on the same host is compromised, which makes the
    test a ticking time bomb in a buildbot environment. On Unix buildbots, this
    may simply manifest as a failed test, which can be recovered from without
    intervention in most cases, but on Windows, the entire python process can
    completely and utterly wedge, requiring someone to log in to the buildbot
    and manually kill the affected process.

    (This is easy to reproduce on Windows, unfortunately, and can be traced to
    the SO_REUSEADDR socket option having different semantics on Windows versus
    Unix/Linux.  On Unix, you can't have two AF_INET SOCK_STREAM sockets bind,
    listen and then accept connections on identical host/ports.  An EADDRINUSE
    OSError will be raised at some point (depending on the platform and
    the order bind and listen were called on each socket).

    However, on Windows, if SO_REUSEADDR is set on the sockets, no EADDRINUSE
    will ever be raised when attempting to bind two identical host/ports. When
    accept() is called on each socket, the second caller's process will steal
    the port from the first caller, leaving them both in an awkwardly wedged
    state where they'll no longer respond to any signals or graceful kills, and
    must be forcibly killed via OpenProcess()/TerminateProcess().

    The solution on Windows is to use the SO_EXCLUSIVEADDRUSE socket option
    instead of SO_REUSEADDR, which effectively affords the same semantics as
    SO_REUSEADDR on Unix.  Given the propensity of Unix developers in the Open
    Source world compared to Windows ones, this is a common mistake.  A quick
    look over OpenSSL's 0.9.8g source shows that they use SO_REUSEADDR when
    openssl.exe is called with the 's_server' option, for example. See
    http://bugs.python.org/issue2550 for more info.  The following site also
    has a very thorough description about the implications of both REUSEADDR
    and EXCLUSIVEADDRUSE on Windows:
    http://msdn2.microsoft.com/en-us/library/ms740621(VS.85).aspx)

    XXX: although this approach is a vast improvement on previous attempts to
    elicit unused ports, it rests heavily on the assumption that the ephemeral
    port returned to us by the OS won't immediately be dished back out to some
    other process when we close and delete our temporary socket but before our
    calling code has a chance to bind the returned port.  We can deal with this
    issue if/when we come across it.
    """

    with socket.socket(family, socktype) as tempsock:
        port = bind_port(tempsock)
    del tempsock
    return port

def bind_port(sock, host=HOST):
    """Bind the socket to a free port and return the port number.  Relies on
    ephemeral ports in order to ensure we are using an unbound port.  This is
    important as many tests may be running simultaneously, especially in a
    buildbot environment.  This method raises an exception if the sock.family
    is AF_INET and sock.type is SOCK_STREAM, *and* the socket has SO_REUSEADDR
    or SO_REUSEPORT set on it.  Tests should *never* set these socket options
    for TCP/IP sockets.  The only case for setting these options is testing
    multicasting via multiple UDP sockets.

    Additionally, if the SO_EXCLUSIVEADDRUSE socket option is available (i.e.
    on Windows), it will be set on the socket.  This will prevent anyone else
    from bind()'ing to our host/port for the duration of the test.
    """

    if sock.family == socket.AF_INET and sock.type == socket.SOCK_STREAM:
        if hasattr(socket, 'SO_REUSEADDR'):
            if sock.getsockopt(socket.SOL_SOCKET, socket.SO_REUSEADDR) == 1:
                raise TestFailed("tests should never set the SO_REUSEADDR "   \
                                 "socket option on TCP/IP sockets!")
        if hasattr(socket, 'SO_REUSEPORT'):
            try:
                if sock.getsockopt(socket.SOL_SOCKET, socket.SO_REUSEPORT) == 1:
                    raise TestFailed("tests should never set the SO_REUSEPORT "   \
                                     "socket option on TCP/IP sockets!")
            except OSError:
                # Python's socket module was compiled using modern headers
                # thus defining SO_REUSEPORT but this process is running
                # under an older kernel that does not support SO_REUSEPORT.
                pass
        if hasattr(socket, 'SO_EXCLUSIVEADDRUSE'):
            sock.setsockopt(socket.SOL_SOCKET, socket.SO_EXCLUSIVEADDRUSE, 1)

    sock.bind((host, 0))
    port = sock.getsockname()[1]
    return port

def bind_unix_socket(sock, addr):
    """Bind a unix socket, raising SkipTest if PermissionError is raised."""
    assert sock.family == socket.AF_UNIX
    try:
        sock.bind(addr)
    except PermissionError:
        sock.close()
        raise unittest.SkipTest('cannot bind AF_UNIX sockets')

def _is_ipv6_enabled():
    """Check whether IPv6 is enabled on this host."""
    if socket.has_ipv6:
        sock = None
        try:
            sock = socket.socket(socket.AF_INET6, socket.SOCK_STREAM)
            sock.bind((HOSTv6, 0))
            return True
        except OSError:
            pass
        finally:
            if sock:
                sock.close()
    return False

IPV6_ENABLED = _is_ipv6_enabled()

def system_must_validate_cert(f):
    """Skip the test on TLS certificate validation failures."""
    @functools.wraps(f)
    def dec(*args, **kwargs):
        try:
            f(*args, **kwargs)
        except OSError as e:
            if "CERTIFICATE_VERIFY_FAILED" in str(e):
                raise unittest.SkipTest("system does not contain "
                                        "necessary certificates")
            raise
    return dec

# A constant likely larger than the underlying OS pipe buffer size, to
# make writes blocking.
# Windows limit seems to be around 512 B, and many Unix kernels have a
# 64 KiB pipe buffer size or 16 * PAGE_SIZE: take a few megs to be sure.
# (see issue #17835 for a discussion of this number).
PIPE_MAX_SIZE = 4 * 1024 * 1024 + 1

# A constant likely larger than the underlying OS socket buffer size, to make
# writes blocking.
# The socket buffer sizes can usually be tuned system-wide (e.g. through sysctl
# on Linux), or on a per-socket basis (SO_SNDBUF/SO_RCVBUF). See issue #18643
# for a discussion of this number).
SOCK_MAX_SIZE = 16 * 1024 * 1024 + 1

# decorator for skipping tests on non-IEEE 754 platforms
requires_IEEE_754 = unittest.skipUnless(
    float.__getformat__("double").startswith("IEEE"),
    "test requires IEEE 754 doubles")

requires_zlib = unittest.skipUnless(zlib, 'requires zlib')

requires_gzip = unittest.skipUnless(gzip, 'requires gzip')

requires_bz2 = unittest.skipUnless(bz2, 'requires bz2')

requires_lzma = unittest.skipUnless(lzma, 'requires lzma')

is_jython = sys.platform.startswith('java')

is_android = hasattr(sys, 'getandroidapilevel')

if sys.platform != 'win32':
    unix_shell = '/system/bin/sh' if is_android else '/bin/sh'
else:
    unix_shell = None

# Filename used for testing
if os.name == 'java':
    # Jython disallows @ in module names
    TESTFN = '$test'
else:
    TESTFN = '@test'

# Disambiguate TESTFN for parallel testing, while letting it remain a valid
# module name.
TESTFN = "{}_{}_tmp".format(TESTFN, os.getpid())

# Define the URL of a dedicated HTTP server for the network tests.
# The URL must use clear-text HTTP: no redirection to encrypted HTTPS.
TEST_HTTP_URL = "http://www.pythontest.net"

# FS_NONASCII: non-ASCII character encodable by os.fsencode(),
# or None if there is no such character.
FS_NONASCII = None
for character in (
    # First try printable and common characters to have a readable filename.
    # For each character, the encoding list are just example of encodings able
    # to encode the character (the list is not exhaustive).

    # U+00E6 (Latin Small Letter Ae): cp1252, iso-8859-1
    '\u00E6',
    # U+0130 (Latin Capital Letter I With Dot Above): cp1254, iso8859_3
    '\u0130',
    # U+0141 (Latin Capital Letter L With Stroke): cp1250, cp1257
    '\u0141',
    # U+03C6 (Greek Small Letter Phi): cp1253
    '\u03C6',
    # U+041A (Cyrillic Capital Letter Ka): cp1251
    '\u041A',
    # U+05D0 (Hebrew Letter Alef): Encodable to cp424
    '\u05D0',
    # U+060C (Arabic Comma): cp864, cp1006, iso8859_6, mac_arabic
    '\u060C',
    # U+062A (Arabic Letter Teh): cp720
    '\u062A',
    # U+0E01 (Thai Character Ko Kai): cp874
    '\u0E01',

    # Then try more "special" characters. "special" because they may be
    # interpreted or displayed differently depending on the exact locale
    # encoding and the font.

    # U+00A0 (No-Break Space)
    '\u00A0',
    # U+20AC (Euro Sign)
    '\u20AC',
):
    try:
        # If Python is set up to use the legacy 'mbcs' in Windows,
        # 'replace' error mode is used, and encode() returns b'?'
        # for characters missing in the ANSI codepage
        if os.fsdecode(os.fsencode(character)) != character:
            raise UnicodeError
    except UnicodeError:
        pass
    else:
        FS_NONASCII = character
        break

# TESTFN_UNICODE is a non-ascii filename
TESTFN_UNICODE = TESTFN + "-\xe0\xf2\u0258\u0141\u011f"
if sys.platform == 'darwin':
    # In Mac OS X's VFS API file names are, by definition, canonically
    # decomposed Unicode, encoded using UTF-8. See QA1173:
    # http://developer.apple.com/mac/library/qa/qa2001/qa1173.html
    import unicodedata
    TESTFN_UNICODE = unicodedata.normalize('NFD', TESTFN_UNICODE)
TESTFN_ENCODING = sys.getfilesystemencoding()

# TESTFN_UNENCODABLE is a filename (str type) that should *not* be able to be
# encoded by the filesystem encoding (in strict mode). It can be None if we
# cannot generate such filename.
TESTFN_UNENCODABLE = None
if os.name == 'nt':
    # skip win32s (0) or Windows 9x/ME (1)
    if sys.getwindowsversion().platform >= 2:
        # Different kinds of characters from various languages to minimize the
        # probability that the whole name is encodable to MBCS (issue #9819)
        TESTFN_UNENCODABLE = TESTFN + "-\u5171\u0141\u2661\u0363\uDC80"
        try:
            TESTFN_UNENCODABLE.encode(TESTFN_ENCODING)
        except UnicodeEncodeError:
            pass
        else:
            print('WARNING: The filename %r CAN be encoded by the filesystem encoding (%s). '
                  'Unicode filename tests may not be effective'
                  % (TESTFN_UNENCODABLE, TESTFN_ENCODING))
            TESTFN_UNENCODABLE = None
# Mac OS X denies unencodable filenames (invalid utf-8)
elif sys.platform != 'darwin':
    try:
        # ascii and utf-8 cannot encode the byte 0xff
        b'\xff'.decode(TESTFN_ENCODING)
    except UnicodeDecodeError:
        # 0xff will be encoded using the surrogate character u+DCFF
        TESTFN_UNENCODABLE = TESTFN \
            + b'-\xff'.decode(TESTFN_ENCODING, 'surrogateescape')
    else:
        # File system encoding (eg. ISO-8859-* encodings) can encode
        # the byte 0xff. Skip some unicode filename tests.
        pass

# TESTFN_UNDECODABLE is a filename (bytes type) that should *not* be able to be
# decoded from the filesystem encoding (in strict mode). It can be None if we
# cannot generate such filename (ex: the latin1 encoding can decode any byte
# sequence). On UNIX, TESTFN_UNDECODABLE can be decoded by os.fsdecode() thanks
# to the surrogateescape error handler (PEP 383), but not from the filesystem
# encoding in strict mode.
TESTFN_UNDECODABLE = None
for name in (
    # b'\xff' is not decodable by os.fsdecode() with code page 932. Windows
    # accepts it to create a file or a directory, or don't accept to enter to
    # such directory (when the bytes name is used). So test b'\xe7' first: it is
    # not decodable from cp932.
    b'\xe7w\xf0',
    # undecodable from ASCII, UTF-8
    b'\xff',
    # undecodable from iso8859-3, iso8859-6, iso8859-7, cp424, iso8859-8, cp856
    # and cp857
    b'\xae\xd5'
    # undecodable from UTF-8 (UNIX and Mac OS X)
    b'\xed\xb2\x80', b'\xed\xb4\x80',
    # undecodable from shift_jis, cp869, cp874, cp932, cp1250, cp1251, cp1252,
    # cp1253, cp1254, cp1255, cp1257, cp1258
    b'\x81\x98',
):
    try:
        name.decode(TESTFN_ENCODING)
    except UnicodeDecodeError:
        TESTFN_UNDECODABLE = os.fsencode(TESTFN) + name
        break

if FS_NONASCII:
    TESTFN_NONASCII = TESTFN + '-' + FS_NONASCII
else:
    TESTFN_NONASCII = None

# Save the initial cwd
SAVEDCWD = os.getcwd()

# Set by libregrtest/main.py so we can skip tests that are not
# useful for PGO
PGO = False

# Set by libregrtest/main.py if we are running the extended (time consuming)
# PGO task.  If this is True, PGO is also True.
PGO_EXTENDED = False

@contextlib.contextmanager
def temp_dir(path=None, quiet=False):
    """Return a context manager that creates a temporary directory.

    Arguments:

      path: the directory to create temporarily.  If omitted or None,
        defaults to creating a temporary directory using tempfile.mkdtemp.

      quiet: if False (the default), the context manager raises an exception
        on error.  Otherwise, if the path is specified and cannot be
        created, only a warning is issued.

    """
    dir_created = False
    if path is None:
        path = tempfile.mkdtemp()
        dir_created = True
        path = os.path.realpath(path)
    else:
        try:
            os.mkdir(path)
            dir_created = True
        except OSError as exc:
            if not quiet:
                raise
            warnings.warn(f'tests may fail, unable to create '
                          f'temporary directory {path!r}: {exc}',
                          RuntimeWarning, stacklevel=3)
    if dir_created:
        pid = os.getpid()
    try:
        yield path
    finally:
        # In case the process forks, let only the parent remove the
        # directory. The child has a different process id. (bpo-30028)
        if dir_created and pid == os.getpid():
            rmtree(path)

@contextlib.contextmanager
def change_cwd(path, quiet=False):
    """Return a context manager that changes the current working directory.

    Arguments:

      path: the directory to use as the temporary current working directory.

      quiet: if False (the default), the context manager raises an exception
        on error.  Otherwise, it issues only a warning and keeps the current
        working directory the same.

    """
    saved_dir = os.getcwd()
    try:
        os.chdir(path)
    except OSError as exc:
        if not quiet:
            raise
        warnings.warn(f'tests may fail, unable to change the current working '
                      f'directory to {path!r}: {exc}',
                      RuntimeWarning, stacklevel=3)
    try:
        yield os.getcwd()
    finally:
        os.chdir(saved_dir)


@contextlib.contextmanager
def temp_cwd(name='tempcwd', quiet=False):
    """
    Context manager that temporarily creates and changes the CWD.

    The function temporarily changes the current working directory
    after creating a temporary directory in the current directory with
    name *name*.  If *name* is None, the temporary directory is
    created using tempfile.mkdtemp.

    If *quiet* is False (default) and it is not possible to
    create or change the CWD, an error is raised.  If *quiet* is True,
    only a warning is raised and the original CWD is used.

    """
    with temp_dir(path=name, quiet=quiet) as temp_path:
        with change_cwd(temp_path, quiet=quiet) as cwd_dir:
            yield cwd_dir

if hasattr(os, "umask"):
    @contextlib.contextmanager
    def temp_umask(umask):
        """Context manager that temporarily sets the process umask."""
        oldmask = os.umask(umask)
        try:
            yield
        finally:
            os.umask(oldmask)

# TEST_HOME_DIR refers to the top level directory of the "test" package
# that contains Python's regression test suite
TEST_SUPPORT_DIR = os.path.dirname(os.path.abspath(__file__))
TEST_HOME_DIR = os.path.dirname(TEST_SUPPORT_DIR)

# TEST_DATA_DIR is used as a target download location for remote resources
TEST_DATA_DIR = os.path.join(TEST_HOME_DIR, "data")

def findfile(filename, subdir=None):
    """Try to find a file on sys.path or in the test directory.  If it is not
    found the argument passed to the function is returned (this does not
    necessarily signal failure; could still be the legitimate path).

    Setting *subdir* indicates a relative path to use to find the file
    rather than looking directly in the path directories.
    """
    if os.path.isabs(filename):
        return filename
    if subdir is not None:
        filename = os.path.join(subdir, filename)
    path = [TEST_HOME_DIR] + sys.path
    for dn in path:
        fn = os.path.join(dn, filename)
        if os.path.exists(fn): return fn
    return filename

def create_empty_file(filename):
    """Create an empty file. If the file already exists, truncate it."""
    fd = os.open(filename, os.O_WRONLY | os.O_CREAT | os.O_TRUNC)
    os.close(fd)

def sortdict(dict):
    "Like repr(dict), but in sorted order."
    items = sorted(dict.items())
    reprpairs = ["%r: %r" % pair for pair in items]
    withcommas = ", ".join(reprpairs)
    return "{%s}" % withcommas

def make_bad_fd():
    """
    Create an invalid file descriptor by opening and closing a file and return
    its fd.
    """
    file = open(TESTFN, "wb")
    try:
        return file.fileno()
    finally:
        file.close()
        unlink(TESTFN)


def check_syntax_error(testcase, statement, errtext='', *, lineno=None, offset=None):
    with testcase.assertRaisesRegex(SyntaxError, errtext) as cm:
        compile(statement, '<test string>', 'exec')
    err = cm.exception
    testcase.assertIsNotNone(err.lineno)
    if lineno is not None:
        testcase.assertEqual(err.lineno, lineno)
    testcase.assertIsNotNone(err.offset)
    if offset is not None:
        testcase.assertEqual(err.offset, offset)

def check_syntax_warning(testcase, statement, errtext='', *, lineno=1, offset=None):
    # Test also that a warning is emitted only once.
    with warnings.catch_warnings(record=True) as warns:
        warnings.simplefilter('always', SyntaxWarning)
        compile(statement, '<testcase>', 'exec')
    testcase.assertEqual(len(warns), 1, warns)

    warn, = warns
    testcase.assertTrue(issubclass(warn.category, SyntaxWarning), warn.category)
    if errtext:
        testcase.assertRegex(str(warn.message), errtext)
    testcase.assertEqual(warn.filename, '<testcase>')
    testcase.assertIsNotNone(warn.lineno)
    if lineno is not None:
        testcase.assertEqual(warn.lineno, lineno)

    # SyntaxWarning should be converted to SyntaxError when raised,
    # since the latter contains more information and provides better
    # error report.
    with warnings.catch_warnings(record=True) as warns:
        warnings.simplefilter('error', SyntaxWarning)
        check_syntax_error(testcase, statement, errtext,
                           lineno=lineno, offset=offset)
    # No warnings are leaked when a SyntaxError is raised.
    testcase.assertEqual(warns, [])


def open_urlresource(url, *args, **kw):
    import urllib.request, urllib.parse

    check = kw.pop('check', None)

    filename = urllib.parse.urlparse(url)[2].split('/')[-1] # '/': it's URL!

    fn = os.path.join(TEST_DATA_DIR, filename)

    def check_valid_file(fn):
        f = open(fn, *args, **kw)
        if check is None:
            return f
        elif check(f):
            f.seek(0)
            return f
        f.close()

    if os.path.exists(fn):
        f = check_valid_file(fn)
        if f is not None:
            return f
        unlink(fn)

    # Verify the requirement before downloading the file
    requires('urlfetch')

    if verbose:
        print('\tfetching %s ...' % url, file=get_original_stdout())
    opener = urllib.request.build_opener()
    if gzip:
        opener.addheaders.append(('Accept-Encoding', 'gzip'))
    f = opener.open(url, timeout=15)
    if gzip and f.headers.get('Content-Encoding') == 'gzip':
        f = gzip.GzipFile(fileobj=f)
    try:
        with open(fn, "wb") as out:
            s = f.read()
            while s:
                out.write(s)
                s = f.read()
    finally:
        f.close()

    f = check_valid_file(fn)
    if f is not None:
        return f
    raise TestFailed('invalid resource %r' % fn)


class WarningsRecorder(object):
    """Convenience wrapper for the warnings list returned on
       entry to the warnings.catch_warnings() context manager.
    """
    def __init__(self, warnings_list):
        self._warnings = warnings_list
        self._last = 0

    def __getattr__(self, attr):
        if len(self._warnings) > self._last:
            return getattr(self._warnings[-1], attr)
        elif attr in warnings.WarningMessage._WARNING_DETAILS:
            return None
        raise AttributeError("%r has no attribute %r" % (self, attr))

    @property
    def warnings(self):
        return self._warnings[self._last:]

    def reset(self):
        self._last = len(self._warnings)


def _filterwarnings(filters, quiet=False):
    """Catch the warnings, then check if all the expected
    warnings have been raised and re-raise unexpected warnings.
    If 'quiet' is True, only re-raise the unexpected warnings.
    """
    # Clear the warning registry of the calling module
    # in order to re-raise the warnings.
    frame = sys._getframe(2)
    registry = frame.f_globals.get('__warningregistry__')
    if registry:
        registry.clear()
    with warnings.catch_warnings(record=True) as w:
        # Set filter "always" to record all warnings.  Because
        # test_warnings swap the module, we need to look up in
        # the sys.modules dictionary.
        sys.modules['warnings'].simplefilter("always")
        yield WarningsRecorder(w)
    # Filter the recorded warnings
    reraise = list(w)
    missing = []
    for msg, cat in filters:
        seen = False
        for w in reraise[:]:
            warning = w.message
            # Filter out the matching messages
            if (re.match(msg, str(warning), re.I) and
                issubclass(warning.__class__, cat)):
                seen = True
                reraise.remove(w)
        if not seen and not quiet:
            # This filter caught nothing
            missing.append((msg, cat.__name__))
    if reraise:
        raise AssertionError("unhandled warning %s" % reraise[0])
    if missing:
        raise AssertionError("filter (%r, %s) did not catch any warning" %
                             missing[0])


@contextlib.contextmanager
def check_warnings(*filters, **kwargs):
    """Context manager to silence warnings.

    Accept 2-tuples as positional arguments:
        ("message regexp", WarningCategory)

    Optional argument:
     - if 'quiet' is True, it does not fail if a filter catches nothing
        (default True without argument,
         default False if some filters are defined)

    Without argument, it defaults to:
        check_warnings(("", Warning), quiet=True)
    """
    quiet = kwargs.get('quiet')
    if not filters:
        filters = (("", Warning),)
        # Preserve backward compatibility
        if quiet is None:
            quiet = True
    return _filterwarnings(filters, quiet)


@contextlib.contextmanager
def check_no_warnings(testcase, message='', category=Warning, force_gc=False):
    """Context manager to check that no warnings are emitted.

    This context manager enables a given warning within its scope
    and checks that no warnings are emitted even with that warning
    enabled.

    If force_gc is True, a garbage collection is attempted before checking
    for warnings. This may help to catch warnings emitted when objects
    are deleted, such as ResourceWarning.

    Other keyword arguments are passed to warnings.filterwarnings().
    """
    with warnings.catch_warnings(record=True) as warns:
        warnings.filterwarnings('always',
                                message=message,
                                category=category)
        yield
        if force_gc:
            gc_collect()
    testcase.assertEqual(warns, [])


@contextlib.contextmanager
def check_no_resource_warning(testcase):
    """Context manager to check that no ResourceWarning is emitted.

    Usage:

        with check_no_resource_warning(self):
            f = open(...)
            ...
            del f

    You must remove the object which may emit ResourceWarning before
    the end of the context manager.
    """
    with check_no_warnings(testcase, category=ResourceWarning, force_gc=True):
        yield


class CleanImport(object):
    """Context manager to force import to return a new module reference.

    This is useful for testing module-level behaviours, such as
    the emission of a DeprecationWarning on import.

    Use like this:

        with CleanImport("foo"):
            importlib.import_module("foo") # new reference
    """

    def __init__(self, *module_names):
        self.original_modules = sys.modules.copy()
        for module_name in module_names:
            if module_name in sys.modules:
                module = sys.modules[module_name]
                # It is possible that module_name is just an alias for
                # another module (e.g. stub for modules renamed in 3.x).
                # In that case, we also need delete the real module to clear
                # the import cache.
                if module.__name__ != module_name:
                    del sys.modules[module.__name__]
                del sys.modules[module_name]

    def __enter__(self):
        return self

    def __exit__(self, *ignore_exc):
        sys.modules.update(self.original_modules)


class EnvironmentVarGuard(collections.abc.MutableMapping):

    """Class to help protect the environment variable properly.  Can be used as
    a context manager."""

    def __init__(self):
        self._environ = os.environ
        self._changed = {}

    def __getitem__(self, envvar):
        return self._environ[envvar]

    def __setitem__(self, envvar, value):
        # Remember the initial value on the first access
        if envvar not in self._changed:
            self._changed[envvar] = self._environ.get(envvar)
        self._environ[envvar] = value

    def __delitem__(self, envvar):
        # Remember the initial value on the first access
        if envvar not in self._changed:
            self._changed[envvar] = self._environ.get(envvar)
        if envvar in self._environ:
            del self._environ[envvar]

    def keys(self):
        return self._environ.keys()

    def __iter__(self):
        return iter(self._environ)

    def __len__(self):
        return len(self._environ)

    def set(self, envvar, value):
        self[envvar] = value

    def unset(self, envvar):
        del self[envvar]

    def __enter__(self):
        return self

    def __exit__(self, *ignore_exc):
        for (k, v) in self._changed.items():
            if v is None:
                if k in self._environ:
                    del self._environ[k]
            else:
                self._environ[k] = v
        os.environ = self._environ


class DirsOnSysPath(object):
    """Context manager to temporarily add directories to sys.path.

    This makes a copy of sys.path, appends any directories given
    as positional arguments, then reverts sys.path to the copied
    settings when the context ends.

    Note that *all* sys.path modifications in the body of the
    context manager, including replacement of the object,
    will be reverted at the end of the block.
    """

    def __init__(self, *paths):
        self.original_value = sys.path[:]
        self.original_object = sys.path
        sys.path.extend(paths)

    def __enter__(self):
        return self

    def __exit__(self, *ignore_exc):
        sys.path = self.original_object
        sys.path[:] = self.original_value


class TransientResource(object):

    """Raise ResourceDenied if an exception is raised while the context manager
    is in effect that matches the specified exception and attributes."""

    def __init__(self, exc, **kwargs):
        self.exc = exc
        self.attrs = kwargs

    def __enter__(self):
        return self

    def __exit__(self, type_=None, value=None, traceback=None):
        """If type_ is a subclass of self.exc and value has attributes matching
        self.attrs, raise ResourceDenied.  Otherwise let the exception
        propagate (if any)."""
        if type_ is not None and issubclass(self.exc, type_):
            for attr, attr_value in self.attrs.items():
                if not hasattr(value, attr):
                    break
                if getattr(value, attr) != attr_value:
                    break
            else:
                raise ResourceDenied("an optional resource is not available")

# Context managers that raise ResourceDenied when various issues
# with the Internet connection manifest themselves as exceptions.
# XXX deprecate these and use transient_internet() instead
time_out = TransientResource(OSError, errno=errno.ETIMEDOUT)
socket_peer_reset = TransientResource(OSError, errno=errno.ECONNRESET)
ioerror_peer_reset = TransientResource(OSError, errno=errno.ECONNRESET)


def get_socket_conn_refused_errs():
    """
    Get the different socket error numbers ('errno') which can be received
    when a connection is refused.
    """
    errors = [errno.ECONNREFUSED]
    if hasattr(errno, 'ENETUNREACH'):
        # On Solaris, ENETUNREACH is returned sometimes instead of ECONNREFUSED
        errors.append(errno.ENETUNREACH)
    if hasattr(errno, 'EADDRNOTAVAIL'):
        # bpo-31910: socket.create_connection() fails randomly
        # with EADDRNOTAVAIL on Travis CI
        errors.append(errno.EADDRNOTAVAIL)
    if not IPV6_ENABLED:
        errors.append(errno.EAFNOSUPPORT)
    return errors


@contextlib.contextmanager
def transient_internet(resource_name, *, timeout=30.0, errnos=()):
    """Return a context manager that raises ResourceDenied when various issues
    with the Internet connection manifest themselves as exceptions."""
    default_errnos = [
        ('ECONNREFUSED', 111),
        ('ECONNRESET', 104),
        ('EHOSTUNREACH', 113),
        ('ENETUNREACH', 101),
        ('ETIMEDOUT', 110),
        # socket.create_connection() fails randomly with
        # EADDRNOTAVAIL on Travis CI.
        ('EADDRNOTAVAIL', 99),
    ]
    default_gai_errnos = [
        ('EAI_AGAIN', -3),
        ('EAI_FAIL', -4),
        ('EAI_NONAME', -2),
        ('EAI_NODATA', -5),
        # Encountered when trying to resolve IPv6-only hostnames
        ('WSANO_DATA', 11004),
    ]

    denied = ResourceDenied("Resource %r is not available" % resource_name)
    captured_errnos = errnos
    gai_errnos = []
    if not captured_errnos:
        captured_errnos = [getattr(errno, name, num)
                           for (name, num) in default_errnos]
        gai_errnos = [getattr(socket, name, num)
                      for (name, num) in default_gai_errnos]

    def filter_error(err):
        n = getattr(err, 'errno', None)
        if (isinstance(err, socket.timeout) or
            (isinstance(err, socket.gaierror) and n in gai_errnos) or
            (isinstance(err, urllib.error.HTTPError) and
             500 <= err.code <= 599) or
            (isinstance(err, urllib.error.URLError) and
                 (("ConnectionRefusedError" in err.reason) or
                  ("TimeoutError" in err.reason) or
                  ("EOFError" in err.reason))) or
            n in captured_errnos):
            if not verbose:
                sys.stderr.write(denied.args[0] + "\n")
            raise denied from err

    old_timeout = socket.getdefaulttimeout()
    try:
        if timeout is not None:
            socket.setdefaulttimeout(timeout)
        yield
    except nntplib.NNTPTemporaryError as err:
        if verbose:
            sys.stderr.write(denied.args[0] + "\n")
        raise denied from err
    except OSError as err:
        # urllib can wrap original socket errors multiple times (!), we must
        # unwrap to get at the original error.
        while True:
            a = err.args
            if len(a) >= 1 and isinstance(a[0], OSError):
                err = a[0]
            # The error can also be wrapped as args[1]:
            #    except socket.error as msg:
            #        raise OSError('socket error', msg).with_traceback(sys.exc_info()[2])
            elif len(a) >= 2 and isinstance(a[1], OSError):
                err = a[1]
            else:
                break
        filter_error(err)
        raise
    # XXX should we catch generic exceptions and look for their
    # __cause__ or __context__?
    finally:
        socket.setdefaulttimeout(old_timeout)


@contextlib.contextmanager
def captured_output(stream_name):
    """Return a context manager used by captured_stdout/stdin/stderr
    that temporarily replaces the sys stream *stream_name* with a StringIO."""
    import io
    orig_stdout = getattr(sys, stream_name)
    setattr(sys, stream_name, io.StringIO())
    try:
        yield getattr(sys, stream_name)
    finally:
        setattr(sys, stream_name, orig_stdout)

def captured_stdout():
    """Capture the output of sys.stdout:

       with captured_stdout() as stdout:
           print("hello")
       self.assertEqual(stdout.getvalue(), "hello\\n")
    """
    return captured_output("stdout")

def captured_stderr():
    """Capture the output of sys.stderr:

       with captured_stderr() as stderr:
           print("hello", file=sys.stderr)
       self.assertEqual(stderr.getvalue(), "hello\\n")
    """
    return captured_output("stderr")

def captured_stdin():
    """Capture the input to sys.stdin:

       with captured_stdin() as stdin:
           stdin.write('hello\\n')
           stdin.seek(0)
           # call test code that consumes from sys.stdin
           captured = input()
       self.assertEqual(captured, "hello")
    """
    return captured_output("stdin")


def gc_collect():
    """Force as many objects as possible to be collected.

    In non-CPython implementations of Python, this is needed because timely
    deallocation is not guaranteed by the garbage collector.  (Even in CPython
    this can be the case in case of reference cycles.)  This means that __del__
    methods may be called later than expected and weakrefs may remain alive for
    longer than expected.  This function tries its best to force all garbage
    objects to disappear.
    """
    gc.collect()
    if is_jython:
        time.sleep(0.1)
    gc.collect()
    gc.collect()

@contextlib.contextmanager
def disable_gc():
    have_gc = gc.isenabled()
    gc.disable()
    try:
        yield
    finally:
        if have_gc:
            gc.enable()


def python_is_optimized():
    """Find if Python was built with optimizations."""
    cflags = sysconfig.get_config_var('PY_CFLAGS') or ''
    final_opt = ""
    for opt in cflags.split():
        if opt.startswith('-O'):
            final_opt = opt
    return final_opt not in ('', '-O0', '-Og')


_header = 'nP'
_align = '0n'
if hasattr(sys, "getobjects"):
    _header = '2P' + _header
    _align = '0P'
_vheader = _header + 'n'

def calcobjsize(fmt):
    return struct.calcsize(_header + fmt + _align)

def calcvobjsize(fmt):
    return struct.calcsize(_vheader + fmt + _align)


_TPFLAGS_HAVE_GC = 1<<14
_TPFLAGS_HEAPTYPE = 1<<9

def check_sizeof(test, o, size):
    import _testcapi
    result = sys.getsizeof(o)
    # add GC header size
    if ((type(o) == type) and (o.__flags__ & _TPFLAGS_HEAPTYPE) or\
        ((type(o) != type) and (type(o).__flags__ & _TPFLAGS_HAVE_GC))):
        size += _testcapi.SIZEOF_PYGC_HEAD
    msg = 'wrong size for %s: got %d, expected %d' \
            % (type(o), result, size)
    test.assertEqual(result, size, msg)

#=======================================================================
# Decorator for running a function in a different locale, correctly resetting
# it afterwards.

def run_with_locale(catstr, *locales):
    def decorator(func):
        def inner(*args, **kwds):
            try:
                import locale
                category = getattr(locale, catstr)
                orig_locale = locale.setlocale(category)
            except AttributeError:
                # if the test author gives us an invalid category string
                raise
            except:
                # cannot retrieve original locale, so do nothing
                locale = orig_locale = None
            else:
                for loc in locales:
                    try:
                        locale.setlocale(category, loc)
                        break
                    except:
                        pass

            # now run the function, resetting the locale on exceptions
            try:
                return func(*args, **kwds)
            finally:
                if locale and orig_locale:
                    locale.setlocale(category, orig_locale)
        inner.__name__ = func.__name__
        inner.__doc__ = func.__doc__
        return inner
    return decorator

#=======================================================================
# Decorator for running a function in a specific timezone, correctly
# resetting it afterwards.

def run_with_tz(tz):
    def decorator(func):
        def inner(*args, **kwds):
            try:
                tzset = time.tzset
            except AttributeError:
                raise unittest.SkipTest("tzset required")
            if 'TZ' in os.environ:
                orig_tz = os.environ['TZ']
            else:
                orig_tz = None
            os.environ['TZ'] = tz
            tzset()

            # now run the function, resetting the tz on exceptions
            try:
                return func(*args, **kwds)
            finally:
                if orig_tz is None:
                    del os.environ['TZ']
                else:
                    os.environ['TZ'] = orig_tz
                time.tzset()

        inner.__name__ = func.__name__
        inner.__doc__ = func.__doc__
        return inner
    return decorator

#=======================================================================
# Big-memory-test support. Separate from 'resources' because memory use
# should be configurable.

# Some handy shorthands. Note that these are used for byte-limits as well
# as size-limits, in the various bigmem tests
_1M = 1024*1024
_1G = 1024 * _1M
_2G = 2 * _1G
_4G = 4 * _1G

MAX_Py_ssize_t = sys.maxsize

def set_memlimit(limit):
    global max_memuse
    global real_max_memuse
    sizes = {
        'k': 1024,
        'm': _1M,
        'g': _1G,
        't': 1024*_1G,
    }
    m = re.match(r'(\d+(\.\d+)?) (K|M|G|T)b?$', limit,
                 re.IGNORECASE | re.VERBOSE)
    if m is None:
        raise ValueError('Invalid memory limit %r' % (limit,))
    memlimit = int(float(m.group(1)) * sizes[m.group(3).lower()])
    real_max_memuse = memlimit
    if memlimit > MAX_Py_ssize_t:
        memlimit = MAX_Py_ssize_t
    if memlimit < _2G - 1:
        raise ValueError('Memory limit %r too low to be useful' % (limit,))
    max_memuse = memlimit

class _MemoryWatchdog:
    """An object which periodically watches the process' memory consumption
    and prints it out.
    """

    def __init__(self):
        self.procfile = '/proc/{pid}/statm'.format(pid=os.getpid())
        self.started = False

    def start(self):
        try:
            f = open(self.procfile, 'r')
        except OSError as e:
            warnings.warn('/proc not available for stats: {}'.format(e),
                          RuntimeWarning)
            sys.stderr.flush()
            return

        with f:
            watchdog_script = findfile("memory_watchdog.py")
            self.mem_watchdog = subprocess.Popen([sys.executable, watchdog_script],
                                                 stdin=f,
                                                 stderr=subprocess.DEVNULL)
        self.started = True

    def stop(self):
        if self.started:
            self.mem_watchdog.terminate()
            self.mem_watchdog.wait()


def bigmemtest(size, memuse, dry_run=True):
    """Decorator for bigmem tests.

    'size' is a requested size for the test (in arbitrary, test-interpreted
    units.) 'memuse' is the number of bytes per unit for the test, or a good
    estimate of it. For example, a test that needs two byte buffers, of 4 GiB
    each, could be decorated with @bigmemtest(size=_4G, memuse=2).

    The 'size' argument is normally passed to the decorated test method as an
    extra argument. If 'dry_run' is true, the value passed to the test method
    may be less than the requested value. If 'dry_run' is false, it means the
    test doesn't support dummy runs when -M is not specified.
    """
    def decorator(f):
        def wrapper(self):
            size = wrapper.size
            memuse = wrapper.memuse
            if not real_max_memuse:
                maxsize = 5147
            else:
                maxsize = size

            if ((real_max_memuse or not dry_run)
                and real_max_memuse < maxsize * memuse):
                raise unittest.SkipTest(
                    "not enough memory: %.1fG minimum needed"
                    % (size * memuse / (1024 ** 3)))

            if real_max_memuse and verbose:
                print()
                print(" ... expected peak memory use: {peak:.1f}G"
                      .format(peak=size * memuse / (1024 ** 3)))
                watchdog = _MemoryWatchdog()
                watchdog.start()
            else:
                watchdog = None

            try:
                return f(self, maxsize)
            finally:
                if watchdog:
                    watchdog.stop()

        wrapper.size = size
        wrapper.memuse = memuse
        return wrapper
    return decorator

def bigaddrspacetest(f):
    """Decorator for tests that fill the address space."""
    def wrapper(self):
        if max_memuse < MAX_Py_ssize_t:
            if MAX_Py_ssize_t >= 2**63 - 1 and max_memuse >= 2**31:
                raise unittest.SkipTest(
                    "not enough memory: try a 32-bit build instead")
            else:
                raise unittest.SkipTest(
                    "not enough memory: %.1fG minimum needed"
                    % (MAX_Py_ssize_t / (1024 ** 3)))
        else:
            return f(self)
    return wrapper

#=======================================================================
# unittest integration.

class BasicTestRunner:
    def run(self, test):
        result = unittest.TestResult()
        test(result)
        return result

def _id(obj):
    return obj

def requires_resource(resource):
    if resource == 'gui' and not _is_gui_available():
        return unittest.skip(_is_gui_available.reason)
    if is_resource_enabled(resource):
        return _id
    else:
        return unittest.skip("resource {0!r} is not enabled".format(resource))

def cpython_only(test):
    """
    Decorator for tests only applicable on CPython.
    """
    return impl_detail(cpython=True)(test)

def impl_detail(msg=None, **guards):
    if check_impl_detail(**guards):
        return _id
    if msg is None:
        guardnames, default = _parse_guards(guards)
        if default:
            msg = "implementation detail not available on {0}"
        else:
            msg = "implementation detail specific to {0}"
        guardnames = sorted(guardnames.keys())
        msg = msg.format(' or '.join(guardnames))
    return unittest.skip(msg)

def _parse_guards(guards):
    # Returns a tuple ({platform_name: run_me}, default_value)
    if not guards:
        return ({'cpython': True}, False)
    is_true = list(guards.values())[0]
    assert list(guards.values()) == [is_true] * len(guards)   # all True or all False
    return (guards, not is_true)

# Use the following check to guard CPython's implementation-specific tests --
# or to run them only on the implementation(s) guarded by the arguments.
def check_impl_detail(**guards):
    """This function returns True or False depending on the host platform.
       Examples:
          if check_impl_detail():               # only on CPython (default)
          if check_impl_detail(jython=True):    # only on Jython
          if check_impl_detail(cpython=False):  # everywhere except on CPython
    """
    guards, default = _parse_guards(guards)
    return guards.get(platform.python_implementation().lower(), default)


def no_tracing(func):
    """Decorator to temporarily turn off tracing for the duration of a test."""
    if not hasattr(sys, 'gettrace'):
        return func
    else:
        @functools.wraps(func)
        def wrapper(*args, **kwargs):
            original_trace = sys.gettrace()
            try:
                sys.settrace(None)
                return func(*args, **kwargs)
            finally:
                sys.settrace(original_trace)
        return wrapper


def refcount_test(test):
    """Decorator for tests which involve reference counting.

    To start, the decorator does not run the test if is not run by CPython.
    After that, any trace function is unset during the test to prevent
    unexpected refcounts caused by the trace function.

    """
    return no_tracing(cpython_only(test))


def _filter_suite(suite, pred):
    """Recursively filter test cases in a suite based on a predicate."""
    newtests = []
    for test in suite._tests:
        if isinstance(test, unittest.TestSuite):
            _filter_suite(test, pred)
            newtests.append(test)
        else:
            if pred(test):
                newtests.append(test)
    suite._tests = newtests

def _run_suite(suite):
    """Run tests from a unittest.TestSuite-derived class."""
    runner = get_test_runner(sys.stdout,
                             verbosity=verbose,
                             capture_output=(junit_xml_list is not None))

    result = runner.run(suite)

    if junit_xml_list is not None:
        junit_xml_list.append(result.get_xml_element())

    if not result.testsRun and not result.skipped:
        raise TestDidNotRun
    if not result.wasSuccessful():
        if len(result.errors) == 1 and not result.failures:
            err = result.errors[0][1]
        elif len(result.failures) == 1 and not result.errors:
            err = result.failures[0][1]
        else:
            err = "multiple errors occurred"
            if not verbose: err += "; run in verbose mode for details"
        raise TestFailed(err)


# By default, don't filter tests
_match_test_func = None
_match_test_patterns = None


def match_test(test):
    # Function used by support.run_unittest() and regrtest --list-cases
    if _match_test_func is None:
        return True
    else:
        return _match_test_func(test.id())


def _is_full_match_test(pattern):
    # If a pattern contains at least one dot, it's considered
    # as a full test identifier.
    # Example: 'test.test_os.FileTests.test_access'.
    #
    # Reject patterns which contain fnmatch patterns: '*', '?', '[...]'
    # or '[!...]'. For example, reject 'test_access*'.
    return ('.' in pattern) and (not re.search(r'[?*\[\]]', pattern))


def set_match_tests(patterns):
    global _match_test_func, _match_test_patterns

    if patterns == _match_test_patterns:
        # No change: no need to recompile patterns.
        return

    if not patterns:
        func = None
        # set_match_tests(None) behaves as set_match_tests(())
        patterns = ()
    elif all(map(_is_full_match_test, patterns)):
        # Simple case: all patterns are full test identifier.
        # The test.bisect_cmd utility only uses such full test identifiers.
        func = set(patterns).__contains__
    else:
        regex = '|'.join(map(fnmatch.translate, patterns))
        # The search *is* case sensitive on purpose:
        # don't use flags=re.IGNORECASE
        regex_match = re.compile(regex).match

        def match_test_regex(test_id):
            if regex_match(test_id):
                # The regex matches the whole identifier, for example
                # 'test.test_os.FileTests.test_access'.
                return True
            else:
                # Try to match parts of the test identifier.
                # For example, split 'test.test_os.FileTests.test_access'
                # into: 'test', 'test_os', 'FileTests' and 'test_access'.
                return any(map(regex_match, test_id.split(".")))

        func = match_test_regex

    # Create a copy since patterns can be mutable and so modified later
    _match_test_patterns = tuple(patterns)
    _match_test_func = func



def run_unittest(*classes):
    """Run tests from unittest.TestCase-derived classes."""
    valid_types = (unittest.TestSuite, unittest.TestCase)
    suite = unittest.TestSuite()
    for cls in classes:
        if isinstance(cls, str):
            if cls in sys.modules:
                suite.addTest(unittest.findTestCases(sys.modules[cls]))
            else:
                raise ValueError("str arguments must be keys in sys.modules")
        elif isinstance(cls, valid_types):
            suite.addTest(cls)
        else:
            suite.addTest(unittest.makeSuite(cls))
    _filter_suite(suite, match_test)
    _run_suite(suite)

#=======================================================================
# Check for the presence of docstrings.

# Rather than trying to enumerate all the cases where docstrings may be
# disabled, we just check for that directly

def _check_docstrings():
    """Just used to check if docstrings are enabled"""

MISSING_C_DOCSTRINGS = (check_impl_detail() and
                        sys.platform != 'win32' and
                        not sysconfig.get_config_var('WITH_DOC_STRINGS'))

HAVE_DOCSTRINGS = (_check_docstrings.__doc__ is not None and
                   not MISSING_C_DOCSTRINGS)

requires_docstrings = unittest.skipUnless(HAVE_DOCSTRINGS,
                                          "test requires docstrings")


#=======================================================================
# doctest driver.

def run_doctest(module, verbosity=None, optionflags=0):
    """Run doctest on the given module.  Return (#failures, #tests).

    If optional argument verbosity is not specified (or is None), pass
    support's belief about verbosity on to doctest.  Else doctest's
    usual behavior is used (it searches sys.argv for -v).
    """

    import doctest

    if verbosity is None:
        verbosity = verbose
    else:
        verbosity = None

    f, t = doctest.testmod(module, verbose=verbosity, optionflags=optionflags)
    if f:
        raise TestFailed("%d of %d doctests failed" % (f, t))
    if verbose:
        print('doctest (%s) ... %d tests with zero failures' %
              (module.__name__, t))
    return f, t


#=======================================================================
# Support for saving and restoring the imported modules.

def modules_setup():
    return sys.modules.copy(),

def modules_cleanup(oldmodules):
    # Encoders/decoders are registered permanently within the internal
    # codec cache. If we destroy the corresponding modules their
    # globals will be set to None which will trip up the cached functions.
    encodings = [(k, v) for k, v in sys.modules.items()
                 if k.startswith('encodings.')]
    sys.modules.clear()
    sys.modules.update(encodings)
    # XXX: This kind of problem can affect more than just encodings. In particular
    # extension modules (such as _ssl) don't cope with reloading properly.
    # Really, test modules should be cleaning out the test specific modules they
    # know they added (ala test_runpy) rather than relying on this function (as
    # test_importhooks and test_pkg do currently).
    # Implicitly imported *real* modules should be left alone (see issue 10556).
    sys.modules.update(oldmodules)

#=======================================================================
# Threading support to prevent reporting refleaks when running regrtest.py -R

# Flag used by saved_test_environment of test.libregrtest.save_env,
# to check if a test modified the environment. The flag should be set to False
# before running a new test.
#
# For example, threading_cleanup() sets the flag is the function fails
# to cleanup threads.
environment_altered = False

# NOTE: we use thread._count() rather than threading.enumerate() (or the
# moral equivalent thereof) because a threading.Thread object is still alive
# until its __bootstrap() method has returned, even after it has been
# unregistered from the threading module.
# thread._count(), on the other hand, only gets decremented *after* the
# __bootstrap() method has returned, which gives us reliable reference counts
# at the end of a test run.

def threading_setup():
    return _thread._count(), threading._dangling.copy()

def threading_cleanup(*original_values):
    global environment_altered

    _MAX_COUNT = 100

    for count in range(_MAX_COUNT):
        values = _thread._count(), threading._dangling
        if values == original_values:
            break

        if not count:
            # Display a warning at the first iteration
            environment_altered = True
            dangling_threads = values[1]
            print("Warning -- threading_cleanup() failed to cleanup "
                  "%s threads (count: %s, dangling: %s)"
                  % (values[0] - original_values[0],
                     values[0], len(dangling_threads)),
                  file=sys.stderr)
            for thread in dangling_threads:
                print(f"Dangling thread: {thread!r}", file=sys.stderr)
            sys.stderr.flush()

            # Don't hold references to threads
            dangling_threads = None
        values = None

        time.sleep(0.01)
        gc_collect()


def reap_threads(func):
    """Use this function when threads are being used.  This will
    ensure that the threads are cleaned up even when the test fails.
    """
    @functools.wraps(func)
    def decorator(*args):
        key = threading_setup()
        try:
            return func(*args)
        finally:
            threading_cleanup(*key)
    return decorator


@contextlib.contextmanager
def wait_threads_exit(timeout=60.0):
    """
    bpo-31234: Context manager to wait until all threads created in the with
    statement exit.

    Use _thread.count() to check if threads exited. Indirectly, wait until
    threads exit the internal t_bootstrap() C function of the _thread module.

    threading_setup() and threading_cleanup() are designed to emit a warning
    if a test leaves running threads in the background. This context manager
    is designed to cleanup threads started by the _thread.start_new_thread()
    which doesn't allow to wait for thread exit, whereas thread.Thread has a
    join() method.
    """
    old_count = _thread._count()
    try:
        yield
    finally:
        start_time = time.monotonic()
        deadline = start_time + timeout
        while True:
            count = _thread._count()
            if count <= old_count:
                break
            if time.monotonic() > deadline:
                dt = time.monotonic() - start_time
                msg = (f"wait_threads() failed to cleanup {count - old_count} "
                       f"threads after {dt:.1f} seconds "
                       f"(count: {count}, old count: {old_count})")
                raise AssertionError(msg)
            time.sleep(0.010)
            gc_collect()


def join_thread(thread, timeout=30.0):
    """Join a thread. Raise an AssertionError if the thread is still alive
    after timeout seconds.
    """
    thread.join(timeout)
    if thread.is_alive():
        msg = f"failed to join the thread in {timeout:.1f} seconds"
        raise AssertionError(msg)


def reap_children():
    """Use this function at the end of test_main() whenever sub-processes
    are started.  This will help ensure that no extra children (zombies)
    stick around to hog resources and create problems when looking
    for refleaks.
    """
    global environment_altered

    # Need os.waitpid(-1, os.WNOHANG): Windows is not supported
    if not (hasattr(os, 'waitpid') and hasattr(os, 'WNOHANG')):
        return

    # Reap all our dead child processes so we don't leave zombies around.
    # These hog resources and might be causing some of the buildbots to die.
    while True:
        try:
            # Read the exit status of any child process which already completed
            pid, status = os.waitpid(-1, os.WNOHANG)
        except OSError:
            break

        if pid == 0:
            break

        print("Warning -- reap_children() reaped child process %s"
              % pid, file=sys.stderr)
        environment_altered = True


@contextlib.contextmanager
def start_threads(threads, unlock=None):
    threads = list(threads)
    started = []
    try:
        try:
            for t in threads:
                t.start()
                started.append(t)
        except:
            if verbose:
                print("Can't start %d threads, only %d threads started" %
                      (len(threads), len(started)))
            raise
        yield
    finally:
        try:
            if unlock:
                unlock()
            endtime = starttime = time.monotonic()
            for timeout in range(1, 16):
                endtime += 60
                for t in started:
                    t.join(max(endtime - time.monotonic(), 0.01))
                started = [t for t in started if t.is_alive()]
                if not started:
                    break
                if verbose:
                    print('Unable to join %d threads during a period of '
                          '%d minutes' % (len(started), timeout))
        finally:
            started = [t for t in started if t.is_alive()]
            if started:
                faulthandler.dump_traceback(sys.stdout)
                raise AssertionError('Unable to join %d threads' % len(started))

@contextlib.contextmanager
def swap_attr(obj, attr, new_val):
    """Temporary swap out an attribute with a new object.

    Usage:
        with swap_attr(obj, "attr", 5):
            ...

        This will set obj.attr to 5 for the duration of the with: block,
        restoring the old value at the end of the block. If `attr` doesn't
        exist on `obj`, it will be created and then deleted at the end of the
        block.

        The old value (or None if it doesn't exist) will be assigned to the
        target of the "as" clause, if there is one.
    """
    if hasattr(obj, attr):
        real_val = getattr(obj, attr)
        setattr(obj, attr, new_val)
        try:
            yield real_val
        finally:
            setattr(obj, attr, real_val)
    else:
        setattr(obj, attr, new_val)
        try:
            yield
        finally:
            if hasattr(obj, attr):
                delattr(obj, attr)

@contextlib.contextmanager
def swap_item(obj, item, new_val):
    """Temporary swap out an item with a new object.

    Usage:
        with swap_item(obj, "item", 5):
            ...

        This will set obj["item"] to 5 for the duration of the with: block,
        restoring the old value at the end of the block. If `item` doesn't
        exist on `obj`, it will be created and then deleted at the end of the
        block.

        The old value (or None if it doesn't exist) will be assigned to the
        target of the "as" clause, if there is one.
    """
    if item in obj:
        real_val = obj[item]
        obj[item] = new_val
        try:
            yield real_val
        finally:
            obj[item] = real_val
    else:
        obj[item] = new_val
        try:
            yield
        finally:
            if item in obj:
                del obj[item]

def strip_python_stderr(stderr):
    """Strip the stderr of a Python process from potential debug output
    emitted by the interpreter.

    This will typically be run on the result of the communicate() method
    of a subprocess.Popen object.
    """
    stderr = re.sub(br"\[\d+ refs, \d+ blocks\]\r?\n?", b"", stderr).strip()
    return stderr

requires_type_collecting = unittest.skipIf(hasattr(sys, 'getcounts'),
                        'types are immortal if COUNT_ALLOCS is defined')

def args_from_interpreter_flags():
    """Return a list of command-line arguments reproducing the current
    settings in sys.flags and sys.warnoptions."""
    return subprocess._args_from_interpreter_flags()

def optim_args_from_interpreter_flags():
    """Return a list of command-line arguments reproducing the current
    optimization settings in sys.flags."""
    return subprocess._optim_args_from_interpreter_flags()

#============================================================
# Support for assertions about logging.
#============================================================

class TestHandler(logging.handlers.BufferingHandler):
    def __init__(self, matcher):
        # BufferingHandler takes a "capacity" argument
        # so as to know when to flush. As we're overriding
        # shouldFlush anyway, we can set a capacity of zero.
        # You can call flush() manually to clear out the
        # buffer.
        logging.handlers.BufferingHandler.__init__(self, 0)
        self.matcher = matcher

    def shouldFlush(self):
        return False

    def emit(self, record):
        self.format(record)
        self.buffer.append(record.__dict__)

    def matches(self, **kwargs):
        """
        Look for a saved dict whose keys/values match the supplied arguments.
        """
        result = False
        for d in self.buffer:
            if self.matcher.matches(d, **kwargs):
                result = True
                break
        return result

class Matcher(object):

    _partial_matches = ('msg', 'message')

    def matches(self, d, **kwargs):
        """
        Try to match a single dict with the supplied arguments.

        Keys whose values are strings and which are in self._partial_matches
        will be checked for partial (i.e. substring) matches. You can extend
        this scheme to (for example) do regular expression matching, etc.
        """
        result = True
        for k in kwargs:
            v = kwargs[k]
            dv = d.get(k)
            if not self.match_value(k, dv, v):
                result = False
                break
        return result

    def match_value(self, k, dv, v):
        """
        Try to match a single stored value (dv) with a supplied value (v).
        """
        if type(v) != type(dv):
            result = False
        elif type(dv) is not str or k not in self._partial_matches:
            result = (v == dv)
        else:
            result = dv.find(v) >= 0
        return result


_can_symlink = None
def can_symlink():
    global _can_symlink
    if _can_symlink is not None:
        return _can_symlink
    symlink_path = TESTFN + "can_symlink"
    try:
        os.symlink(TESTFN, symlink_path)
        can = True
    except (OSError, NotImplementedError, AttributeError):
        can = False
    else:
        os.remove(symlink_path)
    _can_symlink = can
    return can

def skip_unless_symlink(test):
    """Skip decorator for tests that require functional symlink"""
    ok = can_symlink()
    msg = "Requires functional symlink implementation"
    return test if ok else unittest.skip(msg)(test)

_buggy_ucrt = None
def skip_if_buggy_ucrt_strfptime(test):
    """
    Skip decorator for tests that use buggy strptime/strftime

    If the UCRT bugs are present time.localtime().tm_zone will be
    an empty string, otherwise we assume the UCRT bugs are fixed

    See bpo-37552 [Windows] strptime/strftime return invalid
    results with UCRT version 17763.615
    """
    global _buggy_ucrt
    if _buggy_ucrt is None:
        if(sys.platform == 'win32' and
                locale.getdefaultlocale()[1]  == 'cp65001' and
                time.localtime().tm_zone == ''):
            _buggy_ucrt = True
        else:
            _buggy_ucrt = False
    return unittest.skip("buggy MSVC UCRT strptime/strftime")(test) if _buggy_ucrt else test

class PythonSymlink:
    """Creates a symlink for the current Python executable"""
    def __init__(self, link=None):
        self.link = link or os.path.abspath(TESTFN)
        self._linked = []
        self.real = os.path.realpath(sys.executable)
        self._also_link = []

        self._env = None

        self._platform_specific()

    def _platform_specific(self):
        pass

    if sys.platform == "win32":
        def _platform_specific(self):
            import _winapi

            if os.path.lexists(self.real) and not os.path.exists(self.real):
                # App symlink appears to not exist, but we want the
                # real executable here anyway
                self.real = _winapi.GetModuleFileName(0)

            dll = _winapi.GetModuleFileName(sys.dllhandle)
            src_dir = os.path.dirname(dll)
            dest_dir = os.path.dirname(self.link)
            self._also_link.append((
                dll,
                os.path.join(dest_dir, os.path.basename(dll))
            ))
            for runtime in glob.glob(os.path.join(src_dir, "vcruntime*.dll")):
                self._also_link.append((
                    runtime,
                    os.path.join(dest_dir, os.path.basename(runtime))
                ))

            self._env = {k.upper(): os.getenv(k) for k in os.environ}
            self._env["PYTHONHOME"] = os.path.dirname(self.real)
            if sysconfig.is_python_build(True):
                self._env["PYTHONPATH"] = os.path.dirname(os.__file__)

    def __enter__(self):
        os.symlink(self.real, self.link)
        self._linked.append(self.link)
        for real, link in self._also_link:
            os.symlink(real, link)
            self._linked.append(link)
        return self

    def __exit__(self, exc_type, exc_value, exc_tb):
        for link in self._linked:
            try:
                os.remove(link)
            except IOError as ex:
                if verbose:
                    print("failed to clean up {}: {}".format(link, ex))

    def _call(self, python, args, env, returncode):
        cmd = [python, *args]
        p = subprocess.Popen(cmd, stdout=subprocess.PIPE,
                             stderr=subprocess.PIPE, env=env)
        r = p.communicate()
        if p.returncode != returncode:
            if verbose:
                print(repr(r[0]))
                print(repr(r[1]), file=sys.stderr)
            raise RuntimeError(
                'unexpected return code: {0} (0x{0:08X})'.format(p.returncode))
        return r

    def call_real(self, *args, returncode=0):
        return self._call(self.real, args, None, returncode)

    def call_link(self, *args, returncode=0):
        return self._call(self.link, args, self._env, returncode)


_can_xattr = None
def can_xattr():
    global _can_xattr
    if _can_xattr is not None:
        return _can_xattr
    if not hasattr(os, "setxattr"):
        can = False
    else:
        tmp_dir = tempfile.mkdtemp()
        tmp_fp, tmp_name = tempfile.mkstemp(dir=tmp_dir)
        try:
            with open(TESTFN, "wb") as fp:
                try:
                    # TESTFN & tempfile may use different file systems with
                    # different capabilities
                    os.setxattr(tmp_fp, b"user.test", b"")
                    os.setxattr(tmp_name, b"trusted.foo", b"42")
                    os.setxattr(fp.fileno(), b"user.test", b"")
                    # Kernels < 2.6.39 don't respect setxattr flags.
                    kernel_version = platform.release()
                    m = re.match(r"2.6.(\d{1,2})", kernel_version)
                    can = m is None or int(m.group(1)) >= 39
                except OSError:
                    can = False
        finally:
            unlink(TESTFN)
            unlink(tmp_name)
            rmdir(tmp_dir)
    _can_xattr = can
    return can

def skip_unless_xattr(test):
    """Skip decorator for tests that require functional extended attributes"""
    ok = can_xattr()
    msg = "no non-broken extended attribute support"
    return test if ok else unittest.skip(msg)(test)

def skip_if_pgo_task(test):
    """Skip decorator for tests not run in (non-extended) PGO task"""
    ok = not PGO or PGO_EXTENDED
    msg = "Not run for (non-extended) PGO task"
    return test if ok else unittest.skip(msg)(test)

_bind_nix_socket_error = None
def skip_unless_bind_unix_socket(test):
    """Decorator for tests requiring a functional bind() for unix sockets."""
    if not hasattr(socket, 'AF_UNIX'):
        return unittest.skip('No UNIX Sockets')(test)
    global _bind_nix_socket_error
    if _bind_nix_socket_error is None:
        path = TESTFN + "can_bind_unix_socket"
        with socket.socket(socket.AF_UNIX) as sock:
            try:
                sock.bind(path)
                _bind_nix_socket_error = False
            except OSError as e:
                _bind_nix_socket_error = e
            finally:
                unlink(path)
    if _bind_nix_socket_error:
        msg = 'Requires a functional unix bind(): %s' % _bind_nix_socket_error
        return unittest.skip(msg)(test)
    else:
        return test


def fs_is_case_insensitive(directory):
    """Detects if the file system for the specified directory is case-insensitive."""
    with tempfile.NamedTemporaryFile(dir=directory) as base:
        base_path = base.name
        case_path = base_path.upper()
        if case_path == base_path:
            case_path = base_path.lower()
        try:
            return os.path.samefile(base_path, case_path)
        except FileNotFoundError:
            return False


def detect_api_mismatch(ref_api, other_api, *, ignore=()):
    """Returns the set of items in ref_api not in other_api, except for a
    defined list of items to be ignored in this check.

    By default this skips private attributes beginning with '_' but
    includes all magic methods, i.e. those starting and ending in '__'.
    """
    missing_items = set(dir(ref_api)) - set(dir(other_api))
    if ignore:
        missing_items -= set(ignore)
    missing_items = set(m for m in missing_items
                        if not m.startswith('_') or m.endswith('__'))
    return missing_items


def check__all__(test_case, module, name_of_module=None, extra=(),
                 blacklist=()):
    """Assert that the __all__ variable of 'module' contains all public names.

    The module's public names (its API) are detected automatically based on
    whether they match the public name convention and were defined in
    'module'.

    The 'name_of_module' argument can specify (as a string or tuple thereof)
    what module(s) an API could be defined in in order to be detected as a
    public API. One case for this is when 'module' imports part of its public
    API from other modules, possibly a C backend (like 'csv' and its '_csv').

    The 'extra' argument can be a set of names that wouldn't otherwise be
    automatically detected as "public", like objects without a proper
    '__module__' attribute. If provided, it will be added to the
    automatically detected ones.

    The 'blacklist' argument can be a set of names that must not be treated
    as part of the public API even though their names indicate otherwise.

    Usage:
        import bar
        import foo
        import unittest
        from test import support

        class MiscTestCase(unittest.TestCase):
            def test__all__(self):
                support.check__all__(self, foo)

        class OtherTestCase(unittest.TestCase):
            def test__all__(self):
                extra = {'BAR_CONST', 'FOO_CONST'}
                blacklist = {'baz'}  # Undocumented name.
                # bar imports part of its API from _bar.
                support.check__all__(self, bar, ('bar', '_bar'),
                                     extra=extra, blacklist=blacklist)

    """

    if name_of_module is None:
        name_of_module = (module.__name__, )
    elif isinstance(name_of_module, str):
        name_of_module = (name_of_module, )

    expected = set(extra)

    for name in dir(module):
        if name.startswith('_') or name in blacklist:
            continue
        obj = getattr(module, name)
        if (getattr(obj, '__module__', None) in name_of_module or
                (not hasattr(obj, '__module__') and
                 not isinstance(obj, types.ModuleType))):
            expected.add(name)
    test_case.assertCountEqual(module.__all__, expected)


class SuppressCrashReport:
    """Try to prevent a crash report from popping up.

    On Windows, don't display the Windows Error Reporting dialog.  On UNIX,
    disable the creation of coredump file.
    """
    old_value = None
    old_modes = None

    def __enter__(self):
        """On Windows, disable Windows Error Reporting dialogs using
        SetErrorMode.

        On UNIX, try to save the previous core file size limit, then set
        soft limit to 0.
        """
        if sys.platform.startswith('win'):
            # see http://msdn.microsoft.com/en-us/library/windows/desktop/ms680621.aspx
            # GetErrorMode is not available on Windows XP and Windows Server 2003,
            # but SetErrorMode returns the previous value, so we can use that
            import ctypes
            self._k32 = ctypes.windll.kernel32
            SEM_NOGPFAULTERRORBOX = 0x02
            self.old_value = self._k32.SetErrorMode(SEM_NOGPFAULTERRORBOX)
            self._k32.SetErrorMode(self.old_value | SEM_NOGPFAULTERRORBOX)

            # Suppress assert dialogs in debug builds
            # (see http://bugs.python.org/issue23314)
            try:
                import msvcrt
                msvcrt.CrtSetReportMode
            except (AttributeError, ImportError):
                # no msvcrt or a release build
                pass
            else:
                self.old_modes = {}
                for report_type in [msvcrt.CRT_WARN,
                                    msvcrt.CRT_ERROR,
                                    msvcrt.CRT_ASSERT]:
                    old_mode = msvcrt.CrtSetReportMode(report_type,
                            msvcrt.CRTDBG_MODE_FILE)
                    old_file = msvcrt.CrtSetReportFile(report_type,
                            msvcrt.CRTDBG_FILE_STDERR)
                    self.old_modes[report_type] = old_mode, old_file

        else:
            if resource is not None:
                try:
                    self.old_value = resource.getrlimit(resource.RLIMIT_CORE)
                    resource.setrlimit(resource.RLIMIT_CORE,
                                       (0, self.old_value[1]))
                except (ValueError, OSError):
                    pass

            if sys.platform == 'darwin':
                # Check if the 'Crash Reporter' on OSX was configured
                # in 'Developer' mode and warn that it will get triggered
                # when it is.
                #
                # This assumes that this context manager is used in tests
                # that might trigger the next manager.
                cmd = ['/usr/bin/defaults', 'read',
                       'com.apple.CrashReporter', 'DialogType']
                proc = subprocess.Popen(cmd,
                                        stdout=subprocess.PIPE,
                                        stderr=subprocess.PIPE)
                with proc:
                    stdout = proc.communicate()[0]
                if stdout.strip() == b'developer':
                    print("this test triggers the Crash Reporter, "
                          "that is intentional", end='', flush=True)

        return self

    def __exit__(self, *ignore_exc):
        """Restore Windows ErrorMode or core file behavior to initial value."""
        if self.old_value is None:
            return

        if sys.platform.startswith('win'):
            self._k32.SetErrorMode(self.old_value)

            if self.old_modes:
                import msvcrt
                for report_type, (old_mode, old_file) in self.old_modes.items():
                    msvcrt.CrtSetReportMode(report_type, old_mode)
                    msvcrt.CrtSetReportFile(report_type, old_file)
        else:
            if resource is not None:
                try:
                    resource.setrlimit(resource.RLIMIT_CORE, self.old_value)
                except (ValueError, OSError):
                    pass


def patch(test_instance, object_to_patch, attr_name, new_value):
    """Override 'object_to_patch'.'attr_name' with 'new_value'.

    Also, add a cleanup procedure to 'test_instance' to restore
    'object_to_patch' value for 'attr_name'.
    The 'attr_name' should be a valid attribute for 'object_to_patch'.

    """
    # check that 'attr_name' is a real attribute for 'object_to_patch'
    # will raise AttributeError if it does not exist
    getattr(object_to_patch, attr_name)

    # keep a copy of the old value
    attr_is_local = False
    try:
        old_value = object_to_patch.__dict__[attr_name]
    except (AttributeError, KeyError):
        old_value = getattr(object_to_patch, attr_name, None)
    else:
        attr_is_local = True

    # restore the value when the test is done
    def cleanup():
        if attr_is_local:
            setattr(object_to_patch, attr_name, old_value)
        else:
            delattr(object_to_patch, attr_name)

    test_instance.addCleanup(cleanup)

    # actually override the attribute
    setattr(object_to_patch, attr_name, new_value)


def run_in_subinterp(code):
    """
    Run code in a subinterpreter. Raise unittest.SkipTest if the tracemalloc
    module is enabled.
    """
    # Issue #10915, #15751: PyGILState_*() functions don't work with
    # sub-interpreters, the tracemalloc module uses these functions internally
    try:
        import tracemalloc
    except ImportError:
        pass
    else:
        if tracemalloc.is_tracing():
            raise unittest.SkipTest("run_in_subinterp() cannot be used "
                                     "if tracemalloc module is tracing "
                                     "memory allocations")
    import _testcapi
    return _testcapi.run_in_subinterp(code)


def check_free_after_iterating(test, iter, cls, args=()):
    class A(cls):
        def __del__(self):
            nonlocal done
            done = True
            try:
                next(it)
            except StopIteration:
                pass

    done = False
    it = iter(A(*args))
    # Issue 26494: Shouldn't crash
    test.assertRaises(StopIteration, next, it)
    # The sequence should be deallocated just after the end of iterating
    gc_collect()
    test.assertTrue(done)


def missing_compiler_executable(cmd_names=[]):
    """Check if the compiler components used to build the interpreter exist.

    Check for the existence of the compiler executables whose names are listed
    in 'cmd_names' or all the compiler executables when 'cmd_names' is empty
    and return the first missing executable or None when none is found
    missing.

    """
    from distutils import ccompiler, sysconfig, spawn
    compiler = ccompiler.new_compiler()
    sysconfig.customize_compiler(compiler)
    for name in compiler.executables:
        if cmd_names and name not in cmd_names:
            continue
        cmd = getattr(compiler, name)
        if cmd_names:
            assert cmd is not None, \
                    "the '%s' executable is not configured" % name
        elif not cmd:
            continue
        if spawn.find_executable(cmd[0]) is None:
            return cmd[0]


_is_android_emulator = None
def setswitchinterval(interval):
    # Setting a very low gil interval on the Android emulator causes python
    # to hang (issue #26939).
    minimum_interval = 1e-5
    if is_android and interval < minimum_interval:
        global _is_android_emulator
        if _is_android_emulator is None:
            _is_android_emulator = (subprocess.check_output(
                               ['getprop', 'ro.kernel.qemu']).strip() == b'1')
        if _is_android_emulator:
            interval = minimum_interval
    return sys.setswitchinterval(interval)


@contextlib.contextmanager
def disable_faulthandler():
    # use sys.__stderr__ instead of sys.stderr, since regrtest replaces
    # sys.stderr with a StringIO which has no file descriptor when a test
    # is run with -W/--verbose3.
    fd = sys.__stderr__.fileno()

    is_enabled = faulthandler.is_enabled()
    try:
        faulthandler.disable()
        yield
    finally:
        if is_enabled:
            faulthandler.enable(file=fd, all_threads=True)


def fd_count():
    """Count the number of open file descriptors.
    """
    if sys.platform.startswith(('linux', 'freebsd')):
        try:
            names = os.listdir("/proc/self/fd")
            # Subtract one because listdir() internally opens a file
            # descriptor to list the content of the /proc/self/fd/ directory.
            return len(names) - 1
        except FileNotFoundError:
            pass

    MAXFD = 256
    if hasattr(os, 'sysconf'):
        try:
            MAXFD = os.sysconf("SC_OPEN_MAX")
        except OSError:
            pass

    old_modes = None
    if sys.platform == 'win32':
        # bpo-25306, bpo-31009: Call CrtSetReportMode() to not kill the process
        # on invalid file descriptor if Python is compiled in debug mode
        try:
            import msvcrt
            msvcrt.CrtSetReportMode
        except (AttributeError, ImportError):
            # no msvcrt or a release build
            pass
        else:
            old_modes = {}
            for report_type in (msvcrt.CRT_WARN,
                                msvcrt.CRT_ERROR,
                                msvcrt.CRT_ASSERT):
                old_modes[report_type] = msvcrt.CrtSetReportMode(report_type, 0)

    try:
        count = 0
        for fd in range(MAXFD):
            try:
                # Prefer dup() over fstat(). fstat() can require input/output
                # whereas dup() doesn't.
                fd2 = os.dup(fd)
            except OSError as e:
                if e.errno != errno.EBADF:
                    raise
            else:
                os.close(fd2)
                count += 1
    finally:
        if old_modes is not None:
            for report_type in (msvcrt.CRT_WARN,
                                msvcrt.CRT_ERROR,
                                msvcrt.CRT_ASSERT):
                msvcrt.CrtSetReportMode(report_type, old_modes[report_type])

    return count


class SaveSignals:
    """
    Save and restore signal handlers.

    This class is only able to save/restore signal handlers registered
    by the Python signal module: see bpo-13285 for "external" signal
    handlers.
    """

    def __init__(self):
        import signal
        self.signal = signal
        self.signals = signal.valid_signals()
        # SIGKILL and SIGSTOP signals cannot be ignored nor caught
        for signame in ('SIGKILL', 'SIGSTOP'):
            try:
                signum = getattr(signal, signame)
            except AttributeError:
                continue
            self.signals.remove(signum)
        self.handlers = {}

    def save(self):
        for signum in self.signals:
            handler = self.signal.getsignal(signum)
            if handler is None:
                # getsignal() returns None if a signal handler was not
                # registered by the Python signal module,
                # and the handler is not SIG_DFL nor SIG_IGN.
                #
                # Ignore the signal: we cannot restore the handler.
                continue
            self.handlers[signum] = handler

    def restore(self):
        for signum, handler in self.handlers.items():
            self.signal.signal(signum, handler)


def with_pymalloc():
    import _testcapi
    return _testcapi.WITH_PYMALLOC


class FakePath:
    """Simple implementing of the path protocol.
    """
    def __init__(self, path):
        self.path = path

    def __repr__(self):
        return f'<FakePath {self.path!r}>'

    def __fspath__(self):
        if (isinstance(self.path, BaseException) or
            isinstance(self.path, type) and
                issubclass(self.path, BaseException)):
            raise self.path
        else:
            return self.path


<<<<<<< HEAD
=======
class _ALWAYS_EQ:
    """
    Object that is equal to anything.
    """
    def __eq__(self, other):
        return True
    def __ne__(self, other):
        return False

ALWAYS_EQ = _ALWAYS_EQ()

>>>>>>> 17e52649
@functools.total_ordering
class _LARGEST:
    """
    Object that is greater than anything (except itself).
    """
    def __eq__(self, other):
        return isinstance(other, _LARGEST)
    def __lt__(self, other):
        return False

LARGEST = _LARGEST()

@functools.total_ordering
class _SMALLEST:
    """
    Object that is less than anything (except itself).
    """
    def __eq__(self, other):
        return isinstance(other, _SMALLEST)
    def __gt__(self, other):
        return False

SMALLEST = _SMALLEST()

def maybe_get_event_loop_policy():
    """Return the global event loop policy if one is set, else return None."""
    return asyncio.events._event_loop_policy

# Helpers for testing hashing.
NHASHBITS = sys.hash_info.width # number of bits in hash() result
assert NHASHBITS in (32, 64)

# Return mean and sdev of number of collisions when tossing nballs balls
# uniformly at random into nbins bins.  By definition, the number of
# collisions is the number of balls minus the number of occupied bins at
# the end.
def collision_stats(nbins, nballs):
    n, k = nbins, nballs
    # prob a bin empty after k trials = (1 - 1/n)**k
    # mean # empty is then n * (1 - 1/n)**k
    # so mean # occupied is n - n * (1 - 1/n)**k
    # so collisions = k - (n - n*(1 - 1/n)**k)
    #
    # For the variance:
    # n*(n-1)*(1-2/n)**k + meanempty - meanempty**2 =
    # n*(n-1)*(1-2/n)**k + meanempty * (1 - meanempty)
    #
    # Massive cancellation occurs, and, e.g., for a 64-bit hash code
    # 1-1/2**64 rounds uselessly to 1.0.  Rather than make heroic (and
    # error-prone) efforts to rework the naive formulas to avoid those,
    # we use the `decimal` module to get plenty of extra precision.
    #
    # Note:  the exact values are straightforward to compute with
    # rationals, but in context that's unbearably slow, requiring
    # multi-million bit arithmetic.
    import decimal
    with decimal.localcontext() as ctx:
        bits = n.bit_length() * 2  # bits in n**2
        # At least that many bits will likely cancel out.
        # Use that many decimal digits instead.
        ctx.prec = max(bits, 30)
        dn = decimal.Decimal(n)
        p1empty = ((dn - 1) / dn) ** k
        meanempty = n * p1empty
        occupied = n - meanempty
        collisions = k - occupied
        var = dn*(dn-1)*((dn-2)/dn)**k + meanempty * (1 - meanempty)
        return float(collisions), float(var.sqrt())


class catch_unraisable_exception:
    """
    Context manager catching unraisable exception using sys.unraisablehook.

    Storing the exception value (cm.unraisable.exc_value) creates a reference
    cycle. The reference cycle is broken explicitly when the context manager
    exits.

    Storing the object (cm.unraisable.object) can resurrect it if it is set to
    an object which is being finalized. Exiting the context manager clears the
    stored object.

    Usage:

        with support.catch_unraisable_exception() as cm:
            # code creating an "unraisable exception"
            ...

            # check the unraisable exception: use cm.unraisable
            ...

        # cm.unraisable attribute no longer exists at this point
        # (to break a reference cycle)
    """

    def __init__(self):
        self.unraisable = None
        self._old_hook = None

    def _hook(self, unraisable):
        # Storing unraisable.object can resurrect an object which is being
        # finalized. Storing unraisable.exc_value creates a reference cycle.
        self.unraisable = unraisable

    def __enter__(self):
        self._old_hook = sys.unraisablehook
        sys.unraisablehook = self._hook
        return self

    def __exit__(self, *exc_info):
        sys.unraisablehook = self._old_hook
        del self.unraisable


class catch_threading_exception:
    """
    Context manager catching threading.Thread exception using
    threading.excepthook.

    Attributes set when an exception is catched:

    * exc_type
    * exc_value
    * exc_traceback
    * thread

    See threading.excepthook() documentation for these attributes.

    These attributes are deleted at the context manager exit.

    Usage:

        with support.catch_threading_exception() as cm:
            # code spawning a thread which raises an exception
            ...

            # check the thread exception, use cm attributes:
            # exc_type, exc_value, exc_traceback, thread
            ...

        # exc_type, exc_value, exc_traceback, thread attributes of cm no longer
        # exists at this point
        # (to avoid reference cycles)
    """

    def __init__(self):
        self.exc_type = None
        self.exc_value = None
        self.exc_traceback = None
        self.thread = None
        self._old_hook = None

    def _hook(self, args):
        self.exc_type = args.exc_type
        self.exc_value = args.exc_value
        self.exc_traceback = args.exc_traceback
        self.thread = args.thread

    def __enter__(self):
        self._old_hook = threading.excepthook
        threading.excepthook = self._hook
        return self

    def __exit__(self, *exc_info):
        threading.excepthook = self._old_hook
        del self.exc_type
        del self.exc_value
        del self.exc_traceback
        del self.thread<|MERGE_RESOLUTION|>--- conflicted
+++ resolved
@@ -3104,8 +3104,6 @@
             return self.path
 
 
-<<<<<<< HEAD
-=======
 class _ALWAYS_EQ:
     """
     Object that is equal to anything.
@@ -3117,7 +3115,6 @@
 
 ALWAYS_EQ = _ALWAYS_EQ()
 
->>>>>>> 17e52649
 @functools.total_ordering
 class _LARGEST:
     """
