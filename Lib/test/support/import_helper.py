import contextlib
import _imp
import importlib
import importlib.util
import os
import shutil
import sys
import unittest
import warnings

from .os_helper import unlink, temp_dir


@contextlib.contextmanager
def _ignore_deprecated_imports(ignore=True):
    """Context manager to suppress package and module deprecation
    warnings when importing them.

    If ignore is False, this context manager has no effect.
    """
    if ignore:
        with warnings.catch_warnings():
            warnings.filterwarnings("ignore", ".+ (module|package)",
                                    DeprecationWarning)
            yield
    else:
        yield


def unload(name):
    try:
        del sys.modules[name]
    except KeyError:
        pass


def forget(modname):
    """'Forget' a module was ever imported.

    This removes the module from sys.modules and deletes any PEP 3147/488 or
    legacy .pyc files.
    """
    unload(modname)
    for dirname in sys.path:
        source = os.path.join(dirname, modname + '.py')
        # It doesn't matter if they exist or not, unlink all possible
        # combinations of PEP 3147/488 and legacy pyc files.
        unlink(source + 'c')
        for opt in ('', 1, 2):
            unlink(importlib.util.cache_from_source(source, optimization=opt))


def make_legacy_pyc(source):
    """Move a PEP 3147/488 pyc file to its legacy pyc location.

    :param source: The file system path to the source file.  The source file
        does not need to exist, however the PEP 3147/488 pyc file must exist.
    :return: The file system path to the legacy pyc file.
    """
    pyc_file = importlib.util.cache_from_source(source)
<<<<<<< HEAD
    up_one = os.path.dirname(os.path.abspath(source))
    legacy_pyc = os.path.join(up_one, os.path.basename(source) + 'c')
=======
    assert source.endswith('.py')
    legacy_pyc = source + 'c'
>>>>>>> 60ff67d0
    shutil.move(pyc_file, legacy_pyc)
    return legacy_pyc


def import_module(name, deprecated=False, *, required_on=()):
    """Import and return the module to be tested, raising SkipTest if
    it is not available.

    If deprecated is True, any module or package deprecation messages
    will be suppressed. If a module is required on a platform but optional for
    others, set required_on to an iterable of platform prefixes which will be
    compared against sys.platform.
    """
    with _ignore_deprecated_imports(deprecated):
        try:
            return importlib.import_module(name)
        except ImportError as msg:
            if sys.platform.startswith(tuple(required_on)):
                raise
            raise unittest.SkipTest(str(msg))


def _save_and_remove_modules(names):
    orig_modules = {}
    prefixes = tuple(name + '.' for name in names)
    for modname in list(sys.modules):
        if modname in names or modname.startswith(prefixes):
            orig_modules[modname] = sys.modules.pop(modname)
    return orig_modules


@contextlib.contextmanager
def frozen_modules(enabled=True):
    """Force frozen modules to be used (or not).

    This only applies to modules that haven't been imported yet.
    Also, some essential modules will always be imported frozen.
    """
    _imp._override_frozen_modules_for_tests(1 if enabled else -1)
    try:
        yield
    finally:
        _imp._override_frozen_modules_for_tests(0)


@contextlib.contextmanager
def multi_interp_extensions_check(enabled=True):
    """Force legacy modules to be allowed in subinterpreters (or not).

    ("legacy" == single-phase init)

    This only applies to modules that haven't been imported yet.
    It overrides the PyInterpreterConfig.check_multi_interp_extensions
    setting (see support.run_in_subinterp_with_config() and
    _interpreters.create()).

    Also see importlib.utils.allowing_all_extensions().
    """
    old = _imp._override_multi_interp_extensions_check(1 if enabled else -1)
    try:
        yield
    finally:
        _imp._override_multi_interp_extensions_check(old)


def import_fresh_module(name, fresh=(), blocked=(), *,
                        deprecated=False,
                        usefrozen=False,
                        ):
    """Import and return a module, deliberately bypassing sys.modules.

    This function imports and returns a fresh copy of the named Python module
    by removing the named module from sys.modules before doing the import.
    Note that unlike reload, the original module is not affected by
    this operation.

    *fresh* is an iterable of additional module names that are also removed
    from the sys.modules cache before doing the import. If one of these
    modules can't be imported, None is returned.

    *blocked* is an iterable of module names that are replaced with None
    in the module cache during the import to ensure that attempts to import
    them raise ImportError.

    The named module and any modules named in the *fresh* and *blocked*
    parameters are saved before starting the import and then reinserted into
    sys.modules when the fresh import is complete.

    Module and package deprecation messages are suppressed during this import
    if *deprecated* is True.

    This function will raise ImportError if the named module cannot be
    imported.

    If "usefrozen" is False (the default) then the frozen importer is
    disabled (except for essential modules like importlib._bootstrap).
    """
    # NOTE: test_heapq, test_json and test_warnings include extra sanity checks
    # to make sure that this utility function is working as expected
    with _ignore_deprecated_imports(deprecated):
        # Keep track of modules saved for later restoration as well
        # as those which just need a blocking entry removed
        fresh = list(fresh)
        blocked = list(blocked)
        names = {name, *fresh, *blocked}
        orig_modules = _save_and_remove_modules(names)
        for modname in blocked:
            sys.modules[modname] = None

        try:
            with frozen_modules(usefrozen):
                # Return None when one of the "fresh" modules can not be imported.
                try:
                    for modname in fresh:
                        __import__(modname)
                except ImportError:
                    return None
                return importlib.import_module(name)
        finally:
            _save_and_remove_modules(names)
            sys.modules.update(orig_modules)


class CleanImport(object):
    """Context manager to force import to return a new module reference.

    This is useful for testing module-level behaviours, such as
    the emission of a DeprecationWarning on import.

    Use like this:

        with CleanImport("foo"):
            importlib.import_module("foo") # new reference

    If "usefrozen" is False (the default) then the frozen importer is
    disabled (except for essential modules like importlib._bootstrap).
    """

    def __init__(self, *module_names, usefrozen=False):
        self.original_modules = sys.modules.copy()
        for module_name in module_names:
            if module_name in sys.modules:
                module = sys.modules[module_name]
                # It is possible that module_name is just an alias for
                # another module (e.g. stub for modules renamed in 3.x).
                # In that case, we also need delete the real module to clear
                # the import cache.
                if module.__name__ != module_name:
                    del sys.modules[module.__name__]
                del sys.modules[module_name]
        self._frozen_modules = frozen_modules(usefrozen)

    def __enter__(self):
        self._frozen_modules.__enter__()
        return self

    def __exit__(self, *ignore_exc):
        sys.modules.update(self.original_modules)
        self._frozen_modules.__exit__(*ignore_exc)


class DirsOnSysPath(object):
    """Context manager to temporarily add directories to sys.path.

    This makes a copy of sys.path, appends any directories given
    as positional arguments, then reverts sys.path to the copied
    settings when the context ends.

    Note that *all* sys.path modifications in the body of the
    context manager, including replacement of the object,
    will be reverted at the end of the block.
    """

    def __init__(self, *paths):
        self.original_value = sys.path[:]
        self.original_object = sys.path
        sys.path.extend(paths)

    def __enter__(self):
        return self

    def __exit__(self, *ignore_exc):
        sys.path = self.original_object
        sys.path[:] = self.original_value


def modules_setup():
    return sys.modules.copy(),


def modules_cleanup(oldmodules):
    # Encoders/decoders are registered permanently within the internal
    # codec cache. If we destroy the corresponding modules their
    # globals will be set to None which will trip up the cached functions.
    encodings = [(k, v) for k, v in sys.modules.items()
                 if k.startswith('encodings.')]
    sys.modules.clear()
    sys.modules.update(encodings)
    # XXX: This kind of problem can affect more than just encodings.
    # In particular extension modules (such as _ssl) don't cope
    # with reloading properly. Really, test modules should be cleaning
    # out the test specific modules they know they added (ala test_runpy)
    # rather than relying on this function (as test_importhooks and test_pkg
    # do currently). Implicitly imported *real* modules should be left alone
    # (see issue 10556).
    sys.modules.update(oldmodules)


@contextlib.contextmanager
def isolated_modules():
    """
    Save modules on entry and cleanup on exit.
    """
    (saved,) = modules_setup()
    try:
        yield
    finally:
        modules_cleanup(saved)


def mock_register_at_fork(func):
    # bpo-30599: Mock os.register_at_fork() when importing the random module,
    # since this function doesn't allow to unregister callbacks and would leak
    # memory.
    from unittest import mock
    return mock.patch('os.register_at_fork', create=True)(func)


@contextlib.contextmanager
def ready_to_import(name=None, source=""):
    from test.support import script_helper

    # 1. Sets up a temporary directory and removes it afterwards
    # 2. Creates the module file
    # 3. Temporarily clears the module from sys.modules (if any)
    # 4. Reverts or removes the module when cleaning up
    name = name or "spam"
    with temp_dir() as tempdir:
        path = script_helper.make_script(tempdir, name, source)
        old_module = sys.modules.pop(name, None)
        try:
            sys.path.insert(0, tempdir)
            yield name, path
            sys.path.remove(tempdir)
        finally:
            if old_module is not None:
                sys.modules[name] = old_module
            else:
                sys.modules.pop(name, None)<|MERGE_RESOLUTION|>--- conflicted
+++ resolved
@@ -58,13 +58,8 @@
     :return: The file system path to the legacy pyc file.
     """
     pyc_file = importlib.util.cache_from_source(source)
-<<<<<<< HEAD
-    up_one = os.path.dirname(os.path.abspath(source))
-    legacy_pyc = os.path.join(up_one, os.path.basename(source) + 'c')
-=======
     assert source.endswith('.py')
     legacy_pyc = source + 'c'
->>>>>>> 60ff67d0
     shutil.move(pyc_file, legacy_pyc)
     return legacy_pyc
 
