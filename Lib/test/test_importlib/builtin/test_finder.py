--- conflicted
+++ resolved
@@ -43,41 +43,5 @@
  ) = util.test_both(FindSpecTests, machinery=machinery)
 
 
-<<<<<<< HEAD
-=======
-@unittest.skipIf(util.BUILTINS.good_name is None, 'no reasonable builtin module')
-class FinderTests(abc.FinderTests):
-
-    """Test find_module() for built-in modules."""
-
-    def test_module(self):
-        # Common case.
-        with util.uncache(util.BUILTINS.good_name):
-            with warnings.catch_warnings():
-                warnings.simplefilter("ignore", DeprecationWarning)
-                found = self.machinery.BuiltinImporter.find_module(util.BUILTINS.good_name)
-            self.assertTrue(found)
-            self.assertTrue(hasattr(found, 'load_module'))
-
-    # Built-in modules cannot be a package.
-    test_package = test_package_in_package = test_package_over_module = None
-
-    # Built-in modules cannot be in a package.
-    test_module_in_package = None
-
-    def test_failure(self):
-        assert 'importlib' not in sys.builtin_module_names
-        with warnings.catch_warnings():
-            warnings.simplefilter("ignore", DeprecationWarning)
-            loader = self.machinery.BuiltinImporter.find_module('importlib')
-        self.assertIsNone(loader)
-
-
-(Frozen_FinderTests,
- Source_FinderTests
- ) = util.test_both(FinderTests, machinery=machinery)
-
-
->>>>>>> fbf3596c
 if __name__ == '__main__':
     unittest.main()