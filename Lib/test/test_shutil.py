--- conflicted
+++ resolved
@@ -1271,14 +1271,12 @@
         self.assertRaises(Error, shutil.copyfile, src_file, src_file)
         # Make sure file is not corrupted.
         self.assertEqual(read_file(src_file), 'foo')
-<<<<<<< HEAD
         # If the "ignore_same_file" is set the "SameFileError" exception shouldn't be raised.
         dst_file = shutil.copyfile(src_file, src_file, ignore_same_file=True)
         # The return value should be the dst
         self.assertEqual(dst_file, src_file)
         # Make sure file is not corrupted.
         self.assertEqual(read_file(dst_file), 'foo')
-=======
 
     @unittest.skipIf(MACOS or SOLARIS or _winapi, 'On MACOS, Solaris and Windows the errors are not confusing (though different)')
     def test_copyfile_nonexistent_dir(self):
@@ -1306,8 +1304,6 @@
         self.assertRaises(err, shutil.copyfile, src_dir, dst)
         self.assertRaises(err, shutil.copyfile, src_file, src_dir)
         self.assertRaises(err, shutil.copyfile, dir2, src_dir)
-
->>>>>>> 8492b729
 
 class TestArchives(BaseTest, unittest.TestCase):
 
