--- conflicted
+++ resolved
@@ -1059,11 +1059,7 @@
         shutil.copymode(src_link, dst_link)
         self.assertEqual(os.stat(src).st_mode, os.stat(dst).st_mode)
 
-<<<<<<< HEAD
-    @unittest.skipUnless(hasattr(os, 'lchmod'), 'requires os.lchmod')
-=======
     @unittest.skipUnless(hasattr(os, 'lchmod') or os.name == 'nt', 'requires os.lchmod')
->>>>>>> 3a8e663a
     @os_helper.skip_unless_symlink
     def test_copymode_symlink_to_symlink(self):
         _lchmod = os.chmod if os.name == 'nt' else os.lchmod
