--- conflicted
+++ resolved
@@ -1413,8 +1413,6 @@
 
         binary_op_nan()
 
-<<<<<<< HEAD
-=======
         def binary_op_bitwise_extend():
             for _ in range(100):
                 a, b = 2, 7
@@ -1437,7 +1435,6 @@
         binary_op_bitwise_extend()
         self.assert_specialized(binary_op_bitwise_extend, "BINARY_OP_EXTEND")
         self.assert_no_opcode(binary_op_bitwise_extend, "BINARY_OP")
->>>>>>> fdcedfd3
 
     @cpython_only
     @requires_specialization_ft
