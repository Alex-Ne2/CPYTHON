--- conflicted
+++ resolved
@@ -1528,7 +1528,15 @@
         self.assert_specialized(binary_subscr_str_int, "BINARY_SUBSCR_STR_INT")
         self.assert_no_opcode(binary_subscr_str_int, "BINARY_SUBSCR")
 
-<<<<<<< HEAD
+        def binary_subscr_getitems():
+            items = [CGetItem(i) for i in range(100)]
+            for i in range(100):
+                self.assertEqual(items[i][i], i)
+
+        binary_subscr_getitems()
+        self.assert_specialized(binary_subscr_getitems, "BINARY_SUBSCR_GETITEM")
+        self.assert_no_opcode(binary_subscr_getitems, "BINARY_SUBSCR")
+
     @cpython_only
     @requires_specialization_ft
     def test_compare_op(self):
@@ -1561,16 +1569,6 @@
         compare_op_str()
         self.assert_specialized(compare_op_str, "COMPARE_OP_STR")
         self.assert_no_opcode(compare_op_str, "COMPARE_OP")
-=======
-        def binary_subscr_getitems():
-            items = [CGetItem(i) for i in range(100)]
-            for i in range(100):
-                self.assertEqual(items[i][i], i)
-
-        binary_subscr_getitems()
-        self.assert_specialized(binary_subscr_getitems, "BINARY_SUBSCR_GETITEM")
-        self.assert_no_opcode(binary_subscr_getitems, "BINARY_SUBSCR")
->>>>>>> ea578fc6
 
 
 if __name__ == "__main__":
