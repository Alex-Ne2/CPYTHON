import copy
import pickle
import dis
import threading
import types
import unittest
from test.support import (threading_helper, check_impl_detail,
                          requires_specialization, requires_specialization_ft,
                          cpython_only)
from test.support.import_helper import import_module

# Skip this module on other interpreters, it is cpython specific:
if check_impl_detail(cpython=False):
    raise unittest.SkipTest('implementation detail specific to cpython')

_testinternalcapi = import_module("_testinternalcapi")


def disabling_optimizer(func):
    def wrapper(*args, **kwargs):
        if not hasattr(_testinternalcapi, "get_optimizer"):
            return func(*args, **kwargs)
        old_opt = _testinternalcapi.get_optimizer()
        _testinternalcapi.set_optimizer(None)
        try:
            return func(*args, **kwargs)
        finally:
            _testinternalcapi.set_optimizer(old_opt)

    return wrapper


class TestBase(unittest.TestCase):
    def assert_specialized(self, f, opname):
        instructions = dis.get_instructions(f, adaptive=True)
        opnames = {instruction.opname for instruction in instructions}
        self.assertIn(opname, opnames)

    def assert_no_opcode(self, f, opname):
        instructions = dis.get_instructions(f, adaptive=True)
        opnames = {instruction.opname for instruction in instructions}
        self.assertNotIn(opname, opnames)


class TestLoadSuperAttrCache(unittest.TestCase):
    def test_descriptor_not_double_executed_on_spec_fail(self):
        calls = []
        class Descriptor:
            def __get__(self, instance, owner):
                calls.append((instance, owner))
                return lambda: 1

        class C:
            d = Descriptor()

        class D(C):
            def f(self):
                return super().d()

        d = D()

        self.assertEqual(d.f(), 1)  # warmup
        calls.clear()
        self.assertEqual(d.f(), 1)  # try to specialize
        self.assertEqual(calls, [(d, D)])


class TestLoadAttrCache(unittest.TestCase):
    def test_descriptor_added_after_optimization(self):
        class Descriptor:
            pass

        class C:
            def __init__(self):
                self.x = 1
            x = Descriptor()

        def f(o):
            return o.x

        o = C()
        for i in range(1025):
            assert f(o) == 1

        Descriptor.__get__ = lambda self, instance, value: 2
        Descriptor.__set__ = lambda *args: None

        self.assertEqual(f(o), 2)

    def test_metaclass_descriptor_added_after_optimization(self):
        class Descriptor:
            pass

        class Metaclass(type):
            attribute = Descriptor()

        class Class(metaclass=Metaclass):
            attribute = True

        def __get__(self, instance, owner):
            return False

        def __set__(self, instance, value):
            return None

        def f():
            return Class.attribute

        for _ in range(1025):
            self.assertTrue(f())

        Descriptor.__get__ = __get__
        Descriptor.__set__ = __set__

        for _ in range(1025):
            self.assertFalse(f())

    def test_metaclass_descriptor_shadows_class_attribute(self):
        class Metaclass(type):
            @property
            def attribute(self):
                return True

        class Class(metaclass=Metaclass):
            attribute = False

        def f():
            return Class.attribute

        for _ in range(1025):
            self.assertTrue(f())

    def test_metaclass_set_descriptor_after_optimization(self):
        class Metaclass(type):
            pass

        class Class(metaclass=Metaclass):
            attribute = True

        @property
        def attribute(self):
            return False

        def f():
            return Class.attribute

        for _ in range(1025):
            self.assertTrue(f())

        Metaclass.attribute = attribute

        for _ in range(1025):
            self.assertFalse(f())

    def test_metaclass_del_descriptor_after_optimization(self):
        class Metaclass(type):
            @property
            def attribute(self):
                return True

        class Class(metaclass=Metaclass):
            attribute = False

        def f():
            return Class.attribute

        for _ in range(1025):
            self.assertTrue(f())

        del Metaclass.attribute

        for _ in range(1025):
            self.assertFalse(f())

    def test_type_descriptor_shadows_attribute_method(self):
        class Class:
            mro = None

        def f():
            return Class.mro

        for _ in range(1025):
            self.assertIsNone(f())

    def test_type_descriptor_shadows_attribute_member(self):
        class Class:
            __base__ = None

        def f():
            return Class.__base__

        for _ in range(1025):
            self.assertIs(f(), object)

    def test_type_descriptor_shadows_attribute_getset(self):
        class Class:
            __name__ = "Spam"

        def f():
            return Class.__name__

        for _ in range(1025):
            self.assertEqual(f(), "Class")

    def test_metaclass_getattribute(self):
        class Metaclass(type):
            def __getattribute__(self, name):
                return True

        class Class(metaclass=Metaclass):
            attribute = False

        def f():
            return Class.attribute

        for _ in range(1025):
            self.assertTrue(f())

    def test_metaclass_swap(self):
        class OldMetaclass(type):
            @property
            def attribute(self):
                return True

        class NewMetaclass(type):
            @property
            def attribute(self):
                return False

        class Class(metaclass=OldMetaclass):
            pass

        def f():
            return Class.attribute

        for _ in range(1025):
            self.assertTrue(f())

        Class.__class__ = NewMetaclass

        for _ in range(1025):
            self.assertFalse(f())

    def test_load_shadowing_slot_should_raise_type_error(self):
        class Class:
            __slots__ = ("slot",)

        class Sneaky:
            __slots__ = ("shadowed",)
            shadowing = Class.slot

        def f(o):
            o.shadowing

        o = Sneaky()
        o.shadowed = 42

        for _ in range(1025):
            with self.assertRaises(TypeError):
                f(o)

    def test_store_shadowing_slot_should_raise_type_error(self):
        class Class:
            __slots__ = ("slot",)

        class Sneaky:
            __slots__ = ("shadowed",)
            shadowing = Class.slot

        def f(o):
            o.shadowing = 42

        o = Sneaky()

        for _ in range(1025):
            with self.assertRaises(TypeError):
                f(o)

    def test_load_borrowed_slot_should_not_crash(self):
        class Class:
            __slots__ = ("slot",)

        class Sneaky:
            borrowed = Class.slot

        def f(o):
            o.borrowed

        o = Sneaky()

        for _ in range(1025):
            with self.assertRaises(TypeError):
                f(o)

    def test_store_borrowed_slot_should_not_crash(self):
        class Class:
            __slots__ = ("slot",)

        class Sneaky:
            borrowed = Class.slot

        def f(o):
            o.borrowed = 42

        o = Sneaky()

        for _ in range(1025):
            with self.assertRaises(TypeError):
                f(o)


class TestLoadMethodCache(unittest.TestCase):
    def test_descriptor_added_after_optimization(self):
        class Descriptor:
            pass

        class Class:
            attribute = Descriptor()

        def __get__(self, instance, owner):
            return lambda: False

        def __set__(self, instance, value):
            return None

        def attribute():
            return True

        instance = Class()
        instance.attribute = attribute

        def f():
            return instance.attribute()

        for _ in range(1025):
            self.assertTrue(f())

        Descriptor.__get__ = __get__
        Descriptor.__set__ = __set__

        for _ in range(1025):
            self.assertFalse(f())

    def test_metaclass_descriptor_added_after_optimization(self):
        class Descriptor:
            pass

        class Metaclass(type):
            attribute = Descriptor()

        class Class(metaclass=Metaclass):
            def attribute():
                return True

        def __get__(self, instance, owner):
            return lambda: False

        def __set__(self, instance, value):
            return None

        def f():
            return Class.attribute()

        for _ in range(1025):
            self.assertTrue(f())

        Descriptor.__get__ = __get__
        Descriptor.__set__ = __set__

        for _ in range(1025):
            self.assertFalse(f())

    def test_metaclass_descriptor_shadows_class_attribute(self):
        class Metaclass(type):
            @property
            def attribute(self):
                return lambda: True

        class Class(metaclass=Metaclass):
            def attribute():
                return False

        def f():
            return Class.attribute()

        for _ in range(1025):
            self.assertTrue(f())

    def test_metaclass_set_descriptor_after_optimization(self):
        class Metaclass(type):
            pass

        class Class(metaclass=Metaclass):
            def attribute():
                return True

        @property
        def attribute(self):
            return lambda: False

        def f():
            return Class.attribute()

        for _ in range(1025):
            self.assertTrue(f())

        Metaclass.attribute = attribute

        for _ in range(1025):
            self.assertFalse(f())

    def test_metaclass_del_descriptor_after_optimization(self):
        class Metaclass(type):
            @property
            def attribute(self):
                return lambda: True

        class Class(metaclass=Metaclass):
            def attribute():
                return False

        def f():
            return Class.attribute()

        for _ in range(1025):
            self.assertTrue(f())

        del Metaclass.attribute

        for _ in range(1025):
            self.assertFalse(f())

    def test_type_descriptor_shadows_attribute_method(self):
        class Class:
            def mro():
                return ["Spam", "eggs"]

        def f():
            return Class.mro()

        for _ in range(1025):
            self.assertEqual(f(), ["Spam", "eggs"])

    def test_type_descriptor_shadows_attribute_member(self):
        class Class:
            def __base__():
                return "Spam"

        def f():
            return Class.__base__()

        for _ in range(1025):
            self.assertNotEqual(f(), "Spam")

    def test_metaclass_getattribute(self):
        class Metaclass(type):
            def __getattribute__(self, name):
                return lambda: True

        class Class(metaclass=Metaclass):
            def attribute():
                return False

        def f():
            return Class.attribute()

        for _ in range(1025):
            self.assertTrue(f())

    def test_metaclass_swap(self):
        class OldMetaclass(type):
            @property
            def attribute(self):
                return lambda: True

        class NewMetaclass(type):
            @property
            def attribute(self):
                return lambda: False

        class Class(metaclass=OldMetaclass):
            pass

        def f():
            return Class.attribute()

        for _ in range(1025):
            self.assertTrue(f())

        Class.__class__ = NewMetaclass

        for _ in range(1025):
            self.assertFalse(f())


class TestCallCache(TestBase):
    def test_too_many_defaults_0(self):
        def f():
            pass

        f.__defaults__ = (None,)
        for _ in range(1025):
            f()

    def test_too_many_defaults_1(self):
        def f(x):
            pass

        f.__defaults__ = (None, None)
        for _ in range(1025):
            f(None)
            f()

    def test_too_many_defaults_2(self):
        def f(x, y):
            pass

        f.__defaults__ = (None, None, None)
        for _ in range(1025):
            f(None, None)
            f(None)
            f()

    @disabling_optimizer
    @requires_specialization
    def test_assign_init_code(self):
        class MyClass:
            def __init__(self):
                pass

        def instantiate():
            return MyClass()

        # Trigger specialization
        for _ in range(1025):
            instantiate()
        self.assert_specialized(instantiate, "CALL_ALLOC_AND_ENTER_INIT")

        def count_args(self, *args):
            self.num_args = len(args)

        # Set MyClass.__init__.__code__ to a code object that uses different
        # args
        MyClass.__init__.__code__ = count_args.__code__
        instantiate()


@threading_helper.requires_working_threading()
class TestRacesDoNotCrash(TestBase):
    # Careful with these. Bigger numbers have a higher chance of catching bugs,
    # but you can also burn through a *ton* of type/dict/function versions:
    ITEMS = 1000
    LOOPS = 4
    WARMUPS = 2
    WRITERS = 2

    @disabling_optimizer
    def assert_races_do_not_crash(
        self, opname, get_items, read, write, *, check_items=False
    ):
        # This might need a few dozen loops in some cases:
        for _ in range(self.LOOPS):
            items = get_items()
            # Reset:
            if check_items:
                for item in items:
                    item.__code__ = item.__code__.replace()
            else:
                read.__code__ = read.__code__.replace()
            # Specialize:
            for _ in range(self.WARMUPS):
                read(items)
            if check_items:
                for item in items:
                    self.assert_specialized(item, opname)
            else:
                self.assert_specialized(read, opname)
            # Create writers:
            writers = []
            for _ in range(self.WRITERS):
                writer = threading.Thread(target=write, args=[items])
                writers.append(writer)
            # Run:
            for writer in writers:
                writer.start()
            read(items)  # BOOM!
            for writer in writers:
                writer.join()

    @requires_specialization
    def test_binary_subscr_getitem(self):
        def get_items():
            class C:
                __getitem__ = lambda self, item: None

            items = []
            for _ in range(self.ITEMS):
                item = C()
                items.append(item)
            return items

        def read(items):
            for item in items:
                try:
                    item[None]
                except TypeError:
                    pass

        def write(items):
            for item in items:
                try:
                    del item.__getitem__
                except AttributeError:
                    pass
                type(item).__getitem__ = lambda self, item: None

        opname = "BINARY_SUBSCR_GETITEM"
        self.assert_races_do_not_crash(opname, get_items, read, write)

    @requires_specialization
    def test_binary_subscr_list_int(self):
        def get_items():
            items = []
            for _ in range(self.ITEMS):
                item = [None]
                items.append(item)
            return items

        def read(items):
            for item in items:
                try:
                    item[0]
                except IndexError:
                    pass

        def write(items):
            for item in items:
                item.clear()
                item.append(None)

        opname = "BINARY_SUBSCR_LIST_INT"
        self.assert_races_do_not_crash(opname, get_items, read, write)

    @requires_specialization
    def test_for_iter_gen(self):
        def get_items():
            def g():
                yield
                yield

            items = []
            for _ in range(self.ITEMS):
                item = g()
                items.append(item)
            return items

        def read(items):
            for item in items:
                try:
                    for _ in item:
                        break
                except ValueError:
                    pass

        def write(items):
            for item in items:
                try:
                    for _ in item:
                        break
                except ValueError:
                    pass

        opname = "FOR_ITER_GEN"
        self.assert_races_do_not_crash(opname, get_items, read, write)

    @requires_specialization
    def test_for_iter_list(self):
        def get_items():
            items = []
            for _ in range(self.ITEMS):
                item = [None]
                items.append(item)
            return items

        def read(items):
            for item in items:
                for item in item:
                    break

        def write(items):
            for item in items:
                item.clear()
                item.append(None)

        opname = "FOR_ITER_LIST"
        self.assert_races_do_not_crash(opname, get_items, read, write)

    @requires_specialization
    def test_load_attr_class(self):
        def get_items():
            class C:
                a = object()

            items = []
            for _ in range(self.ITEMS):
                item = C
                items.append(item)
            return items

        def read(items):
            for item in items:
                try:
                    item.a
                except AttributeError:
                    pass

        def write(items):
            for item in items:
                try:
                    del item.a
                except AttributeError:
                    pass
                item.a = object()

        opname = "LOAD_ATTR_CLASS"
        self.assert_races_do_not_crash(opname, get_items, read, write)

    @requires_specialization
    def test_load_attr_getattribute_overridden(self):
        def get_items():
            class C:
                __getattribute__ = lambda self, name: None

            items = []
            for _ in range(self.ITEMS):
                item = C()
                items.append(item)
            return items

        def read(items):
            for item in items:
                try:
                    item.a
                except AttributeError:
                    pass

        def write(items):
            for item in items:
                try:
                    del item.__getattribute__
                except AttributeError:
                    pass
                type(item).__getattribute__ = lambda self, name: None

        opname = "LOAD_ATTR_GETATTRIBUTE_OVERRIDDEN"
        self.assert_races_do_not_crash(opname, get_items, read, write)

    @requires_specialization
    def test_load_attr_instance_value(self):
        def get_items():
            class C:
                pass

            items = []
            for _ in range(self.ITEMS):
                item = C()
                item.a = None
                items.append(item)
            return items

        def read(items):
            for item in items:
                item.a

        def write(items):
            for item in items:
                item.__dict__[None] = None

        opname = "LOAD_ATTR_INSTANCE_VALUE"
        self.assert_races_do_not_crash(opname, get_items, read, write)

    @requires_specialization
    def test_load_attr_method_lazy_dict(self):
        def get_items():
            class C(Exception):
                m = lambda self: None

            items = []
            for _ in range(self.ITEMS):
                item = C()
                items.append(item)
            return items

        def read(items):
            for item in items:
                try:
                    item.m()
                except AttributeError:
                    pass

        def write(items):
            for item in items:
                try:
                    del item.m
                except AttributeError:
                    pass
                type(item).m = lambda self: None

        opname = "LOAD_ATTR_METHOD_LAZY_DICT"
        self.assert_races_do_not_crash(opname, get_items, read, write)

    @requires_specialization
    def test_load_attr_method_no_dict(self):
        def get_items():
            class C:
                __slots__ = ()
                m = lambda self: None

            items = []
            for _ in range(self.ITEMS):
                item = C()
                items.append(item)
            return items

        def read(items):
            for item in items:
                try:
                    item.m()
                except AttributeError:
                    pass

        def write(items):
            for item in items:
                try:
                    del item.m
                except AttributeError:
                    pass
                type(item).m = lambda self: None

        opname = "LOAD_ATTR_METHOD_NO_DICT"
        self.assert_races_do_not_crash(opname, get_items, read, write)

    @requires_specialization
    def test_load_attr_method_with_values(self):
        def get_items():
            class C:
                m = lambda self: None

            items = []
            for _ in range(self.ITEMS):
                item = C()
                items.append(item)
            return items

        def read(items):
            for item in items:
                try:
                    item.m()
                except AttributeError:
                    pass

        def write(items):
            for item in items:
                try:
                    del item.m
                except AttributeError:
                    pass
                type(item).m = lambda self: None

        opname = "LOAD_ATTR_METHOD_WITH_VALUES"
        self.assert_races_do_not_crash(opname, get_items, read, write)

    @requires_specialization
    def test_load_attr_module(self):
        def get_items():
            items = []
            for _ in range(self.ITEMS):
                item = types.ModuleType("<item>")
                items.append(item)
            return items

        def read(items):
            for item in items:
                try:
                    item.__name__
                except AttributeError:
                    pass

        def write(items):
            for item in items:
                d = item.__dict__.copy()
                item.__dict__.clear()
                item.__dict__.update(d)

        opname = "LOAD_ATTR_MODULE"
        self.assert_races_do_not_crash(opname, get_items, read, write)

    @requires_specialization
    def test_load_attr_property(self):
        def get_items():
            class C:
                a = property(lambda self: None)

            items = []
            for _ in range(self.ITEMS):
                item = C()
                items.append(item)
            return items

        def read(items):
            for item in items:
                try:
                    item.a
                except AttributeError:
                    pass

        def write(items):
            for item in items:
                try:
                    del type(item).a
                except AttributeError:
                    pass
                type(item).a = property(lambda self: None)

        opname = "LOAD_ATTR_PROPERTY"
        self.assert_races_do_not_crash(opname, get_items, read, write)

    @requires_specialization
    def test_load_attr_with_hint(self):
        def get_items():
            class C:
                pass

            items = []
            for _ in range(self.ITEMS):
                item = C()
                item.a = None
                # Resize into a combined unicode dict:
                for i in range(29):
                    setattr(item, f"_{i}", None)
                items.append(item)
            return items

        def read(items):
            for item in items:
                item.a

        def write(items):
            for item in items:
                item.__dict__[None] = None

        opname = "LOAD_ATTR_WITH_HINT"
        self.assert_races_do_not_crash(opname, get_items, read, write)

    @requires_specialization_ft
    def test_load_global_module(self):
        def get_items():
            items = []
            for _ in range(self.ITEMS):
                item = eval("lambda: x", {"x": None})
                items.append(item)
            return items

        def read(items):
            for item in items:
                item()

        def write(items):
            for item in items:
                item.__globals__[None] = None

        opname = "LOAD_GLOBAL_MODULE"
        self.assert_races_do_not_crash(
            opname, get_items, read, write, check_items=True
        )

    @requires_specialization
    def test_store_attr_instance_value(self):
        def get_items():
            class C:
                pass

            items = []
            for _ in range(self.ITEMS):
                item = C()
                items.append(item)
            return items

        def read(items):
            for item in items:
                item.a = None

        def write(items):
            for item in items:
                item.__dict__[None] = None

        opname = "STORE_ATTR_INSTANCE_VALUE"
        self.assert_races_do_not_crash(opname, get_items, read, write)

    @requires_specialization
    def test_store_attr_with_hint(self):
        def get_items():
            class C:
                pass

            items = []
            for _ in range(self.ITEMS):
                item = C()
                # Resize into a combined unicode dict:
                for i in range(29):
                    setattr(item, f"_{i}", None)
                items.append(item)
            return items

        def read(items):
            for item in items:
                item.a = None

        def write(items):
            for item in items:
                item.__dict__[None] = None

        opname = "STORE_ATTR_WITH_HINT"
        self.assert_races_do_not_crash(opname, get_items, read, write)

    @requires_specialization
    def test_store_subscr_list_int(self):
        def get_items():
            items = []
            for _ in range(self.ITEMS):
                item = [None]
                items.append(item)
            return items

        def read(items):
            for item in items:
                try:
                    item[0] = None
                except IndexError:
                    pass

        def write(items):
            for item in items:
                item.clear()
                item.append(None)

        opname = "STORE_SUBSCR_LIST_INT"
        self.assert_races_do_not_crash(opname, get_items, read, write)

    @requires_specialization
    def test_unpack_sequence_list(self):
        def get_items():
            items = []
            for _ in range(self.ITEMS):
                item = [None]
                items.append(item)
            return items

        def read(items):
            for item in items:
                try:
                    [_] = item
                except ValueError:
                    pass

        def write(items):
            for item in items:
                item.clear()
                item.append(None)

        opname = "UNPACK_SEQUENCE_LIST"
        self.assert_races_do_not_crash(opname, get_items, read, write)

class C:
    pass

@requires_specialization
class TestInstanceDict(unittest.TestCase):

    def setUp(self):
        c = C()
        c.a, c.b, c.c = 0,0,0

    def test_values_on_instance(self):
        c = C()
        c.a = 1
        C().b = 2
        c.c = 3
        self.assertEqual(
            _testinternalcapi.get_object_dict_values(c),
            (1, '<NULL>', 3)
        )

    def test_dict_materialization(self):
        c = C()
        c.a = 1
        c.b = 2
        c.__dict__
        self.assertEqual(c.__dict__, {"a":1, "b": 2})

    def test_dict_dematerialization(self):
        c = C()
        c.a = 1
        c.b = 2
        c.__dict__
        for _ in range(100):
            c.a
        self.assertEqual(
            _testinternalcapi.get_object_dict_values(c),
            (1, 2, '<NULL>')
        )

    def test_dict_dematerialization_multiple_refs(self):
        c = C()
        c.a = 1
        c.b = 2
        d = c.__dict__
        for _ in range(100):
            c.a
        self.assertIs(c.__dict__, d)

    def test_dict_dematerialization_copy(self):
        c = C()
        c.a = 1
        c.b = 2
        c2 = copy.copy(c)
        for _ in range(100):
            c.a
            c2.a
        self.assertEqual(
            _testinternalcapi.get_object_dict_values(c),
            (1, 2, '<NULL>')
        )
        self.assertEqual(
            _testinternalcapi.get_object_dict_values(c2),
            (1, 2, '<NULL>')
        )
        c3 = copy.deepcopy(c)
        for _ in range(100):
            c.a
            c3.a
        self.assertEqual(
            _testinternalcapi.get_object_dict_values(c),
            (1, 2, '<NULL>')
        )
        #NOTE -- c3.__dict__ does not de-materialize

    def test_dict_dematerialization_pickle(self):
        c = C()
        c.a = 1
        c.b = 2
        c2 = pickle.loads(pickle.dumps(c))
        for _ in range(100):
            c.a
            c2.a
        self.assertEqual(
            _testinternalcapi.get_object_dict_values(c),
            (1, 2, '<NULL>')
        )
        self.assertEqual(
            _testinternalcapi.get_object_dict_values(c2),
            (1, 2, '<NULL>')
        )

    def test_dict_dematerialization_subclass(self):
        class D(dict): pass
        c = C()
        c.a = 1
        c.b = 2
        c.__dict__ = D(c.__dict__)
        for _ in range(100):
            c.a
        self.assertIs(
            _testinternalcapi.get_object_dict_values(c),
            None
        )
        self.assertEqual(
            c.__dict__,
            {'a':1, 'b':2}
        )

    def test_125868(self):

        def make_special_dict():
            """Create a dictionary an object with a this table:
            index | key | value
            ----- | --- | -----
              0   | 'b' | 'value'
              1   | 'b' | NULL
            """
            class A:
                pass
            a = A()
            a.a = 1
            a.b = 2
            d = a.__dict__.copy()
            del d['a']
            del d['b']
            d['b'] = "value"
            return d

        class NoInlineAorB:
            pass
        for i in range(ord('c'), ord('z')):
            setattr(NoInlineAorB(), chr(i), i)

        c = NoInlineAorB()
        c.a = 0
        c.b = 1
        self.assertFalse(_testinternalcapi.has_inline_values(c))

        def f(o, n):
            for i in range(n):
                o.b = i
        # Prime f to store to dict slot 1
        f(c, 100)

        test_obj = NoInlineAorB()
        test_obj.__dict__ = make_special_dict()
        self.assertEqual(test_obj.b, "value")

        #This should set x.b = 0
        f(test_obj, 1)
        self.assertEqual(test_obj.b, 0)


class TestSpecializer(TestBase):

    @cpython_only
    @requires_specialization_ft
    def test_binary_op(self):
        def f():
            for _ in range(100):
                a, b = 1, 2
                c = a + b
                self.assertEqual(c, 3)

        f()
        self.assert_specialized(f, "BINARY_OP_ADD_INT")
        self.assert_no_opcode(f, "BINARY_OP")

        def g():
            for _ in range(100):
                a, b = "foo", "bar"
                c = a + b
                self.assertEqual(c, "foobar")

        g()
        self.assert_specialized(g, "BINARY_OP_ADD_UNICODE")
        self.assert_no_opcode(g, "BINARY_OP")

    @cpython_only
    @requires_specialization_ft
    def test_contain_op(self):
        def f():
            for _ in range(100):
                a, b = 1, {1: 2, 2: 5}
                self.assertTrue(a in b)
                self.assertFalse(3 in b)

        f()
        self.assert_specialized(f, "CONTAINS_OP_DICT")
        self.assert_no_opcode(f, "CONTAINS_OP")

        def g():
            for _ in range(100):
                a, b = 1, {1, 2}
                self.assertTrue(a in b)
                self.assertFalse(3 in b)

        g()
        self.assert_specialized(g, "CONTAINS_OP_SET")
        self.assert_no_opcode(g, "CONTAINS_OP")

    @cpython_only
    @requires_specialization_ft
<<<<<<< HEAD
    def test_load_super_attr(self):
        """Ensure that LOAD_SUPER_ATTR is specialized as expected."""

        class A:
            def __init__(self):
                meth = super().__init__
                super().__init__()

        for _ in range(100):
            A()

        self.assert_specialized(A.__init__, "LOAD_SUPER_ATTR_ATTR")
        self.assert_specialized(A.__init__, "LOAD_SUPER_ATTR_METHOD")
        self.assert_no_opcode(A.__init__, "LOAD_SUPER_ATTR")

        # Temporarily replace super() with something else.
        real_super = super

        def fake_super():
            def init(self):
                pass

            return init

        # Force unspecialize
        globals()['super'] = fake_super
        try:
            # Should be unspecialized after enough calls.
            for _ in range(100):
                A()
        finally:
            globals()['super'] = real_super

        # Ensure the specialized instructions are not present
        self.assert_no_opcode(A.__init__, "LOAD_SUPER_ATTR_ATTR")
        self.assert_no_opcode(A.__init__, "LOAD_SUPER_ATTR_METHOD")

        if 0:
            dis.dis(A.__init__, adaptive=True)
=======
    def test_to_bool(self):
        def to_bool_bool():
            true_cnt, false_cnt = 0, 0
            elems = [e % 2 == 0 for e in range(100)]
            for e in elems:
                if e:
                    true_cnt += 1
                else:
                    false_cnt += 1
            self.assertEqual(true_cnt, 50)
            self.assertEqual(false_cnt, 50)

        to_bool_bool()
        self.assert_specialized(to_bool_bool, "TO_BOOL_BOOL")
        self.assert_no_opcode(to_bool_bool, "TO_BOOL")

        def to_bool_int():
            count = 0
            for i in range(100):
                if i:
                    count += 1
                else:
                    count -= 1
            self.assertEqual(count, 98)

        to_bool_int()
        self.assert_specialized(to_bool_int, "TO_BOOL_INT")
        self.assert_no_opcode(to_bool_int, "TO_BOOL")

        def to_bool_list():
            count = 0
            elems = [1, 2, 3]
            while elems:
                count += elems.pop()
            self.assertEqual(elems, [])
            self.assertEqual(count, 6)

        to_bool_list()
        self.assert_specialized(to_bool_list, "TO_BOOL_LIST")
        self.assert_no_opcode(to_bool_list, "TO_BOOL")

        def to_bool_none():
            count = 0
            elems = [None, None, None, None]
            for e in elems:
                if not e:
                    count += 1
            self.assertEqual(count, len(elems))

        to_bool_none()
        self.assert_specialized(to_bool_none, "TO_BOOL_NONE")
        self.assert_no_opcode(to_bool_none, "TO_BOOL")

        def to_bool_str():
            count = 0
            elems = ["", "foo", ""]
            for e in elems:
                if e:
                    count += 1
            self.assertEqual(count, 1)

        to_bool_str()
        self.assert_specialized(to_bool_str, "TO_BOOL_STR")
        self.assert_no_opcode(to_bool_str, "TO_BOOL")

    @cpython_only
    @requires_specialization_ft
    def test_unpack_sequence(self):
        def f():
            for _ in range(100):
                a, b = 1, 2
                self.assertEqual(a, 1)
                self.assertEqual(b, 2)

        f()
        self.assert_specialized(f, "UNPACK_SEQUENCE_TWO_TUPLE")
        self.assert_no_opcode(f, "UNPACK_SEQUENCE")

        def g():
            for _ in range(100):
                a, = 1,
                self.assertEqual(a, 1)

        g()
        self.assert_specialized(g, "UNPACK_SEQUENCE_TUPLE")
        self.assert_no_opcode(g, "UNPACK_SEQUENCE")

        def x():
            for _ in range(100):
                a, b = [1, 2]
                self.assertEqual(a, 1)
                self.assertEqual(b, 2)
>>>>>>> 78cb377c

        x()
        self.assert_specialized(x, "UNPACK_SEQUENCE_LIST")
        self.assert_no_opcode(x, "UNPACK_SEQUENCE")

if __name__ == "__main__":
    unittest.main()<|MERGE_RESOLUTION|>--- conflicted
+++ resolved
@@ -1248,33 +1248,9 @@
         g()
         self.assert_specialized(g, "BINARY_OP_ADD_UNICODE")
         self.assert_no_opcode(g, "BINARY_OP")
-
+        
     @cpython_only
     @requires_specialization_ft
-    def test_contain_op(self):
-        def f():
-            for _ in range(100):
-                a, b = 1, {1: 2, 2: 5}
-                self.assertTrue(a in b)
-                self.assertFalse(3 in b)
-
-        f()
-        self.assert_specialized(f, "CONTAINS_OP_DICT")
-        self.assert_no_opcode(f, "CONTAINS_OP")
-
-        def g():
-            for _ in range(100):
-                a, b = 1, {1, 2}
-                self.assertTrue(a in b)
-                self.assertFalse(3 in b)
-
-        g()
-        self.assert_specialized(g, "CONTAINS_OP_SET")
-        self.assert_no_opcode(g, "CONTAINS_OP")
-
-    @cpython_only
-    @requires_specialization_ft
-<<<<<<< HEAD
     def test_load_super_attr(self):
         """Ensure that LOAD_SUPER_ATTR is specialized as expected."""
 
@@ -1312,9 +1288,31 @@
         self.assert_no_opcode(A.__init__, "LOAD_SUPER_ATTR_ATTR")
         self.assert_no_opcode(A.__init__, "LOAD_SUPER_ATTR_METHOD")
 
-        if 0:
-            dis.dis(A.__init__, adaptive=True)
-=======
+    @cpython_only
+    @requires_specialization_ft
+    def test_contain_op(self):
+        def f():
+            for _ in range(100):
+                a, b = 1, {1: 2, 2: 5}
+                self.assertTrue(a in b)
+                self.assertFalse(3 in b)
+
+        f()
+        self.assert_specialized(f, "CONTAINS_OP_DICT")
+        self.assert_no_opcode(f, "CONTAINS_OP")
+
+        def g():
+            for _ in range(100):
+                a, b = 1, {1, 2}
+                self.assertTrue(a in b)
+                self.assertFalse(3 in b)
+
+        g()
+        self.assert_specialized(g, "CONTAINS_OP_SET")
+        self.assert_no_opcode(g, "CONTAINS_OP")
+
+    @cpython_only
+    @requires_specialization_ft
     def test_to_bool(self):
         def to_bool_bool():
             true_cnt, false_cnt = 0, 0
@@ -1407,7 +1405,6 @@
                 a, b = [1, 2]
                 self.assertEqual(a, 1)
                 self.assertEqual(b, 2)
->>>>>>> 78cb377c
 
         x()
         self.assert_specialized(x, "UNPACK_SEQUENCE_LIST")
