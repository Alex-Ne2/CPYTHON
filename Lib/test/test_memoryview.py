--- conflicted
+++ resolved
@@ -15,13 +15,9 @@
 import pickle
 import struct
 
-<<<<<<< HEAD
+from itertools import product
 from test import support
 from test.support import import_helper, threading_helper
-=======
-from itertools import product
-from test.support import import_helper
->>>>>>> cef0a90d
 
 
 class MyObject:
