"Test posix functions"

from test import support
from test.support import import_helper
from test.support import os_helper
from test.support import warnings_helper
from test.support.script_helper import assert_python_ok

import errno
import sys
import signal
import time
import os
import platform
import stat
import tempfile
import unittest
import warnings
import textwrap
from contextlib import contextmanager

# Skip these tests if there is no posix or nt module.
try:
    import posix
except ImportError:
    try:
        import nt as posix
    except ImportError:
        raise unittest.SkipTest("requires 'posix' or 'nt' module")

try:
    import posix
except ImportError:
    import nt as posix

try:
    import pwd
except ImportError:
    pwd = None

_DUMMY_SYMLINK = os.path.join(tempfile.gettempdir(),
                              os_helper.TESTFN + '-dummy-symlink')

requires_32b = unittest.skipUnless(
    # Emscripten/WASI have 32 bits pointers, but support 64 bits syscall args.
    sys.maxsize < 2**32 and not (support.is_emscripten or support.is_wasi),
    'test is only meaningful on 32-bit builds'
)

def _supports_sched():
    if not hasattr(posix, 'sched_getscheduler'):
        return False
    try:
        posix.sched_getscheduler(0)
    except OSError as e:
        if e.errno == errno.ENOSYS:
            return False
    return True

requires_sched = unittest.skipUnless(_supports_sched(), 'requires POSIX scheduler API')


class PosixTester(unittest.TestCase):

    def setUp(self):
        # create empty file
        self.addCleanup(os_helper.unlink, os_helper.TESTFN)
        with open(os_helper.TESTFN, "wb"):
            pass
        self.enterContext(warnings_helper.check_warnings())
        warnings.filterwarnings('ignore', '.* potential security risk .*',
                                RuntimeWarning)

    def testNoArgFunctions(self):
        # test posix functions which take no arguments and have
        # no side-effects which we need to cleanup (e.g., fork, wait, abort)
        NO_ARG_FUNCTIONS = [ "ctermid", "getcwd", "getcwdb", "uname",
                             "times", "getloadavg",
                             "getegid", "geteuid", "getgid", "getgroups",
                             "getpid", "getpgrp", "getppid", "getuid", "sync",
                           ]

        for name in NO_ARG_FUNCTIONS:
            posix_func = getattr(posix, name, None)
            if posix_func is not None:
                with self.subTest(name):
                    posix_func()
                    self.assertRaises(TypeError, posix_func, 1)

    @unittest.skipUnless(hasattr(posix, 'getresuid'),
                         'test needs posix.getresuid()')
    def test_getresuid(self):
        user_ids = posix.getresuid()
        self.assertEqual(len(user_ids), 3)
        for val in user_ids:
            self.assertGreaterEqual(val, 0)

    @unittest.skipUnless(hasattr(posix, 'getresgid'),
                         'test needs posix.getresgid()')
    def test_getresgid(self):
        group_ids = posix.getresgid()
        self.assertEqual(len(group_ids), 3)
        for val in group_ids:
            self.assertGreaterEqual(val, 0)

    @unittest.skipUnless(hasattr(posix, 'setresuid'),
                         'test needs posix.setresuid()')
    def test_setresuid(self):
        current_user_ids = posix.getresuid()
        self.assertIsNone(posix.setresuid(*current_user_ids))
        # -1 means don't change that value.
        self.assertIsNone(posix.setresuid(-1, -1, -1))

    @unittest.skipUnless(hasattr(posix, 'setresuid'),
                         'test needs posix.setresuid()')
    def test_setresuid_exception(self):
        # Don't do this test if someone is silly enough to run us as root.
        current_user_ids = posix.getresuid()
        if 0 not in current_user_ids:
            new_user_ids = (current_user_ids[0]+1, -1, -1)
            self.assertRaises(OSError, posix.setresuid, *new_user_ids)

    @unittest.skipUnless(hasattr(posix, 'setresgid'),
                         'test needs posix.setresgid()')
    def test_setresgid(self):
        current_group_ids = posix.getresgid()
        self.assertIsNone(posix.setresgid(*current_group_ids))
        # -1 means don't change that value.
        self.assertIsNone(posix.setresgid(-1, -1, -1))

    @unittest.skipUnless(hasattr(posix, 'setresgid'),
                         'test needs posix.setresgid()')
    def test_setresgid_exception(self):
        # Don't do this test if someone is silly enough to run us as root.
        current_group_ids = posix.getresgid()
        if 0 not in current_group_ids:
            new_group_ids = (current_group_ids[0]+1, -1, -1)
            self.assertRaises(OSError, posix.setresgid, *new_group_ids)

    @unittest.skipUnless(hasattr(posix, 'initgroups'),
                         "test needs os.initgroups()")
    @unittest.skipUnless(hasattr(pwd, 'getpwuid'), "test needs pwd.getpwuid()")
    def test_initgroups(self):
        # It takes a string and an integer; check that it raises a TypeError
        # for other argument lists.
        self.assertRaises(TypeError, posix.initgroups)
        self.assertRaises(TypeError, posix.initgroups, None)
        self.assertRaises(TypeError, posix.initgroups, 3, "foo")
        self.assertRaises(TypeError, posix.initgroups, "foo", 3, object())

        # If a non-privileged user invokes it, it should fail with OSError
        # EPERM.
        if os.getuid() != 0:
            try:
                name = pwd.getpwuid(posix.getuid()).pw_name
            except KeyError:
                # the current UID may not have a pwd entry
                raise unittest.SkipTest("need a pwd entry")
            try:
                posix.initgroups(name, 13)
            except OSError as e:
                self.assertEqual(e.errno, errno.EPERM)
            else:
                self.fail("Expected OSError to be raised by initgroups")

    @unittest.skipUnless(hasattr(posix, 'statvfs'),
                         'test needs posix.statvfs()')
    def test_statvfs(self):
        self.assertTrue(posix.statvfs(os.curdir))

    @unittest.skipUnless(hasattr(posix, 'fstatvfs'),
                         'test needs posix.fstatvfs()')
    def test_fstatvfs(self):
        fp = open(os_helper.TESTFN)
        try:
            self.assertTrue(posix.fstatvfs(fp.fileno()))
            self.assertTrue(posix.statvfs(fp.fileno()))
        finally:
            fp.close()

    @unittest.skipUnless(hasattr(posix, 'ftruncate'),
                         'test needs posix.ftruncate()')
    def test_ftruncate(self):
        fp = open(os_helper.TESTFN, 'w+')
        try:
            # we need to have some data to truncate
            fp.write('test')
            fp.flush()
            posix.ftruncate(fp.fileno(), 0)
        finally:
            fp.close()

    @unittest.skipUnless(hasattr(posix, 'truncate'), "test needs posix.truncate()")
    def test_truncate(self):
        with open(os_helper.TESTFN, 'w') as fp:
            fp.write('test')
            fp.flush()
        posix.truncate(os_helper.TESTFN, 0)

    @unittest.skipUnless(getattr(os, 'execve', None) in os.supports_fd, "test needs execve() to support the fd parameter")
    @support.requires_fork()
    def test_fexecve(self):
        fp = os.open(sys.executable, os.O_RDONLY)
        try:
            pid = os.fork()
            if pid == 0:
                os.chdir(os.path.split(sys.executable)[0])
                posix.execve(fp, [sys.executable, '-c', 'pass'], os.environ)
            else:
                support.wait_process(pid, exitcode=0)
        finally:
            os.close(fp)


    @unittest.skipUnless(hasattr(posix, 'waitid'), "test needs posix.waitid()")
    @support.requires_fork()
    def test_waitid(self):
        pid = os.fork()
        if pid == 0:
            os.chdir(os.path.split(sys.executable)[0])
            posix.execve(sys.executable, [sys.executable, '-c', 'pass'], os.environ)
        else:
            res = posix.waitid(posix.P_PID, pid, posix.WEXITED)
            self.assertEqual(pid, res.si_pid)

    @support.requires_fork()
    def test_register_at_fork(self):
        with self.assertRaises(TypeError, msg="Positional args not allowed"):
            os.register_at_fork(lambda: None)
        with self.assertRaises(TypeError, msg="Args must be callable"):
            os.register_at_fork(before=2)
        with self.assertRaises(TypeError, msg="Args must be callable"):
            os.register_at_fork(after_in_child="three")
        with self.assertRaises(TypeError, msg="Args must be callable"):
            os.register_at_fork(after_in_parent=b"Five")
        with self.assertRaises(TypeError, msg="Args must not be None"):
            os.register_at_fork(before=None)
        with self.assertRaises(TypeError, msg="Args must not be None"):
            os.register_at_fork(after_in_child=None)
        with self.assertRaises(TypeError, msg="Args must not be None"):
            os.register_at_fork(after_in_parent=None)
        with self.assertRaises(TypeError, msg="Invalid arg was allowed"):
            # Ensure a combination of valid and invalid is an error.
            os.register_at_fork(before=None, after_in_parent=lambda: 3)
        with self.assertRaises(TypeError, msg="At least one argument is required"):
            # when no arg is passed
            os.register_at_fork()
        with self.assertRaises(TypeError, msg="Invalid arg was allowed"):
            # Ensure a combination of valid and invalid is an error.
            os.register_at_fork(before=lambda: None, after_in_child='')
        # We test actual registrations in their own process so as not to
        # pollute this one.  There is no way to unregister for cleanup.
        code = """if 1:
            import os

            r, w = os.pipe()
            fin_r, fin_w = os.pipe()

            os.register_at_fork(before=lambda: os.write(w, b'A'))
            os.register_at_fork(after_in_parent=lambda: os.write(w, b'C'))
            os.register_at_fork(after_in_child=lambda: os.write(w, b'E'))
            os.register_at_fork(before=lambda: os.write(w, b'B'),
                                after_in_parent=lambda: os.write(w, b'D'),
                                after_in_child=lambda: os.write(w, b'F'))

            pid = os.fork()
            if pid == 0:
                # At this point, after-forkers have already been executed
                os.close(w)
                # Wait for parent to tell us to exit
                os.read(fin_r, 1)
                os._exit(0)
            else:
                try:
                    os.close(w)
                    with open(r, "rb") as f:
                        data = f.read()
                        assert len(data) == 6, data
                        # Check before-fork callbacks
                        assert data[:2] == b'BA', data
                        # Check after-fork callbacks
                        assert sorted(data[2:]) == list(b'CDEF'), data
                        assert data.index(b'C') < data.index(b'D'), data
                        assert data.index(b'E') < data.index(b'F'), data
                finally:
                    os.write(fin_w, b'!')
            """
        assert_python_ok('-c', code)

    @unittest.skipUnless(hasattr(posix, 'lockf'), "test needs posix.lockf()")
    def test_lockf(self):
        fd = os.open(os_helper.TESTFN, os.O_WRONLY | os.O_CREAT)
        try:
            os.write(fd, b'test')
            os.lseek(fd, 0, os.SEEK_SET)
            posix.lockf(fd, posix.F_LOCK, 4)
            # section is locked
            posix.lockf(fd, posix.F_ULOCK, 4)
        finally:
            os.close(fd)

    @unittest.skipUnless(hasattr(posix, 'pread'), "test needs posix.pread()")
    def test_pread(self):
        fd = os.open(os_helper.TESTFN, os.O_RDWR | os.O_CREAT)
        try:
            os.write(fd, b'test')
            os.lseek(fd, 0, os.SEEK_SET)
            self.assertEqual(b'es', posix.pread(fd, 2, 1))
            # the first pread() shouldn't disturb the file offset
            self.assertEqual(b'te', posix.read(fd, 2))
        finally:
            os.close(fd)

    @unittest.skipUnless(hasattr(posix, 'preadv'), "test needs posix.preadv()")
    def test_preadv(self):
        fd = os.open(os_helper.TESTFN, os.O_RDWR | os.O_CREAT)
        try:
            os.write(fd, b'test1tt2t3t5t6t6t8')
            buf = [bytearray(i) for i in [5, 3, 2]]
            self.assertEqual(posix.preadv(fd, buf, 3), 10)
            self.assertEqual([b't1tt2', b't3t', b'5t'], list(buf))
        finally:
            os.close(fd)

    @unittest.skipUnless(hasattr(posix, 'preadv'), "test needs posix.preadv()")
    @unittest.skipUnless(hasattr(posix, 'RWF_HIPRI'), "test needs posix.RWF_HIPRI")
    def test_preadv_flags(self):
        fd = os.open(os_helper.TESTFN, os.O_RDWR | os.O_CREAT)
        try:
            os.write(fd, b'test1tt2t3t5t6t6t8')
            buf = [bytearray(i) for i in [5, 3, 2]]
            self.assertEqual(posix.preadv(fd, buf, 3, os.RWF_HIPRI), 10)
            self.assertEqual([b't1tt2', b't3t', b'5t'], list(buf))
        except NotImplementedError:
            self.skipTest("preadv2 not available")
        except OSError as inst:
            # Is possible that the macro RWF_HIPRI was defined at compilation time
            # but the option is not supported by the kernel or the runtime libc shared
            # library.
            if inst.errno in {errno.EINVAL, errno.ENOTSUP}:
                raise unittest.SkipTest("RWF_HIPRI is not supported by the current system")
            else:
                raise
        finally:
            os.close(fd)

    @unittest.skipUnless(hasattr(posix, 'preadv'), "test needs posix.preadv()")
    @requires_32b
    def test_preadv_overflow_32bits(self):
        fd = os.open(os_helper.TESTFN, os.O_RDWR | os.O_CREAT)
        try:
            buf = [bytearray(2**16)] * 2**15
            with self.assertRaises(OSError) as cm:
                os.preadv(fd, buf, 0)
            self.assertEqual(cm.exception.errno, errno.EINVAL)
            self.assertEqual(bytes(buf[0]), b'\0'* 2**16)
        finally:
            os.close(fd)

    @unittest.skipUnless(hasattr(posix, 'pwrite'), "test needs posix.pwrite()")
    def test_pwrite(self):
        fd = os.open(os_helper.TESTFN, os.O_RDWR | os.O_CREAT)
        try:
            os.write(fd, b'test')
            os.lseek(fd, 0, os.SEEK_SET)
            posix.pwrite(fd, b'xx', 1)
            self.assertEqual(b'txxt', posix.read(fd, 4))
        finally:
            os.close(fd)

    @unittest.skipUnless(hasattr(posix, 'pwritev'), "test needs posix.pwritev()")
    def test_pwritev(self):
        fd = os.open(os_helper.TESTFN, os.O_RDWR | os.O_CREAT)
        try:
            os.write(fd, b"xx")
            os.lseek(fd, 0, os.SEEK_SET)
            n = os.pwritev(fd, [b'test1', b'tt2', b't3'], 2)
            self.assertEqual(n, 10)

            os.lseek(fd, 0, os.SEEK_SET)
            self.assertEqual(b'xxtest1tt2t3', posix.read(fd, 100))
        finally:
            os.close(fd)

    @unittest.skipUnless(hasattr(posix, 'pwritev'), "test needs posix.pwritev()")
    @unittest.skipUnless(hasattr(posix, 'os.RWF_SYNC'), "test needs os.RWF_SYNC")
    def test_pwritev_flags(self):
        fd = os.open(os_helper.TESTFN, os.O_RDWR | os.O_CREAT)
        try:
            os.write(fd,b"xx")
            os.lseek(fd, 0, os.SEEK_SET)
            n = os.pwritev(fd, [b'test1', b'tt2', b't3'], 2, os.RWF_SYNC)
            self.assertEqual(n, 10)

            os.lseek(fd, 0, os.SEEK_SET)
            self.assertEqual(b'xxtest1tt2', posix.read(fd, 100))
        finally:
            os.close(fd)

    @unittest.skipUnless(hasattr(posix, 'pwritev'), "test needs posix.pwritev()")
    @requires_32b
    def test_pwritev_overflow_32bits(self):
        fd = os.open(os_helper.TESTFN, os.O_RDWR | os.O_CREAT)
        try:
            with self.assertRaises(OSError) as cm:
                os.pwritev(fd, [b"x" * 2**16] * 2**15, 0)
            self.assertEqual(cm.exception.errno, errno.EINVAL)
        finally:
            os.close(fd)

    @unittest.skipUnless(hasattr(posix, 'posix_fallocate'),
        "test needs posix.posix_fallocate()")
    def test_posix_fallocate(self):
        fd = os.open(os_helper.TESTFN, os.O_WRONLY | os.O_CREAT)
        try:
            posix.posix_fallocate(fd, 0, 10)
        except OSError as inst:
            # issue10812, ZFS doesn't appear to support posix_fallocate,
            # so skip Solaris-based since they are likely to have ZFS.
            # issue33655: Also ignore EINVAL on *BSD since ZFS is also
            # often used there.
            if inst.errno == errno.EINVAL and sys.platform.startswith(
                ('sunos', 'freebsd', 'netbsd', 'openbsd', 'gnukfreebsd')):
                raise unittest.SkipTest("test may fail on ZFS filesystems")
            else:
                raise
        finally:
            os.close(fd)

    # issue31106 - posix_fallocate() does not set error in errno.
    @unittest.skipUnless(hasattr(posix, 'posix_fallocate'),
        "test needs posix.posix_fallocate()")
    def test_posix_fallocate_errno(self):
        try:
            posix.posix_fallocate(-42, 0, 10)
        except OSError as inst:
            if inst.errno != errno.EBADF:
                raise

    @unittest.skipUnless(hasattr(posix, 'posix_fadvise'),
        "test needs posix.posix_fadvise()")
    def test_posix_fadvise(self):
        fd = os.open(os_helper.TESTFN, os.O_RDONLY)
        try:
            posix.posix_fadvise(fd, 0, 0, posix.POSIX_FADV_WILLNEED)
        finally:
            os.close(fd)

    @unittest.skipUnless(hasattr(posix, 'posix_fadvise'),
        "test needs posix.posix_fadvise()")
    def test_posix_fadvise_errno(self):
        try:
            posix.posix_fadvise(-42, 0, 0, posix.POSIX_FADV_WILLNEED)
        except OSError as inst:
            if inst.errno != errno.EBADF:
                raise

    @unittest.skipUnless(os.utime in os.supports_fd, "test needs fd support in os.utime")
    def test_utime_with_fd(self):
        now = time.time()
        fd = os.open(os_helper.TESTFN, os.O_RDONLY)
        try:
            posix.utime(fd)
            posix.utime(fd, None)
            self.assertRaises(TypeError, posix.utime, fd, (None, None))
            self.assertRaises(TypeError, posix.utime, fd, (now, None))
            self.assertRaises(TypeError, posix.utime, fd, (None, now))
            posix.utime(fd, (int(now), int(now)))
            posix.utime(fd, (now, now))
            self.assertRaises(ValueError, posix.utime, fd, (now, now), ns=(now, now))
            self.assertRaises(ValueError, posix.utime, fd, (now, 0), ns=(None, None))
            self.assertRaises(ValueError, posix.utime, fd, (None, None), ns=(now, 0))
            posix.utime(fd, (int(now), int((now - int(now)) * 1e9)))
            posix.utime(fd, ns=(int(now), int((now - int(now)) * 1e9)))

        finally:
            os.close(fd)

    @unittest.skipUnless(os.utime in os.supports_follow_symlinks, "test needs follow_symlinks support in os.utime")
    def test_utime_nofollow_symlinks(self):
        now = time.time()
        posix.utime(os_helper.TESTFN, None, follow_symlinks=False)
        self.assertRaises(TypeError, posix.utime, os_helper.TESTFN,
                          (None, None), follow_symlinks=False)
        self.assertRaises(TypeError, posix.utime, os_helper.TESTFN,
                          (now, None), follow_symlinks=False)
        self.assertRaises(TypeError, posix.utime, os_helper.TESTFN,
                          (None, now), follow_symlinks=False)
        posix.utime(os_helper.TESTFN, (int(now), int(now)),
                    follow_symlinks=False)
        posix.utime(os_helper.TESTFN, (now, now), follow_symlinks=False)
        posix.utime(os_helper.TESTFN, follow_symlinks=False)

    @unittest.skipUnless(hasattr(posix, 'writev'), "test needs posix.writev()")
    def test_writev(self):
        fd = os.open(os_helper.TESTFN, os.O_RDWR | os.O_CREAT)
        try:
            n = os.writev(fd, (b'test1', b'tt2', b't3'))
            self.assertEqual(n, 10)

            os.lseek(fd, 0, os.SEEK_SET)
            self.assertEqual(b'test1tt2t3', posix.read(fd, 10))

            # Issue #20113: empty list of buffers should not crash
            try:
                size = posix.writev(fd, [])
            except OSError:
                # writev(fd, []) raises OSError(22, "Invalid argument")
                # on OpenIndiana
                pass
            else:
                self.assertEqual(size, 0)
        finally:
            os.close(fd)

    @unittest.skipUnless(hasattr(posix, 'writev'), "test needs posix.writev()")
    @requires_32b
    def test_writev_overflow_32bits(self):
        fd = os.open(os_helper.TESTFN, os.O_RDWR | os.O_CREAT)
        try:
            with self.assertRaises(OSError) as cm:
                os.writev(fd, [b"x" * 2**16] * 2**15)
            self.assertEqual(cm.exception.errno, errno.EINVAL)
        finally:
            os.close(fd)

    @unittest.skipUnless(hasattr(posix, 'readv'), "test needs posix.readv()")
    def test_readv(self):
        fd = os.open(os_helper.TESTFN, os.O_RDWR | os.O_CREAT)
        try:
            os.write(fd, b'test1tt2t3')
            os.lseek(fd, 0, os.SEEK_SET)
            buf = [bytearray(i) for i in [5, 3, 2]]
            self.assertEqual(posix.readv(fd, buf), 10)
            self.assertEqual([b'test1', b'tt2', b't3'], [bytes(i) for i in buf])

            # Issue #20113: empty list of buffers should not crash
            try:
                size = posix.readv(fd, [])
            except OSError:
                # readv(fd, []) raises OSError(22, "Invalid argument")
                # on OpenIndiana
                pass
            else:
                self.assertEqual(size, 0)
        finally:
            os.close(fd)

    @unittest.skipUnless(hasattr(posix, 'readv'), "test needs posix.readv()")
    @requires_32b
    def test_readv_overflow_32bits(self):
        fd = os.open(os_helper.TESTFN, os.O_RDWR | os.O_CREAT)
        try:
            buf = [bytearray(2**16)] * 2**15
            with self.assertRaises(OSError) as cm:
                os.readv(fd, buf)
            self.assertEqual(cm.exception.errno, errno.EINVAL)
            self.assertEqual(bytes(buf[0]), b'\0'* 2**16)
        finally:
            os.close(fd)

    @unittest.skipUnless(hasattr(posix, 'dup'),
                         'test needs posix.dup()')
    @unittest.skipIf(support.is_wasi, "WASI does not have dup()")
    def test_dup(self):
        fp = open(os_helper.TESTFN)
        try:
            fd = posix.dup(fp.fileno())
            self.assertIsInstance(fd, int)
            os.close(fd)
        finally:
            fp.close()

    @unittest.skipUnless(hasattr(posix, 'confstr'),
                         'test needs posix.confstr()')
    def test_confstr(self):
        self.assertRaises(ValueError, posix.confstr, "CS_garbage")
        self.assertEqual(len(posix.confstr("CS_PATH")) > 0, True)

    @unittest.skipUnless(hasattr(posix, 'dup2'),
                         'test needs posix.dup2()')
    @unittest.skipIf(support.is_wasi, "WASI does not have dup2()")
    def test_dup2(self):
        fp1 = open(os_helper.TESTFN)
        fp2 = open(os_helper.TESTFN)
        try:
            posix.dup2(fp1.fileno(), fp2.fileno())
        finally:
            fp1.close()
            fp2.close()

    @unittest.skipUnless(hasattr(os, 'O_CLOEXEC'), "needs os.O_CLOEXEC")
    @support.requires_linux_version(2, 6, 23)
    @support.requires_subprocess()
    def test_oscloexec(self):
        fd = os.open(os_helper.TESTFN, os.O_RDONLY|os.O_CLOEXEC)
        self.addCleanup(os.close, fd)
        self.assertFalse(os.get_inheritable(fd))

    @unittest.skipUnless(hasattr(posix, 'O_EXLOCK'),
                         'test needs posix.O_EXLOCK')
    def test_osexlock(self):
        fd = os.open(os_helper.TESTFN,
                     os.O_WRONLY|os.O_EXLOCK|os.O_CREAT)
        self.assertRaises(OSError, os.open, os_helper.TESTFN,
                          os.O_WRONLY|os.O_EXLOCK|os.O_NONBLOCK)
        os.close(fd)

        if hasattr(posix, "O_SHLOCK"):
            fd = os.open(os_helper.TESTFN,
                         os.O_WRONLY|os.O_SHLOCK|os.O_CREAT)
            self.assertRaises(OSError, os.open, os_helper.TESTFN,
                              os.O_WRONLY|os.O_EXLOCK|os.O_NONBLOCK)
            os.close(fd)

    @unittest.skipUnless(hasattr(posix, 'O_SHLOCK'),
                         'test needs posix.O_SHLOCK')
    def test_osshlock(self):
        fd1 = os.open(os_helper.TESTFN,
                     os.O_WRONLY|os.O_SHLOCK|os.O_CREAT)
        fd2 = os.open(os_helper.TESTFN,
                      os.O_WRONLY|os.O_SHLOCK|os.O_CREAT)
        os.close(fd2)
        os.close(fd1)

        if hasattr(posix, "O_EXLOCK"):
            fd = os.open(os_helper.TESTFN,
                         os.O_WRONLY|os.O_SHLOCK|os.O_CREAT)
            self.assertRaises(OSError, os.open, os_helper.TESTFN,
                              os.O_RDONLY|os.O_EXLOCK|os.O_NONBLOCK)
            os.close(fd)

    @unittest.skipUnless(hasattr(posix, 'fstat'),
                         'test needs posix.fstat()')
    def test_fstat(self):
        fp = open(os_helper.TESTFN)
        try:
            self.assertTrue(posix.fstat(fp.fileno()))
            self.assertTrue(posix.stat(fp.fileno()))

            self.assertRaisesRegex(TypeError,
                    'should be string, bytes, os.PathLike or integer, not',
                    posix.stat, float(fp.fileno()))
        finally:
            fp.close()

    def test_stat(self):
        self.assertTrue(posix.stat(os_helper.TESTFN))
        self.assertTrue(posix.stat(os.fsencode(os_helper.TESTFN)))

        self.assertRaisesRegex(TypeError,
                'should be string, bytes, os.PathLike or integer, not',
                posix.stat, bytearray(os.fsencode(os_helper.TESTFN)))
        self.assertRaisesRegex(TypeError,
                'should be string, bytes, os.PathLike or integer, not',
                posix.stat, None)
        self.assertRaisesRegex(TypeError,
                'should be string, bytes, os.PathLike or integer, not',
                posix.stat, list(os_helper.TESTFN))
        self.assertRaisesRegex(TypeError,
                'should be string, bytes, os.PathLike or integer, not',
                posix.stat, list(os.fsencode(os_helper.TESTFN)))

    @unittest.skipUnless(hasattr(posix, 'mkfifo'), "don't have mkfifo()")
    def test_mkfifo(self):
        if sys.platform == "vxworks":
            fifo_path = os.path.join("/fifos/", os_helper.TESTFN)
        else:
            fifo_path = os_helper.TESTFN
        os_helper.unlink(fifo_path)
        self.addCleanup(os_helper.unlink, fifo_path)
        try:
            posix.mkfifo(fifo_path, stat.S_IRUSR | stat.S_IWUSR)
        except PermissionError as e:
            self.skipTest('posix.mkfifo(): %s' % e)
        self.assertTrue(stat.S_ISFIFO(posix.stat(fifo_path).st_mode))

    @unittest.skipUnless(hasattr(posix, 'mknod') and hasattr(stat, 'S_IFIFO'),
                         "don't have mknod()/S_IFIFO")
    def test_mknod(self):
        # Test using mknod() to create a FIFO (the only use specified
        # by POSIX).
        os_helper.unlink(os_helper.TESTFN)
        mode = stat.S_IFIFO | stat.S_IRUSR | stat.S_IWUSR
        try:
            posix.mknod(os_helper.TESTFN, mode, 0)
        except OSError as e:
            # Some old systems don't allow unprivileged users to use
            # mknod(), or only support creating device nodes.
            self.assertIn(e.errno, (errno.EPERM, errno.EINVAL, errno.EACCES))
        else:
            self.assertTrue(stat.S_ISFIFO(posix.stat(os_helper.TESTFN).st_mode))

        # Keyword arguments are also supported
        os_helper.unlink(os_helper.TESTFN)
        try:
            posix.mknod(path=os_helper.TESTFN, mode=mode, device=0,
                dir_fd=None)
        except OSError as e:
            self.assertIn(e.errno, (errno.EPERM, errno.EINVAL, errno.EACCES))

    @unittest.skipUnless(hasattr(posix, 'makedev'), 'test needs posix.makedev()')
    def test_makedev(self):
        st = posix.stat(os_helper.TESTFN)
        dev = st.st_dev
        self.assertIsInstance(dev, int)
        self.assertGreaterEqual(dev, 0)

        major = posix.major(dev)
        self.assertIsInstance(major, int)
        self.assertGreaterEqual(major, 0)
        self.assertEqual(posix.major(dev), major)
        self.assertRaises(TypeError, posix.major, float(dev))
        self.assertRaises(TypeError, posix.major)
        self.assertRaises((ValueError, OverflowError), posix.major, -1)

        minor = posix.minor(dev)
        self.assertIsInstance(minor, int)
        self.assertGreaterEqual(minor, 0)
        self.assertEqual(posix.minor(dev), minor)
        self.assertRaises(TypeError, posix.minor, float(dev))
        self.assertRaises(TypeError, posix.minor)
        self.assertRaises((ValueError, OverflowError), posix.minor, -1)

        self.assertEqual(posix.makedev(major, minor), dev)
        self.assertRaises(TypeError, posix.makedev, float(major), minor)
        self.assertRaises(TypeError, posix.makedev, major, float(minor))
        self.assertRaises(TypeError, posix.makedev, major)
        self.assertRaises(TypeError, posix.makedev)

    def _test_all_chown_common(self, chown_func, first_param, stat_func):
        """Common code for chown, fchown and lchown tests."""
        def check_stat(uid, gid):
            if stat_func is not None:
                stat = stat_func(first_param)
                self.assertEqual(stat.st_uid, uid)
                self.assertEqual(stat.st_gid, gid)
        uid = os.getuid()
        gid = os.getgid()
        # test a successful chown call
        chown_func(first_param, uid, gid)
        check_stat(uid, gid)
        chown_func(first_param, -1, gid)
        check_stat(uid, gid)
        chown_func(first_param, uid, -1)
        check_stat(uid, gid)

        if sys.platform == "vxworks":
            # On VxWorks, root user id is 1 and 0 means no login user:
            # both are super users.
            is_root = (uid in (0, 1))
        else:
            is_root = (uid == 0)
        if support.is_emscripten:
            # Emscripten getuid() / geteuid() always return 0 (root), but
            # cannot chown uid/gid to random value.
            pass
        elif is_root:
            # Try an amusingly large uid/gid to make sure we handle
            # large unsigned values.  (chown lets you use any
            # uid/gid you like, even if they aren't defined.)
            #
            # On VxWorks uid_t is defined as unsigned short. A big
            # value greater than 65535 will result in underflow error.
            #
            # This problem keeps coming up:
            #   http://bugs.python.org/issue1747858
            #   http://bugs.python.org/issue4591
            #   http://bugs.python.org/issue15301
            # Hopefully the fix in 4591 fixes it for good!
            #
            # This part of the test only runs when run as root.
            # Only scary people run their tests as root.

            big_value = (2**31 if sys.platform != "vxworks" else 2**15)
            chown_func(first_param, big_value, big_value)
            check_stat(big_value, big_value)
            chown_func(first_param, -1, -1)
            check_stat(big_value, big_value)
            chown_func(first_param, uid, gid)
            check_stat(uid, gid)
        elif platform.system() in ('HP-UX', 'SunOS'):
            # HP-UX and Solaris can allow a non-root user to chown() to root
            # (issue #5113)
            raise unittest.SkipTest("Skipping because of non-standard chown() "
                                    "behavior")
        else:
            # non-root cannot chown to root, raises OSError
            self.assertRaises(OSError, chown_func, first_param, 0, 0)
            check_stat(uid, gid)
            self.assertRaises(OSError, chown_func, first_param, 0, -1)
            check_stat(uid, gid)
            if 0 not in os.getgroups():
                self.assertRaises(OSError, chown_func, first_param, -1, 0)
                check_stat(uid, gid)
        # test illegal types
        for t in str, float:
            self.assertRaises(TypeError, chown_func, first_param, t(uid), gid)
            check_stat(uid, gid)
            self.assertRaises(TypeError, chown_func, first_param, uid, t(gid))
            check_stat(uid, gid)

    @os_helper.skip_unless_working_chmod
    @unittest.skipIf(support.is_emscripten, "getgid() is a stub")
    def test_chown(self):
        # raise an OSError if the file does not exist
        os.unlink(os_helper.TESTFN)
        self.assertRaises(OSError, posix.chown, os_helper.TESTFN, -1, -1)

        # re-create the file
        os_helper.create_empty_file(os_helper.TESTFN)
        self._test_all_chown_common(posix.chown, os_helper.TESTFN, posix.stat)

    @os_helper.skip_unless_working_chmod
    @unittest.skipUnless(hasattr(posix, 'fchown'), "test needs os.fchown()")
    @unittest.skipIf(support.is_emscripten, "getgid() is a stub")
    def test_fchown(self):
        os.unlink(os_helper.TESTFN)

        # re-create the file
        test_file = open(os_helper.TESTFN, 'w')
        try:
            fd = test_file.fileno()
            self._test_all_chown_common(posix.fchown, fd,
                                        getattr(posix, 'fstat', None))
        finally:
            test_file.close()

    @os_helper.skip_unless_working_chmod
    @unittest.skipUnless(hasattr(posix, 'lchown'), "test needs os.lchown()")
    def test_lchown(self):
        os.unlink(os_helper.TESTFN)
        # create a symlink
        os.symlink(_DUMMY_SYMLINK, os_helper.TESTFN)
        self._test_all_chown_common(posix.lchown, os_helper.TESTFN,
                                    getattr(posix, 'lstat', None))

    @unittest.skipUnless(hasattr(posix, 'chdir'), 'test needs posix.chdir()')
    def test_chdir(self):
        posix.chdir(os.curdir)
        self.assertRaises(OSError, posix.chdir, os_helper.TESTFN)

    def test_listdir(self):
        self.assertIn(os_helper.TESTFN, posix.listdir(os.curdir))

    def test_listdir_default(self):
        # When listdir is called without argument,
        # it's the same as listdir(os.curdir).
        self.assertIn(os_helper.TESTFN, posix.listdir())

    def test_listdir_bytes(self):
        # When listdir is called with a bytes object,
        # the returned strings are of type bytes.
        self.assertIn(os.fsencode(os_helper.TESTFN), posix.listdir(b'.'))

    def test_listdir_bytes_like(self):
        for cls in bytearray, memoryview:
            with self.assertRaises(TypeError):
                posix.listdir(cls(b'.'))

    @unittest.skipUnless(posix.listdir in os.supports_fd,
                         "test needs fd support for posix.listdir()")
    def test_listdir_fd(self):
        f = posix.open(posix.getcwd(), posix.O_RDONLY)
        self.addCleanup(posix.close, f)
        self.assertEqual(
            sorted(posix.listdir('.')),
            sorted(posix.listdir(f))
            )
        # Check that the fd offset was reset (issue #13739)
        self.assertEqual(
            sorted(posix.listdir('.')),
            sorted(posix.listdir(f))
            )

    @unittest.skipUnless(hasattr(posix, 'access'), 'test needs posix.access()')
    def test_access(self):
        self.assertTrue(posix.access(os_helper.TESTFN, os.R_OK))

    @unittest.skipUnless(hasattr(posix, 'umask'), 'test needs posix.umask()')
    def test_umask(self):
        old_mask = posix.umask(0)
        self.assertIsInstance(old_mask, int)
        posix.umask(old_mask)

    @unittest.skipUnless(hasattr(posix, 'strerror'),
                         'test needs posix.strerror()')
    def test_strerror(self):
        self.assertTrue(posix.strerror(0))

    @unittest.skipUnless(hasattr(posix, 'pipe'), 'test needs posix.pipe()')
    def test_pipe(self):
        reader, writer = posix.pipe()
        os.close(reader)
        os.close(writer)

    @unittest.skipUnless(hasattr(os, 'pipe2'), "test needs os.pipe2()")
    @support.requires_linux_version(2, 6, 27)
    def test_pipe2(self):
        self.assertRaises(TypeError, os.pipe2, 'DEADBEEF')
        self.assertRaises(TypeError, os.pipe2, 0, 0)

        # try calling with flags = 0, like os.pipe()
        r, w = os.pipe2(0)
        os.close(r)
        os.close(w)

        # test flags
        r, w = os.pipe2(os.O_CLOEXEC|os.O_NONBLOCK)
        self.addCleanup(os.close, r)
        self.addCleanup(os.close, w)
        self.assertFalse(os.get_inheritable(r))
        self.assertFalse(os.get_inheritable(w))
        self.assertFalse(os.get_blocking(r))
        self.assertFalse(os.get_blocking(w))
        # try reading from an empty pipe: this should fail, not block
        self.assertRaises(OSError, os.read, r, 1)
        # try a write big enough to fill-up the pipe: this should either
        # fail or perform a partial write, not block
        try:
            os.write(w, b'x' * support.PIPE_MAX_SIZE)
        except OSError:
            pass

    @support.cpython_only
    @unittest.skipUnless(hasattr(os, 'pipe2'), "test needs os.pipe2()")
    @support.requires_linux_version(2, 6, 27)
    def test_pipe2_c_limits(self):
        # Issue 15989
        import _testcapi
        self.assertRaises(OverflowError, os.pipe2, _testcapi.INT_MAX + 1)
        self.assertRaises(OverflowError, os.pipe2, _testcapi.UINT_MAX + 1)

    @unittest.skipUnless(hasattr(posix, 'utime'), 'test needs posix.utime()')
    def test_utime(self):
        now = time.time()
        posix.utime(os_helper.TESTFN, None)
        self.assertRaises(TypeError, posix.utime,
                          os_helper.TESTFN, (None, None))
        self.assertRaises(TypeError, posix.utime,
                          os_helper.TESTFN, (now, None))
        self.assertRaises(TypeError, posix.utime,
                          os_helper.TESTFN, (None, now))
        posix.utime(os_helper.TESTFN, (int(now), int(now)))
        posix.utime(os_helper.TESTFN, (now, now))

    def _test_chflags_regular_file(self, chflags_func, target_file, **kwargs):
        st = os.stat(target_file)
        self.assertTrue(hasattr(st, 'st_flags'))

        # ZFS returns EOPNOTSUPP when attempting to set flag UF_IMMUTABLE.
        flags = st.st_flags | stat.UF_IMMUTABLE
        try:
            chflags_func(target_file, flags, **kwargs)
        except OSError as err:
            if err.errno != errno.EOPNOTSUPP:
                raise
            msg = 'chflag UF_IMMUTABLE not supported by underlying fs'
            self.skipTest(msg)

        try:
            new_st = os.stat(target_file)
            self.assertEqual(st.st_flags | stat.UF_IMMUTABLE, new_st.st_flags)
            try:
                fd = open(target_file, 'w+')
            except OSError as e:
                self.assertEqual(e.errno, errno.EPERM)
        finally:
            posix.chflags(target_file, st.st_flags)

    @unittest.skipUnless(hasattr(posix, 'chflags'), 'test needs os.chflags()')
    def test_chflags(self):
        self._test_chflags_regular_file(posix.chflags, os_helper.TESTFN)

    @unittest.skipUnless(hasattr(posix, 'lchflags'), 'test needs os.lchflags()')
    def test_lchflags_regular_file(self):
        self._test_chflags_regular_file(posix.lchflags, os_helper.TESTFN)
        self._test_chflags_regular_file(posix.chflags, os_helper.TESTFN,
                                        follow_symlinks=False)

    @unittest.skipUnless(hasattr(posix, 'lchflags'), 'test needs os.lchflags()')
    def test_lchflags_symlink(self):
        testfn_st = os.stat(os_helper.TESTFN)

        self.assertTrue(hasattr(testfn_st, 'st_flags'))

        self.addCleanup(os_helper.unlink, _DUMMY_SYMLINK)
        os.symlink(os_helper.TESTFN, _DUMMY_SYMLINK)
        dummy_symlink_st = os.lstat(_DUMMY_SYMLINK)

        def chflags_nofollow(path, flags):
            return posix.chflags(path, flags, follow_symlinks=False)

        for fn in (posix.lchflags, chflags_nofollow):
            # ZFS returns EOPNOTSUPP when attempting to set flag UF_IMMUTABLE.
            flags = dummy_symlink_st.st_flags | stat.UF_IMMUTABLE
            try:
                fn(_DUMMY_SYMLINK, flags)
            except OSError as err:
                if err.errno != errno.EOPNOTSUPP:
                    raise
                msg = 'chflag UF_IMMUTABLE not supported by underlying fs'
                self.skipTest(msg)
            try:
                new_testfn_st = os.stat(os_helper.TESTFN)
                new_dummy_symlink_st = os.lstat(_DUMMY_SYMLINK)

                self.assertEqual(testfn_st.st_flags, new_testfn_st.st_flags)
                self.assertEqual(dummy_symlink_st.st_flags | stat.UF_IMMUTABLE,
                                 new_dummy_symlink_st.st_flags)
            finally:
                fn(_DUMMY_SYMLINK, dummy_symlink_st.st_flags)

    def test_environ(self):
        if os.name == "nt":
            item_type = str
        else:
            item_type = bytes
        for k, v in posix.environ.items():
            self.assertEqual(type(k), item_type)
            self.assertEqual(type(v), item_type)

    @unittest.skipUnless(os.name == 'posix', "see bug gh-111841")
    def test_putenv(self):
        with self.assertRaises(ValueError):
            os.putenv('FRUIT\0VEGETABLE', 'cabbage')
        with self.assertRaises(ValueError):
            os.putenv('FRUIT', 'orange\0VEGETABLE=cabbage')
        with self.assertRaises(ValueError):
            os.putenv('FRUIT=ORANGE', 'lemon')
        if os.name == 'posix':
            with self.assertRaises(ValueError):
                os.putenv(b'FRUIT\0VEGETABLE', b'cabbage')
            with self.assertRaises(ValueError):
                os.putenv(b'FRUIT', b'orange\0VEGETABLE=cabbage')
            with self.assertRaises(ValueError):
                os.putenv(b'FRUIT=ORANGE', b'lemon')

    @unittest.skipUnless(hasattr(posix, 'getcwd'), 'test needs posix.getcwd()')
    def test_getcwd_long_pathnames(self):
        dirname = 'getcwd-test-directory-0123456789abcdef-01234567890abcdef'
        curdir = os.getcwd()
        base_path = os.path.abspath(os_helper.TESTFN) + '.getcwd'

        try:
            os.mkdir(base_path)
            os.chdir(base_path)
        except:
            #  Just returning nothing instead of the SkipTest exception, because
            #  the test results in Error in that case.  Is that ok?
            #  raise unittest.SkipTest("cannot create directory for testing")
            return

            def _create_and_do_getcwd(dirname, current_path_length = 0):
                try:
                    os.mkdir(dirname)
                except:
                    raise unittest.SkipTest("mkdir cannot create directory sufficiently deep for getcwd test")

                os.chdir(dirname)
                try:
                    os.getcwd()
                    if current_path_length < 1027:
                        _create_and_do_getcwd(dirname, current_path_length + len(dirname) + 1)
                finally:
                    os.chdir('..')
                    os.rmdir(dirname)

            _create_and_do_getcwd(dirname)

        finally:
            os.chdir(curdir)
            os_helper.rmtree(base_path)

    @unittest.skipUnless(hasattr(posix, 'getgrouplist'), "test needs posix.getgrouplist()")
    @unittest.skipUnless(hasattr(pwd, 'getpwuid'), "test needs pwd.getpwuid()")
    @unittest.skipUnless(hasattr(os, 'getuid'), "test needs os.getuid()")
    def test_getgrouplist(self):
        user = pwd.getpwuid(os.getuid())[0]
        group = pwd.getpwuid(os.getuid())[3]
        self.assertIn(group, posix.getgrouplist(user, group))


    @unittest.skipUnless(hasattr(os, 'getegid'), "test needs os.getegid()")
    @unittest.skipUnless(hasattr(os, 'popen'), "test needs os.popen()")
    @support.requires_subprocess()
    def test_getgroups(self):
        with os.popen('id -G 2>/dev/null') as idg:
            groups = idg.read().strip()
            ret = idg.close()

        try:
            idg_groups = set(int(g) for g in groups.split())
        except ValueError:
            idg_groups = set()
        if ret is not None or not idg_groups:
            raise unittest.SkipTest("need working 'id -G'")

        # Issues 16698: OS X ABIs prior to 10.6 have limits on getgroups()
        if sys.platform == 'darwin':
            import sysconfig
            dt = sysconfig.get_config_var('MACOSX_DEPLOYMENT_TARGET') or '10.3'
            if tuple(int(n) for n in dt.split('.')[0:2]) < (10, 6):
                raise unittest.SkipTest("getgroups(2) is broken prior to 10.6")

        # 'id -G' and 'os.getgroups()' should return the same
        # groups, ignoring order, duplicates, and the effective gid.
        # #10822/#26944 - It is implementation defined whether
        # posix.getgroups() includes the effective gid.
        symdiff = idg_groups.symmetric_difference(posix.getgroups())
        self.assertTrue(not symdiff or symdiff == {posix.getegid()})

    @unittest.skipUnless(hasattr(signal, 'SIGCHLD'), 'CLD_XXXX be placed in si_code for a SIGCHLD signal')
    @unittest.skipUnless(hasattr(os, 'waitid_result'), "test needs os.waitid_result")
    def test_cld_xxxx_constants(self):
        os.CLD_EXITED
        os.CLD_KILLED
        os.CLD_DUMPED
        os.CLD_TRAPPED
        os.CLD_STOPPED
        os.CLD_CONTINUED

    requires_sched_h = unittest.skipUnless(hasattr(posix, 'sched_yield'),
                                           "don't have scheduling support")
    requires_sched_affinity = unittest.skipUnless(hasattr(posix, 'sched_setaffinity'),
                                                  "don't have sched affinity support")

    @requires_sched_h
    def test_sched_yield(self):
        # This has no error conditions (at least on Linux).
        posix.sched_yield()

    @requires_sched_h
    @unittest.skipUnless(hasattr(posix, 'sched_get_priority_max'),
                         "requires sched_get_priority_max()")
    def test_sched_priority(self):
        # Round-robin usually has interesting priorities.
        pol = posix.SCHED_RR
        lo = posix.sched_get_priority_min(pol)
        hi = posix.sched_get_priority_max(pol)
        self.assertIsInstance(lo, int)
        self.assertIsInstance(hi, int)
        self.assertGreaterEqual(hi, lo)
        # OSX evidently just returns 15 without checking the argument.
        if sys.platform != "darwin":
            self.assertRaises(OSError, posix.sched_get_priority_min, -23)
            self.assertRaises(OSError, posix.sched_get_priority_max, -23)

    @requires_sched
    def test_get_and_set_scheduler_and_param(self):
        possible_schedulers = [sched for name, sched in posix.__dict__.items()
                               if name.startswith("SCHED_")]
        mine = posix.sched_getscheduler(0)
        self.assertIn(mine, possible_schedulers)
        try:
            parent = posix.sched_getscheduler(os.getppid())
        except OSError as e:
            if e.errno != errno.EPERM:
                raise
        else:
            self.assertIn(parent, possible_schedulers)
        self.assertRaises(OSError, posix.sched_getscheduler, -1)
        self.assertRaises(OSError, posix.sched_getparam, -1)
        param = posix.sched_getparam(0)
        self.assertIsInstance(param.sched_priority, int)

        # POSIX states that calling sched_setparam() or sched_setscheduler() on
        # a process with a scheduling policy other than SCHED_FIFO or SCHED_RR
        # is implementation-defined: NetBSD and FreeBSD can return EINVAL.
        if not sys.platform.startswith(('freebsd', 'netbsd')):
            try:
                posix.sched_setscheduler(0, mine, param)
                posix.sched_setparam(0, param)
            except OSError as e:
                if e.errno != errno.EPERM:
                    raise
            self.assertRaises(OSError, posix.sched_setparam, -1, param)

        self.assertRaises(OSError, posix.sched_setscheduler, -1, mine, param)
        self.assertRaises(TypeError, posix.sched_setscheduler, 0, mine, None)
        self.assertRaises(TypeError, posix.sched_setparam, 0, 43)
        param = posix.sched_param(None)
        self.assertRaises(TypeError, posix.sched_setparam, 0, param)
        large = 214748364700
        param = posix.sched_param(large)
        self.assertRaises(OverflowError, posix.sched_setparam, 0, param)
        param = posix.sched_param(sched_priority=-large)
        self.assertRaises(OverflowError, posix.sched_setparam, 0, param)

    @unittest.skipUnless(hasattr(posix, "sched_rr_get_interval"), "no function")
    def test_sched_rr_get_interval(self):
        try:
            interval = posix.sched_rr_get_interval(0)
        except OSError as e:
            # This likely means that sched_rr_get_interval is only valid for
            # processes with the SCHED_RR scheduler in effect.
            if e.errno != errno.EINVAL:
                raise
            self.skipTest("only works on SCHED_RR processes")
        self.assertIsInstance(interval, float)
        # Reasonable constraints, I think.
        self.assertGreaterEqual(interval, 0.)
        self.assertLess(interval, 1.)

    @requires_sched_affinity
    def test_sched_getaffinity(self):
        mask = posix.sched_getaffinity(0)
        self.assertIsInstance(mask, set)
        self.assertGreaterEqual(len(mask), 1)
        if not sys.platform.startswith("freebsd"):
            # bpo-47205: does not raise OSError on FreeBSD
            self.assertRaises(OSError, posix.sched_getaffinity, -1)
        for cpu in mask:
            self.assertIsInstance(cpu, int)
            self.assertGreaterEqual(cpu, 0)
            self.assertLess(cpu, 1 << 32)

    @requires_sched_affinity
    def test_sched_setaffinity(self):
        mask = posix.sched_getaffinity(0)
        self.addCleanup(posix.sched_setaffinity, 0, list(mask))
        if len(mask) > 1:
            # Empty masks are forbidden
            mask.pop()
        posix.sched_setaffinity(0, mask)
        self.assertEqual(posix.sched_getaffinity(0), mask)
        self.assertRaises(OSError, posix.sched_setaffinity, 0, [])
        self.assertRaises(ValueError, posix.sched_setaffinity, 0, [-10])
        self.assertRaises(ValueError, posix.sched_setaffinity, 0, map(int, "0X"))
        self.assertRaises(OverflowError, posix.sched_setaffinity, 0, [1<<128])
        if not sys.platform.startswith("freebsd"):
            # bpo-47205: does not raise OSError on FreeBSD
            self.assertRaises(OSError, posix.sched_setaffinity, -1, mask)

    @unittest.skipIf(support.is_wasi, "No dynamic linking on WASI")
<<<<<<< HEAD
    @unittest.skipUnless(os.name == 'posix', "requires Posix")
=======
    @unittest.skipUnless(os.name == 'posix', "POSIX-only test")
>>>>>>> d61313bd
    def test_rtld_constants(self):
        # check presence of major RTLD_* constants
        posix.RTLD_LAZY
        posix.RTLD_NOW
        posix.RTLD_GLOBAL
        posix.RTLD_LOCAL

    @unittest.skipUnless(hasattr(os, 'SEEK_HOLE'),
                         "test needs an OS that reports file holes")
    def test_fs_holes(self):
        # Even if the filesystem doesn't report holes,
        # if the OS supports it the SEEK_* constants
        # will be defined and will have a consistent
        # behaviour:
        # os.SEEK_DATA = current position
        # os.SEEK_HOLE = end of file position
        with open(os_helper.TESTFN, 'r+b') as fp:
            fp.write(b"hello")
            fp.flush()
            size = fp.tell()
            fno = fp.fileno()
            try :
                for i in range(size):
                    self.assertEqual(i, os.lseek(fno, i, os.SEEK_DATA))
                    self.assertLessEqual(size, os.lseek(fno, i, os.SEEK_HOLE))
                self.assertRaises(OSError, os.lseek, fno, size, os.SEEK_DATA)
                self.assertRaises(OSError, os.lseek, fno, size, os.SEEK_HOLE)
            except OSError :
                # Some OSs claim to support SEEK_HOLE/SEEK_DATA
                # but it is not true.
                # For instance:
                # http://lists.freebsd.org/pipermail/freebsd-amd64/2012-January/014332.html
                raise unittest.SkipTest("OSError raised!")

    def test_path_error2(self):
        """
        Test functions that call path_error2(), providing two filenames in their exceptions.
        """
        for name in ("rename", "replace", "link"):
            function = getattr(os, name, None)
            if function is None:
                continue

            for dst in ("noodly2", os_helper.TESTFN):
                try:
                    function('doesnotexistfilename', dst)
                except OSError as e:
                    self.assertIn("'doesnotexistfilename' -> '{}'".format(dst), str(e))
                    break
            else:
                self.fail("No valid path_error2() test for os." + name)

    def test_path_with_null_character(self):
        fn = os_helper.TESTFN
        fn_with_NUL = fn + '\0'
        self.addCleanup(os_helper.unlink, fn)
        os_helper.unlink(fn)
        fd = None
        try:
            with self.assertRaises(ValueError):
                fd = os.open(fn_with_NUL, os.O_WRONLY | os.O_CREAT) # raises
        finally:
            if fd is not None:
                os.close(fd)
        self.assertFalse(os.path.exists(fn))
        self.assertRaises(ValueError, os.mkdir, fn_with_NUL)
        self.assertFalse(os.path.exists(fn))
        open(fn, 'wb').close()
        self.assertRaises(ValueError, os.stat, fn_with_NUL)

    def test_path_with_null_byte(self):
        fn = os.fsencode(os_helper.TESTFN)
        fn_with_NUL = fn + b'\0'
        self.addCleanup(os_helper.unlink, fn)
        os_helper.unlink(fn)
        fd = None
        try:
            with self.assertRaises(ValueError):
                fd = os.open(fn_with_NUL, os.O_WRONLY | os.O_CREAT) # raises
        finally:
            if fd is not None:
                os.close(fd)
        self.assertFalse(os.path.exists(fn))
        self.assertRaises(ValueError, os.mkdir, fn_with_NUL)
        self.assertFalse(os.path.exists(fn))
        open(fn, 'wb').close()
        self.assertRaises(ValueError, os.stat, fn_with_NUL)

    @unittest.skipUnless(hasattr(os, "pidfd_open"), "pidfd_open unavailable")
    def test_pidfd_open(self):
        with self.assertRaises(OSError) as cm:
            os.pidfd_open(-1)
        if cm.exception.errno == errno.ENOSYS:
            self.skipTest("system does not support pidfd_open")
        if isinstance(cm.exception, PermissionError):
            self.skipTest(f"pidfd_open syscall blocked: {cm.exception!r}")
        self.assertEqual(cm.exception.errno, errno.EINVAL)
        os.close(os.pidfd_open(os.getpid(), 0))


# tests for the posix *at functions follow
class TestPosixDirFd(unittest.TestCase):
    count = 0

    @contextmanager
    def prepare(self):
        TestPosixDirFd.count += 1
        name = f'{os_helper.TESTFN}_{self.count}'
        base_dir = f'{os_helper.TESTFN}_{self.count}base'
        posix.mkdir(base_dir)
        self.addCleanup(posix.rmdir, base_dir)
        fullname = os.path.join(base_dir, name)
        assert not os.path.exists(fullname)
        with os_helper.open_dir_fd(base_dir) as dir_fd:
            yield (dir_fd, name, fullname)

    @contextmanager
    def prepare_file(self):
        with self.prepare() as (dir_fd, name, fullname):
            os_helper.create_empty_file(fullname)
            self.addCleanup(posix.unlink, fullname)
            yield (dir_fd, name, fullname)

    @unittest.skipUnless(os.access in os.supports_dir_fd, "test needs dir_fd support for os.access()")
    def test_access_dir_fd(self):
        with self.prepare_file() as (dir_fd, name, fullname):
            self.assertTrue(posix.access(name, os.R_OK, dir_fd=dir_fd))

    @unittest.skipUnless(os.chmod in os.supports_dir_fd, "test needs dir_fd support in os.chmod()")
    def test_chmod_dir_fd(self):
        with self.prepare_file() as (dir_fd, name, fullname):
            posix.chmod(fullname, stat.S_IRUSR)
            posix.chmod(name, stat.S_IRUSR | stat.S_IWUSR, dir_fd=dir_fd)
            s = posix.stat(fullname)
            self.assertEqual(s.st_mode & stat.S_IRWXU,
                             stat.S_IRUSR | stat.S_IWUSR)

    @unittest.skipUnless(hasattr(os, 'chown') and (os.chown in os.supports_dir_fd),
                         "test needs dir_fd support in os.chown()")
    @unittest.skipIf(support.is_emscripten, "getgid() is a stub")
    def test_chown_dir_fd(self):
        with self.prepare_file() as (dir_fd, name, fullname):
            posix.chown(name, os.getuid(), os.getgid(), dir_fd=dir_fd)

    @unittest.skipUnless(os.stat in os.supports_dir_fd, "test needs dir_fd support in os.stat()")
    def test_stat_dir_fd(self):
        with self.prepare() as (dir_fd, name, fullname):
            with open(fullname, 'w') as outfile:
                outfile.write("testline\n")
            self.addCleanup(posix.unlink, fullname)

            s1 = posix.stat(fullname)
            s2 = posix.stat(name, dir_fd=dir_fd)
            self.assertEqual(s1, s2)
            s2 = posix.stat(fullname, dir_fd=None)
            self.assertEqual(s1, s2)

            self.assertRaisesRegex(TypeError, 'should be integer or None, not',
                    posix.stat, name, dir_fd=posix.getcwd())
            self.assertRaisesRegex(TypeError, 'should be integer or None, not',
                    posix.stat, name, dir_fd=float(dir_fd))
            self.assertRaises(OverflowError,
                    posix.stat, name, dir_fd=10**20)

    @unittest.skipUnless(os.utime in os.supports_dir_fd, "test needs dir_fd support in os.utime()")
    def test_utime_dir_fd(self):
        with self.prepare_file() as (dir_fd, name, fullname):
            now = time.time()
            posix.utime(name, None, dir_fd=dir_fd)
            posix.utime(name, dir_fd=dir_fd)
            self.assertRaises(TypeError, posix.utime, name,
                              now, dir_fd=dir_fd)
            self.assertRaises(TypeError, posix.utime, name,
                              (None, None), dir_fd=dir_fd)
            self.assertRaises(TypeError, posix.utime, name,
                              (now, None), dir_fd=dir_fd)
            self.assertRaises(TypeError, posix.utime, name,
                              (None, now), dir_fd=dir_fd)
            self.assertRaises(TypeError, posix.utime, name,
                              (now, "x"), dir_fd=dir_fd)
            posix.utime(name, (int(now), int(now)), dir_fd=dir_fd)
            posix.utime(name, (now, now), dir_fd=dir_fd)
            posix.utime(name,
                    (int(now), int((now - int(now)) * 1e9)), dir_fd=dir_fd)
            posix.utime(name, dir_fd=dir_fd,
                            times=(int(now), int((now - int(now)) * 1e9)))

            # try dir_fd and follow_symlinks together
            if os.utime in os.supports_follow_symlinks:
                try:
                    posix.utime(name, follow_symlinks=False, dir_fd=dir_fd)
                except ValueError:
                    # whoops!  using both together not supported on this platform.
                    pass

    @unittest.skipIf(
        support.is_wasi,
        "WASI: symlink following on path_link is not supported"
    )
    @unittest.skipUnless(
        hasattr(os, "link") and os.link in os.supports_dir_fd,
        "test needs dir_fd support in os.link()"
    )
    def test_link_dir_fd(self):
        with self.prepare_file() as (dir_fd, name, fullname), \
             self.prepare() as (dir_fd2, linkname, fulllinkname):
            try:
                posix.link(name, linkname, src_dir_fd=dir_fd, dst_dir_fd=dir_fd2)
            except PermissionError as e:
                self.skipTest('posix.link(): %s' % e)
            self.addCleanup(posix.unlink, fulllinkname)
            # should have same inodes
            self.assertEqual(posix.stat(fullname)[1],
                posix.stat(fulllinkname)[1])

    @unittest.skipUnless(os.mkdir in os.supports_dir_fd, "test needs dir_fd support in os.mkdir()")
    def test_mkdir_dir_fd(self):
        with self.prepare() as (dir_fd, name, fullname):
            posix.mkdir(name, dir_fd=dir_fd)
            self.addCleanup(posix.rmdir, fullname)
            posix.stat(fullname) # should not raise exception

    @unittest.skipUnless(hasattr(os, 'mknod')
                         and (os.mknod in os.supports_dir_fd)
                         and hasattr(stat, 'S_IFIFO'),
                         "test requires both stat.S_IFIFO and dir_fd support for os.mknod()")
    def test_mknod_dir_fd(self):
        # Test using mknodat() to create a FIFO (the only use specified
        # by POSIX).
        with self.prepare() as (dir_fd, name, fullname):
            mode = stat.S_IFIFO | stat.S_IRUSR | stat.S_IWUSR
            try:
                posix.mknod(name, mode, 0, dir_fd=dir_fd)
            except OSError as e:
                # Some old systems don't allow unprivileged users to use
                # mknod(), or only support creating device nodes.
                self.assertIn(e.errno, (errno.EPERM, errno.EINVAL, errno.EACCES))
            else:
                self.addCleanup(posix.unlink, fullname)
                self.assertTrue(stat.S_ISFIFO(posix.stat(fullname).st_mode))

    @unittest.skipUnless(os.open in os.supports_dir_fd, "test needs dir_fd support in os.open()")
    def test_open_dir_fd(self):
        with self.prepare() as (dir_fd, name, fullname):
            with open(fullname, 'wb') as outfile:
                outfile.write(b"testline\n")
            self.addCleanup(posix.unlink, fullname)
            fd = posix.open(name, posix.O_RDONLY, dir_fd=dir_fd)
            try:
                res = posix.read(fd, 9)
                self.assertEqual(b"testline\n", res)
            finally:
                posix.close(fd)

    @unittest.skipUnless(hasattr(os, 'readlink') and (os.readlink in os.supports_dir_fd),
                         "test needs dir_fd support in os.readlink()")
    def test_readlink_dir_fd(self):
        with self.prepare() as (dir_fd, name, fullname):
            os.symlink('symlink', fullname)
            self.addCleanup(posix.unlink, fullname)
            self.assertEqual(posix.readlink(name, dir_fd=dir_fd), 'symlink')

    @unittest.skipUnless(os.rename in os.supports_dir_fd, "test needs dir_fd support in os.rename()")
    def test_rename_dir_fd(self):
        with self.prepare_file() as (dir_fd, name, fullname), \
             self.prepare() as (dir_fd2, name2, fullname2):
            posix.rename(name, name2,
                         src_dir_fd=dir_fd, dst_dir_fd=dir_fd2)
            posix.stat(fullname2) # should not raise exception
            posix.rename(fullname2, fullname)

    @unittest.skipUnless(os.symlink in os.supports_dir_fd, "test needs dir_fd support in os.symlink()")
    def test_symlink_dir_fd(self):
        with self.prepare() as (dir_fd, name, fullname):
            posix.symlink('symlink', name, dir_fd=dir_fd)
            self.addCleanup(posix.unlink, fullname)
            self.assertEqual(posix.readlink(fullname), 'symlink')

    @unittest.skipUnless(os.unlink in os.supports_dir_fd, "test needs dir_fd support in os.unlink()")
    def test_unlink_dir_fd(self):
        with self.prepare() as (dir_fd, name, fullname):
            os_helper.create_empty_file(fullname)
            posix.stat(fullname) # should not raise exception
            try:
                posix.unlink(name, dir_fd=dir_fd)
                self.assertRaises(OSError, posix.stat, fullname)
            except:
                self.addCleanup(posix.unlink, fullname)
                raise

    @unittest.skipUnless(hasattr(os, 'mkfifo') and os.mkfifo in os.supports_dir_fd, "test needs dir_fd support in os.mkfifo()")
    def test_mkfifo_dir_fd(self):
        with self.prepare() as (dir_fd, name, fullname):
            try:
                posix.mkfifo(name, stat.S_IRUSR | stat.S_IWUSR, dir_fd=dir_fd)
            except PermissionError as e:
                self.skipTest('posix.mkfifo(): %s' % e)
            self.addCleanup(posix.unlink, fullname)
            self.assertTrue(stat.S_ISFIFO(posix.stat(fullname).st_mode))


class PosixGroupsTester(unittest.TestCase):

    def setUp(self):
        if posix.getuid() != 0:
            raise unittest.SkipTest("not enough privileges")
        if not hasattr(posix, 'getgroups'):
            raise unittest.SkipTest("need posix.getgroups")
        if sys.platform == 'darwin':
            raise unittest.SkipTest("getgroups(2) is broken on OSX")
        self.saved_groups = posix.getgroups()

    def tearDown(self):
        if hasattr(posix, 'setgroups'):
            posix.setgroups(self.saved_groups)
        elif hasattr(posix, 'initgroups'):
            name = pwd.getpwuid(posix.getuid()).pw_name
            posix.initgroups(name, self.saved_groups[0])

    @unittest.skipUnless(hasattr(posix, 'initgroups'),
                         "test needs posix.initgroups()")
    def test_initgroups(self):
        # find missing group

        g = max(self.saved_groups or [0]) + 1
        name = pwd.getpwuid(posix.getuid()).pw_name
        posix.initgroups(name, g)
        self.assertIn(g, posix.getgroups())

    @unittest.skipUnless(hasattr(posix, 'setgroups'),
                         "test needs posix.setgroups()")
    def test_setgroups(self):
        for groups in [[0], list(range(16))]:
            posix.setgroups(groups)
            self.assertListEqual(groups, posix.getgroups())


class _PosixSpawnMixin:
    # Program which does nothing and exits with status 0 (success)
    NOOP_PROGRAM = (sys.executable, '-I', '-S', '-c', 'pass')
    spawn_func = None

    def python_args(self, *args):
        # Disable site module to avoid side effects. For example,
        # on Fedora 28, if the HOME environment variable is not set,
        # site._getuserbase() calls pwd.getpwuid() which opens
        # /var/lib/sss/mc/passwd but then leaves the file open which makes
        # test_close_file() to fail.
        return (sys.executable, '-I', '-S', *args)

    def test_returns_pid(self):
        pidfile = os_helper.TESTFN
        self.addCleanup(os_helper.unlink, pidfile)
        script = f"""if 1:
            import os
            with open({pidfile!r}, "w") as pidfile:
                pidfile.write(str(os.getpid()))
            """
        args = self.python_args('-c', script)
        pid = self.spawn_func(args[0], args, os.environ)
        support.wait_process(pid, exitcode=0)
        with open(pidfile, encoding="utf-8") as f:
            self.assertEqual(f.read(), str(pid))

    def test_no_such_executable(self):
        no_such_executable = 'no_such_executable'
        try:
            pid = self.spawn_func(no_such_executable,
                                  [no_such_executable],
                                  os.environ)
        # bpo-35794: PermissionError can be raised if there are
        # directories in the $PATH that are not accessible.
        except (FileNotFoundError, PermissionError) as exc:
            self.assertEqual(exc.filename, no_such_executable)
        else:
            pid2, status = os.waitpid(pid, 0)
            self.assertEqual(pid2, pid)
            self.assertNotEqual(status, 0)

    def test_specify_environment(self):
        envfile = os_helper.TESTFN
        self.addCleanup(os_helper.unlink, envfile)
        script = f"""if 1:
            import os
            with open({envfile!r}, "w", encoding="utf-8") as envfile:
                envfile.write(os.environ['foo'])
        """
        args = self.python_args('-c', script)
        pid = self.spawn_func(args[0], args,
                              {**os.environ, 'foo': 'bar'})
        support.wait_process(pid, exitcode=0)
        with open(envfile, encoding="utf-8") as f:
            self.assertEqual(f.read(), 'bar')

    def test_none_file_actions(self):
        pid = self.spawn_func(
            self.NOOP_PROGRAM[0],
            self.NOOP_PROGRAM,
            os.environ,
            file_actions=None
        )
        support.wait_process(pid, exitcode=0)

    def test_empty_file_actions(self):
        pid = self.spawn_func(
            self.NOOP_PROGRAM[0],
            self.NOOP_PROGRAM,
            os.environ,
            file_actions=[]
        )
        support.wait_process(pid, exitcode=0)

    def test_resetids_explicit_default(self):
        pid = self.spawn_func(
            sys.executable,
            [sys.executable, '-c', 'pass'],
            os.environ,
            resetids=False
        )
        support.wait_process(pid, exitcode=0)

    def test_resetids(self):
        pid = self.spawn_func(
            sys.executable,
            [sys.executable, '-c', 'pass'],
            os.environ,
            resetids=True
        )
        support.wait_process(pid, exitcode=0)

    def test_setpgroup(self):
        pid = self.spawn_func(
            sys.executable,
            [sys.executable, '-c', 'pass'],
            os.environ,
            setpgroup=os.getpgrp()
        )
        support.wait_process(pid, exitcode=0)

    def test_setpgroup_wrong_type(self):
        with self.assertRaises(TypeError):
            self.spawn_func(sys.executable,
                            [sys.executable, "-c", "pass"],
                            os.environ, setpgroup="023")

    @unittest.skipUnless(hasattr(signal, 'pthread_sigmask'),
                           'need signal.pthread_sigmask()')
    def test_setsigmask(self):
        code = textwrap.dedent("""\
            import signal
            signal.raise_signal(signal.SIGUSR1)""")

        pid = self.spawn_func(
            sys.executable,
            [sys.executable, '-c', code],
            os.environ,
            setsigmask=[signal.SIGUSR1]
        )
        support.wait_process(pid, exitcode=0)

    def test_setsigmask_wrong_type(self):
        with self.assertRaises(TypeError):
            self.spawn_func(sys.executable,
                            [sys.executable, "-c", "pass"],
                            os.environ, setsigmask=34)
        with self.assertRaises(TypeError):
            self.spawn_func(sys.executable,
                            [sys.executable, "-c", "pass"],
                            os.environ, setsigmask=["j"])
        with self.assertRaises(ValueError):
            self.spawn_func(sys.executable,
                            [sys.executable, "-c", "pass"],
                            os.environ, setsigmask=[signal.NSIG,
                                                    signal.NSIG+1])

    def test_setsid(self):
        rfd, wfd = os.pipe()
        self.addCleanup(os.close, rfd)
        try:
            os.set_inheritable(wfd, True)

            code = textwrap.dedent(f"""
                import os
                fd = {wfd}
                sid = os.getsid(0)
                os.write(fd, str(sid).encode())
            """)

            try:
                pid = self.spawn_func(sys.executable,
                                      [sys.executable, "-c", code],
                                      os.environ, setsid=True)
            except NotImplementedError as exc:
                self.skipTest(f"setsid is not supported: {exc!r}")
            except PermissionError as exc:
                self.skipTest(f"setsid failed with: {exc!r}")
        finally:
            os.close(wfd)

        support.wait_process(pid, exitcode=0)

        output = os.read(rfd, 100)
        child_sid = int(output)
        parent_sid = os.getsid(os.getpid())
        self.assertNotEqual(parent_sid, child_sid)

    @unittest.skipUnless(hasattr(signal, 'pthread_sigmask'),
                         'need signal.pthread_sigmask()')
    def test_setsigdef(self):
        original_handler = signal.signal(signal.SIGUSR1, signal.SIG_IGN)
        code = textwrap.dedent("""\
            import signal
            signal.raise_signal(signal.SIGUSR1)""")
        try:
            pid = self.spawn_func(
                sys.executable,
                [sys.executable, '-c', code],
                os.environ,
                setsigdef=[signal.SIGUSR1]
            )
        finally:
            signal.signal(signal.SIGUSR1, original_handler)

        support.wait_process(pid, exitcode=-signal.SIGUSR1)

    def test_setsigdef_wrong_type(self):
        with self.assertRaises(TypeError):
            self.spawn_func(sys.executable,
                            [sys.executable, "-c", "pass"],
                            os.environ, setsigdef=34)
        with self.assertRaises(TypeError):
            self.spawn_func(sys.executable,
                            [sys.executable, "-c", "pass"],
                            os.environ, setsigdef=["j"])
        with self.assertRaises(ValueError):
            self.spawn_func(sys.executable,
                            [sys.executable, "-c", "pass"],
                            os.environ, setsigdef=[signal.NSIG, signal.NSIG+1])

    @requires_sched
    @unittest.skipIf(sys.platform.startswith(('freebsd', 'netbsd')),
                     "bpo-34685: test can fail on BSD")
    def test_setscheduler_only_param(self):
        policy = os.sched_getscheduler(0)
        priority = os.sched_get_priority_min(policy)
        code = textwrap.dedent(f"""\
            import os, sys
            if os.sched_getscheduler(0) != {policy}:
                sys.exit(101)
            if os.sched_getparam(0).sched_priority != {priority}:
                sys.exit(102)""")
        pid = self.spawn_func(
            sys.executable,
            [sys.executable, '-c', code],
            os.environ,
            scheduler=(None, os.sched_param(priority))
        )
        support.wait_process(pid, exitcode=0)

    @requires_sched
    @unittest.skipIf(sys.platform.startswith(('freebsd', 'netbsd')),
                     "bpo-34685: test can fail on BSD")
    def test_setscheduler_with_policy(self):
        policy = os.sched_getscheduler(0)
        priority = os.sched_get_priority_min(policy)
        code = textwrap.dedent(f"""\
            import os, sys
            if os.sched_getscheduler(0) != {policy}:
                sys.exit(101)
            if os.sched_getparam(0).sched_priority != {priority}:
                sys.exit(102)""")
        pid = self.spawn_func(
            sys.executable,
            [sys.executable, '-c', code],
            os.environ,
            scheduler=(policy, os.sched_param(priority))
        )
        support.wait_process(pid, exitcode=0)

    def test_multiple_file_actions(self):
        file_actions = [
            (os.POSIX_SPAWN_OPEN, 3, os.path.realpath(__file__), os.O_RDONLY, 0),
            (os.POSIX_SPAWN_CLOSE, 0),
            (os.POSIX_SPAWN_DUP2, 1, 4),
        ]
        pid = self.spawn_func(self.NOOP_PROGRAM[0],
                              self.NOOP_PROGRAM,
                              os.environ,
                              file_actions=file_actions)
        support.wait_process(pid, exitcode=0)

    def test_bad_file_actions(self):
        args = self.NOOP_PROGRAM
        with self.assertRaises(TypeError):
            self.spawn_func(args[0], args, os.environ,
                            file_actions=[None])
        with self.assertRaises(TypeError):
            self.spawn_func(args[0], args, os.environ,
                            file_actions=[()])
        with self.assertRaises(TypeError):
            self.spawn_func(args[0], args, os.environ,
                            file_actions=[(None,)])
        with self.assertRaises(TypeError):
            self.spawn_func(args[0], args, os.environ,
                            file_actions=[(12345,)])
        with self.assertRaises(TypeError):
            self.spawn_func(args[0], args, os.environ,
                            file_actions=[(os.POSIX_SPAWN_CLOSE,)])
        with self.assertRaises(TypeError):
            self.spawn_func(args[0], args, os.environ,
                            file_actions=[(os.POSIX_SPAWN_CLOSE, 1, 2)])
        with self.assertRaises(TypeError):
            self.spawn_func(args[0], args, os.environ,
                            file_actions=[(os.POSIX_SPAWN_CLOSE, None)])
        with self.assertRaises(ValueError):
            self.spawn_func(args[0], args, os.environ,
                            file_actions=[(os.POSIX_SPAWN_OPEN,
                                           3, __file__ + '\0',
                                           os.O_RDONLY, 0)])

    def test_open_file(self):
        outfile = os_helper.TESTFN
        self.addCleanup(os_helper.unlink, outfile)
        script = """if 1:
            import sys
            sys.stdout.write("hello")
            """
        file_actions = [
            (os.POSIX_SPAWN_OPEN, 1, outfile,
                os.O_WRONLY | os.O_CREAT | os.O_TRUNC,
                stat.S_IRUSR | stat.S_IWUSR),
        ]
        args = self.python_args('-c', script)
        pid = self.spawn_func(args[0], args, os.environ,
                              file_actions=file_actions)

        support.wait_process(pid, exitcode=0)
        with open(outfile, encoding="utf-8") as f:
            self.assertEqual(f.read(), 'hello')

    def test_close_file(self):
        closefile = os_helper.TESTFN
        self.addCleanup(os_helper.unlink, closefile)
        script = f"""if 1:
            import os
            try:
                os.fstat(0)
            except OSError as e:
                with open({closefile!r}, 'w', encoding='utf-8') as closefile:
                    closefile.write('is closed %d' % e.errno)
            """
        args = self.python_args('-c', script)
        pid = self.spawn_func(args[0], args, os.environ,
                              file_actions=[(os.POSIX_SPAWN_CLOSE, 0)])

        support.wait_process(pid, exitcode=0)
        with open(closefile, encoding="utf-8") as f:
            self.assertEqual(f.read(), 'is closed %d' % errno.EBADF)

    def test_dup2(self):
        dupfile = os_helper.TESTFN
        self.addCleanup(os_helper.unlink, dupfile)
        script = """if 1:
            import sys
            sys.stdout.write("hello")
            """
        with open(dupfile, "wb") as childfile:
            file_actions = [
                (os.POSIX_SPAWN_DUP2, childfile.fileno(), 1),
            ]
            args = self.python_args('-c', script)
            pid = self.spawn_func(args[0], args, os.environ,
                                  file_actions=file_actions)
            support.wait_process(pid, exitcode=0)
        with open(dupfile, encoding="utf-8") as f:
            self.assertEqual(f.read(), 'hello')


@unittest.skipUnless(hasattr(os, 'posix_spawn'), "test needs os.posix_spawn")
class TestPosixSpawn(unittest.TestCase, _PosixSpawnMixin):
    spawn_func = getattr(posix, 'posix_spawn', None)


@unittest.skipUnless(hasattr(os, 'posix_spawnp'), "test needs os.posix_spawnp")
class TestPosixSpawnP(unittest.TestCase, _PosixSpawnMixin):
    spawn_func = getattr(posix, 'posix_spawnp', None)

    @os_helper.skip_unless_symlink
    def test_posix_spawnp(self):
        # Use a symlink to create a program in its own temporary directory
        temp_dir = tempfile.mkdtemp()
        self.addCleanup(os_helper.rmtree, temp_dir)

        program = 'posix_spawnp_test_program.exe'
        program_fullpath = os.path.join(temp_dir, program)
        os.symlink(sys.executable, program_fullpath)

        try:
            path = os.pathsep.join((temp_dir, os.environ['PATH']))
        except KeyError:
            path = temp_dir   # PATH is not set

        spawn_args = (program, '-I', '-S', '-c', 'pass')
        code = textwrap.dedent("""
            import os
            from test import support

            args = %a
            pid = os.posix_spawnp(args[0], args, os.environ)

            support.wait_process(pid, exitcode=0)
        """ % (spawn_args,))

        # Use a subprocess to test os.posix_spawnp() with a modified PATH
        # environment variable: posix_spawnp() uses the current environment
        # to locate the program, not its environment argument.
        args = ('-c', code)
        assert_python_ok(*args, PATH=path)


@unittest.skipUnless(sys.platform == "darwin", "test weak linking on macOS")
class TestPosixWeaklinking(unittest.TestCase):
    # These test cases verify that weak linking support on macOS works
    # as expected. These cases only test new behaviour introduced by weak linking,
    # regular behaviour is tested by the normal test cases.
    #
    # See the section on Weak Linking in Mac/README.txt for more information.
    def setUp(self):
        import sysconfig
        import platform

        config_vars = sysconfig.get_config_vars()
        self.available = { nm for nm in config_vars if nm.startswith("HAVE_") and config_vars[nm] }
        self.mac_ver = tuple(int(part) for part in platform.mac_ver()[0].split("."))

    def _verify_available(self, name):
        if name not in self.available:
            raise unittest.SkipTest(f"{name} not weak-linked")

    def test_pwritev(self):
        self._verify_available("HAVE_PWRITEV")
        if self.mac_ver >= (10, 16):
            self.assertTrue(hasattr(os, "pwritev"), "os.pwritev is not available")
            self.assertTrue(hasattr(os, "preadv"), "os.readv is not available")

        else:
            self.assertFalse(hasattr(os, "pwritev"), "os.pwritev is available")
            self.assertFalse(hasattr(os, "preadv"), "os.readv is available")

    def test_stat(self):
        self._verify_available("HAVE_FSTATAT")
        if self.mac_ver >= (10, 10):
            self.assertIn("HAVE_FSTATAT", posix._have_functions)

        else:
            self.assertNotIn("HAVE_FSTATAT", posix._have_functions)

            with self.assertRaisesRegex(NotImplementedError, "dir_fd unavailable"):
                os.stat("file", dir_fd=0)

    def test_access(self):
        self._verify_available("HAVE_FACCESSAT")
        if self.mac_ver >= (10, 10):
            self.assertIn("HAVE_FACCESSAT", posix._have_functions)

        else:
            self.assertNotIn("HAVE_FACCESSAT", posix._have_functions)

            with self.assertRaisesRegex(NotImplementedError, "dir_fd unavailable"):
                os.access("file", os.R_OK, dir_fd=0)

            with self.assertRaisesRegex(NotImplementedError, "follow_symlinks unavailable"):
                os.access("file", os.R_OK, follow_symlinks=False)

            with self.assertRaisesRegex(NotImplementedError, "effective_ids unavailable"):
                os.access("file", os.R_OK, effective_ids=True)

    def test_chmod(self):
        self._verify_available("HAVE_FCHMODAT")
        if self.mac_ver >= (10, 10):
            self.assertIn("HAVE_FCHMODAT", posix._have_functions)

        else:
            self.assertNotIn("HAVE_FCHMODAT", posix._have_functions)
            self.assertIn("HAVE_LCHMOD", posix._have_functions)

            with self.assertRaisesRegex(NotImplementedError, "dir_fd unavailable"):
                os.chmod("file", 0o644, dir_fd=0)

    def test_chown(self):
        self._verify_available("HAVE_FCHOWNAT")
        if self.mac_ver >= (10, 10):
            self.assertIn("HAVE_FCHOWNAT", posix._have_functions)

        else:
            self.assertNotIn("HAVE_FCHOWNAT", posix._have_functions)
            self.assertIn("HAVE_LCHOWN", posix._have_functions)

            with self.assertRaisesRegex(NotImplementedError, "dir_fd unavailable"):
                os.chown("file", 0, 0, dir_fd=0)

    def test_link(self):
        self._verify_available("HAVE_LINKAT")
        if self.mac_ver >= (10, 10):
            self.assertIn("HAVE_LINKAT", posix._have_functions)

        else:
            self.assertNotIn("HAVE_LINKAT", posix._have_functions)

            with self.assertRaisesRegex(NotImplementedError, "src_dir_fd unavailable"):
                os.link("source", "target",  src_dir_fd=0)

            with self.assertRaisesRegex(NotImplementedError, "dst_dir_fd unavailable"):
                os.link("source", "target",  dst_dir_fd=0)

            with self.assertRaisesRegex(NotImplementedError, "src_dir_fd unavailable"):
                os.link("source", "target",  src_dir_fd=0, dst_dir_fd=0)

            # issue 41355: !HAVE_LINKAT code path ignores the follow_symlinks flag
            with os_helper.temp_dir() as base_path:
                link_path = os.path.join(base_path, "link")
                target_path = os.path.join(base_path, "target")
                source_path = os.path.join(base_path, "source")

                with open(source_path, "w") as fp:
                    fp.write("data")

                os.symlink("target", link_path)

                # Calling os.link should fail in the link(2) call, and
                # should not reject *follow_symlinks* (to match the
                # behaviour you'd get when building on a platform without
                # linkat)
                with self.assertRaises(FileExistsError):
                    os.link(source_path, link_path, follow_symlinks=True)

                with self.assertRaises(FileExistsError):
                    os.link(source_path, link_path, follow_symlinks=False)


    def test_listdir_scandir(self):
        self._verify_available("HAVE_FDOPENDIR")
        if self.mac_ver >= (10, 10):
            self.assertIn("HAVE_FDOPENDIR", posix._have_functions)

        else:
            self.assertNotIn("HAVE_FDOPENDIR", posix._have_functions)

            with self.assertRaisesRegex(TypeError, "listdir: path should be string, bytes, os.PathLike or None, not int"):
                os.listdir(0)

            with self.assertRaisesRegex(TypeError, "scandir: path should be string, bytes, os.PathLike or None, not int"):
                os.scandir(0)

    def test_mkdir(self):
        self._verify_available("HAVE_MKDIRAT")
        if self.mac_ver >= (10, 10):
            self.assertIn("HAVE_MKDIRAT", posix._have_functions)

        else:
            self.assertNotIn("HAVE_MKDIRAT", posix._have_functions)

            with self.assertRaisesRegex(NotImplementedError, "dir_fd unavailable"):
                os.mkdir("dir", dir_fd=0)

    def test_mkfifo(self):
        self._verify_available("HAVE_MKFIFOAT")
        if self.mac_ver >= (13, 0):
            self.assertIn("HAVE_MKFIFOAT", posix._have_functions)

        else:
            self.assertNotIn("HAVE_MKFIFOAT", posix._have_functions)

            with self.assertRaisesRegex(NotImplementedError, "dir_fd unavailable"):
                os.mkfifo("path", dir_fd=0)

    def test_mknod(self):
        self._verify_available("HAVE_MKNODAT")
        if self.mac_ver >= (13, 0):
            self.assertIn("HAVE_MKNODAT", posix._have_functions)

        else:
            self.assertNotIn("HAVE_MKNODAT", posix._have_functions)

            with self.assertRaisesRegex(NotImplementedError, "dir_fd unavailable"):
                os.mknod("path", dir_fd=0)

    def test_rename_replace(self):
        self._verify_available("HAVE_RENAMEAT")
        if self.mac_ver >= (10, 10):
            self.assertIn("HAVE_RENAMEAT", posix._have_functions)

        else:
            self.assertNotIn("HAVE_RENAMEAT", posix._have_functions)

            with self.assertRaisesRegex(NotImplementedError, "src_dir_fd and dst_dir_fd unavailable"):
                os.rename("a", "b", src_dir_fd=0)

            with self.assertRaisesRegex(NotImplementedError, "src_dir_fd and dst_dir_fd unavailable"):
                os.rename("a", "b", dst_dir_fd=0)

            with self.assertRaisesRegex(NotImplementedError, "src_dir_fd and dst_dir_fd unavailable"):
                os.replace("a", "b", src_dir_fd=0)

            with self.assertRaisesRegex(NotImplementedError, "src_dir_fd and dst_dir_fd unavailable"):
                os.replace("a", "b", dst_dir_fd=0)

    def test_unlink_rmdir(self):
        self._verify_available("HAVE_UNLINKAT")
        if self.mac_ver >= (10, 10):
            self.assertIn("HAVE_UNLINKAT", posix._have_functions)

        else:
            self.assertNotIn("HAVE_UNLINKAT", posix._have_functions)

            with self.assertRaisesRegex(NotImplementedError, "dir_fd unavailable"):
                os.unlink("path", dir_fd=0)

            with self.assertRaisesRegex(NotImplementedError, "dir_fd unavailable"):
                os.rmdir("path", dir_fd=0)

    def test_open(self):
        self._verify_available("HAVE_OPENAT")
        if self.mac_ver >= (10, 10):
            self.assertIn("HAVE_OPENAT", posix._have_functions)

        else:
            self.assertNotIn("HAVE_OPENAT", posix._have_functions)

            with self.assertRaisesRegex(NotImplementedError, "dir_fd unavailable"):
                os.open("path", os.O_RDONLY, dir_fd=0)

    def test_readlink(self):
        self._verify_available("HAVE_READLINKAT")
        if self.mac_ver >= (10, 10):
            self.assertIn("HAVE_READLINKAT", posix._have_functions)

        else:
            self.assertNotIn("HAVE_READLINKAT", posix._have_functions)

            with self.assertRaisesRegex(NotImplementedError, "dir_fd unavailable"):
                os.readlink("path",  dir_fd=0)

    def test_symlink(self):
        self._verify_available("HAVE_SYMLINKAT")
        if self.mac_ver >= (10, 10):
            self.assertIn("HAVE_SYMLINKAT", posix._have_functions)

        else:
            self.assertNotIn("HAVE_SYMLINKAT", posix._have_functions)

            with self.assertRaisesRegex(NotImplementedError, "dir_fd unavailable"):
                os.symlink("a", "b",  dir_fd=0)

    def test_utime(self):
        self._verify_available("HAVE_FUTIMENS")
        self._verify_available("HAVE_UTIMENSAT")
        if self.mac_ver >= (10, 13):
            self.assertIn("HAVE_FUTIMENS", posix._have_functions)
            self.assertIn("HAVE_UTIMENSAT", posix._have_functions)

        else:
            self.assertNotIn("HAVE_FUTIMENS", posix._have_functions)
            self.assertNotIn("HAVE_UTIMENSAT", posix._have_functions)

            with self.assertRaisesRegex(NotImplementedError, "dir_fd unavailable"):
                os.utime("path", dir_fd=0)


class NamespacesTests(unittest.TestCase):
    """Tests for os.unshare() and os.setns()."""

    @unittest.skipUnless(hasattr(os, 'unshare'), 'needs os.unshare()')
    @unittest.skipUnless(hasattr(os, 'setns'), 'needs os.setns()')
    @unittest.skipUnless(os.path.exists('/proc/self/ns/uts'), 'need /proc/self/ns/uts')
    @support.requires_linux_version(3, 0, 0)
    def test_unshare_setns(self):
        code = """if 1:
            import errno
            import os
            import sys
            fd = os.open('/proc/self/ns/uts', os.O_RDONLY)
            try:
                original = os.readlink('/proc/self/ns/uts')
                try:
                    os.unshare(os.CLONE_NEWUTS)
                except OSError as e:
                    if e.errno == errno.ENOSPC:
                        # skip test if limit is exceeded
                        sys.exit()
                    raise
                new = os.readlink('/proc/self/ns/uts')
                if original == new:
                    raise Exception('os.unshare failed')
                os.setns(fd, os.CLONE_NEWUTS)
                restored = os.readlink('/proc/self/ns/uts')
                if original != restored:
                    raise Exception('os.setns failed')
            except PermissionError:
                # The calling process did not have the required privileges
                # for this operation
                pass
            except OSError as e:
                # Skip the test on these errors:
                # - ENOSYS: syscall not available
                # - EINVAL: kernel was not configured with the CONFIG_UTS_NS option
                # - ENOMEM: not enough memory
                if e.errno not in (errno.ENOSYS, errno.EINVAL, errno.ENOMEM):
                    raise
            finally:
                os.close(fd)
            """

        assert_python_ok("-c", code)


def tearDownModule():
    support.reap_children()


if __name__ == '__main__':
    unittest.main()<|MERGE_RESOLUTION|>--- conflicted
+++ resolved
@@ -18,15 +18,6 @@
 import warnings
 import textwrap
 from contextlib import contextmanager
-
-# Skip these tests if there is no posix or nt module.
-try:
-    import posix
-except ImportError:
-    try:
-        import nt as posix
-    except ImportError:
-        raise unittest.SkipTest("requires 'posix' or 'nt' module")
 
 try:
     import posix
@@ -1020,7 +1011,6 @@
             self.assertEqual(type(k), item_type)
             self.assertEqual(type(v), item_type)
 
-    @unittest.skipUnless(os.name == 'posix', "see bug gh-111841")
     def test_putenv(self):
         with self.assertRaises(ValueError):
             os.putenv('FRUIT\0VEGETABLE', 'cabbage')
@@ -1233,11 +1223,7 @@
             self.assertRaises(OSError, posix.sched_setaffinity, -1, mask)
 
     @unittest.skipIf(support.is_wasi, "No dynamic linking on WASI")
-<<<<<<< HEAD
-    @unittest.skipUnless(os.name == 'posix', "requires Posix")
-=======
     @unittest.skipUnless(os.name == 'posix', "POSIX-only test")
->>>>>>> d61313bd
     def test_rtld_constants(self):
         # check presence of major RTLD_* constants
         posix.RTLD_LAZY
