--- conflicted
+++ resolved
@@ -2344,7 +2344,18 @@
             (NS(foo=False, bar=0.5, w=7, x='b'), ['-W', '-X', 'Y', 'Z']),
         )
 
-<<<<<<< HEAD
+    def test_parse_known_args_to_class_namespace(self):
+        class C:
+            pass
+        self.assertEqual(
+            self.parser.parse_known_args('0.5 1 b -w 7 -p'.split(), namespace=C),
+            (C, ['-p']),
+        )
+        self.assertIs(C.foo, False)
+        self.assertEqual(C.bar, 0.5)
+        self.assertEqual(C.w, 7)
+        self.assertEqual(C.x, 'b')
+
     def test_abbreviation(self):
         parser = ErrorRaisingArgumentParser()
         parser.add_argument('--foodle')
@@ -2366,19 +2377,6 @@
         self.assertEqual(parser.parse_args(['bar', '--foon', 'baz']),
                          NS(foodle=None, foonly=None, fo=None, foonew='baz'))
         self.assertArgumentParserError(parser.parse_args, ['bar', '--food', 'baz'])
-=======
-    def test_parse_known_args_to_class_namespace(self):
-        class C:
-            pass
-        self.assertEqual(
-            self.parser.parse_known_args('0.5 1 b -w 7 -p'.split(), namespace=C),
-            (C, ['-p']),
-        )
-        self.assertIs(C.foo, False)
-        self.assertEqual(C.bar, 0.5)
-        self.assertEqual(C.w, 7)
-        self.assertEqual(C.x, 'b')
->>>>>>> 95e92ef6
 
     def test_parse_known_args_with_single_dash_option(self):
         parser = ErrorRaisingArgumentParser()
