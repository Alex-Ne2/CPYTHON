# Author: Steven J. Bethard <steven.bethard@gmail.com>.

import contextlib
import functools
import inspect
import io
import operator
import os
import shutil
import stat
import sys
import textwrap
import tempfile
import unittest
import argparse
import warnings

from test.support import os_helper, captured_stderr
from unittest import mock


class StdIOBuffer(io.TextIOWrapper):
    '''Replacement for writable io.StringIO that behaves more like real file

    Unlike StringIO, provides a buffer attribute that holds the underlying
    binary data, allowing it to replace sys.stdout/sys.stderr in more
    contexts.
    '''

    def __init__(self, initial_value='', newline='\n'):
        initial_value = initial_value.encode('utf-8')
        super().__init__(io.BufferedWriter(io.BytesIO(initial_value)),
                         'utf-8', newline=newline)

    def getvalue(self):
        self.flush()
        return self.buffer.raw.getvalue().decode('utf-8')


class StdStreamTest(unittest.TestCase):

    def test_skip_invalid_stderr(self):
        parser = argparse.ArgumentParser()
        with (
            contextlib.redirect_stderr(None),
            mock.patch('argparse._sys.exit')
        ):
            parser.exit(status=0, message='foo')

    def test_skip_invalid_stdout(self):
        parser = argparse.ArgumentParser()
        for func in (
            parser.print_usage,
            parser.print_help,
            functools.partial(parser.parse_args, ['-h'])
        ):
            with (
                self.subTest(func=func),
                contextlib.redirect_stdout(None),
                # argparse uses stderr as a fallback
                StdIOBuffer() as mocked_stderr,
                contextlib.redirect_stderr(mocked_stderr),
                mock.patch('argparse._sys.exit'),
            ):
                func()
                self.assertRegex(mocked_stderr.getvalue(), r'usage:')


class TestCase(unittest.TestCase):

    def setUp(self):
        # The tests assume that line wrapping occurs at 80 columns, but this
        # behaviour can be overridden by setting the COLUMNS environment
        # variable.  To ensure that this width is used, set COLUMNS to 80.
        env = self.enterContext(os_helper.EnvironmentVarGuard())
        env['COLUMNS'] = '80'


@os_helper.skip_unless_working_chmod
class TempDirMixin(object):

    def setUp(self):
        self.temp_dir = tempfile.mkdtemp()
        self.old_dir = os.getcwd()
        os.chdir(self.temp_dir)

    def tearDown(self):
        os.chdir(self.old_dir)
        for root, dirs, files in os.walk(self.temp_dir, topdown=False):
            for name in files:
                os.chmod(os.path.join(self.temp_dir, name), stat.S_IWRITE)
        shutil.rmtree(self.temp_dir, True)

    def create_writable_file(self, filename):
        file_path = os.path.join(self.temp_dir, filename)
        with open(file_path, 'w', encoding="utf-8") as file:
            file.write(filename)
        return file_path

    def create_readonly_file(self, filename):
        os.chmod(self.create_writable_file(filename), stat.S_IREAD)

class Sig(object):

    def __init__(self, *args, **kwargs):
        self.args = args
        self.kwargs = kwargs


class NS(object):

    def __init__(self, **kwargs):
        self.__dict__.update(kwargs)

    def __repr__(self):
        sorted_items = sorted(self.__dict__.items())
        kwarg_str = ', '.join(['%s=%r' % tup for tup in sorted_items])
        return '%s(%s)' % (type(self).__name__, kwarg_str)

    def __eq__(self, other):
        return vars(self) == vars(other)


class ArgumentParserError(Exception):

    def __init__(self, message, stdout=None, stderr=None, error_code=None):
        Exception.__init__(self, message, stdout, stderr)
        self.message = message
        self.stdout = stdout
        self.stderr = stderr
        self.error_code = error_code


def stderr_to_parser_error(parse_args, *args, **kwargs):
    # if this is being called recursively and stderr or stdout is already being
    # redirected, simply call the function and let the enclosing function
    # catch the exception
    if isinstance(sys.stderr, StdIOBuffer) or isinstance(sys.stdout, StdIOBuffer):
        return parse_args(*args, **kwargs)

    # if this is not being called recursively, redirect stderr and
    # use it as the ArgumentParserError message
    old_stdout = sys.stdout
    old_stderr = sys.stderr
    sys.stdout = StdIOBuffer()
    sys.stderr = StdIOBuffer()
    try:
        try:
            result = parse_args(*args, **kwargs)
            for key in list(vars(result)):
                attr = getattr(result, key)
                if attr is sys.stdout:
                    setattr(result, key, old_stdout)
                elif attr is sys.stdout.buffer:
                    setattr(result, key, getattr(old_stdout, 'buffer', BIN_STDOUT_SENTINEL))
                elif attr is sys.stderr:
                    setattr(result, key, old_stderr)
                elif attr is sys.stderr.buffer:
                    setattr(result, key, getattr(old_stderr, 'buffer', BIN_STDERR_SENTINEL))
            return result
        except SystemExit as e:
            code = e.code
            stdout = sys.stdout.getvalue()
            stderr = sys.stderr.getvalue()
            raise ArgumentParserError(
                "SystemExit", stdout, stderr, code) from None
    finally:
        sys.stdout = old_stdout
        sys.stderr = old_stderr


class ErrorRaisingArgumentParser(argparse.ArgumentParser):

    def parse_args(self, *args, **kwargs):
        parse_args = super(ErrorRaisingArgumentParser, self).parse_args
        return stderr_to_parser_error(parse_args, *args, **kwargs)

    def exit(self, *args, **kwargs):
        exit = super(ErrorRaisingArgumentParser, self).exit
        return stderr_to_parser_error(exit, *args, **kwargs)

    def error(self, *args, **kwargs):
        error = super(ErrorRaisingArgumentParser, self).error
        return stderr_to_parser_error(error, *args, **kwargs)


class ParserTesterMetaclass(type):
    """Adds parser tests using the class attributes.

    Classes of this type should specify the following attributes:

    argument_signatures -- a list of Sig objects which specify
        the signatures of Argument objects to be created
    failures -- a list of args lists that should cause the parser
        to fail
    successes -- a list of (initial_args, options, remaining_args) tuples
        where initial_args specifies the string args to be parsed,
        options is a dict that should match the vars() of the options
        parsed out of initial_args, and remaining_args should be any
        remaining unparsed arguments
    """

    def __init__(cls, name, bases, bodydict):
        if name == 'ParserTestCase':
            return

        # default parser signature is empty
        if not hasattr(cls, 'parser_signature'):
            cls.parser_signature = Sig()
        if not hasattr(cls, 'parser_class'):
            cls.parser_class = ErrorRaisingArgumentParser

        # ---------------------------------------
        # functions for adding optional arguments
        # ---------------------------------------
        def no_groups(parser, argument_signatures):
            """Add all arguments directly to the parser"""
            for sig in argument_signatures:
                parser.add_argument(*sig.args, **sig.kwargs)

        def one_group(parser, argument_signatures):
            """Add all arguments under a single group in the parser"""
            group = parser.add_argument_group('foo')
            for sig in argument_signatures:
                group.add_argument(*sig.args, **sig.kwargs)

        def many_groups(parser, argument_signatures):
            """Add each argument in its own group to the parser"""
            for i, sig in enumerate(argument_signatures):
                group = parser.add_argument_group('foo:%i' % i)
                group.add_argument(*sig.args, **sig.kwargs)

        # --------------------------
        # functions for parsing args
        # --------------------------
        def listargs(parser, args):
            """Parse the args by passing in a list"""
            return parser.parse_args(args)

        def sysargs(parser, args):
            """Parse the args by defaulting to sys.argv"""
            old_sys_argv = sys.argv
            sys.argv = [old_sys_argv[0]] + args
            try:
                return parser.parse_args()
            finally:
                sys.argv = old_sys_argv

        # class that holds the combination of one optional argument
        # addition method and one arg parsing method
        class AddTests(object):

            def __init__(self, tester_cls, add_arguments, parse_args):
                self._add_arguments = add_arguments
                self._parse_args = parse_args

                add_arguments_name = self._add_arguments.__name__
                parse_args_name = self._parse_args.__name__
                for test_func in [self.test_failures, self.test_successes]:
                    func_name = test_func.__name__
                    names = func_name, add_arguments_name, parse_args_name
                    test_name = '_'.join(names)

                    def wrapper(self, test_func=test_func):
                        test_func(self)
                    try:
                        wrapper.__name__ = test_name
                    except TypeError:
                        pass
                    setattr(tester_cls, test_name, wrapper)

            def _get_parser(self, tester):
                args = tester.parser_signature.args
                kwargs = tester.parser_signature.kwargs
                parser = tester.parser_class(*args, **kwargs)
                self._add_arguments(parser, tester.argument_signatures)
                return parser

            def test_failures(self, tester):
                parser = self._get_parser(tester)
                for args_str in tester.failures:
                    args = args_str.split()
                    with tester.assertRaises(ArgumentParserError, msg=args):
                        parser.parse_args(args)

            def test_successes(self, tester):
                parser = self._get_parser(tester)
                for args, expected_ns in tester.successes:
                    if isinstance(args, str):
                        args = args.split()
                    result_ns = self._parse_args(parser, args)
                    tester.assertEqual(expected_ns, result_ns)

        # add tests for each combination of an optionals adding method
        # and an arg parsing method
        for add_arguments in [no_groups, one_group, many_groups]:
            for parse_args in [listargs, sysargs]:
                AddTests(cls, add_arguments, parse_args)

bases = TestCase,
ParserTestCase = ParserTesterMetaclass('ParserTestCase', bases, {})

# ===============
# Optionals tests
# ===============

class TestOptionalsSingleDash(ParserTestCase):
    """Test an Optional with a single-dash option string"""

    argument_signatures = [Sig('-x')]
    failures = ['-x', 'a', '--foo', '-x --foo', '-x -y']
    successes = [
        ('', NS(x=None)),
        ('-x a', NS(x='a')),
        ('-xa', NS(x='a')),
        ('-x -1', NS(x='-1')),
        ('-x-1', NS(x='-1')),
    ]


class TestOptionalsSingleDashCombined(ParserTestCase):
    """Test an Optional with a single-dash option string"""

    argument_signatures = [
        Sig('-x', action='store_true'),
        Sig('-yyy', action='store_const', const=42),
        Sig('-z'),
    ]
    failures = ['a', '--foo', '-xa', '-x --foo', '-x -z', '-z -x',
                '-yx', '-yz a', '-yyyx', '-yyyza', '-xyza', '-x=']
    successes = [
        ('', NS(x=False, yyy=None, z=None)),
        ('-x', NS(x=True, yyy=None, z=None)),
        ('-za', NS(x=False, yyy=None, z='a')),
        ('-z a', NS(x=False, yyy=None, z='a')),
        ('-xza', NS(x=True, yyy=None, z='a')),
        ('-xz a', NS(x=True, yyy=None, z='a')),
        ('-x -za', NS(x=True, yyy=None, z='a')),
        ('-x -z a', NS(x=True, yyy=None, z='a')),
        ('-y', NS(x=False, yyy=42, z=None)),
        ('-yyy', NS(x=False, yyy=42, z=None)),
        ('-x -yyy -za', NS(x=True, yyy=42, z='a')),
        ('-x -yyy -z a', NS(x=True, yyy=42, z='a')),
    ]


class TestOptionalsSingleDashLong(ParserTestCase):
    """Test an Optional with a multi-character single-dash option string"""

    argument_signatures = [Sig('-foo')]
    failures = ['-foo', 'a', '--foo', '-foo --foo', '-foo -y', '-fooa']
    successes = [
        ('', NS(foo=None)),
        ('-foo a', NS(foo='a')),
        ('-foo -1', NS(foo='-1')),
        ('-fo a', NS(foo='a')),
        ('-f a', NS(foo='a')),
    ]


class TestOptionalsSingleDashSubsetAmbiguous(ParserTestCase):
    """Test Optionals where option strings are subsets of each other"""

    argument_signatures = [Sig('-f'), Sig('-foobar'), Sig('-foorab')]
    failures = ['-f', '-foo', '-fo', '-foo b', '-foob', '-fooba', '-foora']
    successes = [
        ('', NS(f=None, foobar=None, foorab=None)),
        ('-f a', NS(f='a', foobar=None, foorab=None)),
        ('-fa', NS(f='a', foobar=None, foorab=None)),
        ('-foa', NS(f='oa', foobar=None, foorab=None)),
        ('-fooa', NS(f='ooa', foobar=None, foorab=None)),
        ('-foobar a', NS(f=None, foobar='a', foorab=None)),
        ('-foorab a', NS(f=None, foobar=None, foorab='a')),
    ]


class TestOptionalsSingleDashAmbiguous(ParserTestCase):
    """Test Optionals that partially match but are not subsets"""

    argument_signatures = [Sig('-foobar'), Sig('-foorab')]
    failures = ['-f', '-f a', '-fa', '-foa', '-foo', '-fo', '-foo b']
    successes = [
        ('', NS(foobar=None, foorab=None)),
        ('-foob a', NS(foobar='a', foorab=None)),
        ('-foor a', NS(foobar=None, foorab='a')),
        ('-fooba a', NS(foobar='a', foorab=None)),
        ('-foora a', NS(foobar=None, foorab='a')),
        ('-foobar a', NS(foobar='a', foorab=None)),
        ('-foorab a', NS(foobar=None, foorab='a')),
    ]


class TestOptionalsNumeric(ParserTestCase):
    """Test an Optional with a short opt string"""

    argument_signatures = [Sig('-1', dest='one')]
    failures = ['-1', 'a', '-1 --foo', '-1 -y', '-1 -1', '-1 -2']
    successes = [
        ('', NS(one=None)),
        ('-1 a', NS(one='a')),
        ('-1a', NS(one='a')),
        ('-1-2', NS(one='-2')),
    ]


class TestOptionalsDoubleDash(ParserTestCase):
    """Test an Optional with a double-dash option string"""

    argument_signatures = [Sig('--foo')]
    failures = ['--foo', '-f', '-f a', 'a', '--foo -x', '--foo --bar']
    successes = [
        ('', NS(foo=None)),
        ('--foo a', NS(foo='a')),
        ('--foo=a', NS(foo='a')),
        ('--foo -2.5', NS(foo='-2.5')),
        ('--foo=-2.5', NS(foo='-2.5')),
    ]


class TestOptionalsDoubleDashPartialMatch(ParserTestCase):
    """Tests partial matching with a double-dash option string"""

    argument_signatures = [
        Sig('--badger', action='store_true'),
        Sig('--bat'),
    ]
    failures = ['--bar', '--b', '--ba', '--b=2', '--ba=4', '--badge 5']
    successes = [
        ('', NS(badger=False, bat=None)),
        ('--bat X', NS(badger=False, bat='X')),
        ('--bad', NS(badger=True, bat=None)),
        ('--badg', NS(badger=True, bat=None)),
        ('--badge', NS(badger=True, bat=None)),
        ('--badger', NS(badger=True, bat=None)),
    ]


class TestOptionalsDoubleDashPrefixMatch(ParserTestCase):
    """Tests when one double-dash option string is a prefix of another"""

    argument_signatures = [
        Sig('--badger', action='store_true'),
        Sig('--ba'),
    ]
    failures = ['--bar', '--b', '--ba', '--b=2', '--badge 5']
    successes = [
        ('', NS(badger=False, ba=None)),
        ('--ba X', NS(badger=False, ba='X')),
        ('--ba=X', NS(badger=False, ba='X')),
        ('--bad', NS(badger=True, ba=None)),
        ('--badg', NS(badger=True, ba=None)),
        ('--badge', NS(badger=True, ba=None)),
        ('--badger', NS(badger=True, ba=None)),
    ]


class TestOptionalsSingleDoubleDash(ParserTestCase):
    """Test an Optional with single- and double-dash option strings"""

    argument_signatures = [
        Sig('-f', action='store_true'),
        Sig('--bar'),
        Sig('-baz', action='store_const', const=42),
    ]
    failures = ['--bar', '-fbar', '-fbaz', '-bazf', '-b B', 'B']
    successes = [
        ('', NS(f=False, bar=None, baz=None)),
        ('-f', NS(f=True, bar=None, baz=None)),
        ('--ba B', NS(f=False, bar='B', baz=None)),
        ('-f --bar B', NS(f=True, bar='B', baz=None)),
        ('-f -b', NS(f=True, bar=None, baz=42)),
        ('-ba -f', NS(f=True, bar=None, baz=42)),
    ]


class TestOptionalsAlternatePrefixChars(ParserTestCase):
    """Test an Optional with option strings with custom prefixes"""

    parser_signature = Sig(prefix_chars='+:/', add_help=False)
    argument_signatures = [
        Sig('+f', action='store_true'),
        Sig('::bar'),
        Sig('/baz', action='store_const', const=42),
    ]
    failures = ['--bar', '-fbar', '-b B', 'B', '-f', '--bar B', '-baz', '-h', '--help', '+h', '::help', '/help']
    successes = [
        ('', NS(f=False, bar=None, baz=None)),
        ('+f', NS(f=True, bar=None, baz=None)),
        ('::ba B', NS(f=False, bar='B', baz=None)),
        ('+f ::bar B', NS(f=True, bar='B', baz=None)),
        ('+f /b', NS(f=True, bar=None, baz=42)),
        ('/ba +f', NS(f=True, bar=None, baz=42)),
    ]


class TestOptionalsAlternatePrefixCharsAddedHelp(ParserTestCase):
    """When ``-`` not in prefix_chars, default operators created for help
       should use the prefix_chars in use rather than - or --
       http://bugs.python.org/issue9444"""

    parser_signature = Sig(prefix_chars='+:/', add_help=True)
    argument_signatures = [
        Sig('+f', action='store_true'),
        Sig('::bar'),
        Sig('/baz', action='store_const', const=42),
    ]
    failures = ['--bar', '-fbar', '-b B', 'B', '-f', '--bar B', '-baz']
    successes = [
        ('', NS(f=False, bar=None, baz=None)),
        ('+f', NS(f=True, bar=None, baz=None)),
        ('::ba B', NS(f=False, bar='B', baz=None)),
        ('+f ::bar B', NS(f=True, bar='B', baz=None)),
        ('+f /b', NS(f=True, bar=None, baz=42)),
        ('/ba +f', NS(f=True, bar=None, baz=42))
    ]


class TestOptionalsAlternatePrefixCharsMultipleShortArgs(ParserTestCase):
    """Verify that Optionals must be called with their defined prefixes"""

    parser_signature = Sig(prefix_chars='+-', add_help=False)
    argument_signatures = [
        Sig('-x', action='store_true'),
        Sig('+y', action='store_true'),
        Sig('+z', action='store_true'),
    ]
    failures = ['-w',
                '-xyz',
                '+x',
                '-y',
                '+xyz',
    ]
    successes = [
        ('', NS(x=False, y=False, z=False)),
        ('-x', NS(x=True, y=False, z=False)),
        ('+y -x', NS(x=True, y=True, z=False)),
        ('+yz -x', NS(x=True, y=True, z=True)),
    ]


class TestOptionalsShortLong(ParserTestCase):
    """Test a combination of single- and double-dash option strings"""

    argument_signatures = [
        Sig('-v', '--verbose', '-n', '--noisy', action='store_true'),
    ]
    failures = ['--x --verbose', '-N', 'a', '-v x']
    successes = [
        ('', NS(verbose=False)),
        ('-v', NS(verbose=True)),
        ('--verbose', NS(verbose=True)),
        ('-n', NS(verbose=True)),
        ('--noisy', NS(verbose=True)),
    ]


class TestOptionalsDest(ParserTestCase):
    """Tests various means of setting destination"""

    argument_signatures = [Sig('--foo-bar'), Sig('--baz', dest='zabbaz')]
    failures = ['a']
    successes = [
        ('--foo-bar f', NS(foo_bar='f', zabbaz=None)),
        ('--baz g', NS(foo_bar=None, zabbaz='g')),
        ('--foo-bar h --baz i', NS(foo_bar='h', zabbaz='i')),
        ('--baz j --foo-bar k', NS(foo_bar='k', zabbaz='j')),
    ]


class TestOptionalsDefault(ParserTestCase):
    """Tests specifying a default for an Optional"""

    argument_signatures = [Sig('-x'), Sig('-y', default=42)]
    failures = ['a']
    successes = [
        ('', NS(x=None, y=42)),
        ('-xx', NS(x='x', y=42)),
        ('-yy', NS(x=None, y='y')),
    ]


class TestOptionalsNargsDefault(ParserTestCase):
    """Tests not specifying the number of args for an Optional"""

    argument_signatures = [Sig('-x')]
    failures = ['a', '-x']
    successes = [
        ('', NS(x=None)),
        ('-x a', NS(x='a')),
    ]


class TestOptionalsNargs1(ParserTestCase):
    """Tests specifying 1 arg for an Optional"""

    argument_signatures = [Sig('-x', nargs=1)]
    failures = ['a', '-x']
    successes = [
        ('', NS(x=None)),
        ('-x a', NS(x=['a'])),
    ]


class TestOptionalsNargs3(ParserTestCase):
    """Tests specifying 3 args for an Optional"""

    argument_signatures = [Sig('-x', nargs=3)]
    failures = ['a', '-x', '-x a', '-x a b', 'a -x', 'a -x b']
    successes = [
        ('', NS(x=None)),
        ('-x a b c', NS(x=['a', 'b', 'c'])),
    ]


class TestOptionalsNargsOptional(ParserTestCase):
    """Tests specifying an Optional arg for an Optional"""

    argument_signatures = [
        Sig('-w', nargs='?'),
        Sig('-x', nargs='?', const=42),
        Sig('-y', nargs='?', default='spam'),
        Sig('-z', nargs='?', type=int, const='42', default='84'),
    ]
    failures = ['2']
    successes = [
        ('', NS(w=None, x=None, y='spam', z=84)),
        ('-w', NS(w=None, x=None, y='spam', z=84)),
        ('-w 2', NS(w='2', x=None, y='spam', z=84)),
        ('-x', NS(w=None, x=42, y='spam', z=84)),
        ('-x 2', NS(w=None, x='2', y='spam', z=84)),
        ('-y', NS(w=None, x=None, y=None, z=84)),
        ('-y 2', NS(w=None, x=None, y='2', z=84)),
        ('-z', NS(w=None, x=None, y='spam', z=42)),
        ('-z 2', NS(w=None, x=None, y='spam', z=2)),
    ]


class TestOptionalsNargsZeroOrMore(ParserTestCase):
    """Tests specifying args for an Optional that accepts zero or more"""

    argument_signatures = [
        Sig('-x', nargs='*'),
        Sig('-y', nargs='*', default='spam'),
    ]
    failures = ['a']
    successes = [
        ('', NS(x=None, y='spam')),
        ('-x', NS(x=[], y='spam')),
        ('-x a', NS(x=['a'], y='spam')),
        ('-x a b', NS(x=['a', 'b'], y='spam')),
        ('-y', NS(x=None, y=[])),
        ('-y a', NS(x=None, y=['a'])),
        ('-y a b', NS(x=None, y=['a', 'b'])),
    ]


class TestOptionalsNargsOneOrMore(ParserTestCase):
    """Tests specifying args for an Optional that accepts one or more"""

    argument_signatures = [
        Sig('-x', nargs='+'),
        Sig('-y', nargs='+', default='spam'),
    ]
    failures = ['a', '-x', '-y', 'a -x', 'a -y b']
    successes = [
        ('', NS(x=None, y='spam')),
        ('-x a', NS(x=['a'], y='spam')),
        ('-x a b', NS(x=['a', 'b'], y='spam')),
        ('-y a', NS(x=None, y=['a'])),
        ('-y a b', NS(x=None, y=['a', 'b'])),
    ]


class TestOptionalsChoices(ParserTestCase):
    """Tests specifying the choices for an Optional"""

    argument_signatures = [
        Sig('-f', choices='abc'),
        Sig('-g', type=int, choices=range(5))]
    failures = ['a', '-f d', '-fad', '-ga', '-g 6']
    successes = [
        ('', NS(f=None, g=None)),
        ('-f a', NS(f='a', g=None)),
        ('-f c', NS(f='c', g=None)),
        ('-g 0', NS(f=None, g=0)),
        ('-g 03', NS(f=None, g=3)),
        ('-fb -g4', NS(f='b', g=4)),
    ]


class TestOptionalsRequired(ParserTestCase):
    """Tests an optional action that is required"""

    argument_signatures = [
        Sig('-x', type=int, required=True),
    ]
    failures = ['a', '']
    successes = [
        ('-x 1', NS(x=1)),
        ('-x42', NS(x=42)),
    ]


class TestOptionalsActionStore(ParserTestCase):
    """Tests the store action for an Optional"""

    argument_signatures = [Sig('-x', action='store')]
    failures = ['a', 'a -x']
    successes = [
        ('', NS(x=None)),
        ('-xfoo', NS(x='foo')),
    ]


class TestOptionalsActionStoreConst(ParserTestCase):
    """Tests the store_const action for an Optional"""

    argument_signatures = [Sig('-y', action='store_const', const=object)]
    failures = ['a']
    successes = [
        ('', NS(y=None)),
        ('-y', NS(y=object)),
    ]


class TestOptionalsActionStoreFalse(ParserTestCase):
    """Tests the store_false action for an Optional"""

    argument_signatures = [Sig('-z', action='store_false')]
    failures = ['a', '-za', '-z a']
    successes = [
        ('', NS(z=True)),
        ('-z', NS(z=False)),
    ]


class TestOptionalsActionStoreTrue(ParserTestCase):
    """Tests the store_true action for an Optional"""

    argument_signatures = [Sig('--apple', action='store_true')]
    failures = ['a', '--apple=b', '--apple b']
    successes = [
        ('', NS(apple=False)),
        ('--apple', NS(apple=True)),
    ]

class TestBooleanOptionalAction(ParserTestCase):
    """Tests BooleanOptionalAction"""

    argument_signatures = [Sig('--foo', action=argparse.BooleanOptionalAction)]
    failures = ['--foo bar', '--foo=bar']
    successes = [
        ('', NS(foo=None)),
        ('--foo', NS(foo=True)),
        ('--no-foo', NS(foo=False)),
        ('--foo --no-foo', NS(foo=False)),  # useful for aliases
        ('--no-foo --foo', NS(foo=True)),
    ]

    def test_const(self):
        # See bpo-40862
        parser = argparse.ArgumentParser()
        with self.assertRaises(TypeError) as cm:
            parser.add_argument('--foo', const=True, action=argparse.BooleanOptionalAction)

        self.assertIn("got an unexpected keyword argument 'const'", str(cm.exception))

class TestBooleanOptionalActionRequired(ParserTestCase):
    """Tests BooleanOptionalAction required"""

    argument_signatures = [
        Sig('--foo', required=True, action=argparse.BooleanOptionalAction)
    ]
    failures = ['']
    successes = [
        ('--foo', NS(foo=True)),
        ('--no-foo', NS(foo=False)),
    ]

class TestOptionalsActionAppend(ParserTestCase):
    """Tests the append action for an Optional"""

    argument_signatures = [Sig('--baz', action='append')]
    failures = ['a', '--baz', 'a --baz', '--baz a b']
    successes = [
        ('', NS(baz=None)),
        ('--baz a', NS(baz=['a'])),
        ('--baz a --baz b', NS(baz=['a', 'b'])),
    ]


class TestOptionalsActionAppendWithDefault(ParserTestCase):
    """Tests the append action for an Optional"""

    argument_signatures = [Sig('--baz', action='append', default=['X'])]
    failures = ['a', '--baz', 'a --baz', '--baz a b']
    successes = [
        ('', NS(baz=['X'])),
        ('--baz a', NS(baz=['X', 'a'])),
        ('--baz a --baz b', NS(baz=['X', 'a', 'b'])),
    ]


class TestConstActionsMissingConstKwarg(ParserTestCase):
    """Tests that const gets default value of None when not provided"""

    argument_signatures = [
        Sig('-f', action='append_const'),
        Sig('--foo', action='append_const'),
        Sig('-b', action='store_const'),
        Sig('--bar', action='store_const')
    ]
    failures = ['-f v', '--foo=bar', '--foo bar']
    successes = [
        ('', NS(f=None, foo=None, b=None, bar=None)),
        ('-f', NS(f=[None], foo=None, b=None, bar=None)),
        ('--foo', NS(f=None, foo=[None], b=None, bar=None)),
        ('-b', NS(f=None, foo=None, b=None, bar=None)),
        ('--bar', NS(f=None, foo=None, b=None, bar=None)),
    ]


class TestOptionalsActionAppendConst(ParserTestCase):
    """Tests the append_const action for an Optional"""

    argument_signatures = [
        Sig('-b', action='append_const', const=Exception),
        Sig('-c', action='append', dest='b'),
    ]
    failures = ['a', '-c', 'a -c', '-bx', '-b x']
    successes = [
        ('', NS(b=None)),
        ('-b', NS(b=[Exception])),
        ('-b -cx -b -cyz', NS(b=[Exception, 'x', Exception, 'yz'])),
    ]


class TestOptionalsActionAppendConstWithDefault(ParserTestCase):
    """Tests the append_const action for an Optional"""

    argument_signatures = [
        Sig('-b', action='append_const', const=Exception, default=['X']),
        Sig('-c', action='append', dest='b'),
    ]
    failures = ['a', '-c', 'a -c', '-bx', '-b x']
    successes = [
        ('', NS(b=['X'])),
        ('-b', NS(b=['X', Exception])),
        ('-b -cx -b -cyz', NS(b=['X', Exception, 'x', Exception, 'yz'])),
    ]


class TestOptionalsActionCount(ParserTestCase):
    """Tests the count action for an Optional"""

    argument_signatures = [Sig('-x', action='count')]
    failures = ['a', '-x a', '-x b', '-x a -x b']
    successes = [
        ('', NS(x=None)),
        ('-x', NS(x=1)),
    ]


class TestOptionalsAllowLongAbbreviation(ParserTestCase):
    """Allow long options to be abbreviated unambiguously"""

    argument_signatures = [
        Sig('--foo'),
        Sig('--foobaz'),
        Sig('--fooble', action='store_true'),
    ]
    failures = ['--foob 5', '--foob']
    successes = [
        ('', NS(foo=None, foobaz=None, fooble=False)),
        ('--foo 7', NS(foo='7', foobaz=None, fooble=False)),
        ('--fooba a', NS(foo=None, foobaz='a', fooble=False)),
        ('--foobl --foo g', NS(foo='g', foobaz=None, fooble=True)),
    ]


class TestOptionalsDisallowLongAbbreviation(ParserTestCase):
    """Do not allow abbreviations of long options at all"""

    parser_signature = Sig(allow_abbrev=False)
    argument_signatures = [
        Sig('--foo'),
        Sig('--foodle', action='store_true'),
        Sig('--foonly'),
    ]
    failures = ['-foon 3', '--foon 3', '--food', '--food --foo 2']
    successes = [
        ('', NS(foo=None, foodle=False, foonly=None)),
        ('--foo 3', NS(foo='3', foodle=False, foonly=None)),
        ('--foonly 7 --foodle --foo 2', NS(foo='2', foodle=True, foonly='7')),
    ]


class TestOptionalsDisallowLongAbbreviationPrefixChars(ParserTestCase):
    """Disallowing abbreviations works with alternative prefix characters"""

    parser_signature = Sig(prefix_chars='+', allow_abbrev=False)
    argument_signatures = [
        Sig('++foo'),
        Sig('++foodle', action='store_true'),
        Sig('++foonly'),
    ]
    failures = ['+foon 3', '++foon 3', '++food', '++food ++foo 2']
    successes = [
        ('', NS(foo=None, foodle=False, foonly=None)),
        ('++foo 3', NS(foo='3', foodle=False, foonly=None)),
        ('++foonly 7 ++foodle ++foo 2', NS(foo='2', foodle=True, foonly='7')),
    ]


class TestDisallowLongAbbreviationAllowsShortGrouping(ParserTestCase):
    """Do not allow abbreviations of long options at all"""

    parser_signature = Sig(allow_abbrev=False)
    argument_signatures = [
        Sig('-r'),
        Sig('-c', action='count'),
    ]
    failures = ['-r', '-c -r']
    successes = [
        ('', NS(r=None, c=None)),
        ('-ra', NS(r='a', c=None)),
        ('-rcc', NS(r='cc', c=None)),
        ('-cc', NS(r=None, c=2)),
        ('-cc -ra', NS(r='a', c=2)),
        ('-ccrcc', NS(r='cc', c=2)),
    ]


class TestDisallowLongAbbreviationAllowsShortGroupingPrefix(ParserTestCase):
    """Short option grouping works with custom prefix and allow_abbrev=False"""

    parser_signature = Sig(prefix_chars='+', allow_abbrev=False)
    argument_signatures = [
        Sig('+r'),
        Sig('+c', action='count'),
    ]
    failures = ['+r', '+c +r']
    successes = [
        ('', NS(r=None, c=None)),
        ('+ra', NS(r='a', c=None)),
        ('+rcc', NS(r='cc', c=None)),
        ('+cc', NS(r=None, c=2)),
        ('+cc +ra', NS(r='a', c=2)),
        ('+ccrcc', NS(r='cc', c=2)),
    ]


# ================
# Positional tests
# ================

class TestPositionalsNargsNone(ParserTestCase):
    """Test a Positional that doesn't specify nargs"""

    argument_signatures = [Sig('foo')]
    failures = ['', '-x', 'a b']
    successes = [
        ('a', NS(foo='a')),
    ]


class TestPositionalsNargs1(ParserTestCase):
    """Test a Positional that specifies an nargs of 1"""

    argument_signatures = [Sig('foo', nargs=1)]
    failures = ['', '-x', 'a b']
    successes = [
        ('a', NS(foo=['a'])),
    ]


class TestPositionalsNargs2(ParserTestCase):
    """Test a Positional that specifies an nargs of 2"""

    argument_signatures = [Sig('foo', nargs=2)]
    failures = ['', 'a', '-x', 'a b c']
    successes = [
        ('a b', NS(foo=['a', 'b'])),
    ]


class TestPositionalsNargsZeroOrMore(ParserTestCase):
    """Test a Positional that specifies unlimited nargs"""

    argument_signatures = [Sig('foo', nargs='*')]
    failures = ['-x']
    successes = [
        ('', NS(foo=[])),
        ('a', NS(foo=['a'])),
        ('a b', NS(foo=['a', 'b'])),
    ]


class TestPositionalsNargsZeroOrMoreDefault(ParserTestCase):
    """Test a Positional that specifies unlimited nargs and a default"""

    argument_signatures = [Sig('foo', nargs='*', default='bar')]
    failures = ['-x']
    successes = [
        ('', NS(foo='bar')),
        ('a', NS(foo=['a'])),
        ('a b', NS(foo=['a', 'b'])),
    ]


class TestPositionalsNargsOneOrMore(ParserTestCase):
    """Test a Positional that specifies one or more nargs"""

    argument_signatures = [Sig('foo', nargs='+')]
    failures = ['', '-x']
    successes = [
        ('a', NS(foo=['a'])),
        ('a b', NS(foo=['a', 'b'])),
    ]


class TestPositionalsNargsOptional(ParserTestCase):
    """Tests an Optional Positional"""

    argument_signatures = [Sig('foo', nargs='?')]
    failures = ['-x', 'a b']
    successes = [
        ('', NS(foo=None)),
        ('a', NS(foo='a')),
    ]


class TestPositionalsNargsOptionalDefault(ParserTestCase):
    """Tests an Optional Positional with a default value"""

    argument_signatures = [Sig('foo', nargs='?', default=42)]
    failures = ['-x', 'a b']
    successes = [
        ('', NS(foo=42)),
        ('a', NS(foo='a')),
    ]


class TestPositionalsNargsOptionalConvertedDefault(ParserTestCase):
    """Tests an Optional Positional with a default value
    that needs to be converted to the appropriate type.
    """

    argument_signatures = [
        Sig('foo', nargs='?', type=int, default='42'),
    ]
    failures = ['-x', 'a b', '1 2']
    successes = [
        ('', NS(foo=42)),
        ('1', NS(foo=1)),
    ]


class TestPositionalsNargsNoneNone(ParserTestCase):
    """Test two Positionals that don't specify nargs"""

    argument_signatures = [Sig('foo'), Sig('bar')]
    failures = ['', '-x', 'a', 'a b c']
    successes = [
        ('a b', NS(foo='a', bar='b')),
    ]


class TestPositionalsNargsNone1(ParserTestCase):
    """Test a Positional with no nargs followed by one with 1"""

    argument_signatures = [Sig('foo'), Sig('bar', nargs=1)]
    failures = ['', '--foo', 'a', 'a b c']
    successes = [
        ('a b', NS(foo='a', bar=['b'])),
    ]


class TestPositionalsNargs2None(ParserTestCase):
    """Test a Positional with 2 nargs followed by one with none"""

    argument_signatures = [Sig('foo', nargs=2), Sig('bar')]
    failures = ['', '--foo', 'a', 'a b', 'a b c d']
    successes = [
        ('a b c', NS(foo=['a', 'b'], bar='c')),
    ]


class TestPositionalsNargsNoneZeroOrMore(ParserTestCase):
    """Test a Positional with no nargs followed by one with unlimited"""

    argument_signatures = [Sig('foo'), Sig('bar', nargs='*')]
    failures = ['', '--foo']
    successes = [
        ('a', NS(foo='a', bar=[])),
        ('a b', NS(foo='a', bar=['b'])),
        ('a b c', NS(foo='a', bar=['b', 'c'])),
    ]


class TestPositionalsNargsNoneOneOrMore(ParserTestCase):
    """Test a Positional with no nargs followed by one with one or more"""

    argument_signatures = [Sig('foo'), Sig('bar', nargs='+')]
    failures = ['', '--foo', 'a']
    successes = [
        ('a b', NS(foo='a', bar=['b'])),
        ('a b c', NS(foo='a', bar=['b', 'c'])),
    ]


class TestPositionalsNargsNoneOptional(ParserTestCase):
    """Test a Positional with no nargs followed by one with an Optional"""

    argument_signatures = [Sig('foo'), Sig('bar', nargs='?')]
    failures = ['', '--foo', 'a b c']
    successes = [
        ('a', NS(foo='a', bar=None)),
        ('a b', NS(foo='a', bar='b')),
    ]


class TestPositionalsNargsZeroOrMoreNone(ParserTestCase):
    """Test a Positional with unlimited nargs followed by one with none"""

    argument_signatures = [Sig('foo', nargs='*'), Sig('bar')]
    failures = ['', '--foo']
    successes = [
        ('a', NS(foo=[], bar='a')),
        ('a b', NS(foo=['a'], bar='b')),
        ('a b c', NS(foo=['a', 'b'], bar='c')),
    ]


class TestPositionalsNargsOneOrMoreNone(ParserTestCase):
    """Test a Positional with one or more nargs followed by one with none"""

    argument_signatures = [Sig('foo', nargs='+'), Sig('bar')]
    failures = ['', '--foo', 'a']
    successes = [
        ('a b', NS(foo=['a'], bar='b')),
        ('a b c', NS(foo=['a', 'b'], bar='c')),
    ]


class TestPositionalsNargsOptionalNone(ParserTestCase):
    """Test a Positional with an Optional nargs followed by one with none"""

    argument_signatures = [Sig('foo', nargs='?', default=42), Sig('bar')]
    failures = ['', '--foo', 'a b c']
    successes = [
        ('a', NS(foo=42, bar='a')),
        ('a b', NS(foo='a', bar='b')),
    ]


class TestPositionalsNargs2ZeroOrMore(ParserTestCase):
    """Test a Positional with 2 nargs followed by one with unlimited"""

    argument_signatures = [Sig('foo', nargs=2), Sig('bar', nargs='*')]
    failures = ['', '--foo', 'a']
    successes = [
        ('a b', NS(foo=['a', 'b'], bar=[])),
        ('a b c', NS(foo=['a', 'b'], bar=['c'])),
    ]


class TestPositionalsNargs2OneOrMore(ParserTestCase):
    """Test a Positional with 2 nargs followed by one with one or more"""

    argument_signatures = [Sig('foo', nargs=2), Sig('bar', nargs='+')]
    failures = ['', '--foo', 'a', 'a b']
    successes = [
        ('a b c', NS(foo=['a', 'b'], bar=['c'])),
    ]


class TestPositionalsNargs2Optional(ParserTestCase):
    """Test a Positional with 2 nargs followed by one optional"""

    argument_signatures = [Sig('foo', nargs=2), Sig('bar', nargs='?')]
    failures = ['', '--foo', 'a', 'a b c d']
    successes = [
        ('a b', NS(foo=['a', 'b'], bar=None)),
        ('a b c', NS(foo=['a', 'b'], bar='c')),
    ]


class TestPositionalsNargsZeroOrMore1(ParserTestCase):
    """Test a Positional with unlimited nargs followed by one with 1"""

    argument_signatures = [Sig('foo', nargs='*'), Sig('bar', nargs=1)]
    failures = ['', '--foo', ]
    successes = [
        ('a', NS(foo=[], bar=['a'])),
        ('a b', NS(foo=['a'], bar=['b'])),
        ('a b c', NS(foo=['a', 'b'], bar=['c'])),
    ]


class TestPositionalsNargsOneOrMore1(ParserTestCase):
    """Test a Positional with one or more nargs followed by one with 1"""

    argument_signatures = [Sig('foo', nargs='+'), Sig('bar', nargs=1)]
    failures = ['', '--foo', 'a']
    successes = [
        ('a b', NS(foo=['a'], bar=['b'])),
        ('a b c', NS(foo=['a', 'b'], bar=['c'])),
    ]


class TestPositionalsNargsOptional1(ParserTestCase):
    """Test a Positional with an Optional nargs followed by one with 1"""

    argument_signatures = [Sig('foo', nargs='?'), Sig('bar', nargs=1)]
    failures = ['', '--foo', 'a b c']
    successes = [
        ('a', NS(foo=None, bar=['a'])),
        ('a b', NS(foo='a', bar=['b'])),
    ]


class TestPositionalsNargsNoneZeroOrMore1(ParserTestCase):
    """Test three Positionals: no nargs, unlimited nargs and 1 nargs"""

    argument_signatures = [
        Sig('foo'),
        Sig('bar', nargs='*'),
        Sig('baz', nargs=1),
    ]
    failures = ['', '--foo', 'a']
    successes = [
        ('a b', NS(foo='a', bar=[], baz=['b'])),
        ('a b c', NS(foo='a', bar=['b'], baz=['c'])),
    ]


class TestPositionalsNargsNoneOneOrMore1(ParserTestCase):
    """Test three Positionals: no nargs, one or more nargs and 1 nargs"""

    argument_signatures = [
        Sig('foo'),
        Sig('bar', nargs='+'),
        Sig('baz', nargs=1),
    ]
    failures = ['', '--foo', 'a', 'b']
    successes = [
        ('a b c', NS(foo='a', bar=['b'], baz=['c'])),
        ('a b c d', NS(foo='a', bar=['b', 'c'], baz=['d'])),
    ]


class TestPositionalsNargsNoneOptional1(ParserTestCase):
    """Test three Positionals: no nargs, optional narg and 1 nargs"""

    argument_signatures = [
        Sig('foo'),
        Sig('bar', nargs='?', default=0.625),
        Sig('baz', nargs=1),
    ]
    failures = ['', '--foo', 'a']
    successes = [
        ('a b', NS(foo='a', bar=0.625, baz=['b'])),
        ('a b c', NS(foo='a', bar='b', baz=['c'])),
    ]


class TestPositionalsNargsOptionalOptional(ParserTestCase):
    """Test two optional nargs"""

    argument_signatures = [
        Sig('foo', nargs='?'),
        Sig('bar', nargs='?', default=42),
    ]
    failures = ['--foo', 'a b c']
    successes = [
        ('', NS(foo=None, bar=42)),
        ('a', NS(foo='a', bar=42)),
        ('a b', NS(foo='a', bar='b')),
    ]


class TestPositionalsNargsOptionalZeroOrMore(ParserTestCase):
    """Test an Optional narg followed by unlimited nargs"""

    argument_signatures = [Sig('foo', nargs='?'), Sig('bar', nargs='*')]
    failures = ['--foo']
    successes = [
        ('', NS(foo=None, bar=[])),
        ('a', NS(foo='a', bar=[])),
        ('a b', NS(foo='a', bar=['b'])),
        ('a b c', NS(foo='a', bar=['b', 'c'])),
    ]


class TestPositionalsNargsOptionalOneOrMore(ParserTestCase):
    """Test an Optional narg followed by one or more nargs"""

    argument_signatures = [Sig('foo', nargs='?'), Sig('bar', nargs='+')]
    failures = ['', '--foo']
    successes = [
        ('a', NS(foo=None, bar=['a'])),
        ('a b', NS(foo='a', bar=['b'])),
        ('a b c', NS(foo='a', bar=['b', 'c'])),
    ]


class TestPositionalsChoicesString(ParserTestCase):
    """Test a set of single-character choices"""

    argument_signatures = [Sig('spam', choices=set('abcdefg'))]
    failures = ['', '--foo', 'h', '42', 'ef']
    successes = [
        ('a', NS(spam='a')),
        ('g', NS(spam='g')),
    ]


class TestPositionalsChoicesInt(ParserTestCase):
    """Test a set of integer choices"""

    argument_signatures = [Sig('spam', type=int, choices=range(20))]
    failures = ['', '--foo', 'h', '42', 'ef']
    successes = [
        ('4', NS(spam=4)),
        ('15', NS(spam=15)),
    ]


class TestPositionalsActionAppend(ParserTestCase):
    """Test the 'append' action"""

    argument_signatures = [
        Sig('spam', action='append'),
        Sig('spam', action='append', nargs=2),
    ]
    failures = ['', '--foo', 'a', 'a b', 'a b c d']
    successes = [
        ('a b c', NS(spam=['a', ['b', 'c']])),
    ]


class TestPositionalsActionExtend(ParserTestCase):
    """Test the 'extend' action"""

    argument_signatures = [
        Sig('spam', action='extend'),
        Sig('spam', action='extend', nargs=2),
    ]
    failures = ['', '--foo', 'a', 'a b', 'a b c d']
    successes = [
        ('a b c', NS(spam=['a', 'b', 'c'])),
    ]

# ========================================
# Combined optionals and positionals tests
# ========================================

class TestOptionalsNumericAndPositionals(ParserTestCase):
    """Tests negative number args when numeric options are present"""

    argument_signatures = [
        Sig('x', nargs='?'),
        Sig('-4', dest='y', action='store_true'),
    ]
    failures = ['-2', '-315']
    successes = [
        ('', NS(x=None, y=False)),
        ('a', NS(x='a', y=False)),
        ('-4', NS(x=None, y=True)),
        ('-4 a', NS(x='a', y=True)),
    ]


class TestOptionalsAlmostNumericAndPositionals(ParserTestCase):
    """Tests negative number args when almost numeric options are present"""

    argument_signatures = [
        Sig('x', nargs='?'),
        Sig('-k4', dest='y', action='store_true'),
    ]
    failures = ['-k3']
    successes = [
        ('', NS(x=None, y=False)),
        ('-2', NS(x='-2', y=False)),
        ('a', NS(x='a', y=False)),
        ('-k4', NS(x=None, y=True)),
        ('-k4 a', NS(x='a', y=True)),
    ]


class TestOptionalsAndPositionalsAppend(ParserTestCase):
    argument_signatures = [
        Sig('foo', nargs='*', action='append'),
        Sig('--bar'),
    ]
    failures = ['-foo']
    successes = [
        ('a b', NS(foo=[['a', 'b']], bar=None)),
        ('--bar a b', NS(foo=[['b']], bar='a')),
        ('a b --bar c', NS(foo=[['a', 'b']], bar='c')),
    ]


class TestOptionalsAndPositionalsExtend(ParserTestCase):
    argument_signatures = [
        Sig('foo', nargs='*', action='extend'),
        Sig('--bar'),
    ]
    failures = ['-foo']
    successes = [
        ('a b', NS(foo=['a', 'b'], bar=None)),
        ('--bar a b', NS(foo=['b'], bar='a')),
        ('a b --bar c', NS(foo=['a', 'b'], bar='c')),
    ]


class TestEmptyAndSpaceContainingArguments(ParserTestCase):

    argument_signatures = [
        Sig('x', nargs='?'),
        Sig('-y', '--yyy', dest='y'),
    ]
    failures = ['-y']
    successes = [
        ([''], NS(x='', y=None)),
        (['a badger'], NS(x='a badger', y=None)),
        (['-a badger'], NS(x='-a badger', y=None)),
        (['-y', ''], NS(x=None, y='')),
        (['-y', 'a badger'], NS(x=None, y='a badger')),
        (['-y', '-a badger'], NS(x=None, y='-a badger')),
        (['--yyy=a badger'], NS(x=None, y='a badger')),
        (['--yyy=-a badger'], NS(x=None, y='-a badger')),
    ]


class TestPrefixCharacterOnlyArguments(ParserTestCase):

    parser_signature = Sig(prefix_chars='-+')
    argument_signatures = [
        Sig('-', dest='x', nargs='?', const='badger'),
        Sig('+', dest='y', type=int, default=42),
        Sig('-+-', dest='z', action='store_true'),
    ]
    failures = ['-y', '+ -']
    successes = [
        ('', NS(x=None, y=42, z=False)),
        ('-', NS(x='badger', y=42, z=False)),
        ('- X', NS(x='X', y=42, z=False)),
        ('+ -3', NS(x=None, y=-3, z=False)),
        ('-+-', NS(x=None, y=42, z=True)),
        ('- ===', NS(x='===', y=42, z=False)),
    ]


class TestNargsZeroOrMore(ParserTestCase):
    """Tests specifying args for an Optional that accepts zero or more"""

    argument_signatures = [Sig('-x', nargs='*'), Sig('y', nargs='*')]
    failures = []
    successes = [
        ('', NS(x=None, y=[])),
        ('-x', NS(x=[], y=[])),
        ('-x a', NS(x=['a'], y=[])),
        ('-x a -- b', NS(x=['a'], y=['b'])),
        ('a', NS(x=None, y=['a'])),
        ('a -x', NS(x=[], y=['a'])),
        ('a -x b', NS(x=['b'], y=['a'])),
    ]


class TestNargsRemainder(ParserTestCase):
    """Tests specifying a positional with nargs=REMAINDER"""

    argument_signatures = [Sig('x'), Sig('y', nargs='...'), Sig('-z')]
    failures = ['', '-z', '-z Z']
    successes = [
        ('X', NS(x='X', y=[], z=None)),
        ('-z Z X', NS(x='X', y=[], z='Z')),
        ('X A B -z Z', NS(x='X', y=['A', 'B', '-z', 'Z'], z=None)),
        ('X Y --foo', NS(x='X', y=['Y', '--foo'], z=None)),
    ]


class TestOptionLike(ParserTestCase):
    """Tests options that may or may not be arguments"""

    argument_signatures = [
        Sig('-x', type=float),
        Sig('-3', type=float, dest='y'),
        Sig('z', nargs='*'),
    ]
    failures = ['-x', '-y2.5', '-xa', '-x -a',
                '-x -3', '-x -3.5', '-3 -3.5',
                '-x -2.5', '-x -2.5 a', '-3 -.5',
                'a x -1', '-x -1 a', '-3 -1 a']
    successes = [
        ('', NS(x=None, y=None, z=[])),
        ('-x 2.5', NS(x=2.5, y=None, z=[])),
        ('-x 2.5 a', NS(x=2.5, y=None, z=['a'])),
        ('-3.5', NS(x=None, y=0.5, z=[])),
        ('-3-.5', NS(x=None, y=-0.5, z=[])),
        ('-3 .5', NS(x=None, y=0.5, z=[])),
        ('a -3.5', NS(x=None, y=0.5, z=['a'])),
        ('a', NS(x=None, y=None, z=['a'])),
        ('a -x 1', NS(x=1.0, y=None, z=['a'])),
        ('-x 1 a', NS(x=1.0, y=None, z=['a'])),
        ('-3 1 a', NS(x=None, y=1.0, z=['a'])),
    ]


class TestDefaultSuppress(ParserTestCase):
    """Test actions with suppressed defaults"""

    argument_signatures = [
        Sig('foo', nargs='?', default=argparse.SUPPRESS),
        Sig('bar', nargs='*', default=argparse.SUPPRESS),
        Sig('--baz', action='store_true', default=argparse.SUPPRESS),
    ]
    failures = ['-x']
    successes = [
        ('', NS()),
        ('a', NS(foo='a')),
        ('a b', NS(foo='a', bar=['b'])),
        ('--baz', NS(baz=True)),
        ('a --baz', NS(foo='a', baz=True)),
        ('--baz a b', NS(foo='a', bar=['b'], baz=True)),
    ]


class TestParserDefaultSuppress(ParserTestCase):
    """Test actions with a parser-level default of SUPPRESS"""

    parser_signature = Sig(argument_default=argparse.SUPPRESS)
    argument_signatures = [
        Sig('foo', nargs='?'),
        Sig('bar', nargs='*'),
        Sig('--baz', action='store_true'),
    ]
    failures = ['-x']
    successes = [
        ('', NS()),
        ('a', NS(foo='a')),
        ('a b', NS(foo='a', bar=['b'])),
        ('--baz', NS(baz=True)),
        ('a --baz', NS(foo='a', baz=True)),
        ('--baz a b', NS(foo='a', bar=['b'], baz=True)),
    ]


class TestParserDefault42(ParserTestCase):
    """Test actions with a parser-level default of 42"""

    parser_signature = Sig(argument_default=42)
    argument_signatures = [
        Sig('--version', action='version', version='1.0'),
        Sig('foo', nargs='?'),
        Sig('bar', nargs='*'),
        Sig('--baz', action='store_true'),
    ]
    failures = ['-x']
    successes = [
        ('', NS(foo=42, bar=42, baz=42, version=42)),
        ('a', NS(foo='a', bar=42, baz=42, version=42)),
        ('a b', NS(foo='a', bar=['b'], baz=42, version=42)),
        ('--baz', NS(foo=42, bar=42, baz=True, version=42)),
        ('a --baz', NS(foo='a', bar=42, baz=True, version=42)),
        ('--baz a b', NS(foo='a', bar=['b'], baz=True, version=42)),
    ]


class TestArgumentsFromFile(TempDirMixin, ParserTestCase):
    """Test reading arguments from a file"""

    def setUp(self):
        super(TestArgumentsFromFile, self).setUp()
        file_texts = [
            ('hello', os.fsencode(self.hello) + b'\n'),
            ('recursive', b'-a\n'
                          b'A\n'
                          b'@hello'),
            ('invalid', b'@no-such-path\n'),
            ('undecodable', self.undecodable + b'\n'),
        ]
        for path, text in file_texts:
            with open(path, 'wb') as file:
                file.write(text)

    parser_signature = Sig(fromfile_prefix_chars='@')
    argument_signatures = [
        Sig('-a'),
        Sig('x'),
        Sig('y', nargs='+'),
    ]
    failures = ['', '-b', 'X', '@invalid', '@missing']
    hello = 'hello world!' + os_helper.FS_NONASCII
    successes = [
        ('X Y', NS(a=None, x='X', y=['Y'])),
        ('X -a A Y Z', NS(a='A', x='X', y=['Y', 'Z'])),
        ('@hello X', NS(a=None, x=hello, y=['X'])),
        ('X @hello', NS(a=None, x='X', y=[hello])),
        ('-a B @recursive Y Z', NS(a='A', x=hello, y=['Y', 'Z'])),
        ('X @recursive Z -a B', NS(a='B', x='X', y=[hello, 'Z'])),
        (["-a", "", "X", "Y"], NS(a='', x='X', y=['Y'])),
    ]
    if os_helper.TESTFN_UNDECODABLE:
        undecodable = os_helper.TESTFN_UNDECODABLE.lstrip(b'@')
        decoded_undecodable = os.fsdecode(undecodable)
        successes += [
            ('@undecodable X', NS(a=None, x=decoded_undecodable, y=['X'])),
            ('X @undecodable', NS(a=None, x='X', y=[decoded_undecodable])),
        ]
    else:
        undecodable = b''


class TestArgumentsFromFileConverter(TempDirMixin, ParserTestCase):
    """Test reading arguments from a file"""

    def setUp(self):
        super(TestArgumentsFromFileConverter, self).setUp()
        file_texts = [
            ('hello', b'hello world!\n'),
        ]
        for path, text in file_texts:
            with open(path, 'wb') as file:
                file.write(text)

    class FromFileConverterArgumentParser(ErrorRaisingArgumentParser):

        def convert_arg_line_to_args(self, arg_line):
            for arg in arg_line.split():
                if not arg.strip():
                    continue
                yield arg
    parser_class = FromFileConverterArgumentParser
    parser_signature = Sig(fromfile_prefix_chars='@')
    argument_signatures = [
        Sig('y', nargs='+'),
    ]
    failures = []
    successes = [
        ('@hello X', NS(y=['hello', 'world!', 'X'])),
    ]


# =====================
# Type conversion tests
# =====================

class TestFileTypeRepr(TestCase):

    def test_r(self):
        type = argparse.FileType('r')
        self.assertEqual("FileType('r')", repr(type))

    def test_wb_1(self):
        type = argparse.FileType('wb', 1)
        self.assertEqual("FileType('wb', 1)", repr(type))

    def test_r_latin(self):
        type = argparse.FileType('r', encoding='latin_1')
        self.assertEqual("FileType('r', encoding='latin_1')", repr(type))

    def test_w_big5_ignore(self):
        type = argparse.FileType('w', encoding='big5', errors='ignore')
        self.assertEqual("FileType('w', encoding='big5', errors='ignore')",
                         repr(type))

    def test_r_1_replace(self):
        type = argparse.FileType('r', 1, errors='replace')
        self.assertEqual("FileType('r', 1, errors='replace')", repr(type))


BIN_STDOUT_SENTINEL = object()
BIN_STDERR_SENTINEL = object()


class StdStreamComparer:
    def __init__(self, attr):
        # We try to use the actual stdXXX.buffer attribute as our
        # marker, but but under some test environments,
        # sys.stdout/err are replaced by io.StringIO which won't have .buffer,
        # so we use a sentinel simply to show that the tests do the right thing
        # for any buffer supporting object
        self.getattr = operator.attrgetter(attr)
        if attr == 'stdout.buffer':
            self.backupattr = BIN_STDOUT_SENTINEL
        elif attr == 'stderr.buffer':
            self.backupattr = BIN_STDERR_SENTINEL
        else:
            self.backupattr = object() # Not equal to anything

    def __eq__(self, other):
        try:
            return other == self.getattr(sys)
        except AttributeError:
            return other == self.backupattr


eq_stdin = StdStreamComparer('stdin')
eq_stdout = StdStreamComparer('stdout')
eq_stderr = StdStreamComparer('stderr')
eq_bstdin = StdStreamComparer('stdin.buffer')
eq_bstdout = StdStreamComparer('stdout.buffer')
eq_bstderr = StdStreamComparer('stderr.buffer')


class RFile(object):
    seen = {}

    def __init__(self, name):
        self.name = name

    def __eq__(self, other):
        if other in self.seen:
            text = self.seen[other]
        else:
            text = self.seen[other] = other.read()
            other.close()
        if not isinstance(text, str):
            text = text.decode('ascii')
        return self.name == other.name == text


class TestFileTypeR(TempDirMixin, ParserTestCase):
    """Test the FileType option/argument type for reading files"""

    def setUp(self):
        super(TestFileTypeR, self).setUp()
        for file_name in ['foo', 'bar']:
            with open(os.path.join(self.temp_dir, file_name),
                      'w', encoding="utf-8") as file:
                file.write(file_name)
        self.create_readonly_file('readonly')

    argument_signatures = [
        Sig('-x', type=argparse.FileType()),
        Sig('spam', type=argparse.FileType('r')),
    ]
    failures = ['-x', '', 'non-existent-file.txt']
    successes = [
        ('foo', NS(x=None, spam=RFile('foo'))),
        ('-x foo bar', NS(x=RFile('foo'), spam=RFile('bar'))),
        ('bar -x foo', NS(x=RFile('foo'), spam=RFile('bar'))),
        ('-x - -', NS(x=eq_stdin, spam=eq_stdin)),
        ('readonly', NS(x=None, spam=RFile('readonly'))),
    ]

class TestFileTypeDefaults(TempDirMixin, ParserTestCase):
    """Test that a file is not created unless the default is needed"""
    def setUp(self):
        super(TestFileTypeDefaults, self).setUp()
        file = open(os.path.join(self.temp_dir, 'good'), 'w', encoding="utf-8")
        file.write('good')
        file.close()

    argument_signatures = [
        Sig('-c', type=argparse.FileType('r'), default='no-file.txt'),
    ]
    # should provoke no such file error
    failures = ['']
    # should not provoke error because default file is created
    successes = [('-c good', NS(c=RFile('good')))]


class TestFileTypeRB(TempDirMixin, ParserTestCase):
    """Test the FileType option/argument type for reading files"""

    def setUp(self):
        super(TestFileTypeRB, self).setUp()
        for file_name in ['foo', 'bar']:
            with open(os.path.join(self.temp_dir, file_name),
                      'w', encoding="utf-8") as file:
                file.write(file_name)

    argument_signatures = [
        Sig('-x', type=argparse.FileType('rb')),
        Sig('spam', type=argparse.FileType('rb')),
    ]
    failures = ['-x', '']
    successes = [
        ('foo', NS(x=None, spam=RFile('foo'))),
        ('-x foo bar', NS(x=RFile('foo'), spam=RFile('bar'))),
        ('bar -x foo', NS(x=RFile('foo'), spam=RFile('bar'))),
        ('-x - -', NS(x=eq_bstdin, spam=eq_bstdin)),
    ]


class WFile(object):
    seen = set()

    def __init__(self, name):
        self.name = name

    def __eq__(self, other):
        if other not in self.seen:
            text = 'Check that file is writable.'
            if 'b' in other.mode:
                text = text.encode('ascii')
            other.write(text)
            other.close()
            self.seen.add(other)
        return self.name == other.name


@os_helper.skip_if_dac_override
class TestFileTypeW(TempDirMixin, ParserTestCase):
    """Test the FileType option/argument type for writing files"""

    def setUp(self):
        super().setUp()
        self.create_readonly_file('readonly')
        self.create_writable_file('writable')

    argument_signatures = [
        Sig('-x', type=argparse.FileType('w')),
        Sig('spam', type=argparse.FileType('w')),
    ]
    failures = ['-x', '', 'readonly']
    successes = [
        ('foo', NS(x=None, spam=WFile('foo'))),
        ('writable', NS(x=None, spam=WFile('writable'))),
        ('-x foo bar', NS(x=WFile('foo'), spam=WFile('bar'))),
        ('bar -x foo', NS(x=WFile('foo'), spam=WFile('bar'))),
        ('-x - -', NS(x=eq_stdout, spam=eq_stdout)),
    ]


@os_helper.skip_if_dac_override
class TestFileTypeX(TempDirMixin, ParserTestCase):
    """Test the FileType option/argument type for writing new files only"""

    def setUp(self):
        super().setUp()
        self.create_readonly_file('readonly')
        self.create_writable_file('writable')

    argument_signatures = [
        Sig('-x', type=argparse.FileType('x')),
        Sig('spam', type=argparse.FileType('x')),
    ]
    failures = ['-x', '', 'readonly', 'writable']
    successes = [
        ('-x foo bar', NS(x=WFile('foo'), spam=WFile('bar'))),
        ('-x - -', NS(x=eq_stdout, spam=eq_stdout)),
    ]


@os_helper.skip_if_dac_override
class TestFileTypeWB(TempDirMixin, ParserTestCase):
    """Test the FileType option/argument type for writing binary files"""

    argument_signatures = [
        Sig('-x', type=argparse.FileType('wb')),
        Sig('spam', type=argparse.FileType('wb')),
    ]
    failures = ['-x', '']
    successes = [
        ('foo', NS(x=None, spam=WFile('foo'))),
        ('-x foo bar', NS(x=WFile('foo'), spam=WFile('bar'))),
        ('bar -x foo', NS(x=WFile('foo'), spam=WFile('bar'))),
        ('-x - -', NS(x=eq_bstdout, spam=eq_bstdout)),
    ]


@os_helper.skip_if_dac_override
class TestFileTypeXB(TestFileTypeX):
    "Test the FileType option/argument type for writing new binary files only"

    argument_signatures = [
        Sig('-x', type=argparse.FileType('xb')),
        Sig('spam', type=argparse.FileType('xb')),
    ]
    successes = [
        ('-x foo bar', NS(x=WFile('foo'), spam=WFile('bar'))),
        ('-x - -', NS(x=eq_bstdout, spam=eq_bstdout)),
    ]


class TestFileTypeOpenArgs(TestCase):
    """Test that open (the builtin) is correctly called"""

    def test_open_args(self):
        FT = argparse.FileType
        cases = [
            (FT('rb'), ('rb', -1, None, None)),
            (FT('w', 1), ('w', 1, None, None)),
            (FT('w', errors='replace'), ('w', -1, None, 'replace')),
            (FT('wb', encoding='big5'), ('wb', -1, 'big5', None)),
            (FT('w', 0, 'l1', 'strict'), ('w', 0, 'l1', 'strict')),
        ]
        with mock.patch('builtins.open') as m:
            for type, args in cases:
                type('foo')
                m.assert_called_with('foo', *args)

    def test_invalid_file_type(self):
        with self.assertRaises(ValueError):
            argparse.FileType('b')('-test')


class TestFileTypeMissingInitialization(TestCase):
    """
    Test that add_argument throws an error if FileType class
    object was passed instead of instance of FileType
    """

    def test(self):
        parser = argparse.ArgumentParser()
        with self.assertRaises(ValueError) as cm:
            parser.add_argument('-x', type=argparse.FileType)

        self.assertEqual(
            '%r is a FileType class object, instance of it must be passed'
            % (argparse.FileType,),
            str(cm.exception)
        )


class TestTypeCallable(ParserTestCase):
    """Test some callables as option/argument types"""

    argument_signatures = [
        Sig('--eggs', type=complex),
        Sig('spam', type=float),
    ]
    failures = ['a', '42j', '--eggs a', '--eggs 2i']
    successes = [
        ('--eggs=42 42', NS(eggs=42, spam=42.0)),
        ('--eggs 2j -- -1.5', NS(eggs=2j, spam=-1.5)),
        ('1024.675', NS(eggs=None, spam=1024.675)),
    ]


class TestTypeUserDefined(ParserTestCase):
    """Test a user-defined option/argument type"""

    class MyType(TestCase):

        def __init__(self, value):
            self.value = value

        def __eq__(self, other):
            return (type(self), self.value) == (type(other), other.value)

    argument_signatures = [
        Sig('-x', type=MyType),
        Sig('spam', type=MyType),
    ]
    failures = []
    successes = [
        ('a -x b', NS(x=MyType('b'), spam=MyType('a'))),
        ('-xf g', NS(x=MyType('f'), spam=MyType('g'))),
    ]


class TestTypeClassicClass(ParserTestCase):
    """Test a classic class type"""

    class C:

        def __init__(self, value):
            self.value = value

        def __eq__(self, other):
            return (type(self), self.value) == (type(other), other.value)

    argument_signatures = [
        Sig('-x', type=C),
        Sig('spam', type=C),
    ]
    failures = []
    successes = [
        ('a -x b', NS(x=C('b'), spam=C('a'))),
        ('-xf g', NS(x=C('f'), spam=C('g'))),
    ]


class TestTypeRegistration(TestCase):
    """Test a user-defined type by registering it"""

    def test(self):

        def get_my_type(string):
            return 'my_type{%s}' % string

        parser = argparse.ArgumentParser()
        parser.register('type', 'my_type', get_my_type)
        parser.add_argument('-x', type='my_type')
        parser.add_argument('y', type='my_type')

        self.assertEqual(parser.parse_args('1'.split()),
                         NS(x=None, y='my_type{1}'))
        self.assertEqual(parser.parse_args('-x 1 42'.split()),
                         NS(x='my_type{1}', y='my_type{42}'))


# ============
# Action tests
# ============

class TestActionUserDefined(ParserTestCase):
    """Test a user-defined option/argument action"""

    class OptionalAction(argparse.Action):

        def __call__(self, parser, namespace, value, option_string=None):
            try:
                # check destination and option string
                assert self.dest == 'spam', 'dest: %s' % self.dest
                assert option_string == '-s', 'flag: %s' % option_string
                # when option is before argument, badger=2, and when
                # option is after argument, badger=<whatever was set>
                expected_ns = NS(spam=0.25)
                if value in [0.125, 0.625]:
                    expected_ns.badger = 2
                elif value in [2.0]:
                    expected_ns.badger = 84
                else:
                    raise AssertionError('value: %s' % value)
                assert expected_ns == namespace, ('expected %s, got %s' %
                                                  (expected_ns, namespace))
            except AssertionError as e:
                raise ArgumentParserError('opt_action failed: %s' % e)
            setattr(namespace, 'spam', value)

    class PositionalAction(argparse.Action):

        def __call__(self, parser, namespace, value, option_string=None):
            try:
                assert option_string is None, ('option_string: %s' %
                                               option_string)
                # check destination
                assert self.dest == 'badger', 'dest: %s' % self.dest
                # when argument is before option, spam=0.25, and when
                # option is after argument, spam=<whatever was set>
                expected_ns = NS(badger=2)
                if value in [42, 84]:
                    expected_ns.spam = 0.25
                elif value in [1]:
                    expected_ns.spam = 0.625
                elif value in [2]:
                    expected_ns.spam = 0.125
                else:
                    raise AssertionError('value: %s' % value)
                assert expected_ns == namespace, ('expected %s, got %s' %
                                                  (expected_ns, namespace))
            except AssertionError as e:
                raise ArgumentParserError('arg_action failed: %s' % e)
            setattr(namespace, 'badger', value)

    argument_signatures = [
        Sig('-s', dest='spam', action=OptionalAction,
            type=float, default=0.25),
        Sig('badger', action=PositionalAction,
            type=int, nargs='?', default=2),
    ]
    failures = []
    successes = [
        ('-s0.125', NS(spam=0.125, badger=2)),
        ('42', NS(spam=0.25, badger=42)),
        ('-s 0.625 1', NS(spam=0.625, badger=1)),
        ('84 -s2', NS(spam=2.0, badger=84)),
    ]


class TestActionRegistration(TestCase):
    """Test a user-defined action supplied by registering it"""

    class MyAction(argparse.Action):

        def __call__(self, parser, namespace, values, option_string=None):
            setattr(namespace, self.dest, 'foo[%s]' % values)

    def test(self):

        parser = argparse.ArgumentParser()
        parser.register('action', 'my_action', self.MyAction)
        parser.add_argument('badger', action='my_action')

        self.assertEqual(parser.parse_args(['1']), NS(badger='foo[1]'))
        self.assertEqual(parser.parse_args(['42']), NS(badger='foo[42]'))


class TestActionExtend(ParserTestCase):
    argument_signatures = [
        Sig('--foo', action="extend", nargs="+", type=str),
    ]
    failures = ()
    successes = [
        ('--foo f1 --foo f2 f3 f4', NS(foo=['f1', 'f2', 'f3', 'f4'])),
    ]


class TestNegativeNumber(ParserTestCase):
    """Test parsing negative numbers"""

    argument_signatures = [
        Sig('--int', type=int),
        Sig('--float', type=float),
    ]
    failures = [
        '--float -_.45',
        '--float -1__000.0',
        '--int -1__000',
    ]
    successes = [
        ('--int -1000 --float -1000.0', NS(int=-1000, float=-1000.0)),
        ('--int -1_000 --float -1_000.0', NS(int=-1000, float=-1000.0)),
        ('--int -1_000_000 --float -1_000_000.0', NS(int=-1000000, float=-1000000.0)),
        ('--float -1_000.0', NS(int=None, float=-1000.0)),
        ('--float -1_000_000.0_0', NS(int=None, float=-1000000.0)),
        ('--float -.5', NS(int=None, float=-0.5)),
        ('--float -.5_000', NS(int=None, float=-0.5)),
    ]

class TestInvalidAction(TestCase):
    """Test invalid user defined Action"""

    class ActionWithoutCall(argparse.Action):
        pass

    def test_invalid_type(self):
        parser = argparse.ArgumentParser()

        parser.add_argument('--foo', action=self.ActionWithoutCall)
        self.assertRaises(NotImplementedError, parser.parse_args, ['--foo', 'bar'])

    def test_modified_invalid_action(self):
        parser = ErrorRaisingArgumentParser()
        action = parser.add_argument('--foo')
        # Someone got crazy and did this
        action.type = 1
        self.assertRaises(ArgumentParserError, parser.parse_args, ['--foo', 'bar'])


# ================
# Subparsers tests
# ================

class TestAddSubparsers(TestCase):
    """Test the add_subparsers method"""

    def assertArgumentParserError(self, *args, **kwargs):
        self.assertRaises(ArgumentParserError, *args, **kwargs)

    def _get_parser(self, subparser_help=False, prefix_chars=None,
                    aliases=False):
        # create a parser with a subparsers argument
        if prefix_chars:
            parser = ErrorRaisingArgumentParser(
                prog='PROG', description='main description', prefix_chars=prefix_chars)
            parser.add_argument(
                prefix_chars[0] * 2 + 'foo', action='store_true', help='foo help')
        else:
            parser = ErrorRaisingArgumentParser(
                prog='PROG', description='main description')
            parser.add_argument(
                '--foo', action='store_true', help='foo help')
        parser.add_argument(
            'bar', type=float, help='bar help')

        # check that only one subparsers argument can be added
        subparsers_kwargs = {'required': False}
        if aliases:
            subparsers_kwargs['metavar'] = 'COMMAND'
            subparsers_kwargs['title'] = 'commands'
        else:
            subparsers_kwargs['help'] = 'command help'
        subparsers = parser.add_subparsers(**subparsers_kwargs)
        self.assertRaisesRegex(argparse.ArgumentError,
                               'cannot have multiple subparser arguments',
                               parser.add_subparsers)

        # add first sub-parser
        parser1_kwargs = dict(description='1 description')
        if subparser_help:
            parser1_kwargs['help'] = '1 help'
        if aliases:
            parser1_kwargs['aliases'] = ['1alias1', '1alias2']
        parser1 = subparsers.add_parser('1', **parser1_kwargs)
        parser1.add_argument('-w', type=int, help='w help')
        parser1.add_argument('x', choices='abc', help='x help')

        # add second sub-parser
        parser2_kwargs = dict(description='2 description')
        if subparser_help:
            parser2_kwargs['help'] = '2 help'
        parser2 = subparsers.add_parser('2', **parser2_kwargs)
        parser2.add_argument('-y', choices='123', help='y help')
        parser2.add_argument('z', type=complex, nargs='*', help='z help')

        # add third sub-parser
        parser3_kwargs = dict(description='3 description')
        if subparser_help:
            parser3_kwargs['help'] = '3 help'
        parser3 = subparsers.add_parser('3', **parser3_kwargs)
        parser3.add_argument('t', type=int, help='t help')
        parser3.add_argument('u', nargs='...', help='u help')

        # return the main parser
        return parser

    def setUp(self):
        super().setUp()
        self.parser = self._get_parser()
        self.command_help_parser = self._get_parser(subparser_help=True)

    def test_parse_args_failures(self):
        # check some failure cases:
        for args_str in ['', 'a', 'a a', '0.5 a', '0.5 1',
                         '0.5 1 -y', '0.5 2 -w']:
            args = args_str.split()
            self.assertArgumentParserError(self.parser.parse_args, args)

    def test_parse_args(self):
        # check some non-failure cases:
        self.assertEqual(
            self.parser.parse_args('0.5 1 b -w 7'.split()),
            NS(foo=False, bar=0.5, w=7, x='b'),
        )
        self.assertEqual(
            self.parser.parse_args('0.25 --foo 2 -y 2 3j -- -1j'.split()),
            NS(foo=True, bar=0.25, y='2', z=[3j, -1j]),
        )
        self.assertEqual(
            self.parser.parse_args('--foo 0.125 1 c'.split()),
            NS(foo=True, bar=0.125, w=None, x='c'),
        )
        self.assertEqual(
            self.parser.parse_args('-1.5 3 11 -- a --foo 7 -- b'.split()),
            NS(foo=False, bar=-1.5, t=11, u=['a', '--foo', '7', '--', 'b']),
        )

    def test_parse_known_args(self):
        self.assertEqual(
            self.parser.parse_known_args('0.5 1 b -w 7'.split()),
            (NS(foo=False, bar=0.5, w=7, x='b'), []),
        )
        self.assertEqual(
            self.parser.parse_known_args('0.5 -p 1 b -w 7'.split()),
            (NS(foo=False, bar=0.5, w=7, x='b'), ['-p']),
        )
        self.assertEqual(
            self.parser.parse_known_args('0.5 1 b -w 7 -p'.split()),
            (NS(foo=False, bar=0.5, w=7, x='b'), ['-p']),
        )
        self.assertEqual(
            self.parser.parse_known_args('0.5 1 b -q -rs -w 7'.split()),
            (NS(foo=False, bar=0.5, w=7, x='b'), ['-q', '-rs']),
        )
        self.assertEqual(
            self.parser.parse_known_args('0.5 -W 1 b -X Y -w 7 Z'.split()),
            (NS(foo=False, bar=0.5, w=7, x='b'), ['-W', '-X', 'Y', 'Z']),
        )

    def test_parse_known_args_with_single_dash_option(self):
        parser = ErrorRaisingArgumentParser()
        parser.add_argument('-k', '--known', action='count', default=0)
        parser.add_argument('-n', '--new', action='count', default=0)
        self.assertEqual(parser.parse_known_args(['-k', '-u']),
                         (NS(known=1, new=0), ['-u']))
        self.assertEqual(parser.parse_known_args(['-u', '-k']),
                         (NS(known=1, new=0), ['-u']))
        self.assertEqual(parser.parse_known_args(['-ku']),
                         (NS(known=1, new=0), ['-u']))
        self.assertArgumentParserError(parser.parse_known_args, ['-k=u'])
        self.assertEqual(parser.parse_known_args(['-uk']),
                         (NS(known=0, new=0), ['-uk']))
        self.assertEqual(parser.parse_known_args(['-u=k']),
                         (NS(known=0, new=0), ['-u=k']))
        self.assertEqual(parser.parse_known_args(['-kunknown']),
                         (NS(known=1, new=0), ['-unknown']))
        self.assertArgumentParserError(parser.parse_known_args, ['-k=unknown'])
        self.assertEqual(parser.parse_known_args(['-ku=nknown']),
                         (NS(known=1, new=0), ['-u=nknown']))
        self.assertEqual(parser.parse_known_args(['-knew']),
                         (NS(known=1, new=1), ['-ew']))
        self.assertArgumentParserError(parser.parse_known_args, ['-kn=ew'])
        self.assertArgumentParserError(parser.parse_known_args, ['-k-new'])
        self.assertArgumentParserError(parser.parse_known_args, ['-kn-ew'])
        self.assertEqual(parser.parse_known_args(['-kne-w']),
                         (NS(known=1, new=1), ['-e-w']))

    def test_dest(self):
        parser = ErrorRaisingArgumentParser()
        parser.add_argument('--foo', action='store_true')
        subparsers = parser.add_subparsers(dest='bar')
        parser1 = subparsers.add_parser('1')
        parser1.add_argument('baz')
        self.assertEqual(NS(foo=False, bar='1', baz='2'),
                         parser.parse_args('1 2'.split()))

    def _test_required_subparsers(self, parser):
        # Should parse the sub command
        ret = parser.parse_args(['run'])
        self.assertEqual(ret.command, 'run')

        # Error when the command is missing
        self.assertArgumentParserError(parser.parse_args, ())

    def test_required_subparsers_via_attribute(self):
        parser = ErrorRaisingArgumentParser()
        subparsers = parser.add_subparsers(dest='command')
        subparsers.required = True
        subparsers.add_parser('run')
        self._test_required_subparsers(parser)

    def test_required_subparsers_via_kwarg(self):
        parser = ErrorRaisingArgumentParser()
        subparsers = parser.add_subparsers(dest='command', required=True)
        subparsers.add_parser('run')
        self._test_required_subparsers(parser)

    def test_required_subparsers_default(self):
        parser = ErrorRaisingArgumentParser()
        subparsers = parser.add_subparsers(dest='command')
        subparsers.add_parser('run')
        # No error here
        ret = parser.parse_args(())
        self.assertIsNone(ret.command)

    def test_required_subparsers_no_destination_error(self):
        parser = ErrorRaisingArgumentParser()
        subparsers = parser.add_subparsers(required=True)
        subparsers.add_parser('foo')
        subparsers.add_parser('bar')
        with self.assertRaises(ArgumentParserError) as excinfo:
            parser.parse_args(())
        self.assertRegex(
            excinfo.exception.stderr,
            'error: the following arguments are required: {foo,bar}\n$'
        )

    def test_wrong_argument_subparsers_no_destination_error(self):
        parser = ErrorRaisingArgumentParser()
        subparsers = parser.add_subparsers(required=True)
        subparsers.add_parser('foo')
        subparsers.add_parser('bar')
        with self.assertRaises(ArgumentParserError) as excinfo:
            parser.parse_args(('baz',))
        self.assertRegex(
            excinfo.exception.stderr,
            r"error: argument {foo,bar}: invalid choice: 'baz' \(choose from 'foo', 'bar'\)\n$"
        )

    def test_optional_subparsers(self):
        parser = ErrorRaisingArgumentParser()
        subparsers = parser.add_subparsers(dest='command', required=False)
        subparsers.add_parser('run')
        # No error here
        ret = parser.parse_args(())
        self.assertIsNone(ret.command)

    def test_help(self):
        self.assertEqual(self.parser.format_usage(),
                         'usage: PROG [-h] [--foo] bar {1,2,3} ...\n')
        self.assertEqual(self.parser.format_help(), textwrap.dedent('''\
            usage: PROG [-h] [--foo] bar {1,2,3} ...

            main description

            positional arguments:
              bar         bar help
              {1,2,3}     command help

            options:
              -h, --help  show this help message and exit
              --foo       foo help
            '''))

    def test_help_extra_prefix_chars(self):
        # Make sure - is still used for help if it is a non-first prefix char
        parser = self._get_parser(prefix_chars='+:-')
        self.assertEqual(parser.format_usage(),
                         'usage: PROG [-h] [++foo] bar {1,2,3} ...\n')
        self.assertEqual(parser.format_help(), textwrap.dedent('''\
            usage: PROG [-h] [++foo] bar {1,2,3} ...

            main description

            positional arguments:
              bar         bar help
              {1,2,3}     command help

            options:
              -h, --help  show this help message and exit
              ++foo       foo help
            '''))

    def test_help_non_breaking_spaces(self):
        parser = ErrorRaisingArgumentParser(
            prog='PROG', description='main description')
        parser.add_argument(
            "--non-breaking", action='store_false',
            help='help message containing non-breaking spaces shall not '
            'wrap\N{NO-BREAK SPACE}at non-breaking spaces')
        self.assertEqual(parser.format_help(), textwrap.dedent('''\
            usage: PROG [-h] [--non-breaking]

            main description

            options:
              -h, --help      show this help message and exit
              --non-breaking  help message containing non-breaking spaces shall not
                              wrap\N{NO-BREAK SPACE}at non-breaking spaces
        '''))

    def test_help_blank(self):
        # Issue 24444
        parser = ErrorRaisingArgumentParser(
            prog='PROG', description='main description')
        parser.add_argument(
            'foo',
            help='    ')
        self.assertEqual(parser.format_help(), textwrap.dedent('''\
            usage: PROG [-h] foo

            main description

            positional arguments:
              foo         \n
            options:
              -h, --help  show this help message and exit
        '''))

        parser = ErrorRaisingArgumentParser(
            prog='PROG', description='main description')
        parser.add_argument(
            'foo', choices=[],
            help='%(choices)s')
        self.assertEqual(parser.format_help(), textwrap.dedent('''\
            usage: PROG [-h] {}

            main description

            positional arguments:
              {}          \n
            options:
              -h, --help  show this help message and exit
        '''))

    def test_help_alternate_prefix_chars(self):
        parser = self._get_parser(prefix_chars='+:/')
        self.assertEqual(parser.format_usage(),
                         'usage: PROG [+h] [++foo] bar {1,2,3} ...\n')
        self.assertEqual(parser.format_help(), textwrap.dedent('''\
            usage: PROG [+h] [++foo] bar {1,2,3} ...

            main description

            positional arguments:
              bar         bar help
              {1,2,3}     command help

            options:
              +h, ++help  show this help message and exit
              ++foo       foo help
            '''))

    def test_parser_command_help(self):
        self.assertEqual(self.command_help_parser.format_usage(),
                         'usage: PROG [-h] [--foo] bar {1,2,3} ...\n')
        self.assertEqual(self.command_help_parser.format_help(),
                         textwrap.dedent('''\
            usage: PROG [-h] [--foo] bar {1,2,3} ...

            main description

            positional arguments:
              bar         bar help
              {1,2,3}     command help
                1         1 help
                2         2 help
                3         3 help

            options:
              -h, --help  show this help message and exit
              --foo       foo help
            '''))

    def test_subparser_title_help(self):
        parser = ErrorRaisingArgumentParser(prog='PROG',
                                            description='main description')
        parser.add_argument('--foo', action='store_true', help='foo help')
        parser.add_argument('bar', help='bar help')
        subparsers = parser.add_subparsers(title='subcommands',
                                           description='command help',
                                           help='additional text')
        parser1 = subparsers.add_parser('1')
        parser2 = subparsers.add_parser('2')
        self.assertEqual(parser.format_usage(),
                         'usage: PROG [-h] [--foo] bar {1,2} ...\n')
        self.assertEqual(parser.format_help(), textwrap.dedent('''\
            usage: PROG [-h] [--foo] bar {1,2} ...

            main description

            positional arguments:
              bar         bar help

            options:
              -h, --help  show this help message and exit
              --foo       foo help

            subcommands:
              command help

              {1,2}       additional text
            '''))

    def _test_subparser_help(self, args_str, expected_help):
        with self.assertRaises(ArgumentParserError) as cm:
            self.parser.parse_args(args_str.split())
        self.assertEqual(expected_help, cm.exception.stdout)

    def test_subparser1_help(self):
        self._test_subparser_help('5.0 1 -h', textwrap.dedent('''\
            usage: PROG bar 1 [-h] [-w W] {a,b,c}

            1 description

            positional arguments:
              {a,b,c}     x help

            options:
              -h, --help  show this help message and exit
              -w W        w help
            '''))

    def test_subparser2_help(self):
        self._test_subparser_help('5.0 2 -h', textwrap.dedent('''\
            usage: PROG bar 2 [-h] [-y {1,2,3}] [z ...]

            2 description

            positional arguments:
              z           z help

            options:
              -h, --help  show this help message and exit
              -y {1,2,3}  y help
            '''))

    def test_alias_invocation(self):
        parser = self._get_parser(aliases=True)
        self.assertEqual(
            parser.parse_known_args('0.5 1alias1 b'.split()),
            (NS(foo=False, bar=0.5, w=None, x='b'), []),
        )
        self.assertEqual(
            parser.parse_known_args('0.5 1alias2 b'.split()),
            (NS(foo=False, bar=0.5, w=None, x='b'), []),
        )

    def test_error_alias_invocation(self):
        parser = self._get_parser(aliases=True)
        self.assertArgumentParserError(parser.parse_args,
                                       '0.5 1alias3 b'.split())

    def test_alias_help(self):
        parser = self._get_parser(aliases=True, subparser_help=True)
        self.maxDiff = None
        self.assertEqual(parser.format_help(), textwrap.dedent("""\
            usage: PROG [-h] [--foo] bar COMMAND ...

            main description

            positional arguments:
              bar                   bar help

            options:
              -h, --help            show this help message and exit
              --foo                 foo help

            commands:
              COMMAND
                1 (1alias1, 1alias2)
                                    1 help
                2                   2 help
                3                   3 help
            """))

# ============
# Groups tests
# ============

class TestPositionalsGroups(TestCase):
    """Tests that order of group positionals matches construction order"""

    def test_nongroup_first(self):
        parser = ErrorRaisingArgumentParser()
        parser.add_argument('foo')
        group = parser.add_argument_group('g')
        group.add_argument('bar')
        parser.add_argument('baz')
        expected = NS(foo='1', bar='2', baz='3')
        result = parser.parse_args('1 2 3'.split())
        self.assertEqual(expected, result)

    def test_group_first(self):
        parser = ErrorRaisingArgumentParser()
        group = parser.add_argument_group('xxx')
        group.add_argument('foo')
        parser.add_argument('bar')
        parser.add_argument('baz')
        expected = NS(foo='1', bar='2', baz='3')
        result = parser.parse_args('1 2 3'.split())
        self.assertEqual(expected, result)

    def test_interleaved_groups(self):
        parser = ErrorRaisingArgumentParser()
        group = parser.add_argument_group('xxx')
        parser.add_argument('foo')
        group.add_argument('bar')
        parser.add_argument('baz')
        group = parser.add_argument_group('yyy')
        group.add_argument('frell')
        expected = NS(foo='1', bar='2', baz='3', frell='4')
        result = parser.parse_args('1 2 3 4'.split())
        self.assertEqual(expected, result)

# ===================
# Parent parser tests
# ===================

class TestParentParsers(TestCase):
    """Tests that parsers can be created with parent parsers"""

    def assertArgumentParserError(self, *args, **kwargs):
        self.assertRaises(ArgumentParserError, *args, **kwargs)

    def setUp(self):
        super().setUp()
        self.wxyz_parent = ErrorRaisingArgumentParser(add_help=False)
        self.wxyz_parent.add_argument('--w')
        x_group = self.wxyz_parent.add_argument_group('x')
        x_group.add_argument('-y')
        self.wxyz_parent.add_argument('z')

        self.abcd_parent = ErrorRaisingArgumentParser(add_help=False)
        self.abcd_parent.add_argument('a')
        self.abcd_parent.add_argument('-b')
        c_group = self.abcd_parent.add_argument_group('c')
        c_group.add_argument('--d')

        self.w_parent = ErrorRaisingArgumentParser(add_help=False)
        self.w_parent.add_argument('--w')

        self.z_parent = ErrorRaisingArgumentParser(add_help=False)
        self.z_parent.add_argument('z')

        # parents with mutually exclusive groups
        self.ab_mutex_parent = ErrorRaisingArgumentParser(add_help=False)
        group = self.ab_mutex_parent.add_mutually_exclusive_group()
        group.add_argument('-a', action='store_true')
        group.add_argument('-b', action='store_true')

        self.main_program = os.path.basename(sys.argv[0])

    def test_single_parent(self):
        parser = ErrorRaisingArgumentParser(parents=[self.wxyz_parent])
        self.assertEqual(parser.parse_args('-y 1 2 --w 3'.split()),
                         NS(w='3', y='1', z='2'))

    def test_single_parent_mutex(self):
        self._test_mutex_ab(self.ab_mutex_parent.parse_args)
        parser = ErrorRaisingArgumentParser(parents=[self.ab_mutex_parent])
        self._test_mutex_ab(parser.parse_args)

    def test_single_granparent_mutex(self):
        parents = [self.ab_mutex_parent]
        parser = ErrorRaisingArgumentParser(add_help=False, parents=parents)
        parser = ErrorRaisingArgumentParser(parents=[parser])
        self._test_mutex_ab(parser.parse_args)

    def _test_mutex_ab(self, parse_args):
        self.assertEqual(parse_args([]), NS(a=False, b=False))
        self.assertEqual(parse_args(['-a']), NS(a=True, b=False))
        self.assertEqual(parse_args(['-b']), NS(a=False, b=True))
        self.assertArgumentParserError(parse_args, ['-a', '-b'])
        self.assertArgumentParserError(parse_args, ['-b', '-a'])
        self.assertArgumentParserError(parse_args, ['-c'])
        self.assertArgumentParserError(parse_args, ['-a', '-c'])
        self.assertArgumentParserError(parse_args, ['-b', '-c'])

    def test_multiple_parents(self):
        parents = [self.abcd_parent, self.wxyz_parent]
        parser = ErrorRaisingArgumentParser(parents=parents)
        self.assertEqual(parser.parse_args('--d 1 --w 2 3 4'.split()),
                         NS(a='3', b=None, d='1', w='2', y=None, z='4'))

    def test_multiple_parents_mutex(self):
        parents = [self.ab_mutex_parent, self.wxyz_parent]
        parser = ErrorRaisingArgumentParser(parents=parents)
        self.assertEqual(parser.parse_args('-a --w 2 3'.split()),
                         NS(a=True, b=False, w='2', y=None, z='3'))
        self.assertArgumentParserError(
            parser.parse_args, '-a --w 2 3 -b'.split())
        self.assertArgumentParserError(
            parser.parse_args, '-a -b --w 2 3'.split())

    def test_conflicting_parents(self):
        self.assertRaises(
            argparse.ArgumentError,
            argparse.ArgumentParser,
            parents=[self.w_parent, self.wxyz_parent])

    def test_conflicting_parents_mutex(self):
        self.assertRaises(
            argparse.ArgumentError,
            argparse.ArgumentParser,
            parents=[self.abcd_parent, self.ab_mutex_parent])

    def test_same_argument_name_parents(self):
        parents = [self.wxyz_parent, self.z_parent]
        parser = ErrorRaisingArgumentParser(parents=parents)
        self.assertEqual(parser.parse_args('1 2'.split()),
                         NS(w=None, y=None, z='2'))

    def test_subparser_parents(self):
        parser = ErrorRaisingArgumentParser()
        subparsers = parser.add_subparsers()
        abcde_parser = subparsers.add_parser('bar', parents=[self.abcd_parent])
        abcde_parser.add_argument('e')
        self.assertEqual(parser.parse_args('bar -b 1 --d 2 3 4'.split()),
                         NS(a='3', b='1', d='2', e='4'))

    def test_subparser_parents_mutex(self):
        parser = ErrorRaisingArgumentParser()
        subparsers = parser.add_subparsers()
        parents = [self.ab_mutex_parent]
        abc_parser = subparsers.add_parser('foo', parents=parents)
        c_group = abc_parser.add_argument_group('c_group')
        c_group.add_argument('c')
        parents = [self.wxyz_parent, self.ab_mutex_parent]
        wxyzabe_parser = subparsers.add_parser('bar', parents=parents)
        wxyzabe_parser.add_argument('e')
        self.assertEqual(parser.parse_args('foo -a 4'.split()),
                         NS(a=True, b=False, c='4'))
        self.assertEqual(parser.parse_args('bar -b  --w 2 3 4'.split()),
                         NS(a=False, b=True, w='2', y=None, z='3', e='4'))
        self.assertArgumentParserError(
            parser.parse_args, 'foo -a -b 4'.split())
        self.assertArgumentParserError(
            parser.parse_args, 'bar -b -a 4'.split())

    def test_parent_help(self):
        parents = [self.abcd_parent, self.wxyz_parent]
        parser = ErrorRaisingArgumentParser(parents=parents)
        parser_help = parser.format_help()
        progname = self.main_program
        self.assertEqual(parser_help, textwrap.dedent('''\
            usage: {}{}[-h] [-b B] [--d D] [--w W] [-y Y] a z

            positional arguments:
              a
              z

            options:
              -h, --help  show this help message and exit
              -b B
              --w W

            c:
              --d D

            x:
              -y Y
        '''.format(progname, ' ' if progname else '' )))

    def test_groups_parents(self):
        parent = ErrorRaisingArgumentParser(add_help=False)
        g = parent.add_argument_group(title='g', description='gd')
        g.add_argument('-w')
        g.add_argument('-x')
        m = parent.add_mutually_exclusive_group()
        m.add_argument('-y')
        m.add_argument('-z')
        parser = ErrorRaisingArgumentParser(parents=[parent])

        self.assertRaises(ArgumentParserError, parser.parse_args,
            ['-y', 'Y', '-z', 'Z'])

        parser_help = parser.format_help()
        progname = self.main_program
        self.assertEqual(parser_help, textwrap.dedent('''\
            usage: {}{}[-h] [-w W] [-x X] [-y Y | -z Z]

            options:
              -h, --help  show this help message and exit
              -y Y
              -z Z

            g:
              gd

              -w W
              -x X
        '''.format(progname, ' ' if progname else '' )))

    def test_wrong_type_parents(self):
        self.assertRaises(TypeError, ErrorRaisingArgumentParser, parents=[1])

# ==============================
# Mutually exclusive group tests
# ==============================

class TestMutuallyExclusiveGroupErrors(TestCase):

    def test_invalid_add_argument_group(self):
        parser = ErrorRaisingArgumentParser()
        raises = self.assertRaises
        raises(TypeError, parser.add_mutually_exclusive_group, title='foo')

    def test_invalid_add_argument(self):
        parser = ErrorRaisingArgumentParser()
        group = parser.add_mutually_exclusive_group()
        add_argument = group.add_argument
        raises = self.assertRaises
        raises(ValueError, add_argument, '--foo', required=True)
        raises(ValueError, add_argument, 'bar')
        raises(ValueError, add_argument, 'bar', nargs='+')
        raises(ValueError, add_argument, 'bar', nargs=1)
        raises(ValueError, add_argument, 'bar', nargs=argparse.PARSER)

    def test_help(self):
        parser = ErrorRaisingArgumentParser(prog='PROG')
        group1 = parser.add_mutually_exclusive_group()
        group1.add_argument('--foo', action='store_true')
        group1.add_argument('--bar', action='store_false')
        group2 = parser.add_mutually_exclusive_group()
        group2.add_argument('--soup', action='store_true')
        group2.add_argument('--nuts', action='store_false')
        expected = '''\
            usage: PROG [-h] [--foo | --bar] [--soup | --nuts]

            options:
              -h, --help  show this help message and exit
              --foo
              --bar
              --soup
              --nuts
              '''
        self.assertEqual(parser.format_help(), textwrap.dedent(expected))

<<<<<<< HEAD
    def test_optional_order(self):
        parser = ErrorRaisingArgumentParser(prog='PROG')
        group = parser.add_mutually_exclusive_group(required=True)
        group.add_argument('--foo')
        group.add_argument('bar', nargs='?')
        expected = '''\
            usage: PROG [-h] (--foo FOO | bar)

            positional arguments:
              bar

            options:
              -h, --help  show this help message and exit
              --foo FOO
              '''
        self.assertEqual(parser.format_help(), textwrap.dedent(expected))

        parser = ErrorRaisingArgumentParser(prog='PROG')
        group = parser.add_mutually_exclusive_group(required=True)
        group.add_argument('bar', nargs='?')
        group.add_argument('--foo')
        self.assertEqual(parser.format_help(), textwrap.dedent(expected))
=======
    def test_help_subparser_all_mutually_exclusive_group_members_suppressed(self):
        self.maxDiff = None
        parser = ErrorRaisingArgumentParser(prog='PROG')
        commands = parser.add_subparsers(title="commands", dest="command")
        cmd_foo = commands.add_parser("foo")
        group = cmd_foo.add_mutually_exclusive_group()
        group.add_argument('--verbose', action='store_true', help=argparse.SUPPRESS)
        group.add_argument('--quiet', action='store_true', help=argparse.SUPPRESS)
        longopt = '--' + 'long'*32
        longmeta = 'LONG'*32
        cmd_foo.add_argument(longopt)
        expected = f'''\
            usage: PROG foo [-h]
                            [{longopt} {longmeta}]

            options:
              -h, --help            show this help message and exit
              {longopt} {longmeta}
              '''
        self.assertEqual(cmd_foo.format_help(), textwrap.dedent(expected))
>>>>>>> e69ff34e

    def test_empty_group(self):
        # See issue 26952
        parser = argparse.ArgumentParser()
        group = parser.add_mutually_exclusive_group()
        with self.assertRaises(ValueError):
            parser.parse_args(['-h'])

class MEMixin(object):

    def test_failures_when_not_required(self):
        parse_args = self.get_parser(required=False).parse_args
        error = ArgumentParserError
        for args_string in self.failures:
            with self.subTest(args=args_string):
                self.assertRaises(error, parse_args, args_string.split())

    def test_failures_when_required(self):
        parse_args = self.get_parser(required=True).parse_args
        error = ArgumentParserError
        for args_string in self.failures + ['']:
            with self.subTest(args=args_string):
                self.assertRaises(error, parse_args, args_string.split())

    def test_successes_when_not_required(self):
        parse_args = self.get_parser(required=False).parse_args
        successes = self.successes + self.successes_when_not_required
        for args_string, expected_ns in successes:
            with self.subTest(args=args_string):
                actual_ns = parse_args(args_string.split())
                self.assertEqual(actual_ns, expected_ns)

    def test_successes_when_required(self):
        parse_args = self.get_parser(required=True).parse_args
        for args_string, expected_ns in self.successes:
            with self.subTest(args=args_string):
                actual_ns = parse_args(args_string.split())
                self.assertEqual(actual_ns, expected_ns)

    def test_usage_when_not_required(self):
        format_usage = self.get_parser(required=False).format_usage
        expected_usage = self.usage_when_not_required
        self.assertEqual(format_usage(), textwrap.dedent(expected_usage))

    def test_usage_when_required(self):
        format_usage = self.get_parser(required=True).format_usage
        expected_usage = self.usage_when_required
        self.assertEqual(format_usage(), textwrap.dedent(expected_usage))

    def test_help_when_not_required(self):
        format_help = self.get_parser(required=False).format_help
        help = self.usage_when_not_required + self.help
        self.assertEqual(format_help(), textwrap.dedent(help))

    def test_help_when_required(self):
        format_help = self.get_parser(required=True).format_help
        help = self.usage_when_required + self.help
        self.assertEqual(format_help(), textwrap.dedent(help))


class TestMutuallyExclusiveSimple(MEMixin, TestCase):

    def get_parser(self, required=None):
        parser = ErrorRaisingArgumentParser(prog='PROG')
        group = parser.add_mutually_exclusive_group(required=required)
        group.add_argument('--bar', help='bar help')
        group.add_argument('--baz', nargs='?', const='Z', help='baz help')
        return parser

    failures = ['--bar X --baz Y', '--bar X --baz']
    successes = [
        ('--bar X', NS(bar='X', baz=None)),
        ('--bar X --bar Z', NS(bar='Z', baz=None)),
        ('--baz Y', NS(bar=None, baz='Y')),
        ('--baz', NS(bar=None, baz='Z')),
    ]
    successes_when_not_required = [
        ('', NS(bar=None, baz=None)),
    ]

    usage_when_not_required = '''\
        usage: PROG [-h] [--bar BAR | --baz [BAZ]]
        '''
    usage_when_required = '''\
        usage: PROG [-h] (--bar BAR | --baz [BAZ])
        '''
    help = '''\

        options:
          -h, --help   show this help message and exit
          --bar BAR    bar help
          --baz [BAZ]  baz help
        '''


class TestMutuallyExclusiveLong(MEMixin, TestCase):

    def get_parser(self, required=None):
        parser = ErrorRaisingArgumentParser(prog='PROG')
        parser.add_argument('--abcde', help='abcde help')
        parser.add_argument('--fghij', help='fghij help')
        group = parser.add_mutually_exclusive_group(required=required)
        group.add_argument('--klmno', help='klmno help')
        group.add_argument('--pqrst', help='pqrst help')
        return parser

    failures = ['--klmno X --pqrst Y']
    successes = [
        ('--klmno X', NS(abcde=None, fghij=None, klmno='X', pqrst=None)),
        ('--abcde Y --klmno X',
            NS(abcde='Y', fghij=None, klmno='X', pqrst=None)),
        ('--pqrst X', NS(abcde=None, fghij=None, klmno=None, pqrst='X')),
        ('--pqrst X --fghij Y',
            NS(abcde=None, fghij='Y', klmno=None, pqrst='X')),
    ]
    successes_when_not_required = [
        ('', NS(abcde=None, fghij=None, klmno=None, pqrst=None)),
    ]

    usage_when_not_required = '''\
    usage: PROG [-h] [--abcde ABCDE] [--fghij FGHIJ] [--klmno KLMNO |
                --pqrst PQRST]
    '''
    usage_when_required = '''\
    usage: PROG [-h] [--abcde ABCDE] [--fghij FGHIJ] (--klmno KLMNO |
                --pqrst PQRST)
    '''
    help = '''\

    options:
      -h, --help     show this help message and exit
      --abcde ABCDE  abcde help
      --fghij FGHIJ  fghij help
      --klmno KLMNO  klmno help
      --pqrst PQRST  pqrst help
    '''


class TestMutuallyExclusiveFirstSuppressed(MEMixin, TestCase):

    def get_parser(self, required):
        parser = ErrorRaisingArgumentParser(prog='PROG')
        group = parser.add_mutually_exclusive_group(required=required)
        group.add_argument('-x', help=argparse.SUPPRESS)
        group.add_argument('-y', action='store_false', help='y help')
        return parser

    failures = ['-x X -y']
    successes = [
        ('-x X', NS(x='X', y=True)),
        ('-x X -x Y', NS(x='Y', y=True)),
        ('-y', NS(x=None, y=False)),
    ]
    successes_when_not_required = [
        ('', NS(x=None, y=True)),
    ]

    usage_when_not_required = '''\
        usage: PROG [-h] [-y]
        '''
    usage_when_required = '''\
        usage: PROG [-h] -y
        '''
    help = '''\

        options:
          -h, --help  show this help message and exit
          -y          y help
        '''


class TestMutuallyExclusiveManySuppressed(MEMixin, TestCase):

    def get_parser(self, required):
        parser = ErrorRaisingArgumentParser(prog='PROG')
        group = parser.add_mutually_exclusive_group(required=required)
        add = group.add_argument
        add('--spam', action='store_true', help=argparse.SUPPRESS)
        add('--badger', action='store_false', help=argparse.SUPPRESS)
        add('--bladder', help=argparse.SUPPRESS)
        return parser

    failures = [
        '--spam --badger',
        '--badger --bladder B',
        '--bladder B --spam',
    ]
    successes = [
        ('--spam', NS(spam=True, badger=True, bladder=None)),
        ('--badger', NS(spam=False, badger=False, bladder=None)),
        ('--bladder B', NS(spam=False, badger=True, bladder='B')),
        ('--spam --spam', NS(spam=True, badger=True, bladder=None)),
    ]
    successes_when_not_required = [
        ('', NS(spam=False, badger=True, bladder=None)),
    ]

    usage_when_required = usage_when_not_required = '''\
        usage: PROG [-h]
        '''
    help = '''\

        options:
          -h, --help  show this help message and exit
        '''


class TestMutuallyExclusiveOptionalAndPositional(MEMixin, TestCase):

    def get_parser(self, required):
        parser = ErrorRaisingArgumentParser(prog='PROG')
        group = parser.add_mutually_exclusive_group(required=required)
        group.add_argument('--foo', action='store_true', help='FOO')
        group.add_argument('--spam', help='SPAM')
        group.add_argument('badger', nargs='*', help='BADGER')
        return parser

    failures = [
        '--foo --spam S',
        '--spam S X',
        'X --foo',
        'X Y Z --spam S',
        '--foo X Y',
    ]
    successes = [
        ('--foo', NS(foo=True, spam=None, badger=[])),
        ('--spam S', NS(foo=False, spam='S', badger=[])),
        ('X', NS(foo=False, spam=None, badger=['X'])),
        ('X Y Z', NS(foo=False, spam=None, badger=['X', 'Y', 'Z'])),
    ]
    successes_when_not_required = [
        ('', NS(foo=False, spam=None, badger=[])),
    ]

    usage_when_not_required = '''\
        usage: PROG [-h] [--foo | --spam SPAM | badger ...]
        '''
    usage_when_required = '''\
        usage: PROG [-h] (--foo | --spam SPAM | badger ...)
        '''
    help = '''\

        positional arguments:
          badger       BADGER

        options:
          -h, --help   show this help message and exit
          --foo        FOO
          --spam SPAM  SPAM
        '''


class TestMutuallyExclusiveOptionalsMixed(MEMixin, TestCase):

    def get_parser(self, required):
        parser = ErrorRaisingArgumentParser(prog='PROG')
        parser.add_argument('-x', action='store_true', help='x help')
        group = parser.add_mutually_exclusive_group(required=required)
        group.add_argument('-a', action='store_true', help='a help')
        group.add_argument('-b', action='store_true', help='b help')
        parser.add_argument('-y', action='store_true', help='y help')
        group.add_argument('-c', action='store_true', help='c help')
        return parser

    failures = ['-a -b', '-b -c', '-a -c', '-a -b -c']
    successes = [
        ('-a', NS(a=True, b=False, c=False, x=False, y=False)),
        ('-b', NS(a=False, b=True, c=False, x=False, y=False)),
        ('-c', NS(a=False, b=False, c=True, x=False, y=False)),
        ('-a -x', NS(a=True, b=False, c=False, x=True, y=False)),
        ('-y -b', NS(a=False, b=True, c=False, x=False, y=True)),
        ('-x -y -c', NS(a=False, b=False, c=True, x=True, y=True)),
    ]
    successes_when_not_required = [
        ('', NS(a=False, b=False, c=False, x=False, y=False)),
        ('-x', NS(a=False, b=False, c=False, x=True, y=False)),
        ('-y', NS(a=False, b=False, c=False, x=False, y=True)),
    ]

    usage_when_required = usage_when_not_required = '''\
        usage: PROG [-h] [-x] [-a] [-b] [-y] [-c]
        '''
    help = '''\

        options:
          -h, --help  show this help message and exit
          -x          x help
          -a          a help
          -b          b help
          -y          y help
          -c          c help
        '''


class TestMutuallyExclusiveInGroup(MEMixin, TestCase):

    def get_parser(self, required=None):
        parser = ErrorRaisingArgumentParser(prog='PROG')
        titled_group = parser.add_argument_group(
            title='Titled group', description='Group description')
        mutex_group = \
            titled_group.add_mutually_exclusive_group(required=required)
        mutex_group.add_argument('--bar', help='bar help')
        mutex_group.add_argument('--baz', help='baz help')
        return parser

    failures = ['--bar X --baz Y', '--baz X --bar Y']
    successes = [
        ('--bar X', NS(bar='X', baz=None)),
        ('--baz Y', NS(bar=None, baz='Y')),
    ]
    successes_when_not_required = [
        ('', NS(bar=None, baz=None)),
    ]

    usage_when_not_required = '''\
        usage: PROG [-h] [--bar BAR | --baz BAZ]
        '''
    usage_when_required = '''\
        usage: PROG [-h] (--bar BAR | --baz BAZ)
        '''
    help = '''\

        options:
          -h, --help  show this help message and exit

        Titled group:
          Group description

          --bar BAR   bar help
          --baz BAZ   baz help
        '''


class TestMutuallyExclusiveOptionalsAndPositionalsMixed(MEMixin, TestCase):

    def get_parser(self, required):
        parser = ErrorRaisingArgumentParser(prog='PROG')
        parser.add_argument('x', help='x help')
        parser.add_argument('-y', action='store_true', help='y help')
        group = parser.add_mutually_exclusive_group(required=required)
        group.add_argument('a', nargs='?', help='a help')
        group.add_argument('-b', action='store_true', help='b help')
        group.add_argument('-c', action='store_true', help='c help')
        return parser

    failures = ['X A -b', '-b -c', '-c X A']
    successes = [
        ('X A', NS(a='A', b=False, c=False, x='X', y=False)),
        ('X -b', NS(a=None, b=True, c=False, x='X', y=False)),
        ('X -c', NS(a=None, b=False, c=True, x='X', y=False)),
        ('X A -y', NS(a='A', b=False, c=False, x='X', y=True)),
        ('X -y -b', NS(a=None, b=True, c=False, x='X', y=True)),
    ]
    successes_when_not_required = [
        ('X', NS(a=None, b=False, c=False, x='X', y=False)),
        ('X -y', NS(a=None, b=False, c=False, x='X', y=True)),
    ]

    usage_when_required = usage_when_not_required = '''\
        usage: PROG [-h] [-y] [-b] [-c] x [a]
        '''
    help = '''\

        positional arguments:
          x           x help
          a           a help

        options:
          -h, --help  show this help message and exit
          -y          y help
          -b          b help
          -c          c help
        '''

class TestMutuallyExclusiveNested(MEMixin, TestCase):

    # Nesting mutually exclusive groups is an undocumented feature
    # that came about by accident through inheritance and has been
    # the source of many bugs. It is deprecated and this test should
    # eventually be removed along with it.

    def get_parser(self, required):
        parser = ErrorRaisingArgumentParser(prog='PROG')
        group = parser.add_mutually_exclusive_group(required=required)
        group.add_argument('-a')
        group.add_argument('-b')
        with warnings.catch_warnings():
            warnings.simplefilter('ignore', DeprecationWarning)
            group2 = group.add_mutually_exclusive_group(required=required)
        group2.add_argument('-c')
        group2.add_argument('-d')
        with warnings.catch_warnings():
            warnings.simplefilter('ignore', DeprecationWarning)
            group3 = group2.add_mutually_exclusive_group(required=required)
        group3.add_argument('-e')
        group3.add_argument('-f')
        return parser

    usage_when_not_required = '''\
        usage: PROG [-h] [-a A | -b B | [-c C | -d D | [-e E | -f F]]]
        '''
    usage_when_required = '''\
        usage: PROG [-h] (-a A | -b B | (-c C | -d D | (-e E | -f F)))
        '''

    help = '''\

        options:
          -h, --help  show this help message and exit
          -a A
          -b B
          -c C
          -d D
          -e E
          -f F
        '''

    # We are only interested in testing the behavior of format_usage().
    test_failures_when_not_required = None
    test_failures_when_required = None
    test_successes_when_not_required = None
    test_successes_when_required = None


class TestMutuallyExclusiveOptionalOptional(MEMixin, TestCase):
    def get_parser(self, required=None):
        parser = ErrorRaisingArgumentParser(prog='PROG')
        group = parser.add_mutually_exclusive_group(required=required)
        group.add_argument('--foo')
        group.add_argument('--bar', nargs='?')
        return parser

    failures = [
        '--foo X --bar Y',
        '--foo X --bar',
    ]
    successes = [
        ('--foo X', NS(foo='X', bar=None)),
        ('--bar X', NS(foo=None, bar='X')),
        ('--bar', NS(foo=None, bar=None)),
    ]
    successes_when_not_required = [
        ('', NS(foo=None, bar=None)),
    ]
    usage_when_required = '''\
        usage: PROG [-h] (--foo FOO | --bar [BAR])
        '''
    usage_when_not_required = '''\
        usage: PROG [-h] [--foo FOO | --bar [BAR]]
        '''
    help = '''\

        options:
          -h, --help   show this help message and exit
          --foo FOO
          --bar [BAR]
        '''


class TestMutuallyExclusiveOptionalWithDefault(MEMixin, TestCase):
    def get_parser(self, required=None):
        parser = ErrorRaisingArgumentParser(prog='PROG')
        group = parser.add_mutually_exclusive_group(required=required)
        group.add_argument('--foo')
        group.add_argument('--bar', type=bool, default=True)
        return parser

    failures = [
        '--foo X --bar Y',
        '--foo X --bar=',
    ]
    successes = [
        ('--foo X', NS(foo='X', bar=True)),
        ('--bar X', NS(foo=None, bar=True)),
        ('--bar=', NS(foo=None, bar=False)),
    ]
    successes_when_not_required = [
        ('', NS(foo=None, bar=True)),
    ]
    usage_when_required = '''\
        usage: PROG [-h] (--foo FOO | --bar BAR)
        '''
    usage_when_not_required = '''\
        usage: PROG [-h] [--foo FOO | --bar BAR]
        '''
    help = '''\

        options:
          -h, --help  show this help message and exit
          --foo FOO
          --bar BAR
        '''


class TestMutuallyExclusivePositionalWithDefault(MEMixin, TestCase):
    def get_parser(self, required=None):
        parser = ErrorRaisingArgumentParser(prog='PROG')
        group = parser.add_mutually_exclusive_group(required=required)
        group.add_argument('--foo')
        group.add_argument('bar', nargs='?', type=bool, default=True)
        return parser

    failures = [
        '--foo X Y',
    ]
    successes = [
        ('--foo X', NS(foo='X', bar=True)),
        ('X', NS(foo=None, bar=True)),
    ]
    successes_when_not_required = [
        ('', NS(foo=None, bar=True)),
    ]
    usage_when_required = '''\
        usage: PROG [-h] (--foo FOO | bar)
        '''
    usage_when_not_required = '''\
        usage: PROG [-h] [--foo FOO | bar]
        '''
    help = '''\

        positional arguments:
          bar

        options:
          -h, --help  show this help message and exit
          --foo FOO
        '''

# =================================================
# Mutually exclusive group in parent parser tests
# =================================================

class MEPBase(object):

    def get_parser(self, required=None):
        parent = super(MEPBase, self).get_parser(required=required)
        parser = ErrorRaisingArgumentParser(
            prog=parent.prog, add_help=False, parents=[parent])
        return parser


class TestMutuallyExclusiveGroupErrorsParent(
    MEPBase, TestMutuallyExclusiveGroupErrors):
    pass


class TestMutuallyExclusiveSimpleParent(
    MEPBase, TestMutuallyExclusiveSimple):
    pass


class TestMutuallyExclusiveLongParent(
    MEPBase, TestMutuallyExclusiveLong):
    pass


class TestMutuallyExclusiveFirstSuppressedParent(
    MEPBase, TestMutuallyExclusiveFirstSuppressed):
    pass


class TestMutuallyExclusiveManySuppressedParent(
    MEPBase, TestMutuallyExclusiveManySuppressed):
    pass


class TestMutuallyExclusiveOptionalAndPositionalParent(
    MEPBase, TestMutuallyExclusiveOptionalAndPositional):
    pass


class TestMutuallyExclusiveOptionalsMixedParent(
    MEPBase, TestMutuallyExclusiveOptionalsMixed):
    pass


class TestMutuallyExclusiveOptionalsAndPositionalsMixedParent(
    MEPBase, TestMutuallyExclusiveOptionalsAndPositionalsMixed):
    pass

# =================
# Set default tests
# =================

class TestSetDefaults(TestCase):

    def test_set_defaults_no_args(self):
        parser = ErrorRaisingArgumentParser()
        parser.set_defaults(x='foo')
        parser.set_defaults(y='bar', z=1)
        self.assertEqual(NS(x='foo', y='bar', z=1),
                         parser.parse_args([]))
        self.assertEqual(NS(x='foo', y='bar', z=1),
                         parser.parse_args([], NS()))
        self.assertEqual(NS(x='baz', y='bar', z=1),
                         parser.parse_args([], NS(x='baz')))
        self.assertEqual(NS(x='baz', y='bar', z=2),
                         parser.parse_args([], NS(x='baz', z=2)))

    def test_set_defaults_with_args(self):
        parser = ErrorRaisingArgumentParser()
        parser.set_defaults(x='foo', y='bar')
        parser.add_argument('-x', default='xfoox')
        self.assertEqual(NS(x='xfoox', y='bar'),
                         parser.parse_args([]))
        self.assertEqual(NS(x='xfoox', y='bar'),
                         parser.parse_args([], NS()))
        self.assertEqual(NS(x='baz', y='bar'),
                         parser.parse_args([], NS(x='baz')))
        self.assertEqual(NS(x='1', y='bar'),
                         parser.parse_args('-x 1'.split()))
        self.assertEqual(NS(x='1', y='bar'),
                         parser.parse_args('-x 1'.split(), NS()))
        self.assertEqual(NS(x='1', y='bar'),
                         parser.parse_args('-x 1'.split(), NS(x='baz')))

    def test_set_defaults_subparsers(self):
        parser = ErrorRaisingArgumentParser()
        parser.set_defaults(x='foo')
        subparsers = parser.add_subparsers()
        parser_a = subparsers.add_parser('a')
        parser_a.set_defaults(y='bar')
        self.assertEqual(NS(x='foo', y='bar'),
                         parser.parse_args('a'.split()))

    def test_set_defaults_parents(self):
        parent = ErrorRaisingArgumentParser(add_help=False)
        parent.set_defaults(x='foo')
        parser = ErrorRaisingArgumentParser(parents=[parent])
        self.assertEqual(NS(x='foo'), parser.parse_args([]))

    def test_set_defaults_on_parent_and_subparser(self):
        parser = argparse.ArgumentParser()
        xparser = parser.add_subparsers().add_parser('X')
        parser.set_defaults(foo=1)
        xparser.set_defaults(foo=2)
        self.assertEqual(NS(foo=2), parser.parse_args(['X']))

    def test_set_defaults_same_as_add_argument(self):
        parser = ErrorRaisingArgumentParser()
        parser.set_defaults(w='W', x='X', y='Y', z='Z')
        parser.add_argument('-w')
        parser.add_argument('-x', default='XX')
        parser.add_argument('y', nargs='?')
        parser.add_argument('z', nargs='?', default='ZZ')

        # defaults set previously
        self.assertEqual(NS(w='W', x='XX', y='Y', z='ZZ'),
                         parser.parse_args([]))

        # reset defaults
        parser.set_defaults(w='WW', x='X', y='YY', z='Z')
        self.assertEqual(NS(w='WW', x='X', y='YY', z='Z'),
                         parser.parse_args([]))

    def test_set_defaults_same_as_add_argument_group(self):
        parser = ErrorRaisingArgumentParser()
        parser.set_defaults(w='W', x='X', y='Y', z='Z')
        group = parser.add_argument_group('foo')
        group.add_argument('-w')
        group.add_argument('-x', default='XX')
        group.add_argument('y', nargs='?')
        group.add_argument('z', nargs='?', default='ZZ')


        # defaults set previously
        self.assertEqual(NS(w='W', x='XX', y='Y', z='ZZ'),
                         parser.parse_args([]))

        # reset defaults
        parser.set_defaults(w='WW', x='X', y='YY', z='Z')
        self.assertEqual(NS(w='WW', x='X', y='YY', z='Z'),
                         parser.parse_args([]))

# =================
# Get default tests
# =================

class TestGetDefault(TestCase):

    def test_get_default(self):
        parser = ErrorRaisingArgumentParser()
        self.assertIsNone(parser.get_default("foo"))
        self.assertIsNone(parser.get_default("bar"))

        parser.add_argument("--foo")
        self.assertIsNone(parser.get_default("foo"))
        self.assertIsNone(parser.get_default("bar"))

        parser.add_argument("--bar", type=int, default=42)
        self.assertIsNone(parser.get_default("foo"))
        self.assertEqual(42, parser.get_default("bar"))

        parser.set_defaults(foo="badger")
        self.assertEqual("badger", parser.get_default("foo"))
        self.assertEqual(42, parser.get_default("bar"))

# ==========================
# Namespace 'contains' tests
# ==========================

class TestNamespaceContainsSimple(TestCase):

    def test_empty(self):
        ns = argparse.Namespace()
        self.assertNotIn('', ns)
        self.assertNotIn('x', ns)

    def test_non_empty(self):
        ns = argparse.Namespace(x=1, y=2)
        self.assertNotIn('', ns)
        self.assertIn('x', ns)
        self.assertIn('y', ns)
        self.assertNotIn('xx', ns)
        self.assertNotIn('z', ns)

# =====================
# Help formatting tests
# =====================

class TestHelpFormattingMetaclass(type):

    def __init__(cls, name, bases, bodydict):
        if name == 'HelpTestCase':
            return

        class AddTests(object):

            def __init__(self, test_class, func_suffix, std_name):
                self.func_suffix = func_suffix
                self.std_name = std_name

                for test_func in [self.test_format,
                                  self.test_print,
                                  self.test_print_file]:
                    test_name = '%s_%s' % (test_func.__name__, func_suffix)

                    def test_wrapper(self, test_func=test_func):
                        test_func(self)
                    try:
                        test_wrapper.__name__ = test_name
                    except TypeError:
                        pass
                    setattr(test_class, test_name, test_wrapper)

            def _get_parser(self, tester):
                parser = argparse.ArgumentParser(
                    *tester.parser_signature.args,
                    **tester.parser_signature.kwargs)
                for argument_sig in getattr(tester, 'argument_signatures', []):
                    parser.add_argument(*argument_sig.args,
                                        **argument_sig.kwargs)
                group_sigs = getattr(tester, 'argument_group_signatures', [])
                for group_sig, argument_sigs in group_sigs:
                    group = parser.add_argument_group(*group_sig.args,
                                                      **group_sig.kwargs)
                    for argument_sig in argument_sigs:
                        group.add_argument(*argument_sig.args,
                                           **argument_sig.kwargs)
                subparsers_sigs = getattr(tester, 'subparsers_signatures', [])
                if subparsers_sigs:
                    subparsers = parser.add_subparsers()
                    for subparser_sig in subparsers_sigs:
                        subparsers.add_parser(*subparser_sig.args,
                                               **subparser_sig.kwargs)
                return parser

            def _test(self, tester, parser_text):
                expected_text = getattr(tester, self.func_suffix)
                expected_text = textwrap.dedent(expected_text)
                tester.maxDiff = None
                tester.assertEqual(expected_text, parser_text)

            def test_format(self, tester):
                parser = self._get_parser(tester)
                format = getattr(parser, 'format_%s' % self.func_suffix)
                self._test(tester, format())

            def test_print(self, tester):
                parser = self._get_parser(tester)
                print_ = getattr(parser, 'print_%s' % self.func_suffix)
                old_stream = getattr(sys, self.std_name)
                setattr(sys, self.std_name, StdIOBuffer())
                try:
                    print_()
                    parser_text = getattr(sys, self.std_name).getvalue()
                finally:
                    setattr(sys, self.std_name, old_stream)
                self._test(tester, parser_text)

            def test_print_file(self, tester):
                parser = self._get_parser(tester)
                print_ = getattr(parser, 'print_%s' % self.func_suffix)
                sfile = StdIOBuffer()
                print_(sfile)
                parser_text = sfile.getvalue()
                self._test(tester, parser_text)

        # add tests for {format,print}_{usage,help}
        for func_suffix, std_name in [('usage', 'stdout'),
                                      ('help', 'stdout')]:
            AddTests(cls, func_suffix, std_name)

bases = TestCase,
HelpTestCase = TestHelpFormattingMetaclass('HelpTestCase', bases, {})


class TestHelpBiggerOptionals(HelpTestCase):
    """Make sure that argument help aligns when options are longer"""

    parser_signature = Sig(prog='PROG', description='DESCRIPTION',
                           epilog='EPILOG')
    argument_signatures = [
        Sig('-v', '--version', action='version', version='0.1'),
        Sig('-x', action='store_true', help='X HELP'),
        Sig('--y', help='Y HELP'),
        Sig('foo', help='FOO HELP'),
        Sig('bar', help='BAR HELP'),
    ]
    argument_group_signatures = []
    usage = '''\
        usage: PROG [-h] [-v] [-x] [--y Y] foo bar
        '''
    help = usage + '''\

        DESCRIPTION

        positional arguments:
          foo            FOO HELP
          bar            BAR HELP

        options:
          -h, --help     show this help message and exit
          -v, --version  show program's version number and exit
          -x             X HELP
          --y Y          Y HELP

        EPILOG
    '''
    version = '''\
        0.1
        '''

class TestShortColumns(HelpTestCase):
    '''Test extremely small number of columns.

    TestCase prevents "COLUMNS" from being too small in the tests themselves,
    but we don't want any exceptions thrown in such cases. Only ugly representation.
    '''
    def setUp(self):
        env = self.enterContext(os_helper.EnvironmentVarGuard())
        env.set("COLUMNS", '15')

    parser_signature            = TestHelpBiggerOptionals.parser_signature
    argument_signatures         = TestHelpBiggerOptionals.argument_signatures
    argument_group_signatures   = TestHelpBiggerOptionals.argument_group_signatures
    usage = '''\
        usage: PROG
               [-h]
               [-v]
               [-x]
               [--y Y]
               foo
               bar
        '''
    help = usage + '''\

        DESCRIPTION

        positional arguments:
          foo
            FOO HELP
          bar
            BAR HELP

        options:
          -h, --help
            show this
            help
            message and
            exit
          -v, --version
            show
            program's
            version
            number and
            exit
          -x
            X HELP
          --y Y
            Y HELP

        EPILOG
    '''
    version                     = TestHelpBiggerOptionals.version


class TestHelpBiggerOptionalGroups(HelpTestCase):
    """Make sure that argument help aligns when options are longer"""

    parser_signature = Sig(prog='PROG', description='DESCRIPTION',
                           epilog='EPILOG')
    argument_signatures = [
        Sig('-v', '--version', action='version', version='0.1'),
        Sig('-x', action='store_true', help='X HELP'),
        Sig('--y', help='Y HELP'),
        Sig('foo', help='FOO HELP'),
        Sig('bar', help='BAR HELP'),
    ]
    argument_group_signatures = [
        (Sig('GROUP TITLE', description='GROUP DESCRIPTION'), [
            Sig('baz', help='BAZ HELP'),
            Sig('-z', nargs='+', help='Z HELP')]),
    ]
    usage = '''\
        usage: PROG [-h] [-v] [-x] [--y Y] [-z Z [Z ...]] foo bar baz
        '''
    help = usage + '''\

        DESCRIPTION

        positional arguments:
          foo            FOO HELP
          bar            BAR HELP

        options:
          -h, --help     show this help message and exit
          -v, --version  show program's version number and exit
          -x             X HELP
          --y Y          Y HELP

        GROUP TITLE:
          GROUP DESCRIPTION

          baz            BAZ HELP
          -z Z [Z ...]   Z HELP

        EPILOG
    '''
    version = '''\
        0.1
        '''


class TestHelpBiggerPositionals(HelpTestCase):
    """Make sure that help aligns when arguments are longer"""

    parser_signature = Sig(usage='USAGE', description='DESCRIPTION')
    argument_signatures = [
        Sig('-x', action='store_true', help='X HELP'),
        Sig('--y', help='Y HELP'),
        Sig('ekiekiekifekang', help='EKI HELP'),
        Sig('bar', help='BAR HELP'),
    ]
    argument_group_signatures = []
    usage = '''\
        usage: USAGE
        '''
    help = usage + '''\

        DESCRIPTION

        positional arguments:
          ekiekiekifekang  EKI HELP
          bar              BAR HELP

        options:
          -h, --help       show this help message and exit
          -x               X HELP
          --y Y            Y HELP
        '''

    version = ''


class TestHelpReformatting(HelpTestCase):
    """Make sure that text after short names starts on the first line"""

    parser_signature = Sig(
        prog='PROG',
        description='   oddly    formatted\n'
                    'description\n'
                    '\n'
                    'that is so long that it should go onto multiple '
                    'lines when wrapped')
    argument_signatures = [
        Sig('-x', metavar='XX', help='oddly\n'
                                     '    formatted -x help'),
        Sig('y', metavar='yyy', help='normal y help'),
    ]
    argument_group_signatures = [
        (Sig('title', description='\n'
                                  '    oddly formatted group\n'
                                  '\n'
                                  'description'),
         [Sig('-a', action='store_true',
              help=' oddly \n'
                   'formatted    -a  help  \n'
                   '    again, so long that it should be wrapped over '
                   'multiple lines')]),
    ]
    usage = '''\
        usage: PROG [-h] [-x XX] [-a] yyy
        '''
    help = usage + '''\

        oddly formatted description that is so long that it should go onto \
multiple
        lines when wrapped

        positional arguments:
          yyy         normal y help

        options:
          -h, --help  show this help message and exit
          -x XX       oddly formatted -x help

        title:
          oddly formatted group description

          -a          oddly formatted -a help again, so long that it should \
be wrapped
                      over multiple lines
        '''
    version = ''


class TestHelpWrappingShortNames(HelpTestCase):
    """Make sure that text after short names starts on the first line"""

    parser_signature = Sig(prog='PROG', description= 'D\nD' * 30)
    argument_signatures = [
        Sig('-x', metavar='XX', help='XHH HX' * 20),
        Sig('y', metavar='yyy', help='YH YH' * 20),
    ]
    argument_group_signatures = [
        (Sig('ALPHAS'), [
            Sig('-a', action='store_true', help='AHHH HHA' * 10)]),
    ]
    usage = '''\
        usage: PROG [-h] [-x XX] [-a] yyy
        '''
    help = usage + '''\

        D DD DD DD DD DD DD DD DD DD DD DD DD DD DD DD DD DD DD DD DD DD DD \
DD DD DD
        DD DD DD DD D

        positional arguments:
          yyy         YH YHYH YHYH YHYH YHYH YHYH YHYH YHYH YHYH YHYH YHYH \
YHYH YHYH
                      YHYH YHYH YHYH YHYH YHYH YHYH YHYH YH

        options:
          -h, --help  show this help message and exit
          -x XX       XHH HXXHH HXXHH HXXHH HXXHH HXXHH HXXHH HXXHH HXXHH \
HXXHH HXXHH
                      HXXHH HXXHH HXXHH HXXHH HXXHH HXXHH HXXHH HXXHH HXXHH HX

        ALPHAS:
          -a          AHHH HHAAHHH HHAAHHH HHAAHHH HHAAHHH HHAAHHH HHAAHHH \
HHAAHHH
                      HHAAHHH HHAAHHH HHA
        '''
    version = ''


class TestHelpWrappingLongNames(HelpTestCase):
    """Make sure that text after long names starts on the next line"""

    parser_signature = Sig(usage='USAGE', description= 'D D' * 30)
    argument_signatures = [
        Sig('-v', '--version', action='version', version='V V' * 30),
        Sig('-x', metavar='X' * 25, help='XH XH' * 20),
        Sig('y', metavar='y' * 25, help='YH YH' * 20),
    ]
    argument_group_signatures = [
        (Sig('ALPHAS'), [
            Sig('-a', metavar='A' * 25, help='AH AH' * 20),
            Sig('z', metavar='z' * 25, help='ZH ZH' * 20)]),
    ]
    usage = '''\
        usage: USAGE
        '''
    help = usage + '''\

        D DD DD DD DD DD DD DD DD DD DD DD DD DD DD DD DD DD DD DD DD DD DD \
DD DD DD
        DD DD DD DD D

        positional arguments:
          yyyyyyyyyyyyyyyyyyyyyyyyy
                                YH YHYH YHYH YHYH YHYH YHYH YHYH YHYH YHYH \
YHYH YHYH
                                YHYH YHYH YHYH YHYH YHYH YHYH YHYH YHYH YHYH YH

        options:
          -h, --help            show this help message and exit
          -v, --version         show program's version number and exit
          -x XXXXXXXXXXXXXXXXXXXXXXXXX
                                XH XHXH XHXH XHXH XHXH XHXH XHXH XHXH XHXH \
XHXH XHXH
                                XHXH XHXH XHXH XHXH XHXH XHXH XHXH XHXH XHXH XH

        ALPHAS:
          -a AAAAAAAAAAAAAAAAAAAAAAAAA
                                AH AHAH AHAH AHAH AHAH AHAH AHAH AHAH AHAH \
AHAH AHAH
                                AHAH AHAH AHAH AHAH AHAH AHAH AHAH AHAH AHAH AH
          zzzzzzzzzzzzzzzzzzzzzzzzz
                                ZH ZHZH ZHZH ZHZH ZHZH ZHZH ZHZH ZHZH ZHZH \
ZHZH ZHZH
                                ZHZH ZHZH ZHZH ZHZH ZHZH ZHZH ZHZH ZHZH ZHZH ZH
        '''
    version = '''\
        V VV VV VV VV VV VV VV VV VV VV VV VV VV VV VV VV VV VV VV VV VV VV \
VV VV VV
        VV VV VV VV V
        '''


class TestHelpUsage(HelpTestCase):
    """Test basic usage messages"""

    parser_signature = Sig(prog='PROG')
    argument_signatures = [
        Sig('-w', nargs='+', help='w'),
        Sig('-x', nargs='*', help='x'),
        Sig('a', help='a'),
        Sig('b', help='b', nargs=2),
        Sig('c', help='c', nargs='?'),
        Sig('--foo', help='Whether to foo', action=argparse.BooleanOptionalAction),
        Sig('--bar', help='Whether to bar', default=True,
                     action=argparse.BooleanOptionalAction),
        Sig('-f', '--foobar', '--barfoo', action=argparse.BooleanOptionalAction),
        Sig('--bazz', action=argparse.BooleanOptionalAction,
                      default=argparse.SUPPRESS, help='Bazz!'),
    ]
    argument_group_signatures = [
        (Sig('group'), [
            Sig('-y', nargs='?', help='y'),
            Sig('-z', nargs=3, help='z'),
            Sig('d', help='d', nargs='*'),
            Sig('e', help='e', nargs='+'),
        ])
    ]
    usage = '''\
        usage: PROG [-h] [-w W [W ...]] [-x [X ...]] [--foo | --no-foo]
                    [--bar | --no-bar]
                    [-f | --foobar | --no-foobar | --barfoo | --no-barfoo]
                    [--bazz | --no-bazz] [-y [Y]] [-z Z Z Z]
                    a b b [c] [d ...] e [e ...]
        '''
    help = usage + '''\

        positional arguments:
          a                     a
          b                     b
          c                     c

        options:
          -h, --help            show this help message and exit
          -w W [W ...]          w
          -x [X ...]            x
          --foo, --no-foo       Whether to foo
          --bar, --no-bar       Whether to bar
          -f, --foobar, --no-foobar, --barfoo, --no-barfoo
          --bazz, --no-bazz     Bazz!

        group:
          -y [Y]                y
          -z Z Z Z              z
          d                     d
          e                     e
        '''
    version = ''


class TestHelpUsageWithParentheses(HelpTestCase):
    parser_signature = Sig(prog='PROG')
    argument_signatures = [
        Sig('positional', metavar='(example) positional'),
        Sig('-p', '--optional', metavar='{1 (option A), 2 (option B)}'),
    ]

    usage = '''\
        usage: PROG [-h] [-p {1 (option A), 2 (option B)}] (example) positional
        '''
    help = usage + '''\

        positional arguments:
          (example) positional

        options:
          -h, --help            show this help message and exit
          -p, --optional {1 (option A), 2 (option B)}
        '''
    version = ''


class TestHelpOnlyUserGroups(HelpTestCase):
    """Test basic usage messages"""

    parser_signature = Sig(prog='PROG', add_help=False)
    argument_signatures = []
    argument_group_signatures = [
        (Sig('xxxx'), [
            Sig('-x', help='x'),
            Sig('a', help='a'),
        ]),
        (Sig('yyyy'), [
            Sig('b', help='b'),
            Sig('-y', help='y'),
        ]),
    ]
    usage = '''\
        usage: PROG [-x X] [-y Y] a b
        '''
    help = usage + '''\

        xxxx:
          -x X  x
          a     a

        yyyy:
          b     b
          -y Y  y
        '''
    version = ''


class TestHelpUsageLongProg(HelpTestCase):
    """Test usage messages where the prog is long"""

    parser_signature = Sig(prog='P' * 60)
    argument_signatures = [
        Sig('-w', metavar='W'),
        Sig('-x', metavar='X'),
        Sig('a'),
        Sig('b'),
    ]
    argument_group_signatures = []
    usage = '''\
        usage: PPPPPPPPPPPPPPPPPPPPPPPPPPPPPPPPPPPPPPPPPPPPPPPPPPPPPPPPPPPP
               [-h] [-w W] [-x X] a b
        '''
    help = usage + '''\

        positional arguments:
          a
          b

        options:
          -h, --help  show this help message and exit
          -w W
          -x X
        '''
    version = ''


class TestHelpUsageLongProgOptionsWrap(HelpTestCase):
    """Test usage messages where the prog is long and the optionals wrap"""

    parser_signature = Sig(prog='P' * 60)
    argument_signatures = [
        Sig('-w', metavar='W' * 25),
        Sig('-x', metavar='X' * 25),
        Sig('-y', metavar='Y' * 25),
        Sig('-z', metavar='Z' * 25),
        Sig('a'),
        Sig('b'),
    ]
    argument_group_signatures = []
    usage = '''\
        usage: PPPPPPPPPPPPPPPPPPPPPPPPPPPPPPPPPPPPPPPPPPPPPPPPPPPPPPPPPPPP
               [-h] [-w WWWWWWWWWWWWWWWWWWWWWWWWW] \
[-x XXXXXXXXXXXXXXXXXXXXXXXXX]
               [-y YYYYYYYYYYYYYYYYYYYYYYYYY] [-z ZZZZZZZZZZZZZZZZZZZZZZZZZ]
               a b
        '''
    help = usage + '''\

        positional arguments:
          a
          b

        options:
          -h, --help            show this help message and exit
          -w WWWWWWWWWWWWWWWWWWWWWWWWW
          -x XXXXXXXXXXXXXXXXXXXXXXXXX
          -y YYYYYYYYYYYYYYYYYYYYYYYYY
          -z ZZZZZZZZZZZZZZZZZZZZZZZZZ
        '''
    version = ''


class TestHelpUsageLongProgPositionalsWrap(HelpTestCase):
    """Test usage messages where the prog is long and the positionals wrap"""

    parser_signature = Sig(prog='P' * 60, add_help=False)
    argument_signatures = [
        Sig('a' * 25),
        Sig('b' * 25),
        Sig('c' * 25),
    ]
    argument_group_signatures = []
    usage = '''\
        usage: PPPPPPPPPPPPPPPPPPPPPPPPPPPPPPPPPPPPPPPPPPPPPPPPPPPPPPPPPPPP
               aaaaaaaaaaaaaaaaaaaaaaaaa bbbbbbbbbbbbbbbbbbbbbbbbb
               ccccccccccccccccccccccccc
        '''
    help = usage + '''\

        positional arguments:
          aaaaaaaaaaaaaaaaaaaaaaaaa
          bbbbbbbbbbbbbbbbbbbbbbbbb
          ccccccccccccccccccccccccc
        '''
    version = ''


class TestHelpUsageOptionalsWrap(HelpTestCase):
    """Test usage messages where the optionals wrap"""

    parser_signature = Sig(prog='PROG')
    argument_signatures = [
        Sig('-w', metavar='W' * 25),
        Sig('-x', metavar='X' * 25),
        Sig('-y', metavar='Y' * 25),
        Sig('-z', metavar='Z' * 25),
        Sig('a'),
        Sig('b'),
        Sig('c'),
    ]
    argument_group_signatures = []
    usage = '''\
        usage: PROG [-h] [-w WWWWWWWWWWWWWWWWWWWWWWWWW] \
[-x XXXXXXXXXXXXXXXXXXXXXXXXX]
                    [-y YYYYYYYYYYYYYYYYYYYYYYYYY] \
[-z ZZZZZZZZZZZZZZZZZZZZZZZZZ]
                    a b c
        '''
    help = usage + '''\

        positional arguments:
          a
          b
          c

        options:
          -h, --help            show this help message and exit
          -w WWWWWWWWWWWWWWWWWWWWWWWWW
          -x XXXXXXXXXXXXXXXXXXXXXXXXX
          -y YYYYYYYYYYYYYYYYYYYYYYYYY
          -z ZZZZZZZZZZZZZZZZZZZZZZZZZ
        '''
    version = ''


class TestHelpUsagePositionalsWrap(HelpTestCase):
    """Test usage messages where the positionals wrap"""

    parser_signature = Sig(prog='PROG')
    argument_signatures = [
        Sig('-x'),
        Sig('-y'),
        Sig('-z'),
        Sig('a' * 25),
        Sig('b' * 25),
        Sig('c' * 25),
    ]
    argument_group_signatures = []
    usage = '''\
        usage: PROG [-h] [-x X] [-y Y] [-z Z]
                    aaaaaaaaaaaaaaaaaaaaaaaaa bbbbbbbbbbbbbbbbbbbbbbbbb
                    ccccccccccccccccccccccccc
        '''
    help = usage + '''\

        positional arguments:
          aaaaaaaaaaaaaaaaaaaaaaaaa
          bbbbbbbbbbbbbbbbbbbbbbbbb
          ccccccccccccccccccccccccc

        options:
          -h, --help            show this help message and exit
          -x X
          -y Y
          -z Z
        '''
    version = ''


class TestHelpUsageOptionalsPositionalsWrap(HelpTestCase):
    """Test usage messages where the optionals and positionals wrap"""

    parser_signature = Sig(prog='PROG')
    argument_signatures = [
        Sig('-x', metavar='X' * 25),
        Sig('-y', metavar='Y' * 25),
        Sig('-z', metavar='Z' * 25),
        Sig('a' * 25),
        Sig('b' * 25),
        Sig('c' * 25),
    ]
    argument_group_signatures = []
    usage = '''\
        usage: PROG [-h] [-x XXXXXXXXXXXXXXXXXXXXXXXXX] \
[-y YYYYYYYYYYYYYYYYYYYYYYYYY]
                    [-z ZZZZZZZZZZZZZZZZZZZZZZZZZ]
                    aaaaaaaaaaaaaaaaaaaaaaaaa bbbbbbbbbbbbbbbbbbbbbbbbb
                    ccccccccccccccccccccccccc
        '''
    help = usage + '''\

        positional arguments:
          aaaaaaaaaaaaaaaaaaaaaaaaa
          bbbbbbbbbbbbbbbbbbbbbbbbb
          ccccccccccccccccccccccccc

        options:
          -h, --help            show this help message and exit
          -x XXXXXXXXXXXXXXXXXXXXXXXXX
          -y YYYYYYYYYYYYYYYYYYYYYYYYY
          -z ZZZZZZZZZZZZZZZZZZZZZZZZZ
        '''
    version = ''


class TestHelpUsageOptionalsOnlyWrap(HelpTestCase):
    """Test usage messages where there are only optionals and they wrap"""

    parser_signature = Sig(prog='PROG')
    argument_signatures = [
        Sig('-x', metavar='X' * 25),
        Sig('-y', metavar='Y' * 25),
        Sig('-z', metavar='Z' * 25),
    ]
    argument_group_signatures = []
    usage = '''\
        usage: PROG [-h] [-x XXXXXXXXXXXXXXXXXXXXXXXXX] \
[-y YYYYYYYYYYYYYYYYYYYYYYYYY]
                    [-z ZZZZZZZZZZZZZZZZZZZZZZZZZ]
        '''
    help = usage + '''\

        options:
          -h, --help            show this help message and exit
          -x XXXXXXXXXXXXXXXXXXXXXXXXX
          -y YYYYYYYYYYYYYYYYYYYYYYYYY
          -z ZZZZZZZZZZZZZZZZZZZZZZZZZ
        '''
    version = ''


class TestHelpUsagePositionalsOnlyWrap(HelpTestCase):
    """Test usage messages where there are only positionals and they wrap"""

    parser_signature = Sig(prog='PROG', add_help=False)
    argument_signatures = [
        Sig('a' * 25),
        Sig('b' * 25),
        Sig('c' * 25),
    ]
    argument_group_signatures = []
    usage = '''\
        usage: PROG aaaaaaaaaaaaaaaaaaaaaaaaa bbbbbbbbbbbbbbbbbbbbbbbbb
                    ccccccccccccccccccccccccc
        '''
    help = usage + '''\

        positional arguments:
          aaaaaaaaaaaaaaaaaaaaaaaaa
          bbbbbbbbbbbbbbbbbbbbbbbbb
          ccccccccccccccccccccccccc
        '''
    version = ''


class TestHelpUsageMetavarsSpacesParentheses(HelpTestCase):
    # https://github.com/python/cpython/issues/62549
    # https://github.com/python/cpython/issues/89743
    parser_signature = Sig(prog='PROG')
    argument_signatures = [
        Sig('-n1', metavar='()', help='n1'),
        Sig('-o1', metavar='(1, 2)', help='o1'),
        Sig('-u1', metavar=' (uu) ', help='u1'),
        Sig('-v1', metavar='( vv )', help='v1'),
        Sig('-w1', metavar='(w)w', help='w1'),
        Sig('-x1', metavar='x(x)', help='x1'),
        Sig('-y1', metavar='yy)', help='y1'),
        Sig('-z1', metavar='(zz', help='z1'),
        Sig('-n2', metavar='[]', help='n2'),
        Sig('-o2', metavar='[1, 2]', help='o2'),
        Sig('-u2', metavar=' [uu] ', help='u2'),
        Sig('-v2', metavar='[ vv ]', help='v2'),
        Sig('-w2', metavar='[w]w', help='w2'),
        Sig('-x2', metavar='x[x]', help='x2'),
        Sig('-y2', metavar='yy]', help='y2'),
        Sig('-z2', metavar='[zz', help='z2'),
    ]

    usage = '''\
        usage: PROG [-h] [-n1 ()] [-o1 (1, 2)] [-u1  (uu) ] [-v1 ( vv )] [-w1 (w)w]
                    [-x1 x(x)] [-y1 yy)] [-z1 (zz] [-n2 []] [-o2 [1, 2]] [-u2  [uu] ]
                    [-v2 [ vv ]] [-w2 [w]w] [-x2 x[x]] [-y2 yy]] [-z2 [zz]
        '''
    help = usage + '''\

        options:
          -h, --help  show this help message and exit
          -n1 ()      n1
          -o1 (1, 2)  o1
          -u1  (uu)   u1
          -v1 ( vv )  v1
          -w1 (w)w    w1
          -x1 x(x)    x1
          -y1 yy)     y1
          -z1 (zz     z1
          -n2 []      n2
          -o2 [1, 2]  o2
          -u2  [uu]   u2
          -v2 [ vv ]  v2
          -w2 [w]w    w2
          -x2 x[x]    x2
          -y2 yy]     y2
          -z2 [zz     z2
        '''
    version = ''


class TestHelpUsageNoWhitespaceCrash(TestCase):

    def test_all_suppressed_mutex_followed_by_long_arg(self):
        # https://github.com/python/cpython/issues/62090
        # https://github.com/python/cpython/issues/96310
        parser = argparse.ArgumentParser(prog='PROG')
        mutex = parser.add_mutually_exclusive_group()
        mutex.add_argument('--spam', help=argparse.SUPPRESS)
        parser.add_argument('--eggs-eggs-eggs-eggs-eggs-eggs')
        usage = textwrap.dedent('''\
        usage: PROG [-h]
                    [--eggs-eggs-eggs-eggs-eggs-eggs EGGS_EGGS_EGGS_EGGS_EGGS_EGGS]
        ''')
        self.assertEqual(parser.format_usage(), usage)

    def test_newline_in_metavar(self):
        # https://github.com/python/cpython/issues/77048
        mapping = ['123456', '12345', '12345', '123']
        parser = argparse.ArgumentParser('11111111111111')
        parser.add_argument('-v', '--verbose',
                            help='verbose mode', action='store_true')
        parser.add_argument('targets',
                            help='installation targets',
                            nargs='+',
                            metavar='\n'.join(mapping))
        usage = textwrap.dedent('''\
        usage: 11111111111111 [-h] [-v]
                              123456
        12345
        12345
        123 [123456
        12345
        12345
        123 ...]
        ''')
        self.assertEqual(parser.format_usage(), usage)

    def test_empty_metavar_required_arg(self):
        # https://github.com/python/cpython/issues/82091
        parser = argparse.ArgumentParser(prog='PROG')
        parser.add_argument('--nil', metavar='', required=True)
        parser.add_argument('--a', metavar='A' * 70)
        usage = (
            'usage: PROG [-h] --nil \n'
            '            [--a AAAAAAAAAAAAAAAAAAAAAAAAAAAAAAAAAAAAAAAAAAAAAAA'
            'AAAAAAAAAAAAAAAAAAAAAAA]\n'
        )
        self.assertEqual(parser.format_usage(), usage)

    def test_all_suppressed_mutex_with_optional_nargs(self):
        # https://github.com/python/cpython/issues/98666
        parser = argparse.ArgumentParser(prog='PROG')
        mutex = parser.add_mutually_exclusive_group()
        mutex.add_argument(
            '--param1',
            nargs='?', const='default', metavar='NAME', help=argparse.SUPPRESS)
        mutex.add_argument(
            '--param2',
            nargs='?', const='default', metavar='NAME', help=argparse.SUPPRESS)
        usage = 'usage: PROG [-h]\n'
        self.assertEqual(parser.format_usage(), usage)

    def test_nested_mutex_groups(self):
        parser = argparse.ArgumentParser(prog='PROG')
        g = parser.add_mutually_exclusive_group()
        g.add_argument("--spam")
        with warnings.catch_warnings():
            warnings.simplefilter('ignore', DeprecationWarning)
            gg = g.add_mutually_exclusive_group()
        gg.add_argument("--hax")
        gg.add_argument("--hox", help=argparse.SUPPRESS)
        gg.add_argument("--hex")
        g.add_argument("--eggs")
        parser.add_argument("--num")

        usage = textwrap.dedent('''\
        usage: PROG [-h] [--spam SPAM | [--hax HAX | --hex HEX] | --eggs EGGS]
                    [--num NUM]
        ''')
        self.assertEqual(parser.format_usage(), usage)

    def test_long_mutex_groups_wrap(self):
        parser = argparse.ArgumentParser(prog='PROG')
        g = parser.add_mutually_exclusive_group()
        g.add_argument('--op1', metavar='MET', nargs='?')
        g.add_argument('--op2', metavar=('MET1', 'MET2'), nargs='*')
        g.add_argument('--op3', nargs='*')
        g.add_argument('--op4', metavar=('MET1', 'MET2'), nargs='+')
        g.add_argument('--op5', nargs='+')
        g.add_argument('--op6', nargs=3)
        g.add_argument('--op7', metavar=('MET1', 'MET2', 'MET3'), nargs=3)

        usage = textwrap.dedent('''\
        usage: PROG [-h] [--op1 [MET] | --op2 [MET1 [MET2 ...]] | --op3 [OP3 ...] |
                    --op4 MET1 [MET2 ...] | --op5 OP5 [OP5 ...] | --op6 OP6 OP6 OP6 |
                    --op7 MET1 MET2 MET3]
        ''')
        self.assertEqual(parser.format_usage(), usage)


class TestHelpVariableExpansion(HelpTestCase):
    """Test that variables are expanded properly in help messages"""

    parser_signature = Sig(prog='PROG')
    argument_signatures = [
        Sig('-x', type=int,
            help='x %(prog)s %(default)s %(type)s %%'),
        Sig('-y', action='store_const', default=42, const='XXX',
            help='y %(prog)s %(default)s %(const)s'),
        Sig('--foo', choices='abc',
            help='foo %(prog)s %(default)s %(choices)s'),
        Sig('--bar', default='baz', choices=[1, 2], metavar='BBB',
            help='bar %(prog)s %(default)s %(dest)s'),
        Sig('spam', help='spam %(prog)s %(default)s'),
        Sig('badger', default=0.5, help='badger %(prog)s %(default)s'),
    ]
    argument_group_signatures = [
        (Sig('group'), [
            Sig('-a', help='a %(prog)s %(default)s'),
            Sig('-b', default=-1, help='b %(prog)s %(default)s'),
        ])
    ]
    usage = ('''\
        usage: PROG [-h] [-x X] [-y] [--foo {a,b,c}] [--bar BBB] [-a A] [-b B]
                    spam badger
        ''')
    help = usage + '''\

        positional arguments:
          spam           spam PROG None
          badger         badger PROG 0.5

        options:
          -h, --help     show this help message and exit
          -x X           x PROG None int %
          -y             y PROG 42 XXX
          --foo {a,b,c}  foo PROG None a, b, c
          --bar BBB      bar PROG baz bar

        group:
          -a A           a PROG None
          -b B           b PROG -1
        '''
    version = ''


class TestHelpVariableExpansionUsageSupplied(HelpTestCase):
    """Test that variables are expanded properly when usage= is present"""

    parser_signature = Sig(prog='PROG', usage='%(prog)s FOO')
    argument_signatures = []
    argument_group_signatures = []
    usage = ('''\
        usage: PROG FOO
        ''')
    help = usage + '''\

        options:
          -h, --help  show this help message and exit
        '''
    version = ''


class TestHelpVariableExpansionNoArguments(HelpTestCase):
    """Test that variables are expanded properly with no arguments"""

    parser_signature = Sig(prog='PROG', add_help=False)
    argument_signatures = []
    argument_group_signatures = []
    usage = ('''\
        usage: PROG
        ''')
    help = usage
    version = ''


class TestHelpSuppressUsage(HelpTestCase):
    """Test that items can be suppressed in usage messages"""

    parser_signature = Sig(prog='PROG', usage=argparse.SUPPRESS)
    argument_signatures = [
        Sig('--foo', help='foo help'),
        Sig('spam', help='spam help'),
    ]
    argument_group_signatures = []
    help = '''\
        positional arguments:
          spam        spam help

        options:
          -h, --help  show this help message and exit
          --foo FOO   foo help
        '''
    usage = ''
    version = ''


class TestHelpSuppressOptional(HelpTestCase):
    """Test that optional arguments can be suppressed in help messages"""

    parser_signature = Sig(prog='PROG', add_help=False)
    argument_signatures = [
        Sig('--foo', help=argparse.SUPPRESS),
        Sig('spam', help='spam help'),
    ]
    argument_group_signatures = []
    usage = '''\
        usage: PROG spam
        '''
    help = usage + '''\

        positional arguments:
          spam  spam help
        '''
    version = ''


class TestHelpSuppressOptionalGroup(HelpTestCase):
    """Test that optional groups can be suppressed in help messages"""

    parser_signature = Sig(prog='PROG')
    argument_signatures = [
        Sig('--foo', help='foo help'),
        Sig('spam', help='spam help'),
    ]
    argument_group_signatures = [
        (Sig('group'), [Sig('--bar', help=argparse.SUPPRESS)]),
    ]
    usage = '''\
        usage: PROG [-h] [--foo FOO] spam
        '''
    help = usage + '''\

        positional arguments:
          spam        spam help

        options:
          -h, --help  show this help message and exit
          --foo FOO   foo help
        '''
    version = ''


class TestHelpSuppressPositional(HelpTestCase):
    """Test that positional arguments can be suppressed in help messages"""

    parser_signature = Sig(prog='PROG')
    argument_signatures = [
        Sig('--foo', help='foo help'),
        Sig('spam', help=argparse.SUPPRESS),
    ]
    argument_group_signatures = []
    usage = '''\
        usage: PROG [-h] [--foo FOO]
        '''
    help = usage + '''\

        options:
          -h, --help  show this help message and exit
          --foo FOO   foo help
        '''
    version = ''


class TestHelpRequiredOptional(HelpTestCase):
    """Test that required options don't look optional"""

    parser_signature = Sig(prog='PROG')
    argument_signatures = [
        Sig('--foo', required=True, help='foo help'),
    ]
    argument_group_signatures = []
    usage = '''\
        usage: PROG [-h] --foo FOO
        '''
    help = usage + '''\

        options:
          -h, --help  show this help message and exit
          --foo FOO   foo help
        '''
    version = ''


class TestHelpAlternatePrefixChars(HelpTestCase):
    """Test that options display with different prefix characters"""

    parser_signature = Sig(prog='PROG', prefix_chars='^;', add_help=False)
    argument_signatures = [
        Sig('^^foo', action='store_true', help='foo help'),
        Sig(';b', ';;bar', help='bar help'),
    ]
    argument_group_signatures = []
    usage = '''\
        usage: PROG [^^foo] [;b BAR]
        '''
    help = usage + '''\

        options:
          ^^foo          foo help
          ;b, ;;bar BAR  bar help
        '''
    version = ''


class TestHelpNoHelpOptional(HelpTestCase):
    """Test that the --help argument can be suppressed help messages"""

    parser_signature = Sig(prog='PROG', add_help=False)
    argument_signatures = [
        Sig('--foo', help='foo help'),
        Sig('spam', help='spam help'),
    ]
    argument_group_signatures = []
    usage = '''\
        usage: PROG [--foo FOO] spam
        '''
    help = usage + '''\

        positional arguments:
          spam       spam help

        options:
          --foo FOO  foo help
        '''
    version = ''


class TestHelpNone(HelpTestCase):
    """Test that no errors occur if no help is specified"""

    parser_signature = Sig(prog='PROG')
    argument_signatures = [
        Sig('--foo'),
        Sig('spam'),
    ]
    argument_group_signatures = []
    usage = '''\
        usage: PROG [-h] [--foo FOO] spam
        '''
    help = usage + '''\

        positional arguments:
          spam

        options:
          -h, --help  show this help message and exit
          --foo FOO
        '''
    version = ''


class TestHelpTupleMetavar(HelpTestCase):
    """Test specifying metavar as a tuple"""

    parser_signature = Sig(prog='PROG')
    argument_signatures = [
        Sig('-w', help='w', nargs='+', metavar=('W1', 'W2')),
        Sig('-x', help='x', nargs='*', metavar=('X1', 'X2')),
        Sig('-y', help='y', nargs=3, metavar=('Y1', 'Y2', 'Y3')),
        Sig('-z', help='z', nargs='?', metavar=('Z1', )),
    ]
    argument_group_signatures = []
    usage = '''\
        usage: PROG [-h] [-w W1 [W2 ...]] [-x [X1 [X2 ...]]] [-y Y1 Y2 Y3] \
[-z [Z1]]
        '''
    help = usage + '''\

        options:
          -h, --help        show this help message and exit
          -w W1 [W2 ...]    w
          -x [X1 [X2 ...]]  x
          -y Y1 Y2 Y3       y
          -z [Z1]           z
        '''
    version = ''


class TestHelpRawText(HelpTestCase):
    """Test the RawTextHelpFormatter"""

    parser_signature = Sig(
        prog='PROG', formatter_class=argparse.RawTextHelpFormatter,
        description='Keep the formatting\n'
                    '    exactly as it is written\n'
                    '\n'
                    'here\n')

    argument_signatures = [
        Sig('--foo', help='    foo help should also\n'
                          'appear as given here'),
        Sig('spam', help='spam help'),
    ]
    argument_group_signatures = [
        (Sig('title', description='    This text\n'
                                  '  should be indented\n'
                                  '    exactly like it is here\n'),
         [Sig('--bar', help='bar help')]),
    ]
    usage = '''\
        usage: PROG [-h] [--foo FOO] [--bar BAR] spam
        '''
    help = usage + '''\

        Keep the formatting
            exactly as it is written

        here

        positional arguments:
          spam        spam help

        options:
          -h, --help  show this help message and exit
          --foo FOO       foo help should also
                      appear as given here

        title:
              This text
            should be indented
              exactly like it is here

          --bar BAR   bar help
        '''
    version = ''


class TestHelpRawDescription(HelpTestCase):
    """Test the RawTextHelpFormatter"""

    parser_signature = Sig(
        prog='PROG', formatter_class=argparse.RawDescriptionHelpFormatter,
        description='Keep the formatting\n'
                    '    exactly as it is written\n'
                    '\n'
                    'here\n')

    argument_signatures = [
        Sig('--foo', help='  foo help should not\n'
                          '    retain this odd formatting'),
        Sig('spam', help='spam help'),
    ]
    argument_group_signatures = [
        (Sig('title', description='    This text\n'
                                  '  should be indented\n'
                                  '    exactly like it is here\n'),
         [Sig('--bar', help='bar help')]),
    ]
    usage = '''\
        usage: PROG [-h] [--foo FOO] [--bar BAR] spam
        '''
    help = usage + '''\

        Keep the formatting
            exactly as it is written

        here

        positional arguments:
          spam        spam help

        options:
          -h, --help  show this help message and exit
          --foo FOO   foo help should not retain this odd formatting

        title:
              This text
            should be indented
              exactly like it is here

          --bar BAR   bar help
        '''
    version = ''


class TestHelpArgumentDefaults(HelpTestCase):
    """Test the ArgumentDefaultsHelpFormatter"""

    parser_signature = Sig(
        prog='PROG', formatter_class=argparse.ArgumentDefaultsHelpFormatter,
        description='description')

    argument_signatures = [
        Sig('--foo', help='foo help - oh and by the way, %(default)s'),
        Sig('--bar', action='store_true', help='bar help'),
        Sig('--taz', action=argparse.BooleanOptionalAction,
            help='Whether to taz it', default=True),
        Sig('--corge', action=argparse.BooleanOptionalAction,
            help='Whether to corge it', default=argparse.SUPPRESS),
        Sig('--quux', help="Set the quux", default=42),
        Sig('spam', help='spam help'),
        Sig('badger', nargs='?', default='wooden', help='badger help'),
    ]
    argument_group_signatures = [
        (Sig('title', description='description'),
         [Sig('--baz', type=int, default=42, help='baz help')]),
    ]
    usage = '''\
        usage: PROG [-h] [--foo FOO] [--bar] [--taz | --no-taz] [--corge | --no-corge]
                    [--quux QUUX] [--baz BAZ]
                    spam [badger]
        '''
    help = usage + '''\

        description

        positional arguments:
          spam                 spam help
          badger               badger help (default: wooden)

        options:
          -h, --help           show this help message and exit
          --foo FOO            foo help - oh and by the way, None
          --bar                bar help (default: False)
          --taz, --no-taz      Whether to taz it (default: True)
          --corge, --no-corge  Whether to corge it
          --quux QUUX          Set the quux (default: 42)

        title:
          description

          --baz BAZ            baz help (default: 42)
        '''
    version = ''

class TestHelpVersionAction(HelpTestCase):
    """Test the default help for the version action"""

    parser_signature = Sig(prog='PROG', description='description')
    argument_signatures = [Sig('-V', '--version', action='version', version='3.6')]
    argument_group_signatures = []
    usage = '''\
        usage: PROG [-h] [-V]
        '''
    help = usage + '''\

        description

        options:
          -h, --help     show this help message and exit
          -V, --version  show program's version number and exit
        '''
    version = ''


class TestHelpVersionActionSuppress(HelpTestCase):
    """Test that the --version argument can be suppressed in help messages"""

    parser_signature = Sig(prog='PROG')
    argument_signatures = [
        Sig('-v', '--version', action='version', version='1.0',
            help=argparse.SUPPRESS),
        Sig('--foo', help='foo help'),
        Sig('spam', help='spam help'),
    ]
    argument_group_signatures = []
    usage = '''\
        usage: PROG [-h] [--foo FOO] spam
        '''
    help = usage + '''\

        positional arguments:
          spam        spam help

        options:
          -h, --help  show this help message and exit
          --foo FOO   foo help
        '''


class TestHelpSubparsersOrdering(HelpTestCase):
    """Test ordering of subcommands in help matches the code"""
    parser_signature = Sig(prog='PROG',
                           description='display some subcommands')
    argument_signatures = [Sig('-v', '--version', action='version', version='0.1')]

    subparsers_signatures = [Sig(name=name)
                             for name in ('a', 'b', 'c', 'd', 'e')]

    usage = '''\
        usage: PROG [-h] [-v] {a,b,c,d,e} ...
        '''

    help = usage + '''\

        display some subcommands

        positional arguments:
          {a,b,c,d,e}

        options:
          -h, --help     show this help message and exit
          -v, --version  show program's version number and exit
        '''

    version = '''\
        0.1
        '''

class TestHelpSubparsersWithHelpOrdering(HelpTestCase):
    """Test ordering of subcommands in help matches the code"""
    parser_signature = Sig(prog='PROG',
                           description='display some subcommands')
    argument_signatures = [Sig('-v', '--version', action='version', version='0.1')]

    subcommand_data = (('a', 'a subcommand help'),
                       ('b', 'b subcommand help'),
                       ('c', 'c subcommand help'),
                       ('d', 'd subcommand help'),
                       ('e', 'e subcommand help'),
                       )

    subparsers_signatures = [Sig(name=name, help=help)
                             for name, help in subcommand_data]

    usage = '''\
        usage: PROG [-h] [-v] {a,b,c,d,e} ...
        '''

    help = usage + '''\

        display some subcommands

        positional arguments:
          {a,b,c,d,e}
            a            a subcommand help
            b            b subcommand help
            c            c subcommand help
            d            d subcommand help
            e            e subcommand help

        options:
          -h, --help     show this help message and exit
          -v, --version  show program's version number and exit
        '''

    version = '''\
        0.1
        '''



class TestHelpMetavarTypeFormatter(HelpTestCase):

    def custom_type(string):
        return string

    parser_signature = Sig(prog='PROG', description='description',
                           formatter_class=argparse.MetavarTypeHelpFormatter)
    argument_signatures = [Sig('a', type=int),
                           Sig('-b', type=custom_type),
                           Sig('-c', type=float, metavar='SOME FLOAT')]
    argument_group_signatures = []
    usage = '''\
        usage: PROG [-h] [-b custom_type] [-c SOME FLOAT] int
        '''
    help = usage + '''\

        description

        positional arguments:
          int

        options:
          -h, --help      show this help message and exit
          -b custom_type
          -c SOME FLOAT
        '''
    version = ''


class TestHelpUsageLongSubparserCommand(TestCase):
    """Test that subparser commands are formatted correctly in help"""
    maxDiff = None

    def test_parent_help(self):
        def custom_formatter(prog):
            return argparse.RawTextHelpFormatter(prog, max_help_position=50)

        parent_parser = argparse.ArgumentParser(
                prog='PROG',
                formatter_class=custom_formatter
        )

        cmd_subparsers = parent_parser.add_subparsers(title="commands",
                                                      metavar='CMD',
                                                      help='command to use')
        cmd_subparsers.add_parser("add",
                                  help="add something")

        cmd_subparsers.add_parser("remove",
                                  help="remove something")

        cmd_subparsers.add_parser("a-very-long-command",
                                  help="command that does something")

        parser_help = parent_parser.format_help()
        self.assertEqual(parser_help, textwrap.dedent('''\
            usage: PROG [-h] CMD ...

            options:
              -h, --help             show this help message and exit

            commands:
              CMD                    command to use
                add                  add something
                remove               remove something
                a-very-long-command  command that does something
        '''))


# =====================================
# Optional/Positional constructor tests
# =====================================

class TestInvalidArgumentConstructors(TestCase):
    """Test a bunch of invalid Argument constructors"""

    def assertTypeError(self, *args, **kwargs):
        parser = argparse.ArgumentParser()
        self.assertRaises(TypeError, parser.add_argument,
                          *args, **kwargs)

    def assertValueError(self, *args, **kwargs):
        parser = argparse.ArgumentParser()
        self.assertRaises(ValueError, parser.add_argument,
                          *args, **kwargs)

    def test_invalid_keyword_arguments(self):
        self.assertTypeError('-x', bar=None)
        self.assertTypeError('-y', callback='foo')
        self.assertTypeError('-y', callback_args=())
        self.assertTypeError('-y', callback_kwargs={})

    def test_missing_destination(self):
        self.assertTypeError()
        for action in ['append', 'store']:
            self.assertTypeError(action=action)

    def test_invalid_option_strings(self):
        self.assertValueError('--')
        self.assertValueError('---')

    def test_invalid_prefix(self):
        self.assertValueError('--foo', '+foo')

    def test_invalid_type(self):
        self.assertValueError('--foo', type='int')
        self.assertValueError('--foo', type=(int, float))

    def test_invalid_action(self):
        self.assertValueError('-x', action='foo')
        self.assertValueError('foo', action='baz')
        self.assertValueError('--foo', action=('store', 'append'))
        parser = argparse.ArgumentParser()
        with self.assertRaises(ValueError) as cm:
            parser.add_argument("--foo", action="store-true")
        self.assertIn('unknown action', str(cm.exception))

    def test_multiple_dest(self):
        parser = argparse.ArgumentParser()
        parser.add_argument(dest='foo')
        with self.assertRaises(ValueError) as cm:
            parser.add_argument('bar', dest='baz')
        self.assertIn('dest supplied twice for positional argument',
                      str(cm.exception))

    def test_no_argument_actions(self):
        for action in ['store_const', 'store_true', 'store_false',
                       'append_const', 'count']:
            for attrs in [dict(type=int), dict(nargs='+'),
                          dict(choices='ab')]:
                self.assertTypeError('-x', action=action, **attrs)

    def test_no_argument_no_const_actions(self):
        # options with zero arguments
        for action in ['store_true', 'store_false', 'count']:

            # const is always disallowed
            self.assertTypeError('-x', const='foo', action=action)

            # nargs is always disallowed
            self.assertTypeError('-x', nargs='*', action=action)

    def test_more_than_one_argument_actions(self):
        for action in ['store', 'append']:

            # nargs=0 is disallowed
            self.assertValueError('-x', nargs=0, action=action)
            self.assertValueError('spam', nargs=0, action=action)

            # const is disallowed with non-optional arguments
            for nargs in [1, '*', '+']:
                self.assertValueError('-x', const='foo',
                                      nargs=nargs, action=action)
                self.assertValueError('spam', const='foo',
                                      nargs=nargs, action=action)

    def test_required_const_actions(self):
        for action in ['store_const', 'append_const']:

            # nargs is always disallowed
            self.assertTypeError('-x', nargs='+', action=action)

    def test_parsers_action_missing_params(self):
        self.assertTypeError('command', action='parsers')
        self.assertTypeError('command', action='parsers', prog='PROG')
        self.assertTypeError('command', action='parsers',
                             parser_class=argparse.ArgumentParser)

    def test_version_missing_params(self):
        self.assertTypeError('command', action='version')

    def test_required_positional(self):
        self.assertTypeError('foo', required=True)

    def test_user_defined_action(self):

        class Success(Exception):
            pass

        class Action(object):

            def __init__(self,
                         option_strings,
                         dest,
                         const,
                         default,
                         required=False):
                if dest == 'spam':
                    if const is Success:
                        if default is Success:
                            raise Success()

            def __call__(self, *args, **kwargs):
                pass

        parser = argparse.ArgumentParser()
        self.assertRaises(Success, parser.add_argument, '--spam',
                          action=Action, default=Success, const=Success)
        self.assertRaises(Success, parser.add_argument, 'spam',
                          action=Action, default=Success, const=Success)

# ================================
# Actions returned by add_argument
# ================================

class TestActionsReturned(TestCase):

    def test_dest(self):
        parser = argparse.ArgumentParser()
        action = parser.add_argument('--foo')
        self.assertEqual(action.dest, 'foo')
        action = parser.add_argument('-b', '--bar')
        self.assertEqual(action.dest, 'bar')
        action = parser.add_argument('-x', '-y')
        self.assertEqual(action.dest, 'x')

    def test_misc(self):
        parser = argparse.ArgumentParser()
        action = parser.add_argument('--foo', nargs='?', const=42,
                                     default=84, type=int, choices=[1, 2],
                                     help='FOO', metavar='BAR', dest='baz')
        self.assertEqual(action.nargs, '?')
        self.assertEqual(action.const, 42)
        self.assertEqual(action.default, 84)
        self.assertEqual(action.type, int)
        self.assertEqual(action.choices, [1, 2])
        self.assertEqual(action.help, 'FOO')
        self.assertEqual(action.metavar, 'BAR')
        self.assertEqual(action.dest, 'baz')


# ================================
# Argument conflict handling tests
# ================================

class TestConflictHandling(TestCase):

    def test_bad_type(self):
        self.assertRaises(ValueError, argparse.ArgumentParser,
                          conflict_handler='foo')

    def test_conflict_error(self):
        parser = argparse.ArgumentParser()
        parser.add_argument('-x')
        self.assertRaises(argparse.ArgumentError,
                          parser.add_argument, '-x')
        parser.add_argument('--spam')
        self.assertRaises(argparse.ArgumentError,
                          parser.add_argument, '--spam')

    def test_resolve_error(self):
        get_parser = argparse.ArgumentParser
        parser = get_parser(prog='PROG', conflict_handler='resolve')

        parser.add_argument('-x', help='OLD X')
        parser.add_argument('-x', help='NEW X')
        self.assertEqual(parser.format_help(), textwrap.dedent('''\
            usage: PROG [-h] [-x X]

            options:
              -h, --help  show this help message and exit
              -x X        NEW X
            '''))

        parser.add_argument('--spam', metavar='OLD_SPAM')
        parser.add_argument('--spam', metavar='NEW_SPAM')
        self.assertEqual(parser.format_help(), textwrap.dedent('''\
            usage: PROG [-h] [-x X] [--spam NEW_SPAM]

            options:
              -h, --help       show this help message and exit
              -x X             NEW X
              --spam NEW_SPAM
            '''))

    def test_subparser_conflict(self):
        parser = argparse.ArgumentParser()
        sp = parser.add_subparsers()
        sp.add_parser('fullname', aliases=['alias'])
        self.assertRaises(argparse.ArgumentError,
                          sp.add_parser, 'fullname')
        self.assertRaises(argparse.ArgumentError,
                          sp.add_parser, 'alias')
        self.assertRaises(argparse.ArgumentError,
                          sp.add_parser, 'other', aliases=['fullname'])
        self.assertRaises(argparse.ArgumentError,
                          sp.add_parser, 'other', aliases=['alias'])


# =============================
# Help and Version option tests
# =============================

class TestOptionalsHelpVersionActions(TestCase):
    """Test the help and version actions"""

    def assertPrintHelpExit(self, parser, args_str):
        with self.assertRaises(ArgumentParserError) as cm:
            parser.parse_args(args_str.split())
        self.assertEqual(parser.format_help(), cm.exception.stdout)

    def assertArgumentParserError(self, parser, *args):
        self.assertRaises(ArgumentParserError, parser.parse_args, args)

    def test_version(self):
        parser = ErrorRaisingArgumentParser()
        parser.add_argument('-v', '--version', action='version', version='1.0')
        self.assertPrintHelpExit(parser, '-h')
        self.assertPrintHelpExit(parser, '--help')
        self.assertRaises(AttributeError, getattr, parser, 'format_version')

    def test_version_format(self):
        parser = ErrorRaisingArgumentParser(prog='PPP')
        parser.add_argument('-v', '--version', action='version', version='%(prog)s 3.5')
        with self.assertRaises(ArgumentParserError) as cm:
            parser.parse_args(['-v'])
        self.assertEqual('PPP 3.5\n', cm.exception.stdout)

    def test_version_no_help(self):
        parser = ErrorRaisingArgumentParser(add_help=False)
        parser.add_argument('-v', '--version', action='version', version='1.0')
        self.assertArgumentParserError(parser, '-h')
        self.assertArgumentParserError(parser, '--help')
        self.assertRaises(AttributeError, getattr, parser, 'format_version')

    def test_version_action(self):
        parser = ErrorRaisingArgumentParser(prog='XXX')
        parser.add_argument('-V', action='version', version='%(prog)s 3.7')
        with self.assertRaises(ArgumentParserError) as cm:
            parser.parse_args(['-V'])
        self.assertEqual('XXX 3.7\n', cm.exception.stdout)

    def test_no_help(self):
        parser = ErrorRaisingArgumentParser(add_help=False)
        self.assertArgumentParserError(parser, '-h')
        self.assertArgumentParserError(parser, '--help')
        self.assertArgumentParserError(parser, '-v')
        self.assertArgumentParserError(parser, '--version')

    def test_alternate_help_version(self):
        parser = ErrorRaisingArgumentParser()
        parser.add_argument('-x', action='help')
        parser.add_argument('-y', action='version')
        self.assertPrintHelpExit(parser, '-x')
        self.assertArgumentParserError(parser, '-v')
        self.assertArgumentParserError(parser, '--version')
        self.assertRaises(AttributeError, getattr, parser, 'format_version')

    def test_help_version_extra_arguments(self):
        parser = ErrorRaisingArgumentParser()
        parser.add_argument('--version', action='version', version='1.0')
        parser.add_argument('-x', action='store_true')
        parser.add_argument('y')

        # try all combinations of valid prefixes and suffixes
        valid_prefixes = ['', '-x', 'foo', '-x bar', 'baz -x']
        valid_suffixes = valid_prefixes + ['--bad-option', 'foo bar baz']
        for prefix in valid_prefixes:
            for suffix in valid_suffixes:
                format = '%s %%s %s' % (prefix, suffix)
            self.assertPrintHelpExit(parser, format % '-h')
            self.assertPrintHelpExit(parser, format % '--help')
            self.assertRaises(AttributeError, getattr, parser, 'format_version')


# ======================
# str() and repr() tests
# ======================

class TestStrings(TestCase):
    """Test str()  and repr() on Optionals and Positionals"""

    def assertStringEqual(self, obj, result_string):
        for func in [str, repr]:
            self.assertEqual(func(obj), result_string)

    def test_optional(self):
        option = argparse.Action(
            option_strings=['--foo', '-a', '-b'],
            dest='b',
            type='int',
            nargs='+',
            default=42,
            choices=[1, 2, 3],
            required=False,
            help='HELP',
            metavar='METAVAR')
        string = (
            "Action(option_strings=['--foo', '-a', '-b'], dest='b', "
            "nargs='+', const=None, default=42, type='int', "
            "choices=[1, 2, 3], required=False, help='HELP', "
            "metavar='METAVAR', deprecated=False)")
        self.assertStringEqual(option, string)

    def test_argument(self):
        argument = argparse.Action(
            option_strings=[],
            dest='x',
            type=float,
            nargs='?',
            default=2.5,
            choices=[0.5, 1.5, 2.5],
            required=True,
            help='H HH H',
            metavar='MV MV MV')
        string = (
            "Action(option_strings=[], dest='x', nargs='?', "
            "const=None, default=2.5, type=%r, choices=[0.5, 1.5, 2.5], "
            "required=True, help='H HH H', metavar='MV MV MV', "
            "deprecated=False)" % float)
        self.assertStringEqual(argument, string)

    def test_namespace(self):
        ns = argparse.Namespace(foo=42, bar='spam')
        string = "Namespace(foo=42, bar='spam')"
        self.assertStringEqual(ns, string)

    def test_namespace_starkwargs_notidentifier(self):
        ns = argparse.Namespace(**{'"': 'quote'})
        string = """Namespace(**{'"': 'quote'})"""
        self.assertStringEqual(ns, string)

    def test_namespace_kwargs_and_starkwargs_notidentifier(self):
        ns = argparse.Namespace(a=1, **{'"': 'quote'})
        string = """Namespace(a=1, **{'"': 'quote'})"""
        self.assertStringEqual(ns, string)

    def test_namespace_starkwargs_identifier(self):
        ns = argparse.Namespace(**{'valid': True})
        string = "Namespace(valid=True)"
        self.assertStringEqual(ns, string)

    def test_parser(self):
        parser = argparse.ArgumentParser(prog='PROG')
        string = (
            "ArgumentParser(prog='PROG', usage=None, description=None, "
            "formatter_class=%r, conflict_handler='error', "
            "add_help=True)" % argparse.HelpFormatter)
        self.assertStringEqual(parser, string)

# ===============
# Namespace tests
# ===============

class TestNamespace(TestCase):

    def test_constructor(self):
        ns = argparse.Namespace()
        self.assertRaises(AttributeError, getattr, ns, 'x')

        ns = argparse.Namespace(a=42, b='spam')
        self.assertEqual(ns.a, 42)
        self.assertEqual(ns.b, 'spam')

    def test_equality(self):
        ns1 = argparse.Namespace(a=1, b=2)
        ns2 = argparse.Namespace(b=2, a=1)
        ns3 = argparse.Namespace(a=1)
        ns4 = argparse.Namespace(b=2)

        self.assertEqual(ns1, ns2)
        self.assertNotEqual(ns1, ns3)
        self.assertNotEqual(ns1, ns4)
        self.assertNotEqual(ns2, ns3)
        self.assertNotEqual(ns2, ns4)
        self.assertTrue(ns1 != ns3)
        self.assertTrue(ns1 != ns4)
        self.assertTrue(ns2 != ns3)
        self.assertTrue(ns2 != ns4)

    def test_equality_returns_notimplemented(self):
        # See issue 21481
        ns = argparse.Namespace(a=1, b=2)
        self.assertIs(ns.__eq__(None), NotImplemented)
        self.assertIs(ns.__ne__(None), NotImplemented)


# ===================
# File encoding tests
# ===================

class TestEncoding(TestCase):

    def _test_module_encoding(self, path):
        path, _ = os.path.splitext(path)
        path += ".py"
        with open(path, 'r', encoding='utf-8') as f:
            f.read()

    def test_argparse_module_encoding(self):
        self._test_module_encoding(argparse.__file__)

    def test_test_argparse_module_encoding(self):
        self._test_module_encoding(__file__)

# ===================
# ArgumentError tests
# ===================

class TestArgumentError(TestCase):

    def test_argument_error(self):
        msg = "my error here"
        error = argparse.ArgumentError(None, msg)
        self.assertEqual(str(error), msg)

# =======================
# ArgumentTypeError tests
# =======================

class TestArgumentTypeError(TestCase):

    def test_argument_type_error(self):

        def spam(string):
            raise argparse.ArgumentTypeError('spam!')

        parser = ErrorRaisingArgumentParser(prog='PROG', add_help=False)
        parser.add_argument('x', type=spam)
        with self.assertRaises(ArgumentParserError) as cm:
            parser.parse_args(['XXX'])
        self.assertEqual('usage: PROG x\nPROG: error: argument x: spam!\n',
                         cm.exception.stderr)

# =========================
# MessageContentError tests
# =========================

class TestMessageContentError(TestCase):

    def test_missing_argument_name_in_message(self):
        parser = ErrorRaisingArgumentParser(prog='PROG', usage='')
        parser.add_argument('req_pos', type=str)
        parser.add_argument('-req_opt', type=int, required=True)
        parser.add_argument('need_one', type=str, nargs='+')

        with self.assertRaises(ArgumentParserError) as cm:
            parser.parse_args([])
        msg = str(cm.exception)
        self.assertRegex(msg, 'req_pos')
        self.assertRegex(msg, 'req_opt')
        self.assertRegex(msg, 'need_one')
        with self.assertRaises(ArgumentParserError) as cm:
            parser.parse_args(['myXargument'])
        msg = str(cm.exception)
        self.assertNotIn(msg, 'req_pos')
        self.assertRegex(msg, 'req_opt')
        self.assertRegex(msg, 'need_one')
        with self.assertRaises(ArgumentParserError) as cm:
            parser.parse_args(['myXargument', '-req_opt=1'])
        msg = str(cm.exception)
        self.assertNotIn(msg, 'req_pos')
        self.assertNotIn(msg, 'req_opt')
        self.assertRegex(msg, 'need_one')

    def test_optional_optional_not_in_message(self):
        parser = ErrorRaisingArgumentParser(prog='PROG', usage='')
        parser.add_argument('req_pos', type=str)
        parser.add_argument('--req_opt', type=int, required=True)
        parser.add_argument('--opt_opt', type=bool, nargs='?',
                            default=True)
        with self.assertRaises(ArgumentParserError) as cm:
            parser.parse_args([])
        msg = str(cm.exception)
        self.assertRegex(msg, 'req_pos')
        self.assertRegex(msg, 'req_opt')
        self.assertNotIn(msg, 'opt_opt')
        with self.assertRaises(ArgumentParserError) as cm:
            parser.parse_args(['--req_opt=1'])
        msg = str(cm.exception)
        self.assertRegex(msg, 'req_pos')
        self.assertNotIn(msg, 'req_opt')
        self.assertNotIn(msg, 'opt_opt')

    def test_optional_positional_not_in_message(self):
        parser = ErrorRaisingArgumentParser(prog='PROG', usage='')
        parser.add_argument('req_pos')
        parser.add_argument('optional_positional', nargs='?', default='eggs')
        with self.assertRaises(ArgumentParserError) as cm:
            parser.parse_args([])
        msg = str(cm.exception)
        self.assertRegex(msg, 'req_pos')
        self.assertNotIn(msg, 'optional_positional')


# ================================================
# Check that the type function is called only once
# ================================================

class TestTypeFunctionCallOnlyOnce(TestCase):

    def test_type_function_call_only_once(self):
        def spam(string_to_convert):
            self.assertEqual(string_to_convert, 'spam!')
            return 'foo_converted'

        parser = argparse.ArgumentParser()
        parser.add_argument('--foo', type=spam, default='bar')
        args = parser.parse_args('--foo spam!'.split())
        self.assertEqual(NS(foo='foo_converted'), args)


# ==============================================
# Check that deprecated arguments output warning
# ==============================================

class TestDeprecatedArguments(TestCase):

    def test_deprecated_option(self):
        parser = argparse.ArgumentParser()
        parser.add_argument('-f', '--foo', deprecated=True)

        with captured_stderr() as stderr:
            parser.parse_args(['--foo', 'spam'])
        stderr = stderr.getvalue()
        self.assertRegex(stderr, "warning: option '--foo' is deprecated")
        self.assertEqual(stderr.count('is deprecated'), 1)

        with captured_stderr() as stderr:
            parser.parse_args(['-f', 'spam'])
        stderr = stderr.getvalue()
        self.assertRegex(stderr, "warning: option '-f' is deprecated")
        self.assertEqual(stderr.count('is deprecated'), 1)

        with captured_stderr() as stderr:
            parser.parse_args(['--foo', 'spam', '-f', 'ham'])
        stderr = stderr.getvalue()
        self.assertRegex(stderr, "warning: option '--foo' is deprecated")
        self.assertRegex(stderr, "warning: option '-f' is deprecated")
        self.assertEqual(stderr.count('is deprecated'), 2)

        with captured_stderr() as stderr:
            parser.parse_args(['--foo', 'spam', '--foo', 'ham'])
        stderr = stderr.getvalue()
        self.assertRegex(stderr, "warning: option '--foo' is deprecated")
        self.assertEqual(stderr.count('is deprecated'), 1)

    def test_deprecated_boolean_option(self):
        parser = argparse.ArgumentParser()
        parser.add_argument('-f', '--foo', action=argparse.BooleanOptionalAction, deprecated=True)

        with captured_stderr() as stderr:
            parser.parse_args(['--foo'])
        stderr = stderr.getvalue()
        self.assertRegex(stderr, "warning: option '--foo' is deprecated")
        self.assertEqual(stderr.count('is deprecated'), 1)

        with captured_stderr() as stderr:
            parser.parse_args(['-f'])
        stderr = stderr.getvalue()
        self.assertRegex(stderr, "warning: option '-f' is deprecated")
        self.assertEqual(stderr.count('is deprecated'), 1)

        with captured_stderr() as stderr:
            parser.parse_args(['--no-foo'])
        stderr = stderr.getvalue()
        self.assertRegex(stderr, "warning: option '--no-foo' is deprecated")
        self.assertEqual(stderr.count('is deprecated'), 1)

        with captured_stderr() as stderr:
            parser.parse_args(['--foo', '--no-foo'])
        stderr = stderr.getvalue()
        self.assertRegex(stderr, "warning: option '--foo' is deprecated")
        self.assertRegex(stderr, "warning: option '--no-foo' is deprecated")
        self.assertEqual(stderr.count('is deprecated'), 2)

    def test_deprecated_arguments(self):
        parser = argparse.ArgumentParser()
        parser.add_argument('foo', nargs='?', deprecated=True)
        parser.add_argument('bar', nargs='?', deprecated=True)

        with captured_stderr() as stderr:
            parser.parse_args([])
        stderr = stderr.getvalue()
        self.assertEqual(stderr.count('is deprecated'), 0)

        with captured_stderr() as stderr:
            parser.parse_args(['spam'])
        stderr = stderr.getvalue()
        self.assertRegex(stderr, "warning: argument 'foo' is deprecated")
        self.assertEqual(stderr.count('is deprecated'), 1)

        with captured_stderr() as stderr:
            parser.parse_args(['spam', 'ham'])
        stderr = stderr.getvalue()
        self.assertRegex(stderr, "warning: argument 'foo' is deprecated")
        self.assertRegex(stderr, "warning: argument 'bar' is deprecated")
        self.assertEqual(stderr.count('is deprecated'), 2)

    def test_deprecated_varargument(self):
        parser = argparse.ArgumentParser()
        parser.add_argument('foo', nargs='*', deprecated=True)

        with captured_stderr() as stderr:
            parser.parse_args([])
        stderr = stderr.getvalue()
        self.assertEqual(stderr.count('is deprecated'), 0)

        with captured_stderr() as stderr:
            parser.parse_args(['spam'])
        stderr = stderr.getvalue()
        self.assertRegex(stderr, "warning: argument 'foo' is deprecated")
        self.assertEqual(stderr.count('is deprecated'), 1)

        with captured_stderr() as stderr:
            parser.parse_args(['spam', 'ham'])
        stderr = stderr.getvalue()
        self.assertRegex(stderr, "warning: argument 'foo' is deprecated")
        self.assertEqual(stderr.count('is deprecated'), 1)

    def test_deprecated_subparser(self):
        parser = argparse.ArgumentParser()
        subparsers = parser.add_subparsers()
        subparsers.add_parser('foo', aliases=['baz'], deprecated=True)
        subparsers.add_parser('bar')

        with captured_stderr() as stderr:
            parser.parse_args(['bar'])
        stderr = stderr.getvalue()
        self.assertEqual(stderr.count('is deprecated'), 0)

        with captured_stderr() as stderr:
            parser.parse_args(['foo'])
        stderr = stderr.getvalue()
        self.assertRegex(stderr, "warning: command 'foo' is deprecated")
        self.assertEqual(stderr.count('is deprecated'), 1)

        with captured_stderr() as stderr:
            parser.parse_args(['baz'])
        stderr = stderr.getvalue()
        self.assertRegex(stderr, "warning: command 'baz' is deprecated")
        self.assertEqual(stderr.count('is deprecated'), 1)


# ==================================================================
# Check semantics regarding the default argument and type conversion
# ==================================================================

class TestTypeFunctionCalledOnDefault(TestCase):

    def test_type_function_call_with_non_string_default(self):
        def spam(int_to_convert):
            self.assertEqual(int_to_convert, 0)
            return 'foo_converted'

        parser = argparse.ArgumentParser()
        parser.add_argument('--foo', type=spam, default=0)
        args = parser.parse_args([])
        # foo should *not* be converted because its default is not a string.
        self.assertEqual(NS(foo=0), args)

    def test_type_function_call_with_string_default(self):
        def spam(int_to_convert):
            return 'foo_converted'

        parser = argparse.ArgumentParser()
        parser.add_argument('--foo', type=spam, default='0')
        args = parser.parse_args([])
        # foo is converted because its default is a string.
        self.assertEqual(NS(foo='foo_converted'), args)

    def test_no_double_type_conversion_of_default(self):
        def extend(str_to_convert):
            return str_to_convert + '*'

        parser = argparse.ArgumentParser()
        parser.add_argument('--test', type=extend, default='*')
        args = parser.parse_args([])
        # The test argument will be two stars, one coming from the default
        # value and one coming from the type conversion being called exactly
        # once.
        self.assertEqual(NS(test='**'), args)

    def test_issue_15906(self):
        # Issue #15906: When action='append', type=str, default=[] are
        # providing, the dest value was the string representation "[]" when it
        # should have been an empty list.
        parser = argparse.ArgumentParser()
        parser.add_argument('--test', dest='test', type=str,
                            default=[], action='append')
        args = parser.parse_args([])
        self.assertEqual(args.test, [])

# ======================
# parse_known_args tests
# ======================

class TestParseKnownArgs(TestCase):

    def test_arguments_tuple(self):
        parser = argparse.ArgumentParser()
        parser.parse_args(())

    def test_arguments_list(self):
        parser = argparse.ArgumentParser()
        parser.parse_args([])

    def test_arguments_tuple_positional(self):
        parser = argparse.ArgumentParser()
        parser.add_argument('x')
        parser.parse_args(('x',))

    def test_arguments_list_positional(self):
        parser = argparse.ArgumentParser()
        parser.add_argument('x')
        parser.parse_args(['x'])

    def test_optionals(self):
        parser = argparse.ArgumentParser()
        parser.add_argument('--foo')
        args, extras = parser.parse_known_args('--foo F --bar --baz'.split())
        self.assertEqual(NS(foo='F'), args)
        self.assertEqual(['--bar', '--baz'], extras)

    def test_mixed(self):
        parser = argparse.ArgumentParser()
        parser.add_argument('-v', nargs='?', const=1, type=int)
        parser.add_argument('--spam', action='store_false')
        parser.add_argument('badger')

        argv = ["B", "C", "--foo", "-v", "3", "4"]
        args, extras = parser.parse_known_args(argv)
        self.assertEqual(NS(v=3, spam=True, badger="B"), args)
        self.assertEqual(["C", "--foo", "4"], extras)

    def test_zero_or_more_optional(self):
        parser = argparse.ArgumentParser()
        parser.add_argument('x', nargs='*', choices=('x', 'y'))
        args = parser.parse_args([])
        self.assertEqual(NS(x=[]), args)


class TestDoubleDash(TestCase):
    def test_single_argument_option(self):
        parser = argparse.ArgumentParser(exit_on_error=False)
        parser.add_argument('-f', '--foo')
        parser.add_argument('bar', nargs='*')

        args = parser.parse_args(['--foo=--'])
        self.assertEqual(NS(foo='--', bar=[]), args)
        self.assertRaisesRegex(argparse.ArgumentError,
            'argument -f/--foo: expected one argument',
            parser.parse_args, ['--foo', '--'])
        args = parser.parse_args(['-f--'])
        self.assertEqual(NS(foo='--', bar=[]), args)
        self.assertRaisesRegex(argparse.ArgumentError,
            'argument -f/--foo: expected one argument',
            parser.parse_args, ['-f', '--'])
        args = parser.parse_args(['--foo', 'a', '--', 'b', 'c'])
        self.assertEqual(NS(foo='a', bar=['b', 'c']), args)
        args = parser.parse_args(['a', 'b', '--foo', 'c'])
        self.assertEqual(NS(foo='c', bar=['a', 'b']), args)
        args = parser.parse_args(['a', '--', 'b', '--foo', 'c'])
        self.assertEqual(NS(foo=None, bar=['a', 'b', '--foo', 'c']), args)
        args = parser.parse_args(['a', '--', 'b', '--', 'c', '--foo', 'd'])
        self.assertEqual(NS(foo=None, bar=['a', 'b', '--', 'c', '--foo', 'd']), args)

    def test_multiple_argument_option(self):
        parser = argparse.ArgumentParser(exit_on_error=False)
        parser.add_argument('-f', '--foo', nargs='*')
        parser.add_argument('bar', nargs='*')

        args = parser.parse_args(['--foo=--'])
        self.assertEqual(NS(foo=['--'], bar=[]), args)
        args = parser.parse_args(['--foo', '--'])
        self.assertEqual(NS(foo=[], bar=[]), args)
        args = parser.parse_args(['-f--'])
        self.assertEqual(NS(foo=['--'], bar=[]), args)
        args = parser.parse_args(['-f', '--'])
        self.assertEqual(NS(foo=[], bar=[]), args)
        args = parser.parse_args(['--foo', 'a', 'b', '--', 'c', 'd'])
        self.assertEqual(NS(foo=['a', 'b'], bar=['c', 'd']), args)
        args = parser.parse_args(['a', 'b', '--foo', 'c', 'd'])
        self.assertEqual(NS(foo=['c', 'd'], bar=['a', 'b']), args)
        args = parser.parse_args(['a', '--', 'b', '--foo', 'c', 'd'])
        self.assertEqual(NS(foo=None, bar=['a', 'b', '--foo', 'c', 'd']), args)
        args, argv = parser.parse_known_args(['a', 'b', '--foo', 'c', '--', 'd'])
        self.assertEqual(NS(foo=['c'], bar=['a', 'b']), args)
        self.assertEqual(argv, ['--', 'd'])

    def test_multiple_double_dashes(self):
        parser = argparse.ArgumentParser(exit_on_error=False)
        parser.add_argument('foo')
        parser.add_argument('bar', nargs='*')

        args = parser.parse_args(['--', 'a', 'b', 'c'])
        self.assertEqual(NS(foo='a', bar=['b', 'c']), args)
        args = parser.parse_args(['a', '--', 'b', 'c'])
        self.assertEqual(NS(foo='a', bar=['b', 'c']), args)
        args = parser.parse_args(['a', 'b', '--', 'c'])
        self.assertEqual(NS(foo='a', bar=['b', 'c']), args)
        args = parser.parse_args(['a', '--', 'b', '--', 'c'])
        self.assertEqual(NS(foo='a', bar=['b', '--', 'c']), args)
        args = parser.parse_args(['--', '--', 'a', '--', 'b', 'c'])
        self.assertEqual(NS(foo='--', bar=['a', '--', 'b', 'c']), args)

    def test_remainder(self):
        parser = argparse.ArgumentParser(exit_on_error=False)
        parser.add_argument('foo')
        parser.add_argument('bar', nargs='...')

        args = parser.parse_args(['--', 'a', 'b', 'c'])
        self.assertEqual(NS(foo='a', bar=['b', 'c']), args)
        args = parser.parse_args(['a', '--', 'b', 'c'])
        self.assertEqual(NS(foo='a', bar=['b', 'c']), args)
        args = parser.parse_args(['a', 'b', '--', 'c'])
        self.assertEqual(NS(foo='a', bar=['b', '--', 'c']), args)
        args = parser.parse_args(['a', '--', 'b', '--', 'c'])
        self.assertEqual(NS(foo='a', bar=['b', '--', 'c']), args)

        parser = argparse.ArgumentParser(exit_on_error=False)
        parser.add_argument('--foo')
        parser.add_argument('bar', nargs='...')
        args = parser.parse_args(['--foo', 'a', '--', 'b', '--', 'c'])
        self.assertEqual(NS(foo='a', bar=['--', 'b', '--', 'c']), args)

    def test_subparser(self):
        parser = argparse.ArgumentParser(exit_on_error=False)
        parser.add_argument('foo')
        subparsers = parser.add_subparsers()
        parser1 = subparsers.add_parser('run')
        parser1.add_argument('-f')
        parser1.add_argument('bar', nargs='*')

        args = parser.parse_args(['x', 'run', 'a', 'b', '-f', 'c'])
        self.assertEqual(NS(foo='x', f='c', bar=['a', 'b']), args)
        args = parser.parse_args(['x', 'run', 'a', 'b', '--', '-f', 'c'])
        self.assertEqual(NS(foo='x', f=None, bar=['a', 'b', '-f', 'c']), args)
        args = parser.parse_args(['x', 'run', 'a', '--', 'b', '-f', 'c'])
        self.assertEqual(NS(foo='x', f=None, bar=['a', 'b', '-f', 'c']), args)
        args = parser.parse_args(['x', 'run', '--', 'a', 'b', '-f', 'c'])
        self.assertEqual(NS(foo='x', f=None, bar=['a', 'b', '-f', 'c']), args)
        args = parser.parse_args(['x', '--', 'run', 'a', 'b', '-f', 'c'])
        self.assertEqual(NS(foo='x', f='c', bar=['a', 'b']), args)
        args = parser.parse_args(['--', 'x', 'run', 'a', 'b', '-f', 'c'])
        self.assertEqual(NS(foo='x', f='c', bar=['a', 'b']), args)
        args = parser.parse_args(['x', 'run', '--', 'a', '--', 'b'])
        self.assertEqual(NS(foo='x', f=None, bar=['a', '--', 'b']), args)
        args = parser.parse_args(['x', '--', 'run', '--', 'a', '--', 'b'])
        self.assertEqual(NS(foo='x', f=None, bar=['a', '--', 'b']), args)
        self.assertRaisesRegex(argparse.ArgumentError,
            "invalid choice: '--'",
            parser.parse_args, ['--', 'x', '--', 'run', 'a', 'b'])

    def test_subparser_after_multiple_argument_option(self):
        parser = argparse.ArgumentParser(exit_on_error=False)
        parser.add_argument('--foo', nargs='*')
        subparsers = parser.add_subparsers()
        parser1 = subparsers.add_parser('run')
        parser1.add_argument('-f')
        parser1.add_argument('bar', nargs='*')

        args = parser.parse_args(['--foo', 'x', 'y', '--', 'run', 'a', 'b', '-f', 'c'])
        self.assertEqual(NS(foo=['x', 'y'], f='c', bar=['a', 'b']), args)
        self.assertRaisesRegex(argparse.ArgumentError,
            "invalid choice: '--'",
            parser.parse_args, ['--foo', 'x', '--', '--', 'run', 'a', 'b'])


# ===========================
# parse_intermixed_args tests
# ===========================

class TestIntermixedArgs(TestCase):
    def test_basic(self):
        # test parsing intermixed optionals and positionals
        parser = argparse.ArgumentParser(prog='PROG')
        parser.add_argument('--foo', dest='foo')
        bar = parser.add_argument('--bar', dest='bar', required=True)
        parser.add_argument('cmd')
        parser.add_argument('rest', nargs='*', type=int)
        argv = 'cmd --foo x 1 --bar y 2 3'.split()
        args = parser.parse_intermixed_args(argv)
        # rest gets [1,2,3] despite the foo and bar strings
        self.assertEqual(NS(bar='y', cmd='cmd', foo='x', rest=[1, 2, 3]), args)

        args, extras = parser.parse_known_args(argv)
        # cannot parse the '1,2,3'
        self.assertEqual(NS(bar='y', cmd='cmd', foo='x', rest=[]), args)
        self.assertEqual(["1", "2", "3"], extras)

        argv = 'cmd --foo x 1 --error 2 --bar y 3'.split()
        args, extras = parser.parse_known_intermixed_args(argv)
        # unknown optionals go into extras
        self.assertEqual(NS(bar='y', cmd='cmd', foo='x', rest=[1]), args)
        self.assertEqual(['--error', '2', '3'], extras)

        # restores attributes that were temporarily changed
        self.assertIsNone(parser.usage)
        self.assertEqual(bar.required, True)

    def test_remainder(self):
        # Intermixed and remainder are incompatible
        parser = ErrorRaisingArgumentParser(prog='PROG')
        parser.add_argument('-z')
        parser.add_argument('x')
        parser.add_argument('y', nargs='...')
        argv = 'X A B -z Z'.split()
        # intermixed fails with '...' (also 'A...')
        # self.assertRaises(TypeError, parser.parse_intermixed_args, argv)
        with self.assertRaises(TypeError) as cm:
            parser.parse_intermixed_args(argv)
        self.assertRegex(str(cm.exception), r'\.\.\.')

    def test_exclusive(self):
        # mutually exclusive group; intermixed works fine
        parser = ErrorRaisingArgumentParser(prog='PROG')
        group = parser.add_mutually_exclusive_group(required=True)
        group.add_argument('--foo', action='store_true', help='FOO')
        group.add_argument('--spam', help='SPAM')
        parser.add_argument('badger', nargs='*', default='X', help='BADGER')
        args = parser.parse_intermixed_args('1 --foo 2'.split())
        self.assertEqual(NS(badger=['1', '2'], foo=True, spam=None), args)
        self.assertRaises(ArgumentParserError, parser.parse_intermixed_args, '1 2'.split())
        self.assertEqual(group.required, True)

    def test_exclusive_incompatible(self):
        # mutually exclusive group including positional - fail
        parser = ErrorRaisingArgumentParser(prog='PROG')
        group = parser.add_mutually_exclusive_group(required=True)
        group.add_argument('--foo', action='store_true', help='FOO')
        group.add_argument('--spam', help='SPAM')
        group.add_argument('badger', nargs='*', default='X', help='BADGER')
        self.assertRaises(TypeError, parser.parse_intermixed_args, [])
        self.assertEqual(group.required, True)

    def test_invalid_args(self):
        parser = ErrorRaisingArgumentParser(prog='PROG')
        self.assertRaises(ArgumentParserError, parser.parse_intermixed_args, ['a'])

        parser = ErrorRaisingArgumentParser(prog='PROG')
        parser.add_argument('--foo', nargs="*")
        parser.add_argument('foo')
        with self.assertWarns(UserWarning):
            parser.parse_intermixed_args(['hello', '--foo'])

class TestIntermixedMessageContentError(TestCase):
    # case where Intermixed gives different error message
    # error is raised by 1st parsing step
    def test_missing_argument_name_in_message(self):
        parser = ErrorRaisingArgumentParser(prog='PROG', usage='')
        parser.add_argument('req_pos', type=str)
        parser.add_argument('-req_opt', type=int, required=True)

        with self.assertRaises(ArgumentParserError) as cm:
            parser.parse_args([])
        msg = str(cm.exception)
        self.assertRegex(msg, 'req_pos')
        self.assertRegex(msg, 'req_opt')

        with self.assertRaises(ArgumentParserError) as cm:
            parser.parse_intermixed_args([])
        msg = str(cm.exception)
        self.assertNotRegex(msg, 'req_pos')
        self.assertRegex(msg, 'req_opt')

# ==========================
# add_argument metavar tests
# ==========================

class TestAddArgumentMetavar(TestCase):

    EXPECTED_MESSAGE = "length of metavar tuple does not match nargs"

    def do_test_no_exception(self, nargs, metavar):
        parser = argparse.ArgumentParser()
        parser.add_argument("--foo", nargs=nargs, metavar=metavar)

    def do_test_exception(self, nargs, metavar):
        parser = argparse.ArgumentParser()
        with self.assertRaises(ValueError) as cm:
            parser.add_argument("--foo", nargs=nargs, metavar=metavar)
        self.assertEqual(cm.exception.args[0], self.EXPECTED_MESSAGE)

    # Unit tests for different values of metavar when nargs=None

    def test_nargs_None_metavar_string(self):
        self.do_test_no_exception(nargs=None, metavar="1")

    def test_nargs_None_metavar_length0(self):
        self.do_test_exception(nargs=None, metavar=tuple())

    def test_nargs_None_metavar_length1(self):
        self.do_test_no_exception(nargs=None, metavar=("1",))

    def test_nargs_None_metavar_length2(self):
        self.do_test_exception(nargs=None, metavar=("1", "2"))

    def test_nargs_None_metavar_length3(self):
        self.do_test_exception(nargs=None, metavar=("1", "2", "3"))

    # Unit tests for different values of metavar when nargs=?

    def test_nargs_optional_metavar_string(self):
        self.do_test_no_exception(nargs="?", metavar="1")

    def test_nargs_optional_metavar_length0(self):
        self.do_test_exception(nargs="?", metavar=tuple())

    def test_nargs_optional_metavar_length1(self):
        self.do_test_no_exception(nargs="?", metavar=("1",))

    def test_nargs_optional_metavar_length2(self):
        self.do_test_exception(nargs="?", metavar=("1", "2"))

    def test_nargs_optional_metavar_length3(self):
        self.do_test_exception(nargs="?", metavar=("1", "2", "3"))

    # Unit tests for different values of metavar when nargs=*

    def test_nargs_zeroormore_metavar_string(self):
        self.do_test_no_exception(nargs="*", metavar="1")

    def test_nargs_zeroormore_metavar_length0(self):
        self.do_test_exception(nargs="*", metavar=tuple())

    def test_nargs_zeroormore_metavar_length1(self):
        self.do_test_no_exception(nargs="*", metavar=("1",))

    def test_nargs_zeroormore_metavar_length2(self):
        self.do_test_no_exception(nargs="*", metavar=("1", "2"))

    def test_nargs_zeroormore_metavar_length3(self):
        self.do_test_exception(nargs="*", metavar=("1", "2", "3"))

    # Unit tests for different values of metavar when nargs=+

    def test_nargs_oneormore_metavar_string(self):
        self.do_test_no_exception(nargs="+", metavar="1")

    def test_nargs_oneormore_metavar_length0(self):
        self.do_test_exception(nargs="+", metavar=tuple())

    def test_nargs_oneormore_metavar_length1(self):
        self.do_test_exception(nargs="+", metavar=("1",))

    def test_nargs_oneormore_metavar_length2(self):
        self.do_test_no_exception(nargs="+", metavar=("1", "2"))

    def test_nargs_oneormore_metavar_length3(self):
        self.do_test_exception(nargs="+", metavar=("1", "2", "3"))

    # Unit tests for different values of metavar when nargs=...

    def test_nargs_remainder_metavar_string(self):
        self.do_test_no_exception(nargs="...", metavar="1")

    def test_nargs_remainder_metavar_length0(self):
        self.do_test_no_exception(nargs="...", metavar=tuple())

    def test_nargs_remainder_metavar_length1(self):
        self.do_test_no_exception(nargs="...", metavar=("1",))

    def test_nargs_remainder_metavar_length2(self):
        self.do_test_no_exception(nargs="...", metavar=("1", "2"))

    def test_nargs_remainder_metavar_length3(self):
        self.do_test_no_exception(nargs="...", metavar=("1", "2", "3"))

    # Unit tests for different values of metavar when nargs=A...

    def test_nargs_parser_metavar_string(self):
        self.do_test_no_exception(nargs="A...", metavar="1")

    def test_nargs_parser_metavar_length0(self):
        self.do_test_exception(nargs="A...", metavar=tuple())

    def test_nargs_parser_metavar_length1(self):
        self.do_test_no_exception(nargs="A...", metavar=("1",))

    def test_nargs_parser_metavar_length2(self):
        self.do_test_exception(nargs="A...", metavar=("1", "2"))

    def test_nargs_parser_metavar_length3(self):
        self.do_test_exception(nargs="A...", metavar=("1", "2", "3"))

    # Unit tests for different values of metavar when nargs=1

    def test_nargs_1_metavar_string(self):
        self.do_test_no_exception(nargs=1, metavar="1")

    def test_nargs_1_metavar_length0(self):
        self.do_test_exception(nargs=1, metavar=tuple())

    def test_nargs_1_metavar_length1(self):
        self.do_test_no_exception(nargs=1, metavar=("1",))

    def test_nargs_1_metavar_length2(self):
        self.do_test_exception(nargs=1, metavar=("1", "2"))

    def test_nargs_1_metavar_length3(self):
        self.do_test_exception(nargs=1, metavar=("1", "2", "3"))

    # Unit tests for different values of metavar when nargs=2

    def test_nargs_2_metavar_string(self):
        self.do_test_no_exception(nargs=2, metavar="1")

    def test_nargs_2_metavar_length0(self):
        self.do_test_exception(nargs=2, metavar=tuple())

    def test_nargs_2_metavar_length1(self):
        self.do_test_exception(nargs=2, metavar=("1",))

    def test_nargs_2_metavar_length2(self):
        self.do_test_no_exception(nargs=2, metavar=("1", "2"))

    def test_nargs_2_metavar_length3(self):
        self.do_test_exception(nargs=2, metavar=("1", "2", "3"))

    # Unit tests for different values of metavar when nargs=3

    def test_nargs_3_metavar_string(self):
        self.do_test_no_exception(nargs=3, metavar="1")

    def test_nargs_3_metavar_length0(self):
        self.do_test_exception(nargs=3, metavar=tuple())

    def test_nargs_3_metavar_length1(self):
        self.do_test_exception(nargs=3, metavar=("1",))

    def test_nargs_3_metavar_length2(self):
        self.do_test_exception(nargs=3, metavar=("1", "2"))

    def test_nargs_3_metavar_length3(self):
        self.do_test_no_exception(nargs=3, metavar=("1", "2", "3"))


class TestInvalidNargs(TestCase):

    EXPECTED_INVALID_MESSAGE = "invalid nargs value"
    EXPECTED_RANGE_MESSAGE = ("nargs for store actions must be != 0; if you "
                              "have nothing to store, actions such as store "
                              "true or store const may be more appropriate")

    def do_test_range_exception(self, nargs):
        parser = argparse.ArgumentParser()
        with self.assertRaises(ValueError) as cm:
            parser.add_argument("--foo", nargs=nargs)
        self.assertEqual(cm.exception.args[0], self.EXPECTED_RANGE_MESSAGE)

    def do_test_invalid_exception(self, nargs):
        parser = argparse.ArgumentParser()
        with self.assertRaises(ValueError) as cm:
            parser.add_argument("--foo", nargs=nargs)
        self.assertEqual(cm.exception.args[0], self.EXPECTED_INVALID_MESSAGE)

    # Unit tests for different values of nargs

    def test_nargs_alphabetic(self):
        self.do_test_invalid_exception(nargs='a')
        self.do_test_invalid_exception(nargs="abcd")

    def test_nargs_zero(self):
        self.do_test_range_exception(nargs=0)

# ============================
# from argparse import * tests
# ============================

class TestImportStar(TestCase):

    def test(self):
        for name in argparse.__all__:
            self.assertTrue(hasattr(argparse, name))

    def test_all_exports_everything_but_modules(self):
        items = [
            name
            for name, value in vars(argparse).items()
            if not (name.startswith("_") or name == 'ngettext')
            if not inspect.ismodule(value)
        ]
        self.assertEqual(sorted(items), sorted(argparse.__all__))


class TestWrappingMetavar(TestCase):

    def setUp(self):
        super().setUp()
        self.parser = ErrorRaisingArgumentParser(
            'this_is_spammy_prog_with_a_long_name_sorry_about_the_name'
        )
        # this metavar was triggering library assertion errors due to usage
        # message formatting incorrectly splitting on the ] chars within
        metavar = '<http[s]://example:1234>'
        self.parser.add_argument('--proxy', metavar=metavar)

    def test_help_with_metavar(self):
        help_text = self.parser.format_help()
        self.assertEqual(help_text, textwrap.dedent('''\
            usage: this_is_spammy_prog_with_a_long_name_sorry_about_the_name
                   [-h] [--proxy <http[s]://example:1234>]

            options:
              -h, --help            show this help message and exit
              --proxy <http[s]://example:1234>
            '''))


class TestExitOnError(TestCase):

    def setUp(self):
        self.parser = argparse.ArgumentParser(exit_on_error=False,
                                              fromfile_prefix_chars='@')
        self.parser.add_argument('--integers', metavar='N', type=int)

    def test_exit_on_error_with_good_args(self):
        ns = self.parser.parse_args('--integers 4'.split())
        self.assertEqual(ns, argparse.Namespace(integers=4))

    def test_exit_on_error_with_bad_args(self):
        with self.assertRaises(argparse.ArgumentError):
            self.parser.parse_args('--integers a'.split())

    def test_unrecognized_args(self):
        self.assertRaisesRegex(argparse.ArgumentError,
                               'unrecognized arguments: --foo bar',
                               self.parser.parse_args, '--foo bar'.split())

    def test_unrecognized_intermixed_args(self):
        self.assertRaisesRegex(argparse.ArgumentError,
                               'unrecognized arguments: --foo bar',
                               self.parser.parse_intermixed_args, '--foo bar'.split())

    def test_required_args(self):
        self.parser.add_argument('bar')
        self.parser.add_argument('baz')
        self.assertRaisesRegex(argparse.ArgumentError,
                               'the following arguments are required: bar, baz$',
                               self.parser.parse_args, [])

    def test_required_args_optional(self):
        self.parser.add_argument('bar')
        self.parser.add_argument('baz', nargs='?')
        self.assertRaisesRegex(argparse.ArgumentError,
                               'the following arguments are required: bar$',
                               self.parser.parse_args, [])

    def test_required_args_zero_or_more(self):
        self.parser.add_argument('bar')
        self.parser.add_argument('baz', nargs='*')
        self.assertRaisesRegex(argparse.ArgumentError,
                               'the following arguments are required: bar$',
                               self.parser.parse_args, [])

    def test_required_args_remainder(self):
        self.parser.add_argument('bar')
        self.parser.add_argument('baz', nargs='...')
        self.assertRaisesRegex(argparse.ArgumentError,
                               'the following arguments are required: bar$',
                               self.parser.parse_args, [])

    def test_required_mutually_exclusive_args(self):
        group = self.parser.add_mutually_exclusive_group(required=True)
        group.add_argument('--bar')
        group.add_argument('--baz')
        self.assertRaisesRegex(argparse.ArgumentError,
                               'one of the arguments --bar --baz is required',
                               self.parser.parse_args, [])

    def test_ambiguous_option(self):
        self.parser.add_argument('--foobaz')
        self.parser.add_argument('--fooble', action='store_true')
        self.assertRaisesRegex(argparse.ArgumentError,
                               "ambiguous option: --foob could match --foobaz, --fooble",
                               self.parser.parse_args, ['--foob'])

    def test_os_error(self):
        self.parser.add_argument('file')
        self.assertRaisesRegex(argparse.ArgumentError,
                               "No such file or directory: 'no-such-file'",
                               self.parser.parse_args, ['@no-such-file'])


def tearDownModule():
    # Remove global references to avoid looking like we have refleaks.
    RFile.seen = {}
    WFile.seen = set()


if __name__ == '__main__':
    unittest.main()<|MERGE_RESOLUTION|>--- conflicted
+++ resolved
@@ -2845,7 +2845,6 @@
               '''
         self.assertEqual(parser.format_help(), textwrap.dedent(expected))
 
-<<<<<<< HEAD
     def test_optional_order(self):
         parser = ErrorRaisingArgumentParser(prog='PROG')
         group = parser.add_mutually_exclusive_group(required=True)
@@ -2868,7 +2867,7 @@
         group.add_argument('bar', nargs='?')
         group.add_argument('--foo')
         self.assertEqual(parser.format_help(), textwrap.dedent(expected))
-=======
+
     def test_help_subparser_all_mutually_exclusive_group_members_suppressed(self):
         self.maxDiff = None
         parser = ErrorRaisingArgumentParser(prog='PROG')
@@ -2889,7 +2888,7 @@
               {longopt} {longmeta}
               '''
         self.assertEqual(cmd_foo.format_help(), textwrap.dedent(expected))
->>>>>>> e69ff34e
+
 
     def test_empty_group(self):
         # See issue 26952
