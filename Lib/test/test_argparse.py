# Author: Steven J. Bethard <steven.bethard@gmail.com>.

import contextlib
import functools
import inspect
import io
import operator
import os
import shutil
import stat
import sys
import textwrap
import tempfile
import unittest
import argparse
import warnings

from test.support import os_helper, captured_stderr
from unittest import mock


class StdIOBuffer(io.TextIOWrapper):
    '''Replacement for writable io.StringIO that behaves more like real file

    Unlike StringIO, provides a buffer attribute that holds the underlying
    binary data, allowing it to replace sys.stdout/sys.stderr in more
    contexts.
    '''

    def __init__(self, initial_value='', newline='\n'):
        initial_value = initial_value.encode('utf-8')
        super().__init__(io.BufferedWriter(io.BytesIO(initial_value)),
                         'utf-8', newline=newline)

    def getvalue(self):
        self.flush()
        return self.buffer.raw.getvalue().decode('utf-8')


class StdStreamTest(unittest.TestCase):

    def test_skip_invalid_stderr(self):
        parser = argparse.ArgumentParser()
        with (
            contextlib.redirect_stderr(None),
            mock.patch('argparse._sys.exit')
        ):
            parser.exit(status=0, message='foo')

    def test_skip_invalid_stdout(self):
        parser = argparse.ArgumentParser()
        for func in (
            parser.print_usage,
            parser.print_help,
            functools.partial(parser.parse_args, ['-h'])
        ):
            with (
                self.subTest(func=func),
                contextlib.redirect_stdout(None),
                # argparse uses stderr as a fallback
                StdIOBuffer() as mocked_stderr,
                contextlib.redirect_stderr(mocked_stderr),
                mock.patch('argparse._sys.exit'),
            ):
                func()
                self.assertRegex(mocked_stderr.getvalue(), r'usage:')


class TestCase(unittest.TestCase):

    def setUp(self):
        # The tests assume that line wrapping occurs at 80 columns, but this
        # behaviour can be overridden by setting the COLUMNS environment
        # variable.  To ensure that this width is used, set COLUMNS to 80.
        env = self.enterContext(os_helper.EnvironmentVarGuard())
        env['COLUMNS'] = '80'


@os_helper.skip_unless_working_chmod
class TempDirMixin(object):

    def setUp(self):
        self.temp_dir = tempfile.mkdtemp()
        self.old_dir = os.getcwd()
        os.chdir(self.temp_dir)

    def tearDown(self):
        os.chdir(self.old_dir)
        for root, dirs, files in os.walk(self.temp_dir, topdown=False):
            for name in files:
                os.chmod(os.path.join(self.temp_dir, name), stat.S_IWRITE)
        shutil.rmtree(self.temp_dir, True)

    def create_writable_file(self, filename):
        file_path = os.path.join(self.temp_dir, filename)
        with open(file_path, 'w', encoding="utf-8") as file:
            file.write(filename)
        return file_path

    def create_readonly_file(self, filename):
        os.chmod(self.create_writable_file(filename), stat.S_IREAD)

class Sig(object):

    def __init__(self, *args, **kwargs):
        self.args = args
        self.kwargs = kwargs


class NS(object):

    def __init__(self, **kwargs):
        self.__dict__.update(kwargs)

    def __repr__(self):
        sorted_items = sorted(self.__dict__.items())
        kwarg_str = ', '.join(['%s=%r' % tup for tup in sorted_items])
        return '%s(%s)' % (type(self).__name__, kwarg_str)

    def __eq__(self, other):
        return vars(self) == vars(other)


class ArgumentParserError(Exception):

    def __init__(self, message, stdout=None, stderr=None, error_code=None):
        Exception.__init__(self, message, stdout, stderr)
        self.message = message
        self.stdout = stdout
        self.stderr = stderr
        self.error_code = error_code


def stderr_to_parser_error(parse_args, *args, **kwargs):
    # if this is being called recursively and stderr or stdout is already being
    # redirected, simply call the function and let the enclosing function
    # catch the exception
    if isinstance(sys.stderr, StdIOBuffer) or isinstance(sys.stdout, StdIOBuffer):
        return parse_args(*args, **kwargs)

    # if this is not being called recursively, redirect stderr and
    # use it as the ArgumentParserError message
    old_stdout = sys.stdout
    old_stderr = sys.stderr
    sys.stdout = StdIOBuffer()
    sys.stderr = StdIOBuffer()
    try:
        try:
            result = parse_args(*args, **kwargs)
            for key in list(vars(result)):
                attr = getattr(result, key)
                if attr is sys.stdout:
                    setattr(result, key, old_stdout)
                elif attr is sys.stdout.buffer:
                    setattr(result, key, getattr(old_stdout, 'buffer', BIN_STDOUT_SENTINEL))
                elif attr is sys.stderr:
                    setattr(result, key, old_stderr)
                elif attr is sys.stderr.buffer:
                    setattr(result, key, getattr(old_stderr, 'buffer', BIN_STDERR_SENTINEL))
            return result
        except SystemExit as e:
            code = e.code
            stdout = sys.stdout.getvalue()
            stderr = sys.stderr.getvalue()
            raise ArgumentParserError(
                "SystemExit", stdout, stderr, code) from None
    finally:
        sys.stdout = old_stdout
        sys.stderr = old_stderr


class ErrorRaisingArgumentParser(argparse.ArgumentParser):

    def parse_args(self, *args, **kwargs):
        parse_args = super(ErrorRaisingArgumentParser, self).parse_args
        return stderr_to_parser_error(parse_args, *args, **kwargs)

    def exit(self, *args, **kwargs):
        exit = super(ErrorRaisingArgumentParser, self).exit
        return stderr_to_parser_error(exit, *args, **kwargs)

    def error(self, *args, **kwargs):
        error = super(ErrorRaisingArgumentParser, self).error
        return stderr_to_parser_error(error, *args, **kwargs)


class ParserTesterMetaclass(type):
    """Adds parser tests using the class attributes.

    Classes of this type should specify the following attributes:

    argument_signatures -- a list of Sig objects which specify
        the signatures of Argument objects to be created
    failures -- a list of args lists that should cause the parser
        to fail
    successes -- a list of (initial_args, options, remaining_args) tuples
        where initial_args specifies the string args to be parsed,
        options is a dict that should match the vars() of the options
        parsed out of initial_args, and remaining_args should be any
        remaining unparsed arguments
    """

    def __init__(cls, name, bases, bodydict):
        if name == 'ParserTestCase':
            return

        # default parser signature is empty
        if not hasattr(cls, 'parser_signature'):
            cls.parser_signature = Sig()
        if not hasattr(cls, 'parser_class'):
            cls.parser_class = ErrorRaisingArgumentParser

        # ---------------------------------------
        # functions for adding optional arguments
        # ---------------------------------------
        def no_groups(parser, argument_signatures):
            """Add all arguments directly to the parser"""
            for sig in argument_signatures:
                parser.add_argument(*sig.args, **sig.kwargs)

        def one_group(parser, argument_signatures):
            """Add all arguments under a single group in the parser"""
            group = parser.add_argument_group('foo')
            for sig in argument_signatures:
                group.add_argument(*sig.args, **sig.kwargs)

        def many_groups(parser, argument_signatures):
            """Add each argument in its own group to the parser"""
            for i, sig in enumerate(argument_signatures):
                group = parser.add_argument_group('foo:%i' % i)
                group.add_argument(*sig.args, **sig.kwargs)

        # --------------------------
        # functions for parsing args
        # --------------------------
        def listargs(parser, args):
            """Parse the args by passing in a list"""
            return parser.parse_args(args)

        def sysargs(parser, args):
            """Parse the args by defaulting to sys.argv"""
            old_sys_argv = sys.argv
            sys.argv = [old_sys_argv[0]] + args
            try:
                return parser.parse_args()
            finally:
                sys.argv = old_sys_argv

        # class that holds the combination of one optional argument
        # addition method and one arg parsing method
        class AddTests(object):

            def __init__(self, tester_cls, add_arguments, parse_args):
                self._add_arguments = add_arguments
                self._parse_args = parse_args

                add_arguments_name = self._add_arguments.__name__
                parse_args_name = self._parse_args.__name__
                for test_func in [self.test_failures, self.test_successes]:
                    func_name = test_func.__name__
                    names = func_name, add_arguments_name, parse_args_name
                    test_name = '_'.join(names)

                    def wrapper(self, test_func=test_func):
                        test_func(self)
                    try:
                        wrapper.__name__ = test_name
                    except TypeError:
                        pass
                    setattr(tester_cls, test_name, wrapper)

            def _get_parser(self, tester):
                args = tester.parser_signature.args
                kwargs = tester.parser_signature.kwargs
                parser = tester.parser_class(*args, **kwargs)
                self._add_arguments(parser, tester.argument_signatures)
                return parser

            def test_failures(self, tester):
                parser = self._get_parser(tester)
                for args_str in tester.failures:
                    args = args_str.split()
                    with tester.subTest(args=args):
                        with tester.assertRaises(ArgumentParserError, msg=args):
                            parser.parse_args(args)

            def test_successes(self, tester):
                parser = self._get_parser(tester)
                for args, expected_ns in tester.successes:
                    if isinstance(args, str):
                        args = args.split()
                    with tester.subTest(args=args):
                        result_ns = self._parse_args(parser, args)
                        tester.assertEqual(expected_ns, result_ns)

        # add tests for each combination of an optionals adding method
        # and an arg parsing method
        for add_arguments in [no_groups, one_group, many_groups]:
            for parse_args in [listargs, sysargs]:
                AddTests(cls, add_arguments, parse_args)

bases = TestCase,
ParserTestCase = ParserTesterMetaclass('ParserTestCase', bases, {})

# ===============
# Optionals tests
# ===============

class TestOptionalsSingleDash(ParserTestCase):
    """Test an Optional with a single-dash option string"""

    argument_signatures = [Sig('-x')]
    failures = ['-x', 'a', '--foo', '-x --foo', '-x -y']
    successes = [
        ('', NS(x=None)),
        ('-x a', NS(x='a')),
        ('-xa', NS(x='a')),
        ('-x -1', NS(x='-1')),
        ('-x-1', NS(x='-1')),
    ]


class TestOptionalsSingleDashCombined(ParserTestCase):
    """Test an Optional with a single-dash option string"""

    argument_signatures = [
        Sig('-x', action='store_true'),
        Sig('-yyy', action='store_const', const=42),
        Sig('-z'),
    ]
    failures = ['a', '--foo', '-xa', '-x --foo', '-x -z', '-z -x',
                '-yx', '-yz a', '-yyyx', '-yyyza', '-xyza', '-x=']
    successes = [
        ('', NS(x=False, yyy=None, z=None)),
        ('-x', NS(x=True, yyy=None, z=None)),
        ('-za', NS(x=False, yyy=None, z='a')),
        ('-z a', NS(x=False, yyy=None, z='a')),
        ('-xza', NS(x=True, yyy=None, z='a')),
        ('-xz a', NS(x=True, yyy=None, z='a')),
        ('-x -za', NS(x=True, yyy=None, z='a')),
        ('-x -z a', NS(x=True, yyy=None, z='a')),
        ('-y', NS(x=False, yyy=42, z=None)),
        ('-yyy', NS(x=False, yyy=42, z=None)),
        ('-x -yyy -za', NS(x=True, yyy=42, z='a')),
        ('-x -yyy -z a', NS(x=True, yyy=42, z='a')),
    ]


class TestOptionalsSingleDashLong(ParserTestCase):
    """Test an Optional with a multi-character single-dash option string"""

    argument_signatures = [Sig('-foo')]
    failures = ['-foo', 'a', '--foo', '-foo --foo', '-foo -y', '-fooa']
    successes = [
        ('', NS(foo=None)),
        ('-foo a', NS(foo='a')),
        ('-foo -1', NS(foo='-1')),
        ('-fo a', NS(foo='a')),
        ('-f a', NS(foo='a')),
    ]


class TestOptionalsSingleDashSubsetAmbiguous(ParserTestCase):
    """Test Optionals where option strings are subsets of each other"""

    argument_signatures = [Sig('-f'), Sig('-foobar'), Sig('-foorab')]
    failures = ['-f', '-foo', '-fo', '-foo b', '-foob', '-fooba', '-foora']
    successes = [
        ('', NS(f=None, foobar=None, foorab=None)),
        ('-f a', NS(f='a', foobar=None, foorab=None)),
        ('-fa', NS(f='a', foobar=None, foorab=None)),
        ('-foa', NS(f='oa', foobar=None, foorab=None)),
        ('-fooa', NS(f='ooa', foobar=None, foorab=None)),
        ('-foobar a', NS(f=None, foobar='a', foorab=None)),
        ('-foorab a', NS(f=None, foobar=None, foorab='a')),
    ]


class TestOptionalsSingleDashAmbiguous(ParserTestCase):
    """Test Optionals that partially match but are not subsets"""

    argument_signatures = [Sig('-foobar'), Sig('-foorab')]
    failures = ['-f', '-f a', '-fa', '-foa', '-foo', '-fo', '-foo b',
                '-f=a', '-foo=b']
    successes = [
        ('', NS(foobar=None, foorab=None)),
        ('-foob a', NS(foobar='a', foorab=None)),
        ('-foob=a', NS(foobar='a', foorab=None)),
        ('-foor a', NS(foobar=None, foorab='a')),
        ('-foor=a', NS(foobar=None, foorab='a')),
        ('-fooba a', NS(foobar='a', foorab=None)),
        ('-fooba=a', NS(foobar='a', foorab=None)),
        ('-foora a', NS(foobar=None, foorab='a')),
        ('-foora=a', NS(foobar=None, foorab='a')),
        ('-foobar a', NS(foobar='a', foorab=None)),
        ('-foobar=a', NS(foobar='a', foorab=None)),
        ('-foorab a', NS(foobar=None, foorab='a')),
        ('-foorab=a', NS(foobar=None, foorab='a')),
    ]


class TestOptionalsNumeric(ParserTestCase):
    """Test an Optional with a short opt string"""

    argument_signatures = [Sig('-1', dest='one')]
    failures = ['-1', 'a', '-1 --foo', '-1 -y', '-1 -1', '-1 -2']
    successes = [
        ('', NS(one=None)),
        ('-1 a', NS(one='a')),
        ('-1a', NS(one='a')),
        ('-1-2', NS(one='-2')),
    ]


class TestOptionalsDoubleDash(ParserTestCase):
    """Test an Optional with a double-dash option string"""

    argument_signatures = [Sig('--foo')]
    failures = ['--foo', '-f', '-f a', 'a', '--foo -x', '--foo --bar']
    successes = [
        ('', NS(foo=None)),
        ('--foo a', NS(foo='a')),
        ('--foo=a', NS(foo='a')),
        ('--foo -2.5', NS(foo='-2.5')),
        ('--foo=-2.5', NS(foo='-2.5')),
    ]


class TestOptionalsDoubleDashPartialMatch(ParserTestCase):
    """Tests partial matching with a double-dash option string"""

    argument_signatures = [
        Sig('--badger', action='store_true'),
        Sig('--bat'),
    ]
    failures = ['--bar', '--b', '--ba', '--b=2', '--ba=4', '--badge 5']
    successes = [
        ('', NS(badger=False, bat=None)),
        ('--bat X', NS(badger=False, bat='X')),
        ('--bad', NS(badger=True, bat=None)),
        ('--badg', NS(badger=True, bat=None)),
        ('--badge', NS(badger=True, bat=None)),
        ('--badger', NS(badger=True, bat=None)),
    ]


class TestOptionalsDoubleDashPrefixMatch(ParserTestCase):
    """Tests when one double-dash option string is a prefix of another"""

    argument_signatures = [
        Sig('--badger', action='store_true'),
        Sig('--ba'),
    ]
    failures = ['--bar', '--b', '--ba', '--b=2', '--badge 5']
    successes = [
        ('', NS(badger=False, ba=None)),
        ('--ba X', NS(badger=False, ba='X')),
        ('--ba=X', NS(badger=False, ba='X')),
        ('--bad', NS(badger=True, ba=None)),
        ('--badg', NS(badger=True, ba=None)),
        ('--badge', NS(badger=True, ba=None)),
        ('--badger', NS(badger=True, ba=None)),
    ]


class TestOptionalsSingleDoubleDash(ParserTestCase):
    """Test an Optional with single- and double-dash option strings"""

    argument_signatures = [
        Sig('-f', action='store_true'),
        Sig('--bar'),
        Sig('-baz', action='store_const', const=42),
    ]
    failures = ['--bar', '-fbar', '-fbaz', '-bazf', '-b B', 'B']
    successes = [
        ('', NS(f=False, bar=None, baz=None)),
        ('-f', NS(f=True, bar=None, baz=None)),
        ('--ba B', NS(f=False, bar='B', baz=None)),
        ('-f --bar B', NS(f=True, bar='B', baz=None)),
        ('-f -b', NS(f=True, bar=None, baz=42)),
        ('-ba -f', NS(f=True, bar=None, baz=42)),
    ]


class TestOptionalsAlternatePrefixChars(ParserTestCase):
    """Test an Optional with option strings with custom prefixes"""

    parser_signature = Sig(prefix_chars='+:/', add_help=False)
    argument_signatures = [
        Sig('+f', action='store_true'),
        Sig('::bar'),
        Sig('/baz', action='store_const', const=42),
    ]
    failures = ['--bar', '-fbar', '-b B', 'B', '-f', '--bar B', '-baz', '-h', '--help', '+h', '::help', '/help']
    successes = [
        ('', NS(f=False, bar=None, baz=None)),
        ('+f', NS(f=True, bar=None, baz=None)),
        ('::ba B', NS(f=False, bar='B', baz=None)),
        ('+f ::bar B', NS(f=True, bar='B', baz=None)),
        ('+f /b', NS(f=True, bar=None, baz=42)),
        ('/ba +f', NS(f=True, bar=None, baz=42)),
    ]


class TestOptionalsAlternatePrefixCharsAddedHelp(ParserTestCase):
    """When ``-`` not in prefix_chars, default operators created for help
       should use the prefix_chars in use rather than - or --
       http://bugs.python.org/issue9444"""

    parser_signature = Sig(prefix_chars='+:/', add_help=True)
    argument_signatures = [
        Sig('+f', action='store_true'),
        Sig('::bar'),
        Sig('/baz', action='store_const', const=42),
    ]
    failures = ['--bar', '-fbar', '-b B', 'B', '-f', '--bar B', '-baz']
    successes = [
        ('', NS(f=False, bar=None, baz=None)),
        ('+f', NS(f=True, bar=None, baz=None)),
        ('::ba B', NS(f=False, bar='B', baz=None)),
        ('+f ::bar B', NS(f=True, bar='B', baz=None)),
        ('+f /b', NS(f=True, bar=None, baz=42)),
        ('/ba +f', NS(f=True, bar=None, baz=42))
    ]


class TestOptionalsAlternatePrefixCharsMultipleShortArgs(ParserTestCase):
    """Verify that Optionals must be called with their defined prefixes"""

    parser_signature = Sig(prefix_chars='+-', add_help=False)
    argument_signatures = [
        Sig('-x', action='store_true'),
        Sig('+y', action='store_true'),
        Sig('+z', action='store_true'),
    ]
    failures = ['-w',
                '-xyz',
                '+x',
                '-y',
                '+xyz',
    ]
    successes = [
        ('', NS(x=False, y=False, z=False)),
        ('-x', NS(x=True, y=False, z=False)),
        ('+y -x', NS(x=True, y=True, z=False)),
        ('+yz -x', NS(x=True, y=True, z=True)),
    ]


class TestOptionalsShortLong(ParserTestCase):
    """Test a combination of single- and double-dash option strings"""

    argument_signatures = [
        Sig('-v', '--verbose', '-n', '--noisy', action='store_true'),
    ]
    failures = ['--x --verbose', '-N', 'a', '-v x']
    successes = [
        ('', NS(verbose=False)),
        ('-v', NS(verbose=True)),
        ('--verbose', NS(verbose=True)),
        ('-n', NS(verbose=True)),
        ('--noisy', NS(verbose=True)),
    ]


class TestOptionalsDest(ParserTestCase):
    """Tests various means of setting destination"""

    argument_signatures = [Sig('--foo-bar'), Sig('--baz', dest='zabbaz')]
    failures = ['a']
    successes = [
        ('--foo-bar f', NS(foo_bar='f', zabbaz=None)),
        ('--baz g', NS(foo_bar=None, zabbaz='g')),
        ('--foo-bar h --baz i', NS(foo_bar='h', zabbaz='i')),
        ('--baz j --foo-bar k', NS(foo_bar='k', zabbaz='j')),
    ]


class TestOptionalsDefault(ParserTestCase):
    """Tests specifying a default for an Optional"""

    argument_signatures = [Sig('-x'), Sig('-y', default=42)]
    failures = ['a']
    successes = [
        ('', NS(x=None, y=42)),
        ('-xx', NS(x='x', y=42)),
        ('-yy', NS(x=None, y='y')),
    ]


class TestOptionalsNargsDefault(ParserTestCase):
    """Tests not specifying the number of args for an Optional"""

    argument_signatures = [Sig('-x')]
    failures = ['a', '-x']
    successes = [
        ('', NS(x=None)),
        ('-x a', NS(x='a')),
    ]


class TestOptionalsNargs1(ParserTestCase):
    """Tests specifying 1 arg for an Optional"""

    argument_signatures = [Sig('-x', nargs=1)]
    failures = ['a', '-x']
    successes = [
        ('', NS(x=None)),
        ('-x a', NS(x=['a'])),
    ]


class TestOptionalsNargs3(ParserTestCase):
    """Tests specifying 3 args for an Optional"""

    argument_signatures = [Sig('-x', nargs=3)]
    failures = ['a', '-x', '-x a', '-x a b', 'a -x', 'a -x b']
    successes = [
        ('', NS(x=None)),
        ('-x a b c', NS(x=['a', 'b', 'c'])),
    ]


class TestOptionalsNargsOptional(ParserTestCase):
    """Tests specifying an Optional arg for an Optional"""

    argument_signatures = [
        Sig('-w', nargs='?'),
        Sig('-x', nargs='?', const=42),
        Sig('-y', nargs='?', default='spam'),
        Sig('-z', nargs='?', type=int, const='42', default='84'),
    ]
    failures = ['2']
    successes = [
        ('', NS(w=None, x=None, y='spam', z=84)),
        ('-w', NS(w=None, x=None, y='spam', z=84)),
        ('-w 2', NS(w='2', x=None, y='spam', z=84)),
        ('-x', NS(w=None, x=42, y='spam', z=84)),
        ('-x 2', NS(w=None, x='2', y='spam', z=84)),
        ('-y', NS(w=None, x=None, y=None, z=84)),
        ('-y 2', NS(w=None, x=None, y='2', z=84)),
        ('-z', NS(w=None, x=None, y='spam', z=42)),
        ('-z 2', NS(w=None, x=None, y='spam', z=2)),
    ]


class TestOptionalsNargsZeroOrMore(ParserTestCase):
    """Tests specifying args for an Optional that accepts zero or more"""

    argument_signatures = [
        Sig('-x', nargs='*'),
        Sig('-y', nargs='*', default='spam'),
    ]
    failures = ['a']
    successes = [
        ('', NS(x=None, y='spam')),
        ('-x', NS(x=[], y='spam')),
        ('-x a', NS(x=['a'], y='spam')),
        ('-x a b', NS(x=['a', 'b'], y='spam')),
        ('-y', NS(x=None, y=[])),
        ('-y a', NS(x=None, y=['a'])),
        ('-y a b', NS(x=None, y=['a', 'b'])),
    ]


class TestOptionalsNargsOneOrMore(ParserTestCase):
    """Tests specifying args for an Optional that accepts one or more"""

    argument_signatures = [
        Sig('-x', nargs='+'),
        Sig('-y', nargs='+', default='spam'),
    ]
    failures = ['a', '-x', '-y', 'a -x', 'a -y b']
    successes = [
        ('', NS(x=None, y='spam')),
        ('-x a', NS(x=['a'], y='spam')),
        ('-x a b', NS(x=['a', 'b'], y='spam')),
        ('-y a', NS(x=None, y=['a'])),
        ('-y a b', NS(x=None, y=['a', 'b'])),
    ]


class TestOptionalsChoices(ParserTestCase):
    """Tests specifying the choices for an Optional"""

    argument_signatures = [
        Sig('-f', choices='abc'),
        Sig('-g', type=int, choices=range(5))]
    failures = ['a', '-f d', '-f ab', '-fad', '-ga', '-g 6']
    successes = [
        ('', NS(f=None, g=None)),
        ('-f a', NS(f='a', g=None)),
        ('-f c', NS(f='c', g=None)),
        ('-g 0', NS(f=None, g=0)),
        ('-g 03', NS(f=None, g=3)),
        ('-fb -g4', NS(f='b', g=4)),
    ]


class TestOptionalsRequired(ParserTestCase):
    """Tests an optional action that is required"""

    argument_signatures = [
        Sig('-x', type=int, required=True),
    ]
    failures = ['a', '']
    successes = [
        ('-x 1', NS(x=1)),
        ('-x42', NS(x=42)),
    ]


class TestOptionalsActionStore(ParserTestCase):
    """Tests the store action for an Optional"""

    argument_signatures = [Sig('-x', action='store')]
    failures = ['a', 'a -x']
    successes = [
        ('', NS(x=None)),
        ('-xfoo', NS(x='foo')),
    ]


class TestOptionalsActionStoreConst(ParserTestCase):
    """Tests the store_const action for an Optional"""

    argument_signatures = [Sig('-y', action='store_const', const=object)]
    failures = ['a']
    successes = [
        ('', NS(y=None)),
        ('-y', NS(y=object)),
    ]


class TestOptionalsActionStoreFalse(ParserTestCase):
    """Tests the store_false action for an Optional"""

    argument_signatures = [Sig('-z', action='store_false')]
    failures = ['a', '-za', '-z a']
    successes = [
        ('', NS(z=True)),
        ('-z', NS(z=False)),
    ]


class TestOptionalsActionStoreTrue(ParserTestCase):
    """Tests the store_true action for an Optional"""

    argument_signatures = [Sig('--apple', action='store_true')]
    failures = ['a', '--apple=b', '--apple b']
    successes = [
        ('', NS(apple=False)),
        ('--apple', NS(apple=True)),
    ]

class TestBooleanOptionalAction(ParserTestCase):
    """Tests BooleanOptionalAction"""

    argument_signatures = [Sig('--foo', action=argparse.BooleanOptionalAction)]
    failures = ['--foo bar', '--foo=bar']
    successes = [
        ('', NS(foo=None)),
        ('--foo', NS(foo=True)),
        ('--no-foo', NS(foo=False)),
        ('--foo --no-foo', NS(foo=False)),  # useful for aliases
        ('--no-foo --foo', NS(foo=True)),
    ]

    def test_const(self):
        # See bpo-40862
        parser = argparse.ArgumentParser()
        with self.assertRaises(TypeError) as cm:
            parser.add_argument('--foo', const=True, action=argparse.BooleanOptionalAction)

        self.assertIn("got an unexpected keyword argument 'const'", str(cm.exception))

    def test_deprecated_init_kw(self):
        # See gh-92248
        parser = argparse.ArgumentParser()

        with self.assertWarns(DeprecationWarning):
            parser.add_argument(
                '-a',
                action=argparse.BooleanOptionalAction,
                type=None,
            )
        with self.assertWarns(DeprecationWarning):
            parser.add_argument(
                '-b',
                action=argparse.BooleanOptionalAction,
                type=bool,
            )

        with self.assertWarns(DeprecationWarning):
            parser.add_argument(
                '-c',
                action=argparse.BooleanOptionalAction,
                metavar=None,
            )
        with self.assertWarns(DeprecationWarning):
            parser.add_argument(
                '-d',
                action=argparse.BooleanOptionalAction,
                metavar='d',
            )

        with self.assertWarns(DeprecationWarning):
            parser.add_argument(
                '-e',
                action=argparse.BooleanOptionalAction,
                choices=None,
            )
        with self.assertWarns(DeprecationWarning):
            parser.add_argument(
                '-f',
                action=argparse.BooleanOptionalAction,
                choices=(),
            )

class TestBooleanOptionalActionRequired(ParserTestCase):
    """Tests BooleanOptionalAction required"""

    argument_signatures = [
        Sig('--foo', required=True, action=argparse.BooleanOptionalAction)
    ]
    failures = ['']
    successes = [
        ('--foo', NS(foo=True)),
        ('--no-foo', NS(foo=False)),
    ]

class TestOptionalsActionAppend(ParserTestCase):
    """Tests the append action for an Optional"""

    argument_signatures = [Sig('--baz', action='append')]
    failures = ['a', '--baz', 'a --baz', '--baz a b']
    successes = [
        ('', NS(baz=None)),
        ('--baz a', NS(baz=['a'])),
        ('--baz a --baz b', NS(baz=['a', 'b'])),
    ]


class TestOptionalsActionAppendWithDefault(ParserTestCase):
    """Tests the append action for an Optional"""

    argument_signatures = [Sig('--baz', action='append', default=['X'])]
    failures = ['a', '--baz', 'a --baz', '--baz a b']
    successes = [
        ('', NS(baz=['X'])),
        ('--baz a', NS(baz=['X', 'a'])),
        ('--baz a --baz b', NS(baz=['X', 'a', 'b'])),
    ]


class TestConstActionsMissingConstKwarg(ParserTestCase):
    """Tests that const gets default value of None when not provided"""

    argument_signatures = [
        Sig('-f', action='append_const'),
        Sig('--foo', action='append_const'),
        Sig('-b', action='store_const'),
        Sig('--bar', action='store_const')
    ]
    failures = ['-f v', '--foo=bar', '--foo bar']
    successes = [
        ('', NS(f=None, foo=None, b=None, bar=None)),
        ('-f', NS(f=[None], foo=None, b=None, bar=None)),
        ('--foo', NS(f=None, foo=[None], b=None, bar=None)),
        ('-b', NS(f=None, foo=None, b=None, bar=None)),
        ('--bar', NS(f=None, foo=None, b=None, bar=None)),
    ]


class TestOptionalsActionAppendConst(ParserTestCase):
    """Tests the append_const action for an Optional"""

    argument_signatures = [
        Sig('-b', action='append_const', const=Exception),
        Sig('-c', action='append', dest='b'),
    ]
    failures = ['a', '-c', 'a -c', '-bx', '-b x']
    successes = [
        ('', NS(b=None)),
        ('-b', NS(b=[Exception])),
        ('-b -cx -b -cyz', NS(b=[Exception, 'x', Exception, 'yz'])),
    ]


class TestOptionalsActionAppendConstWithDefault(ParserTestCase):
    """Tests the append_const action for an Optional"""

    argument_signatures = [
        Sig('-b', action='append_const', const=Exception, default=['X']),
        Sig('-c', action='append', dest='b'),
    ]
    failures = ['a', '-c', 'a -c', '-bx', '-b x']
    successes = [
        ('', NS(b=['X'])),
        ('-b', NS(b=['X', Exception])),
        ('-b -cx -b -cyz', NS(b=['X', Exception, 'x', Exception, 'yz'])),
    ]


class TestOptionalsActionCount(ParserTestCase):
    """Tests the count action for an Optional"""

    argument_signatures = [Sig('-x', action='count')]
    failures = ['a', '-x a', '-x b', '-x a -x b']
    successes = [
        ('', NS(x=None)),
        ('-x', NS(x=1)),
    ]


class TestOptionalsAllowLongAbbreviation(ParserTestCase):
    """Allow long options to be abbreviated unambiguously"""

    argument_signatures = [
        Sig('--foo'),
        Sig('--foobaz'),
        Sig('--fooble', action='store_true'),
    ]
    failures = ['--foob 5', '--foob']
    successes = [
        ('', NS(foo=None, foobaz=None, fooble=False)),
        ('--foo 7', NS(foo='7', foobaz=None, fooble=False)),
        ('--foo=7', NS(foo='7', foobaz=None, fooble=False)),
        ('--fooba a', NS(foo=None, foobaz='a', fooble=False)),
        ('--fooba=a', NS(foo=None, foobaz='a', fooble=False)),
        ('--foobl --foo g', NS(foo='g', foobaz=None, fooble=True)),
    ]


class TestOptionalsDisallowLongAbbreviation(ParserTestCase):
    """Do not allow abbreviations of long options at all"""

    parser_signature = Sig(allow_abbrev=False)
    argument_signatures = [
        Sig('--foo'),
        Sig('--foodle', action='store_true'),
        Sig('--foonly'),
    ]
    failures = ['-foon 3', '--foon 3', '--food', '--food --foo 2']
    successes = [
        ('', NS(foo=None, foodle=False, foonly=None)),
        ('--foo 3', NS(foo='3', foodle=False, foonly=None)),
        ('--foonly 7 --foodle --foo 2', NS(foo='2', foodle=True, foonly='7')),
    ]


class TestOptionalsDisallowLongAbbreviationPrefixChars(ParserTestCase):
    """Disallowing abbreviations works with alternative prefix characters"""

    parser_signature = Sig(prefix_chars='+', allow_abbrev=False)
    argument_signatures = [
        Sig('++foo'),
        Sig('++foodle', action='store_true'),
        Sig('++foonly'),
    ]
    failures = ['+foon 3', '++foon 3', '++food', '++food ++foo 2']
    successes = [
        ('', NS(foo=None, foodle=False, foonly=None)),
        ('++foo 3', NS(foo='3', foodle=False, foonly=None)),
        ('++foonly 7 ++foodle ++foo 2', NS(foo='2', foodle=True, foonly='7')),
    ]


class TestOptionalsDisallowSingleDashLongAbbreviation(ParserTestCase):
    """Do not allow abbreviations of long options at all"""

    parser_signature = Sig(allow_abbrev=False)
    argument_signatures = [
        Sig('-foo'),
        Sig('-foodle', action='store_true'),
        Sig('-foonly'),
    ]
    failures = ['-foon 3', '-food', '-food -foo 2']
    successes = [
        ('', NS(foo=None, foodle=False, foonly=None)),
        ('-foo 3', NS(foo='3', foodle=False, foonly=None)),
        ('-foonly 7 -foodle -foo 2', NS(foo='2', foodle=True, foonly='7')),
    ]


class TestDisallowLongAbbreviationAllowsShortGrouping(ParserTestCase):
    """Do not allow abbreviations of long options at all"""

    parser_signature = Sig(allow_abbrev=False)
    argument_signatures = [
        Sig('-r'),
        Sig('-c', action='count'),
    ]
    failures = ['-r', '-c -r']
    successes = [
        ('', NS(r=None, c=None)),
        ('-ra', NS(r='a', c=None)),
        ('-rcc', NS(r='cc', c=None)),
        ('-cc', NS(r=None, c=2)),
        ('-cc -ra', NS(r='a', c=2)),
        ('-ccrcc', NS(r='cc', c=2)),
    ]


class TestDisallowLongAbbreviationAllowsShortGroupingPrefix(ParserTestCase):
    """Short option grouping works with custom prefix and allow_abbrev=False"""

    parser_signature = Sig(prefix_chars='+', allow_abbrev=False)
    argument_signatures = [
        Sig('+r'),
        Sig('+c', action='count'),
    ]
    failures = ['+r', '+c +r']
    successes = [
        ('', NS(r=None, c=None)),
        ('+ra', NS(r='a', c=None)),
        ('+rcc', NS(r='cc', c=None)),
        ('+cc', NS(r=None, c=2)),
        ('+cc +ra', NS(r='a', c=2)),
        ('+ccrcc', NS(r='cc', c=2)),
    ]


# ================
# Positional tests
# ================

class TestPositionalsNargsNone(ParserTestCase):
    """Test a Positional that doesn't specify nargs"""

    argument_signatures = [Sig('foo')]
    failures = ['', '-x', 'a b']
    successes = [
        ('a', NS(foo='a')),
    ]


class TestPositionalsNargs1(ParserTestCase):
    """Test a Positional that specifies an nargs of 1"""

    argument_signatures = [Sig('foo', nargs=1)]
    failures = ['', '-x', 'a b']
    successes = [
        ('a', NS(foo=['a'])),
    ]


class TestPositionalsNargs2(ParserTestCase):
    """Test a Positional that specifies an nargs of 2"""

    argument_signatures = [Sig('foo', nargs=2)]
    failures = ['', 'a', '-x', 'a b c']
    successes = [
        ('a b', NS(foo=['a', 'b'])),
    ]


class TestPositionalsNargsZeroOrMore(ParserTestCase):
    """Test a Positional that specifies unlimited nargs"""

    argument_signatures = [Sig('foo', nargs='*')]
    failures = ['-x']
    successes = [
        ('', NS(foo=[])),
        ('a', NS(foo=['a'])),
        ('a b', NS(foo=['a', 'b'])),
    ]


class TestPositionalsNargsZeroOrMoreDefault(ParserTestCase):
    """Test a Positional that specifies unlimited nargs and a default"""

    argument_signatures = [Sig('foo', nargs='*', default='bar')]
    failures = ['-x']
    successes = [
        ('', NS(foo='bar')),
        ('a', NS(foo=['a'])),
        ('a b', NS(foo=['a', 'b'])),
    ]


class TestPositionalsNargsOneOrMore(ParserTestCase):
    """Test a Positional that specifies one or more nargs"""

    argument_signatures = [Sig('foo', nargs='+')]
    failures = ['', '-x']
    successes = [
        ('a', NS(foo=['a'])),
        ('a b', NS(foo=['a', 'b'])),
    ]


class TestPositionalsNargsOptional(ParserTestCase):
    """Tests an Optional Positional"""

    argument_signatures = [Sig('foo', nargs='?')]
    failures = ['-x', 'a b']
    successes = [
        ('', NS(foo=None)),
        ('a', NS(foo='a')),
    ]


class TestPositionalsNargsOptionalDefault(ParserTestCase):
    """Tests an Optional Positional with a default value"""

    argument_signatures = [Sig('foo', nargs='?', default=42)]
    failures = ['-x', 'a b']
    successes = [
        ('', NS(foo=42)),
        ('a', NS(foo='a')),
    ]


class TestPositionalsNargsOptionalConvertedDefault(ParserTestCase):
    """Tests an Optional Positional with a default value
    that needs to be converted to the appropriate type.
    """

    argument_signatures = [
        Sig('foo', nargs='?', type=int, default='42'),
    ]
    failures = ['-x', 'a b', '1 2']
    successes = [
        ('', NS(foo=42)),
        ('1', NS(foo=1)),
    ]


class TestPositionalsNargsNoneNone(ParserTestCase):
    """Test two Positionals that don't specify nargs"""

    argument_signatures = [Sig('foo'), Sig('bar')]
    failures = ['', '-x', 'a', 'a b c']
    successes = [
        ('a b', NS(foo='a', bar='b')),
    ]


class TestPositionalsNargsNone1(ParserTestCase):
    """Test a Positional with no nargs followed by one with 1"""

    argument_signatures = [Sig('foo'), Sig('bar', nargs=1)]
    failures = ['', '--foo', 'a', 'a b c']
    successes = [
        ('a b', NS(foo='a', bar=['b'])),
    ]


class TestPositionalsNargs2None(ParserTestCase):
    """Test a Positional with 2 nargs followed by one with none"""

    argument_signatures = [Sig('foo', nargs=2), Sig('bar')]
    failures = ['', '--foo', 'a', 'a b', 'a b c d']
    successes = [
        ('a b c', NS(foo=['a', 'b'], bar='c')),
    ]


class TestPositionalsNargsNoneZeroOrMore(ParserTestCase):
    """Test a Positional with no nargs followed by one with unlimited"""

    argument_signatures = [Sig('-x'), Sig('foo'), Sig('bar', nargs='*')]
    failures = ['', '--foo', 'a b -x X c']
    successes = [
        ('a', NS(x=None, foo='a', bar=[])),
        ('a b', NS(x=None, foo='a', bar=['b'])),
        ('a b c', NS(x=None, foo='a', bar=['b', 'c'])),
        ('-x X a', NS(x='X', foo='a', bar=[])),
        ('a -x X', NS(x='X', foo='a', bar=[])),
        ('-x X a b', NS(x='X', foo='a', bar=['b'])),
        ('a -x X b', NS(x='X', foo='a', bar=['b'])),
        ('a b -x X', NS(x='X', foo='a', bar=['b'])),
        ('-x X a b c', NS(x='X', foo='a', bar=['b', 'c'])),
        ('a -x X b c', NS(x='X', foo='a', bar=['b', 'c'])),
        ('a b c -x X', NS(x='X', foo='a', bar=['b', 'c'])),
    ]


class TestPositionalsNargsNoneOneOrMore(ParserTestCase):
    """Test a Positional with no nargs followed by one with one or more"""

    argument_signatures = [Sig('-x'), Sig('foo'), Sig('bar', nargs='+')]
    failures = ['', '--foo', 'a', 'a b -x X c']
    successes = [
        ('a b', NS(x=None, foo='a', bar=['b'])),
        ('a b c', NS(x=None, foo='a', bar=['b', 'c'])),
        ('-x X a b', NS(x='X', foo='a', bar=['b'])),
        ('a -x X b', NS(x='X', foo='a', bar=['b'])),
        ('a b -x X', NS(x='X', foo='a', bar=['b'])),
        ('-x X a b c', NS(x='X', foo='a', bar=['b', 'c'])),
        ('a -x X b c', NS(x='X', foo='a', bar=['b', 'c'])),
        ('a b c -x X', NS(x='X', foo='a', bar=['b', 'c'])),
    ]


class TestPositionalsNargsNoneOptional(ParserTestCase):
    """Test a Positional with no nargs followed by one with an Optional"""

    argument_signatures = [Sig('-x'), Sig('foo'), Sig('bar', nargs='?')]
    failures = ['', '--foo', 'a b c']
    successes = [
        ('a', NS(x=None, foo='a', bar=None)),
        ('a b', NS(x=None, foo='a', bar='b')),
        ('-x X a', NS(x='X', foo='a', bar=None)),
        ('a -x X', NS(x='X', foo='a', bar=None)),
        ('-x X a b', NS(x='X', foo='a', bar='b')),
        ('a -x X b', NS(x='X', foo='a', bar='b')),
        ('a b -x X', NS(x='X', foo='a', bar='b')),
    ]


class TestPositionalsNargsZeroOrMoreNone(ParserTestCase):
    """Test a Positional with unlimited nargs followed by one with none"""

    argument_signatures = [Sig('-x'), Sig('foo', nargs='*'), Sig('bar')]
    failures = ['', '--foo', 'a -x X b', 'a -x X b c', 'a b -x X c']
    successes = [
        ('a', NS(x=None, foo=[], bar='a')),
        ('a b', NS(x=None, foo=['a'], bar='b')),
        ('a b c', NS(x=None, foo=['a', 'b'], bar='c')),
        ('-x X a', NS(x='X', foo=[], bar='a')),
        ('a -x X', NS(x='X', foo=[], bar='a')),
        ('-x X a b', NS(x='X', foo=['a'], bar='b')),
        ('a b -x X', NS(x='X', foo=['a'], bar='b')),
        ('-x X a b c', NS(x='X', foo=['a', 'b'], bar='c')),
        ('a b c -x X', NS(x='X', foo=['a', 'b'], bar='c')),
    ]


class TestPositionalsNargsOneOrMoreNone(ParserTestCase):
    """Test a Positional with one or more nargs followed by one with none"""

    argument_signatures = [Sig('-x'), Sig('foo', nargs='+'), Sig('bar')]
    failures = ['', '--foo', 'a', 'a -x X b c', 'a b -x X c']
    successes = [
        ('a b', NS(x=None, foo=['a'], bar='b')),
        ('a b c', NS(x=None, foo=['a', 'b'], bar='c')),
        ('-x X a b', NS(x='X', foo=['a'], bar='b')),
        ('a -x X b', NS(x='X', foo=['a'], bar='b')),
        ('a b -x X', NS(x='X', foo=['a'], bar='b')),
        ('-x X a b c', NS(x='X', foo=['a', 'b'], bar='c')),
        ('a b c -x X', NS(x='X', foo=['a', 'b'], bar='c')),
    ]


class TestPositionalsNargsOptionalNone(ParserTestCase):
    """Test a Positional with an Optional nargs followed by one with none"""

    argument_signatures = [Sig('foo', nargs='?', default=42), Sig('bar')]
    failures = ['', '--foo', 'a b c']
    successes = [
        ('a', NS(foo=42, bar='a')),
        ('a b', NS(foo='a', bar='b')),
    ]


class TestPositionalsNargs2ZeroOrMore(ParserTestCase):
    """Test a Positional with 2 nargs followed by one with unlimited"""

    argument_signatures = [Sig('foo', nargs=2), Sig('bar', nargs='*')]
    failures = ['', '--foo', 'a']
    successes = [
        ('a b', NS(foo=['a', 'b'], bar=[])),
        ('a b c', NS(foo=['a', 'b'], bar=['c'])),
    ]


class TestPositionalsNargs2OneOrMore(ParserTestCase):
    """Test a Positional with 2 nargs followed by one with one or more"""

    argument_signatures = [Sig('foo', nargs=2), Sig('bar', nargs='+')]
    failures = ['', '--foo', 'a', 'a b']
    successes = [
        ('a b c', NS(foo=['a', 'b'], bar=['c'])),
    ]


class TestPositionalsNargs2Optional(ParserTestCase):
    """Test a Positional with 2 nargs followed by one optional"""

    argument_signatures = [Sig('foo', nargs=2), Sig('bar', nargs='?')]
    failures = ['', '--foo', 'a', 'a b c d']
    successes = [
        ('a b', NS(foo=['a', 'b'], bar=None)),
        ('a b c', NS(foo=['a', 'b'], bar='c')),
    ]


class TestPositionalsNargsZeroOrMore1(ParserTestCase):
    """Test a Positional with unlimited nargs followed by one with 1"""

    argument_signatures = [Sig('foo', nargs='*'), Sig('bar', nargs=1)]
    failures = ['', '--foo', ]
    successes = [
        ('a', NS(foo=[], bar=['a'])),
        ('a b', NS(foo=['a'], bar=['b'])),
        ('a b c', NS(foo=['a', 'b'], bar=['c'])),
    ]


class TestPositionalsNargsOneOrMore1(ParserTestCase):
    """Test a Positional with one or more nargs followed by one with 1"""

    argument_signatures = [Sig('foo', nargs='+'), Sig('bar', nargs=1)]
    failures = ['', '--foo', 'a']
    successes = [
        ('a b', NS(foo=['a'], bar=['b'])),
        ('a b c', NS(foo=['a', 'b'], bar=['c'])),
    ]


class TestPositionalsNargsOptional1(ParserTestCase):
    """Test a Positional with an Optional nargs followed by one with 1"""

    argument_signatures = [Sig('foo', nargs='?'), Sig('bar', nargs=1)]
    failures = ['', '--foo', 'a b c']
    successes = [
        ('a', NS(foo=None, bar=['a'])),
        ('a b', NS(foo='a', bar=['b'])),
    ]


class TestPositionalsNargsNoneZeroOrMore1(ParserTestCase):
    """Test three Positionals: no nargs, unlimited nargs and 1 nargs"""

    argument_signatures = [
        Sig('-x'),
        Sig('foo'),
        Sig('bar', nargs='*'),
        Sig('baz', nargs=1),
    ]
    failures = ['', '--foo', 'a', 'a b -x X c']
    successes = [
        ('a b', NS(x=None, foo='a', bar=[], baz=['b'])),
        ('a b c', NS(x=None, foo='a', bar=['b'], baz=['c'])),
        ('-x X a b', NS(x='X', foo='a', bar=[], baz=['b'])),
        ('a -x X b', NS(x='X', foo='a', bar=[], baz=['b'])),
        ('a b -x X', NS(x='X', foo='a', bar=[], baz=['b'])),
        ('-x X a b c', NS(x='X', foo='a', bar=['b'], baz=['c'])),
        ('a -x X b c', NS(x='X', foo='a', bar=['b'], baz=['c'])),
        ('a b c -x X', NS(x='X', foo='a', bar=['b'], baz=['c'])),
    ]


class TestPositionalsNargsNoneOneOrMore1(ParserTestCase):
    """Test three Positionals: no nargs, one or more nargs and 1 nargs"""

    argument_signatures = [
        Sig('-x'),
        Sig('foo'),
        Sig('bar', nargs='+'),
        Sig('baz', nargs=1),
    ]
    failures = ['', '--foo', 'a', 'b', 'a b -x X c d', 'a b c -x X d']
    successes = [
        ('a b c', NS(x=None, foo='a', bar=['b'], baz=['c'])),
        ('a b c d', NS(x=None, foo='a', bar=['b', 'c'], baz=['d'])),
        ('-x X a b c', NS(x='X', foo='a', bar=['b'], baz=['c'])),
        ('a -x X b c', NS(x='X', foo='a', bar=['b'], baz=['c'])),
        ('a b -x X c', NS(x='X', foo='a', bar=['b'], baz=['c'])),
        ('a b c -x X', NS(x='X', foo='a', bar=['b'], baz=['c'])),
        ('-x X a b c d', NS(x='X', foo='a', bar=['b', 'c'], baz=['d'])),
        ('a -x X b c d', NS(x='X', foo='a', bar=['b', 'c'], baz=['d'])),
        ('a b c d -x X', NS(x='X', foo='a', bar=['b', 'c'], baz=['d'])),
    ]


class TestPositionalsNargsNoneOptional1(ParserTestCase):
    """Test three Positionals: no nargs, optional narg and 1 nargs"""

    argument_signatures = [
        Sig('-x'),
        Sig('foo'),
        Sig('bar', nargs='?', default=0.625),
        Sig('baz', nargs=1),
    ]
    failures = ['', '--foo', 'a', 'a b -x X c']
    successes = [
        ('a b', NS(x=None, foo='a', bar=0.625, baz=['b'])),
        ('a b c', NS(x=None, foo='a', bar='b', baz=['c'])),
        ('-x X a b', NS(x='X', foo='a', bar=0.625, baz=['b'])),
        ('a -x X b', NS(x='X', foo='a', bar=0.625, baz=['b'])),
        ('a b -x X', NS(x='X', foo='a', bar=0.625, baz=['b'])),
        ('-x X a b c', NS(x='X', foo='a', bar='b', baz=['c'])),
        ('a -x X b c', NS(x='X', foo='a', bar='b', baz=['c'])),
        ('a b c -x X', NS(x='X', foo='a', bar='b', baz=['c'])),
    ]


class TestPositionalsNargsOptionalOptional(ParserTestCase):
    """Test two optional nargs"""

    argument_signatures = [
        Sig('foo', nargs='?'),
        Sig('bar', nargs='?', default=42),
    ]
    failures = ['--foo', 'a b c']
    successes = [
        ('', NS(foo=None, bar=42)),
        ('a', NS(foo='a', bar=42)),
        ('a b', NS(foo='a', bar='b')),
    ]


class TestPositionalsNargsOptionalZeroOrMore(ParserTestCase):
    """Test an Optional narg followed by unlimited nargs"""

    argument_signatures = [Sig('foo', nargs='?'), Sig('bar', nargs='*')]
    failures = ['--foo']
    successes = [
        ('', NS(foo=None, bar=[])),
        ('a', NS(foo='a', bar=[])),
        ('a b', NS(foo='a', bar=['b'])),
        ('a b c', NS(foo='a', bar=['b', 'c'])),
    ]


class TestPositionalsNargsOptionalOneOrMore(ParserTestCase):
    """Test an Optional narg followed by one or more nargs"""

    argument_signatures = [Sig('foo', nargs='?'), Sig('bar', nargs='+')]
    failures = ['', '--foo']
    successes = [
        ('a', NS(foo=None, bar=['a'])),
        ('a b', NS(foo='a', bar=['b'])),
        ('a b c', NS(foo='a', bar=['b', 'c'])),
    ]


class TestPositionalsChoicesString(ParserTestCase):
    """Test a set of single-character choices"""

    argument_signatures = [Sig('spam', choices=set('abcdefg'))]
    failures = ['', '--foo', 'h', '42', 'ef']
    successes = [
        ('a', NS(spam='a')),
        ('g', NS(spam='g')),
    ]


class TestPositionalsChoicesInt(ParserTestCase):
    """Test a set of integer choices"""

    argument_signatures = [Sig('spam', type=int, choices=range(20))]
    failures = ['', '--foo', 'h', '42', 'ef']
    successes = [
        ('4', NS(spam=4)),
        ('15', NS(spam=15)),
    ]


class TestPositionalsActionAppend(ParserTestCase):
    """Test the 'append' action"""

    argument_signatures = [
        Sig('spam', action='append'),
        Sig('spam', action='append', nargs=2),
    ]
    failures = ['', '--foo', 'a', 'a b', 'a b c d']
    successes = [
        ('a b c', NS(spam=['a', ['b', 'c']])),
    ]


class TestPositionalsActionExtend(ParserTestCase):
    """Test the 'extend' action"""

    argument_signatures = [
        Sig('spam', action='extend'),
        Sig('spam', action='extend', nargs=2),
    ]
    failures = ['', '--foo', 'a', 'a b', 'a b c d']
    successes = [
        ('a b c', NS(spam=['a', 'b', 'c'])),
    ]

# ========================================
# Combined optionals and positionals tests
# ========================================

class TestOptionalsNumericAndPositionals(ParserTestCase):
    """Tests negative number args when numeric options are present"""

    argument_signatures = [
        Sig('x', nargs='?'),
        Sig('-4', dest='y', action='store_true'),
    ]
    failures = ['-2', '-315']
    successes = [
        ('', NS(x=None, y=False)),
        ('a', NS(x='a', y=False)),
        ('-4', NS(x=None, y=True)),
        ('-4 a', NS(x='a', y=True)),
    ]


class TestOptionalsAlmostNumericAndPositionals(ParserTestCase):
    """Tests negative number args when almost numeric options are present"""

    argument_signatures = [
        Sig('x', nargs='?'),
        Sig('-k4', dest='y', action='store_true'),
    ]
    failures = ['-k3']
    successes = [
        ('', NS(x=None, y=False)),
        ('-2', NS(x='-2', y=False)),
        ('a', NS(x='a', y=False)),
        ('-k4', NS(x=None, y=True)),
        ('-k4 a', NS(x='a', y=True)),
    ]


class TestOptionalsAndPositionalsAppend(ParserTestCase):
    argument_signatures = [
        Sig('foo', nargs='*', action='append'),
        Sig('--bar'),
    ]
    failures = ['-foo']
    successes = [
        ('a b', NS(foo=[['a', 'b']], bar=None)),
        ('--bar a b', NS(foo=[['b']], bar='a')),
        ('a b --bar c', NS(foo=[['a', 'b']], bar='c')),
    ]


class TestOptionalsAndPositionalsExtend(ParserTestCase):
    argument_signatures = [
        Sig('foo', nargs='*', action='extend'),
        Sig('--bar'),
    ]
    failures = ['-foo']
    successes = [
        ('a b', NS(foo=['a', 'b'], bar=None)),
        ('--bar a b', NS(foo=['b'], bar='a')),
        ('a b --bar c', NS(foo=['a', 'b'], bar='c')),
    ]


class TestEmptyAndSpaceContainingArguments(ParserTestCase):

    argument_signatures = [
        Sig('x', nargs='?'),
        Sig('-y', '--yyy', dest='y'),
    ]
    failures = ['-y']
    successes = [
        ([''], NS(x='', y=None)),
        (['a badger'], NS(x='a badger', y=None)),
        (['-a badger'], NS(x='-a badger', y=None)),
        (['-y', ''], NS(x=None, y='')),
        (['-y', 'a badger'], NS(x=None, y='a badger')),
        (['-y', '-a badger'], NS(x=None, y='-a badger')),
        (['--yyy=a badger'], NS(x=None, y='a badger')),
        (['--yyy=-a badger'], NS(x=None, y='-a badger')),
    ]


class TestPrefixCharacterOnlyArguments(ParserTestCase):

    parser_signature = Sig(prefix_chars='-+')
    argument_signatures = [
        Sig('-', dest='x', nargs='?', const='badger'),
        Sig('+', dest='y', type=int, default=42),
        Sig('-+-', dest='z', action='store_true'),
    ]
    failures = ['-y', '+ -']
    successes = [
        ('', NS(x=None, y=42, z=False)),
        ('-', NS(x='badger', y=42, z=False)),
        ('- X', NS(x='X', y=42, z=False)),
        ('+ -3', NS(x=None, y=-3, z=False)),
        ('-+-', NS(x=None, y=42, z=True)),
        ('- ===', NS(x='===', y=42, z=False)),
    ]


class TestNargsZeroOrMore(ParserTestCase):
    """Tests specifying args for an Optional that accepts zero or more"""

    argument_signatures = [Sig('-x', nargs='*'), Sig('y', nargs='*')]
    failures = []
    successes = [
        ('', NS(x=None, y=[])),
        ('-x', NS(x=[], y=[])),
        ('-x a', NS(x=['a'], y=[])),
        ('-x a -- b', NS(x=['a'], y=['b'])),
        ('a', NS(x=None, y=['a'])),
        ('a -x', NS(x=[], y=['a'])),
        ('a -x b', NS(x=['b'], y=['a'])),
    ]


class TestNargsRemainder(ParserTestCase):
    """Tests specifying a positional with nargs=REMAINDER"""

    argument_signatures = [Sig('x'), Sig('y', nargs='...'), Sig('-z')]
    failures = ['', '-z', '-z Z']
    successes = [
        ('X', NS(x='X', y=[], z=None)),
        ('-z Z X', NS(x='X', y=[], z='Z')),
        ('-z Z X A B', NS(x='X', y=['A', 'B'], z='Z')),
        ('X -z Z A B', NS(x='X', y=['-z', 'Z', 'A', 'B'], z=None)),
        ('X A -z Z B', NS(x='X', y=['A', '-z', 'Z', 'B'], z=None)),
        ('X A B -z Z', NS(x='X', y=['A', 'B', '-z', 'Z'], z=None)),
        ('X Y --foo', NS(x='X', y=['Y', '--foo'], z=None)),
    ]


class TestOptionLike(ParserTestCase):
    """Tests options that may or may not be arguments"""

    argument_signatures = [
        Sig('-x', type=float),
        Sig('-3', type=float, dest='y'),
        Sig('z', nargs='*'),
    ]
    failures = ['-x', '-y2.5', '-xa', '-x -a',
                '-x -3', '-x -3.5', '-3 -3.5',
                '-x -2.5', '-x -2.5 a', '-3 -.5',
                'a x -1', '-x -1 a', '-3 -1 a']
    successes = [
        ('', NS(x=None, y=None, z=[])),
        ('-x 2.5', NS(x=2.5, y=None, z=[])),
        ('-x 2.5 a', NS(x=2.5, y=None, z=['a'])),
        ('-3.5', NS(x=None, y=0.5, z=[])),
        ('-3-.5', NS(x=None, y=-0.5, z=[])),
        ('-3 .5', NS(x=None, y=0.5, z=[])),
        ('a -3.5', NS(x=None, y=0.5, z=['a'])),
        ('a', NS(x=None, y=None, z=['a'])),
        ('a -x 1', NS(x=1.0, y=None, z=['a'])),
        ('-x 1 a', NS(x=1.0, y=None, z=['a'])),
        ('-3 1 a', NS(x=None, y=1.0, z=['a'])),
    ]


class TestDefaultSuppress(ParserTestCase):
    """Test actions with suppressed defaults"""

    argument_signatures = [
        Sig('foo', nargs='?', type=int, default=argparse.SUPPRESS),
        Sig('bar', nargs='*', type=int, default=argparse.SUPPRESS),
        Sig('--baz', action='store_true', default=argparse.SUPPRESS),
        Sig('--qux', nargs='?', type=int, default=argparse.SUPPRESS),
        Sig('--quux', nargs='*', type=int, default=argparse.SUPPRESS),
    ]
    failures = ['-x', 'a', '1 a']
    successes = [
        ('', NS()),
        ('1', NS(foo=1)),
        ('1 2', NS(foo=1, bar=[2])),
        ('--baz', NS(baz=True)),
        ('1 --baz', NS(foo=1, baz=True)),
        ('--baz 1 2', NS(foo=1, bar=[2], baz=True)),
        ('--qux', NS(qux=None)),
        ('--qux 1', NS(qux=1)),
        ('--quux', NS(quux=[])),
        ('--quux 1 2', NS(quux=[1, 2])),
    ]


class TestParserDefaultSuppress(ParserTestCase):
    """Test actions with a parser-level default of SUPPRESS"""

    parser_signature = Sig(argument_default=argparse.SUPPRESS)
    argument_signatures = [
        Sig('foo', nargs='?'),
        Sig('bar', nargs='*'),
        Sig('--baz', action='store_true'),
    ]
    failures = ['-x']
    successes = [
        ('', NS()),
        ('a', NS(foo='a')),
        ('a b', NS(foo='a', bar=['b'])),
        ('--baz', NS(baz=True)),
        ('a --baz', NS(foo='a', baz=True)),
        ('--baz a b', NS(foo='a', bar=['b'], baz=True)),
    ]


class TestParserDefault42(ParserTestCase):
    """Test actions with a parser-level default of 42"""

    parser_signature = Sig(argument_default=42)
    argument_signatures = [
        Sig('--version', action='version', version='1.0'),
        Sig('foo', nargs='?'),
        Sig('bar', nargs='*'),
        Sig('--baz', action='store_true'),
    ]
    failures = ['-x']
    successes = [
        ('', NS(foo=42, bar=42, baz=42, version=42)),
        ('a', NS(foo='a', bar=42, baz=42, version=42)),
        ('a b', NS(foo='a', bar=['b'], baz=42, version=42)),
        ('--baz', NS(foo=42, bar=42, baz=True, version=42)),
        ('a --baz', NS(foo='a', bar=42, baz=True, version=42)),
        ('--baz a b', NS(foo='a', bar=['b'], baz=True, version=42)),
    ]


class TestArgumentsFromFile(TempDirMixin, ParserTestCase):
    """Test reading arguments from a file"""

    def setUp(self):
        super(TestArgumentsFromFile, self).setUp()
        file_texts = [
            ('hello', os.fsencode(self.hello) + b'\n'),
            ('recursive', b'-a\n'
                          b'A\n'
                          b'@hello'),
            ('invalid', b'@no-such-path\n'),
            ('undecodable', self.undecodable + b'\n'),
        ]
        for path, text in file_texts:
            with open(path, 'wb') as file:
                file.write(text)

    parser_signature = Sig(fromfile_prefix_chars='@')
    argument_signatures = [
        Sig('-a'),
        Sig('x'),
        Sig('y', nargs='+'),
    ]
    failures = ['', '-b', 'X', '@invalid', '@missing']
    hello = 'hello world!' + os_helper.FS_NONASCII
    successes = [
        ('X Y', NS(a=None, x='X', y=['Y'])),
        ('X -a A Y Z', NS(a='A', x='X', y=['Y', 'Z'])),
        ('@hello X', NS(a=None, x=hello, y=['X'])),
        ('X @hello', NS(a=None, x='X', y=[hello])),
        ('-a B @recursive Y Z', NS(a='A', x=hello, y=['Y', 'Z'])),
        ('X @recursive Z -a B', NS(a='B', x='X', y=[hello, 'Z'])),
        (["-a", "", "X", "Y"], NS(a='', x='X', y=['Y'])),
    ]
    if os_helper.TESTFN_UNDECODABLE:
        undecodable = os_helper.TESTFN_UNDECODABLE.lstrip(b'@')
        decoded_undecodable = os.fsdecode(undecodable)
        successes += [
            ('@undecodable X', NS(a=None, x=decoded_undecodable, y=['X'])),
            ('X @undecodable', NS(a=None, x='X', y=[decoded_undecodable])),
        ]
    else:
        undecodable = b''


class TestArgumentsFromFileConverter(TempDirMixin, ParserTestCase):
    """Test reading arguments from a file"""

    def setUp(self):
        super(TestArgumentsFromFileConverter, self).setUp()
        file_texts = [
            ('hello', b'hello world!\n'),
        ]
        for path, text in file_texts:
            with open(path, 'wb') as file:
                file.write(text)

    class FromFileConverterArgumentParser(ErrorRaisingArgumentParser):

        def convert_arg_line_to_args(self, arg_line):
            for arg in arg_line.split():
                if not arg.strip():
                    continue
                yield arg
    parser_class = FromFileConverterArgumentParser
    parser_signature = Sig(fromfile_prefix_chars='@')
    argument_signatures = [
        Sig('y', nargs='+'),
    ]
    failures = []
    successes = [
        ('@hello X', NS(y=['hello', 'world!', 'X'])),
    ]


# =====================
# Type conversion tests
# =====================

class TestFileTypeRepr(TestCase):

    def test_r(self):
        type = argparse.FileType('r')
        self.assertEqual("FileType('r')", repr(type))

    def test_wb_1(self):
        type = argparse.FileType('wb', 1)
        self.assertEqual("FileType('wb', 1)", repr(type))

    def test_r_latin(self):
        type = argparse.FileType('r', encoding='latin_1')
        self.assertEqual("FileType('r', encoding='latin_1')", repr(type))

    def test_w_big5_ignore(self):
        type = argparse.FileType('w', encoding='big5', errors='ignore')
        self.assertEqual("FileType('w', encoding='big5', errors='ignore')",
                         repr(type))

    def test_r_1_replace(self):
        type = argparse.FileType('r', 1, errors='replace')
        self.assertEqual("FileType('r', 1, errors='replace')", repr(type))


BIN_STDOUT_SENTINEL = object()
BIN_STDERR_SENTINEL = object()


class StdStreamComparer:
    def __init__(self, attr):
        # We try to use the actual stdXXX.buffer attribute as our
        # marker, but but under some test environments,
        # sys.stdout/err are replaced by io.StringIO which won't have .buffer,
        # so we use a sentinel simply to show that the tests do the right thing
        # for any buffer supporting object
        self.getattr = operator.attrgetter(attr)
        if attr == 'stdout.buffer':
            self.backupattr = BIN_STDOUT_SENTINEL
        elif attr == 'stderr.buffer':
            self.backupattr = BIN_STDERR_SENTINEL
        else:
            self.backupattr = object() # Not equal to anything

    def __eq__(self, other):
        try:
            return other == self.getattr(sys)
        except AttributeError:
            return other == self.backupattr


eq_stdin = StdStreamComparer('stdin')
eq_stdout = StdStreamComparer('stdout')
eq_stderr = StdStreamComparer('stderr')
eq_bstdin = StdStreamComparer('stdin.buffer')
eq_bstdout = StdStreamComparer('stdout.buffer')
eq_bstderr = StdStreamComparer('stderr.buffer')


class RFile(object):
    seen = {}

    def __init__(self, name):
        self.name = name

    def __eq__(self, other):
        if other in self.seen:
            text = self.seen[other]
        else:
            text = self.seen[other] = other.read()
            other.close()
        if not isinstance(text, str):
            text = text.decode('ascii')
        return self.name == other.name == text


class TestFileTypeR(TempDirMixin, ParserTestCase):
    """Test the FileType option/argument type for reading files"""

    def setUp(self):
        super(TestFileTypeR, self).setUp()
        for file_name in ['foo', 'bar']:
            with open(os.path.join(self.temp_dir, file_name),
                      'w', encoding="utf-8") as file:
                file.write(file_name)
        self.create_readonly_file('readonly')

    argument_signatures = [
        Sig('-x', type=argparse.FileType()),
        Sig('spam', type=argparse.FileType('r')),
    ]
    failures = ['-x', '', 'non-existent-file.txt']
    successes = [
        ('foo', NS(x=None, spam=RFile('foo'))),
        ('-x foo bar', NS(x=RFile('foo'), spam=RFile('bar'))),
        ('bar -x foo', NS(x=RFile('foo'), spam=RFile('bar'))),
        ('-x - -', NS(x=eq_stdin, spam=eq_stdin)),
        ('readonly', NS(x=None, spam=RFile('readonly'))),
    ]

class TestFileTypeDefaults(TempDirMixin, ParserTestCase):
    """Test that a file is not created unless the default is needed"""
    def setUp(self):
        super(TestFileTypeDefaults, self).setUp()
        file = open(os.path.join(self.temp_dir, 'good'), 'w', encoding="utf-8")
        file.write('good')
        file.close()

    argument_signatures = [
        Sig('-c', type=argparse.FileType('r'), default='no-file.txt'),
    ]
    # should provoke no such file error
    failures = ['']
    # should not provoke error because default file is created
    successes = [('-c good', NS(c=RFile('good')))]


class TestFileTypeRB(TempDirMixin, ParserTestCase):
    """Test the FileType option/argument type for reading files"""

    def setUp(self):
        super(TestFileTypeRB, self).setUp()
        for file_name in ['foo', 'bar']:
            with open(os.path.join(self.temp_dir, file_name),
                      'w', encoding="utf-8") as file:
                file.write(file_name)

    argument_signatures = [
        Sig('-x', type=argparse.FileType('rb')),
        Sig('spam', type=argparse.FileType('rb')),
    ]
    failures = ['-x', '']
    successes = [
        ('foo', NS(x=None, spam=RFile('foo'))),
        ('-x foo bar', NS(x=RFile('foo'), spam=RFile('bar'))),
        ('bar -x foo', NS(x=RFile('foo'), spam=RFile('bar'))),
        ('-x - -', NS(x=eq_bstdin, spam=eq_bstdin)),
    ]


class WFile(object):
    seen = set()

    def __init__(self, name):
        self.name = name

    def __eq__(self, other):
        if other not in self.seen:
            text = 'Check that file is writable.'
            if 'b' in other.mode:
                text = text.encode('ascii')
            other.write(text)
            other.close()
            self.seen.add(other)
        return self.name == other.name


@os_helper.skip_if_dac_override
class TestFileTypeW(TempDirMixin, ParserTestCase):
    """Test the FileType option/argument type for writing files"""

    def setUp(self):
        super().setUp()
        self.create_readonly_file('readonly')
        self.create_writable_file('writable')

    argument_signatures = [
        Sig('-x', type=argparse.FileType('w')),
        Sig('spam', type=argparse.FileType('w')),
    ]
    failures = ['-x', '', 'readonly']
    successes = [
        ('foo', NS(x=None, spam=WFile('foo'))),
        ('writable', NS(x=None, spam=WFile('writable'))),
        ('-x foo bar', NS(x=WFile('foo'), spam=WFile('bar'))),
        ('bar -x foo', NS(x=WFile('foo'), spam=WFile('bar'))),
        ('-x - -', NS(x=eq_stdout, spam=eq_stdout)),
    ]


@os_helper.skip_if_dac_override
class TestFileTypeX(TempDirMixin, ParserTestCase):
    """Test the FileType option/argument type for writing new files only"""

    def setUp(self):
        super().setUp()
        self.create_readonly_file('readonly')
        self.create_writable_file('writable')

    argument_signatures = [
        Sig('-x', type=argparse.FileType('x')),
        Sig('spam', type=argparse.FileType('x')),
    ]
    failures = ['-x', '', 'readonly', 'writable']
    successes = [
        ('-x foo bar', NS(x=WFile('foo'), spam=WFile('bar'))),
        ('-x - -', NS(x=eq_stdout, spam=eq_stdout)),
    ]


@os_helper.skip_if_dac_override
class TestFileTypeWB(TempDirMixin, ParserTestCase):
    """Test the FileType option/argument type for writing binary files"""

    argument_signatures = [
        Sig('-x', type=argparse.FileType('wb')),
        Sig('spam', type=argparse.FileType('wb')),
    ]
    failures = ['-x', '']
    successes = [
        ('foo', NS(x=None, spam=WFile('foo'))),
        ('-x foo bar', NS(x=WFile('foo'), spam=WFile('bar'))),
        ('bar -x foo', NS(x=WFile('foo'), spam=WFile('bar'))),
        ('-x - -', NS(x=eq_bstdout, spam=eq_bstdout)),
    ]


@os_helper.skip_if_dac_override
class TestFileTypeXB(TestFileTypeX):
    "Test the FileType option/argument type for writing new binary files only"

    argument_signatures = [
        Sig('-x', type=argparse.FileType('xb')),
        Sig('spam', type=argparse.FileType('xb')),
    ]
    successes = [
        ('-x foo bar', NS(x=WFile('foo'), spam=WFile('bar'))),
        ('-x - -', NS(x=eq_bstdout, spam=eq_bstdout)),
    ]


class TestFileTypeOpenArgs(TestCase):
    """Test that open (the builtin) is correctly called"""

    def test_open_args(self):
        FT = argparse.FileType
        cases = [
            (FT('rb'), ('rb', -1, None, None)),
            (FT('w', 1), ('w', 1, None, None)),
            (FT('w', errors='replace'), ('w', -1, None, 'replace')),
            (FT('wb', encoding='big5'), ('wb', -1, 'big5', None)),
            (FT('w', 0, 'l1', 'strict'), ('w', 0, 'l1', 'strict')),
        ]
        with mock.patch('builtins.open') as m:
            for type, args in cases:
                type('foo')
                m.assert_called_with('foo', *args)

    def test_invalid_file_type(self):
        with self.assertRaises(ValueError):
            argparse.FileType('b')('-test')


class TestFileTypeMissingInitialization(TestCase):
    """
    Test that add_argument throws an error if FileType class
    object was passed instead of instance of FileType
    """

    def test(self):
        parser = argparse.ArgumentParser()
        with self.assertRaises(ValueError) as cm:
            parser.add_argument('-x', type=argparse.FileType)

        self.assertEqual(
            '%r is a FileType class object, instance of it must be passed'
            % (argparse.FileType,),
            str(cm.exception)
        )


class TestTypeCallable(ParserTestCase):
    """Test some callables as option/argument types"""

    argument_signatures = [
        Sig('--eggs', type=complex),
        Sig('spam', type=float),
    ]
    failures = ['a', '42j', '--eggs a', '--eggs 2i']
    successes = [
        ('--eggs=42 42', NS(eggs=42, spam=42.0)),
        ('--eggs 2j -- -1.5', NS(eggs=2j, spam=-1.5)),
        ('1024.675', NS(eggs=None, spam=1024.675)),
    ]


class TestTypeUserDefined(ParserTestCase):
    """Test a user-defined option/argument type"""

    class MyType(TestCase):

        def __init__(self, value):
            self.value = value

        def __eq__(self, other):
            return (type(self), self.value) == (type(other), other.value)

    argument_signatures = [
        Sig('-x', type=MyType),
        Sig('spam', type=MyType),
    ]
    failures = []
    successes = [
        ('a -x b', NS(x=MyType('b'), spam=MyType('a'))),
        ('-xf g', NS(x=MyType('f'), spam=MyType('g'))),
    ]


class TestTypeClassicClass(ParserTestCase):
    """Test a classic class type"""

    class C:

        def __init__(self, value):
            self.value = value

        def __eq__(self, other):
            return (type(self), self.value) == (type(other), other.value)

    argument_signatures = [
        Sig('-x', type=C),
        Sig('spam', type=C),
    ]
    failures = []
    successes = [
        ('a -x b', NS(x=C('b'), spam=C('a'))),
        ('-xf g', NS(x=C('f'), spam=C('g'))),
    ]


class TestTypeRegistration(TestCase):
    """Test a user-defined type by registering it"""

    def test(self):

        def get_my_type(string):
            return 'my_type{%s}' % string

        parser = argparse.ArgumentParser()
        parser.register('type', 'my_type', get_my_type)
        parser.add_argument('-x', type='my_type')
        parser.add_argument('y', type='my_type')

        self.assertEqual(parser.parse_args('1'.split()),
                         NS(x=None, y='my_type{1}'))
        self.assertEqual(parser.parse_args('-x 1 42'.split()),
                         NS(x='my_type{1}', y='my_type{42}'))


# ============
# Action tests
# ============

class TestActionUserDefined(ParserTestCase):
    """Test a user-defined option/argument action"""

    class OptionalAction(argparse.Action):

        def __call__(self, parser, namespace, value, option_string=None):
            try:
                # check destination and option string
                assert self.dest == 'spam', 'dest: %s' % self.dest
                assert option_string == '-s', 'flag: %s' % option_string
                # when option is before argument, badger=2, and when
                # option is after argument, badger=<whatever was set>
                expected_ns = NS(spam=0.25)
                if value in [0.125, 0.625]:
                    expected_ns.badger = 2
                elif value in [2.0]:
                    expected_ns.badger = 84
                else:
                    raise AssertionError('value: %s' % value)
                assert expected_ns == namespace, ('expected %s, got %s' %
                                                  (expected_ns, namespace))
            except AssertionError as e:
                raise ArgumentParserError('opt_action failed: %s' % e)
            setattr(namespace, 'spam', value)

    class PositionalAction(argparse.Action):

        def __call__(self, parser, namespace, value, option_string=None):
            try:
                assert option_string is None, ('option_string: %s' %
                                               option_string)
                # check destination
                assert self.dest == 'badger', 'dest: %s' % self.dest
                # when argument is before option, spam=0.25, and when
                # option is after argument, spam=<whatever was set>
                expected_ns = NS(badger=2)
                if value in [42, 84]:
                    expected_ns.spam = 0.25
                elif value in [1]:
                    expected_ns.spam = 0.625
                elif value in [2]:
                    expected_ns.spam = 0.125
                else:
                    raise AssertionError('value: %s' % value)
                assert expected_ns == namespace, ('expected %s, got %s' %
                                                  (expected_ns, namespace))
            except AssertionError as e:
                raise ArgumentParserError('arg_action failed: %s' % e)
            setattr(namespace, 'badger', value)

    argument_signatures = [
        Sig('-s', dest='spam', action=OptionalAction,
            type=float, default=0.25),
        Sig('badger', action=PositionalAction,
            type=int, nargs='?', default=2),
    ]
    failures = []
    successes = [
        ('-s0.125', NS(spam=0.125, badger=2)),
        ('42', NS(spam=0.25, badger=42)),
        ('-s 0.625 1', NS(spam=0.625, badger=1)),
        ('84 -s2', NS(spam=2.0, badger=84)),
    ]


class TestActionRegistration(TestCase):
    """Test a user-defined action supplied by registering it"""

    class MyAction(argparse.Action):

        def __call__(self, parser, namespace, values, option_string=None):
            setattr(namespace, self.dest, 'foo[%s]' % values)

    def test(self):

        parser = argparse.ArgumentParser()
        parser.register('action', 'my_action', self.MyAction)
        parser.add_argument('badger', action='my_action')

        self.assertEqual(parser.parse_args(['1']), NS(badger='foo[1]'))
        self.assertEqual(parser.parse_args(['42']), NS(badger='foo[42]'))


class TestActionExtend(ParserTestCase):
    argument_signatures = [
        Sig('--foo', action="extend", nargs="+", type=str),
    ]
    failures = ()
    successes = [
        ('--foo f1 --foo f2 f3 f4', NS(foo=['f1', 'f2', 'f3', 'f4'])),
    ]


class TestInvalidAction(TestCase):
    """Test invalid user defined Action"""

    class ActionWithoutCall(argparse.Action):
        pass

    def test_invalid_type(self):
        parser = argparse.ArgumentParser()

        parser.add_argument('--foo', action=self.ActionWithoutCall)
        self.assertRaises(NotImplementedError, parser.parse_args, ['--foo', 'bar'])

    def test_modified_invalid_action(self):
        parser = ErrorRaisingArgumentParser()
        action = parser.add_argument('--foo')
        # Someone got crazy and did this
        action.type = 1
        self.assertRaises(ArgumentParserError, parser.parse_args, ['--foo', 'bar'])


# ================
# Subparsers tests
# ================

class TestAddSubparsers(TestCase):
    """Test the add_subparsers method"""

    def assertArgumentParserError(self, *args, **kwargs):
        self.assertRaises(ArgumentParserError, *args, **kwargs)

    def _get_parser(self, subparser_help=False, prefix_chars=None,
                    aliases=False):
        # create a parser with a subparsers argument
        if prefix_chars:
            parser = ErrorRaisingArgumentParser(
                prog='PROG', description='main description', prefix_chars=prefix_chars)
            parser.add_argument(
                prefix_chars[0] * 2 + 'foo', action='store_true', help='foo help')
        else:
            parser = ErrorRaisingArgumentParser(
                prog='PROG', description='main description')
            parser.add_argument(
                '--foo', action='store_true', help='foo help')
        parser.add_argument(
            'bar', type=float, help='bar help')

        # check that only one subparsers argument can be added
        subparsers_kwargs = {'required': False}
        if aliases:
            subparsers_kwargs['metavar'] = 'COMMAND'
            subparsers_kwargs['title'] = 'commands'
        else:
            subparsers_kwargs['help'] = 'command help'
        subparsers = parser.add_subparsers(**subparsers_kwargs)
        self.assertRaisesRegex(argparse.ArgumentError,
                               'cannot have multiple subparser arguments',
                               parser.add_subparsers)

        # add first sub-parser
        parser1_kwargs = dict(description='1 description')
        if subparser_help:
            parser1_kwargs['help'] = '1 help'
        if aliases:
            parser1_kwargs['aliases'] = ['1alias1', '1alias2']
        parser1 = subparsers.add_parser('1', **parser1_kwargs)
        parser1.add_argument('-w', type=int, help='w help')
        parser1.add_argument('x', choices=['a', 'b', 'c'], help='x help')

        # add second sub-parser
        parser2_kwargs = dict(description='2 description')
        if subparser_help:
            parser2_kwargs['help'] = '2 help'
        parser2 = subparsers.add_parser('2', **parser2_kwargs)
        parser2.add_argument('-y', choices=['1', '2', '3'], help='y help')
        parser2.add_argument('z', type=complex, nargs='*', help='z help')

        # add third sub-parser
        parser3_kwargs = dict(description='3 description')
        if subparser_help:
            parser3_kwargs['help'] = '3 help'
        parser3 = subparsers.add_parser('3', **parser3_kwargs)
        parser3.add_argument('t', type=int, help='t help')
        parser3.add_argument('u', nargs='...', help='u help')

        # return the main parser
        return parser

    def setUp(self):
        super().setUp()
        self.parser = self._get_parser()
        self.command_help_parser = self._get_parser(subparser_help=True)

    def test_parse_args_failures(self):
        # check some failure cases:
        for args_str in ['', 'a', 'a a', '0.5 a', '0.5 1',
                         '0.5 1 -y', '0.5 2 -w']:
            args = args_str.split()
            self.assertArgumentParserError(self.parser.parse_args, args)

    def test_parse_args(self):
        # check some non-failure cases:
        self.assertEqual(
            self.parser.parse_args('0.5 1 b -w 7'.split()),
            NS(foo=False, bar=0.5, w=7, x='b'),
        )
        self.assertEqual(
            self.parser.parse_args('0.25 --foo 2 -y 2 3j -- -1j'.split()),
            NS(foo=True, bar=0.25, y='2', z=[3j, -1j]),
        )
        self.assertEqual(
            self.parser.parse_args('--foo 0.125 1 c'.split()),
            NS(foo=True, bar=0.125, w=None, x='c'),
        )
        self.assertEqual(
            self.parser.parse_args('-1.5 3 11 -- a --foo 7 -- b'.split()),
            NS(foo=False, bar=-1.5, t=11, u=['a', '--foo', '7', '--', 'b']),
        )

    def test_parse_known_args(self):
        self.assertEqual(
            self.parser.parse_known_args('0.5 1 b -w 7'.split()),
            (NS(foo=False, bar=0.5, w=7, x='b'), []),
        )
        self.assertEqual(
            self.parser.parse_known_args('0.5 -p 1 b -w 7'.split()),
            (NS(foo=False, bar=0.5, w=7, x='b'), ['-p']),
        )
        self.assertEqual(
            self.parser.parse_known_args('0.5 1 b -w 7 -p'.split()),
            (NS(foo=False, bar=0.5, w=7, x='b'), ['-p']),
        )
        self.assertEqual(
            self.parser.parse_known_args('0.5 1 b -q -rs -w 7'.split()),
            (NS(foo=False, bar=0.5, w=7, x='b'), ['-q', '-rs']),
        )
        self.assertEqual(
            self.parser.parse_known_args('0.5 -W 1 b -X Y -w 7 Z'.split()),
            (NS(foo=False, bar=0.5, w=7, x='b'), ['-W', '-X', 'Y', 'Z']),
        )

    def test_parse_known_args_to_class_namespace(self):
        class C:
            pass
        self.assertEqual(
            self.parser.parse_known_args('0.5 1 b -w 7 -p'.split(), namespace=C),
            (C, ['-p']),
        )
        self.assertIs(C.foo, False)
        self.assertEqual(C.bar, 0.5)
        self.assertEqual(C.w, 7)
        self.assertEqual(C.x, 'b')

    def test_abbreviation(self):
        parser = ErrorRaisingArgumentParser()
        parser.add_argument('--foodle')
        parser.add_argument('--foonly')
        subparsers = parser.add_subparsers()
        parser1 = subparsers.add_parser('bar')
        parser1.add_argument('--fo')
        parser1.add_argument('--foonew')

        self.assertEqual(parser.parse_args(['--food', 'baz', 'bar']),
                         NS(foodle='baz', foonly=None, fo=None, foonew=None))
        self.assertEqual(parser.parse_args(['--foon', 'baz', 'bar']),
                         NS(foodle=None, foonly='baz', fo=None, foonew=None))
        self.assertArgumentParserError(parser.parse_args, ['--fo', 'baz', 'bar'])
        self.assertEqual(parser.parse_args(['bar', '--fo', 'baz']),
                         NS(foodle=None, foonly=None, fo='baz', foonew=None))
        self.assertEqual(parser.parse_args(['bar', '--foo', 'baz']),
                         NS(foodle=None, foonly=None, fo=None, foonew='baz'))
        self.assertEqual(parser.parse_args(['bar', '--foon', 'baz']),
                         NS(foodle=None, foonly=None, fo=None, foonew='baz'))
        self.assertArgumentParserError(parser.parse_args, ['bar', '--food', 'baz'])

    def test_parse_known_args_with_single_dash_option(self):
        parser = ErrorRaisingArgumentParser()
        parser.add_argument('-k', '--known', action='count', default=0)
        parser.add_argument('-n', '--new', action='count', default=0)
        self.assertEqual(parser.parse_known_args(['-k', '-u']),
                         (NS(known=1, new=0), ['-u']))
        self.assertEqual(parser.parse_known_args(['-u', '-k']),
                         (NS(known=1, new=0), ['-u']))
        self.assertEqual(parser.parse_known_args(['-ku']),
                         (NS(known=1, new=0), ['-u']))
        self.assertArgumentParserError(parser.parse_known_args, ['-k=u'])
        self.assertEqual(parser.parse_known_args(['-uk']),
                         (NS(known=0, new=0), ['-uk']))
        self.assertEqual(parser.parse_known_args(['-u=k']),
                         (NS(known=0, new=0), ['-u=k']))
        self.assertEqual(parser.parse_known_args(['-kunknown']),
                         (NS(known=1, new=0), ['-unknown']))
        self.assertArgumentParserError(parser.parse_known_args, ['-k=unknown'])
        self.assertEqual(parser.parse_known_args(['-ku=nknown']),
                         (NS(known=1, new=0), ['-u=nknown']))
        self.assertEqual(parser.parse_known_args(['-knew']),
                         (NS(known=1, new=1), ['-ew']))
        self.assertArgumentParserError(parser.parse_known_args, ['-kn=ew'])
        self.assertArgumentParserError(parser.parse_known_args, ['-k-new'])
        self.assertArgumentParserError(parser.parse_known_args, ['-kn-ew'])
        self.assertEqual(parser.parse_known_args(['-kne-w']),
                         (NS(known=1, new=1), ['-e-w']))

    def test_dest(self):
        parser = ErrorRaisingArgumentParser()
        parser.add_argument('--foo', action='store_true')
        subparsers = parser.add_subparsers(dest='bar')
        parser1 = subparsers.add_parser('1')
        parser1.add_argument('baz')
        self.assertEqual(NS(foo=False, bar='1', baz='2'),
                         parser.parse_args('1 2'.split()))

    def _test_required_subparsers(self, parser):
        # Should parse the sub command
        ret = parser.parse_args(['run'])
        self.assertEqual(ret.command, 'run')

        # Error when the command is missing
        self.assertArgumentParserError(parser.parse_args, ())

    def test_required_subparsers_via_attribute(self):
        parser = ErrorRaisingArgumentParser()
        subparsers = parser.add_subparsers(dest='command')
        subparsers.required = True
        subparsers.add_parser('run')
        self._test_required_subparsers(parser)

    def test_required_subparsers_via_kwarg(self):
        parser = ErrorRaisingArgumentParser()
        subparsers = parser.add_subparsers(dest='command', required=True)
        subparsers.add_parser('run')
        self._test_required_subparsers(parser)

    def test_required_subparsers_default(self):
        parser = ErrorRaisingArgumentParser()
        subparsers = parser.add_subparsers(dest='command')
        subparsers.add_parser('run')
        # No error here
        ret = parser.parse_args(())
        self.assertIsNone(ret.command)

    def test_required_subparsers_no_destination_error(self):
        parser = ErrorRaisingArgumentParser()
        subparsers = parser.add_subparsers(required=True)
        subparsers.add_parser('foo')
        subparsers.add_parser('bar')
        with self.assertRaises(ArgumentParserError) as excinfo:
            parser.parse_args(())
        self.assertRegex(
            excinfo.exception.stderr,
            'error: the following arguments are required: {foo,bar}\n$'
        )

    def test_wrong_argument_subparsers_no_destination_error(self):
        parser = ErrorRaisingArgumentParser()
        subparsers = parser.add_subparsers(required=True)
        subparsers.add_parser('foo')
        subparsers.add_parser('bar')
        with self.assertRaises(ArgumentParserError) as excinfo:
            parser.parse_args(('baz',))
        self.assertRegex(
            excinfo.exception.stderr,
            r"error: argument {foo,bar}: invalid choice: 'baz' \(choose from 'foo', 'bar'\)\n$"
        )

    def test_optional_subparsers(self):
        parser = ErrorRaisingArgumentParser()
        subparsers = parser.add_subparsers(dest='command', required=False)
        subparsers.add_parser('run')
        # No error here
        ret = parser.parse_args(())
        self.assertIsNone(ret.command)

    def test_help(self):
        self.assertEqual(self.parser.format_usage(),
                         'usage: PROG [-h] [--foo] bar {1,2,3} ...\n')
        self.assertEqual(self.parser.format_help(), textwrap.dedent('''\
            usage: PROG [-h] [--foo] bar {1,2,3} ...

            main description

            positional arguments:
              bar         bar help
              {1,2,3}     command help

            options:
              -h, --help  show this help message and exit
              --foo       foo help
            '''))

    def test_help_extra_prefix_chars(self):
        # Make sure - is still used for help if it is a non-first prefix char
        parser = self._get_parser(prefix_chars='+:-')
        self.assertEqual(parser.format_usage(),
                         'usage: PROG [-h] [++foo] bar {1,2,3} ...\n')
        self.assertEqual(parser.format_help(), textwrap.dedent('''\
            usage: PROG [-h] [++foo] bar {1,2,3} ...

            main description

            positional arguments:
              bar         bar help
              {1,2,3}     command help

            options:
              -h, --help  show this help message and exit
              ++foo       foo help
            '''))

    def test_help_non_breaking_spaces(self):
        parser = ErrorRaisingArgumentParser(
            prog='PROG', description='main description')
        parser.add_argument(
            "--non-breaking", action='store_false',
            help='help message containing non-breaking spaces shall not '
            'wrap\N{NO-BREAK SPACE}at non-breaking spaces')
        self.assertEqual(parser.format_help(), textwrap.dedent('''\
            usage: PROG [-h] [--non-breaking]

            main description

            options:
              -h, --help      show this help message and exit
              --non-breaking  help message containing non-breaking spaces shall not
                              wrap\N{NO-BREAK SPACE}at non-breaking spaces
        '''))

    def test_help_blank(self):
        # Issue 24444
        parser = ErrorRaisingArgumentParser(
            prog='PROG', description='main description')
        parser.add_argument(
            'foo',
            help='    ')
        self.assertEqual(parser.format_help(), textwrap.dedent('''\
            usage: PROG [-h] foo

            main description

            positional arguments:
              foo         \n
            options:
              -h, --help  show this help message and exit
        '''))

        parser = ErrorRaisingArgumentParser(
            prog='PROG', description='main description')
        parser.add_argument(
            'foo', choices=[],
            help='%(choices)s')
        self.assertEqual(parser.format_help(), textwrap.dedent('''\
            usage: PROG [-h] {}

            main description

            positional arguments:
              {}          \n
            options:
              -h, --help  show this help message and exit
        '''))

    def test_help_alternate_prefix_chars(self):
        parser = self._get_parser(prefix_chars='+:/')
        self.assertEqual(parser.format_usage(),
                         'usage: PROG [+h] [++foo] bar {1,2,3} ...\n')
        self.assertEqual(parser.format_help(), textwrap.dedent('''\
            usage: PROG [+h] [++foo] bar {1,2,3} ...

            main description

            positional arguments:
              bar         bar help
              {1,2,3}     command help

            options:
              +h, ++help  show this help message and exit
              ++foo       foo help
            '''))

    def test_parser_command_help(self):
        self.assertEqual(self.command_help_parser.format_usage(),
                         'usage: PROG [-h] [--foo] bar {1,2,3} ...\n')
        self.assertEqual(self.command_help_parser.format_help(),
                         textwrap.dedent('''\
            usage: PROG [-h] [--foo] bar {1,2,3} ...

            main description

            positional arguments:
              bar         bar help
              {1,2,3}     command help
                1         1 help
                2         2 help
                3         3 help

            options:
              -h, --help  show this help message and exit
              --foo       foo help
            '''))

    def test_subparser_title_help(self):
        parser = ErrorRaisingArgumentParser(prog='PROG',
                                            description='main description')
        parser.add_argument('--foo', action='store_true', help='foo help')
        parser.add_argument('bar', help='bar help')
        subparsers = parser.add_subparsers(title='subcommands',
                                           description='command help',
                                           help='additional text')
        parser1 = subparsers.add_parser('1')
        parser2 = subparsers.add_parser('2')
        self.assertEqual(parser.format_usage(),
                         'usage: PROG [-h] [--foo] bar {1,2} ...\n')
        self.assertEqual(parser.format_help(), textwrap.dedent('''\
            usage: PROG [-h] [--foo] bar {1,2} ...

            main description

            positional arguments:
              bar         bar help

            options:
              -h, --help  show this help message and exit
              --foo       foo help

            subcommands:
              command help

              {1,2}       additional text
            '''))

    def _test_subparser_help(self, args_str, expected_help):
        with self.assertRaises(ArgumentParserError) as cm:
            self.parser.parse_args(args_str.split())
        self.assertEqual(expected_help, cm.exception.stdout)

    def test_subparser1_help(self):
        self._test_subparser_help('5.0 1 -h', textwrap.dedent('''\
            usage: PROG bar 1 [-h] [-w W] {a,b,c}

            1 description

            positional arguments:
              {a,b,c}     x help

            options:
              -h, --help  show this help message and exit
              -w W        w help
            '''))

    def test_subparser2_help(self):
        self._test_subparser_help('5.0 2 -h', textwrap.dedent('''\
            usage: PROG bar 2 [-h] [-y {1,2,3}] [z ...]

            2 description

            positional arguments:
              z           z help

            options:
              -h, --help  show this help message and exit
              -y {1,2,3}  y help
            '''))

    def test_alias_invocation(self):
        parser = self._get_parser(aliases=True)
        self.assertEqual(
            parser.parse_known_args('0.5 1alias1 b'.split()),
            (NS(foo=False, bar=0.5, w=None, x='b'), []),
        )
        self.assertEqual(
            parser.parse_known_args('0.5 1alias2 b'.split()),
            (NS(foo=False, bar=0.5, w=None, x='b'), []),
        )

    def test_error_alias_invocation(self):
        parser = self._get_parser(aliases=True)
        self.assertArgumentParserError(parser.parse_args,
                                       '0.5 1alias3 b'.split())

    def test_alias_help(self):
        parser = self._get_parser(aliases=True, subparser_help=True)
        self.maxDiff = None
        self.assertEqual(parser.format_help(), textwrap.dedent("""\
            usage: PROG [-h] [--foo] bar COMMAND ...

            main description

            positional arguments:
              bar                   bar help

            options:
              -h, --help            show this help message and exit
              --foo                 foo help

            commands:
              COMMAND
                1 (1alias1, 1alias2)
                                    1 help
                2                   2 help
                3                   3 help
            """))

# ============
# Groups tests
# ============

class TestPositionalsGroups(TestCase):
    """Tests that order of group positionals matches construction order"""

    def test_nongroup_first(self):
        parser = ErrorRaisingArgumentParser()
        parser.add_argument('foo')
        group = parser.add_argument_group('g')
        group.add_argument('bar')
        parser.add_argument('baz')
        expected = NS(foo='1', bar='2', baz='3')
        result = parser.parse_args('1 2 3'.split())
        self.assertEqual(expected, result)

    def test_group_first(self):
        parser = ErrorRaisingArgumentParser()
        group = parser.add_argument_group('xxx')
        group.add_argument('foo')
        parser.add_argument('bar')
        parser.add_argument('baz')
        expected = NS(foo='1', bar='2', baz='3')
        result = parser.parse_args('1 2 3'.split())
        self.assertEqual(expected, result)

    def test_interleaved_groups(self):
        parser = ErrorRaisingArgumentParser()
        group = parser.add_argument_group('xxx')
        parser.add_argument('foo')
        group.add_argument('bar')
        parser.add_argument('baz')
        group = parser.add_argument_group('yyy')
        group.add_argument('frell')
        expected = NS(foo='1', bar='2', baz='3', frell='4')
        result = parser.parse_args('1 2 3 4'.split())
        self.assertEqual(expected, result)

# ===================
# Parent parser tests
# ===================

class TestParentParsers(TestCase):
    """Tests that parsers can be created with parent parsers"""

    def assertArgumentParserError(self, *args, **kwargs):
        self.assertRaises(ArgumentParserError, *args, **kwargs)

    def setUp(self):
        super().setUp()
        self.wxyz_parent = ErrorRaisingArgumentParser(add_help=False)
        self.wxyz_parent.add_argument('--w')
        x_group = self.wxyz_parent.add_argument_group('x')
        x_group.add_argument('-y')
        self.wxyz_parent.add_argument('z')

        self.abcd_parent = ErrorRaisingArgumentParser(add_help=False)
        self.abcd_parent.add_argument('a')
        self.abcd_parent.add_argument('-b')
        c_group = self.abcd_parent.add_argument_group('c')
        c_group.add_argument('--d')

        self.w_parent = ErrorRaisingArgumentParser(add_help=False)
        self.w_parent.add_argument('--w')

        self.z_parent = ErrorRaisingArgumentParser(add_help=False)
        self.z_parent.add_argument('z')

        # parents with mutually exclusive groups
        self.ab_mutex_parent = ErrorRaisingArgumentParser(add_help=False)
        group = self.ab_mutex_parent.add_mutually_exclusive_group()
        group.add_argument('-a', action='store_true')
        group.add_argument('-b', action='store_true')

        self.main_program = os.path.basename(sys.argv[0])

    def test_single_parent(self):
        parser = ErrorRaisingArgumentParser(parents=[self.wxyz_parent])
        self.assertEqual(parser.parse_args('-y 1 2 --w 3'.split()),
                         NS(w='3', y='1', z='2'))

    def test_single_parent_mutex(self):
        self._test_mutex_ab(self.ab_mutex_parent.parse_args)
        parser = ErrorRaisingArgumentParser(parents=[self.ab_mutex_parent])
        self._test_mutex_ab(parser.parse_args)

    def test_single_granparent_mutex(self):
        parents = [self.ab_mutex_parent]
        parser = ErrorRaisingArgumentParser(add_help=False, parents=parents)
        parser = ErrorRaisingArgumentParser(parents=[parser])
        self._test_mutex_ab(parser.parse_args)

    def _test_mutex_ab(self, parse_args):
        self.assertEqual(parse_args([]), NS(a=False, b=False))
        self.assertEqual(parse_args(['-a']), NS(a=True, b=False))
        self.assertEqual(parse_args(['-b']), NS(a=False, b=True))
        self.assertArgumentParserError(parse_args, ['-a', '-b'])
        self.assertArgumentParserError(parse_args, ['-b', '-a'])
        self.assertArgumentParserError(parse_args, ['-c'])
        self.assertArgumentParserError(parse_args, ['-a', '-c'])
        self.assertArgumentParserError(parse_args, ['-b', '-c'])

    def test_multiple_parents(self):
        parents = [self.abcd_parent, self.wxyz_parent]
        parser = ErrorRaisingArgumentParser(parents=parents)
        self.assertEqual(parser.parse_args('--d 1 --w 2 3 4'.split()),
                         NS(a='3', b=None, d='1', w='2', y=None, z='4'))

    def test_multiple_parents_mutex(self):
        parents = [self.ab_mutex_parent, self.wxyz_parent]
        parser = ErrorRaisingArgumentParser(parents=parents)
        self.assertEqual(parser.parse_args('-a --w 2 3'.split()),
                         NS(a=True, b=False, w='2', y=None, z='3'))
        self.assertArgumentParserError(
            parser.parse_args, '-a --w 2 3 -b'.split())
        self.assertArgumentParserError(
            parser.parse_args, '-a -b --w 2 3'.split())

    def test_conflicting_parents(self):
        self.assertRaises(
            argparse.ArgumentError,
            argparse.ArgumentParser,
            parents=[self.w_parent, self.wxyz_parent])

    def test_conflicting_parents_mutex(self):
        self.assertRaises(
            argparse.ArgumentError,
            argparse.ArgumentParser,
            parents=[self.abcd_parent, self.ab_mutex_parent])

    def test_same_argument_name_parents(self):
        parents = [self.wxyz_parent, self.z_parent]
        parser = ErrorRaisingArgumentParser(parents=parents)
        self.assertEqual(parser.parse_args('1 2'.split()),
                         NS(w=None, y=None, z='2'))

    def test_subparser_parents(self):
        parser = ErrorRaisingArgumentParser()
        subparsers = parser.add_subparsers()
        abcde_parser = subparsers.add_parser('bar', parents=[self.abcd_parent])
        abcde_parser.add_argument('e')
        self.assertEqual(parser.parse_args('bar -b 1 --d 2 3 4'.split()),
                         NS(a='3', b='1', d='2', e='4'))

    def test_subparser_parents_mutex(self):
        parser = ErrorRaisingArgumentParser()
        subparsers = parser.add_subparsers()
        parents = [self.ab_mutex_parent]
        abc_parser = subparsers.add_parser('foo', parents=parents)
        c_group = abc_parser.add_argument_group('c_group')
        c_group.add_argument('c')
        parents = [self.wxyz_parent, self.ab_mutex_parent]
        wxyzabe_parser = subparsers.add_parser('bar', parents=parents)
        wxyzabe_parser.add_argument('e')
        self.assertEqual(parser.parse_args('foo -a 4'.split()),
                         NS(a=True, b=False, c='4'))
        self.assertEqual(parser.parse_args('bar -b  --w 2 3 4'.split()),
                         NS(a=False, b=True, w='2', y=None, z='3', e='4'))
        self.assertArgumentParserError(
            parser.parse_args, 'foo -a -b 4'.split())
        self.assertArgumentParserError(
            parser.parse_args, 'bar -b -a 4'.split())

    def test_parent_help(self):
        parents = [self.abcd_parent, self.wxyz_parent]
        parser = ErrorRaisingArgumentParser(parents=parents)
        parser_help = parser.format_help()
        progname = self.main_program
        self.assertEqual(parser_help, textwrap.dedent('''\
            usage: {}{}[-h] [-b B] [--d D] [--w W] [-y Y] a z

            positional arguments:
              a
              z

            options:
              -h, --help  show this help message and exit
              -b B
              --w W

            c:
              --d D

            x:
              -y Y
        '''.format(progname, ' ' if progname else '' )))

    def test_groups_parents(self):
        parent = ErrorRaisingArgumentParser(add_help=False)
        g = parent.add_argument_group(title='g', description='gd')
        g.add_argument('-w')
        g.add_argument('-x')
        m = parent.add_mutually_exclusive_group()
        m.add_argument('-y')
        m.add_argument('-z')
        parser = ErrorRaisingArgumentParser(parents=[parent])

        self.assertRaises(ArgumentParserError, parser.parse_args,
            ['-y', 'Y', '-z', 'Z'])

        parser_help = parser.format_help()
        progname = self.main_program
        self.assertEqual(parser_help, textwrap.dedent('''\
            usage: {}{}[-h] [-w W] [-x X] [-y Y | -z Z]

            options:
              -h, --help  show this help message and exit
              -y Y
              -z Z

            g:
              gd

              -w W
              -x X
        '''.format(progname, ' ' if progname else '' )))

    def test_wrong_type_parents(self):
        self.assertRaises(TypeError, ErrorRaisingArgumentParser, parents=[1])

# ==============================
# Mutually exclusive group tests
# ==============================

class TestMutuallyExclusiveGroupErrors(TestCase):

    def test_invalid_add_argument_group(self):
        parser = ErrorRaisingArgumentParser()
        raises = self.assertRaises
        raises(TypeError, parser.add_mutually_exclusive_group, title='foo')

    def test_invalid_add_argument(self):
        parser = ErrorRaisingArgumentParser()
        group = parser.add_mutually_exclusive_group()
        add_argument = group.add_argument
        raises = self.assertRaises
        raises(ValueError, add_argument, '--foo', required=True)
        raises(ValueError, add_argument, 'bar')
        raises(ValueError, add_argument, 'bar', nargs='+')
        raises(ValueError, add_argument, 'bar', nargs=1)
        raises(ValueError, add_argument, 'bar', nargs=argparse.PARSER)

    def test_help(self):
        parser = ErrorRaisingArgumentParser(prog='PROG')
        group1 = parser.add_mutually_exclusive_group()
        group1.add_argument('--foo', action='store_true')
        group1.add_argument('--bar', action='store_false')
        group2 = parser.add_mutually_exclusive_group()
        group2.add_argument('--soup', action='store_true')
        group2.add_argument('--nuts', action='store_false')
        expected = '''\
            usage: PROG [-h] [--foo | --bar] [--soup | --nuts]

            options:
              -h, --help  show this help message and exit
              --foo
              --bar
              --soup
              --nuts
              '''
        self.assertEqual(parser.format_help(), textwrap.dedent(expected))

    def test_help_subparser_all_mutually_exclusive_group_members_suppressed(self):
        self.maxDiff = None
        parser = ErrorRaisingArgumentParser(prog='PROG')
        commands = parser.add_subparsers(title="commands", dest="command")
        cmd_foo = commands.add_parser("foo")
        group = cmd_foo.add_mutually_exclusive_group()
        group.add_argument('--verbose', action='store_true', help=argparse.SUPPRESS)
        group.add_argument('--quiet', action='store_true', help=argparse.SUPPRESS)
        longopt = '--' + 'long'*32
        longmeta = 'LONG'*32
        cmd_foo.add_argument(longopt)
        expected = f'''\
            usage: PROG foo [-h]
                            [{longopt} {longmeta}]

            options:
              -h, --help            show this help message and exit
              {longopt} {longmeta}
              '''
        self.assertEqual(cmd_foo.format_help(), textwrap.dedent(expected))

    def test_empty_group(self):
        # See issue 26952
        parser = argparse.ArgumentParser()
        group = parser.add_mutually_exclusive_group()
        with self.assertRaises(ValueError):
            parser.parse_args(['-h'])

class MEMixin(object):

    def test_failures_when_not_required(self):
        parse_args = self.get_parser(required=False).parse_args
        error = ArgumentParserError
        for args_string in self.failures:
            with self.subTest(args=args_string):
                self.assertRaises(error, parse_args, args_string.split())

    def test_failures_when_required(self):
        parse_args = self.get_parser(required=True).parse_args
        error = ArgumentParserError
        for args_string in self.failures + ['']:
            with self.subTest(args=args_string):
                self.assertRaises(error, parse_args, args_string.split())

    def test_successes_when_not_required(self):
        parse_args = self.get_parser(required=False).parse_args
        successes = self.successes + self.successes_when_not_required
        for args_string, expected_ns in successes:
            with self.subTest(args=args_string):
                actual_ns = parse_args(args_string.split())
                self.assertEqual(actual_ns, expected_ns)

    def test_successes_when_required(self):
        parse_args = self.get_parser(required=True).parse_args
        for args_string, expected_ns in self.successes:
            with self.subTest(args=args_string):
                actual_ns = parse_args(args_string.split())
                self.assertEqual(actual_ns, expected_ns)

    def test_usage_when_not_required(self):
        format_usage = self.get_parser(required=False).format_usage
        expected_usage = self.usage_when_not_required
        self.assertEqual(format_usage(), textwrap.dedent(expected_usage))

    def test_usage_when_required(self):
        format_usage = self.get_parser(required=True).format_usage
        expected_usage = self.usage_when_required
        self.assertEqual(format_usage(), textwrap.dedent(expected_usage))

    def test_help_when_not_required(self):
        format_help = self.get_parser(required=False).format_help
        help = self.usage_when_not_required + self.help
        self.assertEqual(format_help(), textwrap.dedent(help))

    def test_help_when_required(self):
        format_help = self.get_parser(required=True).format_help
        help = self.usage_when_required + self.help
        self.assertEqual(format_help(), textwrap.dedent(help))


class TestMutuallyExclusiveSimple(MEMixin, TestCase):

    def get_parser(self, required=None):
        parser = ErrorRaisingArgumentParser(prog='PROG')
        group = parser.add_mutually_exclusive_group(required=required)
        group.add_argument('--bar', help='bar help')
        group.add_argument('--baz', nargs='?', const='Z', help='baz help')
        return parser

    failures = ['--bar X --baz Y', '--bar X --baz']
    successes = [
        ('--bar X', NS(bar='X', baz=None)),
        ('--bar X --bar Z', NS(bar='Z', baz=None)),
        ('--baz Y', NS(bar=None, baz='Y')),
        ('--baz', NS(bar=None, baz='Z')),
    ]
    successes_when_not_required = [
        ('', NS(bar=None, baz=None)),
    ]

    usage_when_not_required = '''\
        usage: PROG [-h] [--bar BAR | --baz [BAZ]]
        '''
    usage_when_required = '''\
        usage: PROG [-h] (--bar BAR | --baz [BAZ])
        '''
    help = '''\

        options:
          -h, --help   show this help message and exit
          --bar BAR    bar help
          --baz [BAZ]  baz help
        '''


class TestMutuallyExclusiveLong(MEMixin, TestCase):

    def get_parser(self, required=None):
        parser = ErrorRaisingArgumentParser(prog='PROG')
        parser.add_argument('--abcde', help='abcde help')
        parser.add_argument('--fghij', help='fghij help')
        group = parser.add_mutually_exclusive_group(required=required)
        group.add_argument('--klmno', help='klmno help')
        group.add_argument('--pqrst', help='pqrst help')
        return parser

    failures = ['--klmno X --pqrst Y']
    successes = [
        ('--klmno X', NS(abcde=None, fghij=None, klmno='X', pqrst=None)),
        ('--abcde Y --klmno X',
            NS(abcde='Y', fghij=None, klmno='X', pqrst=None)),
        ('--pqrst X', NS(abcde=None, fghij=None, klmno=None, pqrst='X')),
        ('--pqrst X --fghij Y',
            NS(abcde=None, fghij='Y', klmno=None, pqrst='X')),
    ]
    successes_when_not_required = [
        ('', NS(abcde=None, fghij=None, klmno=None, pqrst=None)),
    ]

    usage_when_not_required = '''\
    usage: PROG [-h] [--abcde ABCDE] [--fghij FGHIJ] [--klmno KLMNO |
                --pqrst PQRST]
    '''
    usage_when_required = '''\
    usage: PROG [-h] [--abcde ABCDE] [--fghij FGHIJ] (--klmno KLMNO |
                --pqrst PQRST)
    '''
    help = '''\

    options:
      -h, --help     show this help message and exit
      --abcde ABCDE  abcde help
      --fghij FGHIJ  fghij help
      --klmno KLMNO  klmno help
      --pqrst PQRST  pqrst help
    '''


class TestMutuallyExclusiveFirstSuppressed(MEMixin, TestCase):

    def get_parser(self, required):
        parser = ErrorRaisingArgumentParser(prog='PROG')
        group = parser.add_mutually_exclusive_group(required=required)
        group.add_argument('-x', help=argparse.SUPPRESS)
        group.add_argument('-y', action='store_false', help='y help')
        return parser

    failures = ['-x X -y']
    successes = [
        ('-x X', NS(x='X', y=True)),
        ('-x X -x Y', NS(x='Y', y=True)),
        ('-y', NS(x=None, y=False)),
    ]
    successes_when_not_required = [
        ('', NS(x=None, y=True)),
    ]

    usage_when_not_required = '''\
        usage: PROG [-h] [-y]
        '''
    usage_when_required = '''\
        usage: PROG [-h] -y
        '''
    help = '''\

        options:
          -h, --help  show this help message and exit
          -y          y help
        '''


class TestMutuallyExclusiveManySuppressed(MEMixin, TestCase):

    def get_parser(self, required):
        parser = ErrorRaisingArgumentParser(prog='PROG')
        group = parser.add_mutually_exclusive_group(required=required)
        add = group.add_argument
        add('--spam', action='store_true', help=argparse.SUPPRESS)
        add('--badger', action='store_false', help=argparse.SUPPRESS)
        add('--bladder', help=argparse.SUPPRESS)
        return parser

    failures = [
        '--spam --badger',
        '--badger --bladder B',
        '--bladder B --spam',
    ]
    successes = [
        ('--spam', NS(spam=True, badger=True, bladder=None)),
        ('--badger', NS(spam=False, badger=False, bladder=None)),
        ('--bladder B', NS(spam=False, badger=True, bladder='B')),
        ('--spam --spam', NS(spam=True, badger=True, bladder=None)),
    ]
    successes_when_not_required = [
        ('', NS(spam=False, badger=True, bladder=None)),
    ]

    usage_when_required = usage_when_not_required = '''\
        usage: PROG [-h]
        '''
    help = '''\

        options:
          -h, --help  show this help message and exit
        '''


class TestMutuallyExclusiveOptionalAndPositional(MEMixin, TestCase):

    def get_parser(self, required):
        parser = ErrorRaisingArgumentParser(prog='PROG')
        group = parser.add_mutually_exclusive_group(required=required)
        group.add_argument('--foo', action='store_true', help='FOO')
        group.add_argument('--spam', help='SPAM')
        group.add_argument('badger', nargs='*', help='BADGER')
        return parser

    failures = [
        '--foo --spam S',
        '--spam S X',
        'X --foo',
        'X Y Z --spam S',
        '--foo X Y',
    ]
    successes = [
        ('--foo', NS(foo=True, spam=None, badger=[])),
        ('--spam S', NS(foo=False, spam='S', badger=[])),
        ('X', NS(foo=False, spam=None, badger=['X'])),
        ('X Y Z', NS(foo=False, spam=None, badger=['X', 'Y', 'Z'])),
    ]
    successes_when_not_required = [
        ('', NS(foo=False, spam=None, badger=[])),
    ]

    usage_when_not_required = '''\
        usage: PROG [-h] [--foo | --spam SPAM | badger ...]
        '''
    usage_when_required = '''\
        usage: PROG [-h] (--foo | --spam SPAM | badger ...)
        '''
    help = '''\

        positional arguments:
          badger       BADGER

        options:
          -h, --help   show this help message and exit
          --foo        FOO
          --spam SPAM  SPAM
        '''


class TestMutuallyExclusiveOptionalsMixed(MEMixin, TestCase):

    def get_parser(self, required):
        parser = ErrorRaisingArgumentParser(prog='PROG')
        parser.add_argument('-x', action='store_true', help='x help')
        group = parser.add_mutually_exclusive_group(required=required)
        group.add_argument('-a', action='store_true', help='a help')
        group.add_argument('-b', action='store_true', help='b help')
        parser.add_argument('-y', action='store_true', help='y help')
        group.add_argument('-c', action='store_true', help='c help')
        return parser

    failures = ['-a -b', '-b -c', '-a -c', '-a -b -c']
    successes = [
        ('-a', NS(a=True, b=False, c=False, x=False, y=False)),
        ('-b', NS(a=False, b=True, c=False, x=False, y=False)),
        ('-c', NS(a=False, b=False, c=True, x=False, y=False)),
        ('-a -x', NS(a=True, b=False, c=False, x=True, y=False)),
        ('-y -b', NS(a=False, b=True, c=False, x=False, y=True)),
        ('-x -y -c', NS(a=False, b=False, c=True, x=True, y=True)),
    ]
    successes_when_not_required = [
        ('', NS(a=False, b=False, c=False, x=False, y=False)),
        ('-x', NS(a=False, b=False, c=False, x=True, y=False)),
        ('-y', NS(a=False, b=False, c=False, x=False, y=True)),
    ]

    usage_when_required = usage_when_not_required = '''\
        usage: PROG [-h] [-x] [-a] [-b] [-y] [-c]
        '''
    help = '''\

        options:
          -h, --help  show this help message and exit
          -x          x help
          -a          a help
          -b          b help
          -y          y help
          -c          c help
        '''


class TestMutuallyExclusiveInGroup(MEMixin, TestCase):

    def get_parser(self, required=None):
        parser = ErrorRaisingArgumentParser(prog='PROG')
        titled_group = parser.add_argument_group(
            title='Titled group', description='Group description')
        mutex_group = \
            titled_group.add_mutually_exclusive_group(required=required)
        mutex_group.add_argument('--bar', help='bar help')
        mutex_group.add_argument('--baz', help='baz help')
        return parser

    failures = ['--bar X --baz Y', '--baz X --bar Y']
    successes = [
        ('--bar X', NS(bar='X', baz=None)),
        ('--baz Y', NS(bar=None, baz='Y')),
    ]
    successes_when_not_required = [
        ('', NS(bar=None, baz=None)),
    ]

    usage_when_not_required = '''\
        usage: PROG [-h] [--bar BAR | --baz BAZ]
        '''
    usage_when_required = '''\
        usage: PROG [-h] (--bar BAR | --baz BAZ)
        '''
    help = '''\

        options:
          -h, --help  show this help message and exit

        Titled group:
          Group description

          --bar BAR   bar help
          --baz BAZ   baz help
        '''


class TestMutuallyExclusiveOptionalsAndPositionalsMixed(MEMixin, TestCase):

    def get_parser(self, required):
        parser = ErrorRaisingArgumentParser(prog='PROG')
        parser.add_argument('x', help='x help')
        parser.add_argument('-y', action='store_true', help='y help')
        group = parser.add_mutually_exclusive_group(required=required)
        group.add_argument('a', nargs='?', help='a help')
        group.add_argument('-b', action='store_true', help='b help')
        group.add_argument('-c', action='store_true', help='c help')
        return parser

    failures = ['X A -b', '-b -c', '-c X A']
    successes = [
        ('X A', NS(a='A', b=False, c=False, x='X', y=False)),
        ('X -b', NS(a=None, b=True, c=False, x='X', y=False)),
        ('X -c', NS(a=None, b=False, c=True, x='X', y=False)),
        ('X A -y', NS(a='A', b=False, c=False, x='X', y=True)),
        ('X -y -b', NS(a=None, b=True, c=False, x='X', y=True)),
    ]
    successes_when_not_required = [
        ('X', NS(a=None, b=False, c=False, x='X', y=False)),
        ('X -y', NS(a=None, b=False, c=False, x='X', y=True)),
    ]

    usage_when_required = usage_when_not_required = '''\
        usage: PROG [-h] [-y] [-b] [-c] x [a]
        '''
    help = '''\

        positional arguments:
          x           x help
          a           a help

        options:
          -h, --help  show this help message and exit
          -y          y help
          -b          b help
          -c          c help
        '''

class TestMutuallyExclusiveNested(MEMixin, TestCase):

    # Nesting mutually exclusive groups is an undocumented feature
    # that came about by accident through inheritance and has been
    # the source of many bugs. It is deprecated and this test should
    # eventually be removed along with it.

    def get_parser(self, required):
        parser = ErrorRaisingArgumentParser(prog='PROG')
        group = parser.add_mutually_exclusive_group(required=required)
        group.add_argument('-a')
        group.add_argument('-b')
        with warnings.catch_warnings():
            warnings.simplefilter('ignore', DeprecationWarning)
            group2 = group.add_mutually_exclusive_group(required=required)
        group2.add_argument('-c')
        group2.add_argument('-d')
        with warnings.catch_warnings():
            warnings.simplefilter('ignore', DeprecationWarning)
            group3 = group2.add_mutually_exclusive_group(required=required)
        group3.add_argument('-e')
        group3.add_argument('-f')
        return parser

    usage_when_not_required = '''\
        usage: PROG [-h] [-a A | -b B | [-c C | -d D | [-e E | -f F]]]
        '''
    usage_when_required = '''\
        usage: PROG [-h] (-a A | -b B | (-c C | -d D | (-e E | -f F)))
        '''

    help = '''\

        options:
          -h, --help  show this help message and exit
          -a A
          -b B
          -c C
          -d D
          -e E
          -f F
        '''

    # We are only interested in testing the behavior of format_usage().
    test_failures_when_not_required = None
    test_failures_when_required = None
    test_successes_when_not_required = None
    test_successes_when_required = None


class TestMutuallyExclusiveOptionalOptional(MEMixin, TestCase):
    def get_parser(self, required=None):
        parser = ErrorRaisingArgumentParser(prog='PROG')
        group = parser.add_mutually_exclusive_group(required=required)
        group.add_argument('--foo')
        group.add_argument('--bar', nargs='?')
        return parser

    failures = [
        '--foo X --bar Y',
        '--foo X --bar',
    ]
    successes = [
        ('--foo X', NS(foo='X', bar=None)),
        ('--bar X', NS(foo=None, bar='X')),
        ('--bar', NS(foo=None, bar=None)),
    ]
    successes_when_not_required = [
        ('', NS(foo=None, bar=None)),
    ]
    usage_when_required = '''\
        usage: PROG [-h] (--foo FOO | --bar [BAR])
        '''
    usage_when_not_required = '''\
        usage: PROG [-h] [--foo FOO | --bar [BAR]]
        '''
    help = '''\

        options:
          -h, --help   show this help message and exit
          --foo FOO
          --bar [BAR]
        '''


class TestMutuallyExclusiveOptionalWithDefault(MEMixin, TestCase):
    def get_parser(self, required=None):
        parser = ErrorRaisingArgumentParser(prog='PROG')
        group = parser.add_mutually_exclusive_group(required=required)
        group.add_argument('--foo')
        group.add_argument('--bar', type=bool, default=True)
        return parser

    failures = [
        '--foo X --bar Y',
        '--foo X --bar=',
    ]
    successes = [
        ('--foo X', NS(foo='X', bar=True)),
        ('--bar X', NS(foo=None, bar=True)),
        ('--bar=', NS(foo=None, bar=False)),
    ]
    successes_when_not_required = [
        ('', NS(foo=None, bar=True)),
    ]
    usage_when_required = '''\
        usage: PROG [-h] (--foo FOO | --bar BAR)
        '''
    usage_when_not_required = '''\
        usage: PROG [-h] [--foo FOO | --bar BAR]
        '''
    help = '''\

        options:
          -h, --help  show this help message and exit
          --foo FOO
          --bar BAR
        '''


class TestMutuallyExclusivePositionalWithDefault(MEMixin, TestCase):
    def get_parser(self, required=None):
        parser = ErrorRaisingArgumentParser(prog='PROG')
        group = parser.add_mutually_exclusive_group(required=required)
        group.add_argument('--foo')
        group.add_argument('bar', nargs='?', type=bool, default=True)
        return parser

    failures = [
        '--foo X Y',
    ]
    successes = [
        ('--foo X', NS(foo='X', bar=True)),
        ('X', NS(foo=None, bar=True)),
    ]
    successes_when_not_required = [
        ('', NS(foo=None, bar=True)),
    ]
    usage_when_required = '''\
        usage: PROG [-h] (--foo FOO | bar)
        '''
    usage_when_not_required = '''\
        usage: PROG [-h] [--foo FOO | bar]
        '''
    help = '''\

        positional arguments:
          bar

        options:
          -h, --help  show this help message and exit
          --foo FOO
        '''

# =================================================
# Mutually exclusive group in parent parser tests
# =================================================

class MEPBase(object):

    def get_parser(self, required=None):
        parent = super(MEPBase, self).get_parser(required=required)
        parser = ErrorRaisingArgumentParser(
            prog=parent.prog, add_help=False, parents=[parent])
        return parser


class TestMutuallyExclusiveGroupErrorsParent(
    MEPBase, TestMutuallyExclusiveGroupErrors):
    pass


class TestMutuallyExclusiveSimpleParent(
    MEPBase, TestMutuallyExclusiveSimple):
    pass


class TestMutuallyExclusiveLongParent(
    MEPBase, TestMutuallyExclusiveLong):
    pass


class TestMutuallyExclusiveFirstSuppressedParent(
    MEPBase, TestMutuallyExclusiveFirstSuppressed):
    pass


class TestMutuallyExclusiveManySuppressedParent(
    MEPBase, TestMutuallyExclusiveManySuppressed):
    pass


class TestMutuallyExclusiveOptionalAndPositionalParent(
    MEPBase, TestMutuallyExclusiveOptionalAndPositional):
    pass


class TestMutuallyExclusiveOptionalsMixedParent(
    MEPBase, TestMutuallyExclusiveOptionalsMixed):
    pass


class TestMutuallyExclusiveOptionalsAndPositionalsMixedParent(
    MEPBase, TestMutuallyExclusiveOptionalsAndPositionalsMixed):
    pass

# =================
# Set default tests
# =================

class TestSetDefaults(TestCase):

    def test_set_defaults_no_args(self):
        parser = ErrorRaisingArgumentParser()
        parser.set_defaults(x='foo')
        parser.set_defaults(y='bar', z=1)
        self.assertEqual(NS(x='foo', y='bar', z=1),
                         parser.parse_args([]))
        self.assertEqual(NS(x='foo', y='bar', z=1),
                         parser.parse_args([], NS()))
        self.assertEqual(NS(x='baz', y='bar', z=1),
                         parser.parse_args([], NS(x='baz')))
        self.assertEqual(NS(x='baz', y='bar', z=2),
                         parser.parse_args([], NS(x='baz', z=2)))

    def test_set_defaults_with_args(self):
        parser = ErrorRaisingArgumentParser()
        parser.set_defaults(x='foo', y='bar')
        parser.add_argument('-x', default='xfoox')
        self.assertEqual(NS(x='xfoox', y='bar'),
                         parser.parse_args([]))
        self.assertEqual(NS(x='xfoox', y='bar'),
                         parser.parse_args([], NS()))
        self.assertEqual(NS(x='baz', y='bar'),
                         parser.parse_args([], NS(x='baz')))
        self.assertEqual(NS(x='1', y='bar'),
                         parser.parse_args('-x 1'.split()))
        self.assertEqual(NS(x='1', y='bar'),
                         parser.parse_args('-x 1'.split(), NS()))
        self.assertEqual(NS(x='1', y='bar'),
                         parser.parse_args('-x 1'.split(), NS(x='baz')))

    def test_set_defaults_subparsers(self):
        parser = ErrorRaisingArgumentParser()
        parser.set_defaults(x='foo')
        subparsers = parser.add_subparsers()
        parser_a = subparsers.add_parser('a')
        parser_a.set_defaults(y='bar')
        self.assertEqual(NS(x='foo', y='bar'),
                         parser.parse_args('a'.split()))

    def test_set_defaults_parents(self):
        parent = ErrorRaisingArgumentParser(add_help=False)
        parent.set_defaults(x='foo')
        parser = ErrorRaisingArgumentParser(parents=[parent])
        self.assertEqual(NS(x='foo'), parser.parse_args([]))

    def test_set_defaults_on_parent_and_subparser(self):
        parser = argparse.ArgumentParser()
        xparser = parser.add_subparsers().add_parser('X')
        parser.set_defaults(foo=1)
        xparser.set_defaults(foo=2)
        self.assertEqual(NS(foo=2), parser.parse_args(['X']))

    def test_set_defaults_same_as_add_argument(self):
        parser = ErrorRaisingArgumentParser()
        parser.set_defaults(w='W', x='X', y='Y', z='Z')
        parser.add_argument('-w')
        parser.add_argument('-x', default='XX')
        parser.add_argument('y', nargs='?')
        parser.add_argument('z', nargs='?', default='ZZ')

        # defaults set previously
        self.assertEqual(NS(w='W', x='XX', y='Y', z='ZZ'),
                         parser.parse_args([]))

        # reset defaults
        parser.set_defaults(w='WW', x='X', y='YY', z='Z')
        self.assertEqual(NS(w='WW', x='X', y='YY', z='Z'),
                         parser.parse_args([]))

    def test_set_defaults_same_as_add_argument_group(self):
        parser = ErrorRaisingArgumentParser()
        parser.set_defaults(w='W', x='X', y='Y', z='Z')
        group = parser.add_argument_group('foo')
        group.add_argument('-w')
        group.add_argument('-x', default='XX')
        group.add_argument('y', nargs='?')
        group.add_argument('z', nargs='?', default='ZZ')


        # defaults set previously
        self.assertEqual(NS(w='W', x='XX', y='Y', z='ZZ'),
                         parser.parse_args([]))

        # reset defaults
        parser.set_defaults(w='WW', x='X', y='YY', z='Z')
        self.assertEqual(NS(w='WW', x='X', y='YY', z='Z'),
                         parser.parse_args([]))

# =================
# Get default tests
# =================

class TestGetDefault(TestCase):

    def test_get_default(self):
        parser = ErrorRaisingArgumentParser()
        self.assertIsNone(parser.get_default("foo"))
        self.assertIsNone(parser.get_default("bar"))

        parser.add_argument("--foo")
        self.assertIsNone(parser.get_default("foo"))
        self.assertIsNone(parser.get_default("bar"))

        parser.add_argument("--bar", type=int, default=42)
        self.assertIsNone(parser.get_default("foo"))
        self.assertEqual(42, parser.get_default("bar"))

        parser.set_defaults(foo="badger")
        self.assertEqual("badger", parser.get_default("foo"))
        self.assertEqual(42, parser.get_default("bar"))

# ==========================
# Namespace 'contains' tests
# ==========================

class TestNamespaceContainsSimple(TestCase):

    def test_empty(self):
        ns = argparse.Namespace()
        self.assertNotIn('', ns)
        self.assertNotIn('x', ns)

    def test_non_empty(self):
        ns = argparse.Namespace(x=1, y=2)
        self.assertNotIn('', ns)
        self.assertIn('x', ns)
        self.assertIn('y', ns)
        self.assertNotIn('xx', ns)
        self.assertNotIn('z', ns)

# =====================
# Help formatting tests
# =====================

class TestHelpFormattingMetaclass(type):

    def __init__(cls, name, bases, bodydict):
        if name == 'HelpTestCase':
            return

        class AddTests(object):

            def __init__(self, test_class, func_suffix, std_name):
                self.func_suffix = func_suffix
                self.std_name = std_name

                for test_func in [self.test_format,
                                  self.test_print,
                                  self.test_print_file]:
                    test_name = '%s_%s' % (test_func.__name__, func_suffix)

                    def test_wrapper(self, test_func=test_func):
                        test_func(self)
                    try:
                        test_wrapper.__name__ = test_name
                    except TypeError:
                        pass
                    setattr(test_class, test_name, test_wrapper)

            def _get_parser(self, tester):
                parser = argparse.ArgumentParser(
                    *tester.parser_signature.args,
                    **tester.parser_signature.kwargs)
                for argument_sig in getattr(tester, 'argument_signatures', []):
                    parser.add_argument(*argument_sig.args,
                                        **argument_sig.kwargs)
                group_sigs = getattr(tester, 'argument_group_signatures', [])
                for group_sig, argument_sigs in group_sigs:
                    group = parser.add_argument_group(*group_sig.args,
                                                      **group_sig.kwargs)
                    for argument_sig in argument_sigs:
                        group.add_argument(*argument_sig.args,
                                           **argument_sig.kwargs)
                subparsers_sigs = getattr(tester, 'subparsers_signatures', [])
                if subparsers_sigs:
                    subparsers = parser.add_subparsers()
                    for subparser_sig in subparsers_sigs:
                        subparsers.add_parser(*subparser_sig.args,
                                               **subparser_sig.kwargs)
                return parser

            def _test(self, tester, parser_text):
                expected_text = getattr(tester, self.func_suffix)
                expected_text = textwrap.dedent(expected_text)
                tester.maxDiff = None
                tester.assertEqual(expected_text, parser_text)

            def test_format(self, tester):
                parser = self._get_parser(tester)
                format = getattr(parser, 'format_%s' % self.func_suffix)
                self._test(tester, format())

            def test_print(self, tester):
                parser = self._get_parser(tester)
                print_ = getattr(parser, 'print_%s' % self.func_suffix)
                old_stream = getattr(sys, self.std_name)
                setattr(sys, self.std_name, StdIOBuffer())
                try:
                    print_()
                    parser_text = getattr(sys, self.std_name).getvalue()
                finally:
                    setattr(sys, self.std_name, old_stream)
                self._test(tester, parser_text)

            def test_print_file(self, tester):
                parser = self._get_parser(tester)
                print_ = getattr(parser, 'print_%s' % self.func_suffix)
                sfile = StdIOBuffer()
                print_(sfile)
                parser_text = sfile.getvalue()
                self._test(tester, parser_text)

        # add tests for {format,print}_{usage,help}
        for func_suffix, std_name in [('usage', 'stdout'),
                                      ('help', 'stdout')]:
            AddTests(cls, func_suffix, std_name)

bases = TestCase,
HelpTestCase = TestHelpFormattingMetaclass('HelpTestCase', bases, {})


class TestHelpBiggerOptionals(HelpTestCase):
    """Make sure that argument help aligns when options are longer"""

    parser_signature = Sig(prog='PROG', description='DESCRIPTION',
                           epilog='EPILOG')
    argument_signatures = [
        Sig('-v', '--version', action='version', version='0.1'),
        Sig('-x', action='store_true', help='X HELP'),
        Sig('--y', help='Y HELP'),
        Sig('foo', help='FOO HELP'),
        Sig('bar', help='BAR HELP'),
    ]
    argument_group_signatures = []
    usage = '''\
        usage: PROG [-h] [-v] [-x] [--y Y] foo bar
        '''
    help = usage + '''\

        DESCRIPTION

        positional arguments:
          foo            FOO HELP
          bar            BAR HELP

        options:
          -h, --help     show this help message and exit
          -v, --version  show program's version number and exit
          -x             X HELP
          --y Y          Y HELP

        EPILOG
    '''
    version = '''\
        0.1
        '''

class TestShortColumns(HelpTestCase):
    '''Test extremely small number of columns.

    TestCase prevents "COLUMNS" from being too small in the tests themselves,
    but we don't want any exceptions thrown in such cases. Only ugly representation.
    '''
    def setUp(self):
        env = self.enterContext(os_helper.EnvironmentVarGuard())
        env.set("COLUMNS", '15')

    parser_signature            = TestHelpBiggerOptionals.parser_signature
    argument_signatures         = TestHelpBiggerOptionals.argument_signatures
    argument_group_signatures   = TestHelpBiggerOptionals.argument_group_signatures
    usage = '''\
        usage: PROG
               [-h]
               [-v]
               [-x]
               [--y Y]
               foo
               bar
        '''
    help = usage + '''\

        DESCRIPTION

        positional arguments:
          foo
            FOO HELP
          bar
            BAR HELP

        options:
          -h, --help
            show this
            help
            message and
            exit
          -v, --version
            show
            program's
            version
            number and
            exit
          -x
            X HELP
          --y Y
            Y HELP

        EPILOG
    '''
    version                     = TestHelpBiggerOptionals.version


class TestHelpBiggerOptionalGroups(HelpTestCase):
    """Make sure that argument help aligns when options are longer"""

    parser_signature = Sig(prog='PROG', description='DESCRIPTION',
                           epilog='EPILOG')
    argument_signatures = [
        Sig('-v', '--version', action='version', version='0.1'),
        Sig('-x', action='store_true', help='X HELP'),
        Sig('--y', help='Y HELP'),
        Sig('foo', help='FOO HELP'),
        Sig('bar', help='BAR HELP'),
    ]
    argument_group_signatures = [
        (Sig('GROUP TITLE', description='GROUP DESCRIPTION'), [
            Sig('baz', help='BAZ HELP'),
            Sig('-z', nargs='+', help='Z HELP')]),
    ]
    usage = '''\
        usage: PROG [-h] [-v] [-x] [--y Y] [-z Z [Z ...]] foo bar baz
        '''
    help = usage + '''\

        DESCRIPTION

        positional arguments:
          foo            FOO HELP
          bar            BAR HELP

        options:
          -h, --help     show this help message and exit
          -v, --version  show program's version number and exit
          -x             X HELP
          --y Y          Y HELP

        GROUP TITLE:
          GROUP DESCRIPTION

          baz            BAZ HELP
          -z Z [Z ...]   Z HELP

        EPILOG
    '''
    version = '''\
        0.1
        '''


class TestHelpBiggerPositionals(HelpTestCase):
    """Make sure that help aligns when arguments are longer"""

    parser_signature = Sig(usage='USAGE', description='DESCRIPTION')
    argument_signatures = [
        Sig('-x', action='store_true', help='X HELP'),
        Sig('--y', help='Y HELP'),
        Sig('ekiekiekifekang', help='EKI HELP'),
        Sig('bar', help='BAR HELP'),
    ]
    argument_group_signatures = []
    usage = '''\
        usage: USAGE
        '''
    help = usage + '''\

        DESCRIPTION

        positional arguments:
          ekiekiekifekang  EKI HELP
          bar              BAR HELP

        options:
          -h, --help       show this help message and exit
          -x               X HELP
          --y Y            Y HELP
        '''

    version = ''


class TestHelpReformatting(HelpTestCase):
    """Make sure that text after short names starts on the first line"""

    parser_signature = Sig(
        prog='PROG',
        description='   oddly    formatted\n'
                    'description\n'
                    '\n'
                    'that is so long that it should go onto multiple '
                    'lines when wrapped')
    argument_signatures = [
        Sig('-x', metavar='XX', help='oddly\n'
                                     '    formatted -x help'),
        Sig('y', metavar='yyy', help='normal y help'),
    ]
    argument_group_signatures = [
        (Sig('title', description='\n'
                                  '    oddly formatted group\n'
                                  '\n'
                                  'description'),
         [Sig('-a', action='store_true',
              help=' oddly \n'
                   'formatted    -a  help  \n'
                   '    again, so long that it should be wrapped over '
                   'multiple lines')]),
    ]
    usage = '''\
        usage: PROG [-h] [-x XX] [-a] yyy
        '''
    help = usage + '''\

        oddly formatted description that is so long that it should go onto \
multiple
        lines when wrapped

        positional arguments:
          yyy         normal y help

        options:
          -h, --help  show this help message and exit
          -x XX       oddly formatted -x help

        title:
          oddly formatted group description

          -a          oddly formatted -a help again, so long that it should \
be wrapped
                      over multiple lines
        '''
    version = ''


class TestHelpWrappingShortNames(HelpTestCase):
    """Make sure that text after short names starts on the first line"""

    parser_signature = Sig(prog='PROG', description= 'D\nD' * 30)
    argument_signatures = [
        Sig('-x', metavar='XX', help='XHH HX' * 20),
        Sig('y', metavar='yyy', help='YH YH' * 20),
    ]
    argument_group_signatures = [
        (Sig('ALPHAS'), [
            Sig('-a', action='store_true', help='AHHH HHA' * 10)]),
    ]
    usage = '''\
        usage: PROG [-h] [-x XX] [-a] yyy
        '''
    help = usage + '''\

        D DD DD DD DD DD DD DD DD DD DD DD DD DD DD DD DD DD DD DD DD DD DD \
DD DD DD
        DD DD DD DD D

        positional arguments:
          yyy         YH YHYH YHYH YHYH YHYH YHYH YHYH YHYH YHYH YHYH YHYH \
YHYH YHYH
                      YHYH YHYH YHYH YHYH YHYH YHYH YHYH YH

        options:
          -h, --help  show this help message and exit
          -x XX       XHH HXXHH HXXHH HXXHH HXXHH HXXHH HXXHH HXXHH HXXHH \
HXXHH HXXHH
                      HXXHH HXXHH HXXHH HXXHH HXXHH HXXHH HXXHH HXXHH HXXHH HX

        ALPHAS:
          -a          AHHH HHAAHHH HHAAHHH HHAAHHH HHAAHHH HHAAHHH HHAAHHH \
HHAAHHH
                      HHAAHHH HHAAHHH HHA
        '''
    version = ''


class TestHelpWrappingLongNames(HelpTestCase):
    """Make sure that text after long names starts on the next line"""

    parser_signature = Sig(usage='USAGE', description= 'D D' * 30)
    argument_signatures = [
        Sig('-v', '--version', action='version', version='V V' * 30),
        Sig('-x', metavar='X' * 25, help='XH XH' * 20),
        Sig('y', metavar='y' * 25, help='YH YH' * 20),
    ]
    argument_group_signatures = [
        (Sig('ALPHAS'), [
            Sig('-a', metavar='A' * 25, help='AH AH' * 20),
            Sig('z', metavar='z' * 25, help='ZH ZH' * 20)]),
    ]
    usage = '''\
        usage: USAGE
        '''
    help = usage + '''\

        D DD DD DD DD DD DD DD DD DD DD DD DD DD DD DD DD DD DD DD DD DD DD \
DD DD DD
        DD DD DD DD D

        positional arguments:
          yyyyyyyyyyyyyyyyyyyyyyyyy
                                YH YHYH YHYH YHYH YHYH YHYH YHYH YHYH YHYH \
YHYH YHYH
                                YHYH YHYH YHYH YHYH YHYH YHYH YHYH YHYH YHYH YH

        options:
          -h, --help            show this help message and exit
          -v, --version         show program's version number and exit
          -x XXXXXXXXXXXXXXXXXXXXXXXXX
                                XH XHXH XHXH XHXH XHXH XHXH XHXH XHXH XHXH \
XHXH XHXH
                                XHXH XHXH XHXH XHXH XHXH XHXH XHXH XHXH XHXH XH

        ALPHAS:
          -a AAAAAAAAAAAAAAAAAAAAAAAAA
                                AH AHAH AHAH AHAH AHAH AHAH AHAH AHAH AHAH \
AHAH AHAH
                                AHAH AHAH AHAH AHAH AHAH AHAH AHAH AHAH AHAH AH
          zzzzzzzzzzzzzzzzzzzzzzzzz
                                ZH ZHZH ZHZH ZHZH ZHZH ZHZH ZHZH ZHZH ZHZH \
ZHZH ZHZH
                                ZHZH ZHZH ZHZH ZHZH ZHZH ZHZH ZHZH ZHZH ZHZH ZH
        '''
    version = '''\
        V VV VV VV VV VV VV VV VV VV VV VV VV VV VV VV VV VV VV VV VV VV VV \
VV VV VV
        VV VV VV VV V
        '''


class TestHelpUsage(HelpTestCase):
    """Test basic usage messages"""

    parser_signature = Sig(prog='PROG')
    argument_signatures = [
        Sig('-w', nargs='+', help='w'),
        Sig('-x', nargs='*', help='x'),
        Sig('a', help='a'),
        Sig('b', help='b', nargs=2),
        Sig('c', help='c', nargs='?'),
        Sig('--foo', help='Whether to foo', action=argparse.BooleanOptionalAction),
        Sig('--bar', help='Whether to bar', default=True,
                     action=argparse.BooleanOptionalAction),
        Sig('-f', '--foobar', '--barfoo', action=argparse.BooleanOptionalAction),
        Sig('--bazz', action=argparse.BooleanOptionalAction,
                      default=argparse.SUPPRESS, help='Bazz!'),
    ]
    argument_group_signatures = [
        (Sig('group'), [
            Sig('-y', nargs='?', help='y'),
            Sig('-z', nargs=3, help='z'),
            Sig('d', help='d', nargs='*'),
            Sig('e', help='e', nargs='+'),
        ])
    ]
    usage = '''\
        usage: PROG [-h] [-w W [W ...]] [-x [X ...]] [--foo | --no-foo]
                    [--bar | --no-bar]
                    [-f | --foobar | --no-foobar | --barfoo | --no-barfoo]
                    [--bazz | --no-bazz] [-y [Y]] [-z Z Z Z]
                    a b b [c] [d ...] e [e ...]
        '''
    help = usage + '''\

        positional arguments:
          a                     a
          b                     b
          c                     c

        options:
          -h, --help            show this help message and exit
          -w W [W ...]          w
          -x [X ...]            x
          --foo, --no-foo       Whether to foo
          --bar, --no-bar       Whether to bar
          -f, --foobar, --no-foobar, --barfoo, --no-barfoo
          --bazz, --no-bazz     Bazz!

        group:
          -y [Y]                y
          -z Z Z Z              z
          d                     d
          e                     e
        '''
    version = ''


class TestHelpUsageWithParentheses(HelpTestCase):
    parser_signature = Sig(prog='PROG')
    argument_signatures = [
        Sig('positional', metavar='(example) positional'),
        Sig('-p', '--optional', metavar='{1 (option A), 2 (option B)}'),
    ]

    usage = '''\
        usage: PROG [-h] [-p {1 (option A), 2 (option B)}] (example) positional
        '''
    help = usage + '''\

        positional arguments:
          (example) positional

        options:
          -h, --help            show this help message and exit
          -p, --optional {1 (option A), 2 (option B)}
        '''
    version = ''


class TestHelpOnlyUserGroups(HelpTestCase):
    """Test basic usage messages"""

    parser_signature = Sig(prog='PROG', add_help=False)
    argument_signatures = []
    argument_group_signatures = [
        (Sig('xxxx'), [
            Sig('-x', help='x'),
            Sig('a', help='a'),
        ]),
        (Sig('yyyy'), [
            Sig('b', help='b'),
            Sig('-y', help='y'),
        ]),
    ]
    usage = '''\
        usage: PROG [-x X] [-y Y] a b
        '''
    help = usage + '''\

        xxxx:
          -x X  x
          a     a

        yyyy:
          b     b
          -y Y  y
        '''
    version = ''


class TestHelpUsageLongProg(HelpTestCase):
    """Test usage messages where the prog is long"""

    parser_signature = Sig(prog='P' * 60)
    argument_signatures = [
        Sig('-w', metavar='W'),
        Sig('-x', metavar='X'),
        Sig('a'),
        Sig('b'),
    ]
    argument_group_signatures = []
    usage = '''\
        usage: PPPPPPPPPPPPPPPPPPPPPPPPPPPPPPPPPPPPPPPPPPPPPPPPPPPPPPPPPPPP
               [-h] [-w W] [-x X] a b
        '''
    help = usage + '''\

        positional arguments:
          a
          b

        options:
          -h, --help  show this help message and exit
          -w W
          -x X
        '''
    version = ''


class TestHelpUsageLongProgOptionsWrap(HelpTestCase):
    """Test usage messages where the prog is long and the optionals wrap"""

    parser_signature = Sig(prog='P' * 60)
    argument_signatures = [
        Sig('-w', metavar='W' * 25),
        Sig('-x', metavar='X' * 25),
        Sig('-y', metavar='Y' * 25),
        Sig('-z', metavar='Z' * 25),
        Sig('a'),
        Sig('b'),
    ]
    argument_group_signatures = []
    usage = '''\
        usage: PPPPPPPPPPPPPPPPPPPPPPPPPPPPPPPPPPPPPPPPPPPPPPPPPPPPPPPPPPPP
               [-h] [-w WWWWWWWWWWWWWWWWWWWWWWWWW] \
[-x XXXXXXXXXXXXXXXXXXXXXXXXX]
               [-y YYYYYYYYYYYYYYYYYYYYYYYYY] [-z ZZZZZZZZZZZZZZZZZZZZZZZZZ]
               a b
        '''
    help = usage + '''\

        positional arguments:
          a
          b

        options:
          -h, --help            show this help message and exit
          -w WWWWWWWWWWWWWWWWWWWWWWWWW
          -x XXXXXXXXXXXXXXXXXXXXXXXXX
          -y YYYYYYYYYYYYYYYYYYYYYYYYY
          -z ZZZZZZZZZZZZZZZZZZZZZZZZZ
        '''
    version = ''


class TestHelpUsageLongProgPositionalsWrap(HelpTestCase):
    """Test usage messages where the prog is long and the positionals wrap"""

    parser_signature = Sig(prog='P' * 60, add_help=False)
    argument_signatures = [
        Sig('a' * 25),
        Sig('b' * 25),
        Sig('c' * 25),
    ]
    argument_group_signatures = []
    usage = '''\
        usage: PPPPPPPPPPPPPPPPPPPPPPPPPPPPPPPPPPPPPPPPPPPPPPPPPPPPPPPPPPPP
               aaaaaaaaaaaaaaaaaaaaaaaaa bbbbbbbbbbbbbbbbbbbbbbbbb
               ccccccccccccccccccccccccc
        '''
    help = usage + '''\

        positional arguments:
          aaaaaaaaaaaaaaaaaaaaaaaaa
          bbbbbbbbbbbbbbbbbbbbbbbbb
          ccccccccccccccccccccccccc
        '''
    version = ''


class TestHelpUsageOptionalsWrap(HelpTestCase):
    """Test usage messages where the optionals wrap"""

    parser_signature = Sig(prog='PROG')
    argument_signatures = [
        Sig('-w', metavar='W' * 25),
        Sig('-x', metavar='X' * 25),
        Sig('-y', metavar='Y' * 25),
        Sig('-z', metavar='Z' * 25),
        Sig('a'),
        Sig('b'),
        Sig('c'),
    ]
    argument_group_signatures = []
    usage = '''\
        usage: PROG [-h] [-w WWWWWWWWWWWWWWWWWWWWWWWWW] \
[-x XXXXXXXXXXXXXXXXXXXXXXXXX]
                    [-y YYYYYYYYYYYYYYYYYYYYYYYYY] \
[-z ZZZZZZZZZZZZZZZZZZZZZZZZZ]
                    a b c
        '''
    help = usage + '''\

        positional arguments:
          a
          b
          c

        options:
          -h, --help            show this help message and exit
          -w WWWWWWWWWWWWWWWWWWWWWWWWW
          -x XXXXXXXXXXXXXXXXXXXXXXXXX
          -y YYYYYYYYYYYYYYYYYYYYYYYYY
          -z ZZZZZZZZZZZZZZZZZZZZZZZZZ
        '''
    version = ''


class TestHelpUsagePositionalsWrap(HelpTestCase):
    """Test usage messages where the positionals wrap"""

    parser_signature = Sig(prog='PROG')
    argument_signatures = [
        Sig('-x'),
        Sig('-y'),
        Sig('-z'),
        Sig('a' * 25),
        Sig('b' * 25),
        Sig('c' * 25),
    ]
    argument_group_signatures = []
    usage = '''\
        usage: PROG [-h] [-x X] [-y Y] [-z Z]
                    aaaaaaaaaaaaaaaaaaaaaaaaa bbbbbbbbbbbbbbbbbbbbbbbbb
                    ccccccccccccccccccccccccc
        '''
    help = usage + '''\

        positional arguments:
          aaaaaaaaaaaaaaaaaaaaaaaaa
          bbbbbbbbbbbbbbbbbbbbbbbbb
          ccccccccccccccccccccccccc

        options:
          -h, --help            show this help message and exit
          -x X
          -y Y
          -z Z
        '''
    version = ''


class TestHelpUsageOptionalsPositionalsWrap(HelpTestCase):
    """Test usage messages where the optionals and positionals wrap"""

    parser_signature = Sig(prog='PROG')
    argument_signatures = [
        Sig('-x', metavar='X' * 25),
        Sig('-y', metavar='Y' * 25),
        Sig('-z', metavar='Z' * 25),
        Sig('a' * 25),
        Sig('b' * 25),
        Sig('c' * 25),
    ]
    argument_group_signatures = []
    usage = '''\
        usage: PROG [-h] [-x XXXXXXXXXXXXXXXXXXXXXXXXX] \
[-y YYYYYYYYYYYYYYYYYYYYYYYYY]
                    [-z ZZZZZZZZZZZZZZZZZZZZZZZZZ]
                    aaaaaaaaaaaaaaaaaaaaaaaaa bbbbbbbbbbbbbbbbbbbbbbbbb
                    ccccccccccccccccccccccccc
        '''
    help = usage + '''\

        positional arguments:
          aaaaaaaaaaaaaaaaaaaaaaaaa
          bbbbbbbbbbbbbbbbbbbbbbbbb
          ccccccccccccccccccccccccc

        options:
          -h, --help            show this help message and exit
          -x XXXXXXXXXXXXXXXXXXXXXXXXX
          -y YYYYYYYYYYYYYYYYYYYYYYYYY
          -z ZZZZZZZZZZZZZZZZZZZZZZZZZ
        '''
    version = ''


class TestHelpUsageOptionalsOnlyWrap(HelpTestCase):
    """Test usage messages where there are only optionals and they wrap"""

    parser_signature = Sig(prog='PROG')
    argument_signatures = [
        Sig('-x', metavar='X' * 25),
        Sig('-y', metavar='Y' * 25),
        Sig('-z', metavar='Z' * 25),
    ]
    argument_group_signatures = []
    usage = '''\
        usage: PROG [-h] [-x XXXXXXXXXXXXXXXXXXXXXXXXX] \
[-y YYYYYYYYYYYYYYYYYYYYYYYYY]
                    [-z ZZZZZZZZZZZZZZZZZZZZZZZZZ]
        '''
    help = usage + '''\

        options:
          -h, --help            show this help message and exit
          -x XXXXXXXXXXXXXXXXXXXXXXXXX
          -y YYYYYYYYYYYYYYYYYYYYYYYYY
          -z ZZZZZZZZZZZZZZZZZZZZZZZZZ
        '''
    version = ''


class TestHelpUsagePositionalsOnlyWrap(HelpTestCase):
    """Test usage messages where there are only positionals and they wrap"""

    parser_signature = Sig(prog='PROG', add_help=False)
    argument_signatures = [
        Sig('a' * 25),
        Sig('b' * 25),
        Sig('c' * 25),
    ]
    argument_group_signatures = []
    usage = '''\
        usage: PROG aaaaaaaaaaaaaaaaaaaaaaaaa bbbbbbbbbbbbbbbbbbbbbbbbb
                    ccccccccccccccccccccccccc
        '''
    help = usage + '''\

        positional arguments:
          aaaaaaaaaaaaaaaaaaaaaaaaa
          bbbbbbbbbbbbbbbbbbbbbbbbb
          ccccccccccccccccccccccccc
        '''
    version = ''


class TestHelpUsageMetavarsSpacesParentheses(HelpTestCase):
    # https://github.com/python/cpython/issues/62549
    # https://github.com/python/cpython/issues/89743
    parser_signature = Sig(prog='PROG')
    argument_signatures = [
        Sig('-n1', metavar='()', help='n1'),
        Sig('-o1', metavar='(1, 2)', help='o1'),
        Sig('-u1', metavar=' (uu) ', help='u1'),
        Sig('-v1', metavar='( vv )', help='v1'),
        Sig('-w1', metavar='(w)w', help='w1'),
        Sig('-x1', metavar='x(x)', help='x1'),
        Sig('-y1', metavar='yy)', help='y1'),
        Sig('-z1', metavar='(zz', help='z1'),
        Sig('-n2', metavar='[]', help='n2'),
        Sig('-o2', metavar='[1, 2]', help='o2'),
        Sig('-u2', metavar=' [uu] ', help='u2'),
        Sig('-v2', metavar='[ vv ]', help='v2'),
        Sig('-w2', metavar='[w]w', help='w2'),
        Sig('-x2', metavar='x[x]', help='x2'),
        Sig('-y2', metavar='yy]', help='y2'),
        Sig('-z2', metavar='[zz', help='z2'),
    ]

    usage = '''\
        usage: PROG [-h] [-n1 ()] [-o1 (1, 2)] [-u1  (uu) ] [-v1 ( vv )] [-w1 (w)w]
                    [-x1 x(x)] [-y1 yy)] [-z1 (zz] [-n2 []] [-o2 [1, 2]] [-u2  [uu] ]
                    [-v2 [ vv ]] [-w2 [w]w] [-x2 x[x]] [-y2 yy]] [-z2 [zz]
        '''
    help = usage + '''\

        options:
          -h, --help  show this help message and exit
          -n1 ()      n1
          -o1 (1, 2)  o1
          -u1  (uu)   u1
          -v1 ( vv )  v1
          -w1 (w)w    w1
          -x1 x(x)    x1
          -y1 yy)     y1
          -z1 (zz     z1
          -n2 []      n2
          -o2 [1, 2]  o2
          -u2  [uu]   u2
          -v2 [ vv ]  v2
          -w2 [w]w    w2
          -x2 x[x]    x2
          -y2 yy]     y2
          -z2 [zz     z2
        '''
    version = ''


class TestHelpUsageNoWhitespaceCrash(TestCase):

    def test_all_suppressed_mutex_followed_by_long_arg(self):
        # https://github.com/python/cpython/issues/62090
        # https://github.com/python/cpython/issues/96310
        parser = argparse.ArgumentParser(prog='PROG')
        mutex = parser.add_mutually_exclusive_group()
        mutex.add_argument('--spam', help=argparse.SUPPRESS)
        parser.add_argument('--eggs-eggs-eggs-eggs-eggs-eggs')
        usage = textwrap.dedent('''\
        usage: PROG [-h]
                    [--eggs-eggs-eggs-eggs-eggs-eggs EGGS_EGGS_EGGS_EGGS_EGGS_EGGS]
        ''')
        self.assertEqual(parser.format_usage(), usage)

    def test_newline_in_metavar(self):
        # https://github.com/python/cpython/issues/77048
        mapping = ['123456', '12345', '12345', '123']
        parser = argparse.ArgumentParser('11111111111111')
        parser.add_argument('-v', '--verbose',
                            help='verbose mode', action='store_true')
        parser.add_argument('targets',
                            help='installation targets',
                            nargs='+',
                            metavar='\n'.join(mapping))
        usage = textwrap.dedent('''\
        usage: 11111111111111 [-h] [-v]
                              123456
        12345
        12345
        123 [123456
        12345
        12345
        123 ...]
        ''')
        self.assertEqual(parser.format_usage(), usage)

    def test_empty_metavar_required_arg(self):
        # https://github.com/python/cpython/issues/82091
        parser = argparse.ArgumentParser(prog='PROG')
        parser.add_argument('--nil', metavar='', required=True)
        parser.add_argument('--a', metavar='A' * 70)
        usage = (
            'usage: PROG [-h] --nil \n'
            '            [--a AAAAAAAAAAAAAAAAAAAAAAAAAAAAAAAAAAAAAAAAAAAAAAA'
            'AAAAAAAAAAAAAAAAAAAAAAA]\n'
        )
        self.assertEqual(parser.format_usage(), usage)

    def test_all_suppressed_mutex_with_optional_nargs(self):
        # https://github.com/python/cpython/issues/98666
        parser = argparse.ArgumentParser(prog='PROG')
        mutex = parser.add_mutually_exclusive_group()
        mutex.add_argument(
            '--param1',
            nargs='?', const='default', metavar='NAME', help=argparse.SUPPRESS)
        mutex.add_argument(
            '--param2',
            nargs='?', const='default', metavar='NAME', help=argparse.SUPPRESS)
        usage = 'usage: PROG [-h]\n'
        self.assertEqual(parser.format_usage(), usage)

    def test_nested_mutex_groups(self):
        parser = argparse.ArgumentParser(prog='PROG')
        g = parser.add_mutually_exclusive_group()
        g.add_argument("--spam")
        with warnings.catch_warnings():
            warnings.simplefilter('ignore', DeprecationWarning)
            gg = g.add_mutually_exclusive_group()
        gg.add_argument("--hax")
        gg.add_argument("--hox", help=argparse.SUPPRESS)
        gg.add_argument("--hex")
        g.add_argument("--eggs")
        parser.add_argument("--num")

        usage = textwrap.dedent('''\
        usage: PROG [-h] [--spam SPAM | [--hax HAX | --hex HEX] | --eggs EGGS]
                    [--num NUM]
        ''')
        self.assertEqual(parser.format_usage(), usage)

    def test_long_mutex_groups_wrap(self):
        parser = argparse.ArgumentParser(prog='PROG')
        g = parser.add_mutually_exclusive_group()
        g.add_argument('--op1', metavar='MET', nargs='?')
        g.add_argument('--op2', metavar=('MET1', 'MET2'), nargs='*')
        g.add_argument('--op3', nargs='*')
        g.add_argument('--op4', metavar=('MET1', 'MET2'), nargs='+')
        g.add_argument('--op5', nargs='+')
        g.add_argument('--op6', nargs=3)
        g.add_argument('--op7', metavar=('MET1', 'MET2', 'MET3'), nargs=3)

        usage = textwrap.dedent('''\
        usage: PROG [-h] [--op1 [MET] | --op2 [MET1 [MET2 ...]] | --op3 [OP3 ...] |
                    --op4 MET1 [MET2 ...] | --op5 OP5 [OP5 ...] | --op6 OP6 OP6 OP6 |
                    --op7 MET1 MET2 MET3]
        ''')
        self.assertEqual(parser.format_usage(), usage)


class TestHelpVariableExpansion(HelpTestCase):
    """Test that variables are expanded properly in help messages"""

    parser_signature = Sig(prog='PROG')
    argument_signatures = [
        Sig('-x', type=int,
            help='x %(prog)s %(default)s %(type)s %%'),
        Sig('-y', action='store_const', default=42, const='XXX',
            help='y %(prog)s %(default)s %(const)s'),
        Sig('--foo', choices=['a', 'b', 'c'],
            help='foo %(prog)s %(default)s %(choices)s'),
        Sig('--bar', default='baz', choices=[1, 2], metavar='BBB',
            help='bar %(prog)s %(default)s %(dest)s'),
        Sig('spam', help='spam %(prog)s %(default)s'),
        Sig('badger', default=0.5, help='badger %(prog)s %(default)s'),
    ]
    argument_group_signatures = [
        (Sig('group'), [
            Sig('-a', help='a %(prog)s %(default)s'),
            Sig('-b', default=-1, help='b %(prog)s %(default)s'),
        ])
    ]
    usage = ('''\
        usage: PROG [-h] [-x X] [-y] [--foo {a,b,c}] [--bar BBB] [-a A] [-b B]
                    spam badger
        ''')
    help = usage + '''\

        positional arguments:
          spam           spam PROG None
          badger         badger PROG 0.5

        options:
          -h, --help     show this help message and exit
          -x X           x PROG None int %
          -y             y PROG 42 XXX
          --foo {a,b,c}  foo PROG None a, b, c
          --bar BBB      bar PROG baz bar

        group:
          -a A           a PROG None
          -b B           b PROG -1
        '''
    version = ''


class TestHelpVariableExpansionUsageSupplied(HelpTestCase):
    """Test that variables are expanded properly when usage= is present"""

    parser_signature = Sig(prog='PROG', usage='%(prog)s FOO')
    argument_signatures = []
    argument_group_signatures = []
    usage = ('''\
        usage: PROG FOO
        ''')
    help = usage + '''\

        options:
          -h, --help  show this help message and exit
        '''
    version = ''


class TestHelpVariableExpansionNoArguments(HelpTestCase):
    """Test that variables are expanded properly with no arguments"""

    parser_signature = Sig(prog='PROG', add_help=False)
    argument_signatures = []
    argument_group_signatures = []
    usage = ('''\
        usage: PROG
        ''')
    help = usage
    version = ''


class TestHelpSuppressUsage(HelpTestCase):
    """Test that items can be suppressed in usage messages"""

    parser_signature = Sig(prog='PROG', usage=argparse.SUPPRESS)
    argument_signatures = [
        Sig('--foo', help='foo help'),
        Sig('spam', help='spam help'),
    ]
    argument_group_signatures = []
    help = '''\
        positional arguments:
          spam        spam help

        options:
          -h, --help  show this help message and exit
          --foo FOO   foo help
        '''
    usage = ''
    version = ''


class TestHelpSuppressOptional(HelpTestCase):
    """Test that optional arguments can be suppressed in help messages"""

    parser_signature = Sig(prog='PROG', add_help=False)
    argument_signatures = [
        Sig('--foo', help=argparse.SUPPRESS),
        Sig('spam', help='spam help'),
    ]
    argument_group_signatures = []
    usage = '''\
        usage: PROG spam
        '''
    help = usage + '''\

        positional arguments:
          spam  spam help
        '''
    version = ''


class TestHelpSuppressOptionalGroup(HelpTestCase):
    """Test that optional groups can be suppressed in help messages"""

    parser_signature = Sig(prog='PROG')
    argument_signatures = [
        Sig('--foo', help='foo help'),
        Sig('spam', help='spam help'),
    ]
    argument_group_signatures = [
        (Sig('group'), [Sig('--bar', help=argparse.SUPPRESS)]),
    ]
    usage = '''\
        usage: PROG [-h] [--foo FOO] spam
        '''
    help = usage + '''\

        positional arguments:
          spam        spam help

        options:
          -h, --help  show this help message and exit
          --foo FOO   foo help
        '''
    version = ''


class TestHelpSuppressPositional(HelpTestCase):
    """Test that positional arguments can be suppressed in help messages"""

    parser_signature = Sig(prog='PROG')
    argument_signatures = [
        Sig('--foo', help='foo help'),
        Sig('spam', help=argparse.SUPPRESS),
    ]
    argument_group_signatures = []
    usage = '''\
        usage: PROG [-h] [--foo FOO]
        '''
    help = usage + '''\

        options:
          -h, --help  show this help message and exit
          --foo FOO   foo help
        '''
    version = ''


class TestHelpRequiredOptional(HelpTestCase):
    """Test that required options don't look optional"""

    parser_signature = Sig(prog='PROG')
    argument_signatures = [
        Sig('--foo', required=True, help='foo help'),
    ]
    argument_group_signatures = []
    usage = '''\
        usage: PROG [-h] --foo FOO
        '''
    help = usage + '''\

        options:
          -h, --help  show this help message and exit
          --foo FOO   foo help
        '''
    version = ''


class TestHelpAlternatePrefixChars(HelpTestCase):
    """Test that options display with different prefix characters"""

    parser_signature = Sig(prog='PROG', prefix_chars='^;', add_help=False)
    argument_signatures = [
        Sig('^^foo', action='store_true', help='foo help'),
        Sig(';b', ';;bar', help='bar help'),
    ]
    argument_group_signatures = []
    usage = '''\
        usage: PROG [^^foo] [;b BAR]
        '''
    help = usage + '''\

        options:
          ^^foo          foo help
          ;b, ;;bar BAR  bar help
        '''
    version = ''


class TestHelpNoHelpOptional(HelpTestCase):
    """Test that the --help argument can be suppressed help messages"""

    parser_signature = Sig(prog='PROG', add_help=False)
    argument_signatures = [
        Sig('--foo', help='foo help'),
        Sig('spam', help='spam help'),
    ]
    argument_group_signatures = []
    usage = '''\
        usage: PROG [--foo FOO] spam
        '''
    help = usage + '''\

        positional arguments:
          spam       spam help

        options:
          --foo FOO  foo help
        '''
    version = ''


class TestHelpNone(HelpTestCase):
    """Test that no errors occur if no help is specified"""

    parser_signature = Sig(prog='PROG')
    argument_signatures = [
        Sig('--foo'),
        Sig('spam'),
    ]
    argument_group_signatures = []
    usage = '''\
        usage: PROG [-h] [--foo FOO] spam
        '''
    help = usage + '''\

        positional arguments:
          spam

        options:
          -h, --help  show this help message and exit
          --foo FOO
        '''
    version = ''


class TestHelpTupleMetavarOptional(HelpTestCase):
    """Test specifying metavar as a tuple"""

    parser_signature = Sig(prog='PROG')
    argument_signatures = [
        Sig('-w', help='w', nargs='+', metavar=('W1', 'W2')),
        Sig('-x', help='x', nargs='*', metavar=('X1', 'X2')),
        Sig('-y', help='y', nargs=3, metavar=('Y1', 'Y2', 'Y3')),
        Sig('-z', help='z', nargs='?', metavar=('Z1', )),
    ]
    argument_group_signatures = []
    usage = '''\
        usage: PROG [-h] [-w W1 [W2 ...]] [-x [X1 [X2 ...]]] [-y Y1 Y2 Y3] \
[-z [Z1]]
        '''
    help = usage + '''\

        options:
          -h, --help        show this help message and exit
          -w W1 [W2 ...]    w
          -x [X1 [X2 ...]]  x
          -y Y1 Y2 Y3       y
          -z [Z1]           z
        '''
    version = ''


class TestHelpTupleMetavarPositional(HelpTestCase):
    """Test specifying metavar on a Positional as a tuple"""

    parser_signature = Sig(prog='PROG')
    argument_signatures = [
        Sig('w', help='w help', nargs='+', metavar=('W1', 'W2')),
        Sig('x', help='x help', nargs='*', metavar=('X1', 'X2')),
        Sig('y', help='y help', nargs=3, metavar=('Y1', 'Y2', 'Y3')),
        Sig('z', help='z help', nargs='?', metavar=('Z1',)),
    ]
    argument_group_signatures = []
    usage = '''\
        usage: PROG [-h] W1 [W2 ...] [X1 [X2 ...]] Y1 Y2 Y3 [Z1]
        '''
    help = usage + '''\

        positional arguments:
          W1 W2       w help
          X1 X2       x help
          Y1 Y2 Y3    y help
          Z1          z help

        options:
          -h, --help  show this help message and exit
        '''
    version = ''


class TestHelpRawText(HelpTestCase):
    """Test the RawTextHelpFormatter"""

    parser_signature = Sig(
        prog='PROG', formatter_class=argparse.RawTextHelpFormatter,
        description='Keep the formatting\n'
                    '    exactly as it is written\n'
                    '\n'
                    'here\n')

    argument_signatures = [
        Sig('--foo', help='    foo help should also\n'
                          'appear as given here'),
        Sig('spam', help='spam help'),
    ]
    argument_group_signatures = [
        (Sig('title', description='    This text\n'
                                  '  should be indented\n'
                                  '    exactly like it is here\n'),
         [Sig('--bar', help='bar help')]),
    ]
    usage = '''\
        usage: PROG [-h] [--foo FOO] [--bar BAR] spam
        '''
    help = usage + '''\

        Keep the formatting
            exactly as it is written

        here

        positional arguments:
          spam        spam help

        options:
          -h, --help  show this help message and exit
          --foo FOO       foo help should also
                      appear as given here

        title:
              This text
            should be indented
              exactly like it is here

          --bar BAR   bar help
        '''
    version = ''


class TestHelpRawDescription(HelpTestCase):
    """Test the RawTextHelpFormatter"""

    parser_signature = Sig(
        prog='PROG', formatter_class=argparse.RawDescriptionHelpFormatter,
        description='Keep the formatting\n'
                    '    exactly as it is written\n'
                    '\n'
                    'here\n')

    argument_signatures = [
        Sig('--foo', help='  foo help should not\n'
                          '    retain this odd formatting'),
        Sig('spam', help='spam help'),
    ]
    argument_group_signatures = [
        (Sig('title', description='    This text\n'
                                  '  should be indented\n'
                                  '    exactly like it is here\n'),
         [Sig('--bar', help='bar help')]),
    ]
    usage = '''\
        usage: PROG [-h] [--foo FOO] [--bar BAR] spam
        '''
    help = usage + '''\

        Keep the formatting
            exactly as it is written

        here

        positional arguments:
          spam        spam help

        options:
          -h, --help  show this help message and exit
          --foo FOO   foo help should not retain this odd formatting

        title:
              This text
            should be indented
              exactly like it is here

          --bar BAR   bar help
        '''
    version = ''


class TestHelpArgumentDefaults(HelpTestCase):
    """Test the ArgumentDefaultsHelpFormatter"""

    parser_signature = Sig(
        prog='PROG', formatter_class=argparse.ArgumentDefaultsHelpFormatter,
        description='description')

    argument_signatures = [
        Sig('--foo', help='foo help - oh and by the way, %(default)s'),
        Sig('--bar', action='store_true', help='bar help'),
        Sig('--taz', action=argparse.BooleanOptionalAction,
            help='Whether to taz it', default=True),
        Sig('--corge', action=argparse.BooleanOptionalAction,
            help='Whether to corge it', default=argparse.SUPPRESS),
        Sig('--quux', help="Set the quux", default=42),
        Sig('spam', help='spam help'),
        Sig('badger', nargs='?', default='wooden', help='badger help'),
    ]
    argument_group_signatures = [
        (Sig('title', description='description'),
         [Sig('--baz', type=int, default=42, help='baz help')]),
    ]
    usage = '''\
        usage: PROG [-h] [--foo FOO] [--bar] [--taz | --no-taz] [--corge | --no-corge]
                    [--quux QUUX] [--baz BAZ]
                    spam [badger]
        '''
    help = usage + '''\

        description

        positional arguments:
          spam                 spam help
          badger               badger help (default: wooden)

        options:
          -h, --help           show this help message and exit
          --foo FOO            foo help - oh and by the way, None
          --bar                bar help (default: False)
          --taz, --no-taz      Whether to taz it (default: True)
          --corge, --no-corge  Whether to corge it
          --quux QUUX          Set the quux (default: 42)

        title:
          description

          --baz BAZ            baz help (default: 42)
        '''
    version = ''

class TestHelpVersionAction(HelpTestCase):
    """Test the default help for the version action"""

    parser_signature = Sig(prog='PROG', description='description')
    argument_signatures = [Sig('-V', '--version', action='version', version='3.6')]
    argument_group_signatures = []
    usage = '''\
        usage: PROG [-h] [-V]
        '''
    help = usage + '''\

        description

        options:
          -h, --help     show this help message and exit
          -V, --version  show program's version number and exit
        '''
    version = ''


class TestHelpVersionActionSuppress(HelpTestCase):
    """Test that the --version argument can be suppressed in help messages"""

    parser_signature = Sig(prog='PROG')
    argument_signatures = [
        Sig('-v', '--version', action='version', version='1.0',
            help=argparse.SUPPRESS),
        Sig('--foo', help='foo help'),
        Sig('spam', help='spam help'),
    ]
    argument_group_signatures = []
    usage = '''\
        usage: PROG [-h] [--foo FOO] spam
        '''
    help = usage + '''\

        positional arguments:
          spam        spam help

        options:
          -h, --help  show this help message and exit
          --foo FOO   foo help
        '''


class TestHelpSubparsersOrdering(HelpTestCase):
    """Test ordering of subcommands in help matches the code"""
    parser_signature = Sig(prog='PROG',
                           description='display some subcommands')
    argument_signatures = [Sig('-v', '--version', action='version', version='0.1')]

    subparsers_signatures = [Sig(name=name)
                             for name in ('a', 'b', 'c', 'd', 'e')]

    usage = '''\
        usage: PROG [-h] [-v] {a,b,c,d,e} ...
        '''

    help = usage + '''\

        display some subcommands

        positional arguments:
          {a,b,c,d,e}

        options:
          -h, --help     show this help message and exit
          -v, --version  show program's version number and exit
        '''

    version = '''\
        0.1
        '''

class TestHelpSubparsersWithHelpOrdering(HelpTestCase):
    """Test ordering of subcommands in help matches the code"""
    parser_signature = Sig(prog='PROG',
                           description='display some subcommands')
    argument_signatures = [Sig('-v', '--version', action='version', version='0.1')]

    subcommand_data = (('a', 'a subcommand help'),
                       ('b', 'b subcommand help'),
                       ('c', 'c subcommand help'),
                       ('d', 'd subcommand help'),
                       ('e', 'e subcommand help'),
                       )

    subparsers_signatures = [Sig(name=name, help=help)
                             for name, help in subcommand_data]

    usage = '''\
        usage: PROG [-h] [-v] {a,b,c,d,e} ...
        '''

    help = usage + '''\

        display some subcommands

        positional arguments:
          {a,b,c,d,e}
            a            a subcommand help
            b            b subcommand help
            c            c subcommand help
            d            d subcommand help
            e            e subcommand help

        options:
          -h, --help     show this help message and exit
          -v, --version  show program's version number and exit
        '''

    version = '''\
        0.1
        '''



class TestHelpMetavarTypeFormatter(HelpTestCase):

    def custom_type(string):
        return string

    parser_signature = Sig(prog='PROG', description='description',
                           formatter_class=argparse.MetavarTypeHelpFormatter)
    argument_signatures = [Sig('a', type=int),
                           Sig('-b', type=custom_type),
                           Sig('-c', type=float, metavar='SOME FLOAT')]
    argument_group_signatures = []
    usage = '''\
        usage: PROG [-h] [-b custom_type] [-c SOME FLOAT] int
        '''
    help = usage + '''\

        description

        positional arguments:
          int

        options:
          -h, --help      show this help message and exit
          -b custom_type
          -c SOME FLOAT
        '''
    version = ''


class TestHelpUsageLongSubparserCommand(TestCase):
    """Test that subparser commands are formatted correctly in help"""
    maxDiff = None

    def test_parent_help(self):
        def custom_formatter(prog):
            return argparse.RawTextHelpFormatter(prog, max_help_position=50)

        parent_parser = argparse.ArgumentParser(
                prog='PROG',
                formatter_class=custom_formatter
        )

        cmd_subparsers = parent_parser.add_subparsers(title="commands",
                                                      metavar='CMD',
                                                      help='command to use')
        cmd_subparsers.add_parser("add",
                                  help="add something")

        cmd_subparsers.add_parser("remove",
                                  help="remove something")

        cmd_subparsers.add_parser("a-very-long-command",
                                  help="command that does something")

        parser_help = parent_parser.format_help()
        self.assertEqual(parser_help, textwrap.dedent('''\
            usage: PROG [-h] CMD ...

            options:
              -h, --help             show this help message and exit

            commands:
              CMD                    command to use
                add                  add something
                remove               remove something
                a-very-long-command  command that does something
        '''))


# =====================================
# Optional/Positional constructor tests
# =====================================

class TestInvalidArgumentConstructors(TestCase):
    """Test a bunch of invalid Argument constructors"""

    def assertTypeError(self, *args, **kwargs):
        parser = argparse.ArgumentParser()
        self.assertRaises(TypeError, parser.add_argument,
                          *args, **kwargs)

    def assertValueError(self, *args, **kwargs):
        parser = argparse.ArgumentParser()
        self.assertRaises(ValueError, parser.add_argument,
                          *args, **kwargs)

    def test_invalid_keyword_arguments(self):
        self.assertTypeError('-x', bar=None)
        self.assertTypeError('-y', callback='foo')
        self.assertTypeError('-y', callback_args=())
        self.assertTypeError('-y', callback_kwargs={})

    def test_missing_destination(self):
        self.assertTypeError()
        for action in ['append', 'store']:
            self.assertTypeError(action=action)

    def test_invalid_option_strings(self):
        self.assertValueError('--')
        self.assertValueError('---')

    def test_invalid_prefix(self):
        self.assertValueError('--foo', '+foo')

    def test_invalid_type(self):
        self.assertValueError('--foo', type='int')
        self.assertValueError('--foo', type=(int, float))

    def test_invalid_action(self):
        self.assertValueError('-x', action='foo')
        self.assertValueError('foo', action='baz')
        self.assertValueError('--foo', action=('store', 'append'))
        parser = argparse.ArgumentParser()
        with self.assertRaises(ValueError) as cm:
            parser.add_argument("--foo", action="store-true")
        self.assertIn('unknown action', str(cm.exception))

    def test_multiple_dest(self):
        parser = argparse.ArgumentParser()
        parser.add_argument(dest='foo')
        with self.assertRaises(ValueError) as cm:
            parser.add_argument('bar', dest='baz')
        self.assertIn('dest supplied twice for positional argument',
                      str(cm.exception))

    def test_no_argument_actions(self):
        for action in ['store_const', 'store_true', 'store_false',
                       'append_const', 'count']:
            for attrs in [dict(type=int), dict(nargs='+'),
                          dict(choices=['a', 'b'])]:
                self.assertTypeError('-x', action=action, **attrs)

    def test_no_argument_no_const_actions(self):
        # options with zero arguments
        for action in ['store_true', 'store_false', 'count']:

            # const is always disallowed
            self.assertTypeError('-x', const='foo', action=action)

            # nargs is always disallowed
            self.assertTypeError('-x', nargs='*', action=action)

    def test_more_than_one_argument_actions(self):
        for action in ['store', 'append']:

            # nargs=0 is disallowed
            self.assertValueError('-x', nargs=0, action=action)
            self.assertValueError('spam', nargs=0, action=action)

            # const is disallowed with non-optional arguments
            for nargs in [1, '*', '+']:
                self.assertValueError('-x', const='foo',
                                      nargs=nargs, action=action)
                self.assertValueError('spam', const='foo',
                                      nargs=nargs, action=action)

    def test_required_const_actions(self):
        for action in ['store_const', 'append_const']:

            # nargs is always disallowed
            self.assertTypeError('-x', nargs='+', action=action)

    def test_parsers_action_missing_params(self):
        self.assertTypeError('command', action='parsers')
        self.assertTypeError('command', action='parsers', prog='PROG')
        self.assertTypeError('command', action='parsers',
                             parser_class=argparse.ArgumentParser)

    def test_version_missing_params(self):
        self.assertTypeError('command', action='version')

    def test_required_positional(self):
        self.assertTypeError('foo', required=True)

    def test_user_defined_action(self):

        class Success(Exception):
            pass

        class Action(object):

            def __init__(self,
                         option_strings,
                         dest,
                         const,
                         default,
                         required=False):
                if dest == 'spam':
                    if const is Success:
                        if default is Success:
                            raise Success()

            def __call__(self, *args, **kwargs):
                pass

        parser = argparse.ArgumentParser()
        self.assertRaises(Success, parser.add_argument, '--spam',
                          action=Action, default=Success, const=Success)
        self.assertRaises(Success, parser.add_argument, 'spam',
                          action=Action, default=Success, const=Success)

# ================================
# Actions returned by add_argument
# ================================

class TestActionsReturned(TestCase):

    def test_dest(self):
        parser = argparse.ArgumentParser()
        action = parser.add_argument('--foo')
        self.assertEqual(action.dest, 'foo')
        action = parser.add_argument('-b', '--bar')
        self.assertEqual(action.dest, 'bar')
        action = parser.add_argument('-x', '-y')
        self.assertEqual(action.dest, 'x')

    def test_misc(self):
        parser = argparse.ArgumentParser()
        action = parser.add_argument('--foo', nargs='?', const=42,
                                     default=84, type=int, choices=[1, 2],
                                     help='FOO', metavar='BAR', dest='baz')
        self.assertEqual(action.nargs, '?')
        self.assertEqual(action.const, 42)
        self.assertEqual(action.default, 84)
        self.assertEqual(action.type, int)
        self.assertEqual(action.choices, [1, 2])
        self.assertEqual(action.help, 'FOO')
        self.assertEqual(action.metavar, 'BAR')
        self.assertEqual(action.dest, 'baz')


# ================================
# Argument conflict handling tests
# ================================

class TestConflictHandling(TestCase):

    def test_bad_type(self):
        self.assertRaises(ValueError, argparse.ArgumentParser,
                          conflict_handler='foo')

    def test_conflict_error(self):
        parser = argparse.ArgumentParser()
        parser.add_argument('-x')
        self.assertRaises(argparse.ArgumentError,
                          parser.add_argument, '-x')
        parser.add_argument('--spam')
        self.assertRaises(argparse.ArgumentError,
                          parser.add_argument, '--spam')

    def test_resolve_error(self):
        get_parser = argparse.ArgumentParser
        parser = get_parser(prog='PROG', conflict_handler='resolve')

        parser.add_argument('-x', help='OLD X')
        parser.add_argument('-x', help='NEW X')
        self.assertEqual(parser.format_help(), textwrap.dedent('''\
            usage: PROG [-h] [-x X]

            options:
              -h, --help  show this help message and exit
              -x X        NEW X
            '''))

        parser.add_argument('--spam', metavar='OLD_SPAM')
        parser.add_argument('--spam', metavar='NEW_SPAM')
        self.assertEqual(parser.format_help(), textwrap.dedent('''\
            usage: PROG [-h] [-x X] [--spam NEW_SPAM]

            options:
              -h, --help       show this help message and exit
              -x X             NEW X
              --spam NEW_SPAM
            '''))

    def test_subparser_conflict(self):
        parser = argparse.ArgumentParser()
        sp = parser.add_subparsers()
        sp.add_parser('fullname', aliases=['alias'])
        self.assertRaises(argparse.ArgumentError,
                          sp.add_parser, 'fullname')
        self.assertRaises(argparse.ArgumentError,
                          sp.add_parser, 'alias')
        self.assertRaises(argparse.ArgumentError,
                          sp.add_parser, 'other', aliases=['fullname'])
        self.assertRaises(argparse.ArgumentError,
                          sp.add_parser, 'other', aliases=['alias'])


# =============================
# Help and Version option tests
# =============================

class TestOptionalsHelpVersionActions(TestCase):
    """Test the help and version actions"""

    def assertPrintHelpExit(self, parser, args_str):
        with self.assertRaises(ArgumentParserError) as cm:
            parser.parse_args(args_str.split())
        self.assertEqual(parser.format_help(), cm.exception.stdout)

    def assertArgumentParserError(self, parser, *args):
        self.assertRaises(ArgumentParserError, parser.parse_args, args)

    def test_version(self):
        parser = ErrorRaisingArgumentParser()
        parser.add_argument('-v', '--version', action='version', version='1.0')
        self.assertPrintHelpExit(parser, '-h')
        self.assertPrintHelpExit(parser, '--help')
        self.assertRaises(AttributeError, getattr, parser, 'format_version')

    def test_version_format(self):
        parser = ErrorRaisingArgumentParser(prog='PPP')
        parser.add_argument('-v', '--version', action='version', version='%(prog)s 3.5')
        with self.assertRaises(ArgumentParserError) as cm:
            parser.parse_args(['-v'])
        self.assertEqual('PPP 3.5\n', cm.exception.stdout)

    def test_version_no_help(self):
        parser = ErrorRaisingArgumentParser(add_help=False)
        parser.add_argument('-v', '--version', action='version', version='1.0')
        self.assertArgumentParserError(parser, '-h')
        self.assertArgumentParserError(parser, '--help')
        self.assertRaises(AttributeError, getattr, parser, 'format_version')

    def test_version_action(self):
        parser = ErrorRaisingArgumentParser(prog='XXX')
        parser.add_argument('-V', action='version', version='%(prog)s 3.7')
        with self.assertRaises(ArgumentParserError) as cm:
            parser.parse_args(['-V'])
        self.assertEqual('XXX 3.7\n', cm.exception.stdout)

    def test_no_help(self):
        parser = ErrorRaisingArgumentParser(add_help=False)
        self.assertArgumentParserError(parser, '-h')
        self.assertArgumentParserError(parser, '--help')
        self.assertArgumentParserError(parser, '-v')
        self.assertArgumentParserError(parser, '--version')

    def test_alternate_help_version(self):
        parser = ErrorRaisingArgumentParser()
        parser.add_argument('-x', action='help')
        parser.add_argument('-y', action='version')
        self.assertPrintHelpExit(parser, '-x')
        self.assertArgumentParserError(parser, '-v')
        self.assertArgumentParserError(parser, '--version')
        self.assertRaises(AttributeError, getattr, parser, 'format_version')

    def test_help_version_extra_arguments(self):
        parser = ErrorRaisingArgumentParser()
        parser.add_argument('--version', action='version', version='1.0')
        parser.add_argument('-x', action='store_true')
        parser.add_argument('y')

        # try all combinations of valid prefixes and suffixes
        valid_prefixes = ['', '-x', 'foo', '-x bar', 'baz -x']
        valid_suffixes = valid_prefixes + ['--bad-option', 'foo bar baz']
        for prefix in valid_prefixes:
            for suffix in valid_suffixes:
                format = '%s %%s %s' % (prefix, suffix)
            self.assertPrintHelpExit(parser, format % '-h')
            self.assertPrintHelpExit(parser, format % '--help')
            self.assertRaises(AttributeError, getattr, parser, 'format_version')


# ======================
# str() and repr() tests
# ======================

class TestStrings(TestCase):
    """Test str()  and repr() on Optionals and Positionals"""

    def assertStringEqual(self, obj, result_string):
        for func in [str, repr]:
            self.assertEqual(func(obj), result_string)

    def test_optional(self):
        option = argparse.Action(
            option_strings=['--foo', '-a', '-b'],
            dest='b',
            type='int',
            nargs='+',
            default=42,
            choices=[1, 2, 3],
            required=False,
            help='HELP',
            metavar='METAVAR')
        string = (
            "Action(option_strings=['--foo', '-a', '-b'], dest='b', "
            "nargs='+', const=None, default=42, type='int', "
            "choices=[1, 2, 3], required=False, help='HELP', "
            "metavar='METAVAR', deprecated=False)")
        self.assertStringEqual(option, string)

    def test_argument(self):
        argument = argparse.Action(
            option_strings=[],
            dest='x',
            type=float,
            nargs='?',
            default=2.5,
            choices=[0.5, 1.5, 2.5],
            required=True,
            help='H HH H',
            metavar='MV MV MV')
        string = (
            "Action(option_strings=[], dest='x', nargs='?', "
            "const=None, default=2.5, type=%r, choices=[0.5, 1.5, 2.5], "
            "required=True, help='H HH H', metavar='MV MV MV', "
            "deprecated=False)" % float)
        self.assertStringEqual(argument, string)

    def test_namespace(self):
        ns = argparse.Namespace(foo=42, bar='spam')
        string = "Namespace(foo=42, bar='spam')"
        self.assertStringEqual(ns, string)

    def test_namespace_starkwargs_notidentifier(self):
        ns = argparse.Namespace(**{'"': 'quote'})
        string = """Namespace(**{'"': 'quote'})"""
        self.assertStringEqual(ns, string)

    def test_namespace_kwargs_and_starkwargs_notidentifier(self):
        ns = argparse.Namespace(a=1, **{'"': 'quote'})
        string = """Namespace(a=1, **{'"': 'quote'})"""
        self.assertStringEqual(ns, string)

    def test_namespace_starkwargs_identifier(self):
        ns = argparse.Namespace(**{'valid': True})
        string = "Namespace(valid=True)"
        self.assertStringEqual(ns, string)

    def test_parser(self):
        parser = argparse.ArgumentParser(prog='PROG')
        string = (
            "ArgumentParser(prog='PROG', usage=None, description=None, "
            "formatter_class=%r, conflict_handler='error', "
            "add_help=True)" % argparse.HelpFormatter)
        self.assertStringEqual(parser, string)

# ===============
# Namespace tests
# ===============

class TestNamespace(TestCase):

    def test_constructor(self):
        ns = argparse.Namespace()
        self.assertRaises(AttributeError, getattr, ns, 'x')

        ns = argparse.Namespace(a=42, b='spam')
        self.assertEqual(ns.a, 42)
        self.assertEqual(ns.b, 'spam')

    def test_equality(self):
        ns1 = argparse.Namespace(a=1, b=2)
        ns2 = argparse.Namespace(b=2, a=1)
        ns3 = argparse.Namespace(a=1)
        ns4 = argparse.Namespace(b=2)

        self.assertEqual(ns1, ns2)
        self.assertNotEqual(ns1, ns3)
        self.assertNotEqual(ns1, ns4)
        self.assertNotEqual(ns2, ns3)
        self.assertNotEqual(ns2, ns4)
        self.assertTrue(ns1 != ns3)
        self.assertTrue(ns1 != ns4)
        self.assertTrue(ns2 != ns3)
        self.assertTrue(ns2 != ns4)

    def test_equality_returns_notimplemented(self):
        # See issue 21481
        ns = argparse.Namespace(a=1, b=2)
        self.assertIs(ns.__eq__(None), NotImplemented)
        self.assertIs(ns.__ne__(None), NotImplemented)


# ===================
# File encoding tests
# ===================

class TestEncoding(TestCase):

    def _test_module_encoding(self, path):
        path, _ = os.path.splitext(path)
        path += ".py"
        with open(path, 'r', encoding='utf-8') as f:
            f.read()

    def test_argparse_module_encoding(self):
        self._test_module_encoding(argparse.__file__)

    def test_test_argparse_module_encoding(self):
        self._test_module_encoding(__file__)

# ===================
# ArgumentError tests
# ===================

class TestArgumentError(TestCase):

    def test_argument_error(self):
        msg = "my error here"
        error = argparse.ArgumentError(None, msg)
        self.assertEqual(str(error), msg)

# =======================
# ArgumentTypeError tests
# =======================

class TestArgumentTypeError(TestCase):

    def test_argument_type_error(self):

        def spam(string):
            raise argparse.ArgumentTypeError('spam!')

        parser = ErrorRaisingArgumentParser(prog='PROG', add_help=False)
        parser.add_argument('x', type=spam)
        with self.assertRaises(ArgumentParserError) as cm:
            parser.parse_args(['XXX'])
        self.assertEqual('usage: PROG x\nPROG: error: argument x: spam!\n',
                         cm.exception.stderr)

# =========================
# MessageContentError tests
# =========================

class TestMessageContentError(TestCase):

    def test_missing_argument_name_in_message(self):
        parser = ErrorRaisingArgumentParser(prog='PROG', usage='')
        parser.add_argument('req_pos', type=str)
        parser.add_argument('-req_opt', type=int, required=True)
        parser.add_argument('need_one', type=str, nargs='+')

        with self.assertRaises(ArgumentParserError) as cm:
            parser.parse_args([])
        msg = str(cm.exception)
        self.assertRegex(msg, 'req_pos')
        self.assertRegex(msg, 'req_opt')
        self.assertRegex(msg, 'need_one')
        with self.assertRaises(ArgumentParserError) as cm:
            parser.parse_args(['myXargument'])
        msg = str(cm.exception)
        self.assertNotIn(msg, 'req_pos')
        self.assertRegex(msg, 'req_opt')
        self.assertRegex(msg, 'need_one')
        with self.assertRaises(ArgumentParserError) as cm:
            parser.parse_args(['myXargument', '-req_opt=1'])
        msg = str(cm.exception)
        self.assertNotIn(msg, 'req_pos')
        self.assertNotIn(msg, 'req_opt')
        self.assertRegex(msg, 'need_one')

    def test_optional_optional_not_in_message(self):
        parser = ErrorRaisingArgumentParser(prog='PROG', usage='')
        parser.add_argument('req_pos', type=str)
        parser.add_argument('--req_opt', type=int, required=True)
        parser.add_argument('--opt_opt', type=bool, nargs='?',
                            default=True)
        with self.assertRaises(ArgumentParserError) as cm:
            parser.parse_args([])
        msg = str(cm.exception)
        self.assertRegex(msg, 'req_pos')
        self.assertRegex(msg, 'req_opt')
        self.assertNotIn(msg, 'opt_opt')
        with self.assertRaises(ArgumentParserError) as cm:
            parser.parse_args(['--req_opt=1'])
        msg = str(cm.exception)
        self.assertRegex(msg, 'req_pos')
        self.assertNotIn(msg, 'req_opt')
        self.assertNotIn(msg, 'opt_opt')

    def test_optional_positional_not_in_message(self):
        parser = ErrorRaisingArgumentParser(prog='PROG', usage='')
        parser.add_argument('req_pos')
        parser.add_argument('optional_positional', nargs='?', default='eggs')
        with self.assertRaises(ArgumentParserError) as cm:
            parser.parse_args([])
        msg = str(cm.exception)
        self.assertRegex(msg, 'req_pos')
        self.assertNotIn(msg, 'optional_positional')


# ================================================
# Check that the type function is called only once
# ================================================

class TestTypeFunctionCallOnlyOnce(TestCase):

    def test_type_function_call_only_once(self):
        def spam(string_to_convert):
            self.assertEqual(string_to_convert, 'spam!')
            return 'foo_converted'

        parser = argparse.ArgumentParser()
        parser.add_argument('--foo', type=spam, default='bar')
        args = parser.parse_args('--foo spam!'.split())
        self.assertEqual(NS(foo='foo_converted'), args)


# ==============================================
# Check that deprecated arguments output warning
# ==============================================

class TestDeprecatedArguments(TestCase):

    def test_deprecated_option(self):
        parser = argparse.ArgumentParser()
        parser.add_argument('-f', '--foo', deprecated=True)

        with captured_stderr() as stderr:
            parser.parse_args(['--foo', 'spam'])
        stderr = stderr.getvalue()
        self.assertRegex(stderr, "warning: option '--foo' is deprecated")
        self.assertEqual(stderr.count('is deprecated'), 1)

        with captured_stderr() as stderr:
            parser.parse_args(['-f', 'spam'])
        stderr = stderr.getvalue()
        self.assertRegex(stderr, "warning: option '-f' is deprecated")
        self.assertEqual(stderr.count('is deprecated'), 1)

        with captured_stderr() as stderr:
            parser.parse_args(['--foo', 'spam', '-f', 'ham'])
        stderr = stderr.getvalue()
        self.assertRegex(stderr, "warning: option '--foo' is deprecated")
        self.assertRegex(stderr, "warning: option '-f' is deprecated")
        self.assertEqual(stderr.count('is deprecated'), 2)

        with captured_stderr() as stderr:
            parser.parse_args(['--foo', 'spam', '--foo', 'ham'])
        stderr = stderr.getvalue()
        self.assertRegex(stderr, "warning: option '--foo' is deprecated")
        self.assertEqual(stderr.count('is deprecated'), 1)

    def test_deprecated_boolean_option(self):
        parser = argparse.ArgumentParser()
        parser.add_argument('-f', '--foo', action=argparse.BooleanOptionalAction, deprecated=True)

        with captured_stderr() as stderr:
            parser.parse_args(['--foo'])
        stderr = stderr.getvalue()
        self.assertRegex(stderr, "warning: option '--foo' is deprecated")
        self.assertEqual(stderr.count('is deprecated'), 1)

        with captured_stderr() as stderr:
            parser.parse_args(['-f'])
        stderr = stderr.getvalue()
        self.assertRegex(stderr, "warning: option '-f' is deprecated")
        self.assertEqual(stderr.count('is deprecated'), 1)

        with captured_stderr() as stderr:
            parser.parse_args(['--no-foo'])
        stderr = stderr.getvalue()
        self.assertRegex(stderr, "warning: option '--no-foo' is deprecated")
        self.assertEqual(stderr.count('is deprecated'), 1)

        with captured_stderr() as stderr:
            parser.parse_args(['--foo', '--no-foo'])
        stderr = stderr.getvalue()
        self.assertRegex(stderr, "warning: option '--foo' is deprecated")
        self.assertRegex(stderr, "warning: option '--no-foo' is deprecated")
        self.assertEqual(stderr.count('is deprecated'), 2)

    def test_deprecated_arguments(self):
        parser = argparse.ArgumentParser()
        parser.add_argument('foo', nargs='?', deprecated=True)
        parser.add_argument('bar', nargs='?', deprecated=True)

        with captured_stderr() as stderr:
            parser.parse_args([])
        stderr = stderr.getvalue()
        self.assertEqual(stderr.count('is deprecated'), 0)

        with captured_stderr() as stderr:
            parser.parse_args(['spam'])
        stderr = stderr.getvalue()
        self.assertRegex(stderr, "warning: argument 'foo' is deprecated")
        self.assertEqual(stderr.count('is deprecated'), 1)

        with captured_stderr() as stderr:
            parser.parse_args(['spam', 'ham'])
        stderr = stderr.getvalue()
        self.assertRegex(stderr, "warning: argument 'foo' is deprecated")
        self.assertRegex(stderr, "warning: argument 'bar' is deprecated")
        self.assertEqual(stderr.count('is deprecated'), 2)

    def test_deprecated_varargument(self):
        parser = argparse.ArgumentParser()
        parser.add_argument('foo', nargs='*', deprecated=True)

        with captured_stderr() as stderr:
            parser.parse_args([])
        stderr = stderr.getvalue()
        self.assertEqual(stderr.count('is deprecated'), 0)

        with captured_stderr() as stderr:
            parser.parse_args(['spam'])
        stderr = stderr.getvalue()
        self.assertRegex(stderr, "warning: argument 'foo' is deprecated")
        self.assertEqual(stderr.count('is deprecated'), 1)

        with captured_stderr() as stderr:
            parser.parse_args(['spam', 'ham'])
        stderr = stderr.getvalue()
        self.assertRegex(stderr, "warning: argument 'foo' is deprecated")
        self.assertEqual(stderr.count('is deprecated'), 1)

    def test_deprecated_subparser(self):
        parser = argparse.ArgumentParser()
        subparsers = parser.add_subparsers()
        subparsers.add_parser('foo', aliases=['baz'], deprecated=True)
        subparsers.add_parser('bar')

        with captured_stderr() as stderr:
            parser.parse_args(['bar'])
        stderr = stderr.getvalue()
        self.assertEqual(stderr.count('is deprecated'), 0)

        with captured_stderr() as stderr:
            parser.parse_args(['foo'])
        stderr = stderr.getvalue()
        self.assertRegex(stderr, "warning: command 'foo' is deprecated")
        self.assertEqual(stderr.count('is deprecated'), 1)

        with captured_stderr() as stderr:
            parser.parse_args(['baz'])
        stderr = stderr.getvalue()
        self.assertRegex(stderr, "warning: command 'baz' is deprecated")
        self.assertEqual(stderr.count('is deprecated'), 1)


# ==================================================================
# Check semantics regarding the default argument and type conversion
# ==================================================================

class TestTypeFunctionCalledOnDefault(TestCase):

    def test_type_function_call_with_non_string_default(self):
        def spam(int_to_convert):
            self.assertEqual(int_to_convert, 0)
            return 'foo_converted'

        parser = argparse.ArgumentParser()
        parser.add_argument('--foo', type=spam, default=0)
        args = parser.parse_args([])
        # foo should *not* be converted because its default is not a string.
        self.assertEqual(NS(foo=0), args)

    def test_type_function_call_with_string_default(self):
        def spam(int_to_convert):
            return 'foo_converted'

        parser = argparse.ArgumentParser()
        parser.add_argument('--foo', type=spam, default='0')
        args = parser.parse_args([])
        # foo is converted because its default is a string.
        self.assertEqual(NS(foo='foo_converted'), args)

    def test_no_double_type_conversion_of_default(self):
        def extend(str_to_convert):
            return str_to_convert + '*'

        parser = argparse.ArgumentParser()
        parser.add_argument('--test', type=extend, default='*')
        args = parser.parse_args([])
        # The test argument will be two stars, one coming from the default
        # value and one coming from the type conversion being called exactly
        # once.
        self.assertEqual(NS(test='**'), args)

    def test_issue_15906(self):
        # Issue #15906: When action='append', type=str, default=[] are
        # providing, the dest value was the string representation "[]" when it
        # should have been an empty list.
        parser = argparse.ArgumentParser()
        parser.add_argument('--test', dest='test', type=str,
                            default=[], action='append')
        args = parser.parse_args([])
        self.assertEqual(args.test, [])

# ======================
# parse_known_args tests
# ======================

class TestParseKnownArgs(TestCase):

    def test_arguments_tuple(self):
        parser = argparse.ArgumentParser()
        parser.parse_args(())

    def test_arguments_list(self):
        parser = argparse.ArgumentParser()
        parser.parse_args([])

    def test_arguments_tuple_positional(self):
        parser = argparse.ArgumentParser()
        parser.add_argument('x')
        parser.parse_args(('x',))

    def test_arguments_list_positional(self):
        parser = argparse.ArgumentParser()
        parser.add_argument('x')
        parser.parse_args(['x'])

    def test_optionals(self):
        parser = argparse.ArgumentParser()
        parser.add_argument('--foo')
        args, extras = parser.parse_known_args('--foo F --bar --baz'.split())
        self.assertEqual(NS(foo='F'), args)
        self.assertEqual(['--bar', '--baz'], extras)

    def test_mixed(self):
        parser = argparse.ArgumentParser()
        parser.add_argument('-v', nargs='?', const=1, type=int)
        parser.add_argument('--spam', action='store_false')
        parser.add_argument('badger')

        argv = ["B", "C", "--foo", "-v", "3", "4"]
        args, extras = parser.parse_known_args(argv)
        self.assertEqual(NS(v=3, spam=True, badger="B"), args)
        self.assertEqual(["C", "--foo", "4"], extras)

    def test_zero_or_more_optional(self):
        parser = argparse.ArgumentParser()
        parser.add_argument('x', nargs='*', choices=('x', 'y'))
        args = parser.parse_args([])
        self.assertEqual(NS(x=[]), args)


class TestDoubleDash(TestCase):
    def test_single_argument_option(self):
        parser = argparse.ArgumentParser(exit_on_error=False)
        parser.add_argument('-f', '--foo')
        parser.add_argument('bar', nargs='*')

        args = parser.parse_args(['--foo=--'])
        self.assertEqual(NS(foo='--', bar=[]), args)
        self.assertRaisesRegex(argparse.ArgumentError,
            'argument -f/--foo: expected one argument',
            parser.parse_args, ['--foo', '--'])
        args = parser.parse_args(['-f--'])
        self.assertEqual(NS(foo='--', bar=[]), args)
        self.assertRaisesRegex(argparse.ArgumentError,
            'argument -f/--foo: expected one argument',
            parser.parse_args, ['-f', '--'])
        args = parser.parse_args(['--foo', 'a', '--', 'b', 'c'])
        self.assertEqual(NS(foo='a', bar=['b', 'c']), args)
        args = parser.parse_args(['a', 'b', '--foo', 'c'])
        self.assertEqual(NS(foo='c', bar=['a', 'b']), args)
        args = parser.parse_args(['a', '--', 'b', '--foo', 'c'])
        self.assertEqual(NS(foo=None, bar=['a', 'b', '--foo', 'c']), args)
        args = parser.parse_args(['a', '--', 'b', '--', 'c', '--foo', 'd'])
        self.assertEqual(NS(foo=None, bar=['a', 'b', '--', 'c', '--foo', 'd']), args)

    def test_multiple_argument_option(self):
        parser = argparse.ArgumentParser(exit_on_error=False)
        parser.add_argument('-f', '--foo', nargs='*')
        parser.add_argument('bar', nargs='*')

        args = parser.parse_args(['--foo=--'])
        self.assertEqual(NS(foo=['--'], bar=[]), args)
        args = parser.parse_args(['--foo', '--'])
        self.assertEqual(NS(foo=[], bar=[]), args)
        args = parser.parse_args(['-f--'])
        self.assertEqual(NS(foo=['--'], bar=[]), args)
        args = parser.parse_args(['-f', '--'])
        self.assertEqual(NS(foo=[], bar=[]), args)
        args = parser.parse_args(['--foo', 'a', 'b', '--', 'c', 'd'])
        self.assertEqual(NS(foo=['a', 'b'], bar=['c', 'd']), args)
        args = parser.parse_args(['a', 'b', '--foo', 'c', 'd'])
        self.assertEqual(NS(foo=['c', 'd'], bar=['a', 'b']), args)
        args = parser.parse_args(['a', '--', 'b', '--foo', 'c', 'd'])
        self.assertEqual(NS(foo=None, bar=['a', 'b', '--foo', 'c', 'd']), args)
        args, argv = parser.parse_known_args(['a', 'b', '--foo', 'c', '--', 'd'])
        self.assertEqual(NS(foo=['c'], bar=['a', 'b']), args)
        self.assertEqual(argv, ['--', 'd'])

    def test_multiple_double_dashes(self):
        parser = argparse.ArgumentParser(exit_on_error=False)
        parser.add_argument('foo')
        parser.add_argument('bar', nargs='*')

        args = parser.parse_args(['--', 'a', 'b', 'c'])
        self.assertEqual(NS(foo='a', bar=['b', 'c']), args)
        args = parser.parse_args(['a', '--', 'b', 'c'])
        self.assertEqual(NS(foo='a', bar=['b', 'c']), args)
        args = parser.parse_args(['a', 'b', '--', 'c'])
        self.assertEqual(NS(foo='a', bar=['b', 'c']), args)
        args = parser.parse_args(['a', '--', 'b', '--', 'c'])
        self.assertEqual(NS(foo='a', bar=['b', '--', 'c']), args)
        args = parser.parse_args(['--', '--', 'a', '--', 'b', 'c'])
        self.assertEqual(NS(foo='--', bar=['a', '--', 'b', 'c']), args)

    def test_remainder(self):
        parser = argparse.ArgumentParser(exit_on_error=False)
        parser.add_argument('foo')
        parser.add_argument('bar', nargs='...')

        args = parser.parse_args(['--', 'a', 'b', 'c'])
        self.assertEqual(NS(foo='a', bar=['b', 'c']), args)
        args = parser.parse_args(['a', '--', 'b', 'c'])
        self.assertEqual(NS(foo='a', bar=['b', 'c']), args)
        args = parser.parse_args(['a', 'b', '--', 'c'])
        self.assertEqual(NS(foo='a', bar=['b', '--', 'c']), args)
        args = parser.parse_args(['a', '--', 'b', '--', 'c'])
        self.assertEqual(NS(foo='a', bar=['b', '--', 'c']), args)

        parser = argparse.ArgumentParser(exit_on_error=False)
        parser.add_argument('--foo')
        parser.add_argument('bar', nargs='...')
        args = parser.parse_args(['--foo', 'a', '--', 'b', '--', 'c'])
        self.assertEqual(NS(foo='a', bar=['--', 'b', '--', 'c']), args)

    def test_subparser(self):
        parser = argparse.ArgumentParser(exit_on_error=False)
        parser.add_argument('foo')
        subparsers = parser.add_subparsers()
        parser1 = subparsers.add_parser('run')
        parser1.add_argument('-f')
        parser1.add_argument('bar', nargs='*')

        args = parser.parse_args(['x', 'run', 'a', 'b', '-f', 'c'])
        self.assertEqual(NS(foo='x', f='c', bar=['a', 'b']), args)
        args = parser.parse_args(['x', 'run', 'a', 'b', '--', '-f', 'c'])
        self.assertEqual(NS(foo='x', f=None, bar=['a', 'b', '-f', 'c']), args)
        args = parser.parse_args(['x', 'run', 'a', '--', 'b', '-f', 'c'])
        self.assertEqual(NS(foo='x', f=None, bar=['a', 'b', '-f', 'c']), args)
        args = parser.parse_args(['x', 'run', '--', 'a', 'b', '-f', 'c'])
        self.assertEqual(NS(foo='x', f=None, bar=['a', 'b', '-f', 'c']), args)
        args = parser.parse_args(['x', '--', 'run', 'a', 'b', '-f', 'c'])
        self.assertEqual(NS(foo='x', f='c', bar=['a', 'b']), args)
        args = parser.parse_args(['--', 'x', 'run', 'a', 'b', '-f', 'c'])
        self.assertEqual(NS(foo='x', f='c', bar=['a', 'b']), args)
        args = parser.parse_args(['x', 'run', '--', 'a', '--', 'b'])
        self.assertEqual(NS(foo='x', f=None, bar=['a', '--', 'b']), args)
        args = parser.parse_args(['x', '--', 'run', '--', 'a', '--', 'b'])
        self.assertEqual(NS(foo='x', f=None, bar=['a', '--', 'b']), args)
        self.assertRaisesRegex(argparse.ArgumentError,
            "invalid choice: '--'",
            parser.parse_args, ['--', 'x', '--', 'run', 'a', 'b'])

    def test_subparser_after_multiple_argument_option(self):
        parser = argparse.ArgumentParser(exit_on_error=False)
        parser.add_argument('--foo', nargs='*')
        subparsers = parser.add_subparsers()
        parser1 = subparsers.add_parser('run')
        parser1.add_argument('-f')
        parser1.add_argument('bar', nargs='*')

        args = parser.parse_args(['--foo', 'x', 'y', '--', 'run', 'a', 'b', '-f', 'c'])
        self.assertEqual(NS(foo=['x', 'y'], f='c', bar=['a', 'b']), args)
        self.assertRaisesRegex(argparse.ArgumentError,
            "invalid choice: '--'",
            parser.parse_args, ['--foo', 'x', '--', '--', 'run', 'a', 'b'])


# ===========================
# parse_intermixed_args tests
# ===========================

class TestIntermixedArgs(TestCase):
    def test_basic(self):
        # test parsing intermixed optionals and positionals
        parser = argparse.ArgumentParser(prog='PROG')
        parser.add_argument('--foo', dest='foo')
        bar = parser.add_argument('--bar', dest='bar', required=True)
        parser.add_argument('cmd')
        parser.add_argument('rest', nargs='*', type=int)
        argv = 'cmd --foo x 1 --bar y 2 3'.split()
        args = parser.parse_intermixed_args(argv)
        # rest gets [1,2,3] despite the foo and bar strings
        self.assertEqual(NS(bar='y', cmd='cmd', foo='x', rest=[1, 2, 3]), args)

        args, extras = parser.parse_known_args(argv)
        # cannot parse the '1,2,3'
        self.assertEqual(NS(bar='y', cmd='cmd', foo='x', rest=[1]), args)
        self.assertEqual(["2", "3"], extras)

        argv = 'cmd --foo x 1 --error 2 --bar y 3'.split()
        args, extras = parser.parse_known_intermixed_args(argv)
        # unknown optionals go into extras
        self.assertEqual(NS(bar='y', cmd='cmd', foo='x', rest=[1]), args)
        self.assertEqual(['--error', '2', '3'], extras)

        # restores attributes that were temporarily changed
        self.assertIsNone(parser.usage)
        self.assertEqual(bar.required, True)

    def test_remainder(self):
        # Intermixed and remainder are incompatible
        parser = ErrorRaisingArgumentParser(prog='PROG')
        parser.add_argument('-z')
        parser.add_argument('x')
        parser.add_argument('y', nargs='...')
        argv = 'X A B -z Z'.split()
        # intermixed fails with '...' (also 'A...')
        # self.assertRaises(TypeError, parser.parse_intermixed_args, argv)
        with self.assertRaises(TypeError) as cm:
            parser.parse_intermixed_args(argv)
        self.assertRegex(str(cm.exception), r'\.\.\.')

    def test_exclusive(self):
        # mutually exclusive group; intermixed works fine
        parser = ErrorRaisingArgumentParser(prog='PROG')
        group = parser.add_mutually_exclusive_group(required=True)
        group.add_argument('--foo', action='store_true', help='FOO')
        group.add_argument('--spam', help='SPAM')
        parser.add_argument('badger', nargs='*', default='X', help='BADGER')
        args = parser.parse_intermixed_args('1 --foo 2'.split())
        self.assertEqual(NS(badger=['1', '2'], foo=True, spam=None), args)
        self.assertRaises(ArgumentParserError, parser.parse_intermixed_args, '1 2'.split())
        self.assertEqual(group.required, True)

    def test_exclusive_incompatible(self):
        # mutually exclusive group including positional - fail
        parser = ErrorRaisingArgumentParser(prog='PROG')
        group = parser.add_mutually_exclusive_group(required=True)
        group.add_argument('--foo', action='store_true', help='FOO')
        group.add_argument('--spam', help='SPAM')
        group.add_argument('badger', nargs='*', default='X', help='BADGER')
        self.assertRaises(TypeError, parser.parse_intermixed_args, [])
        self.assertEqual(group.required, True)

    def test_invalid_args(self):
        parser = ErrorRaisingArgumentParser(prog='PROG')
        self.assertRaises(ArgumentParserError, parser.parse_intermixed_args, ['a'])

        parser = ErrorRaisingArgumentParser(prog='PROG')
        parser.add_argument('--foo', nargs="*")
        parser.add_argument('foo')
        with self.assertWarns(UserWarning):
            parser.parse_intermixed_args(['hello', '--foo'])

class TestIntermixedMessageContentError(TestCase):
    # case where Intermixed gives different error message
    # error is raised by 1st parsing step
    def test_missing_argument_name_in_message(self):
        parser = ErrorRaisingArgumentParser(prog='PROG', usage='')
        parser.add_argument('req_pos', type=str)
        parser.add_argument('-req_opt', type=int, required=True)

        with self.assertRaises(ArgumentParserError) as cm:
            parser.parse_args([])
        msg = str(cm.exception)
        self.assertRegex(msg, 'req_pos')
        self.assertRegex(msg, 'req_opt')

        with self.assertRaises(ArgumentParserError) as cm:
            parser.parse_intermixed_args([])
        msg = str(cm.exception)
        self.assertNotRegex(msg, 'req_pos')
        self.assertRegex(msg, 'req_opt')

# ==========================
# add_argument metavar tests
# ==========================

class TestAddArgumentMetavar(TestCase):

    EXPECTED_MESSAGE = "length of metavar tuple does not match nargs"

    def do_test_no_exception(self, nargs, metavar):
        parser = argparse.ArgumentParser()
        parser.add_argument("--foo", nargs=nargs, metavar=metavar)

    def do_test_exception(self, nargs, metavar):
        parser = argparse.ArgumentParser()
        with self.assertRaises(ValueError) as cm:
            parser.add_argument("--foo", nargs=nargs, metavar=metavar)
        self.assertEqual(cm.exception.args[0], self.EXPECTED_MESSAGE)

    # Unit tests for different values of metavar when nargs=None

    def test_nargs_None_metavar_string(self):
        self.do_test_no_exception(nargs=None, metavar="1")

    def test_nargs_None_metavar_length0(self):
        self.do_test_exception(nargs=None, metavar=tuple())

    def test_nargs_None_metavar_length1(self):
        self.do_test_no_exception(nargs=None, metavar=("1",))

    def test_nargs_None_metavar_length2(self):
        self.do_test_exception(nargs=None, metavar=("1", "2"))

    def test_nargs_None_metavar_length3(self):
        self.do_test_exception(nargs=None, metavar=("1", "2", "3"))

    # Unit tests for different values of metavar when nargs=?

    def test_nargs_optional_metavar_string(self):
        self.do_test_no_exception(nargs="?", metavar="1")

    def test_nargs_optional_metavar_length0(self):
        self.do_test_exception(nargs="?", metavar=tuple())

    def test_nargs_optional_metavar_length1(self):
        self.do_test_no_exception(nargs="?", metavar=("1",))

    def test_nargs_optional_metavar_length2(self):
        self.do_test_exception(nargs="?", metavar=("1", "2"))

    def test_nargs_optional_metavar_length3(self):
        self.do_test_exception(nargs="?", metavar=("1", "2", "3"))

    # Unit tests for different values of metavar when nargs=*

    def test_nargs_zeroormore_metavar_string(self):
        self.do_test_no_exception(nargs="*", metavar="1")

    def test_nargs_zeroormore_metavar_length0(self):
        self.do_test_exception(nargs="*", metavar=tuple())

    def test_nargs_zeroormore_metavar_length1(self):
        self.do_test_no_exception(nargs="*", metavar=("1",))

    def test_nargs_zeroormore_metavar_length2(self):
        self.do_test_no_exception(nargs="*", metavar=("1", "2"))

    def test_nargs_zeroormore_metavar_length3(self):
        self.do_test_exception(nargs="*", metavar=("1", "2", "3"))

    # Unit tests for different values of metavar when nargs=+

    def test_nargs_oneormore_metavar_string(self):
        self.do_test_no_exception(nargs="+", metavar="1")

    def test_nargs_oneormore_metavar_length0(self):
        self.do_test_exception(nargs="+", metavar=tuple())

    def test_nargs_oneormore_metavar_length1(self):
        self.do_test_exception(nargs="+", metavar=("1",))

    def test_nargs_oneormore_metavar_length2(self):
        self.do_test_no_exception(nargs="+", metavar=("1", "2"))

    def test_nargs_oneormore_metavar_length3(self):
        self.do_test_exception(nargs="+", metavar=("1", "2", "3"))

    # Unit tests for different values of metavar when nargs=...

    def test_nargs_remainder_metavar_string(self):
        self.do_test_no_exception(nargs="...", metavar="1")

    def test_nargs_remainder_metavar_length0(self):
        self.do_test_no_exception(nargs="...", metavar=tuple())

    def test_nargs_remainder_metavar_length1(self):
        self.do_test_no_exception(nargs="...", metavar=("1",))

    def test_nargs_remainder_metavar_length2(self):
        self.do_test_no_exception(nargs="...", metavar=("1", "2"))

    def test_nargs_remainder_metavar_length3(self):
        self.do_test_no_exception(nargs="...", metavar=("1", "2", "3"))

    # Unit tests for different values of metavar when nargs=A...

    def test_nargs_parser_metavar_string(self):
        self.do_test_no_exception(nargs="A...", metavar="1")

    def test_nargs_parser_metavar_length0(self):
        self.do_test_exception(nargs="A...", metavar=tuple())

    def test_nargs_parser_metavar_length1(self):
        self.do_test_no_exception(nargs="A...", metavar=("1",))

    def test_nargs_parser_metavar_length2(self):
        self.do_test_exception(nargs="A...", metavar=("1", "2"))

    def test_nargs_parser_metavar_length3(self):
        self.do_test_exception(nargs="A...", metavar=("1", "2", "3"))

    # Unit tests for different values of metavar when nargs=1

    def test_nargs_1_metavar_string(self):
        self.do_test_no_exception(nargs=1, metavar="1")

    def test_nargs_1_metavar_length0(self):
        self.do_test_exception(nargs=1, metavar=tuple())

    def test_nargs_1_metavar_length1(self):
        self.do_test_no_exception(nargs=1, metavar=("1",))

    def test_nargs_1_metavar_length2(self):
        self.do_test_exception(nargs=1, metavar=("1", "2"))

    def test_nargs_1_metavar_length3(self):
        self.do_test_exception(nargs=1, metavar=("1", "2", "3"))

    # Unit tests for different values of metavar when nargs=2

    def test_nargs_2_metavar_string(self):
        self.do_test_no_exception(nargs=2, metavar="1")

    def test_nargs_2_metavar_length0(self):
        self.do_test_exception(nargs=2, metavar=tuple())

    def test_nargs_2_metavar_length1(self):
        self.do_test_exception(nargs=2, metavar=("1",))

    def test_nargs_2_metavar_length2(self):
        self.do_test_no_exception(nargs=2, metavar=("1", "2"))

    def test_nargs_2_metavar_length3(self):
        self.do_test_exception(nargs=2, metavar=("1", "2", "3"))

    # Unit tests for different values of metavar when nargs=3

    def test_nargs_3_metavar_string(self):
        self.do_test_no_exception(nargs=3, metavar="1")

    def test_nargs_3_metavar_length0(self):
        self.do_test_exception(nargs=3, metavar=tuple())

    def test_nargs_3_metavar_length1(self):
        self.do_test_exception(nargs=3, metavar=("1",))

    def test_nargs_3_metavar_length2(self):
        self.do_test_exception(nargs=3, metavar=("1", "2"))

    def test_nargs_3_metavar_length3(self):
        self.do_test_no_exception(nargs=3, metavar=("1", "2", "3"))


class TestInvalidNargs(TestCase):

    EXPECTED_INVALID_MESSAGE = "invalid nargs value"
    EXPECTED_RANGE_MESSAGE = ("nargs for store actions must be != 0; if you "
                              "have nothing to store, actions such as store "
                              "true or store const may be more appropriate")

    def do_test_range_exception(self, nargs):
        parser = argparse.ArgumentParser()
        with self.assertRaises(ValueError) as cm:
            parser.add_argument("--foo", nargs=nargs)
        self.assertEqual(cm.exception.args[0], self.EXPECTED_RANGE_MESSAGE)

    def do_test_invalid_exception(self, nargs):
        parser = argparse.ArgumentParser()
        with self.assertRaises(ValueError) as cm:
            parser.add_argument("--foo", nargs=nargs)
        self.assertEqual(cm.exception.args[0], self.EXPECTED_INVALID_MESSAGE)

    # Unit tests for different values of nargs

    def test_nargs_alphabetic(self):
        self.do_test_invalid_exception(nargs='a')
        self.do_test_invalid_exception(nargs="abcd")

    def test_nargs_zero(self):
        self.do_test_range_exception(nargs=0)

# ============================
# from argparse import * tests
# ============================

class TestImportStar(TestCase):

    def test(self):
        for name in argparse.__all__:
            self.assertTrue(hasattr(argparse, name))

    def test_all_exports_everything_but_modules(self):
        items = [
            name
            for name, value in vars(argparse).items()
            if not (name.startswith("_") or name == 'ngettext')
            if not inspect.ismodule(value)
        ]
        self.assertEqual(sorted(items), sorted(argparse.__all__))


class TestWrappingMetavar(TestCase):

    def setUp(self):
        super().setUp()
        self.parser = ErrorRaisingArgumentParser(
            'this_is_spammy_prog_with_a_long_name_sorry_about_the_name'
        )
        # this metavar was triggering library assertion errors due to usage
        # message formatting incorrectly splitting on the ] chars within
        metavar = '<http[s]://example:1234>'
        self.parser.add_argument('--proxy', metavar=metavar)

    def test_help_with_metavar(self):
        help_text = self.parser.format_help()
        self.assertEqual(help_text, textwrap.dedent('''\
            usage: this_is_spammy_prog_with_a_long_name_sorry_about_the_name
                   [-h] [--proxy <http[s]://example:1234>]

            options:
              -h, --help            show this help message and exit
              --proxy <http[s]://example:1234>
            '''))


class TestExitOnError(TestCase):

    def setUp(self):
        self.parser = argparse.ArgumentParser(exit_on_error=False,
                                              fromfile_prefix_chars='@')
        self.parser.add_argument('--integers', metavar='N', type=int)

    def test_exit_on_error_with_good_args(self):
        ns = self.parser.parse_args('--integers 4'.split())
        self.assertEqual(ns, argparse.Namespace(integers=4))

    def test_exit_on_error_with_bad_args(self):
        with self.assertRaises(argparse.ArgumentError):
            self.parser.parse_args('--integers a'.split())

    def test_unrecognized_args(self):
        self.assertRaisesRegex(argparse.ArgumentError,
                               'unrecognized arguments: --foo bar',
                               self.parser.parse_args, '--foo bar'.split())

    def test_unrecognized_intermixed_args(self):
        self.assertRaisesRegex(argparse.ArgumentError,
                               'unrecognized arguments: --foo bar',
                               self.parser.parse_intermixed_args, '--foo bar'.split())

    def test_required_args(self):
        self.parser.add_argument('bar')
        self.parser.add_argument('baz')
        self.assertRaisesRegex(argparse.ArgumentError,
                               'the following arguments are required: bar, baz$',
                               self.parser.parse_args, [])

<<<<<<< HEAD
    def test_required_args_with_metavar(self):
        self.parser.add_argument('bar')
        self.parser.add_argument('baz', metavar='BaZ')
        self.assertRaisesRegex(argparse.ArgumentError,
                               'the following arguments are required: bar, BaZ$',
                               self.parser.parse_args, [])

    def test_required_args_n(self):
        self.parser.add_argument('bar')
        self.parser.add_argument('baz', nargs=3)
        self.assertRaisesRegex(argparse.ArgumentError,
                               'the following arguments are required: bar, baz$',
                               self.parser.parse_args, [])

    def test_required_args_n_with_metavar(self):
        self.parser.add_argument('bar')
        self.parser.add_argument('baz', nargs=3, metavar=('B', 'A', 'Z'))
        self.assertRaisesRegex(argparse.ArgumentError,
                               'the following arguments are required: bar, B, A, Z$',
                               self.parser.parse_args, [])

=======
>>>>>>> 761c3b28
    def test_required_args_optional(self):
        self.parser.add_argument('bar')
        self.parser.add_argument('baz', nargs='?')
        self.assertRaisesRegex(argparse.ArgumentError,
                               'the following arguments are required: bar$',
                               self.parser.parse_args, [])

    def test_required_args_zero_or_more(self):
        self.parser.add_argument('bar')
        self.parser.add_argument('baz', nargs='*')
        self.assertRaisesRegex(argparse.ArgumentError,
                               'the following arguments are required: bar$',
                               self.parser.parse_args, [])

<<<<<<< HEAD
    def test_required_args_one_or_more(self):
        self.parser.add_argument('bar')
        self.parser.add_argument('baz', nargs='+')
        self.assertRaisesRegex(argparse.ArgumentError,
                               'the following arguments are required: bar, baz$',
                               self.parser.parse_args, [])

    def test_required_args_one_or_more_with_metavar(self):
        self.parser.add_argument('bar')
        self.parser.add_argument('baz', nargs='+', metavar=('BaZ1', 'BaZ2'))
        self.assertRaisesRegex(argparse.ArgumentError,
                               r'the following arguments are required: bar, BaZ1\[, BaZ2]$',
                               self.parser.parse_args, [])

=======
>>>>>>> 761c3b28
    def test_required_args_remainder(self):
        self.parser.add_argument('bar')
        self.parser.add_argument('baz', nargs='...')
        self.assertRaisesRegex(argparse.ArgumentError,
                               'the following arguments are required: bar$',
                               self.parser.parse_args, [])

    def test_required_mutually_exclusive_args(self):
        group = self.parser.add_mutually_exclusive_group(required=True)
        group.add_argument('--bar')
        group.add_argument('--baz')
        self.assertRaisesRegex(argparse.ArgumentError,
                               'one of the arguments --bar --baz is required',
                               self.parser.parse_args, [])

    def test_conflicting_mutually_exclusive_args_optional_with_metavar(self):
        group = self.parser.add_mutually_exclusive_group()
        group.add_argument('--bar')
        group.add_argument('baz', nargs='?', metavar='BaZ')
        self.assertRaisesRegex(argparse.ArgumentError,
                               'argument BaZ: not allowed with argument --bar$',
                               self.parser.parse_args, ['--bar', 'a', 'b'])
        self.assertRaisesRegex(argparse.ArgumentError,
                               'argument --bar: not allowed with argument BaZ$',
                               self.parser.parse_args, ['a', '--bar', 'b'])

    def test_conflicting_mutually_exclusive_args_zero_or_more_with_metavar1(self):
        group = self.parser.add_mutually_exclusive_group()
        group.add_argument('--bar')
        group.add_argument('baz', nargs='*', metavar=('BAZ1',))
        self.assertRaisesRegex(argparse.ArgumentError,
                               'argument BAZ1: not allowed with argument --bar$',
                               self.parser.parse_args, ['--bar', 'a', 'b'])
        self.assertRaisesRegex(argparse.ArgumentError,
                               'argument --bar: not allowed with argument BAZ1$',
                               self.parser.parse_args, ['a', '--bar', 'b'])

    def test_conflicting_mutually_exclusive_args_zero_or_more_with_metavar2(self):
        group = self.parser.add_mutually_exclusive_group()
        group.add_argument('--bar')
        group.add_argument('baz', nargs='*', metavar=('BAZ1', 'BAZ2'))
        self.assertRaisesRegex(argparse.ArgumentError,
                               r'argument BAZ1\[, BAZ2]: not allowed with argument --bar$',
                               self.parser.parse_args, ['--bar', 'a', 'b'])
        self.assertRaisesRegex(argparse.ArgumentError,
                               r'argument --bar: not allowed with argument BAZ1\[, BAZ2]$',
                               self.parser.parse_args, ['a', '--bar', 'b'])

    def test_ambiguous_option(self):
        self.parser.add_argument('--foobaz')
        self.parser.add_argument('--fooble', action='store_true')
        self.assertRaisesRegex(argparse.ArgumentError,
                               "ambiguous option: --foob could match --foobaz, --fooble",
                               self.parser.parse_args, ['--foob'])

    def test_os_error(self):
        self.parser.add_argument('file')
        self.assertRaisesRegex(argparse.ArgumentError,
                               "No such file or directory: 'no-such-file'",
                               self.parser.parse_args, ['@no-such-file'])


def tearDownModule():
    # Remove global references to avoid looking like we have refleaks.
    RFile.seen = {}
    WFile.seen = set()


if __name__ == '__main__':
    unittest.main()<|MERGE_RESOLUTION|>--- conflicted
+++ resolved
@@ -6544,7 +6544,6 @@
                                'the following arguments are required: bar, baz$',
                                self.parser.parse_args, [])
 
-<<<<<<< HEAD
     def test_required_args_with_metavar(self):
         self.parser.add_argument('bar')
         self.parser.add_argument('baz', metavar='BaZ')
@@ -6566,8 +6565,6 @@
                                'the following arguments are required: bar, B, A, Z$',
                                self.parser.parse_args, [])
 
-=======
->>>>>>> 761c3b28
     def test_required_args_optional(self):
         self.parser.add_argument('bar')
         self.parser.add_argument('baz', nargs='?')
@@ -6582,7 +6579,6 @@
                                'the following arguments are required: bar$',
                                self.parser.parse_args, [])
 
-<<<<<<< HEAD
     def test_required_args_one_or_more(self):
         self.parser.add_argument('bar')
         self.parser.add_argument('baz', nargs='+')
@@ -6597,8 +6593,6 @@
                                r'the following arguments are required: bar, BaZ1\[, BaZ2]$',
                                self.parser.parse_args, [])
 
-=======
->>>>>>> 761c3b28
     def test_required_args_remainder(self):
         self.parser.add_argument('bar')
         self.parser.add_argument('baz', nargs='...')
