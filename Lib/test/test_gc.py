import unittest
import unittest.mock
from test.support import (verbose, refcount_test,
                          cpython_only)
from test.support.import_helper import import_module
from test.support.os_helper import temp_dir, TESTFN, unlink
from test.support.script_helper import assert_python_ok, make_script
from test.support import threading_helper

import gc
import sys
import sysconfig
import textwrap
import threading
import time
import weakref

try:
    from _testcapi import with_tp_del
except ImportError:
    def with_tp_del(cls):
        class C(object):
            def __new__(cls, *args, **kwargs):
                raise TypeError('requires _testcapi.with_tp_del')
        return C

try:
    from _testcapi import ContainerNoGC
except ImportError:
    ContainerNoGC = None

### Support code
###############################################################################

# Bug 1055820 has several tests of longstanding bugs involving weakrefs and
# cyclic gc.

# An instance of C1055820 has a self-loop, so becomes cyclic trash when
# unreachable.
class C1055820(object):
    def __init__(self, i):
        self.i = i
        self.loop = self

class GC_Detector(object):
    # Create an instance I.  Then gc hasn't happened again so long as
    # I.gc_happened is false.

    def __init__(self):
        self.gc_happened = False

        def it_happened(ignored):
            self.gc_happened = True

        # Create a piece of cyclic trash that triggers it_happened when
        # gc collects it.
        self.wr = weakref.ref(C1055820(666), it_happened)

@with_tp_del
class Uncollectable(object):
    """Create a reference cycle with multiple __del__ methods.

    An object in a reference cycle will never have zero references,
    and so must be garbage collected.  If one or more objects in the
    cycle have __del__ methods, the gc refuses to guess an order,
    and leaves the cycle uncollected."""
    def __init__(self, partner=None):
        if partner is None:
            self.partner = Uncollectable(partner=self)
        else:
            self.partner = partner
    def __tp_del__(self):
        pass

if sysconfig.get_config_vars().get('PY_CFLAGS', ''):
    BUILD_WITH_NDEBUG = ('-DNDEBUG' in sysconfig.get_config_vars()['PY_CFLAGS'])
else:
    # Usually, sys.gettotalrefcount() is only present if Python has been
    # compiled in debug mode. If it's missing, expect that Python has
    # been released in release mode: with NDEBUG defined.
    BUILD_WITH_NDEBUG = (not hasattr(sys, 'gettotalrefcount'))

### Tests
###############################################################################

class GCTests(unittest.TestCase):
    def test_list(self):
        l = []
        l.append(l)
        gc.collect()
        del l
        self.assertEqual(gc.collect(), 1)

    def test_dict(self):
        d = {}
        d[1] = d
        gc.collect()
        del d
        self.assertEqual(gc.collect(), 1)

    def test_tuple(self):
        # since tuples are immutable we close the loop with a list
        l = []
        t = (l,)
        l.append(t)
        gc.collect()
        del t
        del l
        self.assertEqual(gc.collect(), 2)

    def test_class(self):
        class A:
            pass
        A.a = A
        gc.collect()
        del A
        self.assertNotEqual(gc.collect(), 0)

    def test_newstyleclass(self):
        class A(object):
            pass
        gc.collect()
        del A
        self.assertNotEqual(gc.collect(), 0)

    def test_instance(self):
        class A:
            pass
        a = A()
        a.a = a
        gc.collect()
        del a
        self.assertNotEqual(gc.collect(), 0)

    def test_newinstance(self):
        class A(object):
            pass
        a = A()
        a.a = a
        gc.collect()
        del a
        self.assertNotEqual(gc.collect(), 0)
        class B(list):
            pass
        class C(B, A):
            pass
        a = C()
        a.a = a
        gc.collect()
        del a
        self.assertNotEqual(gc.collect(), 0)
        del B, C
        self.assertNotEqual(gc.collect(), 0)
        A.a = A()
        del A
        self.assertNotEqual(gc.collect(), 0)
        self.assertEqual(gc.collect(), 0)

    def test_method(self):
        # Tricky: self.__init__ is a bound method, it references the instance.
        class A:
            def __init__(self):
                self.init = self.__init__
        a = A()
        gc.collect()
        del a
        self.assertNotEqual(gc.collect(), 0)

    @cpython_only
    def test_legacy_finalizer(self):
        # A() is uncollectable if it is part of a cycle, make sure it shows up
        # in gc.garbage.
        @with_tp_del
        class A:
            def __tp_del__(self): pass
        class B:
            pass
        a = A()
        a.a = a
        id_a = id(a)
        b = B()
        b.b = b
        gc.collect()
        del a
        del b
        self.assertNotEqual(gc.collect(), 0)
        for obj in gc.garbage:
            if id(obj) == id_a:
                del obj.a
                break
        else:
            self.fail("didn't find obj in garbage (finalizer)")
        gc.garbage.remove(obj)

    @cpython_only
    def test_legacy_finalizer_newclass(self):
        # A() is uncollectable if it is part of a cycle, make sure it shows up
        # in gc.garbage.
        @with_tp_del
        class A(object):
            def __tp_del__(self): pass
        class B(object):
            pass
        a = A()
        a.a = a
        id_a = id(a)
        b = B()
        b.b = b
        gc.collect()
        del a
        del b
        self.assertNotEqual(gc.collect(), 0)
        for obj in gc.garbage:
            if id(obj) == id_a:
                del obj.a
                break
        else:
            self.fail("didn't find obj in garbage (finalizer)")
        gc.garbage.remove(obj)

    def test_function(self):
        # Tricky: f -> d -> f, code should call d.clear() after the exec to
        # break the cycle.
        d = {}
        exec("def f(): pass\n", d)
        gc.collect()
        del d
        self.assertEqual(gc.collect(), 2)

    @refcount_test
    def test_frame(self):
        def f():
            frame = sys._getframe()
        gc.collect()
        f()
        self.assertEqual(gc.collect(), 1)

    def test_saveall(self):
        # Verify that cyclic garbage like lists show up in gc.garbage if the
        # SAVEALL option is enabled.

        # First make sure we don't save away other stuff that just happens to
        # be waiting for collection.
        gc.collect()
        # if this fails, someone else created immortal trash
        self.assertEqual(gc.garbage, [])

        L = []
        L.append(L)
        id_L = id(L)

        debug = gc.get_debug()
        gc.set_debug(debug | gc.DEBUG_SAVEALL)
        del L
        gc.collect()
        gc.set_debug(debug)

        self.assertEqual(len(gc.garbage), 1)
        obj = gc.garbage.pop()
        self.assertEqual(id(obj), id_L)

    def test_del(self):
        # __del__ methods can trigger collection, make this to happen
        thresholds = gc.get_threshold()
        gc.enable()
        gc.set_threshold(1)

        class A:
            def __del__(self):
                dir(self)
        a = A()
        del a

        gc.disable()
        gc.set_threshold(*thresholds)

    def test_del_newclass(self):
        # __del__ methods can trigger collection, make this to happen
        thresholds = gc.get_threshold()
        gc.enable()
        gc.set_threshold(1)

        class A(object):
            def __del__(self):
                dir(self)
        a = A()
        del a

        gc.disable()
        gc.set_threshold(*thresholds)

    # The following two tests are fragile:
    # They precisely count the number of allocations,
    # which is highly implementation-dependent.
    # For example, disposed tuples are not freed, but reused.
    # To minimize variations, though, we first store the get_count() results
    # and check them at the end.
    @refcount_test
    def test_get_count(self):
        gc.collect()
        a, b, c = gc.get_count()
        x = []
        d, e, f = gc.get_count()
        self.assertEqual((b, c), (0, 0))
        self.assertEqual((e, f), (0, 0))
        # This is less fragile than asserting that a equals 0.
        self.assertLess(a, 5)
        # Between the two calls to get_count(), at least one object was
        # created (the list).
        self.assertGreater(d, a)

    @refcount_test
    def test_collect_generations(self):
        gc.collect()
        # This object will "trickle" into generation N + 1 after
        # each call to collect(N)
        x = []
        gc.collect(0)
        # x is now in gen 1
        a, b, c = gc.get_count()
        gc.collect(1)
        # x is now in gen 2
        d, e, f = gc.get_count()
        gc.collect(2)
        # x is now in gen 3
        g, h, i = gc.get_count()
        # We don't check a, d, g since their exact values depends on
        # internal implementation details of the interpreter.
        self.assertEqual((b, c), (1, 0))
        self.assertEqual((e, f), (0, 1))
        self.assertEqual((h, i), (0, 0))

    def test_trashcan(self):
        class Ouch:
            n = 0
            def __del__(self):
                Ouch.n = Ouch.n + 1
                if Ouch.n % 17 == 0:
                    gc.collect()

        # "trashcan" is a hack to prevent stack overflow when deallocating
        # very deeply nested tuples etc.  It works in part by abusing the
        # type pointer and refcount fields, and that can yield horrible
        # problems when gc tries to traverse the structures.
        # If this test fails (as it does in 2.0, 2.1 and 2.2), it will
        # most likely die via segfault.

        # Note:  In 2.3 the possibility for compiling without cyclic gc was
        # removed, and that in turn allows the trashcan mechanism to work
        # via much simpler means (e.g., it never abuses the type pointer or
        # refcount fields anymore).  Since it's much less likely to cause a
        # problem now, the various constants in this expensive (we force a lot
        # of full collections) test are cut back from the 2.2 version.
        gc.enable()
        N = 150
        for count in range(2):
            t = []
            for i in range(N):
                t = [t, Ouch()]
            u = []
            for i in range(N):
                u = [u, Ouch()]
            v = {}
            for i in range(N):
                v = {1: v, 2: Ouch()}
        gc.disable()

    def test_trashcan_threads(self):
        # Issue #13992: trashcan mechanism should be thread-safe
        NESTING = 60
        N_THREADS = 2

        def sleeper_gen():
            """A generator that releases the GIL when closed or dealloc'ed."""
            try:
                yield
            finally:
                time.sleep(0.000001)

        class C(list):
            # Appending to a list is atomic, which avoids the use of a lock.
            inits = []
            dels = []
            def __init__(self, alist):
                self[:] = alist
                C.inits.append(None)
            def __del__(self):
                # This __del__ is called by subtype_dealloc().
                C.dels.append(None)
                # `g` will release the GIL when garbage-collected.  This
                # helps assert subtype_dealloc's behaviour when threads
                # switch in the middle of it.
                g = sleeper_gen()
                next(g)
                # Now that __del__ is finished, subtype_dealloc will proceed
                # to call list_dealloc, which also uses the trashcan mechanism.

        def make_nested():
            """Create a sufficiently nested container object so that the
            trashcan mechanism is invoked when deallocating it."""
            x = C([])
            for i in range(NESTING):
                x = [C([x])]
            del x

        def run_thread():
            """Exercise make_nested() in a loop."""
            while not exit:
                make_nested()

        old_switchinterval = sys.getswitchinterval()
        sys.setswitchinterval(1e-5)
        try:
            exit = []
            threads = []
            for i in range(N_THREADS):
                t = threading.Thread(target=run_thread)
                threads.append(t)
            with threading_helper.start_threads(threads, lambda: exit.append(1)):
                time.sleep(1.0)
        finally:
            sys.setswitchinterval(old_switchinterval)
        gc.collect()
        self.assertEqual(len(C.inits), len(C.dels))

    def test_boom(self):
        class Boom:
            def __getattr__(self, someattribute):
                del self.attr
                raise AttributeError

        a = Boom()
        b = Boom()
        a.attr = b
        b.attr = a

        gc.collect()
        garbagelen = len(gc.garbage)
        del a, b
        # a<->b are in a trash cycle now.  Collection will invoke
        # Boom.__getattr__ (to see whether a and b have __del__ methods), and
        # __getattr__ deletes the internal "attr" attributes as a side effect.
        # That causes the trash cycle to get reclaimed via refcounts falling to
        # 0, thus mutating the trash graph as a side effect of merely asking
        # whether __del__ exists.  This used to (before 2.3b1) crash Python.
        # Now __getattr__ isn't called.
        self.assertEqual(gc.collect(), 2)
        self.assertEqual(len(gc.garbage), garbagelen)

    def test_boom2(self):
        class Boom2:
            def __init__(self):
                self.x = 0

            def __getattr__(self, someattribute):
                self.x += 1
                if self.x > 1:
                    del self.attr
                raise AttributeError

        a = Boom2()
        b = Boom2()
        a.attr = b
        b.attr = a

        gc.collect()
        garbagelen = len(gc.garbage)
        del a, b
        # Much like test_boom(), except that __getattr__ doesn't break the
        # cycle until the second time gc checks for __del__.  As of 2.3b1,
        # there isn't a second time, so this simply cleans up the trash cycle.
        # We expect a, b, a.__dict__ and b.__dict__ (4 objects) to get
        # reclaimed this way.
        self.assertEqual(gc.collect(), 2)
        self.assertEqual(len(gc.garbage), garbagelen)

    def test_boom_new(self):
        # boom__new and boom2_new are exactly like boom and boom2, except use
        # new-style classes.

        class Boom_New(object):
            def __getattr__(self, someattribute):
                del self.attr
                raise AttributeError

        a = Boom_New()
        b = Boom_New()
        a.attr = b
        b.attr = a

        gc.collect()
        garbagelen = len(gc.garbage)
        del a, b
        self.assertEqual(gc.collect(), 2)
        self.assertEqual(len(gc.garbage), garbagelen)

    def test_boom2_new(self):
        class Boom2_New(object):
            def __init__(self):
                self.x = 0

            def __getattr__(self, someattribute):
                self.x += 1
                if self.x > 1:
                    del self.attr
                raise AttributeError

        a = Boom2_New()
        b = Boom2_New()
        a.attr = b
        b.attr = a

        gc.collect()
        garbagelen = len(gc.garbage)
        del a, b
        self.assertEqual(gc.collect(), 2)
        self.assertEqual(len(gc.garbage), garbagelen)

    def test_get_referents(self):
        alist = [1, 3, 5]
        got = gc.get_referents(alist)
        got.sort()
        self.assertEqual(got, alist)

        atuple = tuple(alist)
        got = gc.get_referents(atuple)
        got.sort()
        self.assertEqual(got, alist)

        adict = {1: 3, 5: 7}
        expected = [1, 3, 5, 7]
        got = gc.get_referents(adict)
        got.sort()
        self.assertEqual(got, expected)

        got = gc.get_referents([1, 2], {3: 4}, (0, 0, 0))
        got.sort()
        self.assertEqual(got, [0, 0] + list(range(5)))

        self.assertEqual(gc.get_referents(1, 'a', 4j), [])

    def test_is_tracked(self):
        # Atomic built-in types are not tracked, user-defined objects and
        # mutable containers are.
        # NOTE: types with special optimizations (e.g. tuple) have tests
        # in their own test files instead.
        self.assertFalse(gc.is_tracked(None))
        self.assertFalse(gc.is_tracked(1))
        self.assertFalse(gc.is_tracked(1.0))
        self.assertFalse(gc.is_tracked(1.0 + 5.0j))
        self.assertFalse(gc.is_tracked(True))
        self.assertFalse(gc.is_tracked(False))
        self.assertFalse(gc.is_tracked(b"a"))
        self.assertFalse(gc.is_tracked("a"))
        self.assertFalse(gc.is_tracked(bytearray(b"a")))
        self.assertFalse(gc.is_tracked(type))
        self.assertFalse(gc.is_tracked(int))
        self.assertFalse(gc.is_tracked(object))
        self.assertFalse(gc.is_tracked(object()))

        class UserClass:
            pass

        class UserInt(int):
            pass

        # Base class is object; no extra fields.
        class UserClassSlots:
            __slots__ = ()

        # Base class is fixed size larger than object; no extra fields.
        class UserFloatSlots(float):
            __slots__ = ()

        # Base class is variable size; no extra fields.
        class UserIntSlots(int):
            __slots__ = ()

        self.assertTrue(gc.is_tracked(gc))
        self.assertTrue(gc.is_tracked(UserClass))
        self.assertTrue(gc.is_tracked(UserClass()))
        self.assertTrue(gc.is_tracked(UserInt()))
        self.assertTrue(gc.is_tracked([]))
        self.assertTrue(gc.is_tracked(set()))
        self.assertTrue(gc.is_tracked(UserClassSlots()))
        self.assertTrue(gc.is_tracked(UserFloatSlots()))
        self.assertTrue(gc.is_tracked(UserIntSlots()))

    def test_is_finalized(self):
        # Objects not tracked by the always gc return false
        self.assertFalse(gc.is_finalized(3))

        storage = []
        class Lazarus:
            def __del__(self):
                storage.append(self)

        lazarus = Lazarus()
        self.assertFalse(gc.is_finalized(lazarus))

        del lazarus
        gc.collect()

        lazarus = storage.pop()
        self.assertTrue(gc.is_finalized(lazarus))

    def test_bug1055820b(self):
        # Corresponds to temp2b.py in the bug report.

        ouch = []
        def callback(ignored):
            ouch[:] = [wr() for wr in WRs]

        Cs = [C1055820(i) for i in range(2)]
        WRs = [weakref.ref(c, callback) for c in Cs]
        c = None

        gc.collect()
        self.assertEqual(len(ouch), 0)
        # Make the two instances trash, and collect again.  The bug was that
        # the callback materialized a strong reference to an instance, but gc
        # cleared the instance's dict anyway.
        Cs = None
        gc.collect()
        self.assertEqual(len(ouch), 2)  # else the callbacks didn't run
        for x in ouch:
            # If the callback resurrected one of these guys, the instance
            # would be damaged, with an empty __dict__.
            self.assertEqual(x, None)

    def test_bug21435(self):
        # This is a poor test - its only virtue is that it happened to
        # segfault on Tim's Windows box before the patch for 21435 was
        # applied.  That's a nasty bug relying on specific pieces of cyclic
        # trash appearing in exactly the right order in finalize_garbage()'s
        # input list.
        # But there's no reliable way to force that order from Python code,
        # so over time chances are good this test won't really be testing much
        # of anything anymore.  Still, if it blows up, there's _some_
        # problem ;-)
        gc.collect()

        class A:
            pass

        class B:
            def __init__(self, x):
                self.x = x

            def __del__(self):
                self.attr = None

        def do_work():
            a = A()
            b = B(A())

            a.attr = b
            b.attr = a

        do_work()
        gc.collect() # this blows up (bad C pointer) when it fails

    @cpython_only
    def test_garbage_at_shutdown(self):
        import subprocess
        code = """if 1:
            import gc
            import _testcapi
            @_testcapi.with_tp_del
            class X:
                def __init__(self, name):
                    self.name = name
                def __repr__(self):
                    return "<X %%r>" %% self.name
                def __tp_del__(self):
                    pass

            x = X('first')
            x.x = x
            x.y = X('second')
            del x
            gc.set_debug(%s)
        """
        def run_command(code):
            p = subprocess.Popen([sys.executable, "-Wd", "-c", code],
                stdout=subprocess.PIPE,
                stderr=subprocess.PIPE)
            stdout, stderr = p.communicate()
            p.stdout.close()
            p.stderr.close()
            self.assertEqual(p.returncode, 0)
            self.assertEqual(stdout, b"")
            return stderr

        stderr = run_command(code % "0")
        self.assertIn(b"ResourceWarning: gc: 2 uncollectable objects at "
                      b"shutdown; use", stderr)
        self.assertNotIn(b"<X 'first'>", stderr)
        # With DEBUG_UNCOLLECTABLE, the garbage list gets printed
        stderr = run_command(code % "gc.DEBUG_UNCOLLECTABLE")
        self.assertIn(b"ResourceWarning: gc: 2 uncollectable objects at "
                      b"shutdown", stderr)
        self.assertTrue(
            (b"[<X 'first'>, <X 'second'>]" in stderr) or
            (b"[<X 'second'>, <X 'first'>]" in stderr), stderr)
        # With DEBUG_SAVEALL, no additional message should get printed
        # (because gc.garbage also contains normally reclaimable cyclic
        # references, and its elements get printed at runtime anyway).
        stderr = run_command(code % "gc.DEBUG_SAVEALL")
        self.assertNotIn(b"uncollectable objects at shutdown", stderr)

    def test_gc_main_module_at_shutdown(self):
        # Create a reference cycle through the __main__ module and check
        # it gets collected at interpreter shutdown.
        code = """if 1:
            class C:
                def __del__(self):
                    print('__del__ called')
            l = [C()]
            l.append(l)
            """
        rc, out, err = assert_python_ok('-c', code)
        self.assertEqual(out.strip(), b'__del__ called')

    def test_gc_ordinary_module_at_shutdown(self):
        # Same as above, but with a non-__main__ module.
        with temp_dir() as script_dir:
            module = """if 1:
                class C:
                    def __del__(self):
                        print('__del__ called')
                l = [C()]
                l.append(l)
                """
            code = """if 1:
                import sys
                sys.path.insert(0, %r)
                import gctest
                """ % (script_dir,)
            make_script(script_dir, 'gctest', module)
            rc, out, err = assert_python_ok('-c', code)
            self.assertEqual(out.strip(), b'__del__ called')

    def test_global_del_SystemExit(self):
        code = """if 1:
            class ClassWithDel:
                def __del__(self):
                    print('__del__ called')
            a = ClassWithDel()
            a.link = a
            raise SystemExit(0)"""
        self.addCleanup(unlink, TESTFN)
        with open(TESTFN, 'w', encoding="utf-8") as script:
            script.write(code)
        rc, out, err = assert_python_ok(TESTFN)
        self.assertEqual(out.strip(), b'__del__ called')

    def test_get_stats(self):
        stats = gc.get_stats()
        self.assertEqual(len(stats), 3)
        for st in stats:
            self.assertIsInstance(st, dict)
            self.assertEqual(set(st),
                             {"collected", "collections", "uncollectable"})
            self.assertGreaterEqual(st["collected"], 0)
            self.assertGreaterEqual(st["collections"], 0)
            self.assertGreaterEqual(st["uncollectable"], 0)
        # Check that collection counts are incremented correctly
        if gc.isenabled():
            self.addCleanup(gc.enable)
            gc.disable()
        old = gc.get_stats()
        gc.collect(0)
        new = gc.get_stats()
        self.assertEqual(new[0]["collections"], old[0]["collections"] + 1)
        self.assertEqual(new[1]["collections"], old[1]["collections"])
        self.assertEqual(new[2]["collections"], old[2]["collections"])
        gc.collect(2)
        new = gc.get_stats()
        self.assertEqual(new[0]["collections"], old[0]["collections"] + 1)
        self.assertEqual(new[1]["collections"], old[1]["collections"])
        self.assertEqual(new[2]["collections"], old[2]["collections"] + 1)

    def test_freeze(self):
        gc.freeze()
        self.assertGreater(gc.get_freeze_count(), 0)
        gc.unfreeze()
        self.assertEqual(gc.get_freeze_count(), 0)

    def test_get_objects(self):
        gc.collect()
        l = []
        l.append(l)
        self.assertTrue(
                any(l is element for element in gc.get_objects(generation=0))
        )
        self.assertFalse(
                any(l is element for element in  gc.get_objects(generation=1))
        )
        self.assertFalse(
                any(l is element for element in gc.get_objects(generation=2))
        )
        gc.collect(generation=0)
        self.assertFalse(
                any(l is element for element in gc.get_objects(generation=0))
        )
        self.assertTrue(
                any(l is element for element in  gc.get_objects(generation=1))
        )
        self.assertFalse(
                any(l is element for element in gc.get_objects(generation=2))
        )
        gc.collect(generation=1)
        self.assertFalse(
                any(l is element for element in gc.get_objects(generation=0))
        )
        self.assertFalse(
                any(l is element for element in  gc.get_objects(generation=1))
        )
        self.assertTrue(
                any(l is element for element in gc.get_objects(generation=2))
        )
        gc.collect(generation=2)
        self.assertFalse(
                any(l is element for element in gc.get_objects(generation=0))
        )
        self.assertFalse(
                any(l is element for element in  gc.get_objects(generation=1))
        )
        self.assertTrue(
                any(l is element for element in gc.get_objects(generation=2))
        )
        del l
        gc.collect()

    def test_get_objects_arguments(self):
        gc.collect()
        self.assertEqual(len(gc.get_objects()),
                         len(gc.get_objects(generation=None)))

        self.assertRaises(ValueError, gc.get_objects, 1000)
        self.assertRaises(ValueError, gc.get_objects, -1000)
        self.assertRaises(TypeError, gc.get_objects, "1")
        self.assertRaises(TypeError, gc.get_objects, 1.234)

    def test_resurrection_only_happens_once_per_object(self):
        class A:  # simple self-loop
            def __init__(self):
                self.me = self

        class Lazarus(A):
            resurrected = 0
            resurrected_instances = []

            def __del__(self):
                Lazarus.resurrected += 1
                Lazarus.resurrected_instances.append(self)

        gc.collect()
        gc.disable()

        # We start with 0 resurrections
        laz = Lazarus()
        self.assertEqual(Lazarus.resurrected, 0)

        # Deleting the instance and triggering a collection
        # resurrects the object
        del laz
        gc.collect()
        self.assertEqual(Lazarus.resurrected, 1)
        self.assertEqual(len(Lazarus.resurrected_instances), 1)

        # Clearing the references and forcing a collection
        # should not resurrect the object again.
        Lazarus.resurrected_instances.clear()
        self.assertEqual(Lazarus.resurrected, 1)
        gc.collect()
        self.assertEqual(Lazarus.resurrected, 1)

        gc.enable()

    def test_resurrection_is_transitive(self):
        class Cargo:
            def __init__(self):
                self.me = self

        class Lazarus:
            resurrected_instances = []

            def __del__(self):
                Lazarus.resurrected_instances.append(self)

        gc.collect()
        gc.disable()

        laz = Lazarus()
        cargo = Cargo()
        cargo_id = id(cargo)

        # Create a cycle between cargo and laz
        laz.cargo = cargo
        cargo.laz = laz

        # Drop the references, force a collection and check that
        # everything was resurrected.
        del laz, cargo
        gc.collect()
        self.assertEqual(len(Lazarus.resurrected_instances), 1)
        instance = Lazarus.resurrected_instances.pop()
        self.assertTrue(hasattr(instance, "cargo"))
        self.assertEqual(id(instance.cargo), cargo_id)

        gc.collect()
        gc.enable()

    def test_resurrection_does_not_block_cleanup_of_other_objects(self):

        # When a finalizer resurrects objects, stats were reporting them as
        # having been collected.  This affected both collect()'s return
        # value and the dicts returned by get_stats().
        N = 100

        class A:  # simple self-loop
            def __init__(self):
                self.me = self

        class Z(A):  # resurrecting __del__
            def __del__(self):
                zs.append(self)

        zs = []

        def getstats():
            d = gc.get_stats()[-1]
            return d['collected'], d['uncollectable']

        gc.collect()
        gc.disable()

        # No problems if just collecting A() instances.
        oldc, oldnc = getstats()
        for i in range(N):
            A()
        t = gc.collect()
        c, nc = getstats()
        self.assertEqual(t, N) # instance objects
        self.assertEqual(c - oldc, N)
        self.assertEqual(nc - oldnc, 0)

        # But Z() is not actually collected.
        oldc, oldnc = c, nc
        Z()
        # Nothing is collected - Z() is merely resurrected.
        t = gc.collect()
        c, nc = getstats()
        self.assertEqual(t, 0)
        self.assertEqual(c - oldc, 0)
        self.assertEqual(nc - oldnc, 0)

        # Z() should not prevent anything else from being collected.
        oldc, oldnc = c, nc
        for i in range(N):
            A()
        Z()
        t = gc.collect()
        c, nc = getstats()
        self.assertEqual(t, N)
        self.assertEqual(c - oldc, N)
        self.assertEqual(nc - oldnc, 0)

        # The A() trash should have been reclaimed already but the
        # 2 copies of Z are still in zs (and the associated dicts).
        oldc, oldnc = c, nc
        zs.clear()
        t = gc.collect()
        c, nc = getstats()
        self.assertEqual(t, 2)
        self.assertEqual(c - oldc, 2)
        self.assertEqual(nc - oldnc, 0)

        gc.enable()

    @unittest.skipIf(ContainerNoGC is None,
                     'requires ContainerNoGC extension type')
    def test_trash_weakref_clear(self):
        # Test that trash weakrefs are properly cleared (bpo-38006).
        #
        # Structure we are creating:
        #
        #   Z <- Y <- A--+--> WZ -> C
        #             ^  |
        #             +--+
        # where:
        #   WZ is a weakref to Z with callback C
        #   Y doesn't implement tp_traverse
        #   A contains a reference to itself, Y and WZ
        #
        # A, Y, Z, WZ are all trash.  The GC doesn't know that Z is trash
        # because Y does not implement tp_traverse.  To show the bug, WZ needs
        # to live long enough so that Z is deallocated before it.  Then, if
        # gcmodule is buggy, when Z is being deallocated, C will run.
        #
        # To ensure WZ lives long enough, we put it in a second reference
        # cycle.  That trick only works due to the ordering of the GC prev/next
        # linked lists.  So, this test is a bit fragile.
        #
        # The bug reported in bpo-38006 is caused because the GC did not
        # clear WZ before starting the process of calling tp_clear on the
        # trash.  Normally, handle_weakrefs() would find the weakref via Z and
        # clear it.  However, since the GC cannot find Z, WR is not cleared and
        # it can execute during delete_garbage().  That can lead to disaster
        # since the callback might tinker with objects that have already had
        # tp_clear called on them (leaving them in possibly invalid states).

        callback = unittest.mock.Mock()

        class A:
            __slots__ = ['a', 'y', 'wz']

        class Z:
            pass

        # setup required object graph, as described above
        a = A()
        a.a = a
        a.y = ContainerNoGC(Z())
        a.wz = weakref.ref(a.y.value, callback)
        # create second cycle to keep WZ alive longer
        wr_cycle = [a.wz]
        wr_cycle.append(wr_cycle)
        # ensure trash unrelated to this test is gone
        gc.collect()
        gc.disable()
        # release references and create trash
        del a, wr_cycle
        gc.collect()
        # if called, it means there is a bug in the GC.  The weakref should be
        # cleared before Z dies.
        callback.assert_not_called()
        gc.enable()


# These tests need to be run in a separate process since gc.immortalize_heap
# will mess up with the reference count of other tests
class GCImmortalizeTests(unittest.TestCase):
    @unittest.skipUnless(hasattr(gc, "is_immortal"), 'needs immortal build')
    def test_not_immortal(self):
        obj = []
        self.assertFalse(gc.is_immortal(obj))

    @unittest.skipIf("win" in sys.platform, 'needs fix under Windows')
    @unittest.skipUnless(hasattr(gc, "is_immortal"), 'needs immortal build')
    def test_is_immortal(self):
        code = """if 1:
            import gc
            obj = []
            gc.immortalize_heap()
            print(gc.is_immortal(obj))
            """
        rc, out, err = assert_python_ok('-c', code)
        self.assertEqual(out.strip(), b'True')

    @unittest.skipIf("win" in sys.platform, 'needs fix under Windows')
    @unittest.skipUnless(hasattr(gc, "is_immortal"), 'needs immortal build')
    def test_post_immortalize(self):
        code = """if 1:
            import gc
            gc.immortalize_heap()
            obj = []
            print(gc.is_immortal(obj))
            """
        rc, out, err = assert_python_ok('-c', code)
        self.assertEqual(out.strip(), b'False')

    @unittest.skipIf("win" in sys.platform, 'needs fix under Windows')
    @unittest.skipUnless(hasattr(gc, "is_immortal"), 'needs immortal build')
    def test_become_tracked_after_immortalize(self):
        code = """if 1:
            import gc
            d = {}  # untracked by gc
            gc.immortalize_heap()
            d["foo"] = []  # now becomes gc-tracked
            gc.collect()  # gc should not collect immortal objects
            print(len(d))
            """
        rc, out, err = assert_python_ok('-c', code)
        self.assertEqual(out.strip(), b'1')


class GCCallbackTests(unittest.TestCase):
    def setUp(self):
        # Save gc state and disable it.
        self.enabled = gc.isenabled()
        gc.disable()
        self.debug = gc.get_debug()
        gc.set_debug(0)
        gc.callbacks.append(self.cb1)
        gc.callbacks.append(self.cb2)
        self.othergarbage = []

    def tearDown(self):
        # Restore gc state
        del self.visit
        gc.callbacks.remove(self.cb1)
        gc.callbacks.remove(self.cb2)
        gc.set_debug(self.debug)
        if self.enabled:
            gc.enable()
        # destroy any uncollectables
        gc.collect()
        for obj in gc.garbage:
            if isinstance(obj, Uncollectable):
                obj.partner = None
        del gc.garbage[:]
        del self.othergarbage
        gc.collect()

    def preclean(self):
        # Remove all fluff from the system.  Invoke this function
        # manually rather than through self.setUp() for maximum
        # safety.
        self.visit = []
        gc.collect()
        garbage, gc.garbage[:] = gc.garbage[:], []
        self.othergarbage.append(garbage)
        self.visit = []

    def cb1(self, phase, info):
        self.visit.append((1, phase, dict(info)))

    def cb2(self, phase, info):
        self.visit.append((2, phase, dict(info)))
        if phase == "stop" and hasattr(self, "cleanup"):
            # Clean Uncollectable from garbage
            uc = [e for e in gc.garbage if isinstance(e, Uncollectable)]
            gc.garbage[:] = [e for e in gc.garbage
                             if not isinstance(e, Uncollectable)]
            for e in uc:
                e.partner = None

    def test_collect(self):
        self.preclean()
        gc.collect()
        # Algorithmically verify the contents of self.visit
        # because it is long and tortuous.

        # Count the number of visits to each callback
        n = [v[0] for v in self.visit]
        n1 = [i for i in n if i == 1]
        n2 = [i for i in n if i == 2]
        self.assertEqual(n1, [1]*2)
        self.assertEqual(n2, [2]*2)

        # Count that we got the right number of start and stop callbacks.
        n = [v[1] for v in self.visit]
        n1 = [i for i in n if i == "start"]
        n2 = [i for i in n if i == "stop"]
        self.assertEqual(n1, ["start"]*2)
        self.assertEqual(n2, ["stop"]*2)

        # Check that we got the right info dict for all callbacks
        for v in self.visit:
            info = v[2]
            self.assertTrue("generation" in info)
            self.assertTrue("collected" in info)
            self.assertTrue("uncollectable" in info)

    def test_collect_generation(self):
        self.preclean()
        gc.collect(2)
        for v in self.visit:
            info = v[2]
            self.assertEqual(info["generation"], 2)

    @cpython_only
    def test_collect_garbage(self):
        self.preclean()
        # Each of these cause two objects to be garbage:
        Uncollectable()
        Uncollectable()
        C1055820(666)
        gc.collect()
        for v in self.visit:
            if v[1] != "stop":
                continue
            info = v[2]
            self.assertEqual(info["collected"], 1)
            self.assertEqual(info["uncollectable"], 4)

        # We should now have the Uncollectables in gc.garbage
        self.assertEqual(len(gc.garbage), 4)
        for e in gc.garbage:
            self.assertIsInstance(e, Uncollectable)

        # Now, let our callback handle the Uncollectable instances
        self.cleanup=True
        self.visit = []
        gc.garbage[:] = []
        gc.collect()
        for v in self.visit:
            if v[1] != "stop":
                continue
            info = v[2]
            self.assertEqual(info["collected"], 0)
            self.assertEqual(info["uncollectable"], 2)

        # Uncollectables should be gone
        self.assertEqual(len(gc.garbage), 0)


    @unittest.skipIf(BUILD_WITH_NDEBUG,
                     'built with -NDEBUG')
    def test_refcount_errors(self):
        self.preclean()
        # Verify the "handling" of objects with broken refcounts

        # Skip the test if ctypes is not available
        import_module("ctypes")

        import subprocess
        code = textwrap.dedent('''
            from test.support import gc_collect, SuppressCrashReport

            a = [1, 2, 3]
            b = [a]

            # Avoid coredump when Py_FatalError() calls abort()
            SuppressCrashReport().__enter__()

            # Simulate the refcount of "a" being too low (compared to the
            # references held on it by live data), but keeping it above zero
            # (to avoid deallocating it):
            import ctypes
            ctypes.pythonapi.Py_DecRef(ctypes.py_object(a))

            # The garbage collector should now have a fatal error
            # when it reaches the broken object
            gc_collect()
        ''')
        p = subprocess.Popen([sys.executable, "-c", code],
                             stdout=subprocess.PIPE,
                             stderr=subprocess.PIPE)
        stdout, stderr = p.communicate()
        p.stdout.close()
        p.stderr.close()
        # Verify that stderr has a useful error message:
        self.assertRegex(stderr,
            br'gcmodule\.c:[0-9]+: gc_decref: Assertion "gc_get_refs\(g\) > 0" failed.')
        self.assertRegex(stderr,
            br'refcount is too small')
        # "address : 0x7fb5062efc18"
        # "address : 7FB5062EFC18"
        address_regex = br'[0-9a-fA-Fx]+'
        self.assertRegex(stderr,
            br'object address  : ' + address_regex)
        self.assertRegex(stderr,
            br'object refcount : 1')
        self.assertRegex(stderr,
            br'object type     : ' + address_regex)
        self.assertRegex(stderr,
            br'object type name: list')
        self.assertRegex(stderr,
            br'object repr     : \[1, 2, 3\]')


class GCTogglingTests(unittest.TestCase):
    def setUp(self):
        gc.enable()

    def tearDown(self):
        gc.disable()

    def test_bug1055820c(self):
        # Corresponds to temp2c.py in the bug report.  This is pretty
        # elaborate.

        c0 = C1055820(0)
        # Move c0 into generation 2.
        gc.collect()

        c1 = C1055820(1)
        c1.keep_c0_alive = c0
        del c0.loop # now only c1 keeps c0 alive

        c2 = C1055820(2)
        c2wr = weakref.ref(c2) # no callback!

        ouch = []
        def callback(ignored):
            ouch[:] = [c2wr()]

        # The callback gets associated with a wr on an object in generation 2.
        c0wr = weakref.ref(c0, callback)

        c0 = c1 = c2 = None

        # What we've set up:  c0, c1, and c2 are all trash now.  c0 is in
        # generation 2.  The only thing keeping it alive is that c1 points to
        # it. c1 and c2 are in generation 0, and are in self-loops.  There's a
        # global weakref to c2 (c2wr), but that weakref has no callback.
        # There's also a global weakref to c0 (c0wr), and that does have a
        # callback, and that callback references c2 via c2wr().
        #
        #               c0 has a wr with callback, which references c2wr
        #               ^
        #               |
        #               |     Generation 2 above dots
        #. . . . . . . .|. . . . . . . . . . . . . . . . . . . . . . . .
        #               |     Generation 0 below dots
        #               |
        #               |
        #            ^->c1   ^->c2 has a wr but no callback
        #            |  |    |  |
        #            <--v    <--v
        #
        # So this is the nightmare:  when generation 0 gets collected, we see
        # that c2 has a callback-free weakref, and c1 doesn't even have a
        # weakref.  Collecting generation 0 doesn't see c0 at all, and c0 is
        # the only object that has a weakref with a callback.  gc clears c1
        # and c2.  Clearing c1 has the side effect of dropping the refcount on
        # c0 to 0, so c0 goes away (despite that it's in an older generation)
        # and c0's wr callback triggers.  That in turn materializes a reference
        # to c2 via c2wr(), but c2 gets cleared anyway by gc.

        # We want to let gc happen "naturally", to preserve the distinction
        # between generations.
        junk = []
        i = 0
        detector = GC_Detector()
        while not detector.gc_happened:
            i += 1
            if i > 10000:
                self.fail("gc didn't happen after 10000 iterations")
            self.assertEqual(len(ouch), 0)
            junk.append([])  # this will eventually trigger gc

        self.assertEqual(len(ouch), 1)  # else the callback wasn't invoked
        for x in ouch:
            # If the callback resurrected c2, the instance would be damaged,
            # with an empty __dict__.
            self.assertEqual(x, None)

    def test_bug1055820d(self):
        # Corresponds to temp2d.py in the bug report.  This is very much like
        # test_bug1055820c, but uses a __del__ method instead of a weakref
        # callback to sneak in a resurrection of cyclic trash.

        ouch = []
        class D(C1055820):
            def __del__(self):
                ouch[:] = [c2wr()]

        d0 = D(0)
        # Move all the above into generation 2.
        gc.collect()

        c1 = C1055820(1)
        c1.keep_d0_alive = d0
        del d0.loop # now only c1 keeps d0 alive

        c2 = C1055820(2)
        c2wr = weakref.ref(c2) # no callback!

        d0 = c1 = c2 = None

        # What we've set up:  d0, c1, and c2 are all trash now.  d0 is in
        # generation 2.  The only thing keeping it alive is that c1 points to
        # it.  c1 and c2 are in generation 0, and are in self-loops.  There's
        # a global weakref to c2 (c2wr), but that weakref has no callback.
        # There are no other weakrefs.
        #
        #               d0 has a __del__ method that references c2wr
        #               ^
        #               |
        #               |     Generation 2 above dots
        #. . . . . . . .|. . . . . . . . . . . . . . . . . . . . . . . .
        #               |     Generation 0 below dots
        #               |
        #               |
        #            ^->c1   ^->c2 has a wr but no callback
        #            |  |    |  |
        #            <--v    <--v
        #
        # So this is the nightmare:  when generation 0 gets collected, we see
        # that c2 has a callback-free weakref, and c1 doesn't even have a
        # weakref.  Collecting generation 0 doesn't see d0 at all.  gc clears
        # c1 and c2.  Clearing c1 has the side effect of dropping the refcount
        # on d0 to 0, so d0 goes away (despite that it's in an older
        # generation) and d0's __del__ triggers.  That in turn materializes
        # a reference to c2 via c2wr(), but c2 gets cleared anyway by gc.

        # We want to let gc happen "naturally", to preserve the distinction
        # between generations.
        detector = GC_Detector()
        junk = []
        i = 0
        while not detector.gc_happened:
            i += 1
            if i > 10000:
                self.fail("gc didn't happen after 10000 iterations")
            self.assertEqual(len(ouch), 0)
            junk.append([])  # this will eventually trigger gc

        self.assertEqual(len(ouch), 1)  # else __del__ wasn't invoked
        for x in ouch:
            # If __del__ resurrected c2, the instance would be damaged, with an
            # empty __dict__.
            self.assertEqual(x, None)


class PythonFinalizationTests(unittest.TestCase):
    def test_ast_fini(self):
        # bpo-44184: Regression test for subtype_dealloc() when deallocating
        # an AST instance also destroy its AST type: subtype_dealloc() must
        # not access the type memory after deallocating the instance, since
        # the type memory can be freed as well. The test is also related to
        # _PyAST_Fini() which clears references to AST types.
        code = textwrap.dedent("""
            import ast
            import codecs

            # Small AST tree to keep their AST types alive
            tree = ast.parse("def f(x, y): return 2*x-y")
            x = [tree]
            x.append(x)

            # Put the cycle somewhere to survive until the last GC collection.
            # Codec search functions are only cleared at the end of
            # interpreter_clear().
            def search_func(encoding):
                return None
            search_func.a = x
            codecs.register(search_func)
        """)
        assert_python_ok("-c", code)


def setUpModule():
    global enabled, debug
    enabled = gc.isenabled()
    gc.disable()
    assert not gc.isenabled()
    debug = gc.get_debug()
    gc.set_debug(debug & ~gc.DEBUG_LEAK) # this test is supposed to leak
    gc.collect() # Delete 2nd generation garbage


def tearDownModule():
    gc.set_debug(debug)
    # test gc.enable() even if GC is disabled by default
    if verbose:
        print("restoring automatic collection")
    # make sure to always test gc.enable()
    gc.enable()
    assert gc.isenabled()
    if not enabled:
        gc.disable()

<<<<<<< HEAD
    try:
        gc.collect() # Delete 2nd generation garbage
        run_unittest(
            GCTests, GCTogglingTests, GCCallbackTests, GCImmortalizeTests)
    finally:
        gc.set_debug(debug)
        # test gc.enable() even if GC is disabled by default
        if verbose:
            print("restoring automatic collection")
        # make sure to always test gc.enable()
        gc.enable()
        assert gc.isenabled()
        if not enabled:
            gc.disable()
=======
>>>>>>> f4095e53

if __name__ == "__main__":
    unittest.main()<|MERGE_RESOLUTION|>--- conflicted
+++ resolved
@@ -1456,23 +1456,6 @@
     if not enabled:
         gc.disable()
 
-<<<<<<< HEAD
-    try:
-        gc.collect() # Delete 2nd generation garbage
-        run_unittest(
-            GCTests, GCTogglingTests, GCCallbackTests, GCImmortalizeTests)
-    finally:
-        gc.set_debug(debug)
-        # test gc.enable() even if GC is disabled by default
-        if verbose:
-            print("restoring automatic collection")
-        # make sure to always test gc.enable()
-        gc.enable()
-        assert gc.isenabled()
-        if not enabled:
-            gc.disable()
-=======
->>>>>>> f4095e53
 
 if __name__ == "__main__":
     unittest.main()