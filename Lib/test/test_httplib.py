--- conflicted
+++ resolved
@@ -375,15 +375,9 @@
             resp.begin()
         lines = output.getvalue().splitlines()
         self.assertEqual(lines[0], "reply: 'HTTP/1.1 200 OK\\r\\n'")
-<<<<<<< HEAD
         self.assertEqual(lines[1], "Received response: 200 OK")
         self.assertEqual(lines[2], "Received header: ('First': 'val')")
         self.assertEqual(lines[3], "Received header: ('Second': 'val')")
-=======
-        self.assertEqual(lines[1], "header: First: val")
-        self.assertEqual(lines[2], "header: Second: val1")
-        self.assertEqual(lines[3], "header: Second: val2")
->>>>>>> 137be341
 
 
 class TransferEncodingTest(TestCase):
