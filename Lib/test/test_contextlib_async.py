--- conflicted
+++ resolved
@@ -1,12 +1,7 @@
 import asyncio
-<<<<<<< HEAD
-from contextlib import asynccontextmanager, closing, \
-    AbstractAsyncContextManager, AsyncExitStack
-=======
 from contextlib import (
-    asynccontextmanager, AbstractAsyncContextManager,
-    AsyncExitStack, nullcontext, aclosing, contextmanager)
->>>>>>> e046aabb
+    asynccontextmanager, aclosing, closing, AbstractAsyncContextManager,
+    AsyncExitStack, nullcontext, contextmanager)
 import functools
 from test import support
 import unittest
