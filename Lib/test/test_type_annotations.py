<<<<<<< HEAD
import annotations
=======
import inspect
>>>>>>> bd469abc
import textwrap
import types
import unittest
from test.support import run_code, check_syntax_error


class TypeAnnotationTests(unittest.TestCase):

    def test_lazy_create_annotations(self):
        # type objects lazy create their __annotations__ dict on demand.
        # the annotations dict is stored in type.__dict__.
        # a freshly created type shouldn't have an annotations dict yet.
        foo = type("Foo", (), {})
        for i in range(3):
            self.assertFalse("__annotations__" in foo.__dict__)
            d = foo.__annotations__
            self.assertTrue("__annotations__" in foo.__dict__)
            self.assertEqual(foo.__annotations__, d)
            self.assertEqual(foo.__dict__['__annotations__'], d)
            del foo.__annotations__

    def test_setting_annotations(self):
        foo = type("Foo", (), {})
        for i in range(3):
            self.assertFalse("__annotations__" in foo.__dict__)
            d = {'a': int}
            foo.__annotations__ = d
            self.assertTrue("__annotations__" in foo.__dict__)
            self.assertEqual(foo.__annotations__, d)
            self.assertEqual(foo.__dict__['__annotations__'], d)
            del foo.__annotations__

    def test_annotations_getset_raises(self):
        # builtin types don't have __annotations__ (yet!)
        with self.assertRaises(AttributeError):
            print(float.__annotations__)
        with self.assertRaises(TypeError):
            float.__annotations__ = {}
        with self.assertRaises(TypeError):
            del float.__annotations__

        # double delete
        foo = type("Foo", (), {})
        foo.__annotations__ = {}
        del foo.__annotations__
        with self.assertRaises(AttributeError):
            del foo.__annotations__

    def test_annotations_are_created_correctly(self):
        class C:
            a:int=3
            b:str=4
        self.assertEqual(C.__annotations__, {"a": int, "b": str})
        self.assertTrue("__annotations__" in C.__dict__)
        del C.__annotations__
        self.assertFalse("__annotations__" in C.__dict__)

    def test_descriptor_still_works(self):
        class C:
            def __init__(self, name=None, bases=None, d=None):
                self.my_annotations = None

            @property
            def __annotations__(self):
                if not hasattr(self, 'my_annotations'):
                    self.my_annotations = {}
                if not isinstance(self.my_annotations, dict):
                    self.my_annotations = {}
                return self.my_annotations

            @__annotations__.setter
            def __annotations__(self, value):
                if not isinstance(value, dict):
                    raise ValueError("can only set __annotations__ to a dict")
                self.my_annotations = value

            @__annotations__.deleter
            def __annotations__(self):
                if getattr(self, 'my_annotations', False) is None:
                    raise AttributeError('__annotations__')
                self.my_annotations = None

        c = C()
        self.assertEqual(c.__annotations__, {})
        d = {'a':'int'}
        c.__annotations__ = d
        self.assertEqual(c.__annotations__, d)
        with self.assertRaises(ValueError):
            c.__annotations__ = 123
        del c.__annotations__
        with self.assertRaises(AttributeError):
            del c.__annotations__
        self.assertEqual(c.__annotations__, {})


        class D(metaclass=C):
            pass

        self.assertEqual(D.__annotations__, {})
        d = {'a':'int'}
        D.__annotations__ = d
        self.assertEqual(D.__annotations__, d)
        with self.assertRaises(ValueError):
            D.__annotations__ = 123
        del D.__annotations__
        with self.assertRaises(AttributeError):
            del D.__annotations__
        self.assertEqual(D.__annotations__, {})


def build_module(code: str, name: str = "top") -> types.ModuleType:
    ns = run_code(code)
    mod = types.ModuleType(name)
    mod.__dict__.update(ns)
    return mod


class TestSetupAnnotations(unittest.TestCase):
    def check(self, code: str):
        code = textwrap.dedent(code)
        for scope in ("module", "class"):
            with self.subTest(scope=scope):
                if scope == "class":
                    code = f"class C:\n{textwrap.indent(code, '    ')}"
                    ns = run_code(code)
                    annotations = ns["C"].__annotations__
                else:
                    annotations = build_module(code).__annotations__
                self.assertEqual(annotations, {"x": int})

    def test_top_level(self):
        self.check("x: int = 1")

    def test_blocks(self):
        self.check("if True:\n    x: int = 1")
        self.check("""
            while True:
                x: int = 1
                break
        """)
        self.check("""
            while False:
                pass
            else:
                x: int = 1
        """)
        self.check("""
            for i in range(1):
                x: int = 1
        """)
        self.check("""
            for i in range(1):
                pass
            else:
                x: int = 1
        """)

    def test_try(self):
        self.check("""
            try:
                x: int = 1
            except:
                pass
        """)
        self.check("""
            try:
                pass
            except:
                pass
            else:
                x: int = 1
        """)
        self.check("""
            try:
                pass
            except:
                pass
            finally:
                x: int = 1
        """)
        self.check("""
            try:
                1/0
            except:
                x: int = 1
        """)

    def test_try_star(self):
        self.check("""
            try:
                x: int = 1
            except* Exception:
                pass
        """)
        self.check("""
            try:
                pass
            except* Exception:
                pass
            else:
                x: int = 1
        """)
        self.check("""
            try:
                pass
            except* Exception:
                pass
            finally:
                x: int = 1
        """)
        self.check("""
            try:
                1/0
            except* Exception:
                x: int = 1
        """)

    def test_match(self):
        self.check("""
            match 0:
                case 0:
                    x: int = 1
        """)


class AnnotateTests(unittest.TestCase):
    """See PEP 649."""
    def test_manual_annotate(self):
        def f():
            pass
        mod = types.ModuleType("mod")
        class X:
            pass

        for obj in (f, mod, X):
            with self.subTest(obj=obj):
                self.check_annotations(obj)

    def check_annotations(self, f):
        self.assertEqual(f.__annotations__, {})
        self.assertIs(f.__annotate__, None)

        with self.assertRaisesRegex(TypeError, "__annotate__ must be callable or None"):
            f.__annotate__ = 42
        f.__annotate__ = lambda: 42
        with self.assertRaisesRegex(TypeError, r"takes 0 positional arguments but 1 was given"):
            print(f.__annotations__)

        f.__annotate__ = lambda x: 42
        with self.assertRaisesRegex(TypeError, r"__annotate__ returned non-dict of type 'int'"):
            print(f.__annotations__)

        f.__annotate__ = lambda x: {"x": x}
        self.assertEqual(f.__annotations__, {"x": 1})

        # Setting annotate to None does not invalidate the cached __annotations__
        f.__annotate__ = None
        self.assertEqual(f.__annotations__, {"x": 1})

        # But setting it to a new callable does
        f.__annotate__ = lambda x: {"y": x}
        self.assertEqual(f.__annotations__, {"y": 1})

        # Setting f.__annotations__ also clears __annotate__
        f.__annotations__ = {"z": 43}
        self.assertIs(f.__annotate__, None)


class DeferredEvaluationTests(unittest.TestCase):
    def test_function(self):
        def func(x: undefined, /, y: undefined, *args: undefined, z: undefined, **kwargs: undefined) -> undefined:
            pass

        with self.assertRaises(NameError):
            func.__annotations__

        undefined = 1
        self.assertEqual(func.__annotations__, {
            "x": 1,
            "y": 1,
            "args": 1,
            "z": 1,
            "kwargs": 1,
            "return": 1,
        })

    def test_async_function(self):
        async def func(x: undefined, /, y: undefined, *args: undefined, z: undefined, **kwargs: undefined) -> undefined:
            pass

        with self.assertRaises(NameError):
            func.__annotations__

        undefined = 1
        self.assertEqual(func.__annotations__, {
            "x": 1,
            "y": 1,
            "args": 1,
            "z": 1,
            "kwargs": 1,
            "return": 1,
        })

    def test_class(self):
        class X:
            a: undefined

        with self.assertRaises(NameError):
            X.__annotations__

        undefined = 1
        self.assertEqual(X.__annotations__, {"a": 1})

    def test_module(self):
        ns = run_code("x: undefined = 1")
        anno = ns["__annotate__"]
        with self.assertRaises(NotImplementedError):
            anno(2)

        with self.assertRaises(NameError):
            anno(1)

        ns["undefined"] = 1
        self.assertEqual(anno(1), {"x": 1})

    def test_class_scoping(self):
        class Outer:
            def meth(self, x: Nested): ...
            x: Nested
            class Nested: ...

        self.assertEqual(Outer.meth.__annotations__, {"x": Outer.Nested})
        self.assertEqual(Outer.__annotations__, {"x": Outer.Nested})

    def test_no_exotic_expressions(self):
        check_syntax_error(self, "def func(x: (yield)): ...", "yield expression cannot be used within an annotation")
        check_syntax_error(self, "def func(x: (yield from x)): ...", "yield expression cannot be used within an annotation")
        check_syntax_error(self, "def func(x: (y := 3)): ...", "named expression cannot be used within an annotation")
        check_syntax_error(self, "def func(x: (await 42)): ...", "await expression cannot be used within an annotation")

    def test_no_exotic_expressions_in_unevaluated_annotations(self):
        preludes = [
            "",
            "class X: ",
            "def f(): ",
            "async def f(): ",
        ]
        for prelude in preludes:
            with self.subTest(prelude=prelude):
                check_syntax_error(self, prelude + "(x): (yield)", "yield expression cannot be used within an annotation")
                check_syntax_error(self, prelude + "(x): (yield from x)", "yield expression cannot be used within an annotation")
                check_syntax_error(self, prelude + "(x): (y := 3)", "named expression cannot be used within an annotation")
                check_syntax_error(self, prelude + "(x): (await 42)", "await expression cannot be used within an annotation")

    def test_ignore_non_simple_annotations(self):
        ns = run_code("class X: (y): int")
        self.assertEqual(ns["X"].__annotations__, {})
        ns = run_code("class X: int.b: int")
        self.assertEqual(ns["X"].__annotations__, {})
        ns = run_code("class X: int[str]: int")
        self.assertEqual(ns["X"].__annotations__, {})

    def test_generated_annotate(self):
        def func(x: int):
            pass
        class X:
            x: int
        mod = build_module("x: int")
        for obj in (func, X, mod):
            with self.subTest(obj=obj):
                annotate = obj.__annotate__
                self.assertIsInstance(annotate, types.FunctionType)
                self.assertEqual(annotate.__name__, "__annotate__")
                with self.assertRaises(NotImplementedError):
<<<<<<< HEAD
                    annotate(annotations.Format.FORWARDREF)
                with self.assertRaises(NotImplementedError):
                    annotate(annotations.Format.SOURCE)
                with self.assertRaises(NotImplementedError):
                    annotate(None)
                self.assertEqual(annotate(annotations.Format.VALUE), {"x": int})
=======
                    annotate(inspect.FORWARDREF)
                with self.assertRaises(NotImplementedError):
                    annotate(inspect.SOURCE)
                with self.assertRaises(NotImplementedError):
                    annotate(None)
                self.assertEqual(annotate(inspect.VALUE), {"x": int})
>>>>>>> bd469abc

    def test_comprehension_in_annotation(self):
        # This crashed in an earlier version of the code
        ns = run_code("x: [y for y in range(10)]")
<<<<<<< HEAD
        self.assertEqual(ns["__annotate__"](1), {"x": list(range(10))})
=======
        self.assertEqual(ns["__annotate__"](1), {"x": list(range(10))})

    def test_future_annotations(self):
        code = """
        from __future__ import annotations

        def f(x: int) -> int: pass
        """
        ns = run_code(textwrap.dedent(code))
        f = ns["f"]
        self.assertIsInstance(f.__annotate__, types.FunctionType)
        annos = {"x": "int", "return": "int"}
        self.assertEqual(f.__annotate__(inspect.VALUE), annos)
        self.assertEqual(f.__annotations__, annos)
>>>>>>> bd469abc
<|MERGE_RESOLUTION|>--- conflicted
+++ resolved
@@ -1,8 +1,4 @@
-<<<<<<< HEAD
 import annotations
-=======
-import inspect
->>>>>>> bd469abc
 import textwrap
 import types
 import unittest
@@ -377,28 +373,16 @@
                 self.assertIsInstance(annotate, types.FunctionType)
                 self.assertEqual(annotate.__name__, "__annotate__")
                 with self.assertRaises(NotImplementedError):
-<<<<<<< HEAD
                     annotate(annotations.Format.FORWARDREF)
                 with self.assertRaises(NotImplementedError):
                     annotate(annotations.Format.SOURCE)
                 with self.assertRaises(NotImplementedError):
                     annotate(None)
                 self.assertEqual(annotate(annotations.Format.VALUE), {"x": int})
-=======
-                    annotate(inspect.FORWARDREF)
-                with self.assertRaises(NotImplementedError):
-                    annotate(inspect.SOURCE)
-                with self.assertRaises(NotImplementedError):
-                    annotate(None)
-                self.assertEqual(annotate(inspect.VALUE), {"x": int})
->>>>>>> bd469abc
 
     def test_comprehension_in_annotation(self):
         # This crashed in an earlier version of the code
         ns = run_code("x: [y for y in range(10)]")
-<<<<<<< HEAD
-        self.assertEqual(ns["__annotate__"](1), {"x": list(range(10))})
-=======
         self.assertEqual(ns["__annotate__"](1), {"x": list(range(10))})
 
     def test_future_annotations(self):
@@ -412,5 +396,4 @@
         self.assertIsInstance(f.__annotate__, types.FunctionType)
         annos = {"x": "int", "return": "int"}
         self.assertEqual(f.__annotate__(inspect.VALUE), annos)
-        self.assertEqual(f.__annotations__, annos)
->>>>>>> bd469abc
+        self.assertEqual(f.__annotations__, annos)