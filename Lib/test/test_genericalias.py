--- conflicted
+++ resolved
@@ -348,14 +348,10 @@
             self.assertEqual(C3[int], Callable[..., int])
 
             # multi chaining
-<<<<<<< HEAD
-            self.assertEqual(C2[int, V, str][dict], Callable[[int, dict], str])
-=======
             C4 = C2[int, V, str]
             self.assertEqual(repr(C4).split(".")[-1], "Callable[[int, ~V], str]")
             self.assertEqual(repr(C4[dict]).split(".")[-1], "Callable[[int, dict], str]")
             self.assertEqual(C4[dict], Callable[[int, dict], str])
->>>>>>> 6dd3da3c
 
         with self.subTest("Testing type erasure"):
             class C1(Callable):
