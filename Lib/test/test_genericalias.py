"""Tests for C-implemented GenericAlias."""

import unittest
import pickle
from collections import (
    defaultdict, deque, OrderedDict, Counter, UserDict, UserList
)
from collections.abc import *
from contextlib import AbstractContextManager, AbstractAsyncContextManager
<<<<<<< HEAD
from difflib import SequenceMatcher
from filecmp import dircmp
from fileinput import FileInput
=======
from mmap import mmap
from ipaddress import IPv4Network, IPv4Interface, IPv6Network, IPv6Interface
from itertools import chain
>>>>>>> 7c4185d6
from os import DirEntry
from re import Pattern, Match
from types import GenericAlias, MappingProxyType, AsyncGeneratorType
import typing

from typing import TypeVar
T = TypeVar('T')

class BaseTest(unittest.TestCase):
    """Test basics."""

    def test_subscriptable(self):
        for t in (type, tuple, list, dict, set, frozenset, enumerate,
                  mmap,
                  defaultdict, deque,
                  SequenceMatcher,
                  dircmp,
                  FileInput,
                  OrderedDict, Counter, UserDict, UserList,
                  Pattern, Match,
                  AbstractContextManager, AbstractAsyncContextManager,
                  Awaitable, Coroutine,
                  AsyncIterable, AsyncIterator,
                  AsyncGenerator, Generator,
                  Iterable, Iterator,
                  Reversible,
                  Container, Collection,
                  Callable,
                  Set, MutableSet,
                  Mapping, MutableMapping, MappingView,
                  KeysView, ItemsView, ValuesView,
                  Sequence, MutableSequence,
                  MappingProxyType, AsyncGeneratorType,
                  DirEntry,
                  IPv4Network, IPv4Interface, IPv6Network, IPv6Interface,
                  chain,
                  ):
            tname = t.__name__
            with self.subTest(f"Testing {tname}"):
                alias = t[int]
                self.assertIs(alias.__origin__, t)
                self.assertEqual(alias.__args__, (int,))
                self.assertEqual(alias.__parameters__, ())

    def test_unsubscriptable(self):
        for t in int, str, float, Sized, Hashable:
            tname = t.__name__
            with self.subTest(f"Testing {tname}"):
                with self.assertRaises(TypeError):
                    t[int]

    def test_instantiate(self):
        for t in tuple, list, dict, set, frozenset, defaultdict, deque:
            tname = t.__name__
            with self.subTest(f"Testing {tname}"):
                alias = t[int]
                self.assertEqual(alias(), t())
                if t is dict:
                    self.assertEqual(alias(iter([('a', 1), ('b', 2)])), dict(a=1, b=2))
                    self.assertEqual(alias(a=1, b=2), dict(a=1, b=2))
                elif t is defaultdict:
                    def default():
                        return 'value'
                    a = alias(default)
                    d = defaultdict(default)
                    self.assertEqual(a['test'], d['test'])
                else:
                    self.assertEqual(alias(iter((1, 2, 3))), t((1, 2, 3)))

    def test_unbound_methods(self):
        t = list[int]
        a = t()
        t.append(a, 'foo')
        self.assertEqual(a, ['foo'])
        x = t.__getitem__(a, 0)
        self.assertEqual(x, 'foo')
        self.assertEqual(t.__len__(a), 1)

    def test_subclassing(self):
        class C(list[int]):
            pass
        self.assertEqual(C.__bases__, (list,))
        self.assertEqual(C.__class__, type)

    def test_class_methods(self):
        t = dict[int, None]
        self.assertEqual(dict.fromkeys(range(2)), {0: None, 1: None})  # This works
        self.assertEqual(t.fromkeys(range(2)), {0: None, 1: None})  # Should be equivalent

    def test_no_chaining(self):
        t = list[int]
        with self.assertRaises(TypeError):
            t[int]

    def test_generic_subclass(self):
        class MyList(list):
            pass
        t = MyList[int]
        self.assertIs(t.__origin__, MyList)
        self.assertEqual(t.__args__, (int,))
        self.assertEqual(t.__parameters__, ())

    def test_repr(self):
        class MyList(list):
            pass
        self.assertEqual(repr(list[str]), 'list[str]')
        self.assertEqual(repr(list[()]), 'list[()]')
        self.assertEqual(repr(tuple[int, ...]), 'tuple[int, ...]')
        self.assertTrue(repr(MyList[int]).endswith('.BaseTest.test_repr.<locals>.MyList[int]'))
        self.assertEqual(repr(list[str]()), '[]')  # instances should keep their normal repr

    def test_exposed_type(self):
        import types
        a = types.GenericAlias(list, int)
        self.assertEqual(str(a), 'list[int]')
        self.assertIs(a.__origin__, list)
        self.assertEqual(a.__args__, (int,))
        self.assertEqual(a.__parameters__, ())

    def test_parameters(self):
        from typing import TypeVar
        T = TypeVar('T')
        K = TypeVar('K')
        V = TypeVar('V')
        D0 = dict[str, int]
        self.assertEqual(D0.__args__, (str, int))
        self.assertEqual(D0.__parameters__, ())
        D1a = dict[str, V]
        self.assertEqual(D1a.__args__, (str, V))
        self.assertEqual(D1a.__parameters__, (V,))
        D1b = dict[K, int]
        self.assertEqual(D1b.__args__, (K, int))
        self.assertEqual(D1b.__parameters__, (K,))
        D2a = dict[K, V]
        self.assertEqual(D2a.__args__, (K, V))
        self.assertEqual(D2a.__parameters__, (K, V))
        D2b = dict[T, T]
        self.assertEqual(D2b.__args__, (T, T))
        self.assertEqual(D2b.__parameters__, (T,))
        L0 = list[str]
        self.assertEqual(L0.__args__, (str,))
        self.assertEqual(L0.__parameters__, ())
        L1 = list[T]
        self.assertEqual(L1.__args__, (T,))
        self.assertEqual(L1.__parameters__, (T,))

    def test_parameter_chaining(self):
        from typing import TypeVar
        T = TypeVar('T')
        self.assertEqual(list[T][int], list[int])
        self.assertEqual(dict[str, T][int], dict[str, int])
        self.assertEqual(dict[T, int][str], dict[str, int])
        self.assertEqual(dict[T, T][int], dict[int, int])
        with self.assertRaises(TypeError):
            list[int][int]
            dict[T, int][str, int]
            dict[str, T][str, int]
            dict[T, T][str, int]

    def test_equality(self):
        self.assertEqual(list[int], list[int])
        self.assertEqual(dict[str, int], dict[str, int])
        self.assertNotEqual(dict[str, int], dict[str, str])
        self.assertNotEqual(list, list[int])
        self.assertNotEqual(list[int], list)

    def test_isinstance(self):
        self.assertTrue(isinstance([], list))
        with self.assertRaises(TypeError):
            isinstance([], list[str])

    def test_issubclass(self):
        class L(list): ...
        self.assertTrue(issubclass(L, list))
        with self.assertRaises(TypeError):
            issubclass(L, list[str])

    def test_type_generic(self):
        t = type[int]
        Test = t('Test', (), {})
        self.assertTrue(isinstance(Test, type))
        test = Test()
        self.assertEqual(t(test), Test)
        self.assertEqual(t(0), int)

    def test_type_subclass_generic(self):
        class MyType(type):
            pass
        with self.assertRaises(TypeError):
            MyType[int]

    def test_pickle(self):
        alias = GenericAlias(list, T)
        s = pickle.dumps(alias)
        loaded = pickle.loads(s)
        self.assertEqual(alias.__origin__, loaded.__origin__)
        self.assertEqual(alias.__args__, loaded.__args__)
        self.assertEqual(alias.__parameters__, loaded.__parameters__)

    def test_union(self):
        a = typing.Union[list[int], list[str]]
        self.assertEqual(a.__args__, (list[int], list[str]))
        self.assertEqual(a.__parameters__, ())

    def test_union_generic(self):
        T = typing.TypeVar('T')
        a = typing.Union[list[T], tuple[T, ...]]
        self.assertEqual(a.__args__, (list[T], tuple[T, ...]))
        self.assertEqual(a.__parameters__, (T,))


if __name__ == "__main__":
    unittest.main()<|MERGE_RESOLUTION|>--- conflicted
+++ resolved
@@ -7,15 +7,12 @@
 )
 from collections.abc import *
 from contextlib import AbstractContextManager, AbstractAsyncContextManager
-<<<<<<< HEAD
 from difflib import SequenceMatcher
 from filecmp import dircmp
 from fileinput import FileInput
-=======
 from mmap import mmap
 from ipaddress import IPv4Network, IPv4Interface, IPv6Network, IPv6Interface
 from itertools import chain
->>>>>>> 7c4185d6
 from os import DirEntry
 from re import Pattern, Match
 from types import GenericAlias, MappingProxyType, AsyncGeneratorType
