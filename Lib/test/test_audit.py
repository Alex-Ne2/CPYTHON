"""Tests for sys.audit and sys.addaudithook
"""

import subprocess
import sys
import unittest
from test import support
from test.support import import_helper
from test.support import os_helper


if not hasattr(sys, "addaudithook") or not hasattr(sys, "audit"):
    raise unittest.SkipTest("test only relevant when sys.audit is available")

AUDIT_TESTS_PY = support.findfile("audit-tests.py")


class AuditTest(unittest.TestCase):

    @support.requires_subprocess()
    def do_test(self, *args):
        with subprocess.Popen(
            [sys.executable, "-X utf8", AUDIT_TESTS_PY, *args],
            encoding="utf-8",
            stdout=subprocess.PIPE,
            stderr=subprocess.PIPE,
        ) as p:
            p.wait()
            sys.stdout.writelines(p.stdout)
            sys.stderr.writelines(p.stderr)
            if p.returncode:
                self.fail("".join(p.stderr))

    @support.requires_subprocess()
    def run_python(self, *args):
        events = []
        with subprocess.Popen(
            [sys.executable, "-X utf8", AUDIT_TESTS_PY, *args],
            encoding="utf-8",
            stdout=subprocess.PIPE,
            stderr=subprocess.PIPE,
        ) as p:
            p.wait()
            sys.stderr.writelines(p.stderr)
            return (
                p.returncode,
                [line.strip().partition(" ") for line in p.stdout],
                "".join(p.stderr),
            )

    def test_basic(self):
        self.do_test("test_basic")

    def test_block_add_hook(self):
        self.do_test("test_block_add_hook")

    def test_block_add_hook_baseexception(self):
        self.do_test("test_block_add_hook_baseexception")

    def test_marshal(self):
        import_helper.import_module("marshal")

        self.do_test("test_marshal")

    def test_pickle(self):
        import_helper.import_module("pickle")

        self.do_test("test_pickle")

    def test_monkeypatch(self):
        self.do_test("test_monkeypatch")

    def test_open(self):
        self.do_test("test_open", os_helper.TESTFN)

    def test_cantrace(self):
        self.do_test("test_cantrace")

    def test_mmap(self):
        self.do_test("test_mmap")

    def test_excepthook(self):
        returncode, events, stderr = self.run_python("test_excepthook")
        if not returncode:
            self.fail(f"Expected fatal exception\n{stderr}")

        self.assertSequenceEqual(
            [("sys.excepthook", " ", "RuntimeError('fatal-error')")], events
        )

    def test_unraisablehook(self):
        returncode, events, stderr = self.run_python("test_unraisablehook")
        if returncode:
            self.fail(stderr)

        self.assertEqual(events[0][0], "sys.unraisablehook")
        self.assertEqual(
            events[0][2],
            "RuntimeError('nonfatal-error') Exception ignored for audit hook test",
        )

    def test_winreg(self):
        import_helper.import_module("winreg")
        returncode, events, stderr = self.run_python("test_winreg")
        if returncode:
            self.fail(stderr)

        self.assertEqual(events[0][0], "winreg.OpenKey")
        self.assertEqual(events[1][0], "winreg.OpenKey/result")
        expected = events[1][2]
        self.assertTrue(expected)
        self.assertSequenceEqual(["winreg.EnumKey", " ", f"{expected} 0"], events[2])
        self.assertSequenceEqual(["winreg.EnumKey", " ", f"{expected} 10000"], events[3])
        self.assertSequenceEqual(["winreg.PyHKEY.Detach", " ", expected], events[4])

    def test_socket(self):
        import_helper.import_module("socket")
        returncode, events, stderr = self.run_python("test_socket")
        if returncode:
            self.fail(stderr)

        if support.verbose:
            print(*events, sep='\n')
        self.assertEqual(events[0][0], "socket.gethostname")
        self.assertEqual(events[1][0], "socket.__new__")
        self.assertEqual(events[2][0], "socket.bind")
        self.assertTrue(events[2][2].endswith("('127.0.0.1', 8080)"))

    def test_gc(self):
        returncode, events, stderr = self.run_python("test_gc")
        if returncode:
            self.fail(stderr)

        if support.verbose:
            print(*events, sep='\n')
        self.assertEqual(
            [event[0] for event in events],
            ["gc.get_objects", "gc.get_referrers", "gc.get_referents"]
        )


    def test_http(self):
        import_helper.import_module("http.client")
        returncode, events, stderr = self.run_python("test_http_client")
        if returncode:
            self.fail(stderr)

        if support.verbose:
            print(*events, sep='\n')
        self.assertEqual(events[0][0], "http.client.connect")
        self.assertEqual(events[0][2], "www.python.org 80")
        self.assertEqual(events[1][0], "http.client.send")
        if events[1][2] != '[cannot send]':
            self.assertIn('HTTP', events[1][2])


    def test_sqlite3(self):
        sqlite3 = import_helper.import_module("sqlite3")
        returncode, events, stderr = self.run_python("test_sqlite3")
        if returncode:
            self.fail(stderr)

        if support.verbose:
            print(*events, sep='\n')
        actual = [ev[0] for ev in events]
        expected = ["sqlite3.connect", "sqlite3.connect/handle"] * 2

        if hasattr(sqlite3.Connection, "enable_load_extension"):
            expected += [
                "sqlite3.enable_load_extension",
                "sqlite3.load_extension",
            ]
        self.assertEqual(actual, expected)


    def test_sys_getframe(self):
        returncode, events, stderr = self.run_python("test_sys_getframe")
        if returncode:
            self.fail(stderr)

        if support.verbose:
            print(*events, sep='\n')
        actual = [(ev[0], ev[2]) for ev in events]
        expected = [("sys._getframe", "test_sys_getframe")]

        self.assertEqual(actual, expected)

<<<<<<< HEAD
    def test_int_digits(self):
        returncode, events, stderr = self.run_python("test_int_digits")
=======

    def test_wmi_exec_query(self):
        import_helper.import_module("_wmi")
        returncode, events, stderr = self.run_python("test_wmi_exec_query")
>>>>>>> 16c33a96
        if returncode:
            self.fail(stderr)

        if support.verbose:
            print(*events, sep='\n')
<<<<<<< HEAD
        actual = [(ev[0], ev[2].split(' ')) for ev in events]

        threshold = sys.int_info.str_digits_check_threshold
        self.assertEqual(
                actual.pop(0),
                ("int/digits/from_base", [hex(threshold+20), hex(10)]),
        )
        self.assertEqual(
                actual.pop(0),
                ("int/digits/from_base", [hex(threshold*3//2), hex(36)]),
        )

        event = actual.pop(0)
        self.assertEqual(event[0], "int/digits/to_decimal")
        self.assertEqual(len(event[1]), 1)
        self.assertGreater(len(event[1][0]), threshold//2)

        self.assertEqual(actual, [])
=======
        actual = [(ev[0], ev[2]) for ev in events]
        expected = [("_wmi.exec_query", "SELECT * FROM Win32_OperatingSystem")]

        self.assertEqual(actual, expected)
>>>>>>> 16c33a96


if __name__ == "__main__":
    unittest.main()<|MERGE_RESOLUTION|>--- conflicted
+++ resolved
@@ -185,21 +185,28 @@
 
         self.assertEqual(actual, expected)
 
-<<<<<<< HEAD
-    def test_int_digits(self):
-        returncode, events, stderr = self.run_python("test_int_digits")
-=======
 
     def test_wmi_exec_query(self):
         import_helper.import_module("_wmi")
         returncode, events, stderr = self.run_python("test_wmi_exec_query")
->>>>>>> 16c33a96
-        if returncode:
-            self.fail(stderr)
-
-        if support.verbose:
-            print(*events, sep='\n')
-<<<<<<< HEAD
+        if returncode:
+            self.fail(stderr)
+
+        if support.verbose:
+            print(*events, sep='\n')
+        actual = [(ev[0], ev[2]) for ev in events]
+        expected = [("_wmi.exec_query", "SELECT * FROM Win32_OperatingSystem")]
+
+        self.assertEqual(actual, expected)
+
+
+    def test_int_digits(self):
+        returncode, events, stderr = self.run_python("test_int_digits")
+        if returncode:
+            self.fail(stderr)
+
+        if support.verbose:
+            print(*events, sep='\n')
         actual = [(ev[0], ev[2].split(' ')) for ev in events]
 
         threshold = sys.int_info.str_digits_check_threshold
@@ -218,12 +225,6 @@
         self.assertGreater(len(event[1][0]), threshold//2)
 
         self.assertEqual(actual, [])
-=======
-        actual = [(ev[0], ev[2]) for ev in events]
-        expected = [("_wmi.exec_query", "SELECT * FROM Win32_OperatingSystem")]
-
-        self.assertEqual(actual, expected)
->>>>>>> 16c33a96
 
 
 if __name__ == "__main__":
