--- conflicted
+++ resolved
@@ -1,12 +1,7 @@
 from test.support import (gc_collect, bigmemtest, _2G,
                           cpython_only, captured_stdout,
-<<<<<<< HEAD
-                          check_disallow_instantiation, is_emscripten, is_wasi,
+                          check_disallow_instantiation, linked_to_musl,
                           warnings_helper, SHORT_TIMEOUT, Stopwatch, requires_resource)
-=======
-                          check_disallow_instantiation, linked_to_musl,
-                          warnings_helper, SHORT_TIMEOUT, CPUStopwatch, requires_resource)
->>>>>>> d3f6063a
 import locale
 import re
 import string
