--- conflicted
+++ resolved
@@ -20,11 +20,7 @@
 from typing import get_type_hints
 from typing import get_origin, get_args
 from typing import is_typeddict
-<<<<<<< HEAD
 from typing import reveal_type, reveal_locals
-=======
-from typing import reveal_type
->>>>>>> abcc3d75
 from typing import no_type_check, no_type_check_decorator
 from typing import Type
 from typing import NamedTuple, TypedDict
@@ -5294,23 +5290,16 @@
         self.assertIn('baz', dir(Foo[int]))
 
 
-<<<<<<< HEAD
 class RevealTests(BaseTestCase):
-=======
-class RevealTypeTests(BaseTestCase):
->>>>>>> abcc3d75
     def test_reveal_type(self):
         obj = object()
         with captured_stderr() as stderr:
             self.assertIs(obj, reveal_type(obj))
         self.assertEqual(stderr.getvalue(), "Runtime type is 'object'\n")
 
-<<<<<<< HEAD
     def test_reveal_locals(self):
         self.assertIsNone(reveal_locals())
 
-=======
->>>>>>> abcc3d75
 
 class AllTests(BaseTestCase):
     """Tests for __all__."""
