--- conflicted
+++ resolved
@@ -6042,7 +6042,6 @@
             {'a': typing.Optional[int], 'b': int}
         )
 
-<<<<<<< HEAD
     def test_get_type_hints_generic(self):
         self.assertEqual(
             get_type_hints(BarGeneric),
@@ -6160,7 +6159,7 @@
         }
         with self.assertRaises(TypeError):
             WithImplicitAny[str]
-=======
+
     def test_non_generic_subscript(self):
         # For backward compatibility, subscription works
         # on arbitrary TypedDict types.
@@ -6173,7 +6172,6 @@
         a = A(a = 1)
         self.assertIs(type(a), dict)
         self.assertEqual(a, {'a': 1})
->>>>>>> 81fb3548
 
 
 class RequiredTests(BaseTestCase):
