import contextlib
import collections
from collections import defaultdict
from functools import lru_cache, wraps
import inspect
import itertools
import pickle
import re
import sys
import warnings
from unittest import TestCase, main, skipUnless, skip
from unittest.mock import patch
from copy import copy, deepcopy

from typing import Any, NoReturn, Never, assert_never
from typing import overload, get_overloads, clear_overloads
from typing import TypeVar, TypeVarTuple, Unpack, AnyStr
from typing import T, KT, VT  # Not in __all__.
from typing import Union, Optional, Literal
from typing import Tuple, List, Dict, MutableMapping
from typing import Callable
from typing import Generic, ClassVar, Final, final, Protocol
from typing import assert_type, cast, runtime_checkable
from typing import get_type_hints
from typing import get_origin, get_args
from typing import is_typeddict
from typing import reveal_type
from typing import dataclass_transform
from typing import no_type_check, no_type_check_decorator
from typing import Type
from typing import NamedTuple, NotRequired, Required, TypedDict
from typing import IO, TextIO, BinaryIO
from typing import Pattern, Match
from typing import Annotated, ForwardRef
from typing import Self, LiteralString
from typing import TypeAlias
from typing import ParamSpec, Concatenate, ParamSpecArgs, ParamSpecKwargs
from typing import TypeGuard
import abc
import textwrap
import typing
import weakref
import types

from test.support import import_helper, captured_stderr
from test import mod_generics_cache
from test import _typed_dict_helper


py_typing = import_helper.import_fresh_module('typing', blocked=['_typing'])
c_typing = import_helper.import_fresh_module('typing', fresh=['_typing'])


class BaseTestCase(TestCase):

    def assertIsSubclass(self, cls, class_or_tuple, msg=None):
        if not issubclass(cls, class_or_tuple):
            message = '%r is not a subclass of %r' % (cls, class_or_tuple)
            if msg is not None:
                message += ' : %s' % msg
            raise self.failureException(message)

    def assertNotIsSubclass(self, cls, class_or_tuple, msg=None):
        if issubclass(cls, class_or_tuple):
            message = '%r is a subclass of %r' % (cls, class_or_tuple)
            if msg is not None:
                message += ' : %s' % msg
            raise self.failureException(message)

    def clear_caches(self):
        for f in typing._cleanups:
            f()


def all_pickle_protocols(test_func):
    """Runs `test_func` with various values for `proto` argument."""

    @wraps(test_func)
    def wrapper(self):
        for proto in range(pickle.HIGHEST_PROTOCOL + 1):
            with self.subTest(pickle_proto=proto):
                test_func(self, proto=proto)

    return wrapper


class Employee:
    pass


class Manager(Employee):
    pass


class Founder(Employee):
    pass


class ManagingFounder(Manager, Founder):
    pass


class AnyTests(BaseTestCase):

    def test_any_instance_type_error(self):
        with self.assertRaises(TypeError):
            isinstance(42, Any)

    def test_repr(self):
        self.assertEqual(repr(Any), 'typing.Any')

    def test_errors(self):
        with self.assertRaises(TypeError):
            issubclass(42, Any)
        with self.assertRaises(TypeError):
            Any[int]  # Any is not a generic type.

    def test_can_subclass(self):
        class Mock(Any): pass
        self.assertTrue(issubclass(Mock, Any))
        self.assertIsInstance(Mock(), Mock)

        class Something: pass
        self.assertFalse(issubclass(Something, Any))
        self.assertNotIsInstance(Something(), Mock)

        class MockSomething(Something, Mock): pass
        self.assertTrue(issubclass(MockSomething, Any))
        ms = MockSomething()
        self.assertIsInstance(ms, MockSomething)
        self.assertIsInstance(ms, Something)
        self.assertIsInstance(ms, Mock)

    def test_cannot_instantiate(self):
        with self.assertRaises(TypeError):
            Any()
        with self.assertRaises(TypeError):
            type(Any)()

    def test_any_works_with_alias(self):
        # These expressions must simply not fail.
        typing.Match[Any]
        typing.Pattern[Any]
        typing.IO[Any]


class BottomTypeTestsMixin:
    bottom_type: ClassVar[Any]

    def test_equality(self):
        self.assertEqual(self.bottom_type, self.bottom_type)
        self.assertIs(self.bottom_type, self.bottom_type)
        self.assertNotEqual(self.bottom_type, None)

    def test_get_origin(self):
        self.assertIs(get_origin(self.bottom_type), None)

    def test_instance_type_error(self):
        with self.assertRaises(TypeError):
            isinstance(42, self.bottom_type)

    def test_subclass_type_error(self):
        with self.assertRaises(TypeError):
            issubclass(Employee, self.bottom_type)
        with self.assertRaises(TypeError):
            issubclass(NoReturn, self.bottom_type)

    def test_not_generic(self):
        with self.assertRaises(TypeError):
            self.bottom_type[int]

    def test_cannot_subclass(self):
        with self.assertRaises(TypeError):
            class A(self.bottom_type):
                pass
        with self.assertRaises(TypeError):
            class A(type(self.bottom_type)):
                pass

    def test_cannot_instantiate(self):
        with self.assertRaises(TypeError):
            self.bottom_type()
        with self.assertRaises(TypeError):
            type(self.bottom_type)()


class NoReturnTests(BottomTypeTestsMixin, BaseTestCase):
    bottom_type = NoReturn

    def test_repr(self):
        self.assertEqual(repr(NoReturn), 'typing.NoReturn')

    def test_get_type_hints(self):
        def some(arg: NoReturn) -> NoReturn: ...
        def some_str(arg: 'NoReturn') -> 'typing.NoReturn': ...

        expected = {'arg': NoReturn, 'return': NoReturn}
        for target in [some, some_str]:
            with self.subTest(target=target):
                self.assertEqual(gth(target), expected)

    def test_not_equality(self):
        self.assertNotEqual(NoReturn, Never)
        self.assertNotEqual(Never, NoReturn)


class NeverTests(BottomTypeTestsMixin, BaseTestCase):
    bottom_type = Never

    def test_repr(self):
        self.assertEqual(repr(Never), 'typing.Never')

    def test_get_type_hints(self):
        def some(arg: Never) -> Never: ...
        def some_str(arg: 'Never') -> 'typing.Never': ...

        expected = {'arg': Never, 'return': Never}
        for target in [some, some_str]:
            with self.subTest(target=target):
                self.assertEqual(gth(target), expected)


class AssertNeverTests(BaseTestCase):
    def test_exception(self):
        with self.assertRaises(AssertionError):
            assert_never(None)

        value = "some value"
        with self.assertRaisesRegex(AssertionError, value):
            assert_never(value)

        # Make sure a huge value doesn't get printed in its entirety
        huge_value = "a" * 10000
        with self.assertRaises(AssertionError) as cm:
            assert_never(huge_value)
        self.assertLess(
            len(cm.exception.args[0]),
            typing._ASSERT_NEVER_REPR_MAX_LENGTH * 2,
        )


class SelfTests(BaseTestCase):
    def test_equality(self):
        self.assertEqual(Self, Self)
        self.assertIs(Self, Self)
        self.assertNotEqual(Self, None)

    def test_basics(self):
        class Foo:
            def bar(self) -> Self: ...
        class FooStr:
            def bar(self) -> 'Self': ...
        class FooStrTyping:
            def bar(self) -> 'typing.Self': ...

        for target in [Foo, FooStr, FooStrTyping]:
            with self.subTest(target=target):
                self.assertEqual(gth(target.bar), {'return': Self})
        self.assertIs(get_origin(Self), None)

    def test_repr(self):
        self.assertEqual(repr(Self), 'typing.Self')

    def test_cannot_subscript(self):
        with self.assertRaises(TypeError):
            Self[int]

    def test_cannot_subclass(self):
        with self.assertRaises(TypeError):
            class C(type(Self)):
                pass
        with self.assertRaises(TypeError):
            class C(Self):
                pass

    def test_cannot_init(self):
        with self.assertRaises(TypeError):
            Self()
        with self.assertRaises(TypeError):
            type(Self)()

    def test_no_isinstance(self):
        with self.assertRaises(TypeError):
            isinstance(1, Self)
        with self.assertRaises(TypeError):
            issubclass(int, Self)

    def test_alias(self):
        # TypeAliases are not actually part of the spec
        alias_1 = Tuple[Self, Self]
        alias_2 = List[Self]
        alias_3 = ClassVar[Self]
        self.assertEqual(get_args(alias_1), (Self, Self))
        self.assertEqual(get_args(alias_2), (Self,))
        self.assertEqual(get_args(alias_3), (Self,))


class LiteralStringTests(BaseTestCase):
    def test_equality(self):
        self.assertEqual(LiteralString, LiteralString)
        self.assertIs(LiteralString, LiteralString)
        self.assertNotEqual(LiteralString, None)

    def test_basics(self):
        class Foo:
            def bar(self) -> LiteralString: ...
        class FooStr:
            def bar(self) -> 'LiteralString': ...
        class FooStrTyping:
            def bar(self) -> 'typing.LiteralString': ...

        for target in [Foo, FooStr, FooStrTyping]:
            with self.subTest(target=target):
                self.assertEqual(gth(target.bar), {'return': LiteralString})
        self.assertIs(get_origin(LiteralString), None)

    def test_repr(self):
        self.assertEqual(repr(LiteralString), 'typing.LiteralString')

    def test_cannot_subscript(self):
        with self.assertRaises(TypeError):
            LiteralString[int]

    def test_cannot_subclass(self):
        with self.assertRaises(TypeError):
            class C(type(LiteralString)):
                pass
        with self.assertRaises(TypeError):
            class C(LiteralString):
                pass

    def test_cannot_init(self):
        with self.assertRaises(TypeError):
            LiteralString()
        with self.assertRaises(TypeError):
            type(LiteralString)()

    def test_no_isinstance(self):
        with self.assertRaises(TypeError):
            isinstance(1, LiteralString)
        with self.assertRaises(TypeError):
            issubclass(int, LiteralString)

    def test_alias(self):
        alias_1 = Tuple[LiteralString, LiteralString]
        alias_2 = List[LiteralString]
        alias_3 = ClassVar[LiteralString]
        self.assertEqual(get_args(alias_1), (LiteralString, LiteralString))
        self.assertEqual(get_args(alias_2), (LiteralString,))
        self.assertEqual(get_args(alias_3), (LiteralString,))

class TypeVarTests(BaseTestCase):
    def test_basic_plain(self):
        T = TypeVar('T')
        # T equals itself.
        self.assertEqual(T, T)
        # T is an instance of TypeVar
        self.assertIsInstance(T, TypeVar)

    def test_typevar_instance_type_error(self):
        T = TypeVar('T')
        with self.assertRaises(TypeError):
            isinstance(42, T)

    def test_typevar_subclass_type_error(self):
        T = TypeVar('T')
        with self.assertRaises(TypeError):
            issubclass(int, T)
        with self.assertRaises(TypeError):
            issubclass(T, int)

    def test_constrained_error(self):
        with self.assertRaises(TypeError):
            X = TypeVar('X', int)
            X

    def test_union_unique(self):
        X = TypeVar('X')
        Y = TypeVar('Y')
        self.assertNotEqual(X, Y)
        self.assertEqual(Union[X], X)
        self.assertNotEqual(Union[X], Union[X, Y])
        self.assertEqual(Union[X, X], X)
        self.assertNotEqual(Union[X, int], Union[X])
        self.assertNotEqual(Union[X, int], Union[int])
        self.assertEqual(Union[X, int].__args__, (X, int))
        self.assertEqual(Union[X, int].__parameters__, (X,))
        self.assertIs(Union[X, int].__origin__, Union)

    def test_or(self):
        X = TypeVar('X')
        # use a string because str doesn't implement
        # __or__/__ror__ itself
        self.assertEqual(X | "x", Union[X, "x"])
        self.assertEqual("x" | X, Union["x", X])
        # make sure the order is correct
        self.assertEqual(get_args(X | "x"), (X, ForwardRef("x")))
        self.assertEqual(get_args("x" | X), (ForwardRef("x"), X))

    def test_union_constrained(self):
        A = TypeVar('A', str, bytes)
        self.assertNotEqual(Union[A, str], Union[A])

    def test_repr(self):
        self.assertEqual(repr(T), '~T')
        self.assertEqual(repr(KT), '~KT')
        self.assertEqual(repr(VT), '~VT')
        self.assertEqual(repr(AnyStr), '~AnyStr')
        T_co = TypeVar('T_co', covariant=True)
        self.assertEqual(repr(T_co), '+T_co')
        T_contra = TypeVar('T_contra', contravariant=True)
        self.assertEqual(repr(T_contra), '-T_contra')

    def test_no_redefinition(self):
        self.assertNotEqual(TypeVar('T'), TypeVar('T'))
        self.assertNotEqual(TypeVar('T', int, str), TypeVar('T', int, str))

    def test_cannot_subclass_vars(self):
        with self.assertRaises(TypeError):
            class V(TypeVar('T')):
                pass

    def test_cannot_subclass_var_itself(self):
        with self.assertRaises(TypeError):
            class V(TypeVar):
                pass

    def test_cannot_instantiate_vars(self):
        with self.assertRaises(TypeError):
            TypeVar('A')()

    def test_bound_errors(self):
        with self.assertRaises(TypeError):
            TypeVar('X', bound=Union)
        with self.assertRaises(TypeError):
            TypeVar('X', str, float, bound=Employee)

    def test_missing__name__(self):
        # See bpo-39942
        code = ("import typing\n"
                "T = typing.TypeVar('T')\n"
                )
        exec(code, {})

    def test_no_bivariant(self):
        with self.assertRaises(ValueError):
            TypeVar('T', covariant=True, contravariant=True)

    def test_var_substitution(self):
        T = TypeVar('T')
        subst = T.__typing_subst__
        self.assertIs(subst(int), int)
        self.assertEqual(subst(list[int]), list[int])
        self.assertEqual(subst(List[int]), List[int])
        self.assertEqual(subst(List), List)
        self.assertIs(subst(Any), Any)
        self.assertIs(subst(None), type(None))
        self.assertIs(subst(T), T)
        self.assertEqual(subst(int|str), int|str)
        self.assertEqual(subst(Union[int, str]), Union[int, str])

    def test_bad_var_substitution(self):
        T = TypeVar('T')
        P = ParamSpec("P")
        bad_args = (
            (), (int, str), Union,
            Generic, Generic[T], Protocol, Protocol[T],
            Final, Final[int], ClassVar, ClassVar[int],
        )
        for arg in bad_args:
            with self.subTest(arg=arg):
                with self.assertRaises(TypeError):
                    T.__typing_subst__(arg)
                with self.assertRaises(TypeError):
                    List[T][arg]
                with self.assertRaises(TypeError):
                    list[T][arg]


def template_replace(templates: list[str], replacements: dict[str, list[str]]) -> list[tuple[str]]:
    """Renders templates with possible combinations of replacements.

    Example 1: Suppose that:
      templates = ["dog_breed are awesome", "dog_breed are cool"]
      replacements = ["dog_breed": ["Huskies", "Beagles"]]
    Then we would return:
      [
          ("Huskies are awesome", "Huskies are cool"),
          ("Beagles are awesome", "Beagles are cool")
      ]

    Example 2: Suppose that:
      templates = ["Huskies are word1 but also word2"]
      replacements = {"word1": ["playful", "cute"],
                      "word2": ["feisty", "tiring"]}
    Then we would return:
      [
          ("Huskies are playful but also feisty"),
          ("Huskies are playful but also tiring"),
          ("Huskies are cute but also feisty"),
          ("Huskies are cute but also tiring")
      ]

    Note that if any of the replacements do not occur in any template:
      templates = ["Huskies are word1", "Beagles!"]
      replacements = {"word1": ["playful", "cute"],
                      "word2": ["feisty", "tiring"]}
    Then we do not generate duplicates, returning:
      [
          ("Huskies are playful", "Beagles!"),
          ("Huskies are cute", "Beagles!")
      ]
    """
    # First, build a structure like:
    #   [
    #     [("word1", "playful"), ("word1", "cute")],
    #     [("word2", "feisty"), ("word2", "tiring")]
    #   ]
    replacement_combos = []
    for original, possible_replacements in replacements.items():
        original_replacement_tuples = []
        for replacement in possible_replacements:
            original_replacement_tuples.append((original, replacement))
        replacement_combos.append(original_replacement_tuples)

    # Second, generate rendered templates, including possible duplicates.
    rendered_templates = []
    for replacement_combo in itertools.product(*replacement_combos):
        # replacement_combo would be e.g.
        #   [("word1", "playful"), ("word2", "feisty")]
        templates_with_replacements = []
        for template in templates:
            for original, replacement in replacement_combo:
                template = template.replace(original, replacement)
            templates_with_replacements.append(template)
        rendered_templates.append(tuple(templates_with_replacements))

    # Finally, remove the duplicates (but keep the order).
    rendered_templates_no_duplicates = []
    for x in rendered_templates:
        # Inefficient, but should be fine for our purposes.
        if x not in rendered_templates_no_duplicates:
            rendered_templates_no_duplicates.append(x)

    return rendered_templates_no_duplicates


class TemplateReplacementTests(BaseTestCase):

    def test_two_templates_two_replacements_yields_correct_renders(self):
        actual = template_replace(
                templates=["Cats are word1", "Dogs are word2"],
                replacements={
                    "word1": ["small", "cute"],
                    "word2": ["big", "fluffy"],
                },
        )
        expected = [
            ("Cats are small", "Dogs are big"),
            ("Cats are small", "Dogs are fluffy"),
            ("Cats are cute", "Dogs are big"),
            ("Cats are cute", "Dogs are fluffy"),
        ]
        self.assertEqual(actual, expected)

    def test_no_duplicates_if_replacement_not_in_templates(self):
        actual = template_replace(
                templates=["Cats are word1", "Dogs!"],
                replacements={
                    "word1": ["small", "cute"],
                    "word2": ["big", "fluffy"],
                },
        )
        expected = [
            ("Cats are small", "Dogs!"),
            ("Cats are cute", "Dogs!"),
        ]
        self.assertEqual(actual, expected)


class GenericAliasSubstitutionTests(BaseTestCase):
    """Tests for type variable substitution in generic aliases.

    Note that the expected results here are tentative, based on a
    still-being-worked-out spec for what we allow at runtime (given that
    implementation of *full* substitution logic at runtime would add too much
    complexity to typing.py). This spec is currently being discussed at
    https://github.com/python/cpython/issues/91162.
    """

    def test_one_parameter(self):
        T = TypeVar('T')
        Ts = TypeVarTuple('Ts')

        class C(Generic[T]): pass

        generics = ['C', 'list', 'List']
        tuple_types = ['tuple', 'Tuple']

        tests = [
            # Alias                               # Args                     # Expected result
            ('generic[T]',                        '[()]',                    'TypeError'),
            ('generic[T]',                        '[int]',                   'generic[int]'),
            ('generic[T]',                        '[int, str]',              'TypeError'),
            ('generic[T]',                        '[tuple_type[int, ...]]',  'generic[tuple_type[int, ...]]'),
            ('generic[T]',                        '[*tuple_type[int]]',      'generic[int]'),
            ('generic[T]',                        '[*tuple_type[()]]',       'TypeError'),
            ('generic[T]',                        '[*tuple_type[int, str]]', 'TypeError'),
            ('generic[T]',                        '[*tuple_type[int, ...]]', 'TypeError'),
            ('generic[T]',                        '[*Ts]',                   'TypeError'),
            ('generic[T]',                        '[T, *Ts]',                'TypeError'),
            ('generic[T]',                        '[*Ts, T]',                'TypeError'),
            # Raises TypeError because C is not variadic.
            # (If C _were_ variadic, it'd be fine.)
            ('C[T, *tuple_type[int, ...]]',       '[int]',                   'TypeError'),
            # Should definitely raise TypeError: list only takes one argument.
            ('list[T, *tuple_type[int, ...]]',    '[int]',                   'list[int, *tuple_type[int, ...]]'),
            ('List[T, *tuple_type[int, ...]]',    '[int]',                   'TypeError'),
        ]

        for alias_template, args_template, expected_template in tests:
            rendered_templates = template_replace(
                    templates=[alias_template, args_template, expected_template],
                    replacements={'generic': generics, 'tuple_type': tuple_types}
            )
            for alias_str, args_str, expected_str in rendered_templates:
                with self.subTest(alias=alias_str, args=args_str, expected=expected_str):
                    if expected_str == 'TypeError':
                        with self.assertRaises(TypeError):
                            eval(alias_str + args_str)
                    else:
                        self.assertEqual(
                            eval(alias_str + args_str),
                            eval(expected_str)
                        )


    def test_two_parameters(self):
        T1 = TypeVar('T1')
        T2 = TypeVar('T2')
        Ts = TypeVarTuple('Ts')

        class C(Generic[T1, T2]): pass

        generics = ['C', 'dict', 'Dict']
        tuple_types = ['tuple', 'Tuple']

        tests = [
            # Alias                                    # Args                                               # Expected result
            ('generic[T1, T2]',                        '[()]',                                              'TypeError'),
            ('generic[T1, T2]',                        '[int]',                                             'TypeError'),
            ('generic[T1, T2]',                        '[int, str]',                                        'generic[int, str]'),
            ('generic[T1, T2]',                        '[int, str, bool]',                                  'TypeError'),
            ('generic[T1, T2]',                        '[*tuple_type[int]]',                                'TypeError'),
            ('generic[T1, T2]',                        '[*tuple_type[int, str]]',                           'generic[int, str]'),
            ('generic[T1, T2]',                        '[*tuple_type[int, str, bool]]',                     'TypeError'),

            ('generic[T1, T2]',                        '[int, *tuple_type[str]]',                           'generic[int, str]'),
            ('generic[T1, T2]',                        '[*tuple_type[int], str]',                           'generic[int, str]'),
            ('generic[T1, T2]',                        '[*tuple_type[int], *tuple_type[str]]',              'generic[int, str]'),
            ('generic[T1, T2]',                        '[*tuple_type[int, str], *tuple_type[()]]',          'generic[int, str]'),
            ('generic[T1, T2]',                        '[*tuple_type[()], *tuple_type[int, str]]',          'generic[int, str]'),
            ('generic[T1, T2]',                        '[*tuple_type[int], *tuple_type[()]]',               'TypeError'),
            ('generic[T1, T2]',                        '[*tuple_type[()], *tuple_type[int]]',               'TypeError'),
            ('generic[T1, T2]',                        '[*tuple_type[int, str], *tuple_type[float]]',       'TypeError'),
            ('generic[T1, T2]',                        '[*tuple_type[int], *tuple_type[str, float]]',       'TypeError'),
            ('generic[T1, T2]',                        '[*tuple_type[int, str], *tuple_type[float, bool]]', 'TypeError'),

            ('generic[T1, T2]',                        '[tuple_type[int, ...]]',                            'TypeError'),
            ('generic[T1, T2]',                        '[tuple_type[int, ...], tuple_type[str, ...]]',      'generic[tuple_type[int, ...], tuple_type[str, ...]]'),
            # Should raise TypeError according to the tentative spec: unpacked
            # types cannot be used as arguments to aliases that expect a fixed
            # number of arguments.
            ('generic[T1, T2]',                        '[*tuple_type[int, ...]]',                           'TypeError'),
            ('generic[T1, T2]',                        '[int, *tuple_type[str, ...]]',                      'TypeError'),
            ('generic[T1, T2]',                        '[*tuple_type[int, ...], str]',                      'TypeError'),
            ('generic[T1, T2]',                        '[*tuple_type[int, ...], *tuple_type[str, ...]]',    'TypeError'),
            ('generic[T1, T2]',                        '[*Ts]',                                             'TypeError'),
            ('generic[T1, T2]',                        '[T, *Ts]',                                          'TypeError'),
            ('generic[T1, T2]',                        '[*Ts, T]',                                          'TypeError'),
            # Should raise TypeError according to the tentative spec: unpacked
            # types cannot be used as arguments to generics that expect a fixed
            # number of arguments.
            # (None of the things in `generics` were defined using *Ts.)
            ('generic[T1, *tuple_type[int, ...]]',     '[str]',                                             'generic[str, *tuple_type[int, ...]]'),
        ]

        for alias_template, args_template, expected_template in tests:
            rendered_templates = template_replace(
                    templates=[alias_template, args_template, expected_template],
                    replacements={'generic': generics, 'tuple_type': tuple_types}
            )
            for alias_str, args_str, expected_str in rendered_templates:
                with self.subTest(alias=alias_str, args=args_str, expected=expected_str):
                    if expected_str == 'TypeError':
                        with self.assertRaises(TypeError):
                            eval(alias_str + args_str)
                    else:
                        self.assertEqual(
                            eval(alias_str + args_str),
                            eval(expected_str)
                        )

    def test_three_parameters(self):
        T1 = TypeVar('T1')
        T2 = TypeVar('T2')
        T3 = TypeVar('T3')

        class C(Generic[T1, T2, T3]): pass

        generics = ['C']
        tuple_types = ['tuple', 'Tuple']

        tests = [
            # Alias                                    # Args                                               # Expected result
            ('generic[T1, bool, T2]',                  '[int, str]',                                        'generic[int, bool, str]'),
            ('generic[T1, bool, T2]',                  '[*tuple_type[int, str]]',                           'generic[int, bool, str]'),
        ]

        for alias_template, args_template, expected_template in tests:
            rendered_templates = template_replace(
                templates=[alias_template, args_template, expected_template],
                replacements={'generic': generics, 'tuple_type': tuple_types}
            )
            for alias_str, args_str, expected_str in rendered_templates:
                with self.subTest(alias=alias_str, args=args_str, expected=expected_str):
                    if expected_str == 'TypeError':
                        with self.assertRaises(TypeError):
                            eval(alias_str + args_str)
                    else:
                        self.assertEqual(
                            eval(alias_str + args_str),
                            eval(expected_str)
                        )

    def test_variadic_parameters(self):
        T1 = TypeVar('T1')
        T2 = TypeVar('T2')
        Ts = TypeVarTuple('Ts')

        class C(Generic[*Ts]): pass

        generics = ['C', 'tuple', 'Tuple']
        tuple_types = ['tuple', 'Tuple']

        # The majority of these have three separate cases for C, tuple and
        # Tuple because tuple currently behaves differently.
        tests = [
            # Alias                                    # Args                                            # Expected result
            ('generic[*Ts]',                           '[()]',                                           'generic[()]'),
            ('generic[*Ts]',                           '[int]',                                          'generic[int]'),
            ('generic[*Ts]',                           '[int, str]',                                     'generic[int, str]'),
            ('generic[*Ts]',                           '[*tuple_type[int]]',                             'generic[int]'),
            ('generic[*Ts]',                           '[*tuple_type[*Ts]]',                             'generic[*Ts]'),
            ('generic[*Ts]',                           '[*tuple_type[int, str]]',                        'generic[int, str]'),
            ('generic[*Ts]',                           '[str, *tuple_type[int, ...], bool]',             'generic[str, *tuple_type[int, ...], bool]'),
            ('generic[*Ts]',                           '[tuple_type[int, ...]]',                         'generic[tuple_type[int, ...]]'),
            ('generic[*Ts]',                           '[tuple_type[int, ...], tuple_type[str, ...]]',   'generic[tuple_type[int, ...], tuple_type[str, ...]]'),
            ('generic[*Ts]',                           '[*tuple_type[int, ...]]',                        'generic[*tuple_type[int, ...]]'),
            ('generic[*Ts]',                           '[*tuple_type[int, ...], *tuple_type[str, ...]]', 'TypeError'),

            ('generic[*Ts]',                           '[*Ts]',                                          'generic[*Ts]'),
            ('generic[*Ts]',                           '[T, *Ts]',                                       'generic[T, *Ts]'),
            ('generic[*Ts]',                           '[*Ts, T]',                                       'generic[*Ts, T]'),
            ('generic[T, *Ts]',                        '[int]',                                          'generic[int]'),
            ('generic[T, *Ts]',                        '[int, str]',                                     'generic[int, str]'),
            ('generic[T, *Ts]',                        '[int, str, bool]',                               'generic[int, str, bool]'),
            ('generic[list[T], *Ts]',                  '[int]',                                          'generic[list[int]]'),
            ('generic[list[T], *Ts]',                  '[int, str]',                                     'generic[list[int], str]'),
            ('generic[list[T], *Ts]',                  '[int, str, bool]',                               'generic[list[int], str, bool]'),

            ('generic[*Ts, T]',                        '[int]',                                          'generic[int]'),
            ('generic[*Ts, T]',                        '[int, str]',                                     'generic[int, str]'),
            ('generic[*Ts, T]',                        '[int, str, bool]',                               'generic[int, str, bool]'),
<<<<<<< HEAD

            ('generic[T, *Ts]',                        '[*tuple_type[int, ...]]',                        'generic[int, *tuple_type[int, ...]]'),
            ('generic[*Ts, T]',                        '[*tuple_type[int, ...]]',                        'generic[*tuple_type[int, ...], int]'),
            ('generic[T1, *Ts, T2]',                   '[*tuple_type[int, ...]]',                        'generic[int, *tuple_type[int, ...], int]'),
            ('generic[T, str, *Ts]',                   '[*tuple_type[int, ...]]',                        'generic[int, str, *tuple_type[int, ...]]'),
            ('generic[*Ts, str, T]',                   '[*tuple_type[int, ...]]',                        'generic[*tuple_type[int, ...], str, int]'),
            ('generic[list[T], *Ts]',                  '[*tuple_type[int, ...]]',                        'generic[list[int], *tuple_type[int, ...]]'),
            ('generic[*Ts, list[T]]',                  '[*tuple_type[int, ...]]',                        'generic[*tuple_type[int, ...], list[int]]'),
=======
            ('generic[*Ts, list[T]]',                  '[int]',                                          'generic[list[int]]'),
            ('generic[*Ts, list[T]]',                  '[int, str]',                                     'generic[int, list[str]]'),
            ('generic[*Ts, list[T]]',                  '[int, str, bool]',                               'generic[int, str, list[bool]]'),
>>>>>>> f545fc95

            ('generic[T, *tuple_type[int, ...]]',      '[str]',                                          'generic[str, *tuple_type[int, ...]]'),
            ('generic[T1, T2, *tuple_type[int, ...]]', '[str, bool]',                                    'generic[str, bool, *tuple_type[int, ...]]'),
            ('generic[T1, *tuple_type[int, ...], T2]', '[str, bool]',                                    'generic[str, *tuple_type[int, ...], bool]'),
            ('generic[T1, *tuple_type[int, ...], T2]', '[str, bool, float]',                             'TypeError'),

            ('generic[T1, *tuple_type[T2, ...]]',      '[int, str]',                                     'generic[int, *tuple_type[str, ...]]'),
            ('generic[*tuple_type[T1, ...], T2]',      '[int, str]',                                     'generic[*tuple_type[int, ...], str]'),
            ('generic[T1, *tuple_type[generic[*Ts], ...]]', '[int, str, bool]',                          'generic[int, *tuple_type[generic[str, bool], ...]]'),
            ('generic[*tuple_type[generic[*Ts], ...], T1]', '[int, str, bool]',                          'generic[*tuple_type[generic[int, str], ...], bool]'),
        ]

        for alias_template, args_template, expected_template in tests:
            rendered_templates = template_replace(
                    templates=[alias_template, args_template, expected_template],
                    replacements={'generic': generics, 'tuple_type': tuple_types}
            )
            for alias_str, args_str, expected_str in rendered_templates:
                with self.subTest(alias=alias_str, args=args_str, expected=expected_str):
                    if expected_str == 'TypeError':
                        with self.assertRaises(TypeError):
                            eval(alias_str + args_str)
                    else:
                        self.assertEqual(
                            eval(alias_str + args_str),
                            eval(expected_str)
                        )



class UnpackTests(BaseTestCase):

    def test_accepts_single_type(self):
        Unpack[Tuple[int]]

    def test_rejects_multiple_types(self):
        with self.assertRaises(TypeError):
            Unpack[Tuple[int], Tuple[str]]

    def test_rejects_multiple_parameterization(self):
        with self.assertRaises(TypeError):
            Unpack[Tuple[int]][Tuple[int]]

    def test_cannot_be_called(self):
        with self.assertRaises(TypeError):
            Unpack()


class TypeVarTupleTests(BaseTestCase):

    def assertEndsWith(self, string, tail):
        if not string.endswith(tail):
            self.fail(f"String {string!r} does not end with {tail!r}")

    def test_name(self):
        Ts = TypeVarTuple('Ts')
        self.assertEqual(Ts.__name__, 'Ts')
        Ts2 = TypeVarTuple('Ts2')
        self.assertEqual(Ts2.__name__, 'Ts2')

    def test_instance_is_equal_to_itself(self):
        Ts = TypeVarTuple('Ts')
        self.assertEqual(Ts, Ts)

    def test_different_instances_are_different(self):
        self.assertNotEqual(TypeVarTuple('Ts'), TypeVarTuple('Ts'))

    def test_instance_isinstance_of_typevartuple(self):
        Ts = TypeVarTuple('Ts')
        self.assertIsInstance(Ts, TypeVarTuple)

    def test_cannot_call_instance(self):
        Ts = TypeVarTuple('Ts')
        with self.assertRaises(TypeError):
            Ts()

    def test_unpacked_typevartuple_is_equal_to_itself(self):
        Ts = TypeVarTuple('Ts')
        self.assertEqual(Unpack[Ts], Unpack[Ts])

    def test_parameterised_tuple_is_equal_to_itself(self):
        Ts = TypeVarTuple('Ts')
        self.assertEqual(tuple[Unpack[Ts]], tuple[Unpack[Ts]])
        self.assertEqual(Tuple[Unpack[Ts]], Tuple[Unpack[Ts]])

    def tests_tuple_arg_ordering_matters(self):
        Ts1 = TypeVarTuple('Ts1')
        Ts2 = TypeVarTuple('Ts2')
        self.assertNotEqual(
            tuple[Unpack[Ts1], Unpack[Ts2]],
            tuple[Unpack[Ts2], Unpack[Ts1]],
        )
        self.assertNotEqual(
            Tuple[Unpack[Ts1], Unpack[Ts2]],
            Tuple[Unpack[Ts2], Unpack[Ts1]],
        )

    def test_tuple_args_and_parameters_are_correct(self):
        Ts = TypeVarTuple('Ts')
        t1 = tuple[Unpack[Ts]]
        self.assertEqual(t1.__args__, (Unpack[Ts],))
        self.assertEqual(t1.__parameters__, (Ts,))
        t2 = Tuple[Unpack[Ts]]
        self.assertEqual(t2.__args__, (Unpack[Ts],))
        self.assertEqual(t2.__parameters__, (Ts,))

    def test_var_substitution(self):
        Ts = TypeVarTuple('Ts')
        T = TypeVar('T')
        T2 = TypeVar('T2')
        class G(Generic[Unpack[Ts]]): pass

        for A in G, Tuple, tuple:
            B = A[Unpack[Ts]]
            self.assertEqual(B[()], A[()])
            self.assertEqual(B[float], A[float])
            self.assertEqual(B[float, str], A[float, str])

            C = List[A[Unpack[Ts]]]
            self.assertEqual(C[()], List[A[()]])
            self.assertEqual(C[float], List[A[float]])
            self.assertEqual(C[float, str], List[A[float, str]])

            D = A[T, Unpack[Ts], T2]
            with self.assertRaises(TypeError):
                D[()]
            with self.assertRaises(TypeError):
                D[float]
            self.assertEqual(D[float, str], A[float, str])
            self.assertEqual(D[float, str, int], A[float, str, int])
            self.assertEqual(D[float, str, int, bytes], A[float, str, int, bytes])

            E = Tuple[List[T], A[Unpack[Ts]], List[T2]]
            with self.assertRaises(TypeError):
                E[()]
            with self.assertRaises(TypeError):
                E[float]
            if A != Tuple:
                self.assertEqual(E[float, str],
                                 Tuple[List[float], A[()], List[str]])
            self.assertEqual(E[float, str, int],
                             Tuple[List[float], A[str], List[int]])
            self.assertEqual(E[float, str, int, bytes],
                             Tuple[List[float], A[str, int], List[bytes]])

    def test_bad_var_substitution(self):
        Ts = TypeVarTuple('Ts')
        T = TypeVar('T')
        T2 = TypeVar('T2')
        class G(Generic[Unpack[Ts]]): pass

        for A in G, Tuple, tuple:
            B = A[Ts]
            with self.assertRaises(TypeError):
                B[int, str]

            C = A[T, T2]
            with self.assertRaises(TypeError):
                C[Unpack[Ts]]

    def test_repr_is_correct(self):
        Ts = TypeVarTuple('Ts')
        T = TypeVar('T')
        T2 = TypeVar('T2')
        class G(Generic[Unpack[Ts]]): pass

        for A in G, Tuple:
            B = A[T, Unpack[Ts], str, T2]
            with self.assertRaises(TypeError):
                B[int, Unpack[Ts]]
            C = A[T, Unpack[Ts], str, T2]
            with self.assertRaises(TypeError):
                C[int, Unpack[Ts], Unpack[Ts]]

    def test_repr_is_correct(self):
        Ts = TypeVarTuple('Ts')
        self.assertEqual(repr(Ts), 'Ts')
        self.assertEqual(repr(Unpack[Ts]), '*Ts')
        self.assertEqual(repr(tuple[Unpack[Ts]]), 'tuple[*Ts]')
        self.assertEqual(repr(Tuple[Unpack[Ts]]), 'typing.Tuple[*Ts]')
        self.assertEqual(repr(Unpack[tuple[Unpack[Ts]]]), '*tuple[*Ts]')
        self.assertEqual(repr(Unpack[Tuple[Unpack[Ts]]]), '*typing.Tuple[*Ts]')

    def test_variadic_class_repr_is_correct(self):
        Ts = TypeVarTuple('Ts')
        class A(Generic[Unpack[Ts]]): pass

        self.assertEndsWith(repr(A[()]), 'A[()]')
        self.assertEndsWith(repr(A[float]), 'A[float]')
        self.assertEndsWith(repr(A[float, str]), 'A[float, str]')
        self.assertEndsWith(repr(A[Unpack[tuple[int, ...]]]),
                            'A[*tuple[int, ...]]')
        self.assertEndsWith(repr(A[float, Unpack[tuple[int, ...]]]),
                            'A[float, *tuple[int, ...]]')
        self.assertEndsWith(repr(A[Unpack[tuple[int, ...]], str]),
                            'A[*tuple[int, ...], str]')
        self.assertEndsWith(repr(A[float, Unpack[tuple[int, ...]], str]),
                            'A[float, *tuple[int, ...], str]')

    def test_variadic_class_alias_repr_is_correct(self):
        Ts = TypeVarTuple('Ts')
        class A(Generic[Unpack[Ts]]): pass

        B = A[Unpack[Ts]]
        self.assertEndsWith(repr(B), 'A[*Ts]')
        self.assertEndsWith(repr(B[()]), 'A[()]')
        self.assertEndsWith(repr(B[float]), 'A[float]')
        self.assertEndsWith(repr(B[float, str]), 'A[float, str]')

        C = A[Unpack[Ts], int]
        self.assertEndsWith(repr(C), 'A[*Ts, int]')
        self.assertEndsWith(repr(C[()]), 'A[int]')
        self.assertEndsWith(repr(C[float]), 'A[float, int]')
        self.assertEndsWith(repr(C[float, str]), 'A[float, str, int]')

        D = A[int, Unpack[Ts]]
        self.assertEndsWith(repr(D), 'A[int, *Ts]')
        self.assertEndsWith(repr(D[()]), 'A[int]')
        self.assertEndsWith(repr(D[float]), 'A[int, float]')
        self.assertEndsWith(repr(D[float, str]), 'A[int, float, str]')

        E = A[int, Unpack[Ts], str]
        self.assertEndsWith(repr(E), 'A[int, *Ts, str]')
        self.assertEndsWith(repr(E[()]), 'A[int, str]')
        self.assertEndsWith(repr(E[float]), 'A[int, float, str]')
        self.assertEndsWith(repr(E[float, str]), 'A[int, float, str, str]')

        F = A[Unpack[Ts], Unpack[tuple[str, ...]]]
        self.assertEndsWith(repr(F), 'A[*Ts, *tuple[str, ...]]')
        self.assertEndsWith(repr(F[()]), 'A[*tuple[str, ...]]')
        self.assertEndsWith(repr(F[float]), 'A[float, *tuple[str, ...]]')
        self.assertEndsWith(repr(F[float, str]), 'A[float, str, *tuple[str, ...]]')

    def test_cannot_subclass_class(self):
        with self.assertRaises(TypeError):
            class C(TypeVarTuple): pass

    def test_cannot_subclass_instance(self):
        Ts = TypeVarTuple('Ts')
        with self.assertRaises(TypeError):
            class C(Ts): pass
        with self.assertRaises(TypeError):
            class C(Unpack[Ts]): pass

    def test_variadic_class_args_are_correct(self):
        T = TypeVar('T')
        Ts = TypeVarTuple('Ts')
        class A(Generic[Unpack[Ts]]): pass
        B = A[()]
        self.assertEqual(B.__args__, ())
        C = A[int]
        self.assertEqual(C.__args__, (int,))
        D = A[int, str]
        self.assertEqual(D.__args__, (int, str))
        E = A[T]
        self.assertEqual(E.__args__, (T,))
        F = A[Unpack[Ts]]
        self.assertEqual(F.__args__, (Unpack[Ts],))
        G = A[T, Unpack[Ts]]
        self.assertEqual(G.__args__, (T, Unpack[Ts]))
        H = A[Unpack[Ts], T]
        self.assertEqual(H.__args__, (Unpack[Ts], T))

    def test_variadic_class_origin_is_correct(self):
        Ts = TypeVarTuple('Ts')
        class D(Generic[Unpack[Ts]]): pass
        self.assertIs(D[int].__origin__, D)
        self.assertIs(D[T].__origin__, D)
        self.assertIs(D[Unpack[Ts]].__origin__, D)

    def test_tuple_args_are_correct(self):
        Ts = TypeVarTuple('Ts')

        self.assertEqual(tuple[Unpack[Ts]].__args__, (Unpack[Ts],))
        self.assertEqual(Tuple[Unpack[Ts]].__args__, (Unpack[Ts],))

        self.assertEqual(tuple[Unpack[Ts], int].__args__, (Unpack[Ts], int))
        self.assertEqual(Tuple[Unpack[Ts], int].__args__, (Unpack[Ts], int))

        self.assertEqual(tuple[int, Unpack[Ts]].__args__, (int, Unpack[Ts]))
        self.assertEqual(Tuple[int, Unpack[Ts]].__args__, (int, Unpack[Ts]))

        self.assertEqual(tuple[int, Unpack[Ts], str].__args__,
                         (int, Unpack[Ts], str))
        self.assertEqual(Tuple[int, Unpack[Ts], str].__args__,
                         (int, Unpack[Ts], str))

        self.assertEqual(tuple[Unpack[Ts], int].__args__, (Unpack[Ts], int))
        self.assertEqual(Tuple[Unpack[Ts]].__args__, (Unpack[Ts],))

    def test_callable_args_are_correct(self):
        Ts = TypeVarTuple('Ts')
        Ts1 = TypeVarTuple('Ts1')
        Ts2 = TypeVarTuple('Ts2')

        # TypeVarTuple in the arguments

        a = Callable[[Unpack[Ts]], None]
        self.assertEqual(a.__args__, (Unpack[Ts], type(None)))

        b = Callable[[int, Unpack[Ts]], None]
        self.assertEqual(b.__args__, (int, Unpack[Ts], type(None)))

        c = Callable[[Unpack[Ts], int], None]
        self.assertEqual(c.__args__, (Unpack[Ts], int, type(None)))

        d = Callable[[str, Unpack[Ts], int], None]
        self.assertEqual(d.__args__, (str, Unpack[Ts], int, type(None)))

        # TypeVarTuple as the return

        e = Callable[[None], Unpack[Ts]]
        self.assertEqual(e.__args__, (type(None), Unpack[Ts]))

        f = Callable[[None], tuple[int, Unpack[Ts]]]
        self.assertEqual(f.__args__, (type(None), tuple[int, Unpack[Ts]]))

        g = Callable[[None], tuple[Unpack[Ts], int]]
        self.assertEqual(g.__args__, (type(None), tuple[Unpack[Ts], int]))

        h = Callable[[None], tuple[str, Unpack[Ts], int]]
        self.assertEqual(h.__args__, (type(None), tuple[str, Unpack[Ts], int]))

        # TypeVarTuple in both

        i = Callable[[Unpack[Ts]], Unpack[Ts]]
        self.assertEqual(i.__args__, (Unpack[Ts], Unpack[Ts]))

        j = Callable[[Unpack[Ts1]], Unpack[Ts2]]
        self.assertEqual(j.__args__, (Unpack[Ts1], Unpack[Ts2]))

    def test_variadic_class_with_duplicate_typevartuples_fails(self):
        Ts1 = TypeVarTuple('Ts1')
        Ts2 = TypeVarTuple('Ts2')
        with self.assertRaises(TypeError):
            class C(Generic[Unpack[Ts1], Unpack[Ts1]]): pass
        with self.assertRaises(TypeError):
            class C(Generic[Unpack[Ts1], Unpack[Ts2], Unpack[Ts1]]): pass

    def test_type_concatenation_in_variadic_class_argument_list_succeeds(self):
        Ts = TypeVarTuple('Ts')
        class C(Generic[Unpack[Ts]]): pass
        C[int, Unpack[Ts]]
        C[Unpack[Ts], int]
        C[int, Unpack[Ts], str]
        C[int, bool, Unpack[Ts], float, str]

    def test_type_concatenation_in_tuple_argument_list_succeeds(self):
        Ts = TypeVarTuple('Ts')

        tuple[int, Unpack[Ts]]
        tuple[Unpack[Ts], int]
        tuple[int, Unpack[Ts], str]
        tuple[int, bool, Unpack[Ts], float, str]

        Tuple[int, Unpack[Ts]]
        Tuple[Unpack[Ts], int]
        Tuple[int, Unpack[Ts], str]
        Tuple[int, bool, Unpack[Ts], float, str]

    def test_variadic_class_definition_using_packed_typevartuple_fails(self):
        Ts = TypeVarTuple('Ts')
        with self.assertRaises(TypeError):
            class C(Generic[Ts]): pass

    def test_variadic_class_definition_using_concrete_types_fails(self):
        Ts = TypeVarTuple('Ts')
        with self.assertRaises(TypeError):
            class E(Generic[Unpack[Ts], int]): pass

    def test_variadic_class_with_2_typevars_accepts_2_or_more_args(self):
        Ts = TypeVarTuple('Ts')
        T1 = TypeVar('T1')
        T2 = TypeVar('T2')

        class A(Generic[T1, T2, Unpack[Ts]]): pass
        A[int, str]
        A[int, str, float]
        A[int, str, float, bool]

        class B(Generic[T1, Unpack[Ts], T2]): pass
        B[int, str]
        B[int, str, float]
        B[int, str, float, bool]

        class C(Generic[Unpack[Ts], T1, T2]): pass
        C[int, str]
        C[int, str, float]
        C[int, str, float, bool]

    def test_variadic_args_annotations_are_correct(self):
        Ts = TypeVarTuple('Ts')
        def f(*args: Unpack[Ts]): pass
        self.assertEqual(f.__annotations__, {'args': Unpack[Ts]})

    def test_variadic_args_with_ellipsis_annotations_are_correct(self):
        Ts = TypeVarTuple('Ts')

        def a(*args: Unpack[tuple[int, ...]]): pass
        self.assertEqual(a.__annotations__,
                         {'args': Unpack[tuple[int, ...]]})

        def b(*args: Unpack[Tuple[int, ...]]): pass
        self.assertEqual(b.__annotations__,
                         {'args': Unpack[Tuple[int, ...]]})

    def test_concatenation_in_variadic_args_annotations_are_correct(self):
        Ts = TypeVarTuple('Ts')

        # Unpacking using `Unpack`, native `tuple` type

        def a(*args: Unpack[tuple[int, Unpack[Ts]]]): pass
        self.assertEqual(
            a.__annotations__,
            {'args': Unpack[tuple[int, Unpack[Ts]]]},
        )

        def b(*args: Unpack[tuple[Unpack[Ts], int]]): pass
        self.assertEqual(
            b.__annotations__,
            {'args': Unpack[tuple[Unpack[Ts], int]]},
        )

        def c(*args: Unpack[tuple[str, Unpack[Ts], int]]): pass
        self.assertEqual(
            c.__annotations__,
            {'args': Unpack[tuple[str, Unpack[Ts], int]]},
        )

        def d(*args: Unpack[tuple[int, bool, Unpack[Ts], float, str]]): pass
        self.assertEqual(
            d.__annotations__,
            {'args': Unpack[tuple[int, bool, Unpack[Ts], float, str]]},
        )

        # Unpacking using `Unpack`, `Tuple` type from typing.py

        def e(*args: Unpack[Tuple[int, Unpack[Ts]]]): pass
        self.assertEqual(
            e.__annotations__,
            {'args': Unpack[Tuple[int, Unpack[Ts]]]},
        )

        def f(*args: Unpack[Tuple[Unpack[Ts], int]]): pass
        self.assertEqual(
            f.__annotations__,
            {'args': Unpack[Tuple[Unpack[Ts], int]]},
        )

        def g(*args: Unpack[Tuple[str, Unpack[Ts], int]]): pass
        self.assertEqual(
            g.__annotations__,
            {'args': Unpack[Tuple[str, Unpack[Ts], int]]},
        )

        def h(*args: Unpack[Tuple[int, bool, Unpack[Ts], float, str]]): pass
        self.assertEqual(
            h.__annotations__,
            {'args': Unpack[Tuple[int, bool, Unpack[Ts], float, str]]},
        )

    def test_variadic_class_same_args_results_in_equalty(self):
        Ts = TypeVarTuple('Ts')
        class C(Generic[Unpack[Ts]]): pass

        self.assertEqual(C[int], C[int])

        Ts1 = TypeVarTuple('Ts1')
        Ts2 = TypeVarTuple('Ts2')
        self.assertEqual(
            C[Unpack[Ts1]],
            C[Unpack[Ts1]],
        )
        self.assertEqual(
            C[Unpack[Ts1], Unpack[Ts2]],
            C[Unpack[Ts1], Unpack[Ts2]],
        )
        self.assertEqual(
            C[int, Unpack[Ts1], Unpack[Ts2]],
            C[int, Unpack[Ts1], Unpack[Ts2]],
        )

    def test_variadic_class_arg_ordering_matters(self):
        Ts = TypeVarTuple('Ts')
        class C(Generic[Unpack[Ts]]): pass

        self.assertNotEqual(
            C[int, str],
            C[str, int],
        )

        Ts1 = TypeVarTuple('Ts1')
        Ts2 = TypeVarTuple('Ts2')
        self.assertNotEqual(
            C[Unpack[Ts1], Unpack[Ts2]],
            C[Unpack[Ts2], Unpack[Ts1]],
        )

    def test_variadic_class_arg_typevartuple_identity_matters(self):
        Ts = TypeVarTuple('Ts')
        class C(Generic[Unpack[Ts]]): pass
        Ts1 = TypeVarTuple('Ts1')
        Ts2 = TypeVarTuple('Ts2')
        self.assertNotEqual(C[Unpack[Ts1]], C[Unpack[Ts2]])


class TypeVarTuplePicklingTests(BaseTestCase):
    # These are slightly awkward tests to run, because TypeVarTuples are only
    # picklable if defined in the global scope. We therefore need to push
    # various things defined in these tests into the global scope with `global`
    # statements at the start of each test.

    @all_pickle_protocols
    def test_pickling_then_unpickling_results_in_same_identity(self, proto):
        global global_Ts1  # See explanation at start of class.
        global_Ts1 = TypeVarTuple('global_Ts1')
        global_Ts2 = pickle.loads(pickle.dumps(global_Ts1, proto))
        self.assertIs(global_Ts1, global_Ts2)

    @all_pickle_protocols
    def test_pickling_then_unpickling_unpacked_results_in_same_identity(self, proto):
        global global_Ts  # See explanation at start of class.
        global_Ts = TypeVarTuple('global_Ts')
        unpacked1 = Unpack[global_Ts]
        unpacked2 = pickle.loads(pickle.dumps(unpacked1, proto))
        self.assertIs(unpacked1, unpacked2)

    @all_pickle_protocols
    def test_pickling_then_unpickling_tuple_with_typevartuple_equality(
            self, proto
    ):
        global global_T, global_Ts  # See explanation at start of class.
        global_T = TypeVar('global_T')
        global_Ts = TypeVarTuple('global_Ts')

        a1 = Tuple[Unpack[global_Ts]]
        a2 = pickle.loads(pickle.dumps(a1, proto))
        self.assertEqual(a1, a2)

        a1 = Tuple[T, Unpack[global_Ts]]
        a2 = pickle.loads(pickle.dumps(a1, proto))
        self.assertEqual(a1, a2)

        a1 = Tuple[int, Unpack[global_Ts]]
        a2 = pickle.loads(pickle.dumps(a1, proto))
        self.assertEqual(a1, a2)


class UnionTests(BaseTestCase):

    def test_basics(self):
        u = Union[int, float]
        self.assertNotEqual(u, Union)

    def test_subclass_error(self):
        with self.assertRaises(TypeError):
            issubclass(int, Union)
        with self.assertRaises(TypeError):
            issubclass(Union, int)
        with self.assertRaises(TypeError):
            issubclass(Union[int, str], int)

    def test_union_any(self):
        u = Union[Any]
        self.assertEqual(u, Any)
        u1 = Union[int, Any]
        u2 = Union[Any, int]
        u3 = Union[Any, object]
        self.assertEqual(u1, u2)
        self.assertNotEqual(u1, Any)
        self.assertNotEqual(u2, Any)
        self.assertNotEqual(u3, Any)

    def test_union_object(self):
        u = Union[object]
        self.assertEqual(u, object)
        u1 = Union[int, object]
        u2 = Union[object, int]
        self.assertEqual(u1, u2)
        self.assertNotEqual(u1, object)
        self.assertNotEqual(u2, object)

    def test_unordered(self):
        u1 = Union[int, float]
        u2 = Union[float, int]
        self.assertEqual(u1, u2)

    def test_single_class_disappears(self):
        t = Union[Employee]
        self.assertIs(t, Employee)

    def test_base_class_kept(self):
        u = Union[Employee, Manager]
        self.assertNotEqual(u, Employee)
        self.assertIn(Employee, u.__args__)
        self.assertIn(Manager, u.__args__)

    def test_union_union(self):
        u = Union[int, float]
        v = Union[u, Employee]
        self.assertEqual(v, Union[int, float, Employee])

    def test_repr(self):
        self.assertEqual(repr(Union), 'typing.Union')
        u = Union[Employee, int]
        self.assertEqual(repr(u), 'typing.Union[%s.Employee, int]' % __name__)
        u = Union[int, Employee]
        self.assertEqual(repr(u), 'typing.Union[int, %s.Employee]' % __name__)
        T = TypeVar('T')
        u = Union[T, int][int]
        self.assertEqual(repr(u), repr(int))
        u = Union[List[int], int]
        self.assertEqual(repr(u), 'typing.Union[typing.List[int], int]')
        u = Union[list[int], dict[str, float]]
        self.assertEqual(repr(u), 'typing.Union[list[int], dict[str, float]]')
        u = Union[int | float]
        self.assertEqual(repr(u), 'typing.Union[int, float]')

        u = Union[None, str]
        self.assertEqual(repr(u), 'typing.Optional[str]')
        u = Union[str, None]
        self.assertEqual(repr(u), 'typing.Optional[str]')
        u = Union[None, str, int]
        self.assertEqual(repr(u), 'typing.Union[NoneType, str, int]')
        u = Optional[str]
        self.assertEqual(repr(u), 'typing.Optional[str]')

    def test_cannot_subclass(self):
        with self.assertRaises(TypeError):
            class C(Union):
                pass
        with self.assertRaises(TypeError):
            class C(type(Union)):
                pass
        with self.assertRaises(TypeError):
            class C(Union[int, str]):
                pass

    def test_cannot_instantiate(self):
        with self.assertRaises(TypeError):
            Union()
        with self.assertRaises(TypeError):
            type(Union)()
        u = Union[int, float]
        with self.assertRaises(TypeError):
            u()
        with self.assertRaises(TypeError):
            type(u)()

    def test_union_generalization(self):
        self.assertFalse(Union[str, typing.Iterable[int]] == str)
        self.assertFalse(Union[str, typing.Iterable[int]] == typing.Iterable[int])
        self.assertIn(str, Union[str, typing.Iterable[int]].__args__)
        self.assertIn(typing.Iterable[int], Union[str, typing.Iterable[int]].__args__)

    def test_union_compare_other(self):
        self.assertNotEqual(Union, object)
        self.assertNotEqual(Union, Any)
        self.assertNotEqual(ClassVar, Union)
        self.assertNotEqual(Optional, Union)
        self.assertNotEqual([None], Optional)
        self.assertNotEqual(Optional, typing.Mapping)
        self.assertNotEqual(Optional[typing.MutableMapping], Union)

    def test_optional(self):
        o = Optional[int]
        u = Union[int, None]
        self.assertEqual(o, u)

    def test_empty(self):
        with self.assertRaises(TypeError):
            Union[()]

    def test_no_eval_union(self):
        u = Union[int, str]
        def f(x: u): ...
        self.assertIs(get_type_hints(f)['x'], u)

    def test_function_repr_union(self):
        def fun() -> int: ...
        self.assertEqual(repr(Union[fun, int]), 'typing.Union[fun, int]')

    def test_union_str_pattern(self):
        # Shouldn't crash; see http://bugs.python.org/issue25390
        A = Union[str, Pattern]
        A

    def test_etree(self):
        # See https://github.com/python/typing/issues/229
        # (Only relevant for Python 2.)
        from xml.etree.ElementTree import Element

        Union[Element, str]  # Shouldn't crash

        def Elem(*args):
            return Element(*args)

        Union[Elem, str]  # Nor should this


class TupleTests(BaseTestCase):

    def test_basics(self):
        with self.assertRaises(TypeError):
            issubclass(Tuple, Tuple[int, str])
        with self.assertRaises(TypeError):
            issubclass(tuple, Tuple[int, str])

        class TP(tuple): ...
        self.assertIsSubclass(tuple, Tuple)
        self.assertIsSubclass(TP, Tuple)

    def test_equality(self):
        self.assertEqual(Tuple[int], Tuple[int])
        self.assertEqual(Tuple[int, ...], Tuple[int, ...])
        self.assertNotEqual(Tuple[int], Tuple[int, int])
        self.assertNotEqual(Tuple[int], Tuple[int, ...])

    def test_tuple_subclass(self):
        class MyTuple(tuple):
            pass
        self.assertIsSubclass(MyTuple, Tuple)
        self.assertIsSubclass(Tuple, Tuple)
        self.assertIsSubclass(tuple, Tuple)

    def test_tuple_instance_type_error(self):
        with self.assertRaises(TypeError):
            isinstance((0, 0), Tuple[int, int])
        self.assertIsInstance((0, 0), Tuple)

    def test_repr(self):
        self.assertEqual(repr(Tuple), 'typing.Tuple')
        self.assertEqual(repr(Tuple[()]), 'typing.Tuple[()]')
        self.assertEqual(repr(Tuple[int, float]), 'typing.Tuple[int, float]')
        self.assertEqual(repr(Tuple[int, ...]), 'typing.Tuple[int, ...]')
        self.assertEqual(repr(Tuple[list[int]]), 'typing.Tuple[list[int]]')

    def test_errors(self):
        with self.assertRaises(TypeError):
            issubclass(42, Tuple)
        with self.assertRaises(TypeError):
            issubclass(42, Tuple[int])


class BaseCallableTests:

    def test_self_subclass(self):
        Callable = self.Callable
        with self.assertRaises(TypeError):
            issubclass(types.FunctionType, Callable[[int], int])
        self.assertIsSubclass(types.FunctionType, Callable)
        self.assertIsSubclass(Callable, Callable)

    def test_eq_hash(self):
        Callable = self.Callable
        C = Callable[[int], int]
        self.assertEqual(C, Callable[[int], int])
        self.assertEqual(len({C, Callable[[int], int]}), 1)
        self.assertNotEqual(C, Callable[[int], str])
        self.assertNotEqual(C, Callable[[str], int])
        self.assertNotEqual(C, Callable[[int, int], int])
        self.assertNotEqual(C, Callable[[], int])
        self.assertNotEqual(C, Callable[..., int])
        self.assertNotEqual(C, Callable)

    def test_cannot_instantiate(self):
        Callable = self.Callable
        with self.assertRaises(TypeError):
            Callable()
        with self.assertRaises(TypeError):
            type(Callable)()
        c = Callable[[int], str]
        with self.assertRaises(TypeError):
            c()
        with self.assertRaises(TypeError):
            type(c)()

    def test_callable_wrong_forms(self):
        Callable = self.Callable
        with self.assertRaises(TypeError):
            Callable[int]

    def test_callable_instance_works(self):
        Callable = self.Callable
        def f():
            pass
        self.assertIsInstance(f, Callable)
        self.assertNotIsInstance(None, Callable)

    def test_callable_instance_type_error(self):
        Callable = self.Callable
        def f():
            pass
        with self.assertRaises(TypeError):
            self.assertIsInstance(f, Callable[[], None])
        with self.assertRaises(TypeError):
            self.assertIsInstance(f, Callable[[], Any])
        with self.assertRaises(TypeError):
            self.assertNotIsInstance(None, Callable[[], None])
        with self.assertRaises(TypeError):
            self.assertNotIsInstance(None, Callable[[], Any])

    def test_repr(self):
        Callable = self.Callable
        fullname = f'{Callable.__module__}.Callable'
        ct0 = Callable[[], bool]
        self.assertEqual(repr(ct0), f'{fullname}[[], bool]')
        ct2 = Callable[[str, float], int]
        self.assertEqual(repr(ct2), f'{fullname}[[str, float], int]')
        ctv = Callable[..., str]
        self.assertEqual(repr(ctv), f'{fullname}[..., str]')
        ct3 = Callable[[str, float], list[int]]
        self.assertEqual(repr(ct3), f'{fullname}[[str, float], list[int]]')

    def test_callable_with_ellipsis(self):
        Callable = self.Callable
        def foo(a: Callable[..., T]):
            pass

        self.assertEqual(get_type_hints(foo, globals(), locals()),
                         {'a': Callable[..., T]})

    def test_ellipsis_in_generic(self):
        Callable = self.Callable
        # Shouldn't crash; see https://github.com/python/typing/issues/259
        typing.List[Callable[..., str]]

    def test_or_and_ror(self):
        Callable = self.Callable
        self.assertEqual(Callable | Tuple, Union[Callable, Tuple])
        self.assertEqual(Tuple | Callable, Union[Tuple, Callable])

    def test_basic(self):
        Callable = self.Callable
        alias = Callable[[int, str], float]
        if Callable is collections.abc.Callable:
            self.assertIsInstance(alias, types.GenericAlias)
        self.assertIs(alias.__origin__, collections.abc.Callable)
        self.assertEqual(alias.__args__, (int, str, float))
        self.assertEqual(alias.__parameters__, ())

    def test_weakref(self):
        Callable = self.Callable
        alias = Callable[[int, str], float]
        self.assertEqual(weakref.ref(alias)(), alias)

    def test_pickle(self):
        Callable = self.Callable
        alias = Callable[[int, str], float]
        for proto in range(pickle.HIGHEST_PROTOCOL + 1):
            s = pickle.dumps(alias, proto)
            loaded = pickle.loads(s)
            self.assertEqual(alias.__origin__, loaded.__origin__)
            self.assertEqual(alias.__args__, loaded.__args__)
            self.assertEqual(alias.__parameters__, loaded.__parameters__)

    def test_var_substitution(self):
        Callable = self.Callable
        fullname = f"{Callable.__module__}.Callable"
        C1 = Callable[[int, T], T]
        C2 = Callable[[KT, T], VT]
        C3 = Callable[..., T]
        self.assertEqual(C1[str], Callable[[int, str], str])
        self.assertEqual(C1[None], Callable[[int, type(None)], type(None)])
        self.assertEqual(C2[int, float, str], Callable[[int, float], str])
        self.assertEqual(C3[int], Callable[..., int])
        self.assertEqual(C3[NoReturn], Callable[..., NoReturn])

        # multi chaining
        C4 = C2[int, VT, str]
        self.assertEqual(repr(C4), f"{fullname}[[int, ~VT], str]")
        self.assertEqual(repr(C4[dict]), f"{fullname}[[int, dict], str]")
        self.assertEqual(C4[dict], Callable[[int, dict], str])

        # substitute a nested GenericAlias (both typing and the builtin
        # version)
        C5 = Callable[[typing.List[T], tuple[KT, T], VT], int]
        self.assertEqual(C5[int, str, float],
                         Callable[[typing.List[int], tuple[str, int], float], int])

    def test_type_erasure(self):
        Callable = self.Callable
        class C1(Callable):
            def __call__(self):
                return None
        a = C1[[int], T]
        self.assertIs(a().__class__, C1)
        self.assertEqual(a().__orig_class__, C1[[int], T])

    def test_paramspec(self):
        Callable = self.Callable
        fullname = f"{Callable.__module__}.Callable"
        P = ParamSpec('P')
        P2 = ParamSpec('P2')
        C1 = Callable[P, T]
        # substitution
        self.assertEqual(C1[[int], str], Callable[[int], str])
        self.assertEqual(C1[[int, str], str], Callable[[int, str], str])
        self.assertEqual(C1[[], str], Callable[[], str])
        self.assertEqual(C1[..., str], Callable[..., str])
        self.assertEqual(C1[P2, str], Callable[P2, str])
        self.assertEqual(C1[Concatenate[int, P2], str],
                         Callable[Concatenate[int, P2], str])
        self.assertEqual(repr(C1), f"{fullname}[~P, ~T]")
        self.assertEqual(repr(C1[[int, str], str]), f"{fullname}[[int, str], str]")
        with self.assertRaises(TypeError):
            C1[int, str]

        C2 = Callable[P, int]
        self.assertEqual(C2[[int]], Callable[[int], int])
        self.assertEqual(C2[[int, str]], Callable[[int, str], int])
        self.assertEqual(C2[[]], Callable[[], int])
        self.assertEqual(C2[...], Callable[..., int])
        self.assertEqual(C2[P2], Callable[P2, int])
        self.assertEqual(C2[Concatenate[int, P2]],
                         Callable[Concatenate[int, P2], int])
        # special case in PEP 612 where
        # X[int, str, float] == X[[int, str, float]]
        self.assertEqual(C2[int], Callable[[int], int])
        self.assertEqual(C2[int, str], Callable[[int, str], int])
        self.assertEqual(repr(C2), f"{fullname}[~P, int]")
        self.assertEqual(repr(C2[int, str]), f"{fullname}[[int, str], int]")

    def test_concatenate(self):
        Callable = self.Callable
        fullname = f"{Callable.__module__}.Callable"
        T = TypeVar('T')
        P = ParamSpec('P')
        P2 = ParamSpec('P2')
        C = Callable[Concatenate[int, P], T]
        self.assertEqual(repr(C),
                         f"{fullname}[typing.Concatenate[int, ~P], ~T]")
        self.assertEqual(C[P2, int], Callable[Concatenate[int, P2], int])
        self.assertEqual(C[[str, float], int], Callable[[int, str, float], int])
        self.assertEqual(C[[], int], Callable[[int], int])
        self.assertEqual(C[Concatenate[str, P2], int],
                         Callable[Concatenate[int, str, P2], int])
        self.assertEqual(C[..., int], Callable[Concatenate[int, ...], int])

        C = Callable[Concatenate[int, P], int]
        self.assertEqual(repr(C),
                         f"{fullname}[typing.Concatenate[int, ~P], int]")
        self.assertEqual(C[P2], Callable[Concatenate[int, P2], int])
        self.assertEqual(C[[str, float]], Callable[[int, str, float], int])
        self.assertEqual(C[str, float], Callable[[int, str, float], int])
        self.assertEqual(C[[]], Callable[[int], int])
        self.assertEqual(C[Concatenate[str, P2]],
                         Callable[Concatenate[int, str, P2], int])
        self.assertEqual(C[...], Callable[Concatenate[int, ...], int])

    def test_errors(self):
        Callable = self.Callable
        alias = Callable[[int, str], float]
        with self.assertRaisesRegex(TypeError, "is not a generic class"):
            alias[int]
        P = ParamSpec('P')
        C1 = Callable[P, T]
        with self.assertRaisesRegex(TypeError, "many arguments for"):
            C1[int, str, str]
        with self.assertRaisesRegex(TypeError, "few arguments for"):
            C1[int]

class TypingCallableTests(BaseCallableTests, BaseTestCase):
    Callable = typing.Callable

    def test_consistency(self):
        # bpo-42195
        # Testing collections.abc.Callable's consistency with typing.Callable
        c1 = typing.Callable[[int, str], dict]
        c2 = collections.abc.Callable[[int, str], dict]
        self.assertEqual(c1.__args__, c2.__args__)
        self.assertEqual(hash(c1.__args__), hash(c2.__args__))


class CollectionsCallableTests(BaseCallableTests, BaseTestCase):
    Callable = collections.abc.Callable


class LiteralTests(BaseTestCase):
    def test_basics(self):
        # All of these are allowed.
        Literal[1]
        Literal[1, 2, 3]
        Literal["x", "y", "z"]
        Literal[None]
        Literal[True]
        Literal[1, "2", False]
        Literal[Literal[1, 2], Literal[4, 5]]
        Literal[b"foo", u"bar"]

    def test_illegal_parameters_do_not_raise_runtime_errors(self):
        # Type checkers should reject these types, but we do not
        # raise errors at runtime to maintain maximum flexibility.
        Literal[int]
        Literal[3j + 2, ..., ()]
        Literal[{"foo": 3, "bar": 4}]
        Literal[T]

    def test_literals_inside_other_types(self):
        List[Literal[1, 2, 3]]
        List[Literal[("foo", "bar", "baz")]]

    def test_repr(self):
        self.assertEqual(repr(Literal[1]), "typing.Literal[1]")
        self.assertEqual(repr(Literal[1, True, "foo"]), "typing.Literal[1, True, 'foo']")
        self.assertEqual(repr(Literal[int]), "typing.Literal[int]")
        self.assertEqual(repr(Literal), "typing.Literal")
        self.assertEqual(repr(Literal[None]), "typing.Literal[None]")
        self.assertEqual(repr(Literal[1, 2, 3, 3]), "typing.Literal[1, 2, 3]")

    def test_cannot_init(self):
        with self.assertRaises(TypeError):
            Literal()
        with self.assertRaises(TypeError):
            Literal[1]()
        with self.assertRaises(TypeError):
            type(Literal)()
        with self.assertRaises(TypeError):
            type(Literal[1])()

    def test_no_isinstance_or_issubclass(self):
        with self.assertRaises(TypeError):
            isinstance(1, Literal[1])
        with self.assertRaises(TypeError):
            isinstance(int, Literal[1])
        with self.assertRaises(TypeError):
            issubclass(1, Literal[1])
        with self.assertRaises(TypeError):
            issubclass(int, Literal[1])

    def test_no_subclassing(self):
        with self.assertRaises(TypeError):
            class Foo(Literal[1]): pass
        with self.assertRaises(TypeError):
            class Bar(Literal): pass

    def test_no_multiple_subscripts(self):
        with self.assertRaises(TypeError):
            Literal[1][1]

    def test_equal(self):
        self.assertNotEqual(Literal[0], Literal[False])
        self.assertNotEqual(Literal[True], Literal[1])
        self.assertNotEqual(Literal[1], Literal[2])
        self.assertNotEqual(Literal[1, True], Literal[1])
        self.assertNotEqual(Literal[1, True], Literal[1, 1])
        self.assertNotEqual(Literal[1, 2], Literal[True, 2])
        self.assertEqual(Literal[1], Literal[1])
        self.assertEqual(Literal[1, 2], Literal[2, 1])
        self.assertEqual(Literal[1, 2, 3], Literal[1, 2, 3, 3])

    def test_hash(self):
        self.assertEqual(hash(Literal[1]), hash(Literal[1]))
        self.assertEqual(hash(Literal[1, 2]), hash(Literal[2, 1]))
        self.assertEqual(hash(Literal[1, 2, 3]), hash(Literal[1, 2, 3, 3]))

    def test_args(self):
        self.assertEqual(Literal[1, 2, 3].__args__, (1, 2, 3))
        self.assertEqual(Literal[1, 2, 3, 3].__args__, (1, 2, 3))
        self.assertEqual(Literal[1, Literal[2], Literal[3, 4]].__args__, (1, 2, 3, 4))
        # Mutable arguments will not be deduplicated
        self.assertEqual(Literal[[], []].__args__, ([], []))

    def test_flatten(self):
        l1 = Literal[Literal[1], Literal[2], Literal[3]]
        l2 = Literal[Literal[1, 2], 3]
        l3 = Literal[Literal[1, 2, 3]]
        for l in l1, l2, l3:
            self.assertEqual(l, Literal[1, 2, 3])
            self.assertEqual(l.__args__, (1, 2, 3))


XK = TypeVar('XK', str, bytes)
XV = TypeVar('XV')


class SimpleMapping(Generic[XK, XV]):

    def __getitem__(self, key: XK) -> XV:
        ...

    def __setitem__(self, key: XK, value: XV):
        ...

    def get(self, key: XK, default: XV = None) -> XV:
        ...


class MySimpleMapping(SimpleMapping[XK, XV]):

    def __init__(self):
        self.store = {}

    def __getitem__(self, key: str):
        return self.store[key]

    def __setitem__(self, key: str, value):
        self.store[key] = value

    def get(self, key: str, default=None):
        try:
            return self.store[key]
        except KeyError:
            return default


class Coordinate(Protocol):
    x: int
    y: int

@runtime_checkable
class Point(Coordinate, Protocol):
    label: str

class MyPoint:
    x: int
    y: int
    label: str

class XAxis(Protocol):
    x: int

class YAxis(Protocol):
    y: int

@runtime_checkable
class Position(XAxis, YAxis, Protocol):
    pass

@runtime_checkable
class Proto(Protocol):
    attr: int
    def meth(self, arg: str) -> int:
        ...

class Concrete(Proto):
    pass

class Other:
    attr: int = 1
    def meth(self, arg: str) -> int:
        if arg == 'this':
            return 1
        return 0

class NT(NamedTuple):
    x: int
    y: int

@runtime_checkable
class HasCallProtocol(Protocol):
    __call__: typing.Callable


class ProtocolTests(BaseTestCase):
    def test_basic_protocol(self):
        @runtime_checkable
        class P(Protocol):
            def meth(self):
                pass

        class C: pass

        class D:
            def meth(self):
                pass

        def f():
            pass

        self.assertIsSubclass(D, P)
        self.assertIsInstance(D(), P)
        self.assertNotIsSubclass(C, P)
        self.assertNotIsInstance(C(), P)
        self.assertNotIsSubclass(types.FunctionType, P)
        self.assertNotIsInstance(f, P)

    def test_everything_implements_empty_protocol(self):
        @runtime_checkable
        class Empty(Protocol):
            pass

        class C:
            pass

        def f():
            pass

        for thing in (object, type, tuple, C, types.FunctionType):
            self.assertIsSubclass(thing, Empty)
        for thing in (object(), 1, (), typing, f):
            self.assertIsInstance(thing, Empty)

    def test_function_implements_protocol(self):
        def f():
            pass

        self.assertIsInstance(f, HasCallProtocol)

    def test_no_inheritance_from_nominal(self):
        class C: pass

        class BP(Protocol): pass

        with self.assertRaises(TypeError):
            class P(C, Protocol):
                pass
        with self.assertRaises(TypeError):
            class P(Protocol, C):
                pass
        with self.assertRaises(TypeError):
            class P(BP, C, Protocol):
                pass

        class D(BP, C): pass

        class E(C, BP): pass

        self.assertNotIsInstance(D(), E)
        self.assertNotIsInstance(E(), D)

    def test_no_instantiation(self):
        class P(Protocol): pass

        with self.assertRaises(TypeError):
            P()

        class C(P): pass

        self.assertIsInstance(C(), C)
        with self.assertRaises(TypeError):
            C(42)

        T = TypeVar('T')

        class PG(Protocol[T]): pass

        with self.assertRaises(TypeError):
            PG()
        with self.assertRaises(TypeError):
            PG[int]()
        with self.assertRaises(TypeError):
            PG[T]()

        class CG(PG[T]): pass

        self.assertIsInstance(CG[int](), CG)
        with self.assertRaises(TypeError):
            CG[int](42)

    def test_protocol_defining_init_does_not_get_overridden(self):
        # check that P.__init__ doesn't get clobbered
        # see https://bugs.python.org/issue44807

        class P(Protocol):
            x: int
            def __init__(self, x: int) -> None:
                self.x = x
        class C: pass

        c = C()
        P.__init__(c, 1)
        self.assertEqual(c.x, 1)

    def test_concrete_class_inheriting_init_from_protocol(self):
        class P(Protocol):
            x: int
            def __init__(self, x: int) -> None:
                self.x = x

        class C(P): pass

        c = C(1)
        self.assertIsInstance(c, C)
        self.assertEqual(c.x, 1)

    def test_cannot_instantiate_abstract(self):
        @runtime_checkable
        class P(Protocol):
            @abc.abstractmethod
            def ameth(self) -> int:
                raise NotImplementedError

        class B(P):
            pass

        class C(B):
            def ameth(self) -> int:
                return 26

        with self.assertRaises(TypeError):
            B()
        self.assertIsInstance(C(), P)

    def test_subprotocols_extending(self):
        class P1(Protocol):
            def meth1(self):
                pass

        @runtime_checkable
        class P2(P1, Protocol):
            def meth2(self):
                pass

        class C:
            def meth1(self):
                pass

            def meth2(self):
                pass

        class C1:
            def meth1(self):
                pass

        class C2:
            def meth2(self):
                pass

        self.assertNotIsInstance(C1(), P2)
        self.assertNotIsInstance(C2(), P2)
        self.assertNotIsSubclass(C1, P2)
        self.assertNotIsSubclass(C2, P2)
        self.assertIsInstance(C(), P2)
        self.assertIsSubclass(C, P2)

    def test_subprotocols_merging(self):
        class P1(Protocol):
            def meth1(self):
                pass

        class P2(Protocol):
            def meth2(self):
                pass

        @runtime_checkable
        class P(P1, P2, Protocol):
            pass

        class C:
            def meth1(self):
                pass

            def meth2(self):
                pass

        class C1:
            def meth1(self):
                pass

        class C2:
            def meth2(self):
                pass

        self.assertNotIsInstance(C1(), P)
        self.assertNotIsInstance(C2(), P)
        self.assertNotIsSubclass(C1, P)
        self.assertNotIsSubclass(C2, P)
        self.assertIsInstance(C(), P)
        self.assertIsSubclass(C, P)

    def test_protocols_issubclass(self):
        T = TypeVar('T')

        @runtime_checkable
        class P(Protocol):
            def x(self): ...

        @runtime_checkable
        class PG(Protocol[T]):
            def x(self): ...

        class BadP(Protocol):
            def x(self): ...

        class BadPG(Protocol[T]):
            def x(self): ...

        class C:
            def x(self): ...

        self.assertIsSubclass(C, P)
        self.assertIsSubclass(C, PG)
        self.assertIsSubclass(BadP, PG)

        with self.assertRaises(TypeError):
            issubclass(C, PG[T])
        with self.assertRaises(TypeError):
            issubclass(C, PG[C])
        with self.assertRaises(TypeError):
            issubclass(C, BadP)
        with self.assertRaises(TypeError):
            issubclass(C, BadPG)
        with self.assertRaises(TypeError):
            issubclass(P, PG[T])
        with self.assertRaises(TypeError):
            issubclass(PG, PG[int])

    def test_protocols_issubclass_non_callable(self):
        class C:
            x = 1

        @runtime_checkable
        class PNonCall(Protocol):
            x = 1

        with self.assertRaises(TypeError):
            issubclass(C, PNonCall)
        self.assertIsInstance(C(), PNonCall)
        PNonCall.register(C)
        with self.assertRaises(TypeError):
            issubclass(C, PNonCall)
        self.assertIsInstance(C(), PNonCall)

        # check that non-protocol subclasses are not affected
        class D(PNonCall): ...

        self.assertNotIsSubclass(C, D)
        self.assertNotIsInstance(C(), D)
        D.register(C)
        self.assertIsSubclass(C, D)
        self.assertIsInstance(C(), D)
        with self.assertRaises(TypeError):
            issubclass(D, PNonCall)

    def test_protocols_isinstance(self):
        T = TypeVar('T')

        @runtime_checkable
        class P(Protocol):
            def meth(x): ...

        @runtime_checkable
        class PG(Protocol[T]):
            def meth(x): ...

        class BadP(Protocol):
            def meth(x): ...

        class BadPG(Protocol[T]):
            def meth(x): ...

        class C:
            def meth(x): ...

        self.assertIsInstance(C(), P)
        self.assertIsInstance(C(), PG)
        with self.assertRaises(TypeError):
            isinstance(C(), PG[T])
        with self.assertRaises(TypeError):
            isinstance(C(), PG[C])
        with self.assertRaises(TypeError):
            isinstance(C(), BadP)
        with self.assertRaises(TypeError):
            isinstance(C(), BadPG)

    def test_protocols_isinstance_py36(self):
        class APoint:
            def __init__(self, x, y, label):
                self.x = x
                self.y = y
                self.label = label

        class BPoint:
            label = 'B'

            def __init__(self, x, y):
                self.x = x
                self.y = y

        class C:
            def __init__(self, attr):
                self.attr = attr

            def meth(self, arg):
                return 0

        class Bad: pass

        self.assertIsInstance(APoint(1, 2, 'A'), Point)
        self.assertIsInstance(BPoint(1, 2), Point)
        self.assertNotIsInstance(MyPoint(), Point)
        self.assertIsInstance(BPoint(1, 2), Position)
        self.assertIsInstance(Other(), Proto)
        self.assertIsInstance(Concrete(), Proto)
        self.assertIsInstance(C(42), Proto)
        self.assertNotIsInstance(Bad(), Proto)
        self.assertNotIsInstance(Bad(), Point)
        self.assertNotIsInstance(Bad(), Position)
        self.assertNotIsInstance(Bad(), Concrete)
        self.assertNotIsInstance(Other(), Concrete)
        self.assertIsInstance(NT(1, 2), Position)

    def test_protocols_isinstance_init(self):
        T = TypeVar('T')

        @runtime_checkable
        class P(Protocol):
            x = 1

        @runtime_checkable
        class PG(Protocol[T]):
            x = 1

        class C:
            def __init__(self, x):
                self.x = x

        self.assertIsInstance(C(1), P)
        self.assertIsInstance(C(1), PG)

    def test_protocol_checks_after_subscript(self):
        class P(Protocol[T]): pass
        class C(P[T]): pass
        class Other1: pass
        class Other2: pass
        CA = C[Any]

        self.assertNotIsInstance(Other1(), C)
        self.assertNotIsSubclass(Other2, C)

        class D1(C[Any]): pass
        class D2(C[Any]): pass
        CI = C[int]

        self.assertIsInstance(D1(), C)
        self.assertIsSubclass(D2, C)

    def test_protocols_support_register(self):
        @runtime_checkable
        class P(Protocol):
            x = 1

        class PM(Protocol):
            def meth(self): pass

        class D(PM): pass

        class C: pass

        D.register(C)
        P.register(C)
        self.assertIsInstance(C(), P)
        self.assertIsInstance(C(), D)

    def test_none_on_non_callable_doesnt_block_implementation(self):
        @runtime_checkable
        class P(Protocol):
            x = 1

        class A:
            x = 1

        class B(A):
            x = None

        class C:
            def __init__(self):
                self.x = None

        self.assertIsInstance(B(), P)
        self.assertIsInstance(C(), P)

    def test_none_on_callable_blocks_implementation(self):
        @runtime_checkable
        class P(Protocol):
            def x(self): ...

        class A:
            def x(self): ...

        class B(A):
            x = None

        class C:
            def __init__(self):
                self.x = None

        self.assertNotIsInstance(B(), P)
        self.assertNotIsInstance(C(), P)

    def test_non_protocol_subclasses(self):
        class P(Protocol):
            x = 1

        @runtime_checkable
        class PR(Protocol):
            def meth(self): pass

        class NonP(P):
            x = 1

        class NonPR(PR): pass

        class C:
            x = 1

        class D:
            def meth(self): pass

        self.assertNotIsInstance(C(), NonP)
        self.assertNotIsInstance(D(), NonPR)
        self.assertNotIsSubclass(C, NonP)
        self.assertNotIsSubclass(D, NonPR)
        self.assertIsInstance(NonPR(), PR)
        self.assertIsSubclass(NonPR, PR)

    def test_custom_subclasshook(self):
        class P(Protocol):
            x = 1

        class OKClass: pass

        class BadClass:
            x = 1

        class C(P):
            @classmethod
            def __subclasshook__(cls, other):
                return other.__name__.startswith("OK")

        self.assertIsInstance(OKClass(), C)
        self.assertNotIsInstance(BadClass(), C)
        self.assertIsSubclass(OKClass, C)
        self.assertNotIsSubclass(BadClass, C)

    def test_issubclass_fails_correctly(self):
        @runtime_checkable
        class P(Protocol):
            x = 1

        class C: pass

        with self.assertRaises(TypeError):
            issubclass(C(), P)

    def test_defining_generic_protocols(self):
        T = TypeVar('T')
        S = TypeVar('S')

        @runtime_checkable
        class PR(Protocol[T, S]):
            def meth(self): pass

        class P(PR[int, T], Protocol[T]):
            y = 1

        with self.assertRaises(TypeError):
            PR[int]
        with self.assertRaises(TypeError):
            P[int, str]

        class C(PR[int, T]): pass

        self.assertIsInstance(C[str](), C)

    def test_defining_generic_protocols_old_style(self):
        T = TypeVar('T')
        S = TypeVar('S')

        @runtime_checkable
        class PR(Protocol, Generic[T, S]):
            def meth(self): pass

        class P(PR[int, str], Protocol):
            y = 1

        with self.assertRaises(TypeError):
            issubclass(PR[int, str], PR)
        self.assertIsSubclass(P, PR)
        with self.assertRaises(TypeError):
            PR[int]

        class P1(Protocol, Generic[T]):
            def bar(self, x: T) -> str: ...

        class P2(Generic[T], Protocol):
            def bar(self, x: T) -> str: ...

        @runtime_checkable
        class PSub(P1[str], Protocol):
            x = 1

        class Test:
            x = 1

            def bar(self, x: str) -> str:
                return x

        self.assertIsInstance(Test(), PSub)

    def test_init_called(self):
        T = TypeVar('T')

        class P(Protocol[T]): pass

        class C(P[T]):
            def __init__(self):
                self.test = 'OK'

        self.assertEqual(C[int]().test, 'OK')

        class B:
            def __init__(self):
                self.test = 'OK'

        class D1(B, P[T]):
            pass

        self.assertEqual(D1[int]().test, 'OK')

        class D2(P[T], B):
            pass

        self.assertEqual(D2[int]().test, 'OK')

    def test_new_called(self):
        T = TypeVar('T')

        class P(Protocol[T]): pass

        class C(P[T]):
            def __new__(cls, *args):
                self = super().__new__(cls, *args)
                self.test = 'OK'
                return self

        self.assertEqual(C[int]().test, 'OK')
        with self.assertRaises(TypeError):
            C[int](42)
        with self.assertRaises(TypeError):
            C[int](a=42)

    def test_protocols_bad_subscripts(self):
        T = TypeVar('T')
        S = TypeVar('S')
        with self.assertRaises(TypeError):
            class P(Protocol[T, T]): pass
        with self.assertRaises(TypeError):
            class P(Protocol[int]): pass
        with self.assertRaises(TypeError):
            class P(Protocol[T], Protocol[S]): pass
        with self.assertRaises(TypeError):
            class P(typing.Mapping[T, S], Protocol[T]): pass

    def test_generic_protocols_repr(self):
        T = TypeVar('T')
        S = TypeVar('S')

        class P(Protocol[T, S]): pass

        self.assertTrue(repr(P[T, S]).endswith('P[~T, ~S]'))
        self.assertTrue(repr(P[int, str]).endswith('P[int, str]'))

    def test_generic_protocols_eq(self):
        T = TypeVar('T')
        S = TypeVar('S')

        class P(Protocol[T, S]): pass

        self.assertEqual(P, P)
        self.assertEqual(P[int, T], P[int, T])
        self.assertEqual(P[T, T][Tuple[T, S]][int, str],
                         P[Tuple[int, str], Tuple[int, str]])

    def test_generic_protocols_special_from_generic(self):
        T = TypeVar('T')

        class P(Protocol[T]): pass

        self.assertEqual(P.__parameters__, (T,))
        self.assertEqual(P[int].__parameters__, ())
        self.assertEqual(P[int].__args__, (int,))
        self.assertIs(P[int].__origin__, P)

    def test_generic_protocols_special_from_protocol(self):
        @runtime_checkable
        class PR(Protocol):
            x = 1

        class P(Protocol):
            def meth(self):
                pass

        T = TypeVar('T')

        class PG(Protocol[T]):
            x = 1

            def meth(self):
                pass

        self.assertTrue(P._is_protocol)
        self.assertTrue(PR._is_protocol)
        self.assertTrue(PG._is_protocol)
        self.assertFalse(P._is_runtime_protocol)
        self.assertTrue(PR._is_runtime_protocol)
        self.assertTrue(PG[int]._is_protocol)
        self.assertEqual(typing._get_protocol_attrs(P), {'meth'})
        self.assertEqual(typing._get_protocol_attrs(PR), {'x'})
        self.assertEqual(frozenset(typing._get_protocol_attrs(PG)),
                         frozenset({'x', 'meth'}))

    def test_no_runtime_deco_on_nominal(self):
        with self.assertRaises(TypeError):
            @runtime_checkable
            class C: pass

        class Proto(Protocol):
            x = 1

        with self.assertRaises(TypeError):
            @runtime_checkable
            class Concrete(Proto):
                pass

    def test_none_treated_correctly(self):
        @runtime_checkable
        class P(Protocol):
            x = None  # type: int

        class B(object): pass

        self.assertNotIsInstance(B(), P)

        class C:
            x = 1

        class D:
            x = None

        self.assertIsInstance(C(), P)
        self.assertIsInstance(D(), P)

        class CI:
            def __init__(self):
                self.x = 1

        class DI:
            def __init__(self):
                self.x = None

        self.assertIsInstance(C(), P)
        self.assertIsInstance(D(), P)

    def test_protocols_in_unions(self):
        class P(Protocol):
            x = None  # type: int

        Alias = typing.Union[typing.Iterable, P]
        Alias2 = typing.Union[P, typing.Iterable]
        self.assertEqual(Alias, Alias2)

    def test_protocols_pickleable(self):
        global P, CP  # pickle wants to reference the class by name
        T = TypeVar('T')

        @runtime_checkable
        class P(Protocol[T]):
            x = 1

        class CP(P[int]):
            pass

        c = CP()
        c.foo = 42
        c.bar = 'abc'
        for proto in range(pickle.HIGHEST_PROTOCOL + 1):
            z = pickle.dumps(c, proto)
            x = pickle.loads(z)
            self.assertEqual(x.foo, 42)
            self.assertEqual(x.bar, 'abc')
            self.assertEqual(x.x, 1)
            self.assertEqual(x.__dict__, {'foo': 42, 'bar': 'abc'})
            s = pickle.dumps(P)
            D = pickle.loads(s)

            class E:
                x = 1

            self.assertIsInstance(E(), D)

    def test_supports_int(self):
        self.assertIsSubclass(int, typing.SupportsInt)
        self.assertNotIsSubclass(str, typing.SupportsInt)

    def test_supports_float(self):
        self.assertIsSubclass(float, typing.SupportsFloat)
        self.assertNotIsSubclass(str, typing.SupportsFloat)

    def test_supports_complex(self):

        class C:
            def __complex__(self):
                return 0j

        self.assertIsSubclass(complex, typing.SupportsComplex)
        self.assertIsSubclass(C, typing.SupportsComplex)
        self.assertNotIsSubclass(str, typing.SupportsComplex)

    def test_supports_bytes(self):

        class B:
            def __bytes__(self):
                return b''

        self.assertIsSubclass(bytes, typing.SupportsBytes)
        self.assertIsSubclass(B, typing.SupportsBytes)
        self.assertNotIsSubclass(str, typing.SupportsBytes)

    def test_supports_abs(self):
        self.assertIsSubclass(float, typing.SupportsAbs)
        self.assertIsSubclass(int, typing.SupportsAbs)
        self.assertNotIsSubclass(str, typing.SupportsAbs)

    def test_supports_round(self):
        issubclass(float, typing.SupportsRound)
        self.assertIsSubclass(float, typing.SupportsRound)
        self.assertIsSubclass(int, typing.SupportsRound)
        self.assertNotIsSubclass(str, typing.SupportsRound)

    def test_reversible(self):
        self.assertIsSubclass(list, typing.Reversible)
        self.assertNotIsSubclass(int, typing.Reversible)

    def test_supports_index(self):
        self.assertIsSubclass(int, typing.SupportsIndex)
        self.assertNotIsSubclass(str, typing.SupportsIndex)

    def test_bundled_protocol_instance_works(self):
        self.assertIsInstance(0, typing.SupportsAbs)
        class C1(typing.SupportsInt):
            def __int__(self) -> int:
                return 42
        class C2(C1):
            pass
        c = C2()
        self.assertIsInstance(c, C1)

    def test_collections_protocols_allowed(self):
        @runtime_checkable
        class Custom(collections.abc.Iterable, Protocol):
            def close(self): ...

        class A: pass
        class B:
            def __iter__(self):
                return []
            def close(self):
                return 0

        self.assertIsSubclass(B, Custom)
        self.assertNotIsSubclass(A, Custom)

    def test_builtin_protocol_allowlist(self):
        with self.assertRaises(TypeError):
            class CustomProtocol(TestCase, Protocol):
                pass

        class CustomContextManager(typing.ContextManager, Protocol):
            pass

    def test_non_runtime_protocol_isinstance_check(self):
        class P(Protocol):
            x: int

        with self.assertRaisesRegex(TypeError, "@runtime_checkable"):
            isinstance(1, P)

    def test_super_call_init(self):
        class P(Protocol):
            x: int

        class Foo(P):
            def __init__(self):
                super().__init__()

        Foo()  # Previously triggered RecursionError


class GenericTests(BaseTestCase):

    def test_basics(self):
        X = SimpleMapping[str, Any]
        self.assertEqual(X.__parameters__, ())
        with self.assertRaises(TypeError):
            X[str]
        with self.assertRaises(TypeError):
            X[str, str]
        Y = SimpleMapping[XK, str]
        self.assertEqual(Y.__parameters__, (XK,))
        Y[str]
        with self.assertRaises(TypeError):
            Y[str, str]
        SM1 = SimpleMapping[str, int]
        with self.assertRaises(TypeError):
            issubclass(SM1, SimpleMapping)
        self.assertIsInstance(SM1(), SimpleMapping)
        T = TypeVar("T")
        self.assertEqual(List[list[T] | float].__parameters__, (T,))

    def test_generic_errors(self):
        T = TypeVar('T')
        S = TypeVar('S')
        with self.assertRaises(TypeError):
            Generic[T][T]
        with self.assertRaises(TypeError):
            Generic[T][S]
        with self.assertRaises(TypeError):
            class C(Generic[T], Generic[T]): ...
        with self.assertRaises(TypeError):
            isinstance([], List[int])
        with self.assertRaises(TypeError):
            issubclass(list, List[int])
        with self.assertRaises(TypeError):
            class NewGeneric(Generic): ...
        with self.assertRaises(TypeError):
            class MyGeneric(Generic[T], Generic[S]): ...
        with self.assertRaises(TypeError):
            class MyGeneric(List[T], Generic[S]): ...
        with self.assertRaises(TypeError):
            Generic[()]
        class C(Generic[T]): pass
        with self.assertRaises(TypeError):
            C[()]

    def test_init(self):
        T = TypeVar('T')
        S = TypeVar('S')
        with self.assertRaises(TypeError):
            Generic[T, T]
        with self.assertRaises(TypeError):
            Generic[T, S, T]

    def test_init_subclass(self):
        class X(typing.Generic[T]):
            def __init_subclass__(cls, **kwargs):
                super().__init_subclass__(**kwargs)
                cls.attr = 42
        class Y(X):
            pass
        self.assertEqual(Y.attr, 42)
        with self.assertRaises(AttributeError):
            X.attr
        X.attr = 1
        Y.attr = 2
        class Z(Y):
            pass
        class W(X[int]):
            pass
        self.assertEqual(Y.attr, 2)
        self.assertEqual(Z.attr, 42)
        self.assertEqual(W.attr, 42)

    def test_repr(self):
        self.assertEqual(repr(SimpleMapping),
                         f"<class '{__name__}.SimpleMapping'>")
        self.assertEqual(repr(MySimpleMapping),
                         f"<class '{__name__}.MySimpleMapping'>")

    def test_chain_repr(self):
        T = TypeVar('T')
        S = TypeVar('S')

        class C(Generic[T]):
            pass

        X = C[Tuple[S, T]]
        self.assertEqual(X, C[Tuple[S, T]])
        self.assertNotEqual(X, C[Tuple[T, S]])

        Y = X[T, int]
        self.assertEqual(Y, X[T, int])
        self.assertNotEqual(Y, X[S, int])
        self.assertNotEqual(Y, X[T, str])

        Z = Y[str]
        self.assertEqual(Z, Y[str])
        self.assertNotEqual(Z, Y[int])
        self.assertNotEqual(Z, Y[T])

        self.assertTrue(str(Z).endswith(
            '.C[typing.Tuple[str, int]]'))

    def test_new_repr(self):
        T = TypeVar('T')
        U = TypeVar('U', covariant=True)
        S = TypeVar('S')

        self.assertEqual(repr(List), 'typing.List')
        self.assertEqual(repr(List[T]), 'typing.List[~T]')
        self.assertEqual(repr(List[U]), 'typing.List[+U]')
        self.assertEqual(repr(List[S][T][int]), 'typing.List[int]')
        self.assertEqual(repr(List[int]), 'typing.List[int]')

    def test_new_repr_complex(self):
        T = TypeVar('T')
        TS = TypeVar('TS')

        self.assertEqual(repr(typing.Mapping[T, TS][TS, T]), 'typing.Mapping[~TS, ~T]')
        self.assertEqual(repr(List[Tuple[T, TS]][int, T]),
                         'typing.List[typing.Tuple[int, ~T]]')
        self.assertEqual(
            repr(List[Tuple[T, T]][List[int]]),
            'typing.List[typing.Tuple[typing.List[int], typing.List[int]]]'
        )

    def test_new_repr_bare(self):
        T = TypeVar('T')
        self.assertEqual(repr(Generic[T]), 'typing.Generic[~T]')
        self.assertEqual(repr(typing.Protocol[T]), 'typing.Protocol[~T]')
        class C(typing.Dict[Any, Any]): ...
        # this line should just work
        repr(C.__mro__)

    def test_dict(self):
        T = TypeVar('T')

        class B(Generic[T]):
            pass

        b = B()
        b.foo = 42
        self.assertEqual(b.__dict__, {'foo': 42})

        class C(B[int]):
            pass

        c = C()
        c.bar = 'abc'
        self.assertEqual(c.__dict__, {'bar': 'abc'})

    def test_subscripted_generics_as_proxies(self):
        T = TypeVar('T')
        class C(Generic[T]):
            x = 'def'
        self.assertEqual(C[int].x, 'def')
        self.assertEqual(C[C[int]].x, 'def')
        C[C[int]].x = 'changed'
        self.assertEqual(C.x, 'changed')
        self.assertEqual(C[str].x, 'changed')
        C[List[str]].z = 'new'
        self.assertEqual(C.z, 'new')
        self.assertEqual(C[Tuple[int]].z, 'new')

        self.assertEqual(C().x, 'changed')
        self.assertEqual(C[Tuple[str]]().z, 'new')

        class D(C[T]):
            pass
        self.assertEqual(D[int].x, 'changed')
        self.assertEqual(D.z, 'new')
        D.z = 'from derived z'
        D[int].x = 'from derived x'
        self.assertEqual(C.x, 'changed')
        self.assertEqual(C[int].z, 'new')
        self.assertEqual(D.x, 'from derived x')
        self.assertEqual(D[str].z, 'from derived z')

    def test_abc_registry_kept(self):
        T = TypeVar('T')
        class C(collections.abc.Mapping, Generic[T]): ...
        C.register(int)
        self.assertIsInstance(1, C)
        C[int]
        self.assertIsInstance(1, C)
        C._abc_registry_clear()
        C._abc_caches_clear()  # To keep refleak hunting mode clean

    def test_false_subclasses(self):
        class MyMapping(MutableMapping[str, str]): pass
        self.assertNotIsInstance({}, MyMapping)
        self.assertNotIsSubclass(dict, MyMapping)

    def test_abc_bases(self):
        class MM(MutableMapping[str, str]):
            def __getitem__(self, k):
                return None
            def __setitem__(self, k, v):
                pass
            def __delitem__(self, k):
                pass
            def __iter__(self):
                return iter(())
            def __len__(self):
                return 0
        # this should just work
        MM().update()
        self.assertIsInstance(MM(), collections.abc.MutableMapping)
        self.assertIsInstance(MM(), MutableMapping)
        self.assertNotIsInstance(MM(), List)
        self.assertNotIsInstance({}, MM)

    def test_multiple_bases(self):
        class MM1(MutableMapping[str, str], collections.abc.MutableMapping):
            pass
        class MM2(collections.abc.MutableMapping, MutableMapping[str, str]):
            pass
        self.assertEqual(MM2.__bases__, (collections.abc.MutableMapping, Generic))

    def test_orig_bases(self):
        T = TypeVar('T')
        class C(typing.Dict[str, T]): ...
        self.assertEqual(C.__orig_bases__, (typing.Dict[str, T],))

    def test_naive_runtime_checks(self):
        def naive_dict_check(obj, tp):
            # Check if a dictionary conforms to Dict type
            if len(tp.__parameters__) > 0:
                raise NotImplementedError
            if tp.__args__:
                KT, VT = tp.__args__
                return all(
                    isinstance(k, KT) and isinstance(v, VT)
                    for k, v in obj.items()
                )
        self.assertTrue(naive_dict_check({'x': 1}, typing.Dict[str, int]))
        self.assertFalse(naive_dict_check({1: 'x'}, typing.Dict[str, int]))
        with self.assertRaises(NotImplementedError):
            naive_dict_check({1: 'x'}, typing.Dict[str, T])

        def naive_generic_check(obj, tp):
            # Check if an instance conforms to the generic class
            if not hasattr(obj, '__orig_class__'):
                raise NotImplementedError
            return obj.__orig_class__ == tp
        class Node(Generic[T]): ...
        self.assertTrue(naive_generic_check(Node[int](), Node[int]))
        self.assertFalse(naive_generic_check(Node[str](), Node[int]))
        self.assertFalse(naive_generic_check(Node[str](), List))
        with self.assertRaises(NotImplementedError):
            naive_generic_check([1, 2, 3], Node[int])

        def naive_list_base_check(obj, tp):
            # Check if list conforms to a List subclass
            return all(isinstance(x, tp.__orig_bases__[0].__args__[0])
                       for x in obj)
        class C(List[int]): ...
        self.assertTrue(naive_list_base_check([1, 2, 3], C))
        self.assertFalse(naive_list_base_check(['a', 'b'], C))

    def test_multi_subscr_base(self):
        T = TypeVar('T')
        U = TypeVar('U')
        V = TypeVar('V')
        class C(List[T][U][V]): ...
        class D(C, List[T][U][V]): ...
        self.assertEqual(C.__parameters__, (V,))
        self.assertEqual(D.__parameters__, (V,))
        self.assertEqual(C[int].__parameters__, ())
        self.assertEqual(D[int].__parameters__, ())
        self.assertEqual(C[int].__args__, (int,))
        self.assertEqual(D[int].__args__, (int,))
        self.assertEqual(C.__bases__, (list, Generic))
        self.assertEqual(D.__bases__, (C, list, Generic))
        self.assertEqual(C.__orig_bases__, (List[T][U][V],))
        self.assertEqual(D.__orig_bases__, (C, List[T][U][V]))

    def test_subscript_meta(self):
        T = TypeVar('T')
        class Meta(type): ...
        self.assertEqual(Type[Meta], Type[Meta])
        self.assertEqual(Union[T, int][Meta], Union[Meta, int])
        self.assertEqual(Callable[..., Meta].__args__, (Ellipsis, Meta))

    def test_generic_hashes(self):
        class A(Generic[T]):
            ...

        class B(Generic[T]):
            class A(Generic[T]):
                ...

        self.assertEqual(A, A)
        self.assertEqual(mod_generics_cache.A[str], mod_generics_cache.A[str])
        self.assertEqual(B.A, B.A)
        self.assertEqual(mod_generics_cache.B.A[B.A[str]],
                         mod_generics_cache.B.A[B.A[str]])

        self.assertNotEqual(A, B.A)
        self.assertNotEqual(A, mod_generics_cache.A)
        self.assertNotEqual(A, mod_generics_cache.B.A)
        self.assertNotEqual(B.A, mod_generics_cache.A)
        self.assertNotEqual(B.A, mod_generics_cache.B.A)

        self.assertNotEqual(A[str], B.A[str])
        self.assertNotEqual(A[List[Any]], B.A[List[Any]])
        self.assertNotEqual(A[str], mod_generics_cache.A[str])
        self.assertNotEqual(A[str], mod_generics_cache.B.A[str])
        self.assertNotEqual(B.A[int], mod_generics_cache.A[int])
        self.assertNotEqual(B.A[List[Any]], mod_generics_cache.B.A[List[Any]])

        self.assertNotEqual(Tuple[A[str]], Tuple[B.A[str]])
        self.assertNotEqual(Tuple[A[List[Any]]], Tuple[B.A[List[Any]]])
        self.assertNotEqual(Union[str, A[str]], Union[str, mod_generics_cache.A[str]])
        self.assertNotEqual(Union[A[str], A[str]],
                            Union[A[str], mod_generics_cache.A[str]])
        self.assertNotEqual(typing.FrozenSet[A[str]],
                            typing.FrozenSet[mod_generics_cache.B.A[str]])

        self.assertTrue(repr(Tuple[A[str]]).endswith('<locals>.A[str]]'))
        self.assertTrue(repr(Tuple[B.A[str]]).endswith('<locals>.B.A[str]]'))
        self.assertTrue(repr(Tuple[mod_generics_cache.A[str]])
                        .endswith('mod_generics_cache.A[str]]'))
        self.assertTrue(repr(Tuple[mod_generics_cache.B.A[str]])
                        .endswith('mod_generics_cache.B.A[str]]'))

    def test_extended_generic_rules_eq(self):
        T = TypeVar('T')
        U = TypeVar('U')
        self.assertEqual(Tuple[T, T][int], Tuple[int, int])
        self.assertEqual(typing.Iterable[Tuple[T, T]][T], typing.Iterable[Tuple[T, T]])
        with self.assertRaises(TypeError):
            Tuple[T, int][()]

        self.assertEqual(Union[T, int][int], int)
        self.assertEqual(Union[T, U][int, Union[int, str]], Union[int, str])
        class Base: ...
        class Derived(Base): ...
        self.assertEqual(Union[T, Base][Union[Base, Derived]], Union[Base, Derived])
        self.assertEqual(Callable[[T], T][KT], Callable[[KT], KT])
        self.assertEqual(Callable[..., List[T]][int], Callable[..., List[int]])

    def test_extended_generic_rules_repr(self):
        T = TypeVar('T')
        self.assertEqual(repr(Union[Tuple, Callable]).replace('typing.', ''),
                         'Union[Tuple, Callable]')
        self.assertEqual(repr(Union[Tuple, Tuple[int]]).replace('typing.', ''),
                         'Union[Tuple, Tuple[int]]')
        self.assertEqual(repr(Callable[..., Optional[T]][int]).replace('typing.', ''),
                         'Callable[..., Optional[int]]')
        self.assertEqual(repr(Callable[[], List[T]][int]).replace('typing.', ''),
                         'Callable[[], List[int]]')

    def test_generic_forward_ref(self):
        def foobar(x: List[List['CC']]): ...
        def foobar2(x: list[list[ForwardRef('CC')]]): ...
        def foobar3(x: list[ForwardRef('CC | int')] | int): ...
        class CC: ...
        self.assertEqual(
            get_type_hints(foobar, globals(), locals()),
            {'x': List[List[CC]]}
        )
        self.assertEqual(
            get_type_hints(foobar2, globals(), locals()),
            {'x': list[list[CC]]}
        )
        self.assertEqual(
            get_type_hints(foobar3, globals(), locals()),
            {'x': list[CC | int] | int}
        )

        T = TypeVar('T')
        AT = Tuple[T, ...]
        def barfoo(x: AT): ...
        self.assertIs(get_type_hints(barfoo, globals(), locals())['x'], AT)
        CT = Callable[..., List[T]]
        def barfoo2(x: CT): ...
        self.assertIs(get_type_hints(barfoo2, globals(), locals())['x'], CT)

    def test_generic_pep585_forward_ref(self):
        # See https://bugs.python.org/issue41370

        class C1:
            a: list['C1']
        self.assertEqual(
            get_type_hints(C1, globals(), locals()),
            {'a': list[C1]}
        )

        class C2:
            a: dict['C1', list[List[list['C2']]]]
        self.assertEqual(
            get_type_hints(C2, globals(), locals()),
            {'a': dict[C1, list[List[list[C2]]]]}
        )

        # Test stringified annotations
        scope = {}
        exec(textwrap.dedent('''
        from __future__ import annotations
        class C3:
            a: List[list["C2"]]
        '''), scope)
        C3 = scope['C3']
        self.assertEqual(C3.__annotations__['a'], "List[list['C2']]")
        self.assertEqual(
            get_type_hints(C3, globals(), locals()),
            {'a': List[list[C2]]}
        )

        # Test recursive types
        X = list["X"]
        def f(x: X): ...
        self.assertEqual(
            get_type_hints(f, globals(), locals()),
            {'x': list[list[ForwardRef('X')]]}
        )

    def test_extended_generic_rules_subclassing(self):
        class T1(Tuple[T, KT]): ...
        class T2(Tuple[T, ...]): ...
        class C1(typing.Container[T]):
            def __contains__(self, item):
                return False

        self.assertEqual(T1.__parameters__, (T, KT))
        self.assertEqual(T1[int, str].__args__, (int, str))
        self.assertEqual(T1[int, T].__origin__, T1)

        self.assertEqual(T2.__parameters__, (T,))
        # These don't work because of tuple.__class_item__
        ## with self.assertRaises(TypeError):
        ##     T1[int]
        ## with self.assertRaises(TypeError):
        ##     T2[int, str]

        self.assertEqual(repr(C1[int]).split('.')[-1], 'C1[int]')
        self.assertEqual(C1.__parameters__, (T,))
        self.assertIsInstance(C1(), collections.abc.Container)
        self.assertIsSubclass(C1, collections.abc.Container)
        self.assertIsInstance(T1(), tuple)
        self.assertIsSubclass(T2, tuple)
        with self.assertRaises(TypeError):
            issubclass(Tuple[int, ...], typing.Sequence)
        with self.assertRaises(TypeError):
            issubclass(Tuple[int, ...], typing.Iterable)

    def test_fail_with_bare_union(self):
        with self.assertRaises(TypeError):
            List[Union]
        with self.assertRaises(TypeError):
            Tuple[Optional]
        with self.assertRaises(TypeError):
            ClassVar[ClassVar[int]]
        with self.assertRaises(TypeError):
            List[ClassVar[int]]

    def test_fail_with_bare_generic(self):
        T = TypeVar('T')
        with self.assertRaises(TypeError):
            List[Generic]
        with self.assertRaises(TypeError):
            Tuple[Generic[T]]
        with self.assertRaises(TypeError):
            List[typing.Protocol]

    def test_type_erasure_special(self):
        T = TypeVar('T')
        # this is the only test that checks type caching
        self.clear_caches()
        class MyTup(Tuple[T, T]): ...
        self.assertIs(MyTup[int]().__class__, MyTup)
        self.assertEqual(MyTup[int]().__orig_class__, MyTup[int])
        class MyDict(typing.Dict[T, T]): ...
        self.assertIs(MyDict[int]().__class__, MyDict)
        self.assertEqual(MyDict[int]().__orig_class__, MyDict[int])
        class MyDef(typing.DefaultDict[str, T]): ...
        self.assertIs(MyDef[int]().__class__, MyDef)
        self.assertEqual(MyDef[int]().__orig_class__, MyDef[int])
        class MyChain(typing.ChainMap[str, T]): ...
        self.assertIs(MyChain[int]().__class__, MyChain)
        self.assertEqual(MyChain[int]().__orig_class__, MyChain[int])

    def test_all_repr_eq_any(self):
        objs = (getattr(typing, el) for el in typing.__all__)
        for obj in objs:
            self.assertNotEqual(repr(obj), '')
            self.assertEqual(obj, obj)
            if (getattr(obj, '__parameters__', None)
                    and not isinstance(obj, typing.TypeVar)
                    and isinstance(obj.__parameters__, tuple)
                    and len(obj.__parameters__) == 1):
                self.assertEqual(obj[Any].__args__, (Any,))
            if isinstance(obj, type):
                for base in obj.__mro__:
                    self.assertNotEqual(repr(base), '')
                    self.assertEqual(base, base)

    def test_pickle(self):
        global C  # pickle wants to reference the class by name
        T = TypeVar('T')

        class B(Generic[T]):
            pass

        class C(B[int]):
            pass

        c = C()
        c.foo = 42
        c.bar = 'abc'
        for proto in range(pickle.HIGHEST_PROTOCOL + 1):
            z = pickle.dumps(c, proto)
            x = pickle.loads(z)
            self.assertEqual(x.foo, 42)
            self.assertEqual(x.bar, 'abc')
            self.assertEqual(x.__dict__, {'foo': 42, 'bar': 'abc'})
        samples = [Any, Union, Tuple, Callable, ClassVar,
                   Union[int, str], ClassVar[List], Tuple[int, ...], Callable[[str], bytes],
                   typing.DefaultDict, typing.FrozenSet[int]]
        for s in samples:
            for proto in range(pickle.HIGHEST_PROTOCOL + 1):
                z = pickle.dumps(s, proto)
                x = pickle.loads(z)
                self.assertEqual(s, x)
        more_samples = [List, typing.Iterable, typing.Type, List[int],
                        typing.Type[typing.Mapping], typing.AbstractSet[Tuple[int, str]]]
        for s in more_samples:
            for proto in range(pickle.HIGHEST_PROTOCOL + 1):
                z = pickle.dumps(s, proto)
                x = pickle.loads(z)
                self.assertEqual(s, x)

    def test_copy_and_deepcopy(self):
        T = TypeVar('T')
        class Node(Generic[T]): ...
        things = [Union[T, int], Tuple[T, int], Callable[..., T], Callable[[int], int],
                  Tuple[Any, Any], Node[T], Node[int], Node[Any], typing.Iterable[T],
                  typing.Iterable[Any], typing.Iterable[int], typing.Dict[int, str],
                  typing.Dict[T, Any], ClassVar[int], ClassVar[List[T]], Tuple['T', 'T'],
                  Union['T', int], List['T'], typing.Mapping['T', int]]
        for t in things + [Any]:
            self.assertEqual(t, copy(t))
            self.assertEqual(t, deepcopy(t))

    def test_immutability_by_copy_and_pickle(self):
        # Special forms like Union, Any, etc., generic aliases to containers like List,
        # Mapping, etc., and type variabcles are considered immutable by copy and pickle.
        global TP, TPB, TPV, PP  # for pickle
        TP = TypeVar('TP')
        TPB = TypeVar('TPB', bound=int)
        TPV = TypeVar('TPV', bytes, str)
        PP = ParamSpec('PP')
        for X in [TP, TPB, TPV, PP,
                  List, typing.Mapping, ClassVar, typing.Iterable,
                  Union, Any, Tuple, Callable]:
            with self.subTest(thing=X):
                self.assertIs(copy(X), X)
                self.assertIs(deepcopy(X), X)
                for proto in range(pickle.HIGHEST_PROTOCOL + 1):
                    self.assertIs(pickle.loads(pickle.dumps(X, proto)), X)
        del TP, TPB, TPV, PP

        # Check that local type variables are copyable.
        TL = TypeVar('TL')
        TLB = TypeVar('TLB', bound=int)
        TLV = TypeVar('TLV', bytes, str)
        PL = ParamSpec('PL')
        for X in [TL, TLB, TLV, PL]:
            with self.subTest(thing=X):
                self.assertIs(copy(X), X)
                self.assertIs(deepcopy(X), X)

    def test_copy_generic_instances(self):
        T = TypeVar('T')
        class C(Generic[T]):
            def __init__(self, attr: T) -> None:
                self.attr = attr

        c = C(42)
        self.assertEqual(copy(c).attr, 42)
        self.assertEqual(deepcopy(c).attr, 42)
        self.assertIsNot(copy(c), c)
        self.assertIsNot(deepcopy(c), c)
        c.attr = 1
        self.assertEqual(copy(c).attr, 1)
        self.assertEqual(deepcopy(c).attr, 1)
        ci = C[int](42)
        self.assertEqual(copy(ci).attr, 42)
        self.assertEqual(deepcopy(ci).attr, 42)
        self.assertIsNot(copy(ci), ci)
        self.assertIsNot(deepcopy(ci), ci)
        ci.attr = 1
        self.assertEqual(copy(ci).attr, 1)
        self.assertEqual(deepcopy(ci).attr, 1)
        self.assertEqual(ci.__orig_class__, C[int])

    def test_weakref_all(self):
        T = TypeVar('T')
        things = [Any, Union[T, int], Callable[..., T], Tuple[Any, Any],
                  Optional[List[int]], typing.Mapping[int, str],
                  typing.Match[bytes], typing.Iterable['whatever']]
        for t in things:
            self.assertEqual(weakref.ref(t)(), t)

    def test_parameterized_slots(self):
        T = TypeVar('T')
        class C(Generic[T]):
            __slots__ = ('potato',)

        c = C()
        c_int = C[int]()

        c.potato = 0
        c_int.potato = 0
        with self.assertRaises(AttributeError):
            c.tomato = 0
        with self.assertRaises(AttributeError):
            c_int.tomato = 0

        def foo(x: C['C']): ...
        self.assertEqual(get_type_hints(foo, globals(), locals())['x'], C[C])
        self.assertEqual(copy(C[int]), deepcopy(C[int]))

    def test_parameterized_slots_dict(self):
        T = TypeVar('T')
        class D(Generic[T]):
            __slots__ = {'banana': 42}

        d = D()
        d_int = D[int]()

        d.banana = 'yes'
        d_int.banana = 'yes'
        with self.assertRaises(AttributeError):
            d.foobar = 'no'
        with self.assertRaises(AttributeError):
            d_int.foobar = 'no'

    def test_errors(self):
        with self.assertRaises(TypeError):
            B = SimpleMapping[XK, Any]

            class C(Generic[B]):
                pass

    def test_repr_2(self):
        class C(Generic[T]):
            pass

        self.assertEqual(C.__module__, __name__)
        self.assertEqual(C.__qualname__,
                         'GenericTests.test_repr_2.<locals>.C')
        X = C[int]
        self.assertEqual(X.__module__, __name__)
        self.assertEqual(repr(X).split('.')[-1], 'C[int]')

        class Y(C[int]):
            pass

        self.assertEqual(Y.__module__, __name__)
        self.assertEqual(Y.__qualname__,
                         'GenericTests.test_repr_2.<locals>.Y')

    def test_eq_1(self):
        self.assertEqual(Generic, Generic)
        self.assertEqual(Generic[T], Generic[T])
        self.assertNotEqual(Generic[KT], Generic[VT])

    def test_eq_2(self):

        class A(Generic[T]):
            pass

        class B(Generic[T]):
            pass

        self.assertEqual(A, A)
        self.assertNotEqual(A, B)
        self.assertEqual(A[T], A[T])
        self.assertNotEqual(A[T], B[T])

    def test_multiple_inheritance(self):

        class A(Generic[T, VT]):
            pass

        class B(Generic[KT, T]):
            pass

        class C(A[T, VT], Generic[VT, T, KT], B[KT, T]):
            pass

        self.assertEqual(C.__parameters__, (VT, T, KT))

    def test_multiple_inheritance_special(self):
        S = TypeVar('S')
        class B(Generic[S]): ...
        class C(List[int], B): ...
        self.assertEqual(C.__mro__, (C, list, B, Generic, object))

    def test_init_subclass_super_called(self):
        class FinalException(Exception):
            pass

        class Final:
            def __init_subclass__(cls, **kwargs) -> None:
                for base in cls.__bases__:
                    if base is not Final and issubclass(base, Final):
                        raise FinalException(base)
                super().__init_subclass__(**kwargs)
        class Test(Generic[T], Final):
            pass
        with self.assertRaises(FinalException):
            class Subclass(Test):
                pass
        with self.assertRaises(FinalException):
            class Subclass(Test[int]):
                pass

    def test_nested(self):

        G = Generic

        class Visitor(G[T]):

            a = None

            def set(self, a: T):
                self.a = a

            def get(self):
                return self.a

            def visit(self) -> T:
                return self.a

        V = Visitor[typing.List[int]]

        class IntListVisitor(V):

            def append(self, x: int):
                self.a.append(x)

        a = IntListVisitor()
        a.set([])
        a.append(1)
        a.append(42)
        self.assertEqual(a.get(), [1, 42])

    def test_type_erasure(self):
        T = TypeVar('T')

        class Node(Generic[T]):
            def __init__(self, label: T,
                         left: 'Node[T]' = None,
                         right: 'Node[T]' = None):
                self.label = label  # type: T
                self.left = left  # type: Optional[Node[T]]
                self.right = right  # type: Optional[Node[T]]

        def foo(x: T):
            a = Node(x)
            b = Node[T](x)
            c = Node[Any](x)
            self.assertIs(type(a), Node)
            self.assertIs(type(b), Node)
            self.assertIs(type(c), Node)
            self.assertEqual(a.label, x)
            self.assertEqual(b.label, x)
            self.assertEqual(c.label, x)

        foo(42)

    def test_implicit_any(self):
        T = TypeVar('T')

        class C(Generic[T]):
            pass

        class D(C):
            pass

        self.assertEqual(D.__parameters__, ())

        with self.assertRaises(Exception):
            D[int]
        with self.assertRaises(Exception):
            D[Any]
        with self.assertRaises(Exception):
            D[T]

    def test_new_with_args(self):

        class A(Generic[T]):
            pass

        class B:
            def __new__(cls, arg):
                # call object
                obj = super().__new__(cls)
                obj.arg = arg
                return obj

        # mro: C, A, Generic, B, object
        class C(A, B):
            pass

        c = C('foo')
        self.assertEqual(c.arg, 'foo')

    def test_new_with_args2(self):

        class A:
            def __init__(self, arg):
                self.from_a = arg
                # call object
                super().__init__()

        # mro: C, Generic, A, object
        class C(Generic[T], A):
            def __init__(self, arg):
                self.from_c = arg
                # call Generic
                super().__init__(arg)

        c = C('foo')
        self.assertEqual(c.from_a, 'foo')
        self.assertEqual(c.from_c, 'foo')

    def test_new_no_args(self):

        class A(Generic[T]):
            pass

        with self.assertRaises(TypeError):
            A('foo')

        class B:
            def __new__(cls):
                # call object
                obj = super().__new__(cls)
                obj.from_b = 'b'
                return obj

        # mro: C, A, Generic, B, object
        class C(A, B):
            def __init__(self, arg):
                self.arg = arg

            def __new__(cls, arg):
                # call A
                obj = super().__new__(cls)
                obj.from_c = 'c'
                return obj

        c = C('foo')
        self.assertEqual(c.arg, 'foo')
        self.assertEqual(c.from_b, 'b')
        self.assertEqual(c.from_c, 'c')

    def test_subclass_special_form(self):
        for obj in (
            ClassVar[int],
            Final[int],
            Union[int, float],
            Optional[int],
            Literal[1, 2],
            Concatenate[int, ParamSpec("P")],
            TypeGuard[int],
        ):
            with self.subTest(msg=obj):
                with self.assertRaisesRegex(
                        TypeError, f'^{re.escape(f"Cannot subclass {obj!r}")}$'
                ):
                    class Foo(obj):
                        pass

class ClassVarTests(BaseTestCase):

    def test_basics(self):
        with self.assertRaises(TypeError):
            ClassVar[int, str]
        with self.assertRaises(TypeError):
            ClassVar[int][str]

    def test_repr(self):
        self.assertEqual(repr(ClassVar), 'typing.ClassVar')
        cv = ClassVar[int]
        self.assertEqual(repr(cv), 'typing.ClassVar[int]')
        cv = ClassVar[Employee]
        self.assertEqual(repr(cv), 'typing.ClassVar[%s.Employee]' % __name__)

    def test_cannot_subclass(self):
        with self.assertRaises(TypeError):
            class C(type(ClassVar)):
                pass
        with self.assertRaises(TypeError):
            class C(type(ClassVar[int])):
                pass

    def test_cannot_init(self):
        with self.assertRaises(TypeError):
            ClassVar()
        with self.assertRaises(TypeError):
            type(ClassVar)()
        with self.assertRaises(TypeError):
            type(ClassVar[Optional[int]])()

    def test_no_isinstance(self):
        with self.assertRaises(TypeError):
            isinstance(1, ClassVar[int])
        with self.assertRaises(TypeError):
            issubclass(int, ClassVar)

class FinalTests(BaseTestCase):

    def test_basics(self):
        Final[int]  # OK
        with self.assertRaises(TypeError):
            Final[int, str]
        with self.assertRaises(TypeError):
            Final[int][str]
        with self.assertRaises(TypeError):
            Optional[Final[int]]

    def test_repr(self):
        self.assertEqual(repr(Final), 'typing.Final')
        cv = Final[int]
        self.assertEqual(repr(cv), 'typing.Final[int]')
        cv = Final[Employee]
        self.assertEqual(repr(cv), 'typing.Final[%s.Employee]' % __name__)
        cv = Final[tuple[int]]
        self.assertEqual(repr(cv), 'typing.Final[tuple[int]]')

    def test_cannot_subclass(self):
        with self.assertRaises(TypeError):
            class C(type(Final)):
                pass
        with self.assertRaises(TypeError):
            class C(type(Final[int])):
                pass

    def test_cannot_init(self):
        with self.assertRaises(TypeError):
            Final()
        with self.assertRaises(TypeError):
            type(Final)()
        with self.assertRaises(TypeError):
            type(Final[Optional[int]])()

    def test_no_isinstance(self):
        with self.assertRaises(TypeError):
            isinstance(1, Final[int])
        with self.assertRaises(TypeError):
            issubclass(int, Final)


class FinalDecoratorTests(BaseTestCase):
    def test_final_unmodified(self):
        def func(x): ...
        self.assertIs(func, final(func))

    def test_dunder_final(self):
        @final
        def func(): ...
        @final
        class Cls: ...
        self.assertIs(True, func.__final__)
        self.assertIs(True, Cls.__final__)

        class Wrapper:
            __slots__ = ("func",)
            def __init__(self, func):
                self.func = func
            def __call__(self, *args, **kwargs):
                return self.func(*args, **kwargs)

        # Check that no error is thrown if the attribute
        # is not writable.
        @final
        @Wrapper
        def wrapped(): ...
        self.assertIsInstance(wrapped, Wrapper)
        self.assertIs(False, hasattr(wrapped, "__final__"))

        class Meta(type):
            @property
            def __final__(self): return "can't set me"
        @final
        class WithMeta(metaclass=Meta): ...
        self.assertEqual(WithMeta.__final__, "can't set me")

        # Builtin classes throw TypeError if you try to set an
        # attribute.
        final(int)
        self.assertIs(False, hasattr(int, "__final__"))

        # Make sure it works with common builtin decorators
        class Methods:
            @final
            @classmethod
            def clsmethod(cls): ...

            @final
            @staticmethod
            def stmethod(): ...

            # The other order doesn't work because property objects
            # don't allow attribute assignment.
            @property
            @final
            def prop(self): ...

            @final
            @lru_cache()
            def cached(self): ...

        # Use getattr_static because the descriptor returns the
        # underlying function, which doesn't have __final__.
        self.assertIs(
            True,
            inspect.getattr_static(Methods, "clsmethod").__final__
        )
        self.assertIs(
            True,
            inspect.getattr_static(Methods, "stmethod").__final__
        )
        self.assertIs(True, Methods.prop.fget.__final__)
        self.assertIs(True, Methods.cached.__final__)


class CastTests(BaseTestCase):

    def test_basics(self):
        self.assertEqual(cast(int, 42), 42)
        self.assertEqual(cast(float, 42), 42)
        self.assertIs(type(cast(float, 42)), int)
        self.assertEqual(cast(Any, 42), 42)
        self.assertEqual(cast(list, 42), 42)
        self.assertEqual(cast(Union[str, float], 42), 42)
        self.assertEqual(cast(AnyStr, 42), 42)
        self.assertEqual(cast(None, 42), 42)

    def test_errors(self):
        # Bogus calls are not expected to fail.
        cast(42, 42)
        cast('hello', 42)


class AssertTypeTests(BaseTestCase):

    def test_basics(self):
        arg = 42
        self.assertIs(assert_type(arg, int), arg)
        self.assertIs(assert_type(arg, str | float), arg)
        self.assertIs(assert_type(arg, AnyStr), arg)
        self.assertIs(assert_type(arg, None), arg)

    def test_errors(self):
        # Bogus calls are not expected to fail.
        arg = 42
        self.assertIs(assert_type(arg, 42), arg)
        self.assertIs(assert_type(arg, 'hello'), arg)


# We need this to make sure that `@no_type_check` respects `__module__` attr:
from test import ann_module8

@no_type_check
class NoTypeCheck_Outer:
    Inner = ann_module8.NoTypeCheck_Outer.Inner

@no_type_check
class NoTypeCheck_WithFunction:
    NoTypeCheck_function = ann_module8.NoTypeCheck_function


class ForwardRefTests(BaseTestCase):

    def test_basics(self):

        class Node(Generic[T]):

            def __init__(self, label: T):
                self.label = label
                self.left = self.right = None

            def add_both(self,
                         left: 'Optional[Node[T]]',
                         right: 'Node[T]' = None,
                         stuff: int = None,
                         blah=None):
                self.left = left
                self.right = right

            def add_left(self, node: Optional['Node[T]']):
                self.add_both(node, None)

            def add_right(self, node: 'Node[T]' = None):
                self.add_both(None, node)

        t = Node[int]
        both_hints = get_type_hints(t.add_both, globals(), locals())
        self.assertEqual(both_hints['left'], Optional[Node[T]])
        self.assertEqual(both_hints['right'], Node[T])
        self.assertEqual(both_hints['stuff'], int)
        self.assertNotIn('blah', both_hints)

        left_hints = get_type_hints(t.add_left, globals(), locals())
        self.assertEqual(left_hints['node'], Optional[Node[T]])

        right_hints = get_type_hints(t.add_right, globals(), locals())
        self.assertEqual(right_hints['node'], Node[T])

    def test_forwardref_instance_type_error(self):
        fr = typing.ForwardRef('int')
        with self.assertRaises(TypeError):
            isinstance(42, fr)

    def test_forwardref_subclass_type_error(self):
        fr = typing.ForwardRef('int')
        with self.assertRaises(TypeError):
            issubclass(int, fr)

    def test_forwardref_only_str_arg(self):
        with self.assertRaises(TypeError):
            typing.ForwardRef(1)  # only `str` type is allowed

    def test_forward_equality(self):
        fr = typing.ForwardRef('int')
        self.assertEqual(fr, typing.ForwardRef('int'))
        self.assertNotEqual(List['int'], List[int])
        self.assertNotEqual(fr, typing.ForwardRef('int', module=__name__))
        frm = typing.ForwardRef('int', module=__name__)
        self.assertEqual(frm, typing.ForwardRef('int', module=__name__))
        self.assertNotEqual(frm, typing.ForwardRef('int', module='__other_name__'))

    def test_forward_equality_gth(self):
        c1 = typing.ForwardRef('C')
        c1_gth = typing.ForwardRef('C')
        c2 = typing.ForwardRef('C')
        c2_gth = typing.ForwardRef('C')

        class C:
            pass
        def foo(a: c1_gth, b: c2_gth):
            pass

        self.assertEqual(get_type_hints(foo, globals(), locals()), {'a': C, 'b': C})
        self.assertEqual(c1, c2)
        self.assertEqual(c1, c1_gth)
        self.assertEqual(c1_gth, c2_gth)
        self.assertEqual(List[c1], List[c1_gth])
        self.assertNotEqual(List[c1], List[C])
        self.assertNotEqual(List[c1_gth], List[C])
        self.assertEqual(Union[c1, c1_gth], Union[c1])
        self.assertEqual(Union[c1, c1_gth, int], Union[c1, int])

    def test_forward_equality_hash(self):
        c1 = typing.ForwardRef('int')
        c1_gth = typing.ForwardRef('int')
        c2 = typing.ForwardRef('int')
        c2_gth = typing.ForwardRef('int')

        def foo(a: c1_gth, b: c2_gth):
            pass
        get_type_hints(foo, globals(), locals())

        self.assertEqual(hash(c1), hash(c2))
        self.assertEqual(hash(c1_gth), hash(c2_gth))
        self.assertEqual(hash(c1), hash(c1_gth))

        c3 = typing.ForwardRef('int', module=__name__)
        c4 = typing.ForwardRef('int', module='__other_name__')

        self.assertNotEqual(hash(c3), hash(c1))
        self.assertNotEqual(hash(c3), hash(c1_gth))
        self.assertNotEqual(hash(c3), hash(c4))
        self.assertEqual(hash(c3), hash(typing.ForwardRef('int', module=__name__)))

    def test_forward_equality_namespace(self):
        class A:
            pass
        def namespace1():
            a = typing.ForwardRef('A')
            def fun(x: a):
                pass
            get_type_hints(fun, globals(), locals())
            return a

        def namespace2():
            a = typing.ForwardRef('A')

            class A:
                pass
            def fun(x: a):
                pass

            get_type_hints(fun, globals(), locals())
            return a

        self.assertEqual(namespace1(), namespace1())
        self.assertNotEqual(namespace1(), namespace2())

    def test_forward_repr(self):
        self.assertEqual(repr(List['int']), "typing.List[ForwardRef('int')]")
        self.assertEqual(repr(List[ForwardRef('int', module='mod')]),
                         "typing.List[ForwardRef('int', module='mod')]")

    def test_union_forward(self):

        def foo(a: Union['T']):
            pass

        self.assertEqual(get_type_hints(foo, globals(), locals()),
                         {'a': Union[T]})

        def foo(a: tuple[ForwardRef('T')] | int):
            pass

        self.assertEqual(get_type_hints(foo, globals(), locals()),
                         {'a': tuple[T] | int})

    def test_tuple_forward(self):

        def foo(a: Tuple['T']):
            pass

        self.assertEqual(get_type_hints(foo, globals(), locals()),
                         {'a': Tuple[T]})

        def foo(a: tuple[ForwardRef('T')]):
            pass

        self.assertEqual(get_type_hints(foo, globals(), locals()),
                         {'a': tuple[T]})

    def test_double_forward(self):
        def foo(a: 'List[\'int\']'):
            pass
        self.assertEqual(get_type_hints(foo, globals(), locals()),
                         {'a': List[int]})

    def test_forward_recursion_actually(self):
        def namespace1():
            a = typing.ForwardRef('A')
            A = a
            def fun(x: a): pass

            ret = get_type_hints(fun, globals(), locals())
            return a

        def namespace2():
            a = typing.ForwardRef('A')
            A = a
            def fun(x: a): pass

            ret = get_type_hints(fun, globals(), locals())
            return a

        def cmp(o1, o2):
            return o1 == o2

        r1 = namespace1()
        r2 = namespace2()
        self.assertIsNot(r1, r2)
        self.assertRaises(RecursionError, cmp, r1, r2)

    def test_union_forward_recursion(self):
        ValueList = List['Value']
        Value = Union[str, ValueList]

        class C:
            foo: List[Value]
        class D:
            foo: Union[Value, ValueList]
        class E:
            foo: Union[List[Value], ValueList]
        class F:
            foo: Union[Value, List[Value], ValueList]

        self.assertEqual(get_type_hints(C, globals(), locals()), get_type_hints(C, globals(), locals()))
        self.assertEqual(get_type_hints(C, globals(), locals()),
                         {'foo': List[Union[str, List[Union[str, List['Value']]]]]})
        self.assertEqual(get_type_hints(D, globals(), locals()),
                         {'foo': Union[str, List[Union[str, List['Value']]]]})
        self.assertEqual(get_type_hints(E, globals(), locals()),
                         {'foo': Union[
                             List[Union[str, List[Union[str, List['Value']]]]],
                             List[Union[str, List['Value']]]
                         ]
                          })
        self.assertEqual(get_type_hints(F, globals(), locals()),
                         {'foo': Union[
                             str,
                             List[Union[str, List['Value']]],
                             List[Union[str, List[Union[str, List['Value']]]]]
                         ]
                          })

    def test_callable_forward(self):

        def foo(a: Callable[['T'], 'T']):
            pass

        self.assertEqual(get_type_hints(foo, globals(), locals()),
                         {'a': Callable[[T], T]})

    def test_callable_with_ellipsis_forward(self):

        def foo(a: 'Callable[..., T]'):
            pass

        self.assertEqual(get_type_hints(foo, globals(), locals()),
                         {'a': Callable[..., T]})

    def test_special_forms_forward(self):

        class C:
            a: Annotated['ClassVar[int]', (3, 5)] = 4
            b: Annotated['Final[int]', "const"] = 4
            x: 'ClassVar' = 4
            y: 'Final' = 4

        class CF:
            b: List['Final[int]'] = 4

        self.assertEqual(get_type_hints(C, globals())['a'], ClassVar[int])
        self.assertEqual(get_type_hints(C, globals())['b'], Final[int])
        self.assertEqual(get_type_hints(C, globals())['x'], ClassVar)
        self.assertEqual(get_type_hints(C, globals())['y'], Final)
        with self.assertRaises(TypeError):
            get_type_hints(CF, globals()),

    def test_syntax_error(self):

        with self.assertRaises(SyntaxError):
            Generic['/T']

    def test_delayed_syntax_error(self):

        def foo(a: 'Node[T'):
            pass

        with self.assertRaises(SyntaxError):
            get_type_hints(foo)

    def test_name_error(self):

        def foo(a: 'Noode[T]'):
            pass

        with self.assertRaises(NameError):
            get_type_hints(foo, locals())

    def test_no_type_check(self):

        @no_type_check
        def foo(a: 'whatevers') -> {}:
            pass

        th = get_type_hints(foo)
        self.assertEqual(th, {})

    def test_no_type_check_class(self):

        @no_type_check
        class C:
            def foo(a: 'whatevers') -> {}:
                pass

        cth = get_type_hints(C.foo)
        self.assertEqual(cth, {})
        ith = get_type_hints(C().foo)
        self.assertEqual(ith, {})

    def test_no_type_check_no_bases(self):
        class C:
            def meth(self, x: int): ...
        @no_type_check
        class D(C):
            c = C

        # verify that @no_type_check never affects bases
        self.assertEqual(get_type_hints(C.meth), {'x': int})

        # and never child classes:
        class Child(D):
            def foo(self, x: int): ...

        self.assertEqual(get_type_hints(Child.foo), {'x': int})

    def test_no_type_check_nested_types(self):
        # See https://bugs.python.org/issue46571
        class Other:
            o: int
        class B:  # Has the same `__name__`` as `A.B` and different `__qualname__`
            o: int
        @no_type_check
        class A:
            a: int
            class B:
                b: int
                class C:
                    c: int
            class D:
                d: int

            Other = Other

        for klass in [A, A.B, A.B.C, A.D]:
            with self.subTest(klass=klass):
                self.assertTrue(klass.__no_type_check__)
                self.assertEqual(get_type_hints(klass), {})

        for not_modified in [Other, B]:
            with self.subTest(not_modified=not_modified):
                with self.assertRaises(AttributeError):
                    not_modified.__no_type_check__
                self.assertNotEqual(get_type_hints(not_modified), {})

    def test_no_type_check_class_and_static_methods(self):
        @no_type_check
        class Some:
            @staticmethod
            def st(x: int) -> int: ...
            @classmethod
            def cl(cls, y: int) -> int: ...

        self.assertTrue(Some.st.__no_type_check__)
        self.assertEqual(get_type_hints(Some.st), {})
        self.assertTrue(Some.cl.__no_type_check__)
        self.assertEqual(get_type_hints(Some.cl), {})

    def test_no_type_check_other_module(self):
        self.assertTrue(NoTypeCheck_Outer.__no_type_check__)
        with self.assertRaises(AttributeError):
            ann_module8.NoTypeCheck_Outer.__no_type_check__
        with self.assertRaises(AttributeError):
            ann_module8.NoTypeCheck_Outer.Inner.__no_type_check__

        self.assertTrue(NoTypeCheck_WithFunction.__no_type_check__)
        with self.assertRaises(AttributeError):
            ann_module8.NoTypeCheck_function.__no_type_check__

    def test_no_type_check_foreign_functions(self):
        # We should not modify this function:
        def some(*args: int) -> int:
            ...

        @no_type_check
        class A:
            some_alias = some
            some_class = classmethod(some)
            some_static = staticmethod(some)

        with self.assertRaises(AttributeError):
            some.__no_type_check__
        self.assertEqual(get_type_hints(some), {'args': int, 'return': int})

    def test_no_type_check_lambda(self):
        @no_type_check
        class A:
            # Corner case: `lambda` is both an assignment and a function:
            bar: Callable[[int], int] = lambda arg: arg

        self.assertTrue(A.bar.__no_type_check__)
        self.assertEqual(get_type_hints(A.bar), {})

    def test_no_type_check_TypeError(self):
        # This simply should not fail with
        # `TypeError: can't set attributes of built-in/extension type 'dict'`
        no_type_check(dict)

    def test_no_type_check_forward_ref_as_string(self):
        class C:
            foo: typing.ClassVar[int] = 7
        class D:
            foo: ClassVar[int] = 7
        class E:
            foo: 'typing.ClassVar[int]' = 7
        class F:
            foo: 'ClassVar[int]' = 7

        expected_result = {'foo': typing.ClassVar[int]}
        for clazz in [C, D, E, F]:
            self.assertEqual(get_type_hints(clazz), expected_result)

    def test_nested_classvar_fails_forward_ref_check(self):
        class E:
            foo: 'typing.ClassVar[typing.ClassVar[int]]' = 7
        class F:
            foo: ClassVar['ClassVar[int]'] = 7

        for clazz in [E, F]:
            with self.assertRaises(TypeError):
                get_type_hints(clazz)

    def test_meta_no_type_check(self):

        @no_type_check_decorator
        def magic_decorator(func):
            return func

        self.assertEqual(magic_decorator.__name__, 'magic_decorator')

        @magic_decorator
        def foo(a: 'whatevers') -> {}:
            pass

        @magic_decorator
        class C:
            def foo(a: 'whatevers') -> {}:
                pass

        self.assertEqual(foo.__name__, 'foo')
        th = get_type_hints(foo)
        self.assertEqual(th, {})
        cth = get_type_hints(C.foo)
        self.assertEqual(cth, {})
        ith = get_type_hints(C().foo)
        self.assertEqual(ith, {})

    def test_default_globals(self):
        code = ("class C:\n"
                "    def foo(self, a: 'C') -> 'D': pass\n"
                "class D:\n"
                "    def bar(self, b: 'D') -> C: pass\n"
                )
        ns = {}
        exec(code, ns)
        hints = get_type_hints(ns['C'].foo)
        self.assertEqual(hints, {'a': ns['C'], 'return': ns['D']})

    def test_final_forward_ref(self):
        self.assertEqual(gth(Loop, globals())['attr'], Final[Loop])
        self.assertNotEqual(gth(Loop, globals())['attr'], Final[int])
        self.assertNotEqual(gth(Loop, globals())['attr'], Final)

    def test_or(self):
        X = ForwardRef('X')
        # __or__/__ror__ itself
        self.assertEqual(X | "x", Union[X, "x"])
        self.assertEqual("x" | X, Union["x", X])


@lru_cache()
def cached_func(x, y):
    return 3 * x + y


class MethodHolder:
    @classmethod
    def clsmethod(cls): ...
    @staticmethod
    def stmethod(): ...
    def method(self): ...


class OverloadTests(BaseTestCase):

    def test_overload_fails(self):
        with self.assertRaises(RuntimeError):

            @overload
            def blah():
                pass

            blah()

    def test_overload_succeeds(self):
        @overload
        def blah():
            pass

        def blah():
            pass

        blah()

    def set_up_overloads(self):
        def blah():
            pass

        overload1 = blah
        overload(blah)

        def blah():
            pass

        overload2 = blah
        overload(blah)

        def blah():
            pass

        return blah, [overload1, overload2]

    # Make sure we don't clear the global overload registry
    @patch("typing._overload_registry",
        defaultdict(lambda: defaultdict(dict)))
    def test_overload_registry(self):
        # The registry starts out empty
        self.assertEqual(typing._overload_registry, {})

        impl, overloads = self.set_up_overloads()
        self.assertNotEqual(typing._overload_registry, {})
        self.assertEqual(list(get_overloads(impl)), overloads)

        def some_other_func(): pass
        overload(some_other_func)
        other_overload = some_other_func
        def some_other_func(): pass
        self.assertEqual(list(get_overloads(some_other_func)), [other_overload])

        # Make sure that after we clear all overloads, the registry is
        # completely empty.
        clear_overloads()
        self.assertEqual(typing._overload_registry, {})
        self.assertEqual(get_overloads(impl), [])

        # Querying a function with no overloads shouldn't change the registry.
        def the_only_one(): pass
        self.assertEqual(get_overloads(the_only_one), [])
        self.assertEqual(typing._overload_registry, {})

    def test_overload_registry_repeated(self):
        for _ in range(2):
            impl, overloads = self.set_up_overloads()

            self.assertEqual(list(get_overloads(impl)), overloads)


# Definitions needed for features introduced in Python 3.6

from test import ann_module, ann_module2, ann_module3, ann_module5, ann_module6
import asyncio

T_a = TypeVar('T_a')

class AwaitableWrapper(typing.Awaitable[T_a]):

    def __init__(self, value):
        self.value = value

    def __await__(self) -> typing.Iterator[T_a]:
        yield
        return self.value

class AsyncIteratorWrapper(typing.AsyncIterator[T_a]):

    def __init__(self, value: typing.Iterable[T_a]):
        self.value = value

    def __aiter__(self) -> typing.AsyncIterator[T_a]:
        return self

    async def __anext__(self) -> T_a:
        data = await self.value
        if data:
            return data
        else:
            raise StopAsyncIteration

class ACM:
    async def __aenter__(self) -> int:
        return 42
    async def __aexit__(self, etype, eval, tb):
        return None

class A:
    y: float
class B(A):
    x: ClassVar[Optional['B']] = None
    y: int
    b: int
class CSub(B):
    z: ClassVar['CSub'] = B()
class G(Generic[T]):
    lst: ClassVar[List[T]] = []

class Loop:
    attr: Final['Loop']

class NoneAndForward:
    parent: 'NoneAndForward'
    meaning: None

class CoolEmployee(NamedTuple):
    name: str
    cool: int

class CoolEmployeeWithDefault(NamedTuple):
    name: str
    cool: int = 0

class XMeth(NamedTuple):
    x: int
    def double(self):
        return 2 * self.x

class XRepr(NamedTuple):
    x: int
    y: int = 1
    def __str__(self):
        return f'{self.x} -> {self.y}'
    def __add__(self, other):
        return 0

Label = TypedDict('Label', [('label', str)])

class Point2D(TypedDict):
    x: int
    y: int

class Point2DGeneric(Generic[T], TypedDict):
    a: T
    b: T

class Bar(_typed_dict_helper.Foo, total=False):
    b: int

class BarGeneric(_typed_dict_helper.FooGeneric[T], total=False):
    b: int

class LabelPoint2D(Point2D, Label): ...

class Options(TypedDict, total=False):
    log_level: int
    log_path: str

class TotalMovie(TypedDict):
    title: str
    year: NotRequired[int]

class NontotalMovie(TypedDict, total=False):
    title: Required[str]
    year: int

class AnnotatedMovie(TypedDict):
    title: Annotated[Required[str], "foobar"]
    year: NotRequired[Annotated[int, 2000]]

class DeeplyAnnotatedMovie(TypedDict):
    title: Annotated[Annotated[Required[str], "foobar"], "another level"]
    year: NotRequired[Annotated[int, 2000]]

class WeirdlyQuotedMovie(TypedDict):
    title: Annotated['Annotated[Required[str], "foobar"]', "another level"]
    year: NotRequired['Annotated[int, 2000]']

class HasForeignBaseClass(mod_generics_cache.A):
    some_xrepr: 'XRepr'
    other_a: 'mod_generics_cache.A'

async def g_with(am: typing.AsyncContextManager[int]):
    x: int
    async with am as x:
        return x

try:
    g_with(ACM()).send(None)
except StopIteration as e:
    assert e.args[0] == 42

gth = get_type_hints

class ForRefExample:
    @ann_module.dec
    def func(self: 'ForRefExample'):
        pass

    @ann_module.dec
    @ann_module.dec
    def nested(self: 'ForRefExample'):
        pass


class GetTypeHintTests(BaseTestCase):
    def test_get_type_hints_from_various_objects(self):
        # For invalid objects should fail with TypeError (not AttributeError etc).
        with self.assertRaises(TypeError):
            gth(123)
        with self.assertRaises(TypeError):
            gth('abc')
        with self.assertRaises(TypeError):
            gth(None)

    def test_get_type_hints_modules(self):
        ann_module_type_hints = {1: 2, 'f': Tuple[int, int], 'x': int, 'y': str, 'u': int | float}
        self.assertEqual(gth(ann_module), ann_module_type_hints)
        self.assertEqual(gth(ann_module2), {})
        self.assertEqual(gth(ann_module3), {})

    @skip("known bug")
    def test_get_type_hints_modules_forwardref(self):
        # FIXME: This currently exposes a bug in typing. Cached forward references
        # don't account for the case where there are multiple types of the same
        # name coming from different modules in the same program.
        mgc_hints = {'default_a': Optional[mod_generics_cache.A],
                     'default_b': Optional[mod_generics_cache.B]}
        self.assertEqual(gth(mod_generics_cache), mgc_hints)

    def test_get_type_hints_classes(self):
        self.assertEqual(gth(ann_module.C),  # gth will find the right globalns
                         {'y': Optional[ann_module.C]})
        self.assertIsInstance(gth(ann_module.j_class), dict)
        self.assertEqual(gth(ann_module.M), {'123': 123, 'o': type})
        self.assertEqual(gth(ann_module.D),
                         {'j': str, 'k': str, 'y': Optional[ann_module.C]})
        self.assertEqual(gth(ann_module.Y), {'z': int})
        self.assertEqual(gth(ann_module.h_class),
                         {'y': Optional[ann_module.C]})
        self.assertEqual(gth(ann_module.S), {'x': str, 'y': str})
        self.assertEqual(gth(ann_module.foo), {'x': int})
        self.assertEqual(gth(NoneAndForward),
                         {'parent': NoneAndForward, 'meaning': type(None)})
        self.assertEqual(gth(HasForeignBaseClass),
                         {'some_xrepr': XRepr, 'other_a': mod_generics_cache.A,
                          'some_b': mod_generics_cache.B})
        self.assertEqual(gth(XRepr.__new__),
                         {'x': int, 'y': int})
        self.assertEqual(gth(mod_generics_cache.B),
                         {'my_inner_a1': mod_generics_cache.B.A,
                          'my_inner_a2': mod_generics_cache.B.A,
                          'my_outer_a': mod_generics_cache.A})

    def test_get_type_hints_classes_no_implicit_optional(self):
        class WithNoneDefault:
            field: int = None  # most type-checkers won't be happy with it

        self.assertEqual(gth(WithNoneDefault), {'field': int})

    def test_respect_no_type_check(self):
        @no_type_check
        class NoTpCheck:
            class Inn:
                def __init__(self, x: 'not a type'): ...
        self.assertTrue(NoTpCheck.__no_type_check__)
        self.assertTrue(NoTpCheck.Inn.__init__.__no_type_check__)
        self.assertEqual(gth(ann_module2.NTC.meth), {})
        class ABase(Generic[T]):
            def meth(x: int): ...
        @no_type_check
        class Der(ABase): ...
        self.assertEqual(gth(ABase.meth), {'x': int})

    def test_get_type_hints_for_builtins(self):
        # Should not fail for built-in classes and functions.
        self.assertEqual(gth(int), {})
        self.assertEqual(gth(type), {})
        self.assertEqual(gth(dir), {})
        self.assertEqual(gth(len), {})
        self.assertEqual(gth(object.__str__), {})
        self.assertEqual(gth(object().__str__), {})
        self.assertEqual(gth(str.join), {})

    def test_previous_behavior(self):
        def testf(x, y): ...
        testf.__annotations__['x'] = 'int'
        self.assertEqual(gth(testf), {'x': int})
        def testg(x: None): ...
        self.assertEqual(gth(testg), {'x': type(None)})

    def test_get_type_hints_for_object_with_annotations(self):
        class A: ...
        class B: ...
        b = B()
        b.__annotations__ = {'x': 'A'}
        self.assertEqual(gth(b, locals()), {'x': A})

    def test_get_type_hints_ClassVar(self):
        self.assertEqual(gth(ann_module2.CV, ann_module2.__dict__),
                         {'var': typing.ClassVar[ann_module2.CV]})
        self.assertEqual(gth(B, globals()),
                         {'y': int, 'x': ClassVar[Optional[B]], 'b': int})
        self.assertEqual(gth(CSub, globals()),
                         {'z': ClassVar[CSub], 'y': int, 'b': int,
                          'x': ClassVar[Optional[B]]})
        self.assertEqual(gth(G), {'lst': ClassVar[List[T]]})

    def test_get_type_hints_wrapped_decoratored_func(self):
        expects = {'self': ForRefExample}
        self.assertEqual(gth(ForRefExample.func), expects)
        self.assertEqual(gth(ForRefExample.nested), expects)

    def test_get_type_hints_annotated(self):
        def foobar(x: List['X']): ...
        X = Annotated[int, (1, 10)]
        self.assertEqual(
            get_type_hints(foobar, globals(), locals()),
            {'x': List[int]}
        )
        self.assertEqual(
            get_type_hints(foobar, globals(), locals(), include_extras=True),
            {'x': List[Annotated[int, (1, 10)]]}
        )

        def foobar(x: list[ForwardRef('X')]): ...
        X = Annotated[int, (1, 10)]
        self.assertEqual(
            get_type_hints(foobar, globals(), locals()),
            {'x': list[int]}
        )
        self.assertEqual(
            get_type_hints(foobar, globals(), locals(), include_extras=True),
            {'x': list[Annotated[int, (1, 10)]]}
        )

        BA = Tuple[Annotated[T, (1, 0)], ...]
        def barfoo(x: BA): ...
        self.assertEqual(get_type_hints(barfoo, globals(), locals())['x'], Tuple[T, ...])
        self.assertEqual(
            get_type_hints(barfoo, globals(), locals(), include_extras=True)['x'],
            BA
        )

        BA = tuple[Annotated[T, (1, 0)], ...]
        def barfoo(x: BA): ...
        self.assertEqual(get_type_hints(barfoo, globals(), locals())['x'], tuple[T, ...])
        self.assertEqual(
            get_type_hints(barfoo, globals(), locals(), include_extras=True)['x'],
            BA
        )

        def barfoo2(x: typing.Callable[..., Annotated[List[T], "const"]],
                    y: typing.Union[int, Annotated[T, "mutable"]]): ...
        self.assertEqual(
            get_type_hints(barfoo2, globals(), locals()),
            {'x': typing.Callable[..., List[T]], 'y': typing.Union[int, T]}
        )

        BA2 = typing.Callable[..., List[T]]
        def barfoo3(x: BA2): ...
        self.assertIs(
            get_type_hints(barfoo3, globals(), locals(), include_extras=True)["x"],
            BA2
        )
        BA3 = typing.Annotated[int | float, "const"]
        def barfoo4(x: BA3): ...
        self.assertEqual(
            get_type_hints(barfoo4, globals(), locals()),
            {"x": int | float}
        )
        self.assertEqual(
            get_type_hints(barfoo4, globals(), locals(), include_extras=True),
            {"x": typing.Annotated[int | float, "const"]}
        )

    def test_get_type_hints_annotated_in_union(self):  # bpo-46603
        def with_union(x: int | list[Annotated[str, 'meta']]): ...

        self.assertEqual(get_type_hints(with_union), {'x': int | list[str]})
        self.assertEqual(
            get_type_hints(with_union, include_extras=True),
            {'x': int | list[Annotated[str, 'meta']]},
        )

    def test_get_type_hints_annotated_refs(self):

        Const = Annotated[T, "Const"]

        class MySet(Generic[T]):

            def __ior__(self, other: "Const[MySet[T]]") -> "MySet[T]":
                ...

            def __iand__(self, other: Const["MySet[T]"]) -> "MySet[T]":
                ...

        self.assertEqual(
            get_type_hints(MySet.__iand__, globals(), locals()),
            {'other': MySet[T], 'return': MySet[T]}
        )

        self.assertEqual(
            get_type_hints(MySet.__iand__, globals(), locals(), include_extras=True),
            {'other': Const[MySet[T]], 'return': MySet[T]}
        )

        self.assertEqual(
            get_type_hints(MySet.__ior__, globals(), locals()),
            {'other': MySet[T], 'return': MySet[T]}
        )

    def test_get_type_hints_annotated_with_none_default(self):
        # See: https://bugs.python.org/issue46195
        def annotated_with_none_default(x: Annotated[int, 'data'] = None): ...
        self.assertEqual(
            get_type_hints(annotated_with_none_default),
            {'x': int},
        )
        self.assertEqual(
            get_type_hints(annotated_with_none_default, include_extras=True),
            {'x': Annotated[int, 'data']},
        )

    def test_get_type_hints_classes_str_annotations(self):
        class Foo:
            y = str
            x: 'y'
        # This previously raised an error under PEP 563.
        self.assertEqual(get_type_hints(Foo), {'x': str})

    def test_get_type_hints_bad_module(self):
        # bpo-41515
        class BadModule:
            pass
        BadModule.__module__ = 'bad' # Something not in sys.modules
        self.assertNotIn('bad', sys.modules)
        self.assertEqual(get_type_hints(BadModule), {})

    def test_get_type_hints_annotated_bad_module(self):
        # See https://bugs.python.org/issue44468
        class BadBase:
            foo: tuple
        class BadType(BadBase):
            bar: list
        BadType.__module__ = BadBase.__module__ = 'bad'
        self.assertNotIn('bad', sys.modules)
        self.assertEqual(get_type_hints(BadType), {'foo': tuple, 'bar': list})

    def test_forward_ref_and_final(self):
        # https://bugs.python.org/issue45166
        hints = get_type_hints(ann_module5)
        self.assertEqual(hints, {'name': Final[str]})

        hints = get_type_hints(ann_module5.MyClass)
        self.assertEqual(hints, {'value': Final})

    def test_top_level_class_var(self):
        # https://bugs.python.org/issue45166
        with self.assertRaisesRegex(
            TypeError,
            r'typing.ClassVar\[int\] is not valid as type argument',
        ):
            get_type_hints(ann_module6)

    def test_get_type_hints_typeddict(self):
        self.assertEqual(get_type_hints(TotalMovie), {'title': str, 'year': int})
        self.assertEqual(get_type_hints(TotalMovie, include_extras=True), {
            'title': str,
            'year': NotRequired[int],
        })

        self.assertEqual(get_type_hints(AnnotatedMovie), {'title': str, 'year': int})
        self.assertEqual(get_type_hints(AnnotatedMovie, include_extras=True), {
            'title': Annotated[Required[str], "foobar"],
            'year': NotRequired[Annotated[int, 2000]],
        })

        self.assertEqual(get_type_hints(DeeplyAnnotatedMovie), {'title': str, 'year': int})
        self.assertEqual(get_type_hints(DeeplyAnnotatedMovie, include_extras=True), {
            'title': Annotated[Required[str], "foobar", "another level"],
            'year': NotRequired[Annotated[int, 2000]],
        })

        self.assertEqual(get_type_hints(WeirdlyQuotedMovie), {'title': str, 'year': int})
        self.assertEqual(get_type_hints(WeirdlyQuotedMovie, include_extras=True), {
            'title': Annotated[Required[str], "foobar", "another level"],
            'year': NotRequired[Annotated[int, 2000]],
        })

        self.assertEqual(get_type_hints(_typed_dict_helper.VeryAnnotated), {'a': int})
        self.assertEqual(get_type_hints(_typed_dict_helper.VeryAnnotated, include_extras=True), {
            'a': Annotated[Required[int], "a", "b", "c"]
        })

    def test_get_type_hints_collections_abc_callable(self):
        # https://github.com/python/cpython/issues/91621
        P = ParamSpec('P')
        def f(x: collections.abc.Callable[[int], int]): ...
        def g(x: collections.abc.Callable[..., int]): ...
        def h(x: collections.abc.Callable[P, int]): ...

        self.assertEqual(get_type_hints(f), {'x': collections.abc.Callable[[int], int]})
        self.assertEqual(get_type_hints(g), {'x': collections.abc.Callable[..., int]})
        self.assertEqual(get_type_hints(h), {'x': collections.abc.Callable[P, int]})


class GetUtilitiesTestCase(TestCase):
    def test_get_origin(self):
        T = TypeVar('T')
        P = ParamSpec('P')
        class C(Generic[T]): pass
        self.assertIs(get_origin(C[int]), C)
        self.assertIs(get_origin(C[T]), C)
        self.assertIs(get_origin(int), None)
        self.assertIs(get_origin(ClassVar[int]), ClassVar)
        self.assertIs(get_origin(Union[int, str]), Union)
        self.assertIs(get_origin(Literal[42, 43]), Literal)
        self.assertIs(get_origin(Final[List[int]]), Final)
        self.assertIs(get_origin(Generic), Generic)
        self.assertIs(get_origin(Generic[T]), Generic)
        self.assertIs(get_origin(List[Tuple[T, T]][int]), list)
        self.assertIs(get_origin(Annotated[T, 'thing']), Annotated)
        self.assertIs(get_origin(List), list)
        self.assertIs(get_origin(Tuple), tuple)
        self.assertIs(get_origin(Callable), collections.abc.Callable)
        self.assertIs(get_origin(list[int]), list)
        self.assertIs(get_origin(list), None)
        self.assertIs(get_origin(list | str), types.UnionType)
        self.assertIs(get_origin(P.args), P)
        self.assertIs(get_origin(P.kwargs), P)
        self.assertIs(get_origin(Required[int]), Required)
        self.assertIs(get_origin(NotRequired[int]), NotRequired)

    def test_get_args(self):
        T = TypeVar('T')
        class C(Generic[T]): pass
        self.assertEqual(get_args(C[int]), (int,))
        self.assertEqual(get_args(C[T]), (T,))
        self.assertEqual(get_args(int), ())
        self.assertEqual(get_args(ClassVar[int]), (int,))
        self.assertEqual(get_args(Union[int, str]), (int, str))
        self.assertEqual(get_args(Literal[42, 43]), (42, 43))
        self.assertEqual(get_args(Final[List[int]]), (List[int],))
        self.assertEqual(get_args(Union[int, Tuple[T, int]][str]),
                         (int, Tuple[str, int]))
        self.assertEqual(get_args(typing.Dict[int, Tuple[T, T]][Optional[int]]),
                         (int, Tuple[Optional[int], Optional[int]]))
        self.assertEqual(get_args(Callable[[], T][int]), ([], int))
        self.assertEqual(get_args(Callable[..., int]), (..., int))
        self.assertEqual(get_args(Union[int, Callable[[Tuple[T, ...]], str]]),
                         (int, Callable[[Tuple[T, ...]], str]))
        self.assertEqual(get_args(Tuple[int, ...]), (int, ...))
        self.assertEqual(get_args(Tuple[()]), ())
        self.assertEqual(get_args(Annotated[T, 'one', 2, ['three']]), (T, 'one', 2, ['three']))
        self.assertEqual(get_args(List), ())
        self.assertEqual(get_args(Tuple), ())
        self.assertEqual(get_args(Callable), ())
        self.assertEqual(get_args(list[int]), (int,))
        self.assertEqual(get_args(list), ())
        self.assertEqual(get_args(collections.abc.Callable[[int], str]), ([int], str))
        self.assertEqual(get_args(collections.abc.Callable[..., str]), (..., str))
        self.assertEqual(get_args(collections.abc.Callable[[], str]), ([], str))
        self.assertEqual(get_args(collections.abc.Callable[[int], str]),
                         get_args(Callable[[int], str]))
        P = ParamSpec('P')
        self.assertEqual(get_args(Callable[P, int]), (P, int))
        self.assertEqual(get_args(Callable[Concatenate[int, P], int]),
                         (Concatenate[int, P], int))
        self.assertEqual(get_args(list | str), (list, str))
        self.assertEqual(get_args(Required[int]), (int,))
        self.assertEqual(get_args(NotRequired[int]), (int,))


class CollectionsAbcTests(BaseTestCase):

    def test_hashable(self):
        self.assertIsInstance(42, typing.Hashable)
        self.assertNotIsInstance([], typing.Hashable)

    def test_iterable(self):
        self.assertIsInstance([], typing.Iterable)
        # Due to ABC caching, the second time takes a separate code
        # path and could fail.  So call this a few times.
        self.assertIsInstance([], typing.Iterable)
        self.assertIsInstance([], typing.Iterable)
        self.assertNotIsInstance(42, typing.Iterable)
        # Just in case, also test issubclass() a few times.
        self.assertIsSubclass(list, typing.Iterable)
        self.assertIsSubclass(list, typing.Iterable)

    def test_iterator(self):
        it = iter([])
        self.assertIsInstance(it, typing.Iterator)
        self.assertNotIsInstance(42, typing.Iterator)

    def test_awaitable(self):
        ns = {}
        exec(
            "async def foo() -> typing.Awaitable[int]:\n"
            "    return await AwaitableWrapper(42)\n",
            globals(), ns)
        foo = ns['foo']
        g = foo()
        self.assertIsInstance(g, typing.Awaitable)
        self.assertNotIsInstance(foo, typing.Awaitable)
        g.send(None)  # Run foo() till completion, to avoid warning.

    def test_coroutine(self):
        ns = {}
        exec(
            "async def foo():\n"
            "    return\n",
            globals(), ns)
        foo = ns['foo']
        g = foo()
        self.assertIsInstance(g, typing.Coroutine)
        with self.assertRaises(TypeError):
            isinstance(g, typing.Coroutine[int])
        self.assertNotIsInstance(foo, typing.Coroutine)
        try:
            g.send(None)
        except StopIteration:
            pass

    def test_async_iterable(self):
        base_it = range(10)  # type: Iterator[int]
        it = AsyncIteratorWrapper(base_it)
        self.assertIsInstance(it, typing.AsyncIterable)
        self.assertIsInstance(it, typing.AsyncIterable)
        self.assertNotIsInstance(42, typing.AsyncIterable)

    def test_async_iterator(self):
        base_it = range(10)  # type: Iterator[int]
        it = AsyncIteratorWrapper(base_it)
        self.assertIsInstance(it, typing.AsyncIterator)
        self.assertNotIsInstance(42, typing.AsyncIterator)

    def test_sized(self):
        self.assertIsInstance([], typing.Sized)
        self.assertNotIsInstance(42, typing.Sized)

    def test_container(self):
        self.assertIsInstance([], typing.Container)
        self.assertNotIsInstance(42, typing.Container)

    def test_collection(self):
        self.assertIsInstance(tuple(), typing.Collection)
        self.assertIsInstance(frozenset(), typing.Collection)
        self.assertIsSubclass(dict, typing.Collection)
        self.assertNotIsInstance(42, typing.Collection)

    def test_abstractset(self):
        self.assertIsInstance(set(), typing.AbstractSet)
        self.assertNotIsInstance(42, typing.AbstractSet)

    def test_mutableset(self):
        self.assertIsInstance(set(), typing.MutableSet)
        self.assertNotIsInstance(frozenset(), typing.MutableSet)

    def test_mapping(self):
        self.assertIsInstance({}, typing.Mapping)
        self.assertNotIsInstance(42, typing.Mapping)

    def test_mutablemapping(self):
        self.assertIsInstance({}, typing.MutableMapping)
        self.assertNotIsInstance(42, typing.MutableMapping)

    def test_sequence(self):
        self.assertIsInstance([], typing.Sequence)
        self.assertNotIsInstance(42, typing.Sequence)

    def test_mutablesequence(self):
        self.assertIsInstance([], typing.MutableSequence)
        self.assertNotIsInstance((), typing.MutableSequence)

    def test_bytestring(self):
        self.assertIsInstance(b'', typing.ByteString)
        self.assertIsInstance(bytearray(b''), typing.ByteString)

    def test_list(self):
        self.assertIsSubclass(list, typing.List)

    def test_deque(self):
        self.assertIsSubclass(collections.deque, typing.Deque)
        class MyDeque(typing.Deque[int]): ...
        self.assertIsInstance(MyDeque(), collections.deque)

    def test_counter(self):
        self.assertIsSubclass(collections.Counter, typing.Counter)

    def test_set(self):
        self.assertIsSubclass(set, typing.Set)
        self.assertNotIsSubclass(frozenset, typing.Set)

    def test_frozenset(self):
        self.assertIsSubclass(frozenset, typing.FrozenSet)
        self.assertNotIsSubclass(set, typing.FrozenSet)

    def test_dict(self):
        self.assertIsSubclass(dict, typing.Dict)

    def test_dict_subscribe(self):
        K = TypeVar('K')
        V = TypeVar('V')
        self.assertEqual(Dict[K, V][str, int], Dict[str, int])
        self.assertEqual(Dict[K, int][str], Dict[str, int])
        self.assertEqual(Dict[str, V][int], Dict[str, int])
        self.assertEqual(Dict[K, List[V]][str, int], Dict[str, List[int]])
        self.assertEqual(Dict[K, List[int]][str], Dict[str, List[int]])
        self.assertEqual(Dict[K, list[V]][str, int], Dict[str, list[int]])
        self.assertEqual(Dict[K, list[int]][str], Dict[str, list[int]])

    def test_no_list_instantiation(self):
        with self.assertRaises(TypeError):
            typing.List()
        with self.assertRaises(TypeError):
            typing.List[T]()
        with self.assertRaises(TypeError):
            typing.List[int]()

    def test_list_subclass(self):

        class MyList(typing.List[int]):
            pass

        a = MyList()
        self.assertIsInstance(a, MyList)
        self.assertIsInstance(a, typing.Sequence)

        self.assertIsSubclass(MyList, list)
        self.assertNotIsSubclass(list, MyList)

    def test_no_dict_instantiation(self):
        with self.assertRaises(TypeError):
            typing.Dict()
        with self.assertRaises(TypeError):
            typing.Dict[KT, VT]()
        with self.assertRaises(TypeError):
            typing.Dict[str, int]()

    def test_dict_subclass(self):

        class MyDict(typing.Dict[str, int]):
            pass

        d = MyDict()
        self.assertIsInstance(d, MyDict)
        self.assertIsInstance(d, typing.MutableMapping)

        self.assertIsSubclass(MyDict, dict)
        self.assertNotIsSubclass(dict, MyDict)

    def test_defaultdict_instantiation(self):
        self.assertIs(type(typing.DefaultDict()), collections.defaultdict)
        self.assertIs(type(typing.DefaultDict[KT, VT]()), collections.defaultdict)
        self.assertIs(type(typing.DefaultDict[str, int]()), collections.defaultdict)

    def test_defaultdict_subclass(self):

        class MyDefDict(typing.DefaultDict[str, int]):
            pass

        dd = MyDefDict()
        self.assertIsInstance(dd, MyDefDict)

        self.assertIsSubclass(MyDefDict, collections.defaultdict)
        self.assertNotIsSubclass(collections.defaultdict, MyDefDict)

    def test_ordereddict_instantiation(self):
        self.assertIs(type(typing.OrderedDict()), collections.OrderedDict)
        self.assertIs(type(typing.OrderedDict[KT, VT]()), collections.OrderedDict)
        self.assertIs(type(typing.OrderedDict[str, int]()), collections.OrderedDict)

    def test_ordereddict_subclass(self):

        class MyOrdDict(typing.OrderedDict[str, int]):
            pass

        od = MyOrdDict()
        self.assertIsInstance(od, MyOrdDict)

        self.assertIsSubclass(MyOrdDict, collections.OrderedDict)
        self.assertNotIsSubclass(collections.OrderedDict, MyOrdDict)

    def test_chainmap_instantiation(self):
        self.assertIs(type(typing.ChainMap()), collections.ChainMap)
        self.assertIs(type(typing.ChainMap[KT, VT]()), collections.ChainMap)
        self.assertIs(type(typing.ChainMap[str, int]()), collections.ChainMap)
        class CM(typing.ChainMap[KT, VT]): ...
        self.assertIs(type(CM[int, str]()), CM)

    def test_chainmap_subclass(self):

        class MyChainMap(typing.ChainMap[str, int]):
            pass

        cm = MyChainMap()
        self.assertIsInstance(cm, MyChainMap)

        self.assertIsSubclass(MyChainMap, collections.ChainMap)
        self.assertNotIsSubclass(collections.ChainMap, MyChainMap)

    def test_deque_instantiation(self):
        self.assertIs(type(typing.Deque()), collections.deque)
        self.assertIs(type(typing.Deque[T]()), collections.deque)
        self.assertIs(type(typing.Deque[int]()), collections.deque)
        class D(typing.Deque[T]): ...
        self.assertIs(type(D[int]()), D)

    def test_counter_instantiation(self):
        self.assertIs(type(typing.Counter()), collections.Counter)
        self.assertIs(type(typing.Counter[T]()), collections.Counter)
        self.assertIs(type(typing.Counter[int]()), collections.Counter)
        class C(typing.Counter[T]): ...
        self.assertIs(type(C[int]()), C)

    def test_counter_subclass_instantiation(self):

        class MyCounter(typing.Counter[int]):
            pass

        d = MyCounter()
        self.assertIsInstance(d, MyCounter)
        self.assertIsInstance(d, typing.Counter)
        self.assertIsInstance(d, collections.Counter)

    def test_no_set_instantiation(self):
        with self.assertRaises(TypeError):
            typing.Set()
        with self.assertRaises(TypeError):
            typing.Set[T]()
        with self.assertRaises(TypeError):
            typing.Set[int]()

    def test_set_subclass_instantiation(self):

        class MySet(typing.Set[int]):
            pass

        d = MySet()
        self.assertIsInstance(d, MySet)

    def test_no_frozenset_instantiation(self):
        with self.assertRaises(TypeError):
            typing.FrozenSet()
        with self.assertRaises(TypeError):
            typing.FrozenSet[T]()
        with self.assertRaises(TypeError):
            typing.FrozenSet[int]()

    def test_frozenset_subclass_instantiation(self):

        class MyFrozenSet(typing.FrozenSet[int]):
            pass

        d = MyFrozenSet()
        self.assertIsInstance(d, MyFrozenSet)

    def test_no_tuple_instantiation(self):
        with self.assertRaises(TypeError):
            Tuple()
        with self.assertRaises(TypeError):
            Tuple[T]()
        with self.assertRaises(TypeError):
            Tuple[int]()

    def test_generator(self):
        def foo():
            yield 42
        g = foo()
        self.assertIsSubclass(type(g), typing.Generator)

    def test_no_generator_instantiation(self):
        with self.assertRaises(TypeError):
            typing.Generator()
        with self.assertRaises(TypeError):
            typing.Generator[T, T, T]()
        with self.assertRaises(TypeError):
            typing.Generator[int, int, int]()

    def test_async_generator(self):
        ns = {}
        exec("async def f():\n"
             "    yield 42\n", globals(), ns)
        g = ns['f']()
        self.assertIsSubclass(type(g), typing.AsyncGenerator)

    def test_no_async_generator_instantiation(self):
        with self.assertRaises(TypeError):
            typing.AsyncGenerator()
        with self.assertRaises(TypeError):
            typing.AsyncGenerator[T, T]()
        with self.assertRaises(TypeError):
            typing.AsyncGenerator[int, int]()

    def test_subclassing(self):

        class MMA(typing.MutableMapping):
            pass

        with self.assertRaises(TypeError):  # It's abstract
            MMA()

        class MMC(MMA):
            def __getitem__(self, k):
                return None
            def __setitem__(self, k, v):
                pass
            def __delitem__(self, k):
                pass
            def __iter__(self):
                return iter(())
            def __len__(self):
                return 0

        self.assertEqual(len(MMC()), 0)
        assert callable(MMC.update)
        self.assertIsInstance(MMC(), typing.Mapping)

        class MMB(typing.MutableMapping[KT, VT]):
            def __getitem__(self, k):
                return None
            def __setitem__(self, k, v):
                pass
            def __delitem__(self, k):
                pass
            def __iter__(self):
                return iter(())
            def __len__(self):
                return 0

        self.assertEqual(len(MMB()), 0)
        self.assertEqual(len(MMB[str, str]()), 0)
        self.assertEqual(len(MMB[KT, VT]()), 0)

        self.assertNotIsSubclass(dict, MMA)
        self.assertNotIsSubclass(dict, MMB)

        self.assertIsSubclass(MMA, typing.Mapping)
        self.assertIsSubclass(MMB, typing.Mapping)
        self.assertIsSubclass(MMC, typing.Mapping)

        self.assertIsInstance(MMB[KT, VT](), typing.Mapping)
        self.assertIsInstance(MMB[KT, VT](), collections.abc.Mapping)

        self.assertIsSubclass(MMA, collections.abc.Mapping)
        self.assertIsSubclass(MMB, collections.abc.Mapping)
        self.assertIsSubclass(MMC, collections.abc.Mapping)

        with self.assertRaises(TypeError):
            issubclass(MMB[str, str], typing.Mapping)
        self.assertIsSubclass(MMC, MMA)

        class I(typing.Iterable): ...
        self.assertNotIsSubclass(list, I)

        class G(typing.Generator[int, int, int]): ...
        def g(): yield 0
        self.assertIsSubclass(G, typing.Generator)
        self.assertIsSubclass(G, typing.Iterable)
        self.assertIsSubclass(G, collections.abc.Generator)
        self.assertIsSubclass(G, collections.abc.Iterable)
        self.assertNotIsSubclass(type(g), G)

    def test_subclassing_async_generator(self):
        class G(typing.AsyncGenerator[int, int]):
            def asend(self, value):
                pass
            def athrow(self, typ, val=None, tb=None):
                pass

        ns = {}
        exec('async def g(): yield 0', globals(), ns)
        g = ns['g']
        self.assertIsSubclass(G, typing.AsyncGenerator)
        self.assertIsSubclass(G, typing.AsyncIterable)
        self.assertIsSubclass(G, collections.abc.AsyncGenerator)
        self.assertIsSubclass(G, collections.abc.AsyncIterable)
        self.assertNotIsSubclass(type(g), G)

        instance = G()
        self.assertIsInstance(instance, typing.AsyncGenerator)
        self.assertIsInstance(instance, typing.AsyncIterable)
        self.assertIsInstance(instance, collections.abc.AsyncGenerator)
        self.assertIsInstance(instance, collections.abc.AsyncIterable)
        self.assertNotIsInstance(type(g), G)
        self.assertNotIsInstance(g, G)

    def test_subclassing_subclasshook(self):

        class Base(typing.Iterable):
            @classmethod
            def __subclasshook__(cls, other):
                if other.__name__ == 'Foo':
                    return True
                else:
                    return False

        class C(Base): ...
        class Foo: ...
        class Bar: ...
        self.assertIsSubclass(Foo, Base)
        self.assertIsSubclass(Foo, C)
        self.assertNotIsSubclass(Bar, C)

    def test_subclassing_register(self):

        class A(typing.Container): ...
        class B(A): ...

        class C: ...
        A.register(C)
        self.assertIsSubclass(C, A)
        self.assertNotIsSubclass(C, B)

        class D: ...
        B.register(D)
        self.assertIsSubclass(D, A)
        self.assertIsSubclass(D, B)

        class M(): ...
        collections.abc.MutableMapping.register(M)
        self.assertIsSubclass(M, typing.Mapping)

    def test_collections_as_base(self):

        class M(collections.abc.Mapping): ...
        self.assertIsSubclass(M, typing.Mapping)
        self.assertIsSubclass(M, typing.Iterable)

        class S(collections.abc.MutableSequence): ...
        self.assertIsSubclass(S, typing.MutableSequence)
        self.assertIsSubclass(S, typing.Iterable)

        class I(collections.abc.Iterable): ...
        self.assertIsSubclass(I, typing.Iterable)

        class A(collections.abc.Mapping, metaclass=abc.ABCMeta): ...
        class B: ...
        A.register(B)
        self.assertIsSubclass(B, typing.Mapping)

    def test_or_and_ror(self):
        self.assertEqual(typing.Sized | typing.Awaitable, Union[typing.Sized, typing.Awaitable])
        self.assertEqual(typing.Coroutine | typing.Hashable, Union[typing.Coroutine, typing.Hashable])


class OtherABCTests(BaseTestCase):

    def test_contextmanager(self):
        @contextlib.contextmanager
        def manager():
            yield 42

        cm = manager()
        self.assertIsInstance(cm, typing.ContextManager)
        self.assertNotIsInstance(42, typing.ContextManager)

    def test_async_contextmanager(self):
        class NotACM:
            pass
        self.assertIsInstance(ACM(), typing.AsyncContextManager)
        self.assertNotIsInstance(NotACM(), typing.AsyncContextManager)
        @contextlib.contextmanager
        def manager():
            yield 42

        cm = manager()
        self.assertNotIsInstance(cm, typing.AsyncContextManager)
        self.assertEqual(typing.AsyncContextManager[int].__args__, (int,))
        with self.assertRaises(TypeError):
            isinstance(42, typing.AsyncContextManager[int])
        with self.assertRaises(TypeError):
            typing.AsyncContextManager[int, str]


class TypeTests(BaseTestCase):

    def test_type_basic(self):

        class User: pass
        class BasicUser(User): pass
        class ProUser(User): pass

        def new_user(user_class: Type[User]) -> User:
            return user_class()

        new_user(BasicUser)

    def test_type_typevar(self):

        class User: pass
        class BasicUser(User): pass
        class ProUser(User): pass

        U = TypeVar('U', bound=User)

        def new_user(user_class: Type[U]) -> U:
            return user_class()

        new_user(BasicUser)

    def test_type_optional(self):
        A = Optional[Type[BaseException]]

        def foo(a: A) -> Optional[BaseException]:
            if a is None:
                return None
            else:
                return a()

        assert isinstance(foo(KeyboardInterrupt), KeyboardInterrupt)
        assert foo(None) is None


class TestModules(TestCase):
    func_names = ['_idfunc']

    def test_py_functions(self):
        for fname in self.func_names:
            self.assertEqual(getattr(py_typing, fname).__module__, 'typing')

    @skipUnless(c_typing, 'requires _typing')
    def test_c_functions(self):
        for fname in self.func_names:
            self.assertEqual(getattr(c_typing, fname).__module__, '_typing')


class NewTypeTests:
    def cleanup(self):
        for f in self.module._cleanups:
            f()

    @classmethod
    def setUpClass(cls):
        sys.modules['typing'] = cls.module
        global UserId
        UserId = cls.module.NewType('UserId', int)
        cls.UserName = cls.module.NewType(cls.__qualname__ + '.UserName', str)

    @classmethod
    def tearDownClass(cls):
        global UserId
        del UserId
        del cls.UserName
        sys.modules['typing'] = typing

    def tearDown(self):
        self.cleanup()

    def test_basic(self):
        self.assertIsInstance(UserId(5), int)
        self.assertIsInstance(self.UserName('Joe'), str)
        self.assertEqual(UserId(5) + 1, 6)

    def test_errors(self):
        with self.assertRaises(TypeError):
            issubclass(UserId, int)
        with self.assertRaises(TypeError):
            class D(UserId):
                pass

    def test_or(self):
        for cls in (int, self.UserName):
            with self.subTest(cls=cls):
                self.assertEqual(UserId | cls, self.module.Union[UserId, cls])
                self.assertEqual(cls | UserId, self.module.Union[cls, UserId])

                self.assertEqual(self.module.get_args(UserId | cls), (UserId, cls))
                self.assertEqual(self.module.get_args(cls | UserId), (cls, UserId))

    def test_special_attrs(self):
        self.assertEqual(UserId.__name__, 'UserId')
        self.assertEqual(UserId.__qualname__, 'UserId')
        self.assertEqual(UserId.__module__, __name__)
        self.assertEqual(UserId.__supertype__, int)

        UserName = self.UserName
        self.assertEqual(UserName.__name__, 'UserName')
        self.assertEqual(UserName.__qualname__,
                         self.__class__.__qualname__ + '.UserName')
        self.assertEqual(UserName.__module__, __name__)
        self.assertEqual(UserName.__supertype__, str)

    def test_repr(self):
        self.assertEqual(repr(UserId), f'{__name__}.UserId')
        self.assertEqual(repr(self.UserName),
                         f'{__name__}.{self.__class__.__qualname__}.UserName')

    def test_pickle(self):
        UserAge = self.module.NewType('UserAge', float)
        for proto in range(pickle.HIGHEST_PROTOCOL + 1):
            with self.subTest(proto=proto):
                pickled = pickle.dumps(UserId, proto)
                loaded = pickle.loads(pickled)
                self.assertIs(loaded, UserId)

                pickled = pickle.dumps(self.UserName, proto)
                loaded = pickle.loads(pickled)
                self.assertIs(loaded, self.UserName)

                with self.assertRaises(pickle.PicklingError):
                    pickle.dumps(UserAge, proto)

    def test_missing__name__(self):
        code = ("import typing\n"
                "NT = typing.NewType('NT', int)\n"
                )
        exec(code, {})

    def test_error_message_when_subclassing(self):
        with self.assertRaisesRegex(
            TypeError,
            re.escape(
                "Cannot subclass an instance of NewType. Perhaps you were looking for: "
                "`ProUserId = NewType('ProUserId', UserId)`"
            )
        ):
            class ProUserId(UserId):
                ...


class NewTypePythonTests(NewTypeTests, BaseTestCase):
    module = py_typing


@skipUnless(c_typing, 'requires _typing')
class NewTypeCTests(NewTypeTests, BaseTestCase):
    module = c_typing


class NamedTupleTests(BaseTestCase):
    class NestedEmployee(NamedTuple):
        name: str
        cool: int

    def test_basics(self):
        Emp = NamedTuple('Emp', [('name', str), ('id', int)])
        self.assertIsSubclass(Emp, tuple)
        joe = Emp('Joe', 42)
        jim = Emp(name='Jim', id=1)
        self.assertIsInstance(joe, Emp)
        self.assertIsInstance(joe, tuple)
        self.assertEqual(joe.name, 'Joe')
        self.assertEqual(joe.id, 42)
        self.assertEqual(jim.name, 'Jim')
        self.assertEqual(jim.id, 1)
        self.assertEqual(Emp.__name__, 'Emp')
        self.assertEqual(Emp._fields, ('name', 'id'))
        self.assertEqual(Emp.__annotations__,
                         collections.OrderedDict([('name', str), ('id', int)]))

    def test_annotation_usage(self):
        tim = CoolEmployee('Tim', 9000)
        self.assertIsInstance(tim, CoolEmployee)
        self.assertIsInstance(tim, tuple)
        self.assertEqual(tim.name, 'Tim')
        self.assertEqual(tim.cool, 9000)
        self.assertEqual(CoolEmployee.__name__, 'CoolEmployee')
        self.assertEqual(CoolEmployee._fields, ('name', 'cool'))
        self.assertEqual(CoolEmployee.__annotations__,
                         collections.OrderedDict(name=str, cool=int))

    def test_annotation_usage_with_default(self):
        jelle = CoolEmployeeWithDefault('Jelle')
        self.assertIsInstance(jelle, CoolEmployeeWithDefault)
        self.assertIsInstance(jelle, tuple)
        self.assertEqual(jelle.name, 'Jelle')
        self.assertEqual(jelle.cool, 0)
        cooler_employee = CoolEmployeeWithDefault('Sjoerd', 1)
        self.assertEqual(cooler_employee.cool, 1)

        self.assertEqual(CoolEmployeeWithDefault.__name__, 'CoolEmployeeWithDefault')
        self.assertEqual(CoolEmployeeWithDefault._fields, ('name', 'cool'))
        self.assertEqual(CoolEmployeeWithDefault.__annotations__,
                         dict(name=str, cool=int))
        self.assertEqual(CoolEmployeeWithDefault._field_defaults, dict(cool=0))

        with self.assertRaises(TypeError):
            class NonDefaultAfterDefault(NamedTuple):
                x: int = 3
                y: int

    def test_annotation_usage_with_methods(self):
        self.assertEqual(XMeth(1).double(), 2)
        self.assertEqual(XMeth(42).x, XMeth(42)[0])
        self.assertEqual(str(XRepr(42)), '42 -> 1')
        self.assertEqual(XRepr(1, 2) + XRepr(3), 0)

        with self.assertRaises(AttributeError):
            class XMethBad(NamedTuple):
                x: int
                def _fields(self):
                    return 'no chance for this'

        with self.assertRaises(AttributeError):
            class XMethBad2(NamedTuple):
                x: int
                def _source(self):
                    return 'no chance for this as well'

    def test_multiple_inheritance(self):
        class A:
            pass
        with self.assertRaises(TypeError):
            class X(NamedTuple, A):
                x: int
        with self.assertRaises(TypeError):
            class X(NamedTuple, tuple):
                x: int
        with self.assertRaises(TypeError):
            class X(NamedTuple, NamedTuple):
                x: int
        class A(NamedTuple):
            x: int
        with self.assertRaises(TypeError):
            class X(NamedTuple, A):
                y: str

    def test_generic(self):
        class X(NamedTuple, Generic[T]):
            x: T
        self.assertEqual(X.__bases__, (tuple, Generic))
        self.assertEqual(X.__orig_bases__, (NamedTuple, Generic[T]))
        self.assertEqual(X.__mro__, (X, tuple, Generic, object))

        class Y(Generic[T], NamedTuple):
            x: T
        self.assertEqual(Y.__bases__, (Generic, tuple))
        self.assertEqual(Y.__orig_bases__, (Generic[T], NamedTuple))
        self.assertEqual(Y.__mro__, (Y, Generic, tuple, object))

        for G in X, Y:
            with self.subTest(type=G):
                self.assertEqual(G.__parameters__, (T,))
                A = G[int]
                self.assertIs(A.__origin__, G)
                self.assertEqual(A.__args__, (int,))
                self.assertEqual(A.__parameters__, ())

                a = A(3)
                self.assertIs(type(a), G)
                self.assertEqual(a.x, 3)

                with self.assertRaises(TypeError):
                    G[int, str]

    def test_non_generic_subscript(self):
        # For backward compatibility, subscription works
        # on arbitrary NamedTuple types.
        class Group(NamedTuple):
            key: T
            group: list[T]
        A = Group[int]
        self.assertEqual(A.__origin__, Group)
        self.assertEqual(A.__parameters__, ())
        self.assertEqual(A.__args__, (int,))
        a = A(1, [2])
        self.assertIs(type(a), Group)
        self.assertEqual(a, (1, [2]))

    def test_namedtuple_keyword_usage(self):
        LocalEmployee = NamedTuple("LocalEmployee", name=str, age=int)
        nick = LocalEmployee('Nick', 25)
        self.assertIsInstance(nick, tuple)
        self.assertEqual(nick.name, 'Nick')
        self.assertEqual(LocalEmployee.__name__, 'LocalEmployee')
        self.assertEqual(LocalEmployee._fields, ('name', 'age'))
        self.assertEqual(LocalEmployee.__annotations__, dict(name=str, age=int))
        with self.assertRaises(TypeError):
            NamedTuple('Name', [('x', int)], y=str)

    def test_namedtuple_special_keyword_names(self):
        NT = NamedTuple("NT", cls=type, self=object, typename=str, fields=list)
        self.assertEqual(NT.__name__, 'NT')
        self.assertEqual(NT._fields, ('cls', 'self', 'typename', 'fields'))
        a = NT(cls=str, self=42, typename='foo', fields=[('bar', tuple)])
        self.assertEqual(a.cls, str)
        self.assertEqual(a.self, 42)
        self.assertEqual(a.typename, 'foo')
        self.assertEqual(a.fields, [('bar', tuple)])

    def test_empty_namedtuple(self):
        NT = NamedTuple('NT')

        class CNT(NamedTuple):
            pass  # empty body

        for struct in [NT, CNT]:
            with self.subTest(struct=struct):
                self.assertEqual(struct._fields, ())
                self.assertEqual(struct._field_defaults, {})
                self.assertEqual(struct.__annotations__, {})
                self.assertIsInstance(struct(), struct)

    def test_namedtuple_errors(self):
        with self.assertRaises(TypeError):
            NamedTuple.__new__()
        with self.assertRaises(TypeError):
            NamedTuple()
        with self.assertRaises(TypeError):
            NamedTuple('Emp', [('name', str)], None)
        with self.assertRaises(ValueError):
            NamedTuple('Emp', [('_name', str)])
        with self.assertRaises(TypeError):
            NamedTuple(typename='Emp', name=str, id=int)

    def test_copy_and_pickle(self):
        global Emp  # pickle wants to reference the class by name
        Emp = NamedTuple('Emp', [('name', str), ('cool', int)])
        for cls in Emp, CoolEmployee, self.NestedEmployee:
            with self.subTest(cls=cls):
                jane = cls('jane', 37)
                for proto in range(pickle.HIGHEST_PROTOCOL + 1):
                    z = pickle.dumps(jane, proto)
                    jane2 = pickle.loads(z)
                    self.assertEqual(jane2, jane)
                    self.assertIsInstance(jane2, cls)

                jane2 = copy(jane)
                self.assertEqual(jane2, jane)
                self.assertIsInstance(jane2, cls)

                jane2 = deepcopy(jane)
                self.assertEqual(jane2, jane)
                self.assertIsInstance(jane2, cls)


class TypedDictTests(BaseTestCase):
    def test_basics_functional_syntax(self):
        Emp = TypedDict('Emp', {'name': str, 'id': int})
        self.assertIsSubclass(Emp, dict)
        self.assertIsSubclass(Emp, typing.MutableMapping)
        self.assertNotIsSubclass(Emp, collections.abc.Sequence)
        jim = Emp(name='Jim', id=1)
        self.assertIs(type(jim), dict)
        self.assertEqual(jim['name'], 'Jim')
        self.assertEqual(jim['id'], 1)
        self.assertEqual(Emp.__name__, 'Emp')
        self.assertEqual(Emp.__module__, __name__)
        self.assertEqual(Emp.__bases__, (dict,))
        self.assertEqual(Emp.__annotations__, {'name': str, 'id': int})
        self.assertEqual(Emp.__total__, True)

    def test_basics_keywords_syntax(self):
        with self.assertWarns(DeprecationWarning):
            Emp = TypedDict('Emp', name=str, id=int)
        self.assertIsSubclass(Emp, dict)
        self.assertIsSubclass(Emp, typing.MutableMapping)
        self.assertNotIsSubclass(Emp, collections.abc.Sequence)
        jim = Emp(name='Jim', id=1)
        self.assertIs(type(jim), dict)
        self.assertEqual(jim['name'], 'Jim')
        self.assertEqual(jim['id'], 1)
        self.assertEqual(Emp.__name__, 'Emp')
        self.assertEqual(Emp.__module__, __name__)
        self.assertEqual(Emp.__bases__, (dict,))
        self.assertEqual(Emp.__annotations__, {'name': str, 'id': int})
        self.assertEqual(Emp.__total__, True)

    def test_typeddict_special_keyword_names(self):
        with self.assertWarns(DeprecationWarning):
            TD = TypedDict("TD", cls=type, self=object, typename=str, _typename=int, fields=list, _fields=dict)
        self.assertEqual(TD.__name__, 'TD')
        self.assertEqual(TD.__annotations__, {'cls': type, 'self': object, 'typename': str, '_typename': int, 'fields': list, '_fields': dict})
        a = TD(cls=str, self=42, typename='foo', _typename=53, fields=[('bar', tuple)], _fields={'baz', set})
        self.assertEqual(a['cls'], str)
        self.assertEqual(a['self'], 42)
        self.assertEqual(a['typename'], 'foo')
        self.assertEqual(a['_typename'], 53)
        self.assertEqual(a['fields'], [('bar', tuple)])
        self.assertEqual(a['_fields'], {'baz', set})

    def test_typeddict_create_errors(self):
        with self.assertRaises(TypeError):
            TypedDict.__new__()
        with self.assertRaises(TypeError):
            TypedDict()
        with self.assertRaises(TypeError):
            TypedDict('Emp', [('name', str)], None)
        with self.assertRaises(TypeError):
            TypedDict(_typename='Emp', name=str, id=int)

    def test_typeddict_errors(self):
        Emp = TypedDict('Emp', {'name': str, 'id': int})
        self.assertEqual(TypedDict.__module__, 'typing')
        jim = Emp(name='Jim', id=1)
        with self.assertRaises(TypeError):
            isinstance({}, Emp)
        with self.assertRaises(TypeError):
            isinstance(jim, Emp)
        with self.assertRaises(TypeError):
            issubclass(dict, Emp)
        with self.assertRaises(TypeError):
            TypedDict('Hi', [('x', int)], y=int)

    def test_py36_class_syntax_usage(self):
        self.assertEqual(LabelPoint2D.__name__, 'LabelPoint2D')
        self.assertEqual(LabelPoint2D.__module__, __name__)
        self.assertEqual(LabelPoint2D.__annotations__, {'x': int, 'y': int, 'label': str})
        self.assertEqual(LabelPoint2D.__bases__, (dict,))
        self.assertEqual(LabelPoint2D.__total__, True)
        self.assertNotIsSubclass(LabelPoint2D, typing.Sequence)
        not_origin = Point2D(x=0, y=1)
        self.assertEqual(not_origin['x'], 0)
        self.assertEqual(not_origin['y'], 1)
        other = LabelPoint2D(x=0, y=1, label='hi')
        self.assertEqual(other['label'], 'hi')

    def test_pickle(self):
        global EmpD  # pickle wants to reference the class by name
        EmpD = TypedDict('EmpD', {'name': str, 'id': int})
        jane = EmpD({'name': 'jane', 'id': 37})
        for proto in range(pickle.HIGHEST_PROTOCOL + 1):
            z = pickle.dumps(jane, proto)
            jane2 = pickle.loads(z)
            self.assertEqual(jane2, jane)
            self.assertEqual(jane2, {'name': 'jane', 'id': 37})
            ZZ = pickle.dumps(EmpD, proto)
            EmpDnew = pickle.loads(ZZ)
            self.assertEqual(EmpDnew({'name': 'jane', 'id': 37}), jane)

    def test_pickle_generic(self):
        point = Point2DGeneric(a=5.0, b=3.0)
        for proto in range(pickle.HIGHEST_PROTOCOL + 1):
            z = pickle.dumps(point, proto)
            point2 = pickle.loads(z)
            self.assertEqual(point2, point)
            self.assertEqual(point2, {'a': 5.0, 'b': 3.0})
            ZZ = pickle.dumps(Point2DGeneric, proto)
            Point2DGenericNew = pickle.loads(ZZ)
            self.assertEqual(Point2DGenericNew({'a': 5.0, 'b': 3.0}), point)

    def test_optional(self):
        EmpD = TypedDict('EmpD', {'name': str, 'id': int})

        self.assertEqual(typing.Optional[EmpD], typing.Union[None, EmpD])
        self.assertNotEqual(typing.List[EmpD], typing.Tuple[EmpD])

    def test_total(self):
        D = TypedDict('D', {'x': int}, total=False)
        self.assertEqual(D(), {})
        self.assertEqual(D(x=1), {'x': 1})
        self.assertEqual(D.__total__, False)
        self.assertEqual(D.__required_keys__, frozenset())
        self.assertEqual(D.__optional_keys__, {'x'})

        self.assertEqual(Options(), {})
        self.assertEqual(Options(log_level=2), {'log_level': 2})
        self.assertEqual(Options.__total__, False)
        self.assertEqual(Options.__required_keys__, frozenset())
        self.assertEqual(Options.__optional_keys__, {'log_level', 'log_path'})

    def test_optional_keys(self):
        class Point2Dor3D(Point2D, total=False):
            z: int

        assert Point2Dor3D.__required_keys__ == frozenset(['x', 'y'])
        assert Point2Dor3D.__optional_keys__ == frozenset(['z'])

    def test_keys_inheritance(self):
        class BaseAnimal(TypedDict):
            name: str

        class Animal(BaseAnimal, total=False):
            voice: str
            tail: bool

        class Cat(Animal):
            fur_color: str

        assert BaseAnimal.__required_keys__ == frozenset(['name'])
        assert BaseAnimal.__optional_keys__ == frozenset([])
        assert BaseAnimal.__annotations__ == {'name': str}

        assert Animal.__required_keys__ == frozenset(['name'])
        assert Animal.__optional_keys__ == frozenset(['tail', 'voice'])
        assert Animal.__annotations__ == {
            'name': str,
            'tail': bool,
            'voice': str,
        }

        assert Cat.__required_keys__ == frozenset(['name', 'fur_color'])
        assert Cat.__optional_keys__ == frozenset(['tail', 'voice'])
        assert Cat.__annotations__ == {
            'fur_color': str,
            'name': str,
            'tail': bool,
            'voice': str,
        }

    def test_required_notrequired_keys(self):
        self.assertEqual(NontotalMovie.__required_keys__,
                         frozenset({"title"}))
        self.assertEqual(NontotalMovie.__optional_keys__,
                         frozenset({"year"}))

        self.assertEqual(TotalMovie.__required_keys__,
                         frozenset({"title"}))
        self.assertEqual(TotalMovie.__optional_keys__,
                         frozenset({"year"}))

        self.assertEqual(_typed_dict_helper.VeryAnnotated.__required_keys__,
                         frozenset())
        self.assertEqual(_typed_dict_helper.VeryAnnotated.__optional_keys__,
                         frozenset({"a"}))

        self.assertEqual(AnnotatedMovie.__required_keys__,
                         frozenset({"title"}))
        self.assertEqual(AnnotatedMovie.__optional_keys__,
                         frozenset({"year"}))

        self.assertEqual(WeirdlyQuotedMovie.__required_keys__,
                         frozenset({"title"}))
        self.assertEqual(WeirdlyQuotedMovie.__optional_keys__,
                         frozenset({"year"}))

    def test_multiple_inheritance(self):
        class One(TypedDict):
            one: int
        class Two(TypedDict):
            two: str
        class Untotal(TypedDict, total=False):
            untotal: str
        Inline = TypedDict('Inline', {'inline': bool})
        class Regular:
            pass

        class Child(One, Two):
            child: bool
        self.assertEqual(
            Child.__required_keys__,
            frozenset(['one', 'two', 'child']),
        )
        self.assertEqual(
            Child.__optional_keys__,
            frozenset([]),
        )
        self.assertEqual(
            Child.__annotations__,
            {'one': int, 'two': str, 'child': bool},
        )

        class ChildWithOptional(One, Untotal):
            child: bool
        self.assertEqual(
            ChildWithOptional.__required_keys__,
            frozenset(['one', 'child']),
        )
        self.assertEqual(
            ChildWithOptional.__optional_keys__,
            frozenset(['untotal']),
        )
        self.assertEqual(
            ChildWithOptional.__annotations__,
            {'one': int, 'untotal': str, 'child': bool},
        )

        class ChildWithTotalFalse(One, Untotal, total=False):
            child: bool
        self.assertEqual(
            ChildWithTotalFalse.__required_keys__,
            frozenset(['one']),
        )
        self.assertEqual(
            ChildWithTotalFalse.__optional_keys__,
            frozenset(['untotal', 'child']),
        )
        self.assertEqual(
            ChildWithTotalFalse.__annotations__,
            {'one': int, 'untotal': str, 'child': bool},
        )

        class ChildWithInlineAndOptional(Untotal, Inline):
            child: bool
        self.assertEqual(
            ChildWithInlineAndOptional.__required_keys__,
            frozenset(['inline', 'child']),
        )
        self.assertEqual(
            ChildWithInlineAndOptional.__optional_keys__,
            frozenset(['untotal']),
        )
        self.assertEqual(
            ChildWithInlineAndOptional.__annotations__,
            {'inline': bool, 'untotal': str, 'child': bool},
        )

        wrong_bases = [
            (One, Regular),
            (Regular, One),
            (One, Two, Regular),
            (Inline, Regular),
            (Untotal, Regular),
        ]
        for bases in wrong_bases:
            with self.subTest(bases=bases):
                with self.assertRaisesRegex(
                    TypeError,
                    'cannot inherit from both a TypedDict type and a non-TypedDict',
                ):
                    class Wrong(*bases):
                        pass

    def test_is_typeddict(self):
        assert is_typeddict(Point2D) is True
        assert is_typeddict(Union[str, int]) is False
        # classes, not instances
        assert is_typeddict(Point2D()) is False

    def test_get_type_hints(self):
        self.assertEqual(
            get_type_hints(Bar),
            {'a': typing.Optional[int], 'b': int}
        )

    def test_get_type_hints_generic(self):
        self.assertEqual(
            get_type_hints(BarGeneric),
            {'a': typing.Optional[T], 'b': int}
        )

        class FooBarGeneric(BarGeneric[int]):
            c: str

        self.assertEqual(
            get_type_hints(FooBarGeneric),
            {'a': typing.Optional[T], 'b': int, 'c': str}
        )

    def test_generic_inheritance(self):
        class A(TypedDict, Generic[T]):
            a: T

        self.assertEqual(A.__bases__, (Generic, dict))
        self.assertEqual(A.__orig_bases__, (TypedDict, Generic[T]))
        self.assertEqual(A.__mro__, (A, Generic, dict, object))
        self.assertEqual(A.__parameters__, (T,))
        self.assertEqual(A[str].__parameters__, ())
        self.assertEqual(A[str].__args__, (str,))

        class A2(Generic[T], TypedDict):
            a: T

        self.assertEqual(A2.__bases__, (Generic, dict))
        self.assertEqual(A2.__orig_bases__, (Generic[T], TypedDict))
        self.assertEqual(A2.__mro__, (A2, Generic, dict, object))
        self.assertEqual(A2.__parameters__, (T,))
        self.assertEqual(A2[str].__parameters__, ())
        self.assertEqual(A2[str].__args__, (str,))

        class B(A[KT], total=False):
            b: KT

        self.assertEqual(B.__bases__, (Generic, dict))
        self.assertEqual(B.__orig_bases__, (A[KT],))
        self.assertEqual(B.__mro__, (B, Generic, dict, object))
        self.assertEqual(B.__parameters__, (KT,))
        self.assertEqual(B.__total__, False)
        self.assertEqual(B.__optional_keys__, frozenset(['b']))
        self.assertEqual(B.__required_keys__, frozenset(['a']))

        self.assertEqual(B[str].__parameters__, ())
        self.assertEqual(B[str].__args__, (str,))
        self.assertEqual(B[str].__origin__, B)

        class C(B[int]):
            c: int

        self.assertEqual(C.__bases__, (Generic, dict))
        self.assertEqual(C.__orig_bases__, (B[int],))
        self.assertEqual(C.__mro__, (C, Generic, dict, object))
        self.assertEqual(C.__parameters__, ())
        self.assertEqual(C.__total__, True)
        self.assertEqual(C.__optional_keys__, frozenset(['b']))
        self.assertEqual(C.__required_keys__, frozenset(['a', 'c']))
        assert C.__annotations__ == {
            'a': T,
            'b': KT,
            'c': int,
        }
        with self.assertRaises(TypeError):
            C[str]


        class Point3D(Point2DGeneric[T], Generic[T, KT]):
            c: KT

        self.assertEqual(Point3D.__bases__, (Generic, dict))
        self.assertEqual(Point3D.__orig_bases__, (Point2DGeneric[T], Generic[T, KT]))
        self.assertEqual(Point3D.__mro__, (Point3D, Generic, dict, object))
        self.assertEqual(Point3D.__parameters__, (T, KT))
        self.assertEqual(Point3D.__total__, True)
        self.assertEqual(Point3D.__optional_keys__, frozenset())
        self.assertEqual(Point3D.__required_keys__, frozenset(['a', 'b', 'c']))
        assert Point3D.__annotations__ == {
            'a': T,
            'b': T,
            'c': KT,
        }
        self.assertEqual(Point3D[int, str].__origin__, Point3D)

        with self.assertRaises(TypeError):
            Point3D[int]

        with self.assertRaises(TypeError):
            class Point3D(Point2DGeneric[T], Generic[KT]):
                c: KT

    def test_implicit_any_inheritance(self):
        class A(TypedDict, Generic[T]):
            a: T

        class B(A[KT], total=False):
            b: KT

        class WithImplicitAny(B):
            c: int

        self.assertEqual(WithImplicitAny.__bases__, (Generic, dict,))
        self.assertEqual(WithImplicitAny.__mro__, (WithImplicitAny, Generic, dict, object))
        # Consistent with GenericTests.test_implicit_any
        self.assertEqual(WithImplicitAny.__parameters__, ())
        self.assertEqual(WithImplicitAny.__total__, True)
        self.assertEqual(WithImplicitAny.__optional_keys__, frozenset(['b']))
        self.assertEqual(WithImplicitAny.__required_keys__, frozenset(['a', 'c']))
        assert WithImplicitAny.__annotations__ == {
            'a': T,
            'b': KT,
            'c': int,
        }
        with self.assertRaises(TypeError):
            WithImplicitAny[str]

    def test_non_generic_subscript(self):
        # For backward compatibility, subscription works
        # on arbitrary TypedDict types.
        class TD(TypedDict):
            a: T
        A = TD[int]
        self.assertEqual(A.__origin__, TD)
        self.assertEqual(A.__parameters__, ())
        self.assertEqual(A.__args__, (int,))
        a = A(a = 1)
        self.assertIs(type(a), dict)
        self.assertEqual(a, {'a': 1})


class RequiredTests(BaseTestCase):

    def test_basics(self):
        with self.assertRaises(TypeError):
            Required[NotRequired]
        with self.assertRaises(TypeError):
            Required[int, str]
        with self.assertRaises(TypeError):
            Required[int][str]

    def test_repr(self):
        self.assertEqual(repr(Required), 'typing.Required')
        cv = Required[int]
        self.assertEqual(repr(cv), 'typing.Required[int]')
        cv = Required[Employee]
        self.assertEqual(repr(cv), f'typing.Required[{__name__}.Employee]')

    def test_cannot_subclass(self):
        with self.assertRaises(TypeError):
            class C(type(Required)):
                pass
        with self.assertRaises(TypeError):
            class C(type(Required[int])):
                pass
        with self.assertRaises(TypeError):
            class C(Required):
                pass
        with self.assertRaises(TypeError):
            class C(Required[int]):
                pass

    def test_cannot_init(self):
        with self.assertRaises(TypeError):
            Required()
        with self.assertRaises(TypeError):
            type(Required)()
        with self.assertRaises(TypeError):
            type(Required[Optional[int]])()

    def test_no_isinstance(self):
        with self.assertRaises(TypeError):
            isinstance(1, Required[int])
        with self.assertRaises(TypeError):
            issubclass(int, Required)


class NotRequiredTests(BaseTestCase):

    def test_basics(self):
        with self.assertRaises(TypeError):
            NotRequired[Required]
        with self.assertRaises(TypeError):
            NotRequired[int, str]
        with self.assertRaises(TypeError):
            NotRequired[int][str]

    def test_repr(self):
        self.assertEqual(repr(NotRequired), 'typing.NotRequired')
        cv = NotRequired[int]
        self.assertEqual(repr(cv), 'typing.NotRequired[int]')
        cv = NotRequired[Employee]
        self.assertEqual(repr(cv), f'typing.NotRequired[{__name__}.Employee]')

    def test_cannot_subclass(self):
        with self.assertRaises(TypeError):
            class C(type(NotRequired)):
                pass
        with self.assertRaises(TypeError):
            class C(type(NotRequired[int])):
                pass
        with self.assertRaises(TypeError):
            class C(NotRequired):
                pass
        with self.assertRaises(TypeError):
            class C(NotRequired[int]):
                pass

    def test_cannot_init(self):
        with self.assertRaises(TypeError):
            NotRequired()
        with self.assertRaises(TypeError):
            type(NotRequired)()
        with self.assertRaises(TypeError):
            type(NotRequired[Optional[int]])()

    def test_no_isinstance(self):
        with self.assertRaises(TypeError):
            isinstance(1, NotRequired[int])
        with self.assertRaises(TypeError):
            issubclass(int, NotRequired)


class IOTests(BaseTestCase):

    def test_io(self):

        def stuff(a: IO) -> AnyStr:
            return a.readline()

        a = stuff.__annotations__['a']
        self.assertEqual(a.__parameters__, (AnyStr,))

    def test_textio(self):

        def stuff(a: TextIO) -> str:
            return a.readline()

        a = stuff.__annotations__['a']
        self.assertEqual(a.__parameters__, ())

    def test_binaryio(self):

        def stuff(a: BinaryIO) -> bytes:
            return a.readline()

        a = stuff.__annotations__['a']
        self.assertEqual(a.__parameters__, ())

    def test_io_submodule(self):
        with warnings.catch_warnings(record=True) as w:
            warnings.filterwarnings("default", category=DeprecationWarning)
            from typing.io import IO, TextIO, BinaryIO, __all__, __name__
            self.assertIs(IO, typing.IO)
            self.assertIs(TextIO, typing.TextIO)
            self.assertIs(BinaryIO, typing.BinaryIO)
            self.assertEqual(set(__all__), set(['IO', 'TextIO', 'BinaryIO']))
            self.assertEqual(__name__, 'typing.io')
            self.assertEqual(len(w), 1)


class RETests(BaseTestCase):
    # Much of this is really testing _TypeAlias.

    def test_basics(self):
        pat = re.compile('[a-z]+', re.I)
        self.assertIsSubclass(pat.__class__, Pattern)
        self.assertIsSubclass(type(pat), Pattern)
        self.assertIsInstance(pat, Pattern)

        mat = pat.search('12345abcde.....')
        self.assertIsSubclass(mat.__class__, Match)
        self.assertIsSubclass(type(mat), Match)
        self.assertIsInstance(mat, Match)

        # these should just work
        Pattern[Union[str, bytes]]
        Match[Union[bytes, str]]

    def test_alias_equality(self):
        self.assertEqual(Pattern[str], Pattern[str])
        self.assertNotEqual(Pattern[str], Pattern[bytes])
        self.assertNotEqual(Pattern[str], Match[str])
        self.assertNotEqual(Pattern[str], str)

    def test_errors(self):
        m = Match[Union[str, bytes]]
        with self.assertRaises(TypeError):
            m[str]
        with self.assertRaises(TypeError):
            # We don't support isinstance().
            isinstance(42, Pattern[str])
        with self.assertRaises(TypeError):
            # We don't support issubclass().
            issubclass(Pattern[bytes], Pattern[str])

    def test_repr(self):
        self.assertEqual(repr(Pattern), 'typing.Pattern')
        self.assertEqual(repr(Pattern[str]), 'typing.Pattern[str]')
        self.assertEqual(repr(Pattern[bytes]), 'typing.Pattern[bytes]')
        self.assertEqual(repr(Match), 'typing.Match')
        self.assertEqual(repr(Match[str]), 'typing.Match[str]')
        self.assertEqual(repr(Match[bytes]), 'typing.Match[bytes]')

    def test_re_submodule(self):
        with warnings.catch_warnings(record=True) as w:
            warnings.filterwarnings("default", category=DeprecationWarning)
            from typing.re import Match, Pattern, __all__, __name__
            self.assertIs(Match, typing.Match)
            self.assertIs(Pattern, typing.Pattern)
            self.assertEqual(set(__all__), set(['Match', 'Pattern']))
            self.assertEqual(__name__, 'typing.re')
            self.assertEqual(len(w), 1)

    def test_cannot_subclass(self):
        with self.assertRaises(TypeError) as ex:

            class A(typing.Match):
                pass

        self.assertEqual(str(ex.exception),
                         "type 're.Match' is not an acceptable base type")


class AnnotatedTests(BaseTestCase):

    def test_new(self):
        with self.assertRaisesRegex(
            TypeError,
            'Type Annotated cannot be instantiated',
        ):
            Annotated()

    def test_repr(self):
        self.assertEqual(
            repr(Annotated[int, 4, 5]),
            "typing.Annotated[int, 4, 5]"
        )
        self.assertEqual(
            repr(Annotated[List[int], 4, 5]),
            "typing.Annotated[typing.List[int], 4, 5]"
        )

    def test_flatten(self):
        A = Annotated[Annotated[int, 4], 5]
        self.assertEqual(A, Annotated[int, 4, 5])
        self.assertEqual(A.__metadata__, (4, 5))
        self.assertEqual(A.__origin__, int)

    def test_specialize(self):
        L = Annotated[List[T], "my decoration"]
        LI = Annotated[List[int], "my decoration"]
        self.assertEqual(L[int], Annotated[List[int], "my decoration"])
        self.assertEqual(L[int].__metadata__, ("my decoration",))
        self.assertEqual(L[int].__origin__, List[int])
        with self.assertRaises(TypeError):
            LI[int]
        with self.assertRaises(TypeError):
            L[int, float]

    def test_hash_eq(self):
        self.assertEqual(len({Annotated[int, 4, 5], Annotated[int, 4, 5]}), 1)
        self.assertNotEqual(Annotated[int, 4, 5], Annotated[int, 5, 4])
        self.assertNotEqual(Annotated[int, 4, 5], Annotated[str, 4, 5])
        self.assertNotEqual(Annotated[int, 4], Annotated[int, 4, 4])
        self.assertEqual(
            {Annotated[int, 4, 5], Annotated[int, 4, 5], Annotated[T, 4, 5]},
            {Annotated[int, 4, 5], Annotated[T, 4, 5]}
        )

    def test_instantiate(self):
        class C:
            classvar = 4

            def __init__(self, x):
                self.x = x

            def __eq__(self, other):
                if not isinstance(other, C):
                    return NotImplemented
                return other.x == self.x

        A = Annotated[C, "a decoration"]
        a = A(5)
        c = C(5)
        self.assertEqual(a, c)
        self.assertEqual(a.x, c.x)
        self.assertEqual(a.classvar, c.classvar)

    def test_instantiate_generic(self):
        MyCount = Annotated[typing.Counter[T], "my decoration"]
        self.assertEqual(MyCount([4, 4, 5]), {4: 2, 5: 1})
        self.assertEqual(MyCount[int]([4, 4, 5]), {4: 2, 5: 1})

    def test_cannot_instantiate_forward(self):
        A = Annotated["int", (5, 6)]
        with self.assertRaises(TypeError):
            A(5)

    def test_cannot_instantiate_type_var(self):
        A = Annotated[T, (5, 6)]
        with self.assertRaises(TypeError):
            A(5)

    def test_cannot_getattr_typevar(self):
        with self.assertRaises(AttributeError):
            Annotated[T, (5, 7)].x

    def test_attr_passthrough(self):
        class C:
            classvar = 4

        A = Annotated[C, "a decoration"]
        self.assertEqual(A.classvar, 4)
        A.x = 5
        self.assertEqual(C.x, 5)

    def test_special_form_containment(self):
        class C:
            classvar: Annotated[ClassVar[int], "a decoration"] = 4
            const: Annotated[Final[int], "Const"] = 4

        self.assertEqual(get_type_hints(C, globals())['classvar'], ClassVar[int])
        self.assertEqual(get_type_hints(C, globals())['const'], Final[int])

    def test_hash_eq(self):
        self.assertEqual(len({Annotated[int, 4, 5], Annotated[int, 4, 5]}), 1)
        self.assertNotEqual(Annotated[int, 4, 5], Annotated[int, 5, 4])
        self.assertNotEqual(Annotated[int, 4, 5], Annotated[str, 4, 5])
        self.assertNotEqual(Annotated[int, 4], Annotated[int, 4, 4])
        self.assertEqual(
            {Annotated[int, 4, 5], Annotated[int, 4, 5], Annotated[T, 4, 5]},
            {Annotated[int, 4, 5], Annotated[T, 4, 5]}
        )

    def test_cannot_subclass(self):
        with self.assertRaisesRegex(TypeError, "Cannot subclass .*Annotated"):
            class C(Annotated):
                pass

    def test_cannot_check_instance(self):
        with self.assertRaises(TypeError):
            isinstance(5, Annotated[int, "positive"])

    def test_cannot_check_subclass(self):
        with self.assertRaises(TypeError):
            issubclass(int, Annotated[int, "positive"])

    def test_too_few_type_args(self):
        with self.assertRaisesRegex(TypeError, 'at least two arguments'):
            Annotated[int]

    def test_pickle(self):
        samples = [typing.Any, typing.Union[int, str],
                   typing.Optional[str], Tuple[int, ...],
                   typing.Callable[[str], bytes]]

        for t in samples:
            x = Annotated[t, "a"]

            for prot in range(pickle.HIGHEST_PROTOCOL + 1):
                with self.subTest(protocol=prot, type=t):
                    pickled = pickle.dumps(x, prot)
                    restored = pickle.loads(pickled)
                    self.assertEqual(x, restored)

        global _Annotated_test_G

        class _Annotated_test_G(Generic[T]):
            x = 1

        G = Annotated[_Annotated_test_G[int], "A decoration"]
        G.foo = 42
        G.bar = 'abc'

        for proto in range(pickle.HIGHEST_PROTOCOL + 1):
            z = pickle.dumps(G, proto)
            x = pickle.loads(z)
            self.assertEqual(x.foo, 42)
            self.assertEqual(x.bar, 'abc')
            self.assertEqual(x.x, 1)

    def test_subst(self):
        dec = "a decoration"
        dec2 = "another decoration"

        S = Annotated[T, dec2]
        self.assertEqual(S[int], Annotated[int, dec2])

        self.assertEqual(S[Annotated[int, dec]], Annotated[int, dec, dec2])
        L = Annotated[List[T], dec]

        self.assertEqual(L[int], Annotated[List[int], dec])
        with self.assertRaises(TypeError):
            L[int, int]

        self.assertEqual(S[L[int]], Annotated[List[int], dec, dec2])

        D = Annotated[typing.Dict[KT, VT], dec]
        self.assertEqual(D[str, int], Annotated[typing.Dict[str, int], dec])
        with self.assertRaises(TypeError):
            D[int]

        It = Annotated[int, dec]
        with self.assertRaises(TypeError):
            It[None]

        LI = L[int]
        with self.assertRaises(TypeError):
            LI[None]

    def test_typevar_subst(self):
        dec = "a decoration"
        Ts = TypeVarTuple('Ts')
        T = TypeVar('T')
        T1 = TypeVar('T1')
        T2 = TypeVar('T2')

        A = Annotated[Tuple[Unpack[Ts]], dec]
        self.assertEqual(A[int], Annotated[Tuple[int], dec])
        self.assertEqual(A[str, int], Annotated[Tuple[str, int], dec])
        with self.assertRaises(TypeError):
            Annotated[Unpack[Ts], dec]

        B = Annotated[Tuple[T, Unpack[Ts]], dec]
        self.assertEqual(B[int], Annotated[Tuple[int], dec])
        self.assertEqual(B[int, str], Annotated[Tuple[int, str], dec])
        self.assertEqual(
            B[int, str, float],
            Annotated[Tuple[int, str, float], dec]
        )
        with self.assertRaises(TypeError):
            B[()]

        C = Annotated[Tuple[Unpack[Ts], T], dec]
        self.assertEqual(C[int], Annotated[Tuple[int], dec])
        self.assertEqual(C[int, str], Annotated[Tuple[int, str], dec])
        self.assertEqual(
            C[int, str, float],
            Annotated[Tuple[int, str, float], dec]
        )
        with self.assertRaises(TypeError):
            C[()]

        D = Annotated[Tuple[T1, Unpack[Ts], T2], dec]
        self.assertEqual(D[int, str], Annotated[Tuple[int, str], dec])
        self.assertEqual(
            D[int, str, float],
            Annotated[Tuple[int, str, float], dec]
        )
        self.assertEqual(
            D[int, str, bool, float],
            Annotated[Tuple[int, str, bool, float], dec]
        )
        with self.assertRaises(TypeError):
            D[int]

        # Now let's try creating an alias from an alias.

        Ts2 = TypeVarTuple('Ts2')
        T3 = TypeVar('T3')
        T4 = TypeVar('T4')

        E = D[T3, Unpack[Ts2], T4]
        self.assertEqual(
            E,
            Annotated[Tuple[T3, Unpack[Ts2], T4], dec]
        )
        self.assertEqual(
            E[int, str], Annotated[Tuple[int, str], dec]
        )
        self.assertEqual(
            E[int, str, float],
            Annotated[Tuple[int, str, float], dec]
        )
        self.assertEqual(
            E[int, str, bool, float],
            Annotated[Tuple[int, str, bool, float], dec]
        )
        with self.assertRaises(TypeError):
            E[int]

    def test_annotated_in_other_types(self):
        X = List[Annotated[T, 5]]
        self.assertEqual(X[int], List[Annotated[int, 5]])

    def test_annotated_mro(self):
        class X(Annotated[int, (1, 10)]): ...
        self.assertEqual(X.__mro__, (X, int, object),
                         "Annotated should be transparent.")


class TypeAliasTests(BaseTestCase):
    def test_canonical_usage_with_variable_annotation(self):
        Alias: TypeAlias = Employee

    def test_canonical_usage_with_type_comment(self):
        Alias = Employee  # type: TypeAlias

    def test_cannot_instantiate(self):
        with self.assertRaises(TypeError):
            TypeAlias()

    def test_no_isinstance(self):
        with self.assertRaises(TypeError):
            isinstance(42, TypeAlias)

    def test_stringized_usage(self):
        class A:
            a: "TypeAlias"
        self.assertEqual(get_type_hints(A), {'a': TypeAlias})

    def test_no_issubclass(self):
        with self.assertRaises(TypeError):
            issubclass(Employee, TypeAlias)

        with self.assertRaises(TypeError):
            issubclass(TypeAlias, Employee)

    def test_cannot_subclass(self):
        with self.assertRaises(TypeError):
            class C(TypeAlias):
                pass

        with self.assertRaises(TypeError):
            class C(type(TypeAlias)):
                pass

    def test_repr(self):
        self.assertEqual(repr(TypeAlias), 'typing.TypeAlias')

    def test_cannot_subscript(self):
        with self.assertRaises(TypeError):
            TypeAlias[int]


class ParamSpecTests(BaseTestCase):

    def test_basic_plain(self):
        P = ParamSpec('P')
        self.assertEqual(P, P)
        self.assertIsInstance(P, ParamSpec)

    def test_valid_uses(self):
        P = ParamSpec('P')
        T = TypeVar('T')
        C1 = Callable[P, int]
        self.assertEqual(C1.__args__, (P, int))
        self.assertEqual(C1.__parameters__, (P,))
        C2 = Callable[P, T]
        self.assertEqual(C2.__args__, (P, T))
        self.assertEqual(C2.__parameters__, (P, T))
        # Test collections.abc.Callable too.
        C3 = collections.abc.Callable[P, int]
        self.assertEqual(C3.__args__, (P, int))
        self.assertEqual(C3.__parameters__, (P,))
        C4 = collections.abc.Callable[P, T]
        self.assertEqual(C4.__args__, (P, T))
        self.assertEqual(C4.__parameters__, (P, T))

    def test_args_kwargs(self):
        P = ParamSpec('P')
        P_2 = ParamSpec('P_2')
        self.assertIn('args', dir(P))
        self.assertIn('kwargs', dir(P))
        self.assertIsInstance(P.args, ParamSpecArgs)
        self.assertIsInstance(P.kwargs, ParamSpecKwargs)
        self.assertIs(P.args.__origin__, P)
        self.assertIs(P.kwargs.__origin__, P)
        self.assertEqual(P.args, P.args)
        self.assertEqual(P.kwargs, P.kwargs)
        self.assertNotEqual(P.args, P_2.args)
        self.assertNotEqual(P.kwargs, P_2.kwargs)
        self.assertNotEqual(P.args, P.kwargs)
        self.assertNotEqual(P.kwargs, P.args)
        self.assertNotEqual(P.args, P_2.kwargs)
        self.assertEqual(repr(P.args), "P.args")
        self.assertEqual(repr(P.kwargs), "P.kwargs")

    def test_stringized(self):
        P = ParamSpec('P')
        class C(Generic[P]):
            func: Callable["P", int]
            def foo(self, *args: "P.args", **kwargs: "P.kwargs"):
                pass

        self.assertEqual(gth(C, globals(), locals()), {"func": Callable[P, int]})
        self.assertEqual(
            gth(C.foo, globals(), locals()), {"args": P.args, "kwargs": P.kwargs}
        )

    def test_user_generics(self):
        T = TypeVar("T")
        P = ParamSpec("P")
        P_2 = ParamSpec("P_2")

        class X(Generic[T, P]):
            f: Callable[P, int]
            x: T
        G1 = X[int, P_2]
        self.assertEqual(G1.__args__, (int, P_2))
        self.assertEqual(G1.__parameters__, (P_2,))
        with self.assertRaisesRegex(TypeError, "few arguments for"):
            X[int]
        with self.assertRaisesRegex(TypeError, "many arguments for"):
            X[int, P_2, str]

        G2 = X[int, Concatenate[int, P_2]]
        self.assertEqual(G2.__args__, (int, Concatenate[int, P_2]))
        self.assertEqual(G2.__parameters__, (P_2,))

        G3 = X[int, [int, bool]]
        self.assertEqual(G3.__args__, (int, (int, bool)))
        self.assertEqual(G3.__parameters__, ())

        G4 = X[int, ...]
        self.assertEqual(G4.__args__, (int, Ellipsis))
        self.assertEqual(G4.__parameters__, ())

        class Z(Generic[P]):
            f: Callable[P, int]

        G5 = Z[[int, str, bool]]
        self.assertEqual(G5.__args__, ((int, str, bool),))
        self.assertEqual(G5.__parameters__, ())

        G6 = Z[int, str, bool]
        self.assertEqual(G6.__args__, ((int, str, bool),))
        self.assertEqual(G6.__parameters__, ())

        # G5 and G6 should be equivalent according to the PEP
        self.assertEqual(G5.__args__, G6.__args__)
        self.assertEqual(G5.__origin__, G6.__origin__)
        self.assertEqual(G5.__parameters__, G6.__parameters__)
        self.assertEqual(G5, G6)

        G7 = Z[int]
        self.assertEqual(G7.__args__, ((int,),))
        self.assertEqual(G7.__parameters__, ())

        with self.assertRaisesRegex(TypeError, "many arguments for"):
            Z[[int, str], bool]
        with self.assertRaisesRegex(TypeError, "many arguments for"):
            Z[P_2, bool]

    def test_multiple_paramspecs_in_user_generics(self):
        P = ParamSpec("P")
        P2 = ParamSpec("P2")

        class X(Generic[P, P2]):
            f: Callable[P, int]
            g: Callable[P2, str]

        G1 = X[[int, str], [bytes]]
        G2 = X[[int], [str, bytes]]
        self.assertNotEqual(G1, G2)
        self.assertEqual(G1.__args__, ((int, str), (bytes,)))
        self.assertEqual(G2.__args__, ((int,), (str, bytes)))

    def test_var_substitution(self):
        T = TypeVar("T")
        P = ParamSpec("P")
        subst = P.__typing_subst__
        self.assertEqual(subst((int, str)), (int, str))
        self.assertEqual(subst([int, str]), (int, str))
        self.assertEqual(subst([None]), (type(None),))
        self.assertIs(subst(...), ...)
        self.assertIs(subst(P), P)
        self.assertEqual(subst(Concatenate[int, P]), Concatenate[int, P])

    def test_bad_var_substitution(self):
        T = TypeVar('T')
        P = ParamSpec('P')
        bad_args = (42, int, None, T, int|str, Union[int, str])
        for arg in bad_args:
            with self.subTest(arg=arg):
                with self.assertRaises(TypeError):
                    P.__typing_subst__(arg)
                with self.assertRaises(TypeError):
                    typing.Callable[P, T][arg, str]
                with self.assertRaises(TypeError):
                    collections.abc.Callable[P, T][arg, str]

    def test_paramspec_in_nested_generics(self):
        # Although ParamSpec should not be found in __parameters__ of most
        # generics, they probably should be found when nested in
        # a valid location.
        T = TypeVar("T")
        P = ParamSpec("P")
        C1 = Callable[P, T]
        G1 = List[C1]
        G2 = list[C1]
        G3 = list[C1] | int
        self.assertEqual(G1.__parameters__, (P, T))
        self.assertEqual(G2.__parameters__, (P, T))
        self.assertEqual(G3.__parameters__, (P, T))
        C = Callable[[int, str], float]
        self.assertEqual(G1[[int, str], float], List[C])
        self.assertEqual(G2[[int, str], float], list[C])
        self.assertEqual(G3[[int, str], float], list[C] | int)

    def test_paramspec_gets_copied(self):
        # bpo-46581
        P = ParamSpec('P')
        P2 = ParamSpec('P2')
        C1 = Callable[P, int]
        self.assertEqual(C1.__parameters__, (P,))
        self.assertEqual(C1[P2].__parameters__, (P2,))
        self.assertEqual(C1[str].__parameters__, ())
        self.assertEqual(C1[str, T].__parameters__, (T,))
        self.assertEqual(C1[Concatenate[str, P2]].__parameters__, (P2,))
        self.assertEqual(C1[Concatenate[T, P2]].__parameters__, (T, P2))
        self.assertEqual(C1[...].__parameters__, ())

        C2 = Callable[Concatenate[str, P], int]
        self.assertEqual(C2.__parameters__, (P,))
        self.assertEqual(C2[P2].__parameters__, (P2,))
        self.assertEqual(C2[str].__parameters__, ())
        self.assertEqual(C2[str, T].__parameters__, (T,))
        self.assertEqual(C2[Concatenate[str, P2]].__parameters__, (P2,))
        self.assertEqual(C2[Concatenate[T, P2]].__parameters__, (T, P2))


class ConcatenateTests(BaseTestCase):
    def test_basics(self):
        P = ParamSpec('P')
        class MyClass: ...
        c = Concatenate[MyClass, P]
        self.assertNotEqual(c, Concatenate)

    def test_valid_uses(self):
        P = ParamSpec('P')
        T = TypeVar('T')
        C1 = Callable[Concatenate[int, P], int]
        self.assertEqual(C1.__args__, (Concatenate[int, P], int))
        self.assertEqual(C1.__parameters__, (P,))
        C2 = Callable[Concatenate[int, T, P], T]
        self.assertEqual(C2.__args__, (Concatenate[int, T, P], T))
        self.assertEqual(C2.__parameters__, (T, P))

        # Test collections.abc.Callable too.
        C3 = collections.abc.Callable[Concatenate[int, P], int]
        self.assertEqual(C3.__args__, (Concatenate[int, P], int))
        self.assertEqual(C3.__parameters__, (P,))
        C4 = collections.abc.Callable[Concatenate[int, T, P], T]
        self.assertEqual(C4.__args__, (Concatenate[int, T, P], T))
        self.assertEqual(C4.__parameters__, (T, P))

    def test_var_substitution(self):
        T = TypeVar('T')
        P = ParamSpec('P')
        P2 = ParamSpec('P2')
        C = Concatenate[T, P]
        self.assertEqual(C[int, P2], Concatenate[int, P2])
        self.assertEqual(C[int, [str, float]], (int, str, float))
        self.assertEqual(C[int, []], (int,))
        self.assertEqual(C[int, Concatenate[str, P2]],
                         Concatenate[int, str, P2])
        self.assertEqual(C[int, ...], Concatenate[int, ...])

        C = Concatenate[int, P]
        self.assertEqual(C[P2], Concatenate[int, P2])
        self.assertEqual(C[[str, float]], (int, str, float))
        self.assertEqual(C[str, float], (int, str, float))
        self.assertEqual(C[[]], (int,))
        self.assertEqual(C[Concatenate[str, P2]], Concatenate[int, str, P2])
        self.assertEqual(C[...], Concatenate[int, ...])

class TypeGuardTests(BaseTestCase):
    def test_basics(self):
        TypeGuard[int]  # OK

        def foo(arg) -> TypeGuard[int]: ...
        self.assertEqual(gth(foo), {'return': TypeGuard[int]})

        with self.assertRaises(TypeError):
            TypeGuard[int, str]

    def test_repr(self):
        self.assertEqual(repr(TypeGuard), 'typing.TypeGuard')
        cv = TypeGuard[int]
        self.assertEqual(repr(cv), 'typing.TypeGuard[int]')
        cv = TypeGuard[Employee]
        self.assertEqual(repr(cv), 'typing.TypeGuard[%s.Employee]' % __name__)
        cv = TypeGuard[tuple[int]]
        self.assertEqual(repr(cv), 'typing.TypeGuard[tuple[int]]')

    def test_cannot_subclass(self):
        with self.assertRaises(TypeError):
            class C(type(TypeGuard)):
                pass
        with self.assertRaises(TypeError):
            class C(type(TypeGuard[int])):
                pass

    def test_cannot_init(self):
        with self.assertRaises(TypeError):
            TypeGuard()
        with self.assertRaises(TypeError):
            type(TypeGuard)()
        with self.assertRaises(TypeError):
            type(TypeGuard[Optional[int]])()

    def test_no_isinstance(self):
        with self.assertRaises(TypeError):
            isinstance(1, TypeGuard[int])
        with self.assertRaises(TypeError):
            issubclass(int, TypeGuard)


SpecialAttrsP = typing.ParamSpec('SpecialAttrsP')
SpecialAttrsT = typing.TypeVar('SpecialAttrsT', int, float, complex)


class SpecialAttrsTests(BaseTestCase):

    def test_special_attrs(self):
        cls_to_check = {
            # ABC classes
            typing.AbstractSet: 'AbstractSet',
            typing.AsyncContextManager: 'AsyncContextManager',
            typing.AsyncGenerator: 'AsyncGenerator',
            typing.AsyncIterable: 'AsyncIterable',
            typing.AsyncIterator: 'AsyncIterator',
            typing.Awaitable: 'Awaitable',
            typing.ByteString: 'ByteString',
            typing.Callable: 'Callable',
            typing.ChainMap: 'ChainMap',
            typing.Collection: 'Collection',
            typing.Container: 'Container',
            typing.ContextManager: 'ContextManager',
            typing.Coroutine: 'Coroutine',
            typing.Counter: 'Counter',
            typing.DefaultDict: 'DefaultDict',
            typing.Deque: 'Deque',
            typing.Dict: 'Dict',
            typing.FrozenSet: 'FrozenSet',
            typing.Generator: 'Generator',
            typing.Hashable: 'Hashable',
            typing.ItemsView: 'ItemsView',
            typing.Iterable: 'Iterable',
            typing.Iterator: 'Iterator',
            typing.KeysView: 'KeysView',
            typing.List: 'List',
            typing.Mapping: 'Mapping',
            typing.MappingView: 'MappingView',
            typing.MutableMapping: 'MutableMapping',
            typing.MutableSequence: 'MutableSequence',
            typing.MutableSet: 'MutableSet',
            typing.OrderedDict: 'OrderedDict',
            typing.Reversible: 'Reversible',
            typing.Sequence: 'Sequence',
            typing.Set: 'Set',
            typing.Sized: 'Sized',
            typing.Tuple: 'Tuple',
            typing.Type: 'Type',
            typing.ValuesView: 'ValuesView',
            # Subscribed ABC classes
            typing.AbstractSet[Any]: 'AbstractSet',
            typing.AsyncContextManager[Any]: 'AsyncContextManager',
            typing.AsyncGenerator[Any, Any]: 'AsyncGenerator',
            typing.AsyncIterable[Any]: 'AsyncIterable',
            typing.AsyncIterator[Any]: 'AsyncIterator',
            typing.Awaitable[Any]: 'Awaitable',
            typing.Callable[[], Any]: 'Callable',
            typing.Callable[..., Any]: 'Callable',
            typing.ChainMap[Any, Any]: 'ChainMap',
            typing.Collection[Any]: 'Collection',
            typing.Container[Any]: 'Container',
            typing.ContextManager[Any]: 'ContextManager',
            typing.Coroutine[Any, Any, Any]: 'Coroutine',
            typing.Counter[Any]: 'Counter',
            typing.DefaultDict[Any, Any]: 'DefaultDict',
            typing.Deque[Any]: 'Deque',
            typing.Dict[Any, Any]: 'Dict',
            typing.FrozenSet[Any]: 'FrozenSet',
            typing.Generator[Any, Any, Any]: 'Generator',
            typing.ItemsView[Any, Any]: 'ItemsView',
            typing.Iterable[Any]: 'Iterable',
            typing.Iterator[Any]: 'Iterator',
            typing.KeysView[Any]: 'KeysView',
            typing.List[Any]: 'List',
            typing.Mapping[Any, Any]: 'Mapping',
            typing.MappingView[Any]: 'MappingView',
            typing.MutableMapping[Any, Any]: 'MutableMapping',
            typing.MutableSequence[Any]: 'MutableSequence',
            typing.MutableSet[Any]: 'MutableSet',
            typing.OrderedDict[Any, Any]: 'OrderedDict',
            typing.Reversible[Any]: 'Reversible',
            typing.Sequence[Any]: 'Sequence',
            typing.Set[Any]: 'Set',
            typing.Tuple[Any]: 'Tuple',
            typing.Tuple[Any, ...]: 'Tuple',
            typing.Type[Any]: 'Type',
            typing.ValuesView[Any]: 'ValuesView',
            # Special Forms
            typing.Annotated: 'Annotated',
            typing.Any: 'Any',
            typing.ClassVar: 'ClassVar',
            typing.Concatenate: 'Concatenate',
            typing.Final: 'Final',
            typing.ForwardRef: 'ForwardRef',
            typing.Literal: 'Literal',
            typing.NewType: 'NewType',
            typing.NoReturn: 'NoReturn',
            typing.Never: 'Never',
            typing.Optional: 'Optional',
            typing.TypeAlias: 'TypeAlias',
            typing.TypeGuard: 'TypeGuard',
            typing.TypeVar: 'TypeVar',
            typing.Union: 'Union',
            typing.Self: 'Self',
            # Subscribed special forms
            typing.Annotated[Any, "Annotation"]: 'Annotated',
            typing.ClassVar[Any]: 'ClassVar',
            typing.Concatenate[Any, SpecialAttrsP]: 'Concatenate',
            typing.Final[Any]: 'Final',
            typing.Literal[Any]: 'Literal',
            typing.Literal[1, 2]: 'Literal',
            typing.Literal[True, 2]: 'Literal',
            typing.Optional[Any]: 'Optional',
            typing.TypeGuard[Any]: 'TypeGuard',
            typing.Union[Any]: 'Any',
            typing.Union[int, float]: 'Union',
            # Incompatible special forms (tested in test_special_attrs2)
            # - typing.ForwardRef('set[Any]')
            # - typing.NewType('TypeName', Any)
            # - typing.ParamSpec('SpecialAttrsP')
            # - typing.TypeVar('T')
        }

        for cls, name in cls_to_check.items():
            with self.subTest(cls=cls):
                self.assertEqual(cls.__name__, name, str(cls))
                self.assertEqual(cls.__qualname__, name, str(cls))
                self.assertEqual(cls.__module__, 'typing', str(cls))
                for proto in range(pickle.HIGHEST_PROTOCOL + 1):
                    s = pickle.dumps(cls, proto)
                    loaded = pickle.loads(s)
                    self.assertIs(cls, loaded)

    TypeName = typing.NewType('SpecialAttrsTests.TypeName', Any)

    def test_special_attrs2(self):
        # Forward refs provide a different introspection API. __name__ and
        # __qualname__ make little sense for forward refs as they can store
        # complex typing expressions.
        fr = typing.ForwardRef('set[Any]')
        self.assertFalse(hasattr(fr, '__name__'))
        self.assertFalse(hasattr(fr, '__qualname__'))
        self.assertEqual(fr.__module__, 'typing')
        # Forward refs are currently unpicklable.
        for proto in range(pickle.HIGHEST_PROTOCOL + 1):
            with self.assertRaises(TypeError) as exc:
                pickle.dumps(fr, proto)

        self.assertEqual(SpecialAttrsTests.TypeName.__name__, 'TypeName')
        self.assertEqual(
            SpecialAttrsTests.TypeName.__qualname__,
            'SpecialAttrsTests.TypeName',
        )
        self.assertEqual(
            SpecialAttrsTests.TypeName.__module__,
            __name__,
        )
        # NewTypes are picklable assuming correct qualname information.
        for proto in range(pickle.HIGHEST_PROTOCOL + 1):
            s = pickle.dumps(SpecialAttrsTests.TypeName, proto)
            loaded = pickle.loads(s)
            self.assertIs(SpecialAttrsTests.TypeName, loaded)

        # Type variables don't support non-global instantiation per PEP 484
        # restriction that "The argument to TypeVar() must be a string equal
        # to the variable name to which it is assigned".  Thus, providing
        # __qualname__ is unnecessary.
        self.assertEqual(SpecialAttrsT.__name__, 'SpecialAttrsT')
        self.assertFalse(hasattr(SpecialAttrsT, '__qualname__'))
        self.assertEqual(SpecialAttrsT.__module__, __name__)
        # Module-level type variables are picklable.
        for proto in range(pickle.HIGHEST_PROTOCOL + 1):
            s = pickle.dumps(SpecialAttrsT, proto)
            loaded = pickle.loads(s)
            self.assertIs(SpecialAttrsT, loaded)

        self.assertEqual(SpecialAttrsP.__name__, 'SpecialAttrsP')
        self.assertFalse(hasattr(SpecialAttrsP, '__qualname__'))
        self.assertEqual(SpecialAttrsP.__module__, __name__)
        # Module-level ParamSpecs are picklable.
        for proto in range(pickle.HIGHEST_PROTOCOL + 1):
            s = pickle.dumps(SpecialAttrsP, proto)
            loaded = pickle.loads(s)
            self.assertIs(SpecialAttrsP, loaded)

    def test_genericalias_dir(self):
        class Foo(Generic[T]):
            def bar(self):
                pass
            baz = 3
        # The class attributes of the original class should be visible even
        # in dir() of the GenericAlias. See bpo-45755.
        self.assertIn('bar', dir(Foo[int]))
        self.assertIn('baz', dir(Foo[int]))


class RevealTypeTests(BaseTestCase):
    def test_reveal_type(self):
        obj = object()
        with captured_stderr() as stderr:
            self.assertIs(obj, reveal_type(obj))
        self.assertEqual(stderr.getvalue(), "Runtime type is 'object'\n")


class DataclassTransformTests(BaseTestCase):
    def test_decorator(self):
        def create_model(*, frozen: bool = False, kw_only: bool = True):
            return lambda cls: cls

        decorated = dataclass_transform(kw_only_default=True, order_default=False)(create_model)

        class CustomerModel:
            id: int

        self.assertIs(decorated, create_model)
        self.assertEqual(
            decorated.__dataclass_transform__,
            {
                "eq_default": True,
                "order_default": False,
                "kw_only_default": True,
                "field_specifiers": (),
                "kwargs": {},
            }
        )
        self.assertIs(
            decorated(frozen=True, kw_only=False)(CustomerModel),
            CustomerModel
        )

    def test_base_class(self):
        class ModelBase:
            def __init_subclass__(cls, *, frozen: bool = False): ...

        Decorated = dataclass_transform(
            eq_default=True,
            order_default=True,
            # Arbitrary unrecognized kwargs are accepted at runtime.
            make_everything_awesome=True,
        )(ModelBase)

        class CustomerModel(Decorated, frozen=True):
            id: int

        self.assertIs(Decorated, ModelBase)
        self.assertEqual(
            Decorated.__dataclass_transform__,
            {
                "eq_default": True,
                "order_default": True,
                "kw_only_default": False,
                "field_specifiers": (),
                "kwargs": {"make_everything_awesome": True},
            }
        )
        self.assertIsSubclass(CustomerModel, Decorated)

    def test_metaclass(self):
        class Field: ...

        class ModelMeta(type):
            def __new__(
                cls, name, bases, namespace, *, init: bool = True,
            ):
                return super().__new__(cls, name, bases, namespace)

        Decorated = dataclass_transform(
            order_default=True, field_specifiers=(Field,)
        )(ModelMeta)

        class ModelBase(metaclass=Decorated): ...

        class CustomerModel(ModelBase, init=False):
            id: int

        self.assertIs(Decorated, ModelMeta)
        self.assertEqual(
            Decorated.__dataclass_transform__,
            {
                "eq_default": True,
                "order_default": True,
                "kw_only_default": False,
                "field_specifiers": (Field,),
                "kwargs": {},
            }
        )
        self.assertIsInstance(CustomerModel, Decorated)


class AllTests(BaseTestCase):
    """Tests for __all__."""

    def test_all(self):
        from typing import __all__ as a
        # Just spot-check the first and last of every category.
        self.assertIn('AbstractSet', a)
        self.assertIn('ValuesView', a)
        self.assertIn('cast', a)
        self.assertIn('overload', a)
        # Context managers.
        self.assertIn('ContextManager', a)
        self.assertIn('AsyncContextManager', a)
        # Check that io and re are not exported.
        self.assertNotIn('io', a)
        self.assertNotIn('re', a)
        # Spot-check that stdlib modules aren't exported.
        self.assertNotIn('os', a)
        self.assertNotIn('sys', a)
        # Check that Text is defined.
        self.assertIn('Text', a)
        # Check previously missing classes.
        self.assertIn('SupportsBytes', a)
        self.assertIn('SupportsComplex', a)

    def test_all_exported_names(self):
        actual_all = set(typing.__all__)
        computed_all = {
            k for k, v in vars(typing).items()
            # explicitly exported, not a thing with __module__
            if k in actual_all or (
                # avoid private names
                not k.startswith('_') and
                k not in {'io', 're'} and
                # there's a few types and metaclasses that aren't exported
                not k.endswith(('Meta', '_contra', '_co')) and
                not k.upper() == k and
                # but export all things that have __module__ == 'typing'
                getattr(v, '__module__', None) == typing.__name__
            )
        }
        self.assertSetEqual(computed_all, actual_all)


class TypeIterationTests(BaseTestCase):
    _UNITERABLE_TYPES = (
        Any,
        Union,
        Union[str, int],
        Union[str, T],
        List,
        Tuple,
        Callable,
        Callable[..., T],
        Callable[[T], str],
        Annotated,
        Annotated[T, ''],
    )

    def test_cannot_iterate(self):
        expected_error_regex = "object is not iterable"
        for test_type in self._UNITERABLE_TYPES:
            with self.subTest(type=test_type):
                with self.assertRaisesRegex(TypeError, expected_error_regex):
                    iter(test_type)
                with self.assertRaisesRegex(TypeError, expected_error_regex):
                    list(test_type)
                with self.assertRaisesRegex(TypeError, expected_error_regex):
                    for _ in test_type:
                        pass

    def test_is_not_instance_of_iterable(self):
        for type_to_test in self._UNITERABLE_TYPES:
            self.assertNotIsInstance(type_to_test, collections.abc.Iterable)


if __name__ == '__main__':
    main()<|MERGE_RESOLUTION|>--- conflicted
+++ resolved
@@ -772,7 +772,9 @@
             ('generic[*Ts, T]',                        '[int]',                                          'generic[int]'),
             ('generic[*Ts, T]',                        '[int, str]',                                     'generic[int, str]'),
             ('generic[*Ts, T]',                        '[int, str, bool]',                               'generic[int, str, bool]'),
-<<<<<<< HEAD
+            ('generic[*Ts, list[T]]',                  '[int]',                                          'generic[list[int]]'),
+            ('generic[*Ts, list[T]]',                  '[int, str]',                                     'generic[int, list[str]]'),
+            ('generic[*Ts, list[T]]',                  '[int, str, bool]',                               'generic[int, str, list[bool]]'),
 
             ('generic[T, *Ts]',                        '[*tuple_type[int, ...]]',                        'generic[int, *tuple_type[int, ...]]'),
             ('generic[*Ts, T]',                        '[*tuple_type[int, ...]]',                        'generic[*tuple_type[int, ...], int]'),
@@ -781,11 +783,6 @@
             ('generic[*Ts, str, T]',                   '[*tuple_type[int, ...]]',                        'generic[*tuple_type[int, ...], str, int]'),
             ('generic[list[T], *Ts]',                  '[*tuple_type[int, ...]]',                        'generic[list[int], *tuple_type[int, ...]]'),
             ('generic[*Ts, list[T]]',                  '[*tuple_type[int, ...]]',                        'generic[*tuple_type[int, ...], list[int]]'),
-=======
-            ('generic[*Ts, list[T]]',                  '[int]',                                          'generic[list[int]]'),
-            ('generic[*Ts, list[T]]',                  '[int, str]',                                     'generic[int, list[str]]'),
-            ('generic[*Ts, list[T]]',                  '[int, str, bool]',                               'generic[int, str, list[bool]]'),
->>>>>>> f545fc95
 
             ('generic[T, *tuple_type[int, ...]]',      '[str]',                                          'generic[str, *tuple_type[int, ...]]'),
             ('generic[T1, T2, *tuple_type[int, ...]]', '[str, bool]',                                    'generic[str, bool, *tuple_type[int, ...]]'),
