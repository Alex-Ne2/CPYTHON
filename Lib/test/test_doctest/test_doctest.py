"""
Test script for doctest.
"""

from test import support
from test.support import import_helper
import doctest
import functools
import os
import sys
import importlib
import importlib.abc
import importlib.util
import unittest
import tempfile
import types
import contextlib


def doctest_skip_if(condition):
    def decorator(func):
        if condition and support.HAVE_DOCSTRINGS:
            func.__doc__ = ">>> pass  # doctest: +SKIP"
        return func
    return decorator


# NOTE: There are some additional tests relating to interaction with
#       zipimport in the test_zipimport_support test module.
# There are also related tests in `test_doctest2` module.

######################################################################
## Sample Objects (used by test cases)
######################################################################

def sample_func(v):
    """
    Blah blah

    >>> print(sample_func(22))
    44

    Yee ha!
    """
    return v+v

class SampleClass:
    """
    >>> print(1)
    1

    >>> # comments get ignored.  so are empty PS1 and PS2 prompts:
    >>>
    ...

    Multiline example:
    >>> sc = SampleClass(3)
    >>> for i in range(10):
    ...     sc = sc.double()
    ...     print(' ', sc.get(), sep='', end='')
     6 12 24 48 96 192 384 768 1536 3072
    """
    def __init__(self, val):
        """
        >>> print(SampleClass(12).get())
        12
        """
        self.val = val

    def double(self):
        """
        >>> print(SampleClass(12).double().get())
        24
        """
        return SampleClass(self.val + self.val)

    def get(self):
        """
        >>> print(SampleClass(-5).get())
        -5
        """
        return self.val

    def setter(self, val):
        """
        >>> s = SampleClass(-5)
        >>> s.setter(1)
        >>> print(s.val)
        1
        """
        self.val = val

    def a_staticmethod(v):
        """
        >>> print(SampleClass.a_staticmethod(10))
        11
        """
        return v+1
    a_staticmethod = staticmethod(a_staticmethod)

    def a_classmethod(cls, v):
        """
        >>> print(SampleClass.a_classmethod(10))
        12
        >>> print(SampleClass(0).a_classmethod(10))
        12
        """
        return v+2
    a_classmethod = classmethod(a_classmethod)

    a_property = property(get, setter, doc="""
        >>> print(SampleClass(22).a_property)
        22
        """)

    a_class_attribute = 42

    @functools.cached_property
    def a_cached_property(self):
        """
        >>> print(SampleClass(29).get())
        29
        """
        return "hello"

    class NestedClass:
        """
        >>> x = SampleClass.NestedClass(5)
        >>> y = x.square()
        >>> print(y.get())
        25
        """
        def __init__(self, val=0):
            """
            >>> print(SampleClass.NestedClass().get())
            0
            """
            self.val = val
        def square(self):
            return SampleClass.NestedClass(self.val*self.val)
        def get(self):
            return self.val

class SampleNewStyleClass(object):
    r"""
    >>> print('1\n2\n3')
    1
    2
    3
    """
    def __init__(self, val):
        """
        >>> print(SampleNewStyleClass(12).get())
        12
        """
        self.val = val

    def double(self):
        """
        >>> print(SampleNewStyleClass(12).double().get())
        24
        """
        return SampleNewStyleClass(self.val + self.val)

    def get(self):
        """
        >>> print(SampleNewStyleClass(-5).get())
        -5
        """
        return self.val

######################################################################
## Test Cases
######################################################################

def test_Example(): r"""
Unit tests for the `Example` class.

Example is a simple container class that holds:
  - `source`: A source string.
  - `want`: An expected output string.
  - `exc_msg`: An expected exception message string (or None if no
    exception is expected).
  - `lineno`: A line number (within the docstring).
  - `indent`: The example's indentation in the input string.
  - `options`: An option dictionary, mapping option flags to True or
    False.

These attributes are set by the constructor.  `source` and `want` are
required; the other attributes all have default values:

    >>> example = doctest.Example('print(1)', '1\n')
    >>> (example.source, example.want, example.exc_msg,
    ...  example.lineno, example.indent, example.options)
    ('print(1)\n', '1\n', None, 0, 0, {})

The first three attributes (`source`, `want`, and `exc_msg`) may be
specified positionally; the remaining arguments should be specified as
keyword arguments:

    >>> exc_msg = 'IndexError: pop from an empty list'
    >>> example = doctest.Example('[].pop()', '', exc_msg,
    ...                           lineno=5, indent=4,
    ...                           options={
    ...                             doctest.IGNORE_EXCEPTION_TIMESTAMPS: True})
    >>> (example.source, example.want, example.exc_msg,
    ...  example.lineno, example.indent, example.options)
    ('[].pop()\n', '', 'IndexError: pop from an empty list\n', 5, 4, {64: True})

The constructor normalizes the `source` string to end in a newline:

    Source spans a single line: no terminating newline.
    >>> e = doctest.Example('print(1)', '1\n')
    >>> e.source, e.want
    ('print(1)\n', '1\n')

    >>> e = doctest.Example('print(1)\n', '1\n')
    >>> e.source, e.want
    ('print(1)\n', '1\n')

    Source spans multiple lines: require terminating newline.
    >>> e = doctest.Example('print(1);\nprint(2)\n', '1\n2\n')
    >>> e.source, e.want
    ('print(1);\nprint(2)\n', '1\n2\n')

    >>> e = doctest.Example('print(1);\nprint(2)', '1\n2\n')
    >>> e.source, e.want
    ('print(1);\nprint(2)\n', '1\n2\n')

    Empty source string (which should never appear in real examples)
    >>> e = doctest.Example('', '')
    >>> e.source, e.want
    ('\n', '')

The constructor normalizes the `want` string to end in a newline,
unless it's the empty string:

    >>> e = doctest.Example('print(1)', '1\n')
    >>> e.source, e.want
    ('print(1)\n', '1\n')

    >>> e = doctest.Example('print(1)', '1')
    >>> e.source, e.want
    ('print(1)\n', '1\n')

    >>> e = doctest.Example('print', '')
    >>> e.source, e.want
    ('print\n', '')

The constructor normalizes the `exc_msg` string to end in a newline,
unless it's `None`:

    Message spans one line
    >>> exc_msg = 'IndexError: pop from an empty list'
    >>> e = doctest.Example('[].pop()', '', exc_msg)
    >>> e.exc_msg
    'IndexError: pop from an empty list\n'

    >>> exc_msg = 'IndexError: pop from an empty list\n'
    >>> e = doctest.Example('[].pop()', '', exc_msg)
    >>> e.exc_msg
    'IndexError: pop from an empty list\n'

    Message spans multiple lines
    >>> exc_msg = 'ValueError: 1\n  2'
    >>> e = doctest.Example('raise ValueError("1\n  2")', '', exc_msg)
    >>> e.exc_msg
    'ValueError: 1\n  2\n'

    >>> exc_msg = 'ValueError: 1\n  2\n'
    >>> e = doctest.Example('raise ValueError("1\n  2")', '', exc_msg)
    >>> e.exc_msg
    'ValueError: 1\n  2\n'

    Empty (but non-None) exception message (which should never appear
    in real examples)
    >>> exc_msg = ''
    >>> e = doctest.Example('raise X()', '', exc_msg)
    >>> e.exc_msg
    '\n'

Compare `Example`:
    >>> example = doctest.Example('print 1', '1\n')
    >>> same_example = doctest.Example('print 1', '1\n')
    >>> other_example = doctest.Example('print 42', '42\n')
    >>> example == same_example
    True
    >>> example != same_example
    False
    >>> hash(example) == hash(same_example)
    True
    >>> example == other_example
    False
    >>> example != other_example
    True
"""

def test_DocTest(): r"""
Unit tests for the `DocTest` class.

DocTest is a collection of examples, extracted from a docstring, along
with information about where the docstring comes from (a name,
filename, and line number).  The docstring is parsed by the `DocTest`
constructor:

    >>> docstring = '''
    ...     >>> print(12)
    ...     12
    ...
    ... Non-example text.
    ...
    ...     >>> print('another\\example')
    ...     another
    ...     example
    ... '''
    >>> globs = {} # globals to run the test in.
    >>> parser = doctest.DocTestParser()
    >>> test = parser.get_doctest(docstring, globs, 'some_test',
    ...                           'some_file', 20)
    >>> print(test)
    <DocTest some_test from some_file:20 (2 examples)>
    >>> len(test.examples)
    2
    >>> e1, e2 = test.examples
    >>> (e1.source, e1.want, e1.lineno)
    ('print(12)\n', '12\n', 1)
    >>> (e2.source, e2.want, e2.lineno)
    ("print('another\\example')\n", 'another\nexample\n', 6)

Source information (name, filename, and line number) is available as
attributes on the doctest object:

    >>> (test.name, test.filename, test.lineno)
    ('some_test', 'some_file', 20)

The line number of an example within its containing file is found by
adding the line number of the example and the line number of its
containing test:

    >>> test.lineno + e1.lineno
    21
    >>> test.lineno + e2.lineno
    26

If the docstring contains inconsistent leading whitespace in the
expected output of an example, then `DocTest` will raise a ValueError:

    >>> docstring = r'''
    ...       >>> print('bad\nindentation')
    ...       bad
    ...     indentation
    ...     '''
    >>> parser.get_doctest(docstring, globs, 'some_test', 'filename', 0)
    Traceback (most recent call last):
    ValueError: line 4 of the docstring for some_test has inconsistent leading whitespace: 'indentation'

If the docstring contains inconsistent leading whitespace on
continuation lines, then `DocTest` will raise a ValueError:

    >>> docstring = r'''
    ...       >>> print(('bad indentation',
    ...     ...          2))
    ...       ('bad', 'indentation')
    ...     '''
    >>> parser.get_doctest(docstring, globs, 'some_test', 'filename', 0)
    Traceback (most recent call last):
    ValueError: line 2 of the docstring for some_test has inconsistent leading whitespace: '...          2))'

If there's no blank space after a PS1 prompt ('>>>'), then `DocTest`
will raise a ValueError:

    >>> docstring = '>>>print(1)\n1'
    >>> parser.get_doctest(docstring, globs, 'some_test', 'filename', 0)
    Traceback (most recent call last):
    ValueError: line 1 of the docstring for some_test lacks blank after >>>: '>>>print(1)'

If there's no blank space after a PS2 prompt ('...'), then `DocTest`
will raise a ValueError:

    >>> docstring = '>>> if 1:\n...print(1)\n1'
    >>> parser.get_doctest(docstring, globs, 'some_test', 'filename', 0)
    Traceback (most recent call last):
    ValueError: line 2 of the docstring for some_test lacks blank after ...: '...print(1)'

Compare `DocTest`:

    >>> docstring = '''
    ...     >>> print 12
    ...     12
    ... '''
    >>> test = parser.get_doctest(docstring, globs, 'some_test',
    ...                           'some_test', 20)
    >>> same_test = parser.get_doctest(docstring, globs, 'some_test',
    ...                                'some_test', 20)
    >>> test == same_test
    True
    >>> test != same_test
    False
    >>> hash(test) == hash(same_test)
    True
    >>> docstring = '''
    ...     >>> print 42
    ...     42
    ... '''
    >>> other_test = parser.get_doctest(docstring, globs, 'other_test',
    ...                                 'other_file', 10)
    >>> test == other_test
    False
    >>> test != other_test
    True
    >>> test < other_test
    False
    >>> other_test < test
    True

Test comparison with lineno None on one side

    >>> no_lineno = parser.get_doctest(docstring, globs, 'some_test',
    ...                               'some_test', None)
    >>> test.lineno is None
    False
    >>> no_lineno.lineno is None
    True
    >>> test < no_lineno
    False
    >>> no_lineno < test
    True

Compare `DocTestCase`:

    >>> DocTestCase = doctest.DocTestCase
    >>> test_case = DocTestCase(test)
    >>> same_test_case = DocTestCase(same_test)
    >>> other_test_case = DocTestCase(other_test)
    >>> test_case == same_test_case
    True
    >>> test_case != same_test_case
    False
    >>> hash(test_case) == hash(same_test_case)
    True
    >>> test == other_test_case
    False
    >>> test != other_test_case
    True

"""

class test_DocTestFinder:
    def basics(): r"""
Unit tests for the `DocTestFinder` class.

DocTestFinder is used to extract DocTests from an object's docstring
and the docstrings of its contained objects.  It can be used with
modules, functions, classes, methods, staticmethods, classmethods, and
properties.

Finding Tests in Functions
~~~~~~~~~~~~~~~~~~~~~~~~~~
For a function whose docstring contains examples, DocTestFinder.find()
will return a single test (for that function's docstring):

    >>> finder = doctest.DocTestFinder()

We'll simulate a __file__ attr that ends in pyc:

    >>> from test.test_doctest import test_doctest
    >>> old = test_doctest.__file__
    >>> test_doctest.__file__ = 'test_doctest.pyc'

    >>> tests = finder.find(sample_func)

    >>> print(tests)  # doctest: +ELLIPSIS
    [<DocTest sample_func from test_doctest.py:36 (1 example)>]

The exact name depends on how test_doctest was invoked, so allow for
leading path components.

    >>> tests[0].filename # doctest: +ELLIPSIS
    '...test_doctest.py'

    >>> test_doctest.__file__ = old


    >>> e = tests[0].examples[0]
    >>> (e.source, e.want, e.lineno)
    ('print(sample_func(22))\n', '44\n', 3)

By default, tests are created for objects with no docstring:

    >>> def no_docstring(v):
    ...     pass
    >>> finder.find(no_docstring)
    []

However, the optional argument `exclude_empty` to the DocTestFinder
constructor can be used to exclude tests for objects with empty
docstrings:

    >>> def no_docstring(v):
    ...     pass
    >>> excl_empty_finder = doctest.DocTestFinder(exclude_empty=True)
    >>> excl_empty_finder.find(no_docstring)
    []

If the function has a docstring with no examples, then a test with no
examples is returned.  (This lets `DocTestRunner` collect statistics
about which functions have no tests -- but is that useful?  And should
an empty test also be created when there's no docstring?)

    >>> def no_examples(v):
    ...     ''' no doctest examples '''
    >>> finder.find(no_examples) # doctest: +ELLIPSIS
    [<DocTest no_examples from ...:1 (no examples)>]

Finding Tests in Classes
~~~~~~~~~~~~~~~~~~~~~~~~
For a class, DocTestFinder will create a test for the class's
docstring, and will recursively explore its contents, including
methods, classmethods, staticmethods, properties, and nested classes.

    >>> finder = doctest.DocTestFinder()
    >>> tests = finder.find(SampleClass)
    >>> for t in tests:
    ...     print('%2s  %s' % (len(t.examples), t.name))
     3  SampleClass
     3  SampleClass.NestedClass
     1  SampleClass.NestedClass.__init__
     1  SampleClass.__init__
     1  SampleClass.a_cached_property
     2  SampleClass.a_classmethod
     1  SampleClass.a_property
     1  SampleClass.a_staticmethod
     1  SampleClass.double
     1  SampleClass.get
     3  SampleClass.setter

New-style classes are also supported:

    >>> tests = finder.find(SampleNewStyleClass)
    >>> for t in tests:
    ...     print('%2s  %s' % (len(t.examples), t.name))
     1  SampleNewStyleClass
     1  SampleNewStyleClass.__init__
     1  SampleNewStyleClass.double
     1  SampleNewStyleClass.get

Finding Tests in Modules
~~~~~~~~~~~~~~~~~~~~~~~~
For a module, DocTestFinder will create a test for the class's
docstring, and will recursively explore its contents, including
functions, classes, and the `__test__` dictionary, if it exists:

    >>> # A module
    >>> import types
    >>> m = types.ModuleType('some_module')
    >>> def triple(val):
    ...     '''
    ...     >>> print(triple(11))
    ...     33
    ...     '''
    ...     return val*3
    >>> m.__dict__.update({
    ...     'sample_func': sample_func,
    ...     'SampleClass': SampleClass,
    ...     '__doc__': '''
    ...         Module docstring.
    ...             >>> print('module')
    ...             module
    ...         ''',
    ...     '__test__': {
    ...         'd': '>>> print(6)\n6\n>>> print(7)\n7\n',
    ...         'c': triple}})

    >>> finder = doctest.DocTestFinder()
    >>> # Use module=test_doctest, to prevent doctest from
    >>> # ignoring the objects since they weren't defined in m.
    >>> from test.test_doctest import test_doctest
    >>> tests = finder.find(m, module=test_doctest)
    >>> for t in tests:
    ...     print('%2s  %s' % (len(t.examples), t.name))
     1  some_module
     3  some_module.SampleClass
     3  some_module.SampleClass.NestedClass
     1  some_module.SampleClass.NestedClass.__init__
     1  some_module.SampleClass.__init__
     1  some_module.SampleClass.a_cached_property
     2  some_module.SampleClass.a_classmethod
     1  some_module.SampleClass.a_property
     1  some_module.SampleClass.a_staticmethod
     1  some_module.SampleClass.double
     1  some_module.SampleClass.get
     3  some_module.SampleClass.setter
     1  some_module.__test__.c
     2  some_module.__test__.d
     1  some_module.sample_func

However, doctest will ignore imported objects from other modules
(without proper `module=`):

    >>> import types
    >>> m = types.ModuleType('poluted_namespace')
    >>> m.__dict__.update({
    ...     'sample_func': sample_func,
    ...     'SampleClass': SampleClass,
    ... })

    >>> finder = doctest.DocTestFinder()
    >>> finder.find(m)
    []

Duplicate Removal
~~~~~~~~~~~~~~~~~
If a single object is listed twice (under different names), then tests
will only be generated for it once:

    >>> from test.test_doctest import doctest_aliases
    >>> assert doctest_aliases.TwoNames.f
    >>> assert doctest_aliases.TwoNames.g
    >>> tests = excl_empty_finder.find(doctest_aliases)
    >>> print(len(tests))
    2
    >>> print(tests[0].name)
    test.test_doctest.doctest_aliases.TwoNames

    TwoNames.f and TwoNames.g are bound to the same object.
    We can't guess which will be found in doctest's traversal of
    TwoNames.__dict__ first, so we have to allow for either.

    >>> tests[1].name.split('.')[-1] in ['f', 'g']
    True

Empty Tests
~~~~~~~~~~~
By default, an object with no doctests doesn't create any tests:

    >>> tests = doctest.DocTestFinder().find(SampleClass)
    >>> for t in tests:
    ...     print('%2s  %s' % (len(t.examples), t.name))
     3  SampleClass
     3  SampleClass.NestedClass
     1  SampleClass.NestedClass.__init__
     1  SampleClass.__init__
     1  SampleClass.a_cached_property
     2  SampleClass.a_classmethod
     1  SampleClass.a_property
     1  SampleClass.a_staticmethod
     1  SampleClass.double
     1  SampleClass.get
     3  SampleClass.setter

By default, that excluded objects with no doctests.  exclude_empty=False
tells it to include (empty) tests for objects with no doctests.  This feature
is really to support backward compatibility in what doctest.master.summarize()
displays.

    >>> tests = doctest.DocTestFinder(exclude_empty=False).find(SampleClass)
    >>> for t in tests:
    ...     print('%2s  %s' % (len(t.examples), t.name))
     3  SampleClass
     3  SampleClass.NestedClass
     1  SampleClass.NestedClass.__init__
     0  SampleClass.NestedClass.get
     0  SampleClass.NestedClass.square
     1  SampleClass.__init__
     1  SampleClass.a_cached_property
     2  SampleClass.a_classmethod
     1  SampleClass.a_property
     1  SampleClass.a_staticmethod
     1  SampleClass.double
     1  SampleClass.get
     3  SampleClass.setter

When used with `exclude_empty=False` we are also interested in line numbers
of doctests that are empty.
It used to be broken for quite some time until `bpo-28249`.

    >>> from test.test_doctest import doctest_lineno
    >>> tests = doctest.DocTestFinder(exclude_empty=False).find(doctest_lineno)
    >>> for t in tests:
    ...     print('%5s  %s' % (t.lineno, t.name))
     None  test.test_doctest.doctest_lineno
       22  test.test_doctest.doctest_lineno.ClassWithDocstring
       30  test.test_doctest.doctest_lineno.ClassWithDoctest
     None  test.test_doctest.doctest_lineno.ClassWithoutDocstring
     None  test.test_doctest.doctest_lineno.MethodWrapper
       53  test.test_doctest.doctest_lineno.MethodWrapper.classmethod_with_doctest
       39  test.test_doctest.doctest_lineno.MethodWrapper.method_with_docstring
       45  test.test_doctest.doctest_lineno.MethodWrapper.method_with_doctest
     None  test.test_doctest.doctest_lineno.MethodWrapper.method_without_docstring
       61  test.test_doctest.doctest_lineno.MethodWrapper.property_with_doctest
        4  test.test_doctest.doctest_lineno.func_with_docstring
       77  test.test_doctest.doctest_lineno.func_with_docstring_wrapped
       12  test.test_doctest.doctest_lineno.func_with_doctest
     None  test.test_doctest.doctest_lineno.func_without_docstring

Turning off Recursion
~~~~~~~~~~~~~~~~~~~~~
DocTestFinder can be told not to look for tests in contained objects
using the `recurse` flag:

    >>> tests = doctest.DocTestFinder(recurse=False).find(SampleClass)
    >>> for t in tests:
    ...     print('%2s  %s' % (len(t.examples), t.name))
     3  SampleClass

Line numbers
~~~~~~~~~~~~
DocTestFinder finds the line number of each example:

    >>> def f(x):
    ...     '''
    ...     >>> x = 12
    ...
    ...     some text
    ...
    ...     >>> # examples are not created for comments & bare prompts.
    ...     >>>
    ...     ...
    ...
    ...     >>> for x in range(10):
    ...     ...     print(x, end=' ')
    ...     0 1 2 3 4 5 6 7 8 9
    ...     >>> x//2
    ...     6
    ...     '''
    >>> test = doctest.DocTestFinder().find(f)[0]
    >>> [e.lineno for e in test.examples]
    [1, 9, 12]
"""

    if int.__doc__: # simple check for --without-doc-strings, skip if lacking
        def non_Python_modules(): r"""

Finding Doctests in Modules Not Written in Python
~~~~~~~~~~~~~~~~~~~~~~~~~~~~~~~~~~~~~~~~~~~~~~~~~
DocTestFinder can also find doctests in most modules not written in Python.
We'll use builtins as an example, since it almost certainly isn't written in
plain ol' Python and is guaranteed to be available.

    >>> import builtins
    >>> tests = doctest.DocTestFinder().find(builtins)
    >>> 750 < len(tests) < 800 # approximate number of objects with docstrings
    True
    >>> real_tests = [t for t in tests if len(t.examples) > 0]
    >>> len(real_tests) # objects that actually have doctests
    14
    >>> for t in real_tests:
    ...     print('{}  {}'.format(len(t.examples), t.name))
    ...
    1  builtins.bin
    5  builtins.bytearray.hex
    5  builtins.bytes.hex
    3  builtins.float.as_integer_ratio
    2  builtins.float.fromhex
    2  builtins.float.hex
    1  builtins.hex
    1  builtins.int
    3  builtins.int.as_integer_ratio
    2  builtins.int.bit_count
    2  builtins.int.bit_length
    5  builtins.memoryview.hex
    1  builtins.oct
    1  builtins.zip

Note here that 'bin', 'oct', and 'hex' are functions; 'float.as_integer_ratio',
'float.hex', and 'int.bit_length' are methods; 'float.fromhex' is a classmethod,
and 'int' is a type.
"""


class TestDocTest(unittest.TestCase):

    def test_run(self):
        test = '''
            >>> 1 + 1
            11
            >>> 2 + 3      # doctest: +SKIP
            "23"
            >>> 5 + 7
            57
        '''

        def myfunc():
            pass
        myfunc.__doc__ = test

        # test DocTestFinder.run()
        test = doctest.DocTestFinder().find(myfunc)[0]
        with support.captured_stdout():
            with support.captured_stderr():
                results = doctest.DocTestRunner(verbose=False).run(test)

        # test TestResults
        self.assertIsInstance(results, doctest.TestResults)
        self.assertEqual(results.failed, 2)
        self.assertEqual(results.attempted, 3)
        self.assertEqual(results.skipped, 1)
        self.assertEqual(tuple(results), (2, 3))
        x, y = results
        self.assertEqual((x, y), (2, 3))


class TestDocTestFinder(unittest.TestCase):

    def test_issue35753(self):
        # This import of `call` should trigger issue35753 when
        # DocTestFinder.find() is called due to inspect.unwrap() failing,
        # however with a patched doctest this should succeed.
        from unittest.mock import call
        dummy_module = types.ModuleType("dummy")
        dummy_module.__dict__['inject_call'] = call
        finder = doctest.DocTestFinder()
        self.assertEqual(finder.find(dummy_module), [])

    def test_empty_namespace_package(self):
        pkg_name = 'doctest_empty_pkg'
        with tempfile.TemporaryDirectory() as parent_dir:
            pkg_dir = os.path.join(parent_dir, pkg_name)
            os.mkdir(pkg_dir)
            sys.path.append(parent_dir)
            try:
                mod = importlib.import_module(pkg_name)
            finally:
                import_helper.forget(pkg_name)
                sys.path.pop()

            include_empty_finder = doctest.DocTestFinder(exclude_empty=False)
            exclude_empty_finder = doctest.DocTestFinder(exclude_empty=True)

            self.assertEqual(len(include_empty_finder.find(mod)), 1)
            self.assertEqual(len(exclude_empty_finder.find(mod)), 0)

def test_DocTestParser(): r"""
Unit tests for the `DocTestParser` class.

DocTestParser is used to parse docstrings containing doctest examples.

The `parse` method divides a docstring into examples and intervening
text:

    >>> s = '''
    ...     >>> x, y = 2, 3  # no output expected
    ...     >>> if 1:
    ...     ...     print(x)
    ...     ...     print(y)
    ...     2
    ...     3
    ...
    ...     Some text.
    ...     >>> x+y
    ...     5
    ...     '''
    >>> parser = doctest.DocTestParser()
    >>> for piece in parser.parse(s):
    ...     if isinstance(piece, doctest.Example):
    ...         print('Example:', (piece.source, piece.want, piece.lineno))
    ...     else:
    ...         print('   Text:', repr(piece))
       Text: '\n'
    Example: ('x, y = 2, 3  # no output expected\n', '', 1)
       Text: ''
    Example: ('if 1:\n    print(x)\n    print(y)\n', '2\n3\n', 2)
       Text: '\nSome text.\n'
    Example: ('x+y\n', '5\n', 9)
       Text: ''

The `get_examples` method returns just the examples:

    >>> for piece in parser.get_examples(s):
    ...     print((piece.source, piece.want, piece.lineno))
    ('x, y = 2, 3  # no output expected\n', '', 1)
    ('if 1:\n    print(x)\n    print(y)\n', '2\n3\n', 2)
    ('x+y\n', '5\n', 9)

The `get_doctest` method creates a Test from the examples, along with the
given arguments:

    >>> test = parser.get_doctest(s, {}, 'name', 'filename', lineno=5)
    >>> (test.name, test.filename, test.lineno)
    ('name', 'filename', 5)
    >>> for piece in test.examples:
    ...     print((piece.source, piece.want, piece.lineno))
    ('x, y = 2, 3  # no output expected\n', '', 1)
    ('if 1:\n    print(x)\n    print(y)\n', '2\n3\n', 2)
    ('x+y\n', '5\n', 9)
"""

class test_DocTestRunner:
    def basics(): r"""
Unit tests for the `DocTestRunner` class.

DocTestRunner is used to run DocTest test cases, and to accumulate
statistics.  Here's a simple DocTest case we can use:

    >>> import _colorize
    >>> save_colorize = _colorize.COLORIZE
    >>> _colorize.COLORIZE = False

    >>> def f(x):
    ...     '''
    ...     >>> x = 12
    ...     >>> print(x)
    ...     12
    ...     >>> x//2
    ...     6
    ...     '''
    >>> test = doctest.DocTestFinder().find(f)[0]

The main DocTestRunner interface is the `run` method, which runs a
given DocTest case in a given namespace (globs).  It returns a tuple
`(f,t)`, where `f` is the number of failed tests and `t` is the number
of tried tests.

    >>> doctest.DocTestRunner(verbose=False).run(test)
    TestResults(failed=0, attempted=3)

If any example produces incorrect output, then the test runner reports
the failure and proceeds to the next example:

    >>> def f(x):
    ...     '''
    ...     >>> x = 12
    ...     >>> print(x)
    ...     14
    ...     >>> x//2
    ...     6
    ...     '''
    >>> test = doctest.DocTestFinder().find(f)[0]
    >>> doctest.DocTestRunner(verbose=True).run(test)
    ... # doctest: +ELLIPSIS
    Trying:
        x = 12
    Expecting nothing
    ok
    Trying:
        print(x)
    Expecting:
        14
    **********************************************************************
    File ..., line 4, in f
    Failed example:
        print(x)
    Expected:
        14
    Got:
        12
    Trying:
        x//2
    Expecting:
        6
    ok
    TestResults(failed=1, attempted=3)

    >>> _colorize.COLORIZE = save_colorize
"""
    def verbose_flag(): r"""
The `verbose` flag makes the test runner generate more detailed
output:

    >>> def f(x):
    ...     '''
    ...     >>> x = 12
    ...     >>> print(x)
    ...     12
    ...     >>> x//2
    ...     6
    ...     '''
    >>> test = doctest.DocTestFinder().find(f)[0]

    >>> doctest.DocTestRunner(verbose=True).run(test)
    Trying:
        x = 12
    Expecting nothing
    ok
    Trying:
        print(x)
    Expecting:
        12
    ok
    Trying:
        x//2
    Expecting:
        6
    ok
    TestResults(failed=0, attempted=3)

If the `verbose` flag is unspecified, then the output will be verbose
iff `-v` appears in sys.argv:

    >>> # Save the real sys.argv list.
    >>> old_argv = sys.argv

    >>> # If -v does not appear in sys.argv, then output isn't verbose.
    >>> sys.argv = ['test']
    >>> doctest.DocTestRunner().run(test)
    TestResults(failed=0, attempted=3)

    >>> # If -v does appear in sys.argv, then output is verbose.
    >>> sys.argv = ['test', '-v']
    >>> doctest.DocTestRunner().run(test)
    Trying:
        x = 12
    Expecting nothing
    ok
    Trying:
        print(x)
    Expecting:
        12
    ok
    Trying:
        x//2
    Expecting:
        6
    ok
    TestResults(failed=0, attempted=3)

    >>> # Restore sys.argv
    >>> sys.argv = old_argv

In the remaining examples, the test runner's verbosity will be
explicitly set, to ensure that the test behavior is consistent.
    """
    def exceptions(): r"""
Tests of `DocTestRunner`'s exception handling.

An expected exception is specified with a traceback message.  The
lines between the first line and the type/value may be omitted or
replaced with any other string:

    >>> import _colorize
    >>> save_colorize = _colorize.COLORIZE
    >>> _colorize.COLORIZE = False

    >>> def f(x):
    ...     '''
    ...     >>> x = 12
    ...     >>> print(x//0)
    ...     Traceback (most recent call last):
    ...     ZeroDivisionError: division by zero
    ...     '''
    >>> test = doctest.DocTestFinder().find(f)[0]
    >>> doctest.DocTestRunner(verbose=False).run(test)
    TestResults(failed=0, attempted=2)

An example may not generate output before it raises an exception; if
it does, then the traceback message will not be recognized as
signaling an expected exception, so the example will be reported as an
unexpected exception:

    >>> def f(x):
    ...     '''
    ...     >>> x = 12
    ...     >>> print('pre-exception output', x//0)
    ...     pre-exception output
    ...     Traceback (most recent call last):
    ...     ZeroDivisionError: division by zero
    ...     '''
    >>> test = doctest.DocTestFinder().find(f)[0]
    >>> doctest.DocTestRunner(verbose=False).run(test)
    ... # doctest: +ELLIPSIS
    **********************************************************************
    File ..., line 4, in f
    Failed example:
        print('pre-exception output', x//0)
    Exception raised:
        ...
        ZeroDivisionError: division by zero
    TestResults(failed=1, attempted=2)

Exception messages may contain newlines:

    >>> def f(x):
    ...     r'''
    ...     >>> raise ValueError('multi\nline\nmessage')
    ...     Traceback (most recent call last):
    ...     ValueError: multi
    ...     line
    ...     message
    ...     '''
    >>> test = doctest.DocTestFinder().find(f)[0]
    >>> doctest.DocTestRunner(verbose=False).run(test)
    TestResults(failed=0, attempted=1)

If an exception is expected, but an exception with the wrong type or
message is raised, then it is reported as a failure:

    >>> def f(x):
    ...     r'''
    ...     >>> raise ValueError('message')
    ...     Traceback (most recent call last):
    ...     ValueError: wrong message
    ...     '''
    >>> test = doctest.DocTestFinder().find(f)[0]
    >>> doctest.DocTestRunner(verbose=False).run(test)
    ... # doctest: +ELLIPSIS
    **********************************************************************
    File ..., line 3, in f
    Failed example:
        raise ValueError('message')
    Expected:
        Traceback (most recent call last):
        ValueError: wrong message
    Got:
        Traceback (most recent call last):
        ...
        ValueError: message
    TestResults(failed=1, attempted=1)

However, IGNORE_EXCEPTION_DETAIL can be used to allow a mismatch in the
detail:

    >>> def f(x):
    ...     r'''
    ...     >>> raise ValueError('message') #doctest: +IGNORE_EXCEPTION_DETAIL
    ...     Traceback (most recent call last):
    ...     ValueError: wrong message
    ...     '''
    >>> test = doctest.DocTestFinder().find(f)[0]
    >>> doctest.DocTestRunner(verbose=False).run(test)
    TestResults(failed=0, attempted=1)

IGNORE_EXCEPTION_DETAIL also ignores difference in exception formatting
between Python versions. For example, in Python 2.x, the module path of
the exception is not in the output, but this will fail under Python 3:

    >>> def f(x):
    ...     r'''
    ...     >>> from http.client import HTTPException
    ...     >>> raise HTTPException('message')
    ...     Traceback (most recent call last):
    ...     HTTPException: message
    ...     '''
    >>> test = doctest.DocTestFinder().find(f)[0]
    >>> doctest.DocTestRunner(verbose=False).run(test)
    ... # doctest: +ELLIPSIS
    **********************************************************************
    File ..., line 4, in f
    Failed example:
        raise HTTPException('message')
    Expected:
        Traceback (most recent call last):
        HTTPException: message
    Got:
        Traceback (most recent call last):
        ...
        http.client.HTTPException: message
    TestResults(failed=1, attempted=2)

But in Python 3 the module path is included, and therefore a test must look
like the following test to succeed in Python 3. But that test will fail under
Python 2.

    >>> def f(x):
    ...     r'''
    ...     >>> from http.client import HTTPException
    ...     >>> raise HTTPException('message')
    ...     Traceback (most recent call last):
    ...     http.client.HTTPException: message
    ...     '''
    >>> test = doctest.DocTestFinder().find(f)[0]
    >>> doctest.DocTestRunner(verbose=False).run(test)
    TestResults(failed=0, attempted=2)

However, with IGNORE_EXCEPTION_DETAIL, the module name of the exception
(or its unexpected absence) will be ignored:

    >>> def f(x):
    ...     r'''
    ...     >>> from http.client import HTTPException
    ...     >>> raise HTTPException('message') #doctest: +IGNORE_EXCEPTION_DETAIL
    ...     Traceback (most recent call last):
    ...     HTTPException: message
    ...     '''
    >>> test = doctest.DocTestFinder().find(f)[0]
    >>> doctest.DocTestRunner(verbose=False).run(test)
    TestResults(failed=0, attempted=2)

The module path will be completely ignored, so two different module paths will
still pass if IGNORE_EXCEPTION_DETAIL is given. This is intentional, so it can
be used when exceptions have changed module.

    >>> def f(x):
    ...     r'''
    ...     >>> from http.client import HTTPException
    ...     >>> raise HTTPException('message') #doctest: +IGNORE_EXCEPTION_DETAIL
    ...     Traceback (most recent call last):
    ...     foo.bar.HTTPException: message
    ...     '''
    >>> test = doctest.DocTestFinder().find(f)[0]
    >>> doctest.DocTestRunner(verbose=False).run(test)
    TestResults(failed=0, attempted=2)

But IGNORE_EXCEPTION_DETAIL does not allow a mismatch in the exception type:

    >>> def f(x):
    ...     r'''
    ...     >>> raise ValueError('message') #doctest: +IGNORE_EXCEPTION_DETAIL
    ...     Traceback (most recent call last):
    ...     TypeError: wrong type
    ...     '''
    >>> test = doctest.DocTestFinder().find(f)[0]
    >>> doctest.DocTestRunner(verbose=False).run(test)
    ... # doctest: +ELLIPSIS
    **********************************************************************
    File ..., line 3, in f
    Failed example:
        raise ValueError('message') #doctest: +IGNORE_EXCEPTION_DETAIL
    Expected:
        Traceback (most recent call last):
        TypeError: wrong type
    Got:
        Traceback (most recent call last):
        ...
        ValueError: message
    TestResults(failed=1, attempted=1)

If the exception does not have a message, you can still use
IGNORE_EXCEPTION_DETAIL to normalize the modules between Python 2 and 3:

    >>> def f(x):
    ...     r'''
    ...     >>> from http.client import HTTPException
    ...     >>> raise HTTPException() #doctest: +IGNORE_EXCEPTION_DETAIL
    ...     Traceback (most recent call last):
    ...     foo.bar.HTTPException
    ...     '''
    >>> test = doctest.DocTestFinder().find(f)[0]
    >>> doctest.DocTestRunner(verbose=False).run(test)
    TestResults(failed=0, attempted=2)

Note that a trailing colon doesn't matter either:

    >>> def f(x):
    ...     r'''
    ...     >>> from http.client import HTTPException
    ...     >>> raise HTTPException() #doctest: +IGNORE_EXCEPTION_DETAIL
    ...     Traceback (most recent call last):
    ...     foo.bar.HTTPException:
    ...     '''
    >>> test = doctest.DocTestFinder().find(f)[0]
    >>> doctest.DocTestRunner(verbose=False).run(test)
    TestResults(failed=0, attempted=2)

If an exception is raised but not expected, then it is reported as an
unexpected exception:

    >>> def f(x):
    ...     r'''
    ...     >>> 1//0
    ...     0
    ...     '''
    >>> test = doctest.DocTestFinder().find(f)[0]
    >>> doctest.DocTestRunner(verbose=False).run(test)
    ... # doctest: +ELLIPSIS
    **********************************************************************
    File ..., line 3, in f
    Failed example:
        1//0
    Exception raised:
        Traceback (most recent call last):
        ...
        ZeroDivisionError: division by zero
    TestResults(failed=1, attempted=1)

    >>> _colorize.COLORIZE = save_colorize
"""
    def displayhook(): r"""
Test that changing sys.displayhook doesn't matter for doctest.

    >>> import sys
    >>> orig_displayhook = sys.displayhook
    >>> def my_displayhook(x):
    ...     print('hi!')
    >>> sys.displayhook = my_displayhook
    >>> def f():
    ...     '''
    ...     >>> 3
    ...     3
    ...     '''
    >>> test = doctest.DocTestFinder().find(f)[0]
    >>> r = doctest.DocTestRunner(verbose=False).run(test)
    >>> post_displayhook = sys.displayhook

    We need to restore sys.displayhook now, so that we'll be able to test
    results.

    >>> sys.displayhook = orig_displayhook

    Ok, now we can check that everything is ok.

    >>> r
    TestResults(failed=0, attempted=1)
    >>> post_displayhook is my_displayhook
    True
"""
    def optionflags(): r"""
Tests of `DocTestRunner`'s option flag handling.

Several option flags can be used to customize the behavior of the test
runner.  These are defined as module constants in doctest, and passed
to the DocTestRunner constructor (multiple constants should be ORed
together).

The DONT_ACCEPT_TRUE_FOR_1 flag disables matches between True/False
and 1/0:

    >>> import _colorize
    >>> save_colorize = _colorize.COLORIZE
    >>> _colorize.COLORIZE = False

    >>> def f(x):
    ...     '>>> True\n1\n'

    >>> # Without the flag:
    >>> test = doctest.DocTestFinder().find(f)[0]
    >>> doctest.DocTestRunner(verbose=False).run(test)
    TestResults(failed=0, attempted=1)

    >>> # With the flag:
    >>> test = doctest.DocTestFinder().find(f)[0]
    >>> flags = doctest.DONT_ACCEPT_TRUE_FOR_1
    >>> doctest.DocTestRunner(verbose=False, optionflags=flags).run(test)
    ... # doctest: +ELLIPSIS
    **********************************************************************
    File ..., line 2, in f
    Failed example:
        True
    Expected:
        1
    Got:
        True
    TestResults(failed=1, attempted=1)

The DONT_ACCEPT_BLANKLINE flag disables the match between blank lines
and the '<BLANKLINE>' marker:

    >>> def f(x):
    ...     '>>> print("a\\n\\nb")\na\n<BLANKLINE>\nb\n'

    >>> # Without the flag:
    >>> test = doctest.DocTestFinder().find(f)[0]
    >>> doctest.DocTestRunner(verbose=False).run(test)
    TestResults(failed=0, attempted=1)

    >>> # With the flag:
    >>> test = doctest.DocTestFinder().find(f)[0]
    >>> flags = doctest.DONT_ACCEPT_BLANKLINE
    >>> doctest.DocTestRunner(verbose=False, optionflags=flags).run(test)
    ... # doctest: +ELLIPSIS
    **********************************************************************
    File ..., line 2, in f
    Failed example:
        print("a\n\nb")
    Expected:
        a
        <BLANKLINE>
        b
    Got:
        a
    <BLANKLINE>
        b
    TestResults(failed=1, attempted=1)

The NORMALIZE_WHITESPACE flag causes all sequences of whitespace to be
treated as equal:

    >>> def f(x):
    ...     '\n>>> print(1, 2, 3)\n  1   2\n 3'

    >>> # Without the flag:
    >>> test = doctest.DocTestFinder().find(f)[0]
    >>> doctest.DocTestRunner(verbose=False).run(test)
    ... # doctest: +ELLIPSIS
    **********************************************************************
    File ..., line 3, in f
    Failed example:
        print(1, 2, 3)
    Expected:
          1   2
         3
    Got:
        1 2 3
    TestResults(failed=1, attempted=1)

    >>> # With the flag:
    >>> test = doctest.DocTestFinder().find(f)[0]
    >>> flags = doctest.NORMALIZE_WHITESPACE
    >>> doctest.DocTestRunner(verbose=False, optionflags=flags).run(test)
    TestResults(failed=0, attempted=1)

    An example from the docs:
    >>> print(list(range(20))) #doctest: +NORMALIZE_WHITESPACE
    [0,   1,  2,  3,  4,  5,  6,  7,  8,  9,
    10,  11, 12, 13, 14, 15, 16, 17, 18, 19]

The ELLIPSIS flag causes ellipsis marker ("...") in the expected
output to match any substring in the actual output:

    >>> def f(x):
    ...     '>>> print(list(range(15)))\n[0, 1, 2, ..., 14]\n'

    >>> # Without the flag:
    >>> test = doctest.DocTestFinder().find(f)[0]
    >>> doctest.DocTestRunner(verbose=False).run(test)
    ... # doctest: +ELLIPSIS
    **********************************************************************
    File ..., line 2, in f
    Failed example:
        print(list(range(15)))
    Expected:
        [0, 1, 2, ..., 14]
    Got:
        [0, 1, 2, 3, 4, 5, 6, 7, 8, 9, 10, 11, 12, 13, 14]
    TestResults(failed=1, attempted=1)

    >>> # With the flag:
    >>> test = doctest.DocTestFinder().find(f)[0]
    >>> flags = doctest.ELLIPSIS
    >>> doctest.DocTestRunner(verbose=False, optionflags=flags).run(test)
    TestResults(failed=0, attempted=1)

    ... also matches nothing:

    >>> if 1:
    ...     for i in range(100):
    ...         print(i**2, end=' ') #doctest: +ELLIPSIS
    ...     print('!')
    0 1...4...9 16 ... 36 49 64 ... 9801 !

    ... can be surprising; e.g., this test passes:

    >>> if 1:  #doctest: +ELLIPSIS
    ...     for i in range(20):
    ...         print(i, end=' ')
    ...     print(20)
    0 1 2 ...1...2...0

    Examples from the docs:

    >>> print(list(range(20))) # doctest:+ELLIPSIS
    [0, 1, ..., 18, 19]

    >>> print(list(range(20))) # doctest: +ELLIPSIS
    ...                 # doctest: +NORMALIZE_WHITESPACE
    [0,    1, ...,   18,    19]

The SKIP flag causes an example to be skipped entirely.  I.e., the
example is not run.  It can be useful in contexts where doctest
examples serve as both documentation and test cases, and an example
should be included for documentation purposes, but should not be
checked (e.g., because its output is random, or depends on resources
which would be unavailable.)  The SKIP flag can also be used for
'commenting out' broken examples.

    >>> import unavailable_resource           # doctest: +SKIP
    >>> unavailable_resource.do_something()   # doctest: +SKIP
    >>> unavailable_resource.blow_up()        # doctest: +SKIP
    Traceback (most recent call last):
        ...
    UncheckedBlowUpError:  Nobody checks me.

    >>> import random
    >>> print(random.random()) # doctest: +SKIP
    0.721216923889

The REPORT_UDIFF flag causes failures that involve multi-line expected
and actual outputs to be displayed using a unified diff:

    >>> def f(x):
    ...     r'''
    ...     >>> print('\n'.join('abcdefg'))
    ...     a
    ...     B
    ...     c
    ...     d
    ...     f
    ...     g
    ...     h
    ...     '''

    >>> # Without the flag:
    >>> test = doctest.DocTestFinder().find(f)[0]
    >>> doctest.DocTestRunner(verbose=False).run(test)
    ... # doctest: +ELLIPSIS
    **********************************************************************
    File ..., line 3, in f
    Failed example:
        print('\n'.join('abcdefg'))
    Expected:
        a
        B
        c
        d
        f
        g
        h
    Got:
        a
        b
        c
        d
        e
        f
        g
    TestResults(failed=1, attempted=1)

    >>> # With the flag:
    >>> test = doctest.DocTestFinder().find(f)[0]
    >>> flags = doctest.REPORT_UDIFF
    >>> doctest.DocTestRunner(verbose=False, optionflags=flags).run(test)
    ... # doctest: +ELLIPSIS
    **********************************************************************
    File ..., line 3, in f
    Failed example:
        print('\n'.join('abcdefg'))
    Differences (unified diff with -expected +actual):
        @@ -1,7 +1,7 @@
         a
        -B
        +b
         c
         d
        +e
         f
         g
        -h
    TestResults(failed=1, attempted=1)

The REPORT_CDIFF flag causes failures that involve multi-line expected
and actual outputs to be displayed using a context diff:

    >>> # Reuse f() from the REPORT_UDIFF example, above.
    >>> test = doctest.DocTestFinder().find(f)[0]
    >>> flags = doctest.REPORT_CDIFF
    >>> doctest.DocTestRunner(verbose=False, optionflags=flags).run(test)
    ... # doctest: +ELLIPSIS
    **********************************************************************
    File ..., line 3, in f
    Failed example:
        print('\n'.join('abcdefg'))
    Differences (context diff with expected followed by actual):
        ***************
        *** 1,7 ****
          a
        ! B
          c
          d
          f
          g
        - h
        --- 1,7 ----
          a
        ! b
          c
          d
        + e
          f
          g
    TestResults(failed=1, attempted=1)


The REPORT_NDIFF flag causes failures to use the difflib.Differ algorithm
used by the popular ndiff.py utility.  This does intraline difference
marking, as well as interline differences.

    >>> def f(x):
    ...     r'''
    ...     >>> print("a b  c d e f g h i   j k l m")
    ...     a b c d e f g h i j k 1 m
    ...     '''
    >>> test = doctest.DocTestFinder().find(f)[0]
    >>> flags = doctest.REPORT_NDIFF
    >>> doctest.DocTestRunner(verbose=False, optionflags=flags).run(test)
    ... # doctest: +ELLIPSIS
    **********************************************************************
    File ..., line 3, in f
    Failed example:
        print("a b  c d e f g h i   j k l m")
    Differences (ndiff with -expected +actual):
        - a b c d e f g h i j k 1 m
        ?                       ^
        + a b  c d e f g h i   j k l m
        ?     +              ++    ^
    TestResults(failed=1, attempted=1)

The REPORT_ONLY_FIRST_FAILURE suppresses result output after the first
failing example:

    >>> def f(x):
    ...     r'''
    ...     >>> print(1) # first success
    ...     1
    ...     >>> print(2) # first failure
    ...     200
    ...     >>> print(3) # second failure
    ...     300
    ...     >>> print(4) # second success
    ...     4
    ...     >>> print(5) # third failure
    ...     500
    ...     '''
    >>> test = doctest.DocTestFinder().find(f)[0]
    >>> flags = doctest.REPORT_ONLY_FIRST_FAILURE
    >>> doctest.DocTestRunner(verbose=False, optionflags=flags).run(test)
    ... # doctest: +ELLIPSIS
    **********************************************************************
    File ..., line 5, in f
    Failed example:
        print(2) # first failure
    Expected:
        200
    Got:
        2
    TestResults(failed=3, attempted=5)

However, output from `report_start` is not suppressed:

    >>> doctest.DocTestRunner(verbose=True, optionflags=flags).run(test)
    ... # doctest: +ELLIPSIS
    Trying:
        print(1) # first success
    Expecting:
        1
    ok
    Trying:
        print(2) # first failure
    Expecting:
        200
    **********************************************************************
    File ..., line 5, in f
    Failed example:
        print(2) # first failure
    Expected:
        200
    Got:
        2
    TestResults(failed=3, attempted=5)

The FAIL_FAST flag causes the runner to exit after the first failing example,
so subsequent examples are not even attempted:

    >>> flags = doctest.FAIL_FAST
    >>> doctest.DocTestRunner(verbose=False, optionflags=flags).run(test)
    ... # doctest: +ELLIPSIS
    **********************************************************************
    File ..., line 5, in f
    Failed example:
        print(2) # first failure
    Expected:
        200
    Got:
        2
    TestResults(failed=1, attempted=2)

Specifying both FAIL_FAST and REPORT_ONLY_FIRST_FAILURE is equivalent to
FAIL_FAST only:

    >>> flags = doctest.FAIL_FAST | doctest.REPORT_ONLY_FIRST_FAILURE
    >>> doctest.DocTestRunner(verbose=False, optionflags=flags).run(test)
    ... # doctest: +ELLIPSIS
    **********************************************************************
    File ..., line 5, in f
    Failed example:
        print(2) # first failure
    Expected:
        200
    Got:
        2
    TestResults(failed=1, attempted=2)

For the purposes of both REPORT_ONLY_FIRST_FAILURE and FAIL_FAST, unexpected
exceptions count as failures:

    >>> def f(x):
    ...     r'''
    ...     >>> print(1) # first success
    ...     1
    ...     >>> raise ValueError(2) # first failure
    ...     200
    ...     >>> print(3) # second failure
    ...     300
    ...     >>> print(4) # second success
    ...     4
    ...     >>> print(5) # third failure
    ...     500
    ...     '''
    >>> test = doctest.DocTestFinder().find(f)[0]
    >>> flags = doctest.REPORT_ONLY_FIRST_FAILURE
    >>> doctest.DocTestRunner(verbose=False, optionflags=flags).run(test)
    ... # doctest: +ELLIPSIS
    **********************************************************************
    File ..., line 5, in f
    Failed example:
        raise ValueError(2) # first failure
    Exception raised:
        ...
        ValueError: 2
    TestResults(failed=3, attempted=5)
    >>> flags = doctest.FAIL_FAST
    >>> doctest.DocTestRunner(verbose=False, optionflags=flags).run(test)
    ... # doctest: +ELLIPSIS
    **********************************************************************
    File ..., line 5, in f
    Failed example:
        raise ValueError(2) # first failure
    Exception raised:
        ...
        ValueError: 2
    TestResults(failed=1, attempted=2)

New option flags can also be registered, via register_optionflag().  Here
we reach into doctest's internals a bit.

    >>> unlikely = "UNLIKELY_OPTION_NAME"
    >>> unlikely in doctest.OPTIONFLAGS_BY_NAME
    False
    >>> new_flag_value = doctest.register_optionflag(unlikely)
    >>> unlikely in doctest.OPTIONFLAGS_BY_NAME
    True

Before 2.4.4/2.5, registering a name more than once erroneously created
more than one flag value.  Here we verify that's fixed:

    >>> redundant_flag_value = doctest.register_optionflag(unlikely)
    >>> redundant_flag_value == new_flag_value
    True

Clean up.
    >>> del doctest.OPTIONFLAGS_BY_NAME[unlikely]
    >>> _colorize.COLORIZE = save_colorize

    """

    def option_directives(): r"""
Tests of `DocTestRunner`'s option directive mechanism.

Option directives can be used to turn option flags on or off for a
single example.  To turn an option on for an example, follow that
example with a comment of the form ``# doctest: +OPTION``:

    >>> import _colorize
    >>> save_colorize = _colorize.COLORIZE
    >>> _colorize.COLORIZE = False

    >>> def f(x): r'''
    ...     >>> print(list(range(10)))      # should fail: no ellipsis
    ...     [0, 1, ..., 9]
    ...
    ...     >>> print(list(range(10)))      # doctest: +ELLIPSIS
    ...     [0, 1, ..., 9]
    ...     '''
    >>> test = doctest.DocTestFinder().find(f)[0]
    >>> doctest.DocTestRunner(verbose=False).run(test)
    ... # doctest: +ELLIPSIS
    **********************************************************************
    File ..., line 2, in f
    Failed example:
        print(list(range(10)))      # should fail: no ellipsis
    Expected:
        [0, 1, ..., 9]
    Got:
        [0, 1, 2, 3, 4, 5, 6, 7, 8, 9]
    TestResults(failed=1, attempted=2)

To turn an option off for an example, follow that example with a
comment of the form ``# doctest: -OPTION``:

    >>> def f(x): r'''
    ...     >>> print(list(range(10)))
    ...     [0, 1, ..., 9]
    ...
    ...     >>> # should fail: no ellipsis
    ...     >>> print(list(range(10)))      # doctest: -ELLIPSIS
    ...     [0, 1, ..., 9]
    ...     '''
    >>> test = doctest.DocTestFinder().find(f)[0]
    >>> doctest.DocTestRunner(verbose=False,
    ...                       optionflags=doctest.ELLIPSIS).run(test)
    ... # doctest: +ELLIPSIS
    **********************************************************************
    File ..., line 6, in f
    Failed example:
        print(list(range(10)))      # doctest: -ELLIPSIS
    Expected:
        [0, 1, ..., 9]
    Got:
        [0, 1, 2, 3, 4, 5, 6, 7, 8, 9]
    TestResults(failed=1, attempted=2)

Option directives affect only the example that they appear with; they
do not change the options for surrounding examples:

    >>> def f(x): r'''
    ...     >>> print(list(range(10)))      # Should fail: no ellipsis
    ...     [0, 1, ..., 9]
    ...
    ...     >>> print(list(range(10)))      # doctest: +ELLIPSIS
    ...     [0, 1, ..., 9]
    ...
    ...     >>> print(list(range(10)))      # Should fail: no ellipsis
    ...     [0, 1, ..., 9]
    ...     '''
    >>> test = doctest.DocTestFinder().find(f)[0]
    >>> doctest.DocTestRunner(verbose=False).run(test)
    ... # doctest: +ELLIPSIS
    **********************************************************************
    File ..., line 2, in f
    Failed example:
        print(list(range(10)))      # Should fail: no ellipsis
    Expected:
        [0, 1, ..., 9]
    Got:
        [0, 1, 2, 3, 4, 5, 6, 7, 8, 9]
    **********************************************************************
    File ..., line 8, in f
    Failed example:
        print(list(range(10)))      # Should fail: no ellipsis
    Expected:
        [0, 1, ..., 9]
    Got:
        [0, 1, 2, 3, 4, 5, 6, 7, 8, 9]
    TestResults(failed=2, attempted=3)

Multiple options may be modified by a single option directive.  They
may be separated by whitespace, commas, or both:

    >>> def f(x): r'''
    ...     >>> print(list(range(10)))      # Should fail
    ...     [0, 1,  ...,   9]
    ...     >>> print(list(range(10)))      # Should succeed
    ...     ... # doctest: +ELLIPSIS +NORMALIZE_WHITESPACE
    ...     [0, 1,  ...,   9]
    ...     '''
    >>> test = doctest.DocTestFinder().find(f)[0]
    >>> doctest.DocTestRunner(verbose=False).run(test)
    ... # doctest: +ELLIPSIS
    **********************************************************************
    File ..., line 2, in f
    Failed example:
        print(list(range(10)))      # Should fail
    Expected:
        [0, 1,  ...,   9]
    Got:
        [0, 1, 2, 3, 4, 5, 6, 7, 8, 9]
    TestResults(failed=1, attempted=2)

    >>> def f(x): r'''
    ...     >>> print(list(range(10)))      # Should fail
    ...     [0, 1,  ...,   9]
    ...     >>> print(list(range(10)))      # Should succeed
    ...     ... # doctest: +ELLIPSIS,+NORMALIZE_WHITESPACE
    ...     [0, 1,  ...,   9]
    ...     '''
    >>> test = doctest.DocTestFinder().find(f)[0]
    >>> doctest.DocTestRunner(verbose=False).run(test)
    ... # doctest: +ELLIPSIS
    **********************************************************************
    File ..., line 2, in f
    Failed example:
        print(list(range(10)))      # Should fail
    Expected:
        [0, 1,  ...,   9]
    Got:
        [0, 1, 2, 3, 4, 5, 6, 7, 8, 9]
    TestResults(failed=1, attempted=2)

    >>> def f(x): r'''
    ...     >>> print(list(range(10)))      # Should fail
    ...     [0, 1,  ...,   9]
    ...     >>> print(list(range(10)))      # Should succeed
    ...     ... # doctest: +ELLIPSIS, +NORMALIZE_WHITESPACE
    ...     [0, 1,  ...,   9]
    ...     '''
    >>> test = doctest.DocTestFinder().find(f)[0]
    >>> doctest.DocTestRunner(verbose=False).run(test)
    ... # doctest: +ELLIPSIS
    **********************************************************************
    File ..., line 2, in f
    Failed example:
        print(list(range(10)))      # Should fail
    Expected:
        [0, 1,  ...,   9]
    Got:
        [0, 1, 2, 3, 4, 5, 6, 7, 8, 9]
    TestResults(failed=1, attempted=2)

The option directive may be put on the line following the source, as
long as a continuation prompt is used:

    >>> def f(x): r'''
    ...     >>> print(list(range(10)))
    ...     ... # doctest: +ELLIPSIS
    ...     [0, 1, ..., 9]
    ...     '''
    >>> test = doctest.DocTestFinder().find(f)[0]
    >>> doctest.DocTestRunner(verbose=False).run(test)
    TestResults(failed=0, attempted=1)

For examples with multi-line source, the option directive may appear
at the end of any line:

    >>> def f(x): r'''
    ...     >>> for x in range(10): # doctest: +ELLIPSIS
    ...     ...     print(' ', x, end='', sep='')
    ...      0 1 2 ... 9
    ...
    ...     >>> for x in range(10):
    ...     ...     print(' ', x, end='', sep='') # doctest: +ELLIPSIS
    ...      0 1 2 ... 9
    ...     '''
    >>> test = doctest.DocTestFinder().find(f)[0]
    >>> doctest.DocTestRunner(verbose=False).run(test)
    TestResults(failed=0, attempted=2)

If more than one line of an example with multi-line source has an
option directive, then they are combined:

    >>> def f(x): r'''
    ...     Should fail (option directive not on the last line):
    ...         >>> for x in range(10): # doctest: +ELLIPSIS
    ...         ...     print(x, end=' ') # doctest: +NORMALIZE_WHITESPACE
    ...         0  1    2...9
    ...     '''
    >>> test = doctest.DocTestFinder().find(f)[0]
    >>> doctest.DocTestRunner(verbose=False).run(test)
    TestResults(failed=0, attempted=1)

It is an error to have a comment of the form ``# doctest:`` that is
*not* followed by words of the form ``+OPTION`` or ``-OPTION``, where
``OPTION`` is an option that has been registered with
`register_option`:

    >>> # Error: Option not registered
    >>> s = '>>> print(12)  #doctest: +BADOPTION'
    >>> test = doctest.DocTestParser().get_doctest(s, {}, 's', 's.py', 0)
    Traceback (most recent call last):
    ValueError: line 1 of the doctest for s has an invalid option: '+BADOPTION'

    >>> # Error: No + or - prefix
    >>> s = '>>> print(12)  #doctest: ELLIPSIS'
    >>> test = doctest.DocTestParser().get_doctest(s, {}, 's', 's.py', 0)
    Traceback (most recent call last):
    ValueError: line 1 of the doctest for s has an invalid option: 'ELLIPSIS'

It is an error to use an option directive on a line that contains no
source:

    >>> s = '>>> # doctest: +ELLIPSIS'
    >>> test = doctest.DocTestParser().get_doctest(s, {}, 's', 's.py', 0)
    Traceback (most recent call last):
    ValueError: line 0 of the doctest for s has an option directive on a line with no example: '# doctest: +ELLIPSIS'

    >>> _colorize.COLORIZE = save_colorize
"""

def test_testsource(): r"""
Unit tests for `testsource()`.

The testsource() function takes a module and a name, finds the (first)
test with that name in that module, and converts it to a script. The
example code is converted to regular Python code.  The surrounding
words and expected output are converted to comments:

    >>> from test.test_doctest import test_doctest
    >>> name = 'test.test_doctest.test_doctest.sample_func'
    >>> print(doctest.testsource(test_doctest, name))
    # Blah blah
    #
    print(sample_func(22))
    # Expected:
    ## 44
    #
    # Yee ha!
    <BLANKLINE>

    >>> name = 'test.test_doctest.test_doctest.SampleNewStyleClass'
    >>> print(doctest.testsource(test_doctest, name))
    print('1\n2\n3')
    # Expected:
    ## 1
    ## 2
    ## 3
    <BLANKLINE>

    >>> name = 'test.test_doctest.test_doctest.SampleClass.a_classmethod'
    >>> print(doctest.testsource(test_doctest, name))
    print(SampleClass.a_classmethod(10))
    # Expected:
    ## 12
    print(SampleClass(0).a_classmethod(10))
    # Expected:
    ## 12
    <BLANKLINE>
"""

def test_debug(): r"""

Create a docstring that we want to debug:

    >>> s = '''
    ...     >>> x = 12
    ...     >>> print(x)
    ...     12
    ...     '''

Create some fake stdin input, to feed to the debugger:

    >>> from test.support.pty_helper import FakeInput
    >>> real_stdin = sys.stdin
    >>> sys.stdin = FakeInput(['next', 'print(x)', 'continue'])

Run the debugger on the docstring, and then restore sys.stdin.

    >>> try: doctest.debug_src(s)
    ... finally: sys.stdin = real_stdin
    > <string>(1)<module>()
    (Pdb) next
    12
    --Return--
    > <string>(1)<module>()->None
    (Pdb) print(x)
    12
    (Pdb) continue

"""

if not hasattr(sys, 'gettrace') or not sys.gettrace():
    def test_pdb_set_trace():
        """Using pdb.set_trace from a doctest.

        You can use pdb.set_trace from a doctest.  To do so, you must
        retrieve the set_trace function from the pdb module at the time
        you use it.  The doctest module changes sys.stdout so that it can
        capture program output.  It also temporarily replaces pdb.set_trace
        with a version that restores stdout.  This is necessary for you to
        see debugger output.

          >>> import _colorize
          >>> save_colorize = _colorize.COLORIZE
          >>> _colorize.COLORIZE = False

          >>> doc = '''
          ... >>> x = 42
          ... >>> raise Exception('clé')
          ... Traceback (most recent call last):
          ... Exception: clé
          ... >>> import pdb; pdb.set_trace()
          ... '''
          >>> parser = doctest.DocTestParser()
          >>> test = parser.get_doctest(doc, {}, "foo-bar@baz", "foo-bar@baz.py", 0)
          >>> runner = doctest.DocTestRunner(verbose=False)

        To demonstrate this, we'll create a fake standard input that
        captures our debugger input:

          >>> from test.support.pty_helper import FakeInput
          >>> real_stdin = sys.stdin
          >>> sys.stdin = FakeInput([
          ...    'print(x)',  # print data defined by the example
          ...    'continue', # stop debugging
          ...    ''])

          >>> try: runner.run(test)
          ... finally: sys.stdin = real_stdin
          > <doctest foo-bar@baz[2]>(1)<module>()
          -> import pdb; pdb.set_trace()
          (Pdb) print(x)
          42
          (Pdb) continue
          TestResults(failed=0, attempted=3)

          You can also put pdb.set_trace in a function called from a test:

          >>> def calls_set_trace():
          ...    y=2
          ...    import pdb; pdb.set_trace()

          >>> doc = '''
          ... >>> x=1
          ... >>> calls_set_trace()
          ... '''
          >>> test = parser.get_doctest(doc, globals(), "foo-bar@baz", "foo-bar@baz.py", 0)
          >>> real_stdin = sys.stdin
          >>> sys.stdin = FakeInput([
          ...    'print(y)',  # print data defined in the function
          ...    'up',       # out of function
          ...    'print(x)',  # print data defined by the example
          ...    'continue', # stop debugging
          ...    ''])

          >>> try:
          ...     runner.run(test)
          ... finally:
          ...     sys.stdin = real_stdin
          > <doctest test.test_doctest.test_doctest.test_pdb_set_trace[11]>(3)calls_set_trace()
          -> import pdb; pdb.set_trace()
          (Pdb) print(y)
          2
          (Pdb) up
          > <doctest foo-bar@baz[1]>(1)<module>()
          -> calls_set_trace()
          (Pdb) print(x)
          1
          (Pdb) continue
          TestResults(failed=0, attempted=2)

        During interactive debugging, source code is shown, even for
        doctest examples:

          >>> doc = '''
          ... >>> def f(x):
          ... ...     g(x*2)
          ... >>> def g(x):
          ... ...     print(x+3)
          ... ...     import pdb; pdb.set_trace()
          ... >>> f(3)
          ... '''
          >>> test = parser.get_doctest(doc, globals(), "foo-bar@baz", "foo-bar@baz.py", 0)
          >>> real_stdin = sys.stdin
          >>> sys.stdin = FakeInput([
          ...    'step',     # return event of g
          ...    'list',     # list source from example 2
          ...    'next',     # return from g()
          ...    'list',     # list source from example 1
          ...    'next',     # return from f()
          ...    'list',     # list source from example 3
          ...    'continue', # stop debugging
          ...    ''])
          >>> try: runner.run(test)
          ... finally: sys.stdin = real_stdin
          ... # doctest: +NORMALIZE_WHITESPACE
          > <doctest foo-bar@baz[1]>(3)g()
          -> import pdb; pdb.set_trace()
          (Pdb) step
          --Return--
          > <doctest foo-bar@baz[1]>(3)g()->None
          -> import pdb; pdb.set_trace()
          (Pdb) list
            1     def g(x):
            2         print(x+3)
            3  ->     import pdb; pdb.set_trace()
          [EOF]
          (Pdb) next
          --Return--
          > <doctest foo-bar@baz[0]>(2)f()->None
          -> g(x*2)
          (Pdb) list
            1     def f(x):
            2  ->     g(x*2)
          [EOF]
          (Pdb) next
          --Return--
          > <doctest foo-bar@baz[2]>(1)<module>()->None
          -> f(3)
          (Pdb) list
            1  -> f(3)
          [EOF]
          (Pdb) continue
          **********************************************************************
          File "foo-bar@baz.py", line 7, in foo-bar@baz
          Failed example:
              f(3)
          Expected nothing
          Got:
              9
          TestResults(failed=1, attempted=3)

          >>> _colorize.COLORIZE = save_colorize
          """

    def test_pdb_set_trace_nested():
        """This illustrates more-demanding use of set_trace with nested functions.

        >>> class C(object):
        ...     def calls_set_trace(self):
        ...         y = 1
        ...         import pdb; pdb.set_trace()
        ...         self.f1()
        ...         y = 2
        ...     def f1(self):
        ...         x = 1
        ...         self.f2()
        ...         x = 2
        ...     def f2(self):
        ...         z = 1
        ...         z = 2

        >>> calls_set_trace = C().calls_set_trace

        >>> doc = '''
        ... >>> a = 1
        ... >>> calls_set_trace()
        ... '''
        >>> parser = doctest.DocTestParser()
        >>> runner = doctest.DocTestRunner(verbose=False)
        >>> test = parser.get_doctest(doc, globals(), "foo-bar@baz", "foo-bar@baz.py", 0)
        >>> from test.support.pty_helper import FakeInput
        >>> real_stdin = sys.stdin
        >>> sys.stdin = FakeInput([
        ...    'step',
        ...    'print(y)',  # print data defined in the function
        ...    'step', 'step', 'step', 'step', 'step', 'step', 'print(z)',
        ...    'up', 'print(x)',
        ...    'up', 'print(y)',
        ...    'up', 'print(foo)',
        ...    'continue', # stop debugging
        ...    ''])

        >>> try:
        ...     runner.run(test)
        ... finally:
        ...     sys.stdin = real_stdin
        ... # doctest: +REPORT_NDIFF +IGNORE_EXCEPTION_TIMESTAMPS
        > <doctest test.test_doctest.test_doctest.test_pdb_set_trace_nested[0]>(4)calls_set_trace()
        -> import pdb; pdb.set_trace()
        (Pdb) step
        > <doctest test.test_doctest.test_doctest.test_pdb_set_trace_nested[0]>(5)calls_set_trace()
        -> self.f1()
        (Pdb) print(y)
        1
        (Pdb) step
        --Call--
        > <doctest test.test_doctest.test_doctest.test_pdb_set_trace_nested[0]>(7)f1()
        -> def f1(self):
        (Pdb) step
        > <doctest test.test_doctest.test_doctest.test_pdb_set_trace_nested[0]>(8)f1()
        -> x = 1
        (Pdb) step
        > <doctest test.test_doctest.test_doctest.test_pdb_set_trace_nested[0]>(9)f1()
        -> self.f2()
        (Pdb) step
        --Call--
        > <doctest test.test_doctest.test_doctest.test_pdb_set_trace_nested[0]>(11)f2()
        -> def f2(self):
        (Pdb) step
        > <doctest test.test_doctest.test_doctest.test_pdb_set_trace_nested[0]>(12)f2()
        -> z = 1
        (Pdb) step
        > <doctest test.test_doctest.test_doctest.test_pdb_set_trace_nested[0]>(13)f2()
        -> z = 2
        (Pdb) print(z)
        1
        (Pdb) up
        > <doctest test.test_doctest.test_doctest.test_pdb_set_trace_nested[0]>(9)f1()
        -> self.f2()
        (Pdb) print(x)
        1
        (Pdb) up
        > <doctest test.test_doctest.test_doctest.test_pdb_set_trace_nested[0]>(5)calls_set_trace()
        -> self.f1()
        (Pdb) print(y)
        1
        (Pdb) up
        > <doctest foo-bar@baz[1]>(1)<module>()
        -> calls_set_trace()
        (Pdb) print(foo)
        *** NameError: name 'foo' is not defined
        (Pdb) continue
        TestResults(failed=0, attempted=2)
    """

def test_DocTestSuite():
    """DocTestSuite creates a unittest test suite from a doctest.

       We create a Suite by providing a module.  A module can be provided
       by passing a module object:

         >>> import unittest
         >>> import test.test_doctest.sample_doctest
         >>> suite = doctest.DocTestSuite(test.test_doctest.sample_doctest)
         >>> result = suite.run(unittest.TestResult())
         >>> result
         <unittest.result.TestResult run=9 errors=2 failures=2>
         >>> for tst, _ in result.failures:
         ...     print(tst)
         bad (test.test_doctest.sample_doctest.__test__) [0]
         foo (test.test_doctest.sample_doctest) [0]
         >>> for tst, _ in result.errors:
         ...     print(tst)
         test_silly_setup (test.test_doctest.sample_doctest) [1]
         y_is_one (test.test_doctest.sample_doctest) [0]

       We can also supply the module by name:

         >>> suite = doctest.DocTestSuite('test.test_doctest.sample_doctest')
         >>> result = suite.run(unittest.TestResult())
         >>> result
         <unittest.result.TestResult run=9 errors=2 failures=2>

       The module need not contain any doctest examples:

         >>> suite = doctest.DocTestSuite('test.test_doctest.sample_doctest_no_doctests')
         >>> suite.run(unittest.TestResult())
         <unittest.result.TestResult run=0 errors=0 failures=0>

       The module need not contain any docstrings either:

         >>> suite = doctest.DocTestSuite('test.test_doctest.sample_doctest_no_docstrings')
         >>> suite.run(unittest.TestResult())
         <unittest.result.TestResult run=0 errors=0 failures=0>

       If all examples in a docstring are skipped, unittest will report it as a
       skipped test:

         >>> suite = doctest.DocTestSuite('test.test_doctest.sample_doctest_skip')
         >>> result = suite.run(unittest.TestResult())
         >>> result
         <unittest.result.TestResult run=6 errors=0 failures=2>
        >>> len(result.skipped)
        7
        >>> for tst, _ in result.skipped:
        ...     print(tst)
        double_skip (test.test_doctest.sample_doctest_skip) [0]
        double_skip (test.test_doctest.sample_doctest_skip) [1]
        double_skip (test.test_doctest.sample_doctest_skip)
        partial_skip_fail (test.test_doctest.sample_doctest_skip) [0]
        partial_skip_pass (test.test_doctest.sample_doctest_skip) [0]
        single_skip (test.test_doctest.sample_doctest_skip) [0]
        single_skip (test.test_doctest.sample_doctest_skip)
        >>> for tst, _ in result.failures:
        ...     print(tst)
        no_skip_fail (test.test_doctest.sample_doctest_skip) [0]
        partial_skip_fail (test.test_doctest.sample_doctest_skip) [1]

       We can use the current module:

         >>> suite = test.test_doctest.sample_doctest.test_suite()
         >>> suite.run(unittest.TestResult())
         <unittest.result.TestResult run=9 errors=2 failures=2>

       We can also provide a DocTestFinder:

         >>> finder = doctest.DocTestFinder()
         >>> suite = doctest.DocTestSuite('test.test_doctest.sample_doctest',
         ...                          test_finder=finder)
         >>> suite.run(unittest.TestResult())
         <unittest.result.TestResult run=9 errors=2 failures=2>

       The DocTestFinder need not return any tests:

         >>> finder = doctest.DocTestFinder()
         >>> suite = doctest.DocTestSuite('test.test_doctest.sample_doctest_no_docstrings',
         ...                          test_finder=finder)
         >>> suite.run(unittest.TestResult())
         <unittest.result.TestResult run=0 errors=0 failures=0>

       We can supply global variables.  If we pass globs, they will be
       used instead of the module globals.  Here we'll pass an empty
       globals, triggering an extra error:

         >>> suite = doctest.DocTestSuite('test.test_doctest.sample_doctest', globs={})
         >>> suite.run(unittest.TestResult())
         <unittest.result.TestResult run=9 errors=3 failures=2>

       Alternatively, we can provide extra globals.  Here we'll make an
       error go away by providing an extra global variable:

         >>> suite = doctest.DocTestSuite('test.test_doctest.sample_doctest',
         ...                              extraglobs={'y': 1})
         >>> suite.run(unittest.TestResult())
         <unittest.result.TestResult run=9 errors=1 failures=2>

       You can pass option flags.  Here we'll cause an extra error
       by disabling the blank-line feature:

         >>> suite = doctest.DocTestSuite('test.test_doctest.sample_doctest',
         ...                      optionflags=doctest.DONT_ACCEPT_BLANKLINE)
         >>> suite.run(unittest.TestResult())
         <unittest.result.TestResult run=9 errors=2 failures=3>

       You can supply setUp and tearDown functions:

         >>> def setUp(t):
         ...     from test.test_doctest import test_doctest
         ...     test_doctest.sillySetup = True

         >>> def tearDown(t):
         ...     from test.test_doctest import test_doctest
         ...     del test_doctest.sillySetup

       Here, we installed a silly variable that the test expects:

         >>> suite = doctest.DocTestSuite('test.test_doctest.sample_doctest',
         ...      setUp=setUp, tearDown=tearDown)
         >>> suite.run(unittest.TestResult())
         <unittest.result.TestResult run=9 errors=1 failures=2>

       But the tearDown restores sanity:

         >>> from test.test_doctest import test_doctest
         >>> test_doctest.sillySetup
         Traceback (most recent call last):
         ...
         AttributeError: module 'test.test_doctest.test_doctest' has no attribute 'sillySetup'

       The setUp and tearDown functions are passed test objects. Here
       we'll use the setUp function to supply the missing variable y:

         >>> def setUp(test):
         ...     test.globs['y'] = 1

         >>> suite = doctest.DocTestSuite('test.test_doctest.sample_doctest', setUp=setUp)
         >>> suite.run(unittest.TestResult())
         <unittest.result.TestResult run=9 errors=1 failures=2>

       Here, we didn't need to use a tearDown function because we
       modified the test globals, which are a copy of the
       sample_doctest module dictionary.  The test globals are
       automatically cleared for us after a test.
    """

def test_DocTestSuite_errors():
    """Tests for error reporting in DocTestSuite.

         >>> import unittest
         >>> import test.test_doctest.sample_doctest_errors as mod
         >>> suite = doctest.DocTestSuite(mod)
         >>> result = suite.run(unittest.TestResult())
         >>> result
         <unittest.result.TestResult run=4 errors=6 failures=3>
         >>> print(result.failures[0][1]) # doctest: +ELLIPSIS
         Traceback (most recent call last):
           File "...sample_doctest_errors.py", line 5, in test.test_doctest.sample_doctest_errors
             >...>> 2 + 2
         AssertionError: Failed example:
             2 + 2
         Expected:
             5
         Got:
             4
         <BLANKLINE>
         >>> print(result.failures[1][1]) # doctest: +ELLIPSIS
         Traceback (most recent call last):
           File "...sample_doctest_errors.py", line None, in test.test_doctest.sample_doctest_errors.__test__.bad
         AssertionError: Failed example:
             2 + 2
         Expected:
             5
         Got:
             4
         <BLANKLINE>
         >>> print(result.failures[2][1]) # doctest: +ELLIPSIS
         Traceback (most recent call last):
           File "...sample_doctest_errors.py", line 16, in test.test_doctest.sample_doctest_errors.errors
             >...>> 2 + 2
         AssertionError: Failed example:
             2 + 2
         Expected:
             5
         Got:
             4
         <BLANKLINE>
         >>> print(result.errors[0][1]) # doctest: +ELLIPSIS
         Traceback (most recent call last):
           File "...sample_doctest_errors.py", line 7, in test.test_doctest.sample_doctest_errors
             >...>> 1/0
           File "<doctest test.test_doctest.sample_doctest_errors[1]>", line 1, in <module>
             1/0
             ~^~
         ZeroDivisionError: division by zero
         <BLANKLINE>
         >>> print(result.errors[1][1]) # doctest: +ELLIPSIS
         Traceback (most recent call last):
           File "...sample_doctest_errors.py", line None, in test.test_doctest.sample_doctest_errors.__test__.bad
           File "<doctest test.test_doctest.sample_doctest_errors.__test__.bad[1]>", line 1, in <module>
             1/0
             ~^~
         ZeroDivisionError: division by zero
         <BLANKLINE>
         >>> print(result.errors[2][1]) # doctest: +ELLIPSIS
         Traceback (most recent call last):
           File "...sample_doctest_errors.py", line 18, in test.test_doctest.sample_doctest_errors.errors
             >...>> 1/0
           File "<doctest test.test_doctest.sample_doctest_errors.errors[1]>", line 1, in <module>
             1/0
             ~^~
         ZeroDivisionError: division by zero
         <BLANKLINE>
         >>> print(result.errors[3][1]) # doctest: +ELLIPSIS
         Traceback (most recent call last):
           File "...sample_doctest_errors.py", line 23, in test.test_doctest.sample_doctest_errors.errors
             >...>> f()
           File "<doctest test.test_doctest.sample_doctest_errors.errors[3]>", line 1, in <module>
             f()
             ~^^
           File "<doctest test.test_doctest.sample_doctest_errors.errors[2]>", line 2, in f
             2 + '2'
             ~~^~~~~
         TypeError: ...
         <BLANKLINE>
         >>> print(result.errors[4][1]) # doctest: +ELLIPSIS
         Traceback (most recent call last):
           File "...sample_doctest_errors.py", line 25, in test.test_doctest.sample_doctest_errors.errors
             >...>> g()
           File "<doctest test.test_doctest.sample_doctest_errors.errors[4]>", line 1, in <module>
             g()
             ~^^
           File "...sample_doctest_errors.py", line 12, in g
             [][0] # line 12
             ~~^^^
         IndexError: list index out of range
         <BLANKLINE>
         >>> print(result.errors[5][1]) # doctest: +ELLIPSIS
         Traceback (most recent call last):
           File "...sample_doctest_errors.py", line 31, in test.test_doctest.sample_doctest_errors.syntax_error
             >...>> 2+*3
           File "<doctest test.test_doctest.sample_doctest_errors.syntax_error[0]>", line 1
             2+*3
               ^
         SyntaxError: invalid syntax
         <BLANKLINE>
    """

def test_DocFileSuite():
    """We can test tests found in text files using a DocFileSuite.

       We create a suite by providing the names of one or more text
       files that include examples:

         >>> import unittest
         >>> suite = doctest.DocFileSuite('test_doctest.txt',
         ...                              'test_doctest2.txt',
         ...                              'test_doctest4.txt')
         >>> suite.run(unittest.TestResult())
         <unittest.result.TestResult run=3 errors=2 failures=0>

       The test files are looked for in the directory containing the
       calling module.  A package keyword argument can be provided to
       specify a different relative location.

         >>> import unittest
         >>> suite = doctest.DocFileSuite('test_doctest.txt',
         ...                              'test_doctest2.txt',
         ...                              'test_doctest4.txt',
         ...                              package='test.test_doctest')
         >>> suite.run(unittest.TestResult())
         <unittest.result.TestResult run=3 errors=2 failures=0>

       '/' should be used as a path separator.  It will be converted
       to a native separator at run time:

         >>> suite = doctest.DocFileSuite('../test_doctest/test_doctest.txt')
         >>> suite.run(unittest.TestResult())
         <unittest.result.TestResult run=1 errors=1 failures=0>

       If DocFileSuite is used from an interactive session, then files
       are resolved relative to the directory of sys.argv[0]:

         >>> import types, os.path
         >>> from test.test_doctest import test_doctest
         >>> save_argv = sys.argv
         >>> sys.argv = [test_doctest.__file__]
         >>> suite = doctest.DocFileSuite('test_doctest.txt',
         ...                              package=types.ModuleType('__main__'))
         >>> sys.argv = save_argv

       By setting `module_relative=False`, os-specific paths may be
       used (including absolute paths and paths relative to the
       working directory):

         >>> # Get the absolute path of the test package.
         >>> test_doctest_path = os.path.abspath(test_doctest.__file__)
         >>> test_pkg_path = os.path.split(test_doctest_path)[0]

         >>> # Use it to find the absolute path of test_doctest.txt.
         >>> test_file = os.path.join(test_pkg_path, 'test_doctest.txt')

         >>> suite = doctest.DocFileSuite(test_file, module_relative=False)
         >>> suite.run(unittest.TestResult())
         <unittest.result.TestResult run=1 errors=1 failures=0>

       It is an error to specify `package` when `module_relative=False`:

         >>> suite = doctest.DocFileSuite(test_file, module_relative=False,
         ...                              package='test')
         Traceback (most recent call last):
         ValueError: Package may only be specified for module-relative paths.

       If all examples in a file are skipped, unittest will report it as a
       skipped test:

         >>> suite = doctest.DocFileSuite('test_doctest.txt',
         ...                              'test_doctest4.txt',
         ...                              'test_doctest_skip.txt',
         ...                              'test_doctest_skip2.txt')
         >>> result = suite.run(unittest.TestResult())
         >>> result
         <unittest.result.TestResult run=4 errors=1 failures=0>
         >>> len(result.skipped)
         4
         >>> for tst, _ in result.skipped: # doctest: +ELLIPSIS
         ...     print('=', tst)
         = ...test_doctest_skip.txt [0]
         = ...test_doctest_skip.txt [1]
         = ...test_doctest_skip.txt
         = ...test_doctest_skip2.txt [0]

       You can specify initial global variables:

         >>> suite = doctest.DocFileSuite('test_doctest.txt',
         ...                              'test_doctest2.txt',
         ...                              'test_doctest4.txt',
         ...                              globs={'favorite_color': 'blue'})
         >>> suite.run(unittest.TestResult())
         <unittest.result.TestResult run=3 errors=1 failures=0>

       In this case, we supplied a missing favorite color. You can
       provide doctest options:

         >>> suite = doctest.DocFileSuite('test_doctest.txt',
         ...                              'test_doctest2.txt',
         ...                              'test_doctest4.txt',
         ...                         optionflags=doctest.DONT_ACCEPT_BLANKLINE,
         ...                              globs={'favorite_color': 'blue'})
         >>> suite.run(unittest.TestResult())
         <unittest.result.TestResult run=3 errors=1 failures=1>

       And, you can provide setUp and tearDown functions:

         >>> def setUp(t):
         ...     from test.test_doctest import test_doctest
         ...     test_doctest.sillySetup = True

         >>> def tearDown(t):
         ...     from test.test_doctest import test_doctest
         ...     del test_doctest.sillySetup

       Here, we installed a silly variable that the test expects:

         >>> suite = doctest.DocFileSuite('test_doctest.txt',
         ...                              'test_doctest2.txt',
         ...                              'test_doctest4.txt',
         ...                              setUp=setUp, tearDown=tearDown)
         >>> suite.run(unittest.TestResult())
         <unittest.result.TestResult run=3 errors=1 failures=0>

       But the tearDown restores sanity:

         >>> from test.test_doctest import test_doctest
         >>> test_doctest.sillySetup
         Traceback (most recent call last):
         ...
         AttributeError: module 'test.test_doctest.test_doctest' has no attribute 'sillySetup'

       The setUp and tearDown functions are passed test objects.
       Here, we'll use a setUp function to set the favorite color in
       test_doctest.txt:

         >>> def setUp(test):
         ...     test.globs['favorite_color'] = 'blue'

         >>> suite = doctest.DocFileSuite('test_doctest.txt', setUp=setUp)
         >>> suite.run(unittest.TestResult())
         <unittest.result.TestResult run=1 errors=0 failures=0>

       Here, we didn't need to use a tearDown function because we
       modified the test globals.  The test globals are
       automatically cleared for us after a test.

       Tests in a file run using `DocFileSuite` can also access the
       `__file__` global, which is set to the name of the file
       containing the tests:

         >>> suite = doctest.DocFileSuite('test_doctest3.txt')
         >>> suite.run(unittest.TestResult())
         <unittest.result.TestResult run=1 errors=0 failures=0>

       If the tests contain non-ASCII characters, we have to specify which
       encoding the file is encoded with. We do so by using the `encoding`
       parameter:

         >>> suite = doctest.DocFileSuite('test_doctest.txt',
         ...                              'test_doctest2.txt',
         ...                              'test_doctest4.txt',
         ...                              encoding='utf-8')
         >>> suite.run(unittest.TestResult())
         <unittest.result.TestResult run=3 errors=2 failures=0>
    """

def test_DocFileSuite_errors():
    """Tests for error reporting in DocTestSuite.

        >>> import unittest
        >>> suite = doctest.DocFileSuite('test_doctest_errors.txt')
        >>> result = suite.run(unittest.TestResult())
        >>> result
        <unittest.result.TestResult run=1 errors=3 failures=1>
        >>> print(result.failures[0][1]) # doctest: +ELLIPSIS
        Traceback (most recent call last):
          File "...test_doctest_errors.txt", line 4, in test_doctest_errors.txt
            >...>> 2 + 2
        AssertionError: Failed example:
            2 + 2
        Expected:
            5
        Got:
            4
        <BLANKLINE>
        >>> print(result.errors[0][1]) # doctest: +ELLIPSIS
        Traceback (most recent call last):
          File "...test_doctest_errors.txt", line 6, in test_doctest_errors.txt
            >...>> 1/0
          File "<doctest test_doctest_errors.txt[1]>", line 1, in <module>
            1/0
            ~^~
        ZeroDivisionError: division by zero
        <BLANKLINE>
        >>> print(result.errors[1][1]) # doctest: +ELLIPSIS
        Traceback (most recent call last):
          File "...test_doctest_errors.txt", line 11, in test_doctest_errors.txt
            >...>> f()
          File "<doctest test_doctest_errors.txt[3]>", line 1, in <module>
            f()
            ~^^
          File "<doctest test_doctest_errors.txt[2]>", line 2, in f
            2 + '2'
            ~~^~~~~
        TypeError: ...
        <BLANKLINE>
        >>> print(result.errors[2][1]) # doctest: +ELLIPSIS
        Traceback (most recent call last):
          File "...test_doctest_errors.txt", line 13, in test_doctest_errors.txt
            >...>> 2+*3
          File "<doctest test_doctest_errors.txt[4]>", line 1
            2+*3
              ^
        SyntaxError: invalid syntax
        <BLANKLINE>

    """

def test_trailing_space_in_test():
    """
    Trailing spaces in expected output are significant:

      >>> x, y = 'foo', ''
      >>> print(x, y)
      foo \n
    """

class Wrapper:
    def __init__(self, func):
        self.func = func
        functools.update_wrapper(self, func)

    def __call__(self, *args, **kwargs):
        self.func(*args, **kwargs)

@Wrapper
def wrapped():
    """
    Docstrings in wrapped functions must be detected as well.

    >>> 'one other test'
    'one other test'
    """

def test_look_in_unwrapped():
    """
    Ensure that wrapped doctests work correctly.

    >>> import doctest
    >>> doctest.run_docstring_examples(
    ...     wrapped, {}, name=wrapped.__name__, verbose=True)
    Finding tests in wrapped
    Trying:
        'one other test'
    Expecting:
        'one other test'
    ok
    """

@doctest_skip_if(support.check_impl_detail(cpython=False))
def test_wrapped_c_func():
    """
    # https://github.com/python/cpython/issues/117692
    >>> import binascii
    >>> from test.test_doctest.decorator_mod import decorator

    >>> c_func_wrapped = decorator(binascii.b2a_hex)
    >>> tests = doctest.DocTestFinder(exclude_empty=False).find(c_func_wrapped)
    >>> for test in tests:
    ...    print(test.lineno, test.name)
    None b2a_hex
    """

def test_unittest_reportflags():
    """Default unittest reporting flags can be set to control reporting

    Here, we'll set the REPORT_ONLY_FIRST_FAILURE option so we see
    only the first failure of each test.  First, we'll look at the
    output without the flag.  The file test_doctest.txt file has two
    tests. They both fail if blank lines are disabled:

      >>> suite = doctest.DocFileSuite('test_doctest.txt',
      ...                          optionflags=doctest.DONT_ACCEPT_BLANKLINE)
      >>> import unittest
      >>> result = suite.run(unittest.TestResult())
      >>> result
      <unittest.result.TestResult run=1 errors=1 failures=1>
      >>> print(result.failures[0][1]) # doctest: +ELLIPSIS
      Traceback (most recent call last):
        File ...
          >...>> if 1:
      AssertionError: Failed example:
          if 1:
             print('a')
             print()
             print('b')
      Expected:
          a
          <BLANKLINE>
          b
      Got:
          a
      <BLANKLINE>
          b
      <BLANKLINE>

    Note that we see both failures displayed.

      >>> old = doctest.set_unittest_reportflags(
      ...    doctest.REPORT_ONLY_FIRST_FAILURE)

    Now, when we run the test:

<<<<<<< HEAD
      >>> result = suite.run(unittest.TestResult())
      >>> print(result.failures[0][1]) # doctest: +ELLIPSIS +IGNORE_EXCEPTION_TIMESTAMPS
      Traceback ...
      Failed example:
          favorite_color
      Exception raised:
          ...
          NameError: name 'favorite_color' is not defined
      <BLANKLINE>
      <BLANKLINE>
=======
      >>> suite.run(unittest.TestResult())
      <unittest.result.TestResult run=1 errors=1 failures=0>
>>>>>>> aac22ea2

    We get only the first failure.

    If we give any reporting options when we set up the tests,
    however:

      >>> suite = doctest.DocFileSuite('test_doctest.txt',
      ...     optionflags=doctest.DONT_ACCEPT_BLANKLINE | doctest.REPORT_NDIFF)

    Then the default reporting options are ignored:

      >>> result = suite.run(unittest.TestResult())
      >>> result
      <unittest.result.TestResult run=1 errors=1 failures=1>

    *NOTE*: These doctest are intentionally not placed in raw string to depict
    the trailing whitespace using `\x20` in the diff below.

      >>> print(result.failures[0][1]) # doctest: +ELLIPSIS +IGNORE_EXCEPTION_TIMESTAMPS
      Traceback ...
        File ...
          >...>> if 1:
      AssertionError: Failed example:
          if 1:
             print('a')
             print()
             print('b')
      Differences (ndiff with -expected +actual):
            a
          - <BLANKLINE>
          +\x20
            b
      <BLANKLINE>


    Test runners can restore the formatting flags after they run:

      >>> ignored = doctest.set_unittest_reportflags(old)

    """

def test_testfile(): r"""
Tests for the `testfile()` function.  This function runs all the
doctest examples in a given file.  In its simple invocation, it is
called with the name of a file, which is taken to be relative to the
calling module.  The return value is (#failures, #tests).

We don't want color or `-v` in sys.argv for these tests.

    >>> import _colorize
    >>> save_colorize = _colorize.COLORIZE
    >>> _colorize.COLORIZE = False

    >>> save_argv = sys.argv
    >>> if '-v' in sys.argv:
    ...     sys.argv = [arg for arg in save_argv if arg != '-v']


    >>> doctest.testfile('test_doctest.txt') # doctest: +ELLIPSIS
    **********************************************************************
    File "...", line 6, in test_doctest.txt
    Failed example:
        favorite_color
    Exception raised:
        ...
        NameError: name 'favorite_color' is not defined
    **********************************************************************
    1 item had failures:
       1 of   2 in test_doctest.txt
    ***Test Failed*** 1 failure.
    TestResults(failed=1, attempted=2)
    >>> doctest.master = None  # Reset master.

(Note: we'll be clearing doctest.master after each call to
`doctest.testfile`, to suppress warnings about multiple tests with the
same name.)

Globals may be specified with the `globs` and `extraglobs` parameters:

    >>> globs = {'favorite_color': 'blue'}
    >>> doctest.testfile('test_doctest.txt', globs=globs)
    TestResults(failed=0, attempted=2)
    >>> doctest.master = None  # Reset master.

    >>> extraglobs = {'favorite_color': 'red'}
    >>> doctest.testfile('test_doctest.txt', globs=globs,
    ...                  extraglobs=extraglobs) # doctest: +ELLIPSIS
    **********************************************************************
    File "...", line 6, in test_doctest.txt
    Failed example:
        favorite_color
    Expected:
        'blue'
    Got:
        'red'
    **********************************************************************
    1 item had failures:
       1 of   2 in test_doctest.txt
    ***Test Failed*** 1 failure.
    TestResults(failed=1, attempted=2)
    >>> doctest.master = None  # Reset master.

The file may be made relative to a given module or package, using the
optional `module_relative` parameter:

    >>> doctest.testfile('test_doctest.txt', globs=globs,
    ...                  module_relative='test')
    TestResults(failed=0, attempted=2)
    >>> doctest.master = None  # Reset master.

Verbosity can be increased with the optional `verbose` parameter:

    >>> doctest.testfile('test_doctest.txt', globs=globs, verbose=True)
    Trying:
        favorite_color
    Expecting:
        'blue'
    ok
    Trying:
        if 1:
           print('a')
           print()
           print('b')
    Expecting:
        a
        <BLANKLINE>
        b
    ok
    1 item passed all tests:
       2 tests in test_doctest.txt
    2 tests in 1 item.
    2 passed.
    Test passed.
    TestResults(failed=0, attempted=2)
    >>> doctest.master = None  # Reset master.

The name of the test may be specified with the optional `name`
parameter:

    >>> doctest.testfile('test_doctest.txt', name='newname')
    ... # doctest: +ELLIPSIS
    **********************************************************************
    File "...", line 6, in newname
    ...
    TestResults(failed=1, attempted=2)
    >>> doctest.master = None  # Reset master.

The summary report may be suppressed with the optional `report`
parameter:

    >>> doctest.testfile('test_doctest.txt', report=False)
    ... # doctest: +ELLIPSIS
    **********************************************************************
    File "...", line 6, in test_doctest.txt
    Failed example:
        favorite_color
    Exception raised:
        ...
        NameError: name 'favorite_color' is not defined
    TestResults(failed=1, attempted=2)
    >>> doctest.master = None  # Reset master.

The optional keyword argument `raise_on_error` can be used to raise an
exception on the first error (which may be useful for postmortem
debugging):

    >>> doctest.testfile('test_doctest.txt', raise_on_error=True)
    ... # doctest: +ELLIPSIS
    Traceback (most recent call last):
    doctest.UnexpectedException: ...
    >>> doctest.master = None  # Reset master.

If the tests contain non-ASCII characters, the tests might fail, since
it's unknown which encoding is used. The encoding can be specified
using the optional keyword argument `encoding`:

    >>> doctest.testfile('test_doctest4.txt', encoding='latin-1') # doctest: +ELLIPSIS
    **********************************************************************
    File "...", line 7, in test_doctest4.txt
    Failed example:
        '...'
    Expected:
        'f\xf6\xf6'
    Got:
        'f\xc3\xb6\xc3\xb6'
    **********************************************************************
    ...
    **********************************************************************
    1 item had failures:
       2 of   2 in test_doctest4.txt
    ***Test Failed*** 2 failures.
    TestResults(failed=2, attempted=2)
    >>> doctest.master = None  # Reset master.

    >>> doctest.testfile('test_doctest4.txt', encoding='utf-8')
    TestResults(failed=0, attempted=2)
    >>> doctest.master = None  # Reset master.

Test the verbose output:

    >>> doctest.testfile('test_doctest4.txt', encoding='utf-8', verbose=True)
    Trying:
        'föö'
    Expecting:
        'f\xf6\xf6'
    ok
    Trying:
        'bąr'
    Expecting:
        'b\u0105r'
    ok
    1 item passed all tests:
       2 tests in test_doctest4.txt
    2 tests in 1 item.
    2 passed.
    Test passed.
    TestResults(failed=0, attempted=2)
    >>> doctest.master = None  # Reset master.
    >>> sys.argv = save_argv
    >>> _colorize.COLORIZE = save_colorize
"""

def test_testfile_errors(): r"""
Tests for error reporting in the testfile() function.

    >>> doctest.testfile('test_doctest_errors.txt', verbose=False) # doctest: +ELLIPSIS
    **********************************************************************
    File "...test_doctest_errors.txt", line 4, in test_doctest_errors.txt
    Failed example:
        2 + 2
    Expected:
        5
    Got:
        4
    **********************************************************************
    File "...test_doctest_errors.txt", line 6, in test_doctest_errors.txt
    Failed example:
        1/0
    Exception raised:
        Traceback (most recent call last):
          File "<doctest test_doctest_errors.txt[1]>", line 1, in <module>
            1/0
            ~^~
        ZeroDivisionError: division by zero
    **********************************************************************
    File "...test_doctest_errors.txt", line 11, in test_doctest_errors.txt
    Failed example:
        f()
    Exception raised:
        Traceback (most recent call last):
          File "<doctest test_doctest_errors.txt[3]>", line 1, in <module>
            f()
            ~^^
          File "<doctest test_doctest_errors.txt[2]>", line 2, in f
            2 + '2'
            ~~^~~~~
        TypeError: ...
    **********************************************************************
    File "...test_doctest_errors.txt", line 13, in test_doctest_errors.txt
    Failed example:
        2+*3
    Exception raised:
          File "<doctest test_doctest_errors.txt[4]>", line 1
            2+*3
              ^
        SyntaxError: invalid syntax
    **********************************************************************
    1 item had failures:
       4 of   5 in test_doctest_errors.txt
    ***Test Failed*** 4 failures.
    TestResults(failed=4, attempted=5)
"""

class TestImporter(importlib.abc.MetaPathFinder):

    def find_spec(self, fullname, path, target=None):
        return importlib.util.spec_from_file_location(fullname, path, loader=self)

    def get_data(self, path):
        with open(path, mode='rb') as f:
            return f.read()

    def exec_module(self, module):
        raise ImportError

    def create_module(self, spec):
        return None

class TestHook:

    def __init__(self, pathdir):
        self.sys_path = sys.path[:]
        self.meta_path = sys.meta_path[:]
        self.path_hooks = sys.path_hooks[:]
        sys.path.append(pathdir)
        sys.path_importer_cache.clear()
        self.modules_before = sys.modules.copy()
        self.importer = TestImporter()
        sys.meta_path.append(self.importer)

    def remove(self):
        sys.path[:] = self.sys_path
        sys.meta_path[:] = self.meta_path
        sys.path_hooks[:] = self.path_hooks
        sys.path_importer_cache.clear()
        sys.modules.clear()
        sys.modules.update(self.modules_before)


@contextlib.contextmanager
def test_hook(pathdir):
    hook = TestHook(pathdir)
    try:
        yield hook
    finally:
        hook.remove()


def test_lineendings(): r"""
*nix systems use \n line endings, while Windows systems use \r\n, and
old Mac systems used \r, which Python still recognizes as a line ending.  Python
handles this using universal newline mode for reading files.  Let's make
sure doctest does so (issue 8473) by creating temporary test files using each
of the three line disciplines.  At least one will not match either the universal
newline \n or os.linesep for the platform the test is run on.

Windows line endings first:

    >>> import tempfile, os
    >>> fn = tempfile.mktemp()
    >>> with open(fn, 'wb') as f:
    ...    f.write(b'Test:\r\n\r\n  >>> x = 1 + 1\r\n\r\nDone.\r\n')
    35
    >>> doctest.testfile(fn, module_relative=False, verbose=False)
    TestResults(failed=0, attempted=1)
    >>> os.remove(fn)

And now *nix line endings:

    >>> fn = tempfile.mktemp()
    >>> with open(fn, 'wb') as f:
    ...     f.write(b'Test:\n\n  >>> x = 1 + 1\n\nDone.\n')
    30
    >>> doctest.testfile(fn, module_relative=False, verbose=False)
    TestResults(failed=0, attempted=1)
    >>> os.remove(fn)

And finally old Mac line endings:

    >>> fn = tempfile.mktemp()
    >>> with open(fn, 'wb') as f:
    ...     f.write(b'Test:\r\r  >>> x = 1 + 1\r\rDone.\r')
    30
    >>> doctest.testfile(fn, module_relative=False, verbose=False)
    TestResults(failed=0, attempted=1)
    >>> os.remove(fn)

Now we test with a package loader that has a get_data method, since that
bypasses the standard universal newline handling so doctest has to do the
newline conversion itself; let's make sure it does so correctly (issue 1812).
We'll write a file inside the package that has all three kinds of line endings
in it, and use a package hook to install a custom loader; on any platform,
at least one of the line endings will raise a ValueError for inconsistent
whitespace if doctest does not correctly do the newline conversion.

    >>> from test.support import os_helper
    >>> import shutil
    >>> dn = tempfile.mkdtemp()
    >>> pkg = os.path.join(dn, "doctest_testpkg")
    >>> os.mkdir(pkg)
    >>> os_helper.create_empty_file(os.path.join(pkg, "__init__.py"))
    >>> fn = os.path.join(pkg, "doctest_testfile.txt")
    >>> with open(fn, 'wb') as f:
    ...     f.write(
    ...         b'Test:\r\n\r\n'
    ...         b'  >>> x = 1 + 1\r\n\r\n'
    ...         b'Done.\r\n'
    ...         b'Test:\n\n'
    ...         b'  >>> x = 1 + 1\n\n'
    ...         b'Done.\n'
    ...         b'Test:\r\r'
    ...         b'  >>> x = 1 + 1\r\r'
    ...         b'Done.\r'
    ...     )
    95
    >>> with test_hook(dn):
    ...     doctest.testfile("doctest_testfile.txt", package="doctest_testpkg", verbose=False)
    TestResults(failed=0, attempted=3)
    >>> shutil.rmtree(dn)

"""

def test_testmod(): r"""
Tests for the testmod function.  More might be useful, but for now we're just
testing the case raised by Issue 6195, where trying to doctest a C module would
fail with a UnicodeDecodeError because doctest tried to read the "source" lines
out of the binary module.

    >>> import unicodedata
    >>> doctest.testmod(unicodedata, verbose=False)
    TestResults(failed=0, attempted=0)
"""

def test_testmod_errors(): r"""
Tests for error reporting in the testmod() function.

    >>> import test.test_doctest.sample_doctest_errors as mod
    >>> doctest.testmod(mod, verbose=False) # doctest: +ELLIPSIS
    **********************************************************************
    File "...sample_doctest_errors.py", line 5, in test.test_doctest.sample_doctest_errors
    Failed example:
        2 + 2
    Expected:
        5
    Got:
        4
    **********************************************************************
    File "...sample_doctest_errors.py", line 7, in test.test_doctest.sample_doctest_errors
    Failed example:
        1/0
    Exception raised:
        Traceback (most recent call last):
          File "<doctest test.test_doctest.sample_doctest_errors[1]>", line 1, in <module>
            1/0
            ~^~
        ZeroDivisionError: division by zero
    **********************************************************************
    File "...sample_doctest_errors.py", line ?, in test.test_doctest.sample_doctest_errors.__test__.bad
    Failed example:
        2 + 2
    Expected:
        5
    Got:
        4
    **********************************************************************
    File "...sample_doctest_errors.py", line ?, in test.test_doctest.sample_doctest_errors.__test__.bad
    Failed example:
        1/0
    Exception raised:
        Traceback (most recent call last):
          File "<doctest test.test_doctest.sample_doctest_errors.__test__.bad[1]>", line 1, in <module>
            1/0
            ~^~
        ZeroDivisionError: division by zero
    **********************************************************************
    File "...sample_doctest_errors.py", line 16, in test.test_doctest.sample_doctest_errors.errors
    Failed example:
        2 + 2
    Expected:
        5
    Got:
        4
    **********************************************************************
    File "...sample_doctest_errors.py", line 18, in test.test_doctest.sample_doctest_errors.errors
    Failed example:
        1/0
    Exception raised:
        Traceback (most recent call last):
          File "<doctest test.test_doctest.sample_doctest_errors.errors[1]>", line 1, in <module>
            1/0
            ~^~
        ZeroDivisionError: division by zero
    **********************************************************************
    File "...sample_doctest_errors.py", line 23, in test.test_doctest.sample_doctest_errors.errors
    Failed example:
        f()
    Exception raised:
        Traceback (most recent call last):
          File "<doctest test.test_doctest.sample_doctest_errors.errors[3]>", line 1, in <module>
            f()
            ~^^
          File "<doctest test.test_doctest.sample_doctest_errors.errors[2]>", line 2, in f
            2 + '2'
            ~~^~~~~
        TypeError: ...
    **********************************************************************
    File "...sample_doctest_errors.py", line 25, in test.test_doctest.sample_doctest_errors.errors
    Failed example:
        g()
    Exception raised:
        Traceback (most recent call last):
          File "<doctest test.test_doctest.sample_doctest_errors.errors[4]>", line 1, in <module>
            g()
            ~^^
          File "...sample_doctest_errors.py", line 12, in g
            [][0] # line 12
            ~~^^^
        IndexError: list index out of range
    **********************************************************************
    File "...sample_doctest_errors.py", line 31, in test.test_doctest.sample_doctest_errors.syntax_error
    Failed example:
        2+*3
    Exception raised:
          File "<doctest test.test_doctest.sample_doctest_errors.syntax_error[0]>", line 1
            2+*3
              ^
        SyntaxError: invalid syntax
    **********************************************************************
    4 items had failures:
       2 of   2 in test.test_doctest.sample_doctest_errors
       2 of   2 in test.test_doctest.sample_doctest_errors.__test__.bad
       4 of   5 in test.test_doctest.sample_doctest_errors.errors
       1 of   1 in test.test_doctest.sample_doctest_errors.syntax_error
    ***Test Failed*** 9 failures.
    TestResults(failed=9, attempted=10)
"""

try:
    os.fsencode("foo-bär@baz.py")
    supports_unicode = True
except UnicodeEncodeError:
    # Skip the test: the filesystem encoding is unable to encode the filename
    supports_unicode = False

if supports_unicode:
    def test_unicode(): """
Check doctest with a non-ascii filename:

    >>> import _colorize
    >>> save_colorize = _colorize.COLORIZE
    >>> _colorize.COLORIZE = False

    >>> doc = '''
    ... >>> raise Exception('clé')
    ... '''
    ...
    >>> parser = doctest.DocTestParser()
    >>> test = parser.get_doctest(doc, {}, "foo-bär@baz", "foo-bär@baz.py", 0)
    >>> test
    <DocTest foo-bär@baz from foo-bär@baz.py:0 (1 example)>
    >>> runner = doctest.DocTestRunner(verbose=False)
    >>> runner.run(test) # doctest: +ELLIPSIS
    **********************************************************************
    File "foo-bär@baz.py", line 2, in foo-bär@baz
    Failed example:
        raise Exception('clé')
    Exception raised:
        Traceback (most recent call last):
          File "<doctest foo-bär@baz[0]>", line 1, in <module>
            raise Exception('clé')
        Exception: clé
    TestResults(failed=1, attempted=1)

    >>> _colorize.COLORIZE = save_colorize
    """


@doctest_skip_if(not support.has_subprocess_support)
def test_CLI(): r"""
The doctest module can be used to run doctests against an arbitrary file.
These tests test this CLI functionality.

We'll use the support module's script_helpers for this, and write a test files
to a temp dir to run the command against.  Due to a current limitation in
script_helpers, though, we need a little utility function to turn the returned
output into something we can doctest against:

    >>> def normalize(s):
    ...     return '\n'.join(s.decode().splitlines())

With those preliminaries out of the way, we'll start with a file with two
simple tests and no errors.  We'll run both the unadorned doctest command, and
the verbose version, and then check the output:

    >>> from test.support import script_helper
    >>> from test.support.os_helper import temp_dir
    >>> with temp_dir() as tmpdir:
    ...     fn = os.path.join(tmpdir, 'myfile.doc')
    ...     with open(fn, 'w', encoding='utf-8') as f:
    ...         _ = f.write('This is a very simple test file.\n')
    ...         _ = f.write('   >>> 1 + 1\n')
    ...         _ = f.write('   2\n')
    ...         _ = f.write('   >>> "a"\n')
    ...         _ = f.write("   'a'\n")
    ...         _ = f.write('\n')
    ...         _ = f.write('And that is it.\n')
    ...     rc1, out1, err1 = script_helper.assert_python_ok(
    ...             '-m', 'doctest', fn)
    ...     rc2, out2, err2 = script_helper.assert_python_ok(
    ...             '-m', 'doctest', '-v', fn)

With no arguments and passing tests, we should get no output:

    >>> rc1, out1, err1
    (0, b'', b'')

With the verbose flag, we should see the test output, but no error output:

    >>> rc2, err2
    (0, b'')
    >>> print(normalize(out2))
    Trying:
        1 + 1
    Expecting:
        2
    ok
    Trying:
        "a"
    Expecting:
        'a'
    ok
    1 item passed all tests:
       2 tests in myfile.doc
    2 tests in 1 item.
    2 passed.
    Test passed.

Now we'll write a couple files, one with three tests, the other a python module
with two tests, both of the files having "errors" in the tests that can be made
non-errors by applying the appropriate doctest options to the run (ELLIPSIS in
the first file, NORMALIZE_WHITESPACE in the second).  This combination will
allow thoroughly testing the -f and -o flags, as well as the doctest command's
ability to process more than one file on the command line and, since the second
file ends in '.py', its handling of python module files (as opposed to straight
text files).

    >>> from test.support import script_helper
    >>> from test.support.os_helper import temp_dir
    >>> with temp_dir() as tmpdir:
    ...     fn = os.path.join(tmpdir, 'myfile.doc')
    ...     with open(fn, 'w', encoding="utf-8") as f:
    ...         _ = f.write('This is another simple test file.\n')
    ...         _ = f.write('   >>> 1 + 1\n')
    ...         _ = f.write('   2\n')
    ...         _ = f.write('   >>> "abcdef"\n')
    ...         _ = f.write("   'a...f'\n")
    ...         _ = f.write('   >>> "ajkml"\n')
    ...         _ = f.write("   'a...l'\n")
    ...         _ = f.write('\n')
    ...         _ = f.write('And that is it.\n')
    ...     fn2 = os.path.join(tmpdir, 'myfile2.py')
    ...     with open(fn2, 'w', encoding='utf-8') as f:
    ...         _ = f.write('def test_func():\n')
    ...         _ = f.write('   \"\"\"\n')
    ...         _ = f.write('   This is simple python test function.\n')
    ...         _ = f.write('       >>> 1 + 1\n')
    ...         _ = f.write('       2\n')
    ...         _ = f.write('       >>> "abc   def"\n')
    ...         _ = f.write("       'abc def'\n")
    ...         _ = f.write("\n")
    ...         _ = f.write('   \"\"\"\n')
    ...     rc1, out1, err1 = script_helper.assert_python_failure(
    ...             '-m', 'doctest', fn, fn2)
    ...     rc2, out2, err2 = script_helper.assert_python_ok(
    ...             '-m', 'doctest', '-o', 'ELLIPSIS', fn)
    ...     rc3, out3, err3 = script_helper.assert_python_ok(
    ...             '-m', 'doctest', '-o', 'ELLIPSIS',
    ...             '-o', 'NORMALIZE_WHITESPACE', fn, fn2)
    ...     rc4, out4, err4 = script_helper.assert_python_failure(
    ...             '-m', 'doctest', '-f', fn, fn2)
    ...     rc5, out5, err5 = script_helper.assert_python_ok(
    ...             '-m', 'doctest', '-v', '-o', 'ELLIPSIS',
    ...             '-o', 'NORMALIZE_WHITESPACE', fn, fn2)

Our first test run will show the errors from the first file (doctest stops if a
file has errors).  Note that doctest test-run error output appears on stdout,
not stderr:

    >>> rc1, err1
    (1, b'')
    >>> print(normalize(out1))                # doctest: +ELLIPSIS
    **********************************************************************
    File "...myfile.doc", line 4, in myfile.doc
    Failed example:
        "abcdef"
    Expected:
        'a...f'
    Got:
        'abcdef'
    **********************************************************************
    File "...myfile.doc", line 6, in myfile.doc
    Failed example:
        "ajkml"
    Expected:
        'a...l'
    Got:
        'ajkml'
    **********************************************************************
    1 item had failures:
       2 of   3 in myfile.doc
    ***Test Failed*** 2 failures.

With -o ELLIPSIS specified, the second run, against just the first file, should
produce no errors, and with -o NORMALIZE_WHITESPACE also specified, neither
should the third, which ran against both files:

    >>> rc2, out2, err2
    (0, b'', b'')
    >>> rc3, out3, err3
    (0, b'', b'')

The fourth run uses FAIL_FAST, so we should see only one error:

    >>> rc4, err4
    (1, b'')
    >>> print(normalize(out4))                # doctest: +ELLIPSIS
    **********************************************************************
    File "...myfile.doc", line 4, in myfile.doc
    Failed example:
        "abcdef"
    Expected:
        'a...f'
    Got:
        'abcdef'
    **********************************************************************
    1 item had failures:
       1 of   2 in myfile.doc
    ***Test Failed*** 1 failure.

The fifth test uses verbose with the two options, so we should get verbose
success output for the tests in both files:

    >>> rc5, err5
    (0, b'')
    >>> print(normalize(out5))
    Trying:
        1 + 1
    Expecting:
        2
    ok
    Trying:
        "abcdef"
    Expecting:
        'a...f'
    ok
    Trying:
        "ajkml"
    Expecting:
        'a...l'
    ok
    1 item passed all tests:
       3 tests in myfile.doc
    3 tests in 1 item.
    3 passed.
    Test passed.
    Trying:
        1 + 1
    Expecting:
        2
    ok
    Trying:
        "abc   def"
    Expecting:
        'abc def'
    ok
    1 item had no tests:
        myfile2
    1 item passed all tests:
       2 tests in myfile2.test_func
    2 tests in 2 items.
    2 passed.
    Test passed.

We should also check some typical error cases.

Invalid file name:

    >>> rc, out, err = script_helper.assert_python_failure(
    ...         '-m', 'doctest', 'nosuchfile')
    >>> rc, out
    (1, b'')
    >>> # The exact error message changes depending on the platform.
    >>> print(normalize(err))                    # doctest: +ELLIPSIS
    Traceback (most recent call last):
      ...
    FileNotFoundError: [Errno ...] ...nosuchfile...

Invalid doctest option:

    >>> rc, out, err = script_helper.assert_python_failure(
    ...         '-m', 'doctest', '-o', 'nosuchoption')
    >>> rc, out
    (2, b'')
    >>> print(normalize(err))                    # doctest: +ELLIPSIS
    usage...invalid...nosuchoption...

"""

def test_no_trailing_whitespace_stripping():
    r"""
    The fancy reports had a bug for a long time where any trailing whitespace on
    the reported diff lines was stripped, making it impossible to see the
    differences in line reported as different that differed only in the amount of
    trailing whitespace.  The whitespace still isn't particularly visible unless
    you use NDIFF, but at least it is now there to be found.

    *NOTE*: This snippet was intentionally put inside a raw string to get rid of
    leading whitespace error in executing the example below

    >>> def f(x):
    ...     r'''
    ...     >>> print('\n'.join(['a    ', 'b']))
    ...     a
    ...     b
    ...     '''
    """
    """
    *NOTE*: These doctest are not placed in raw string to depict the trailing whitespace
    using `\x20`

    >>> test = doctest.DocTestFinder().find(f)[0]
    >>> flags = doctest.REPORT_NDIFF
    >>> doctest.DocTestRunner(verbose=False, optionflags=flags).run(test)
    ... # doctest: +ELLIPSIS
    **********************************************************************
    File ..., line 3, in f
    Failed example:
        print('\n'.join(['a    ', 'b']))
    Differences (ndiff with -expected +actual):
        - a
        + a
          b
    TestResults(failed=1, attempted=1)

    *NOTE*: `\x20` is for checking the trailing whitespace on the +a line above.
    We cannot use actual spaces there, as a commit hook prevents from committing
    patches that contain trailing whitespace. More info on Issue 24746.
    """


def test_run_doctestsuite_multiple_times():
    """
    It was not possible to run the same DocTestSuite multiple times
    http://bugs.python.org/issue2604
    http://bugs.python.org/issue9736

    >>> import unittest
    >>> import test.test_doctest.sample_doctest
    >>> suite = doctest.DocTestSuite(test.test_doctest.sample_doctest)
    >>> suite.run(unittest.TestResult())
    <unittest.result.TestResult run=9 errors=2 failures=2>
    >>> suite.run(unittest.TestResult())
    <unittest.result.TestResult run=9 errors=2 failures=2>
    """


def test_exception_with_note(note):
    """
    >>> import _colorize
    >>> save_colorize = _colorize.COLORIZE
    >>> _colorize.COLORIZE = False

    >>> test_exception_with_note('Note')
    Traceback (most recent call last):
      ...
    ValueError: Text
    Note

    >>> test_exception_with_note('Note')  # doctest: +IGNORE_EXCEPTION_DETAIL
    Traceback (most recent call last):
      ...
    ValueError: Text
    Note

    >>> test_exception_with_note('''Note
    ... multiline
    ... example''')
    Traceback (most recent call last):
    ValueError: Text
    Note
    multiline
    example

    Different note will fail the test:

    >>> def f(x):
    ...     r'''
    ...     >>> exc = ValueError('message')
    ...     >>> exc.add_note('note')
    ...     >>> raise exc
    ...     Traceback (most recent call last):
    ...     ValueError: message
    ...     wrong note
    ...     '''
    >>> test = doctest.DocTestFinder().find(f)[0]
    >>> doctest.DocTestRunner(verbose=False).run(test)
    ... # doctest: +ELLIPSIS
    **********************************************************************
    File "...", line 5, in f
    Failed example:
        raise exc
    Expected:
        Traceback (most recent call last):
        ValueError: message
        wrong note
    Got:
        Traceback (most recent call last):
          ...
        ValueError: message
        note
    TestResults(failed=1, attempted=...)

    >>> _colorize.COLORIZE = save_colorize
    """
    exc = ValueError('Text')
    exc.add_note(note)
    raise exc


def test_exception_with_multiple_notes():
    """
    >>> test_exception_with_multiple_notes()
    Traceback (most recent call last):
      ...
    ValueError: Text
    One
    Two
    """
    exc = ValueError('Text')
    exc.add_note('One')
    exc.add_note('Two')
    raise exc


def test_syntax_error_with_note(cls, multiline=False):
    """
    >>> test_syntax_error_with_note(SyntaxError)
    Traceback (most recent call last):
      ...
    SyntaxError: error
    Note

    >>> test_syntax_error_with_note(SyntaxError)
    Traceback (most recent call last):
    SyntaxError: error
    Note

    >>> test_syntax_error_with_note(SyntaxError)
    Traceback (most recent call last):
      ...
      File "x.py", line 23
        bad syntax
    SyntaxError: error
    Note

    >>> test_syntax_error_with_note(IndentationError)
    Traceback (most recent call last):
      ...
    IndentationError: error
    Note

    >>> test_syntax_error_with_note(TabError, multiline=True)
    Traceback (most recent call last):
      ...
    TabError: error
    Note
    Line
    """
    exc = cls("error", ("x.py", 23, None, "bad syntax"))
    exc.add_note('Note\nLine' if multiline else 'Note')
    raise exc


def test_syntax_error_subclass_from_stdlib():
    """
    `ParseError` is a subclass of `SyntaxError`, but it is not a builtin:

    >>> test_syntax_error_subclass_from_stdlib()
    Traceback (most recent call last):
      ...
    xml.etree.ElementTree.ParseError: error
    error
    Note
    Line
    """
    from xml.etree.ElementTree import ParseError
    exc = ParseError("error\nerror")
    exc.add_note('Note\nLine')
    raise exc


def test_syntax_error_with_incorrect_expected_note():
    """
    >>> import _colorize
    >>> save_colorize = _colorize.COLORIZE
    >>> _colorize.COLORIZE = False

    >>> def f(x):
    ...     r'''
    ...     >>> exc = SyntaxError("error", ("x.py", 23, None, "bad syntax"))
    ...     >>> exc.add_note('note1')
    ...     >>> exc.add_note('note2')
    ...     >>> raise exc
    ...     Traceback (most recent call last):
    ...     SyntaxError: error
    ...     wrong note
    ...     '''
    >>> test = doctest.DocTestFinder().find(f)[0]
    >>> doctest.DocTestRunner(verbose=False).run(test)
    ... # doctest: +ELLIPSIS
    **********************************************************************
    File "...", line 6, in f
    Failed example:
        raise exc
    Expected:
        Traceback (most recent call last):
        SyntaxError: error
        wrong note
    Got:
        Traceback (most recent call last):
          ...
        SyntaxError: error
        note1
        note2
    TestResults(failed=1, attempted=...)

    >>> _colorize.COLORIZE = save_colorize
    """


def load_tests(loader, tests, pattern):
    tests.addTest(doctest.DocTestSuite(doctest))
    tests.addTest(doctest.DocTestSuite())
    return tests


if __name__ == '__main__':
    unittest.main(module='test.test_doctest.test_doctest')<|MERGE_RESOLUTION|>--- conflicted
+++ resolved
@@ -2824,21 +2824,8 @@
 
     Now, when we run the test:
 
-<<<<<<< HEAD
-      >>> result = suite.run(unittest.TestResult())
-      >>> print(result.failures[0][1]) # doctest: +ELLIPSIS +IGNORE_EXCEPTION_TIMESTAMPS
-      Traceback ...
-      Failed example:
-          favorite_color
-      Exception raised:
-          ...
-          NameError: name 'favorite_color' is not defined
-      <BLANKLINE>
-      <BLANKLINE>
-=======
       >>> suite.run(unittest.TestResult())
       <unittest.result.TestResult run=1 errors=1 failures=0>
->>>>>>> aac22ea2
 
     We get only the first failure.
 
