--- conflicted
+++ resolved
@@ -21,8 +21,6 @@
     (1, 0+0j),
 )
 
-<<<<<<< HEAD
-=======
 class MockIndex:
     def __init__(self, value):
         self.value = value
@@ -35,7 +33,6 @@
     def __float__(self):
         return self.value
 
->>>>>>> 607e2d58
 class ComplexSubclass(complex):
     pass
 
@@ -364,109 +361,6 @@
         self.assertClose(complex(5.3, 9.8).conjugate(), 5.3-9.8j)
 
     def test_constructor(self):
-<<<<<<< HEAD
-        self.assertEqual(complex(MockComplex(1+10j)), 1+10j)
-        self.assertRaises(TypeError, complex, MockComplex(None))
-        self.assertRaises(TypeError, complex, {})
-        self.assertRaises(TypeError, complex, MockComplex(1.5))
-        self.assertRaises(TypeError, complex, MockComplex(1))
-        self.assertRaises(TypeError, complex, object())
-        self.assertRaises(TypeError, complex, MockComplex(4.25+0.5j), object())
-
-        self.assertAlmostEqual(complex("1+10j"), 1+10j)
-        self.assertAlmostEqual(complex(10), 10+0j)
-        self.assertAlmostEqual(complex(10.0), 10+0j)
-        self.assertAlmostEqual(complex(10), 10+0j)
-        self.assertAlmostEqual(complex(10+0j), 10+0j)
-        self.assertAlmostEqual(complex(1,10), 1+10j)
-        self.assertAlmostEqual(complex(1,10), 1+10j)
-        self.assertAlmostEqual(complex(1,10.0), 1+10j)
-        self.assertAlmostEqual(complex(1,10), 1+10j)
-        self.assertAlmostEqual(complex(1,10), 1+10j)
-        self.assertAlmostEqual(complex(1,10.0), 1+10j)
-        self.assertAlmostEqual(complex(1.0,10), 1+10j)
-        self.assertAlmostEqual(complex(1.0,10), 1+10j)
-        self.assertAlmostEqual(complex(1.0,10.0), 1+10j)
-        self.assertAlmostEqual(complex(3.14+0j), 3.14+0j)
-        self.assertAlmostEqual(complex(3.14), 3.14+0j)
-        self.assertAlmostEqual(complex(314), 314.0+0j)
-        self.assertAlmostEqual(complex(314), 314.0+0j)
-        with self.assertWarnsRegex(DeprecationWarning,
-                "argument 'imag' must be a real number, not complex"):
-            self.assertAlmostEqual(complex(3.14+0j, 0j), 3.14+0j)
-        self.assertAlmostEqual(complex(3.14, 0.0), 3.14+0j)
-        self.assertAlmostEqual(complex(314, 0), 314.0+0j)
-        self.assertAlmostEqual(complex(314, 0), 314.0+0j)
-        with self.assertWarnsRegex(DeprecationWarning,
-                "argument 'real' must be a real number, not complex"):
-            self.assertAlmostEqual(complex(0j, 3.14j), -3.14+0j)
-        with self.assertWarnsRegex(DeprecationWarning,
-                "argument 'imag' must be a real number, not complex"):
-            self.assertAlmostEqual(complex(0.0, 3.14j), -3.14+0j)
-        with self.assertWarnsRegex(DeprecationWarning,
-                "argument 'real' must be a real number, not complex"):
-            self.assertAlmostEqual(complex(0j, 3.14), 3.14j)
-        with self.assertWarnsRegex(DeprecationWarning,
-                "argument 'real' must be a real number, not complex"):
-            self.assertAlmostEqual(complex(3.14+0j, 0), 3.14+0j)
-        with self.assertWarnsRegex(DeprecationWarning,
-                "argument 'real' must be a real number, not .*MockComplex"):
-            self.assertAlmostEqual(complex(MockComplex(3.14+0j), 0), 3.14+0j)
-        with self.assertWarnsRegex(DeprecationWarning,
-                "argument 'imag' must be a real number, not .*complex"):
-            self.assertAlmostEqual(complex(0, 3.14+0j), 3.14j)
-        with self.assertRaisesRegex(TypeError,
-                "argument 'imag' must be a real number, not .*MockComplex"):
-            complex(0, MockComplex(3.14+0j))
-        self.assertAlmostEqual(complex(0.0, 3.14), 3.14j)
-        self.assertAlmostEqual(complex("1"), 1+0j)
-        self.assertAlmostEqual(complex("1j"), 1j)
-        self.assertAlmostEqual(complex(),  0)
-        self.assertAlmostEqual(complex("-1"), -1)
-        self.assertAlmostEqual(complex("+1"), +1)
-        self.assertAlmostEqual(complex("(1+2j)"), 1+2j)
-        self.assertAlmostEqual(complex("(1.3+2.2j)"), 1.3+2.2j)
-        self.assertAlmostEqual(complex("3.14+1J"), 3.14+1j)
-        self.assertAlmostEqual(complex(" ( +3.14-6J )"), 3.14-6j)
-        self.assertAlmostEqual(complex(" ( +3.14-J )"), 3.14-1j)
-        self.assertAlmostEqual(complex(" ( +3.14+j )"), 3.14+1j)
-        self.assertAlmostEqual(complex("J"), 1j)
-        self.assertAlmostEqual(complex("( j )"), 1j)
-        self.assertAlmostEqual(complex("+J"), 1j)
-        self.assertAlmostEqual(complex("( -j)"), -1j)
-        self.assertAlmostEqual(complex('1e-500'), 0.0 + 0.0j)
-        self.assertAlmostEqual(complex('-1e-500j'), 0.0 - 0.0j)
-        self.assertAlmostEqual(complex('-1e-500+1e-500j'), -0.0 + 0.0j)
-        self.assertEqual(complex('1-1j'), 1.0 - 1j)
-        self.assertEqual(complex('1J'), 1j)
-
-        self.assertAlmostEqual(complex(ComplexSubclass(1+1j)), 1+1j)
-        self.assertAlmostEqual(complex(real=17, imag=23), 17+23j)
-        with self.assertWarnsRegex(DeprecationWarning,
-                "argument 'real' must be a real number, not complex"):
-            self.assertAlmostEqual(complex(real=17+23j), 17+23j)
-        with self.assertWarnsRegex(DeprecationWarning,
-                "argument 'real' must be a real number, not complex"):
-            self.assertAlmostEqual(complex(real=17+23j, imag=23), 17+46j)
-        with self.assertWarnsRegex(DeprecationWarning,
-                "argument 'real' must be a real number, not complex"):
-            self.assertAlmostEqual(complex(real=1+2j, imag=3+4j), -3+5j)
-        with self.assertWarnsRegex(DeprecationWarning,
-                "argument 'real' must be a real number, not complex"):
-            self.assertAlmostEqual(complex(real=3.14+0j), 3.14+0j)
-        with self.assertWarnsRegex(DeprecationWarning,
-                "argument 'real' must be a real number, not .*MockComplex"):
-            self.assertAlmostEqual(complex(real=MockComplex(3.14+0j)), 3.14+0j)
-        with self.assertRaisesRegex(TypeError,
-                "argument 'real' must be a real number, not str"):
-            complex(real='1')
-        with self.assertRaisesRegex(TypeError,
-                "argument 'real' must be a real number, not str"):
-            complex('1', 0)
-        with self.assertRaisesRegex(TypeError,
-                "argument 'imag' must be a real number, not str"):
-            complex(0, '1')
-=======
         def check(z, x, y):
             self.assertIs(type(z), complex)
             self.assertFloatsAreIdentical(z.real, x)
@@ -488,27 +382,50 @@
         check(complex(1.0, 10.0), 1.0, 10.0)
         check(complex(4.25, 0.5), 4.25, 0.5)
 
-        check(complex(4.25+0j, 0), 4.25, 0.0)
-        check(complex(ComplexSubclass(4.25+0j), 0), 4.25, 0.0)
-        check(complex(MockComplex(4.25+0j), 0), 4.25, 0.0)
-        check(complex(4.25j, 0), 0.0, 4.25)
-        check(complex(0j, 4.25), 0.0, 4.25)
-        check(complex(0, 4.25+0j), 0.0, 4.25)
-        check(complex(0, ComplexSubclass(4.25+0j)), 0.0, 4.25)
+        with self.assertWarnsRegex(DeprecationWarning,
+                "argument 'real' must be a real number, not complex"):
+            check(complex(4.25+0j, 0), 4.25, 0.0)
+        with self.assertWarnsRegex(DeprecationWarning,
+                "argument 'real' must be a real number, not .*ComplexSubclass"):
+            check(complex(ComplexSubclass(4.25+0j), 0), 4.25, 0.0)
+        with self.assertWarnsRegex(DeprecationWarning,
+                "argument 'real' must be a real number, not .*MockComplex"):
+            check(complex(MockComplex(4.25+0j), 0), 4.25, 0.0)
+        with self.assertWarnsRegex(DeprecationWarning,
+                "argument 'real' must be a real number, not complex"):
+            check(complex(4.25j, 0), 0.0, 4.25)
+        with self.assertWarnsRegex(DeprecationWarning,
+                "argument 'real' must be a real number, not complex"):
+            check(complex(0j, 4.25), 0.0, 4.25)
+        with self.assertWarnsRegex(DeprecationWarning,
+                "argument 'imag' must be a real number, not complex"):
+            check(complex(0, 4.25+0j), 0.0, 4.25)
+        with self.assertWarnsRegex(DeprecationWarning,
+                "argument 'imag' must be a real number, not .*ComplexSubclass"):
+            check(complex(0, ComplexSubclass(4.25+0j)), 0.0, 4.25)
         with self.assertRaisesRegex(TypeError,
-                "second argument must be a number, not 'MockComplex'"):
+                "argument 'imag' must be a real number, not .*MockComplex"):
             complex(0, MockComplex(4.25+0j))
-        check(complex(0.0, 4.25j), -4.25, 0.0)
-        check(complex(4.25+0j, 0j), 4.25, 0.0)
-        check(complex(4.25j, 0j), 0.0, 4.25)
-        check(complex(0j, 4.25+0j), 0.0, 4.25)
-        check(complex(0j, 4.25j), -4.25, 0.0)
+        with self.assertWarnsRegex(DeprecationWarning,
+                "argument 'imag' must be a real number, not complex"):
+            check(complex(0.0, 4.25j), -4.25, 0.0)
+        with self.assertWarnsRegex(DeprecationWarning,
+                "argument 'real' must be a real number, not complex"):
+            check(complex(4.25+0j, 0j), 4.25, 0.0)
+        with self.assertWarnsRegex(DeprecationWarning,
+                "argument 'real' must be a real number, not complex"):
+            check(complex(4.25j, 0j), 0.0, 4.25)
+        with self.assertWarnsRegex(DeprecationWarning,
+                "argument 'real' must be a real number, not complex"):
+            check(complex(0j, 4.25+0j), 0.0, 4.25)
+        with self.assertWarnsRegex(DeprecationWarning,
+                "argument 'real' must be a real number, not complex"):
+            check(complex(0j, 4.25j), -4.25, 0.0)
 
         check(complex(real=4.25), 4.25, 0.0)
         check(complex(imag=1.5), 0.0, 1.5)
         check(complex(real=4.25, imag=1.5), 4.25, 1.5)
         check(complex(4.25, imag=1.5), 4.25, 1.5)
->>>>>>> 607e2d58
 
         # check that the sign of a zero in the real or imaginary part
         # is preserved when constructing from two floats.  (These checks
@@ -523,70 +440,24 @@
         self.assertIsNot(ComplexSubclass(c), c)
         del c
 
-<<<<<<< HEAD
-        self.assertRaises(TypeError, complex, "1", "1")
-        self.assertRaises(TypeError, complex, 1, "1")
-
-        # SF bug 543840:  complex(string) accepts strings with \0
-        # Fixed in 2.3.
-        self.assertRaises(ValueError, complex, '1+1j\0j')
-
-        self.assertRaises(TypeError, int, 5+3j)
-        self.assertRaises(TypeError, int, 5+3j)
-        self.assertRaises(TypeError, float, 5+3j)
-        self.assertRaises(ValueError, complex, "")
+        self.assertRaisesRegex(TypeError,
+            "argument must be a string or a number, not dict",
+            complex, {})
         self.assertRaisesRegex(TypeError,
             "argument must be a string or a number, not NoneType",
             complex, None)
-        self.assertRaises(ValueError, complex, "\0")
-        self.assertRaises(ValueError, complex, "3\09")
-        self.assertRaises(TypeError, complex, "1", "2")
-        self.assertRaises(TypeError, complex, "1", 42)
-        self.assertRaises(TypeError, complex, 1, "2")
-        self.assertRaises(ValueError, complex, "1+")
-        self.assertRaises(ValueError, complex, "1+1j+1j")
-        self.assertRaises(ValueError, complex, "--")
-        self.assertRaises(ValueError, complex, "(1+2j")
-        self.assertRaises(ValueError, complex, "1+2j)")
-        self.assertRaises(ValueError, complex, "1+(2j)")
-        self.assertRaises(ValueError, complex, "(1+2j)123")
-        self.assertRaises(ValueError, complex, "x")
-        self.assertRaises(ValueError, complex, "1j+2")
-        self.assertRaises(ValueError, complex, "1e1ej")
-        self.assertRaises(ValueError, complex, "1e++1ej")
-        self.assertRaises(ValueError, complex, ")1+2j(")
-        self.assertRaisesRegex(
-            TypeError,
+        self.assertRaisesRegex(TypeError,
             "argument 'real' must be a real number, not dict",
-            complex, {1:2}, 1)
-        self.assertRaisesRegex(
-            TypeError,
-            "argument 'imag' must be a real number, not dict",
-            complex, 1, {1:2})
-        # the following three are accepted by Python 2.6
-        self.assertRaises(ValueError, complex, "1..1j")
-        self.assertRaises(ValueError, complex, "1.11.1j")
-        self.assertRaises(ValueError, complex, "1e1.1j")
-=======
-        self.assertRaisesRegex(TypeError,
-            "first argument must be a string or a number, not 'dict'",
-            complex, {})
-        self.assertRaisesRegex(TypeError,
-            "first argument must be a string or a number, not 'NoneType'",
-            complex, None)
-        self.assertRaisesRegex(TypeError,
-            "first argument must be a string or a number, not 'dict'",
             complex, {1:2}, 0)
         self.assertRaisesRegex(TypeError,
-            "can't take second arg if first is a string",
+            "argument 'real' must be a real number, not str",
             complex, '1', 0)
         self.assertRaisesRegex(TypeError,
-            "second argument must be a number, not 'dict'",
+            "argument 'imag' must be a real number, not dict",
             complex, 0, {1:2})
         self.assertRaisesRegex(TypeError,
-                "second arg can't be a string",
+            "argument 'imag' must be a real number, not str",
             complex, 0, '1')
->>>>>>> 607e2d58
 
         self.assertRaises(TypeError, complex, MockComplex(1.5))
         self.assertRaises(TypeError, complex, MockComplex(1))
