--- conflicted
+++ resolved
@@ -10,46 +10,7 @@
 
 INF = float("inf")
 NAN = float("nan")
-<<<<<<< HEAD
-
-class ComplexSubclass(complex):
-    pass
-
-class OtherComplexSubclass(complex):
-    pass
-
-class MyIndex:
-    def __init__(self, value):
-        self.value = value
-
-    def __index__(self):
-        return self.value
-
-class MyInt:
-    def __init__(self, value):
-        self.value = value
-
-    def __int__(self):
-        return self.value
-
-class FloatLike:
-    def __init__(self, value):
-        self.value = value
-
-    def __float__(self):
-        return self.value
-
-class ComplexLike:
-    def __init__(self, value):
-        self.value = value
-
-    def __complex__(self):
-        return self.value
-
-
-=======
 DBL_MAX = sys.float_info.max
->>>>>>> 8303d32f
 # These tests ensure that complex math does the right thing
 
 ZERO_DIVISION = (
@@ -74,6 +35,16 @@
 
 class ComplexSubclass(complex):
     pass
+
+class OtherComplexSubclass(complex):
+    pass
+
+class MyInt:
+    def __init__(self, value):
+        self.value = value
+
+    def __int__(self):
+        return self.value
 
 class WithComplex:
     def __init__(self, value):
@@ -431,64 +402,6 @@
         self.assertClose(complex(5.3, 9.8).conjugate(), 5.3-9.8j)
 
     def test_constructor(self):
-<<<<<<< HEAD
-        self.assertEqual(complex(ComplexLike(1+10j)), 1+10j)
-        self.assertRaises(TypeError, complex, ComplexLike(None))
-        self.assertRaises(TypeError, complex, {})
-        self.assertRaises(TypeError, complex, ComplexLike(1.5))
-        self.assertRaises(TypeError, complex, ComplexLike(1))
-
-        self.assertAlmostEqual(complex("1+10j"), 1+10j)
-        self.assertAlmostEqual(complex(10), 10+0j)
-        self.assertAlmostEqual(complex(10.0), 10+0j)
-        self.assertAlmostEqual(complex(10), 10+0j)
-        self.assertAlmostEqual(complex(10+0j), 10+0j)
-        self.assertAlmostEqual(complex(1,10), 1+10j)
-        self.assertAlmostEqual(complex(1,10), 1+10j)
-        self.assertAlmostEqual(complex(1,10.0), 1+10j)
-        self.assertAlmostEqual(complex(1,10), 1+10j)
-        self.assertAlmostEqual(complex(1,10), 1+10j)
-        self.assertAlmostEqual(complex(1,10.0), 1+10j)
-        self.assertAlmostEqual(complex(1.0,10), 1+10j)
-        self.assertAlmostEqual(complex(1.0,10), 1+10j)
-        self.assertAlmostEqual(complex(1.0,10.0), 1+10j)
-        self.assertAlmostEqual(complex(3.14+0j), 3.14+0j)
-        self.assertAlmostEqual(complex(3.14), 3.14+0j)
-        self.assertAlmostEqual(complex(314), 314.0+0j)
-        self.assertAlmostEqual(complex(314), 314.0+0j)
-        self.assertAlmostEqual(complex(3.14+0j, 0j), 3.14+0j)
-        self.assertAlmostEqual(complex(3.14, 0.0), 3.14+0j)
-        self.assertAlmostEqual(complex(314, 0), 314.0+0j)
-        self.assertAlmostEqual(complex(314, 0), 314.0+0j)
-        self.assertAlmostEqual(complex(0j, 3.14j), -3.14+0j)
-        self.assertAlmostEqual(complex(0.0, 3.14j), -3.14+0j)
-        self.assertAlmostEqual(complex(0j, 3.14), 3.14j)
-        self.assertAlmostEqual(complex(0.0, 3.14), 3.14j)
-        self.assertAlmostEqual(complex("1"), 1+0j)
-        self.assertAlmostEqual(complex("1j"), 1j)
-        self.assertAlmostEqual(complex(),  0)
-        self.assertAlmostEqual(complex("-1"), -1)
-        self.assertAlmostEqual(complex("+1"), +1)
-        self.assertAlmostEqual(complex("(1+2j)"), 1+2j)
-        self.assertAlmostEqual(complex("(1.3+2.2j)"), 1.3+2.2j)
-        self.assertAlmostEqual(complex("3.14+1J"), 3.14+1j)
-        self.assertAlmostEqual(complex(" ( +3.14-6J )"), 3.14-6j)
-        self.assertAlmostEqual(complex(" ( +3.14-J )"), 3.14-1j)
-        self.assertAlmostEqual(complex(" ( +3.14+j )"), 3.14+1j)
-        self.assertAlmostEqual(complex("J"), 1j)
-        self.assertAlmostEqual(complex("( j )"), 1j)
-        self.assertAlmostEqual(complex("+J"), 1j)
-        self.assertAlmostEqual(complex("( -j)"), -1j)
-        self.assertAlmostEqual(complex('1e-500'), 0.0 + 0.0j)
-        self.assertAlmostEqual(complex('-1e-500j'), 0.0 - 0.0j)
-        self.assertAlmostEqual(complex('-1e-500+1e-500j'), -0.0 + 0.0j)
-
-        self.assertAlmostEqual(complex(ComplexSubclass(1+1j)), 1+1j)
-        self.assertAlmostEqual(complex(real=17, imag=23), 17+23j)
-        self.assertAlmostEqual(complex(real=17+23j), 17+23j)
-        self.assertAlmostEqual(complex(real=17+23j, imag=23), 17+46j)
-        self.assertAlmostEqual(complex(real=1+2j, imag=3+4j), -3+5j)
-=======
         def check(z, x, y):
             self.assertIs(type(z), complex)
             self.assertFloatsAreIdentical(z.real, x)
@@ -560,7 +473,6 @@
         check(complex(imag=1.5), 0.0, 1.5)
         check(complex(real=4.25, imag=1.5), 4.25, 1.5)
         check(complex(4.25, imag=1.5), 4.25, 1.5)
->>>>>>> 8303d32f
 
         # check that the sign of a zero in the real or imaginary part
         # is preserved when constructing from two floats.
@@ -612,19 +524,6 @@
 
         self.assertRaises(EvilExc, complex, evilcomplex())
 
-<<<<<<< HEAD
-        self.assertAlmostEqual(complex(FloatLike(42.)), 42)
-        self.assertAlmostEqual(complex(real=FloatLike(17.), imag=FloatLike(23.)), 17+23j)
-        self.assertRaises(TypeError, complex, FloatLike(None))
-
-        self.assertAlmostEqual(complex(MyIndex(42)), 42.0+0.0j)
-        self.assertAlmostEqual(complex(123, MyIndex(42)), 123.0+42.0j)
-        self.assertRaises(OverflowError, complex, MyIndex(2**2000))
-        self.assertRaises(OverflowError, complex, 123, MyIndex(2**2000))
-
-        self.assertRaises(TypeError, complex, MyInt(42))
-        self.assertRaises(TypeError, complex, 123, MyInt(42))
-=======
         check(complex(WithFloat(4.25)), 4.25, 0.0)
         check(complex(WithFloat(4.25), 1.5), 4.25, 1.5)
         check(complex(1.5, WithFloat(4.25)), 1.5, 4.25)
@@ -652,7 +551,6 @@
         self.assertRaises(TypeError, complex, MyInt())
         self.assertRaises(TypeError, complex, MyInt(), 1.5)
         self.assertRaises(TypeError, complex, 1.5, MyInt())
->>>>>>> 8303d32f
 
         class complex0(complex):
             """Test usage of __complex__() when inheriting from 'complex'"""
@@ -796,9 +694,9 @@
         eq(cls.from_number(3.14j), 3.14j)
         eq(cls.from_number(314), 314.0+0j)
         eq(cls.from_number(OtherComplexSubclass(3.14, 2.72)), 3.14+2.72j)
-        eq(cls.from_number(ComplexLike(3.14+2.72j)), 3.14+2.72j)
-        eq(cls.from_number(FloatLike(3.14)), 3.14+0j)
-        eq(cls.from_number(MyIndex(314)), 314.0+0j)
+        eq(cls.from_number(WithComplex(3.14+2.72j)), 3.14+2.72j)
+        eq(cls.from_number(WithFloat(3.14)), 3.14+0j)
+        eq(cls.from_number(WithIndex(314)), 314.0+0j)
 
         cNAN = complex(NAN, NAN)
         x = cls.from_number(cNAN)
