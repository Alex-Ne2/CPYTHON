--- conflicted
+++ resolved
@@ -529,14 +529,8 @@
             def __complex__(self):
                 return None
 
-<<<<<<< HEAD
-        self.assertEqual(complex(complex0(1j)), 42j)
+        check(complex(complex0(1j)), 0.0, 42.0)
         self.assertRaises(TypeError, complex, complex1(1j))
-=======
-        check(complex(complex0(1j)), 0.0, 42.0)
-        with self.assertWarns(DeprecationWarning):
-            check(complex(complex1(1j)), 0.0, 2.0)
->>>>>>> 13a5fdc7
         self.assertRaises(TypeError, complex, complex2(1j))
 
     def test___complex__(self):
