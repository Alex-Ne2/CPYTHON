import unittest
import sys
from test import support
from test.test_grammar import (VALID_UNDERSCORE_LITERALS,
                               INVALID_UNDERSCORE_LITERALS)

from random import random
from math import atan2, isnan, copysign
import operator

INF = float("inf")
NAN = float("nan")

class ComplexSubclass(complex):
    pass

class OtherComplexSubclass(complex):
    pass

class MyIndex:
    def __init__(self, value):
        self.value = value

    def __index__(self):
        return self.value

class MyInt:
    def __init__(self, value):
        self.value = value

    def __int__(self):
        return self.value

class FloatLike:
    def __init__(self, value):
        self.value = value

    def __float__(self):
        return self.value

class ComplexLike:
    def __init__(self, value):
        self.value = value

    def __complex__(self):
        return self.value


# These tests ensure that complex math does the right thing

ZERO_DIVISION = (
    (1+1j, 0+0j),
    (1+1j, 0.0),
    (1+1j, 0),
    (1.0, 0+0j),
    (1, 0+0j),
)

class ComplexTest(unittest.TestCase):

    def assertAlmostEqual(self, a, b):
        if isinstance(a, complex):
            if isinstance(b, complex):
                unittest.TestCase.assertAlmostEqual(self, a.real, b.real)
                unittest.TestCase.assertAlmostEqual(self, a.imag, b.imag)
            else:
                unittest.TestCase.assertAlmostEqual(self, a.real, b)
                unittest.TestCase.assertAlmostEqual(self, a.imag, 0.)
        else:
            if isinstance(b, complex):
                unittest.TestCase.assertAlmostEqual(self, a, b.real)
                unittest.TestCase.assertAlmostEqual(self, 0., b.imag)
            else:
                unittest.TestCase.assertAlmostEqual(self, a, b)

    def assertCloseAbs(self, x, y, eps=1e-9):
        """Return true iff floats x and y "are close"."""
        # put the one with larger magnitude second
        if abs(x) > abs(y):
            x, y = y, x
        if y == 0:
            return abs(x) < eps
        if x == 0:
            return abs(y) < eps
        # check that relative difference < eps
        self.assertTrue(abs((x-y)/y) < eps)

    def assertFloatsAreIdentical(self, x, y):
        """assert that floats x and y are identical, in the sense that:
        (1) both x and y are nans, or
        (2) both x and y are infinities, with the same sign, or
        (3) both x and y are zeros, with the same sign, or
        (4) x and y are both finite and nonzero, and x == y

        """
        msg = 'floats {!r} and {!r} are not identical'

        if isnan(x) or isnan(y):
            if isnan(x) and isnan(y):
                return
        elif x == y:
            if x != 0.0:
                return
            # both zero; check that signs match
            elif copysign(1.0, x) == copysign(1.0, y):
                return
            else:
                msg += ': zeros have different signs'
        self.fail(msg.format(x, y))

    def assertClose(self, x, y, eps=1e-9):
        """Return true iff complexes x and y "are close"."""
        self.assertCloseAbs(x.real, y.real, eps)
        self.assertCloseAbs(x.imag, y.imag, eps)

    def check_div(self, x, y):
        """Compute complex z=x*y, and check that z/x==y and z/y==x."""
        z = x * y
        if x != 0:
            q = z / x
            self.assertClose(q, y)
            q = z.__truediv__(x)
            self.assertClose(q, y)
        if y != 0:
            q = z / y
            self.assertClose(q, x)
            q = z.__truediv__(y)
            self.assertClose(q, x)

    def test_truediv(self):
        simple_real = [float(i) for i in range(-5, 6)]
        simple_complex = [complex(x, y) for x in simple_real for y in simple_real]
        for x in simple_complex:
            for y in simple_complex:
                self.check_div(x, y)

        # A naive complex division algorithm (such as in 2.0) is very prone to
        # nonsense errors for these (overflows and underflows).
        self.check_div(complex(1e200, 1e200), 1+0j)
        self.check_div(complex(1e-200, 1e-200), 1+0j)

        # Just for fun.
        for i in range(100):
            self.check_div(complex(random(), random()),
                           complex(random(), random()))

        self.assertAlmostEqual(complex.__truediv__(2+0j, 1+1j), 1-1j)

        for denom_real, denom_imag in [(0, NAN), (NAN, 0), (NAN, NAN)]:
            z = complex(0, 0) / complex(denom_real, denom_imag)
            self.assertTrue(isnan(z.real))
            self.assertTrue(isnan(z.imag))

    def test_truediv_zero_division(self):
        for a, b in ZERO_DIVISION:
            with self.assertRaises(ZeroDivisionError):
                a / b

    def test_floordiv(self):
        with self.assertRaises(TypeError):
            (1+1j) // (1+0j)
        with self.assertRaises(TypeError):
            (1+1j) // 1.0
        with self.assertRaises(TypeError):
            (1+1j) // 1
        with self.assertRaises(TypeError):
            1.0 // (1+0j)
        with self.assertRaises(TypeError):
            1 // (1+0j)

    def test_floordiv_zero_division(self):
        for a, b in ZERO_DIVISION:
            with self.assertRaises(TypeError):
                a // b

    def test_richcompare(self):
        self.assertIs(complex.__eq__(1+1j, 1<<10000), False)
        self.assertIs(complex.__lt__(1+1j, None), NotImplemented)
        self.assertIs(complex.__eq__(1+1j, 1+1j), True)
        self.assertIs(complex.__eq__(1+1j, 2+2j), False)
        self.assertIs(complex.__ne__(1+1j, 1+1j), False)
        self.assertIs(complex.__ne__(1+1j, 2+2j), True)
        for i in range(1, 100):
            f = i / 100.0
            self.assertIs(complex.__eq__(f+0j, f), True)
            self.assertIs(complex.__ne__(f+0j, f), False)
            self.assertIs(complex.__eq__(complex(f, f), f), False)
            self.assertIs(complex.__ne__(complex(f, f), f), True)
        self.assertIs(complex.__lt__(1+1j, 2+2j), NotImplemented)
        self.assertIs(complex.__le__(1+1j, 2+2j), NotImplemented)
        self.assertIs(complex.__gt__(1+1j, 2+2j), NotImplemented)
        self.assertIs(complex.__ge__(1+1j, 2+2j), NotImplemented)
        self.assertRaises(TypeError, operator.lt, 1+1j, 2+2j)
        self.assertRaises(TypeError, operator.le, 1+1j, 2+2j)
        self.assertRaises(TypeError, operator.gt, 1+1j, 2+2j)
        self.assertRaises(TypeError, operator.ge, 1+1j, 2+2j)
        self.assertIs(operator.eq(1+1j, 1+1j), True)
        self.assertIs(operator.eq(1+1j, 2+2j), False)
        self.assertIs(operator.ne(1+1j, 1+1j), False)
        self.assertIs(operator.ne(1+1j, 2+2j), True)

    def test_richcompare_boundaries(self):
        def check(n, deltas, is_equal, imag = 0.0):
            for delta in deltas:
                i = n + delta
                z = complex(i, imag)
                self.assertIs(complex.__eq__(z, i), is_equal(delta))
                self.assertIs(complex.__ne__(z, i), not is_equal(delta))
        # For IEEE-754 doubles the following should hold:
        #    x in [2 ** (52 + i), 2 ** (53 + i + 1)] -> x mod 2 ** i == 0
        # where the interval is representable, of course.
        for i in range(1, 10):
            pow = 52 + i
            mult = 2 ** i
            check(2 ** pow, range(1, 101), lambda delta: delta % mult == 0)
            check(2 ** pow, range(1, 101), lambda delta: False, float(i))
        check(2 ** 53, range(-100, 0), lambda delta: True)

    def test_mod(self):
        # % is no longer supported on complex numbers
        with self.assertRaises(TypeError):
            (1+1j) % (1+0j)
        with self.assertRaises(TypeError):
            (1+1j) % 1.0
        with self.assertRaises(TypeError):
            (1+1j) % 1
        with self.assertRaises(TypeError):
            1.0 % (1+0j)
        with self.assertRaises(TypeError):
            1 % (1+0j)

    def test_mod_zero_division(self):
        for a, b in ZERO_DIVISION:
            with self.assertRaises(TypeError):
                a % b

    def test_divmod(self):
        self.assertRaises(TypeError, divmod, 1+1j, 1+0j)
        self.assertRaises(TypeError, divmod, 1+1j, 1.0)
        self.assertRaises(TypeError, divmod, 1+1j, 1)
        self.assertRaises(TypeError, divmod, 1.0, 1+0j)
        self.assertRaises(TypeError, divmod, 1, 1+0j)

    def test_divmod_zero_division(self):
        for a, b in ZERO_DIVISION:
            self.assertRaises(TypeError, divmod, a, b)

    def test_pow(self):
        self.assertAlmostEqual(pow(1+1j, 0+0j), 1.0)
        self.assertAlmostEqual(pow(0+0j, 2+0j), 0.0)
        self.assertRaises(ZeroDivisionError, pow, 0+0j, 1j)
        self.assertAlmostEqual(pow(1j, -1), 1/1j)
        self.assertAlmostEqual(pow(1j, 200), 1)
        self.assertRaises(ValueError, pow, 1+1j, 1+1j, 1+1j)
        self.assertRaises(OverflowError, pow, 1e200+1j, 1e200+1j)

        a = 3.33+4.43j
        self.assertEqual(a ** 0j, 1)
        self.assertEqual(a ** 0.+0.j, 1)

        self.assertEqual(3j ** 0j, 1)
        self.assertEqual(3j ** 0, 1)

        try:
            0j ** a
        except ZeroDivisionError:
            pass
        else:
            self.fail("should fail 0.0 to negative or complex power")

        try:
            0j ** (3-2j)
        except ZeroDivisionError:
            pass
        else:
            self.fail("should fail 0.0 to negative or complex power")

        # The following is used to exercise certain code paths
        self.assertEqual(a ** 105, a ** 105)
        self.assertEqual(a ** -105, a ** -105)
        self.assertEqual(a ** -30, a ** -30)

        self.assertEqual(0.0j ** 0, 1)

        b = 5.1+2.3j
        self.assertRaises(ValueError, pow, a, b, 0)

        # Check some boundary conditions; some of these used to invoke
        # undefined behaviour (https://bugs.python.org/issue44698). We're
        # not actually checking the results of these operations, just making
        # sure they don't crash (for example when using clang's
        # UndefinedBehaviourSanitizer).
        values = (sys.maxsize, sys.maxsize+1, sys.maxsize-1,
                  -sys.maxsize, -sys.maxsize+1, -sys.maxsize+1)
        for real in values:
            for imag in values:
                with self.subTest(real=real, imag=imag):
                    c = complex(real, imag)
                    try:
                        c ** real
                    except OverflowError:
                        pass
                    try:
                        c ** c
                    except OverflowError:
                        pass

    def test_pow_with_small_integer_exponents(self):
        # Check that small integer exponents are handled identically
        # regardless of their type.
        values = [
            complex(5.0, 12.0),
            complex(5.0e100, 12.0e100),
            complex(-4.0, INF),
            complex(INF, 0.0),
        ]
        exponents = [-19, -5, -3, -2, -1, 0, 1, 2, 3, 5, 19]
        for value in values:
            for exponent in exponents:
                with self.subTest(value=value, exponent=exponent):
                    try:
                        int_pow = value**exponent
                    except OverflowError:
                        int_pow = "overflow"
                    try:
                        float_pow = value**float(exponent)
                    except OverflowError:
                        float_pow = "overflow"
                    try:
                        complex_pow = value**complex(exponent)
                    except OverflowError:
                        complex_pow = "overflow"
                    self.assertEqual(str(float_pow), str(int_pow))
                    self.assertEqual(str(complex_pow), str(int_pow))

    def test_boolcontext(self):
        for i in range(100):
            self.assertTrue(complex(random() + 1e-6, random() + 1e-6))
        self.assertTrue(not complex(0.0, 0.0))

    def test_conjugate(self):
        self.assertClose(complex(5.3, 9.8).conjugate(), 5.3-9.8j)

    def test_constructor(self):
<<<<<<< HEAD
        self.assertEqual(complex(ComplexLike(1+10j)), 1+10j)
        self.assertRaises(TypeError, complex, ComplexLike(None))
=======
        class NS:
            def __init__(self, value): self.value = value
            def __complex__(self): return self.value
        self.assertEqual(complex(NS(1+10j)), 1+10j)
        self.assertRaises(TypeError, complex, NS(None))
>>>>>>> a4baa9e8
        self.assertRaises(TypeError, complex, {})
        self.assertRaises(TypeError, complex, ComplexLike(1.5))
        self.assertRaises(TypeError, complex, ComplexLike(1))

        self.assertAlmostEqual(complex("1+10j"), 1+10j)
        self.assertAlmostEqual(complex(10), 10+0j)
        self.assertAlmostEqual(complex(10.0), 10+0j)
        self.assertAlmostEqual(complex(10), 10+0j)
        self.assertAlmostEqual(complex(10+0j), 10+0j)
        self.assertAlmostEqual(complex(1,10), 1+10j)
        self.assertAlmostEqual(complex(1,10), 1+10j)
        self.assertAlmostEqual(complex(1,10.0), 1+10j)
        self.assertAlmostEqual(complex(1,10), 1+10j)
        self.assertAlmostEqual(complex(1,10), 1+10j)
        self.assertAlmostEqual(complex(1,10.0), 1+10j)
        self.assertAlmostEqual(complex(1.0,10), 1+10j)
        self.assertAlmostEqual(complex(1.0,10), 1+10j)
        self.assertAlmostEqual(complex(1.0,10.0), 1+10j)
        self.assertAlmostEqual(complex(3.14+0j), 3.14+0j)
        self.assertAlmostEqual(complex(3.14), 3.14+0j)
        self.assertAlmostEqual(complex(314), 314.0+0j)
        self.assertAlmostEqual(complex(314), 314.0+0j)
        self.assertAlmostEqual(complex(3.14+0j, 0j), 3.14+0j)
        self.assertAlmostEqual(complex(3.14, 0.0), 3.14+0j)
        self.assertAlmostEqual(complex(314, 0), 314.0+0j)
        self.assertAlmostEqual(complex(314, 0), 314.0+0j)
        self.assertAlmostEqual(complex(0j, 3.14j), -3.14+0j)
        self.assertAlmostEqual(complex(0.0, 3.14j), -3.14+0j)
        self.assertAlmostEqual(complex(0j, 3.14), 3.14j)
        self.assertAlmostEqual(complex(0.0, 3.14), 3.14j)
        self.assertAlmostEqual(complex("1"), 1+0j)
        self.assertAlmostEqual(complex("1j"), 1j)
        self.assertAlmostEqual(complex(),  0)
        self.assertAlmostEqual(complex("-1"), -1)
        self.assertAlmostEqual(complex("+1"), +1)
        self.assertAlmostEqual(complex("(1+2j)"), 1+2j)
        self.assertAlmostEqual(complex("(1.3+2.2j)"), 1.3+2.2j)
        self.assertAlmostEqual(complex("3.14+1J"), 3.14+1j)
        self.assertAlmostEqual(complex(" ( +3.14-6J )"), 3.14-6j)
        self.assertAlmostEqual(complex(" ( +3.14-J )"), 3.14-1j)
        self.assertAlmostEqual(complex(" ( +3.14+j )"), 3.14+1j)
        self.assertAlmostEqual(complex("J"), 1j)
        self.assertAlmostEqual(complex("( j )"), 1j)
        self.assertAlmostEqual(complex("+J"), 1j)
        self.assertAlmostEqual(complex("( -j)"), -1j)
        self.assertAlmostEqual(complex('1e-500'), 0.0 + 0.0j)
        self.assertAlmostEqual(complex('-1e-500j'), 0.0 - 0.0j)
        self.assertAlmostEqual(complex('-1e-500+1e-500j'), -0.0 + 0.0j)

        self.assertAlmostEqual(complex(ComplexSubclass(1+1j)), 1+1j)
        self.assertAlmostEqual(complex(real=17, imag=23), 17+23j)
        self.assertAlmostEqual(complex(real=17+23j), 17+23j)
        self.assertAlmostEqual(complex(real=17+23j, imag=23), 17+46j)
        self.assertAlmostEqual(complex(real=1+2j, imag=3+4j), -3+5j)

        # check that the sign of a zero in the real or imaginary part
        # is preserved when constructing from two floats.  (These checks
        # are harmless on systems without support for signed zeros.)
        def split_zeros(x):
            """Function that produces different results for 0. and -0."""
            return atan2(x, -1.)

        self.assertEqual(split_zeros(complex(1., 0.).imag), split_zeros(0.))
        self.assertEqual(split_zeros(complex(1., -0.).imag), split_zeros(-0.))
        self.assertEqual(split_zeros(complex(0., 1.).real), split_zeros(0.))
        self.assertEqual(split_zeros(complex(-0., 1.).real), split_zeros(-0.))

        c = 3.14 + 1j
        self.assertTrue(complex(c) is c)
        del c

        self.assertRaises(TypeError, complex, "1", "1")
        self.assertRaises(TypeError, complex, 1, "1")

        # SF bug 543840:  complex(string) accepts strings with \0
        # Fixed in 2.3.
        self.assertRaises(ValueError, complex, '1+1j\0j')

        self.assertRaises(TypeError, int, 5+3j)
        self.assertRaises(TypeError, int, 5+3j)
        self.assertRaises(TypeError, float, 5+3j)
        self.assertRaises(ValueError, complex, "")
        self.assertRaises(TypeError, complex, None)
        self.assertRaisesRegex(TypeError, "not 'NoneType'", complex, None)
        self.assertRaises(ValueError, complex, "\0")
        self.assertRaises(ValueError, complex, "3\09")
        self.assertRaises(TypeError, complex, "1", "2")
        self.assertRaises(TypeError, complex, "1", 42)
        self.assertRaises(TypeError, complex, 1, "2")
        self.assertRaises(ValueError, complex, "1+")
        self.assertRaises(ValueError, complex, "1+1j+1j")
        self.assertRaises(ValueError, complex, "--")
        self.assertRaises(ValueError, complex, "(1+2j")
        self.assertRaises(ValueError, complex, "1+2j)")
        self.assertRaises(ValueError, complex, "1+(2j)")
        self.assertRaises(ValueError, complex, "(1+2j)123")
        self.assertRaises(ValueError, complex, "x")
        self.assertRaises(ValueError, complex, "1j+2")
        self.assertRaises(ValueError, complex, "1e1ej")
        self.assertRaises(ValueError, complex, "1e++1ej")
        self.assertRaises(ValueError, complex, ")1+2j(")
        self.assertRaisesRegex(
            TypeError,
            "first argument must be a string or a number, not 'dict'",
            complex, {1:2}, 1)
        self.assertRaisesRegex(
            TypeError,
            "second argument must be a number, not 'dict'",
            complex, 1, {1:2})
        # the following three are accepted by Python 2.6
        self.assertRaises(ValueError, complex, "1..1j")
        self.assertRaises(ValueError, complex, "1.11.1j")
        self.assertRaises(ValueError, complex, "1e1.1j")

        # check that complex accepts long unicode strings
        self.assertEqual(type(complex("1"*500)), complex)
        # check whitespace processing
        self.assertEqual(complex('\N{EM SPACE}(\N{EN SPACE}1+1j ) '), 1+1j)
        # Invalid unicode string
        # See bpo-34087
        self.assertRaises(ValueError, complex, '\u3053\u3093\u306b\u3061\u306f')

        class EvilExc(Exception):
            pass

        class evilcomplex:
            def __complex__(self):
                raise EvilExc

        self.assertRaises(EvilExc, complex, evilcomplex())

        self.assertAlmostEqual(complex(FloatLike(42.)), 42)
        self.assertAlmostEqual(complex(real=FloatLike(17.), imag=FloatLike(23.)), 17+23j)
        self.assertRaises(TypeError, complex, FloatLike(None))

        self.assertAlmostEqual(complex(MyIndex(42)), 42.0+0.0j)
        self.assertAlmostEqual(complex(123, MyIndex(42)), 123.0+42.0j)
        self.assertRaises(OverflowError, complex, MyIndex(2**2000))
        self.assertRaises(OverflowError, complex, 123, MyIndex(2**2000))

        self.assertRaises(TypeError, complex, MyInt(42))
        self.assertRaises(TypeError, complex, 123, MyInt(42))

        class complex0(complex):
            """Test usage of __complex__() when inheriting from 'complex'"""
            def __complex__(self):
                return 42j

        class complex1(complex):
            """Test usage of __complex__() with a __new__() method"""
            def __new__(self, value=0j):
                return complex.__new__(self, 2*value)
            def __complex__(self):
                return self

        class complex2(complex):
            """Make sure that __complex__() calls fail if anything other than a
            complex is returned"""
            def __complex__(self):
                return None

        self.assertEqual(complex(complex0(1j)), 42j)
        with self.assertWarns(DeprecationWarning):
            self.assertEqual(complex(complex1(1j)), 2j)
        self.assertRaises(TypeError, complex, complex2(1j))

    def test___complex__(self):
        z = 3 + 4j
        self.assertEqual(z.__complex__(), z)
        self.assertEqual(type(z.__complex__()), complex)

        class complex_subclass(complex):
            pass

        z = complex_subclass(3 + 4j)
        self.assertEqual(z.__complex__(), 3 + 4j)
        self.assertEqual(type(z.__complex__()), complex)

    @support.requires_IEEE_754
    def test_constructor_special_numbers(self):
        for x in 0.0, -0.0, INF, -INF, NAN:
            for y in 0.0, -0.0, INF, -INF, NAN:
                with self.subTest(x=x, y=y):
                    z = complex(x, y)
                    self.assertFloatsAreIdentical(z.real, x)
                    self.assertFloatsAreIdentical(z.imag, y)
                    z = ComplexSubclass(x, y)
                    self.assertIs(type(z), ComplexSubclass)
                    self.assertFloatsAreIdentical(z.real, x)
                    self.assertFloatsAreIdentical(z.imag, y)
                    z = complex(ComplexSubclass(x, y))
                    self.assertIs(type(z), complex)
                    self.assertFloatsAreIdentical(z.real, x)
                    self.assertFloatsAreIdentical(z.imag, y)
                    z = ComplexSubclass(complex(x, y))
                    self.assertIs(type(z), ComplexSubclass)
                    self.assertFloatsAreIdentical(z.real, x)
                    self.assertFloatsAreIdentical(z.imag, y)

    def test_constructor_negative_nans_from_string(self):
        self.assertEqual(copysign(1., complex("-nan").real), -1.)
        self.assertEqual(copysign(1., complex("-nanj").imag), -1.)
        self.assertEqual(copysign(1., complex("-nan-nanj").real), -1.)
        self.assertEqual(copysign(1., complex("-nan-nanj").imag), -1.)

    def test_underscores(self):
        # check underscores
        for lit in VALID_UNDERSCORE_LITERALS:
            if not any(ch in lit for ch in 'xXoObB'):
                self.assertEqual(complex(lit), eval(lit))
                self.assertEqual(complex(lit), complex(lit.replace('_', '')))
        for lit in INVALID_UNDERSCORE_LITERALS:
            if lit in ('0_7', '09_99'):  # octals are not recognized here
                continue
            if not any(ch in lit for ch in 'xXoObB'):
                self.assertRaises(ValueError, complex, lit)

    def test_from_number(self, cls=complex):
        def eq(actual, expected):
            self.assertEqual(actual, expected)
            self.assertIs(type(actual), cls)

        eq(cls.from_number(3.14), 3.14+0j)
        eq(cls.from_number(3.14j), 3.14j)
        eq(cls.from_number(314), 314.0+0j)
        eq(cls.from_number(OtherComplexSubclass(3.14, 2.72)), 3.14+2.72j)
        eq(cls.from_number(ComplexLike(3.14+2.72j)), 3.14+2.72j)
        eq(cls.from_number(FloatLike(3.14)), 3.14+0j)
        eq(cls.from_number(MyIndex(314)), 314.0+0j)

        cNAN = complex(NAN, NAN)
        x = cls.from_number(cNAN)
        self.assertTrue(x != x)
        self.assertIs(type(x), cls)
        if cls is complex:
            self.assertIs(cls.from_number(cNAN), cNAN)

        self.assertRaises(TypeError, cls.from_number, '3.14')
        self.assertRaises(TypeError, cls.from_number, b'3.14')
        self.assertRaises(TypeError, cls.from_number, MyInt(314))
        self.assertRaises(TypeError, cls.from_number, {})
        self.assertRaises(TypeError, cls.from_number)

    def test_from_number_subclass(self):
        self.test_from_number(ComplexSubclass)

    def test_hash(self):
        for x in range(-30, 30):
            self.assertEqual(hash(x), hash(complex(x, 0)))
            x /= 3.0    # now check against floating point
            self.assertEqual(hash(x), hash(complex(x, 0.)))

    def test_abs(self):
        nums = [complex(x/3., y/7.) for x in range(-9,9) for y in range(-9,9)]
        for num in nums:
            self.assertAlmostEqual((num.real**2 + num.imag**2)  ** 0.5, abs(num))

    def test_repr_str(self):
        def test(v, expected, test_fn=self.assertEqual):
            test_fn(repr(v), expected)
            test_fn(str(v), expected)

        test(1+6j, '(1+6j)')
        test(1-6j, '(1-6j)')

        test(-(1+0j), '(-1+-0j)', test_fn=self.assertNotEqual)

        test(complex(1., INF), "(1+infj)")
        test(complex(1., -INF), "(1-infj)")
        test(complex(INF, 1), "(inf+1j)")
        test(complex(-INF, INF), "(-inf+infj)")
        test(complex(NAN, 1), "(nan+1j)")
        test(complex(1, NAN), "(1+nanj)")
        test(complex(NAN, NAN), "(nan+nanj)")
        test(complex(-NAN, -NAN), "(nan+nanj)")

        test(complex(0, INF), "infj")
        test(complex(0, -INF), "-infj")
        test(complex(0, NAN), "nanj")

        self.assertEqual(1-6j,complex(repr(1-6j)))
        self.assertEqual(1+6j,complex(repr(1+6j)))
        self.assertEqual(-6j,complex(repr(-6j)))
        self.assertEqual(6j,complex(repr(6j)))

    @support.requires_IEEE_754
    def test_negative_zero_repr_str(self):
        def test(v, expected, test_fn=self.assertEqual):
            test_fn(repr(v), expected)
            test_fn(str(v), expected)

        test(complex(0., 1.),   "1j")
        test(complex(-0., 1.),  "(-0+1j)")
        test(complex(0., -1.),  "-1j")
        test(complex(-0., -1.), "(-0-1j)")

        test(complex(0., 0.),   "0j")
        test(complex(0., -0.),  "-0j")
        test(complex(-0., 0.),  "(-0+0j)")
        test(complex(-0., -0.), "(-0-0j)")

    def test_neg(self):
        self.assertEqual(-(1+6j), -1-6j)

    def test_getnewargs(self):
        self.assertEqual((1+2j).__getnewargs__(), (1.0, 2.0))
        self.assertEqual((1-2j).__getnewargs__(), (1.0, -2.0))
        self.assertEqual((2j).__getnewargs__(), (0.0, 2.0))
        self.assertEqual((-0j).__getnewargs__(), (0.0, -0.0))
        self.assertEqual(complex(0, INF).__getnewargs__(), (0.0, INF))
        self.assertEqual(complex(INF, 0).__getnewargs__(), (INF, 0.0))

    @support.requires_IEEE_754
    def test_plus_minus_0j(self):
        # test that -0j and 0j literals are not identified
        z1, z2 = 0j, -0j
        self.assertEqual(atan2(z1.imag, -1.), atan2(0., -1.))
        self.assertEqual(atan2(z2.imag, -1.), atan2(-0., -1.))

    @support.requires_IEEE_754
    def test_negated_imaginary_literal(self):
        z0 = -0j
        z1 = -7j
        z2 = -1e1000j
        # Note: In versions of Python < 3.2, a negated imaginary literal
        # accidentally ended up with real part 0.0 instead of -0.0, thanks to a
        # modification during CST -> AST translation (see issue #9011).  That's
        # fixed in Python 3.2.
        self.assertFloatsAreIdentical(z0.real, -0.0)
        self.assertFloatsAreIdentical(z0.imag, -0.0)
        self.assertFloatsAreIdentical(z1.real, -0.0)
        self.assertFloatsAreIdentical(z1.imag, -7.0)
        self.assertFloatsAreIdentical(z2.real, -0.0)
        self.assertFloatsAreIdentical(z2.imag, -INF)

    @support.requires_IEEE_754
    def test_overflow(self):
        self.assertEqual(complex("1e500"), complex(INF, 0.0))
        self.assertEqual(complex("-1e500j"), complex(0.0, -INF))
        self.assertEqual(complex("-1e500+1.8e308j"), complex(-INF, INF))

    @support.requires_IEEE_754
    def test_repr_roundtrip(self):
        vals = [0.0, 1e-500, 1e-315, 1e-200, 0.0123, 3.1415, 1e50, INF, NAN]
        vals += [-v for v in vals]

        # complex(repr(z)) should recover z exactly, even for complex
        # numbers involving an infinity, nan, or negative zero
        for x in vals:
            for y in vals:
                z = complex(x, y)
                roundtrip = complex(repr(z))
                self.assertFloatsAreIdentical(z.real, roundtrip.real)
                self.assertFloatsAreIdentical(z.imag, roundtrip.imag)

        # if we predefine some constants, then eval(repr(z)) should
        # also work, except that it might change the sign of zeros
        inf, nan = float('inf'), float('nan')
        infj, nanj = complex(0.0, inf), complex(0.0, nan)
        for x in vals:
            for y in vals:
                z = complex(x, y)
                roundtrip = eval(repr(z))
                # adding 0.0 has no effect beside changing -0.0 to 0.0
                self.assertFloatsAreIdentical(0.0 + z.real,
                                              0.0 + roundtrip.real)
                self.assertFloatsAreIdentical(0.0 + z.imag,
                                              0.0 + roundtrip.imag)

    def test_format(self):
        # empty format string is same as str()
        self.assertEqual(format(1+3j, ''), str(1+3j))
        self.assertEqual(format(1.5+3.5j, ''), str(1.5+3.5j))
        self.assertEqual(format(3j, ''), str(3j))
        self.assertEqual(format(3.2j, ''), str(3.2j))
        self.assertEqual(format(3+0j, ''), str(3+0j))
        self.assertEqual(format(3.2+0j, ''), str(3.2+0j))

        # empty presentation type should still be analogous to str,
        # even when format string is nonempty (issue #5920).
        self.assertEqual(format(3.2+0j, '-'), str(3.2+0j))
        self.assertEqual(format(3.2+0j, '<'), str(3.2+0j))
        z = 4/7. - 100j/7.
        self.assertEqual(format(z, ''), str(z))
        self.assertEqual(format(z, '-'), str(z))
        self.assertEqual(format(z, '<'), str(z))
        self.assertEqual(format(z, '10'), str(z))
        z = complex(0.0, 3.0)
        self.assertEqual(format(z, ''), str(z))
        self.assertEqual(format(z, '-'), str(z))
        self.assertEqual(format(z, '<'), str(z))
        self.assertEqual(format(z, '2'), str(z))
        z = complex(-0.0, 2.0)
        self.assertEqual(format(z, ''), str(z))
        self.assertEqual(format(z, '-'), str(z))
        self.assertEqual(format(z, '<'), str(z))
        self.assertEqual(format(z, '3'), str(z))

        self.assertEqual(format(1+3j, 'g'), '1+3j')
        self.assertEqual(format(3j, 'g'), '0+3j')
        self.assertEqual(format(1.5+3.5j, 'g'), '1.5+3.5j')

        self.assertEqual(format(1.5+3.5j, '+g'), '+1.5+3.5j')
        self.assertEqual(format(1.5-3.5j, '+g'), '+1.5-3.5j')
        self.assertEqual(format(1.5-3.5j, '-g'), '1.5-3.5j')
        self.assertEqual(format(1.5+3.5j, ' g'), ' 1.5+3.5j')
        self.assertEqual(format(1.5-3.5j, ' g'), ' 1.5-3.5j')
        self.assertEqual(format(-1.5+3.5j, ' g'), '-1.5+3.5j')
        self.assertEqual(format(-1.5-3.5j, ' g'), '-1.5-3.5j')

        self.assertEqual(format(-1.5-3.5e-20j, 'g'), '-1.5-3.5e-20j')
        self.assertEqual(format(-1.5-3.5j, 'f'), '-1.500000-3.500000j')
        self.assertEqual(format(-1.5-3.5j, 'F'), '-1.500000-3.500000j')
        self.assertEqual(format(-1.5-3.5j, 'e'), '-1.500000e+00-3.500000e+00j')
        self.assertEqual(format(-1.5-3.5j, '.2e'), '-1.50e+00-3.50e+00j')
        self.assertEqual(format(-1.5-3.5j, '.2E'), '-1.50E+00-3.50E+00j')
        self.assertEqual(format(-1.5e10-3.5e5j, '.2G'), '-1.5E+10-3.5E+05j')

        self.assertEqual(format(1.5+3j, '<20g'),  '1.5+3j              ')
        self.assertEqual(format(1.5+3j, '*<20g'), '1.5+3j**************')
        self.assertEqual(format(1.5+3j, '>20g'),  '              1.5+3j')
        self.assertEqual(format(1.5+3j, '^20g'),  '       1.5+3j       ')
        self.assertEqual(format(1.5+3j, '<20'),   '(1.5+3j)            ')
        self.assertEqual(format(1.5+3j, '>20'),   '            (1.5+3j)')
        self.assertEqual(format(1.5+3j, '^20'),   '      (1.5+3j)      ')
        self.assertEqual(format(1.123-3.123j, '^20.2'), '     (1.1-3.1j)     ')

        self.assertEqual(format(1.5+3j, '20.2f'), '          1.50+3.00j')
        self.assertEqual(format(1.5+3j, '>20.2f'), '          1.50+3.00j')
        self.assertEqual(format(1.5+3j, '<20.2f'), '1.50+3.00j          ')
        self.assertEqual(format(1.5e20+3j, '<20.2f'), '150000000000000000000.00+3.00j')
        self.assertEqual(format(1.5e20+3j, '>40.2f'), '          150000000000000000000.00+3.00j')
        self.assertEqual(format(1.5e20+3j, '^40,.2f'), '  150,000,000,000,000,000,000.00+3.00j  ')
        self.assertEqual(format(1.5e21+3j, '^40,.2f'), ' 1,500,000,000,000,000,000,000.00+3.00j ')
        self.assertEqual(format(1.5e21+3000j, ',.2f'), '1,500,000,000,000,000,000,000.00+3,000.00j')

        # Issue 7094: Alternate formatting (specified by #)
        self.assertEqual(format(1+1j, '.0e'), '1e+00+1e+00j')
        self.assertEqual(format(1+1j, '#.0e'), '1.e+00+1.e+00j')
        self.assertEqual(format(1+1j, '.0f'), '1+1j')
        self.assertEqual(format(1+1j, '#.0f'), '1.+1.j')
        self.assertEqual(format(1.1+1.1j, 'g'), '1.1+1.1j')
        self.assertEqual(format(1.1+1.1j, '#g'), '1.10000+1.10000j')

        # Alternate doesn't make a difference for these, they format the same with or without it
        self.assertEqual(format(1+1j, '.1e'),  '1.0e+00+1.0e+00j')
        self.assertEqual(format(1+1j, '#.1e'), '1.0e+00+1.0e+00j')
        self.assertEqual(format(1+1j, '.1f'),  '1.0+1.0j')
        self.assertEqual(format(1+1j, '#.1f'), '1.0+1.0j')

        # Misc. other alternate tests
        self.assertEqual(format((-1.5+0.5j), '#f'), '-1.500000+0.500000j')
        self.assertEqual(format((-1.5+0.5j), '#.0f'), '-2.+0.j')
        self.assertEqual(format((-1.5+0.5j), '#e'), '-1.500000e+00+5.000000e-01j')
        self.assertEqual(format((-1.5+0.5j), '#.0e'), '-2.e+00+5.e-01j')
        self.assertEqual(format((-1.5+0.5j), '#g'), '-1.50000+0.500000j')
        self.assertEqual(format((-1.5+0.5j), '.0g'), '-2+0.5j')
        self.assertEqual(format((-1.5+0.5j), '#.0g'), '-2.+0.5j')

        # zero padding is invalid
        self.assertRaises(ValueError, (1.5+0.5j).__format__, '010f')

        # '=' alignment is invalid
        self.assertRaises(ValueError, (1.5+3j).__format__, '=20')

        # integer presentation types are an error
        for t in 'bcdoxX':
            self.assertRaises(ValueError, (1.5+0.5j).__format__, t)

        # make sure everything works in ''.format()
        self.assertEqual('*{0:.3f}*'.format(3.14159+2.71828j), '*3.142+2.718j*')

        # issue 3382
        self.assertEqual(format(complex(NAN, NAN), 'f'), 'nan+nanj')
        self.assertEqual(format(complex(1, NAN), 'f'), '1.000000+nanj')
        self.assertEqual(format(complex(NAN, 1), 'f'), 'nan+1.000000j')
        self.assertEqual(format(complex(NAN, -1), 'f'), 'nan-1.000000j')
        self.assertEqual(format(complex(NAN, NAN), 'F'), 'NAN+NANj')
        self.assertEqual(format(complex(1, NAN), 'F'), '1.000000+NANj')
        self.assertEqual(format(complex(NAN, 1), 'F'), 'NAN+1.000000j')
        self.assertEqual(format(complex(NAN, -1), 'F'), 'NAN-1.000000j')
        self.assertEqual(format(complex(INF, INF), 'f'), 'inf+infj')
        self.assertEqual(format(complex(1, INF), 'f'), '1.000000+infj')
        self.assertEqual(format(complex(INF, 1), 'f'), 'inf+1.000000j')
        self.assertEqual(format(complex(INF, -1), 'f'), 'inf-1.000000j')
        self.assertEqual(format(complex(INF, INF), 'F'), 'INF+INFj')
        self.assertEqual(format(complex(1, INF), 'F'), '1.000000+INFj')
        self.assertEqual(format(complex(INF, 1), 'F'), 'INF+1.000000j')
        self.assertEqual(format(complex(INF, -1), 'F'), 'INF-1.000000j')


if __name__ == "__main__":
    unittest.main()<|MERGE_RESOLUTION|>--- conflicted
+++ resolved
@@ -342,16 +342,8 @@
         self.assertClose(complex(5.3, 9.8).conjugate(), 5.3-9.8j)
 
     def test_constructor(self):
-<<<<<<< HEAD
         self.assertEqual(complex(ComplexLike(1+10j)), 1+10j)
         self.assertRaises(TypeError, complex, ComplexLike(None))
-=======
-        class NS:
-            def __init__(self, value): self.value = value
-            def __complex__(self): return self.value
-        self.assertEqual(complex(NS(1+10j)), 1+10j)
-        self.assertRaises(TypeError, complex, NS(None))
->>>>>>> a4baa9e8
         self.assertRaises(TypeError, complex, {})
         self.assertRaises(TypeError, complex, ComplexLike(1.5))
         self.assertRaises(TypeError, complex, ComplexLike(1))
