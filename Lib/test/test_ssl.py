# Test the support for SSL and sockets

import sys
import unittest
from test import support
import socket
import select
import time
import datetime
import gc
import os
import errno
import pprint
import tempfile
import urllib.request
import traceback
import asyncore
import weakref
import platform
import functools
from unittest import mock

ssl = support.import_module("ssl")

PROTOCOLS = sorted(ssl._PROTOCOL_NAMES)
HOST = support.HOST

def data_file(*name):
    return os.path.join(os.path.dirname(__file__), *name)

# The custom key and certificate files used in test_ssl are generated
# using Lib/test/make_ssl_certs.py.
# Other certificates are simply fetched from the Internet servers they
# are meant to authenticate.

CERTFILE = data_file("keycert.pem")
BYTES_CERTFILE = os.fsencode(CERTFILE)
ONLYCERT = data_file("ssl_cert.pem")
ONLYKEY = data_file("ssl_key.pem")
BYTES_ONLYCERT = os.fsencode(ONLYCERT)
BYTES_ONLYKEY = os.fsencode(ONLYKEY)
CERTFILE_PROTECTED = data_file("keycert.passwd.pem")
ONLYKEY_PROTECTED = data_file("ssl_key.passwd.pem")
KEY_PASSWORD = "somepass"
CAPATH = data_file("capath")
BYTES_CAPATH = os.fsencode(CAPATH)
CAFILE_NEURONIO = data_file("capath", "4e1295a3.0")
CAFILE_CACERT = data_file("capath", "5ed36f99.0")


# empty CRL
CRLFILE = data_file("revocation.crl")

# Two keys and certs signed by the same CA (for SNI tests)
SIGNED_CERTFILE = data_file("keycert3.pem")
SIGNED_CERTFILE2 = data_file("keycert4.pem")
SIGNING_CA = data_file("pycacert.pem")

SVN_PYTHON_ORG_ROOT_CERT = data_file("https_svn_python_org_root.pem")

EMPTYCERT = data_file("nullcert.pem")
BADCERT = data_file("badcert.pem")
WRONGCERT = data_file("XXXnonexisting.pem")
BADKEY = data_file("badkey.pem")
NOKIACERT = data_file("nokia.pem")
NULLBYTECERT = data_file("nullbytecert.pem")

DHFILE = data_file("dh512.pem")
BYTES_DHFILE = os.fsencode(DHFILE)


def handle_error(prefix):
    exc_format = ' '.join(traceback.format_exception(*sys.exc_info()))
    if support.verbose:
        sys.stdout.write(prefix + exc_format)

def can_clear_options():
    # 0.9.8m or higher
    return ssl._OPENSSL_API_VERSION >= (0, 9, 8, 13, 15)

def no_sslv2_implies_sslv3_hello():
    # 0.9.7h or higher
    return ssl.OPENSSL_VERSION_INFO >= (0, 9, 7, 8, 15)

def have_verify_flags():
    # 0.9.8 or higher
    return ssl.OPENSSL_VERSION_INFO >= (0, 9, 8, 0, 15)

def asn1time(cert_time):
    # Some versions of OpenSSL ignore seconds, see #18207
    # 0.9.8.i
    if ssl._OPENSSL_API_VERSION == (0, 9, 8, 9, 15):
        fmt = "%b %d %H:%M:%S %Y GMT"
        dt = datetime.datetime.strptime(cert_time, fmt)
        dt = dt.replace(second=0)
        cert_time = dt.strftime(fmt)
        # %d adds leading zero but ASN1_TIME_print() uses leading space
        if cert_time[4] == "0":
            cert_time = cert_time[:4] + " " + cert_time[5:]

    return cert_time

# Issue #9415: Ubuntu hijacks their OpenSSL and forcefully disables SSLv2
def skip_if_broken_ubuntu_ssl(func):
    if hasattr(ssl, 'PROTOCOL_SSLv2'):
        @functools.wraps(func)
        def f(*args, **kwargs):
            try:
                ssl.SSLContext(ssl.PROTOCOL_SSLv2)
            except ssl.SSLError:
                if (ssl.OPENSSL_VERSION_INFO == (0, 9, 8, 15, 15) and
                    platform.linux_distribution() == ('debian', 'squeeze/sid', '')):
                    raise unittest.SkipTest("Patched Ubuntu OpenSSL breaks behaviour")
            return func(*args, **kwargs)
        return f
    else:
        return func

needs_sni = unittest.skipUnless(ssl.HAS_SNI, "SNI support needed for this test")


class BasicSocketTests(unittest.TestCase):

    def test_constants(self):
        ssl.CERT_NONE
        ssl.CERT_OPTIONAL
        ssl.CERT_REQUIRED
        ssl.OP_CIPHER_SERVER_PREFERENCE
        ssl.OP_SINGLE_DH_USE
        if ssl.HAS_ECDH:
            ssl.OP_SINGLE_ECDH_USE
        if ssl.OPENSSL_VERSION_INFO >= (1, 0):
            ssl.OP_NO_COMPRESSION
        self.assertIn(ssl.HAS_SNI, {True, False})
        self.assertIn(ssl.HAS_ECDH, {True, False})

    def test_random(self):
        v = ssl.RAND_status()
        if support.verbose:
            sys.stdout.write("\n RAND_status is %d (%s)\n"
                             % (v, (v and "sufficient randomness") or
                                "insufficient randomness"))

        data, is_cryptographic = ssl.RAND_pseudo_bytes(16)
        self.assertEqual(len(data), 16)
        self.assertEqual(is_cryptographic, v == 1)
        if v:
            data = ssl.RAND_bytes(16)
            self.assertEqual(len(data), 16)
        else:
            self.assertRaises(ssl.SSLError, ssl.RAND_bytes, 16)

        # negative num is invalid
        self.assertRaises(ValueError, ssl.RAND_bytes, -5)
        self.assertRaises(ValueError, ssl.RAND_pseudo_bytes, -5)

        self.assertRaises(TypeError, ssl.RAND_egd, 1)
        self.assertRaises(TypeError, ssl.RAND_egd, 'foo', 1)
        ssl.RAND_add("this is a random string", 75.0)

    @unittest.skipUnless(os.name == 'posix', 'requires posix')
    def test_random_fork(self):
        status = ssl.RAND_status()
        if not status:
            self.fail("OpenSSL's PRNG has insufficient randomness")

        rfd, wfd = os.pipe()
        pid = os.fork()
        if pid == 0:
            try:
                os.close(rfd)
                child_random = ssl.RAND_pseudo_bytes(16)[0]
                self.assertEqual(len(child_random), 16)
                os.write(wfd, child_random)
                os.close(wfd)
            except BaseException:
                os._exit(1)
            else:
                os._exit(0)
        else:
            os.close(wfd)
            self.addCleanup(os.close, rfd)
            _, status = os.waitpid(pid, 0)
            self.assertEqual(status, 0)

            child_random = os.read(rfd, 16)
            self.assertEqual(len(child_random), 16)
            parent_random = ssl.RAND_pseudo_bytes(16)[0]
            self.assertEqual(len(parent_random), 16)

            self.assertNotEqual(child_random, parent_random)

    def test_parse_cert(self):
        # note that this uses an 'unofficial' function in _ssl.c,
        # provided solely for this test, to exercise the certificate
        # parsing code
        p = ssl._ssl._test_decode_cert(CERTFILE)
        if support.verbose:
            sys.stdout.write("\n" + pprint.pformat(p) + "\n")
        self.assertEqual(p['issuer'],
                         ((('countryName', 'XY'),),
                          (('localityName', 'Castle Anthrax'),),
                          (('organizationName', 'Python Software Foundation'),),
                          (('commonName', 'localhost'),))
                        )
        # Note the next three asserts will fail if the keys are regenerated
        self.assertEqual(p['notAfter'], asn1time('Oct  5 23:01:56 2020 GMT'))
        self.assertEqual(p['notBefore'], asn1time('Oct  8 23:01:56 2010 GMT'))
        self.assertEqual(p['serialNumber'], 'D7C7381919AFC24E')
        self.assertEqual(p['subject'],
                         ((('countryName', 'XY'),),
                          (('localityName', 'Castle Anthrax'),),
                          (('organizationName', 'Python Software Foundation'),),
                          (('commonName', 'localhost'),))
                        )
        self.assertEqual(p['subjectAltName'], (('DNS', 'localhost'),))
        # Issue #13034: the subjectAltName in some certificates
        # (notably projects.developer.nokia.com:443) wasn't parsed
        p = ssl._ssl._test_decode_cert(NOKIACERT)
        if support.verbose:
            sys.stdout.write("\n" + pprint.pformat(p) + "\n")
        self.assertEqual(p['subjectAltName'],
                         (('DNS', 'projects.developer.nokia.com'),
                          ('DNS', 'projects.forum.nokia.com'))
                        )
        # extra OCSP and AIA fields
        self.assertEqual(p['OCSP'], ('http://ocsp.verisign.com',))
        self.assertEqual(p['caIssuers'],
                         ('http://SVRIntl-G3-aia.verisign.com/SVRIntlG3.cer',))
        self.assertEqual(p['crlDistributionPoints'],
                         ('http://SVRIntl-G3-crl.verisign.com/SVRIntlG3.crl',))

    def test_parse_cert_CVE_2013_4238(self):
        p = ssl._ssl._test_decode_cert(NULLBYTECERT)
        if support.verbose:
            sys.stdout.write("\n" + pprint.pformat(p) + "\n")
        subject = ((('countryName', 'US'),),
                   (('stateOrProvinceName', 'Oregon'),),
                   (('localityName', 'Beaverton'),),
                   (('organizationName', 'Python Software Foundation'),),
                   (('organizationalUnitName', 'Python Core Development'),),
                   (('commonName', 'null.python.org\x00example.org'),),
                   (('emailAddress', 'python-dev@python.org'),))
        self.assertEqual(p['subject'], subject)
        self.assertEqual(p['issuer'], subject)
        if ssl._OPENSSL_API_VERSION >= (0, 9, 8):
            san = (('DNS', 'altnull.python.org\x00example.com'),
                   ('email', 'null@python.org\x00user@example.org'),
                   ('URI', 'http://null.python.org\x00http://example.org'),
                   ('IP Address', '192.0.2.1'),
                   ('IP Address', '2001:DB8:0:0:0:0:0:1\n'))
        else:
            # OpenSSL 0.9.7 doesn't support IPv6 addresses in subjectAltName
            san = (('DNS', 'altnull.python.org\x00example.com'),
                   ('email', 'null@python.org\x00user@example.org'),
                   ('URI', 'http://null.python.org\x00http://example.org'),
                   ('IP Address', '192.0.2.1'),
                   ('IP Address', '<invalid>'))

        self.assertEqual(p['subjectAltName'], san)

    def test_DER_to_PEM(self):
        with open(SVN_PYTHON_ORG_ROOT_CERT, 'r') as f:
            pem = f.read()
        d1 = ssl.PEM_cert_to_DER_cert(pem)
        p2 = ssl.DER_cert_to_PEM_cert(d1)
        d2 = ssl.PEM_cert_to_DER_cert(p2)
        self.assertEqual(d1, d2)
        if not p2.startswith(ssl.PEM_HEADER + '\n'):
            self.fail("DER-to-PEM didn't include correct header:\n%r\n" % p2)
        if not p2.endswith('\n' + ssl.PEM_FOOTER + '\n'):
            self.fail("DER-to-PEM didn't include correct footer:\n%r\n" % p2)

    def test_openssl_version(self):
        n = ssl.OPENSSL_VERSION_NUMBER
        t = ssl.OPENSSL_VERSION_INFO
        s = ssl.OPENSSL_VERSION
        self.assertIsInstance(n, int)
        self.assertIsInstance(t, tuple)
        self.assertIsInstance(s, str)
        # Some sanity checks follow
        # >= 0.9
        self.assertGreaterEqual(n, 0x900000)
        # < 2.0
        self.assertLess(n, 0x20000000)
        major, minor, fix, patch, status = t
        self.assertGreaterEqual(major, 0)
        self.assertLess(major, 2)
        self.assertGreaterEqual(minor, 0)
        self.assertLess(minor, 256)
        self.assertGreaterEqual(fix, 0)
        self.assertLess(fix, 256)
        self.assertGreaterEqual(patch, 0)
        self.assertLessEqual(patch, 26)
        self.assertGreaterEqual(status, 0)
        self.assertLessEqual(status, 15)
        # Version string as returned by OpenSSL, the format might change
        self.assertTrue(s.startswith("OpenSSL {:d}.{:d}.{:d}".format(major, minor, fix)),
                        (s, t))

    @support.cpython_only
    def test_refcycle(self):
        # Issue #7943: an SSL object doesn't create reference cycles with
        # itself.
        s = socket.socket(socket.AF_INET)
        ss = ssl.wrap_socket(s)
        wr = weakref.ref(ss)
        with support.check_warnings(("", ResourceWarning)):
            del ss
            self.assertEqual(wr(), None)

    def test_wrapped_unconnected(self):
        # Methods on an unconnected SSLSocket propagate the original
        # OSError raise by the underlying socket object.
        s = socket.socket(socket.AF_INET)
        with ssl.wrap_socket(s) as ss:
            self.assertRaises(OSError, ss.recv, 1)
            self.assertRaises(OSError, ss.recv_into, bytearray(b'x'))
            self.assertRaises(OSError, ss.recvfrom, 1)
            self.assertRaises(OSError, ss.recvfrom_into, bytearray(b'x'), 1)
            self.assertRaises(OSError, ss.send, b'x')
            self.assertRaises(OSError, ss.sendto, b'x', ('0.0.0.0', 0))

    def test_timeout(self):
        # Issue #8524: when creating an SSL socket, the timeout of the
        # original socket should be retained.
        for timeout in (None, 0.0, 5.0):
            s = socket.socket(socket.AF_INET)
            s.settimeout(timeout)
            with ssl.wrap_socket(s) as ss:
                self.assertEqual(timeout, ss.gettimeout())

    def test_errors(self):
        sock = socket.socket()
        self.assertRaisesRegex(ValueError,
                        "certfile must be specified",
                        ssl.wrap_socket, sock, keyfile=CERTFILE)
        self.assertRaisesRegex(ValueError,
                        "certfile must be specified for server-side operations",
                        ssl.wrap_socket, sock, server_side=True)
        self.assertRaisesRegex(ValueError,
                        "certfile must be specified for server-side operations",
                        ssl.wrap_socket, sock, server_side=True, certfile="")
        with ssl.wrap_socket(sock, server_side=True, certfile=CERTFILE) as s:
            self.assertRaisesRegex(ValueError, "can't connect in server-side mode",
                                    s.connect, (HOST, 8080))
        with self.assertRaises(OSError) as cm:
            with socket.socket() as sock:
                ssl.wrap_socket(sock, certfile=WRONGCERT)
        self.assertEqual(cm.exception.errno, errno.ENOENT)
        with self.assertRaises(OSError) as cm:
            with socket.socket() as sock:
                ssl.wrap_socket(sock, certfile=CERTFILE, keyfile=WRONGCERT)
        self.assertEqual(cm.exception.errno, errno.ENOENT)
        with self.assertRaises(OSError) as cm:
            with socket.socket() as sock:
                ssl.wrap_socket(sock, certfile=WRONGCERT, keyfile=WRONGCERT)
        self.assertEqual(cm.exception.errno, errno.ENOENT)

    def test_match_hostname(self):
        def ok(cert, hostname):
            ssl.match_hostname(cert, hostname)
        def fail(cert, hostname):
            self.assertRaises(ssl.CertificateError,
                              ssl.match_hostname, cert, hostname)

        cert = {'subject': ((('commonName', 'example.com'),),)}
        ok(cert, 'example.com')
        ok(cert, 'ExAmple.cOm')
        fail(cert, 'www.example.com')
        fail(cert, '.example.com')
        fail(cert, 'example.org')
        fail(cert, 'exampleXcom')

        cert = {'subject': ((('commonName', '*.a.com'),),)}
        ok(cert, 'foo.a.com')
        fail(cert, 'bar.foo.a.com')
        fail(cert, 'a.com')
        fail(cert, 'Xa.com')
        fail(cert, '.a.com')

        # only match one left-most wildcard
        cert = {'subject': ((('commonName', 'f*.com'),),)}
        ok(cert, 'foo.com')
        ok(cert, 'f.com')
        fail(cert, 'bar.com')
        fail(cert, 'foo.a.com')
        fail(cert, 'bar.foo.com')

        # NULL bytes are bad, CVE-2013-4073
        cert = {'subject': ((('commonName',
                              'null.python.org\x00example.org'),),)}
        ok(cert, 'null.python.org\x00example.org') # or raise an error?
        fail(cert, 'example.org')
        fail(cert, 'null.python.org')

        # error cases with wildcards
        cert = {'subject': ((('commonName', '*.*.a.com'),),)}
        fail(cert, 'bar.foo.a.com')
        fail(cert, 'a.com')
        fail(cert, 'Xa.com')
        fail(cert, '.a.com')

        cert = {'subject': ((('commonName', 'a.*.com'),),)}
        fail(cert, 'a.foo.com')
        fail(cert, 'a..com')
        fail(cert, 'a.com')

        # wildcard doesn't match IDNA prefix 'xn--'
        idna = 'püthon.python.org'.encode("idna").decode("ascii")
        cert = {'subject': ((('commonName', idna),),)}
        ok(cert, idna)
        cert = {'subject': ((('commonName', 'x*.python.org'),),)}
        fail(cert, idna)
        cert = {'subject': ((('commonName', 'xn--p*.python.org'),),)}
        fail(cert, idna)

        # wildcard in first fragment and  IDNA A-labels in sequent fragments
        # are supported.
        idna = 'www*.pythön.org'.encode("idna").decode("ascii")
        cert = {'subject': ((('commonName', idna),),)}
        ok(cert, 'www.pythön.org'.encode("idna").decode("ascii"))
        ok(cert, 'www1.pythön.org'.encode("idna").decode("ascii"))
        fail(cert, 'ftp.pythön.org'.encode("idna").decode("ascii"))
        fail(cert, 'pythön.org'.encode("idna").decode("ascii"))

        # Slightly fake real-world example
        cert = {'notAfter': 'Jun 26 21:41:46 2011 GMT',
                'subject': ((('commonName', 'linuxfrz.org'),),),
                'subjectAltName': (('DNS', 'linuxfr.org'),
                                   ('DNS', 'linuxfr.com'),
                                   ('othername', '<unsupported>'))}
        ok(cert, 'linuxfr.org')
        ok(cert, 'linuxfr.com')
        # Not a "DNS" entry
        fail(cert, '<unsupported>')
        # When there is a subjectAltName, commonName isn't used
        fail(cert, 'linuxfrz.org')

        # A pristine real-world example
        cert = {'notAfter': 'Dec 18 23:59:59 2011 GMT',
                'subject': ((('countryName', 'US'),),
                            (('stateOrProvinceName', 'California'),),
                            (('localityName', 'Mountain View'),),
                            (('organizationName', 'Google Inc'),),
                            (('commonName', 'mail.google.com'),))}
        ok(cert, 'mail.google.com')
        fail(cert, 'gmail.com')
        # Only commonName is considered
        fail(cert, 'California')

        # Neither commonName nor subjectAltName
        cert = {'notAfter': 'Dec 18 23:59:59 2011 GMT',
                'subject': ((('countryName', 'US'),),
                            (('stateOrProvinceName', 'California'),),
                            (('localityName', 'Mountain View'),),
                            (('organizationName', 'Google Inc'),))}
        fail(cert, 'mail.google.com')

        # No DNS entry in subjectAltName but a commonName
        cert = {'notAfter': 'Dec 18 23:59:59 2099 GMT',
                'subject': ((('countryName', 'US'),),
                            (('stateOrProvinceName', 'California'),),
                            (('localityName', 'Mountain View'),),
                            (('commonName', 'mail.google.com'),)),
                'subjectAltName': (('othername', 'blabla'), )}
        ok(cert, 'mail.google.com')

        # No DNS entry subjectAltName and no commonName
        cert = {'notAfter': 'Dec 18 23:59:59 2099 GMT',
                'subject': ((('countryName', 'US'),),
                            (('stateOrProvinceName', 'California'),),
                            (('localityName', 'Mountain View'),),
                            (('organizationName', 'Google Inc'),)),
                'subjectAltName': (('othername', 'blabla'),)}
        fail(cert, 'google.com')

        # Empty cert / no cert
        self.assertRaises(ValueError, ssl.match_hostname, None, 'example.com')
        self.assertRaises(ValueError, ssl.match_hostname, {}, 'example.com')

        # Issue #17980: avoid denials of service by refusing more than one
        # wildcard per fragment.
        cert = {'subject': ((('commonName', 'a*b.com'),),)}
        ok(cert, 'axxb.com')
        cert = {'subject': ((('commonName', 'a*b.co*'),),)}
        fail(cert, 'axxb.com')
        cert = {'subject': ((('commonName', 'a*b*.com'),),)}
        with self.assertRaises(ssl.CertificateError) as cm:
            ssl.match_hostname(cert, 'axxbxxc.com')
        self.assertIn("too many wildcards", str(cm.exception))

    def test_server_side(self):
        # server_hostname doesn't work for server sockets
        ctx = ssl.SSLContext(ssl.PROTOCOL_SSLv23)
        with socket.socket() as sock:
            self.assertRaises(ValueError, ctx.wrap_socket, sock, True,
                              server_hostname="some.hostname")

    def test_unknown_channel_binding(self):
        # should raise ValueError for unknown type
        s = socket.socket(socket.AF_INET)
        with ssl.wrap_socket(s) as ss:
            with self.assertRaises(ValueError):
                ss.get_channel_binding("unknown-type")

    @unittest.skipUnless("tls-unique" in ssl.CHANNEL_BINDING_TYPES,
                         "'tls-unique' channel binding not available")
    def test_tls_unique_channel_binding(self):
        # unconnected should return None for known type
        s = socket.socket(socket.AF_INET)
        with ssl.wrap_socket(s) as ss:
            self.assertIsNone(ss.get_channel_binding("tls-unique"))
        # the same for server-side
        s = socket.socket(socket.AF_INET)
        with ssl.wrap_socket(s, server_side=True, certfile=CERTFILE) as ss:
            self.assertIsNone(ss.get_channel_binding("tls-unique"))

    def test_dealloc_warn(self):
        ss = ssl.wrap_socket(socket.socket(socket.AF_INET))
        r = repr(ss)
        with self.assertWarns(ResourceWarning) as cm:
            ss = None
            support.gc_collect()
        self.assertIn(r, str(cm.warning.args[0]))

<<<<<<< HEAD
    def test_get_default_verify_paths(self):
        paths = ssl.get_default_verify_paths()
        self.assertEqual(len(paths), 6)
        self.assertIsInstance(paths, ssl.DefaultVerifyPaths)

        with support.EnvironmentVarGuard() as env:
            env["SSL_CERT_DIR"] = CAPATH
            env["SSL_CERT_FILE"] = CERTFILE
            paths = ssl.get_default_verify_paths()
            self.assertEqual(paths.cafile, CERTFILE)
            self.assertEqual(paths.capath, CAPATH)

    @unittest.skipUnless(sys.platform == "win32", "Windows specific")
    def test_enum_certificates(self):
        self.assertTrue(ssl.enum_certificates("CA"))
        self.assertTrue(ssl.enum_certificates("ROOT"))

        self.assertRaises(TypeError, ssl.enum_certificates)
        self.assertRaises(WindowsError, ssl.enum_certificates, "")

        trust_oids = set()
        for storename in ("CA", "ROOT"):
            store = ssl.enum_certificates(storename)
            self.assertIsInstance(store, list)
            for element in store:
                self.assertIsInstance(element, tuple)
                self.assertEqual(len(element), 3)
                cert, enc, trust = element
                self.assertIsInstance(cert, bytes)
                self.assertIn(enc, {"x509_asn", "pkcs_7_asn"})
                self.assertIsInstance(trust, (set, bool))
                if isinstance(trust, set):
                    trust_oids.update(trust)

        serverAuth = "1.3.6.1.5.5.7.3.1"
        self.assertIn(serverAuth, trust_oids)

    @unittest.skipUnless(sys.platform == "win32", "Windows specific")
    def test_enum_crls(self):
        self.assertTrue(ssl.enum_crls("CA"))
        self.assertRaises(TypeError, ssl.enum_crls)
        self.assertRaises(WindowsError, ssl.enum_crls, "")

        crls = ssl.enum_crls("CA")
        self.assertIsInstance(crls, list)
        for element in crls:
            self.assertIsInstance(element, tuple)
            self.assertEqual(len(element), 2)
            self.assertIsInstance(element[0], bytes)
            self.assertIn(element[1], {"x509_asn", "pkcs_7_asn"})


    def test_asn1object(self):
        expected = (129, 'serverAuth', 'TLS Web Server Authentication',
                    '1.3.6.1.5.5.7.3.1')

        val = ssl._ASN1Object('1.3.6.1.5.5.7.3.1')
        self.assertEqual(val, expected)
        self.assertEqual(val.nid, 129)
        self.assertEqual(val.shortname, 'serverAuth')
        self.assertEqual(val.longname, 'TLS Web Server Authentication')
        self.assertEqual(val.oid, '1.3.6.1.5.5.7.3.1')
        self.assertIsInstance(val, ssl._ASN1Object)
        self.assertRaises(ValueError, ssl._ASN1Object, 'serverAuth')

        val = ssl._ASN1Object.fromnid(129)
        self.assertEqual(val, expected)
        self.assertIsInstance(val, ssl._ASN1Object)
        self.assertRaises(ValueError, ssl._ASN1Object.fromnid, -1)
        with self.assertRaisesRegex(ValueError, "unknown NID 100000"):
            ssl._ASN1Object.fromnid(100000)
        for i in range(1000):
            try:
                obj = ssl._ASN1Object.fromnid(i)
            except ValueError:
                pass
            else:
                self.assertIsInstance(obj.nid, int)
                self.assertIsInstance(obj.shortname, str)
                self.assertIsInstance(obj.longname, str)
                self.assertIsInstance(obj.oid, (str, type(None)))

        val = ssl._ASN1Object.fromname('TLS Web Server Authentication')
        self.assertEqual(val, expected)
        self.assertIsInstance(val, ssl._ASN1Object)
        self.assertEqual(ssl._ASN1Object.fromname('serverAuth'), expected)
        self.assertEqual(ssl._ASN1Object.fromname('1.3.6.1.5.5.7.3.1'),
                         expected)
        with self.assertRaisesRegex(ValueError, "unknown object 'serverauth'"):
            ssl._ASN1Object.fromname('serverauth')

    def test_purpose_enum(self):
        val = ssl._ASN1Object('1.3.6.1.5.5.7.3.1')
        self.assertIsInstance(ssl.Purpose.SERVER_AUTH, ssl._ASN1Object)
        self.assertEqual(ssl.Purpose.SERVER_AUTH, val)
        self.assertEqual(ssl.Purpose.SERVER_AUTH.nid, 129)
        self.assertEqual(ssl.Purpose.SERVER_AUTH.shortname, 'serverAuth')
        self.assertEqual(ssl.Purpose.SERVER_AUTH.oid,
                              '1.3.6.1.5.5.7.3.1')

        val = ssl._ASN1Object('1.3.6.1.5.5.7.3.2')
        self.assertIsInstance(ssl.Purpose.CLIENT_AUTH, ssl._ASN1Object)
        self.assertEqual(ssl.Purpose.CLIENT_AUTH, val)
        self.assertEqual(ssl.Purpose.CLIENT_AUTH.nid, 130)
        self.assertEqual(ssl.Purpose.CLIENT_AUTH.shortname, 'clientAuth')
        self.assertEqual(ssl.Purpose.CLIENT_AUTH.oid,
                              '1.3.6.1.5.5.7.3.2')
=======
    def test_unsupported_dtls(self):
        s = socket.socket(socket.AF_INET, socket.SOCK_DGRAM)
        self.addCleanup(s.close)
        with self.assertRaises(NotImplementedError) as cx:
            ssl.wrap_socket(s, cert_reqs=ssl.CERT_NONE)
        self.assertEqual(str(cx.exception), "only stream sockets are supported")
        ctx = ssl.SSLContext(ssl.PROTOCOL_SSLv23)
        with self.assertRaises(NotImplementedError) as cx:
            ctx.wrap_socket(s)
        self.assertEqual(str(cx.exception), "only stream sockets are supported")
>>>>>>> 3e86ba4e


class ContextTests(unittest.TestCase):

    @skip_if_broken_ubuntu_ssl
    def test_constructor(self):
        for protocol in PROTOCOLS:
            ssl.SSLContext(protocol)
        self.assertRaises(TypeError, ssl.SSLContext)
        self.assertRaises(ValueError, ssl.SSLContext, -1)
        self.assertRaises(ValueError, ssl.SSLContext, 42)

    @skip_if_broken_ubuntu_ssl
    def test_protocol(self):
        for proto in PROTOCOLS:
            ctx = ssl.SSLContext(proto)
            self.assertEqual(ctx.protocol, proto)

    def test_ciphers(self):
        ctx = ssl.SSLContext(ssl.PROTOCOL_TLSv1)
        ctx.set_ciphers("ALL")
        ctx.set_ciphers("DEFAULT")
        with self.assertRaisesRegex(ssl.SSLError, "No cipher can be selected"):
            ctx.set_ciphers("^$:,;?*'dorothyx")

    @skip_if_broken_ubuntu_ssl
    def test_options(self):
        ctx = ssl.SSLContext(ssl.PROTOCOL_TLSv1)
        # OP_ALL is the default value
        self.assertEqual(ssl.OP_ALL, ctx.options)
        ctx.options |= ssl.OP_NO_SSLv2
        self.assertEqual(ssl.OP_ALL | ssl.OP_NO_SSLv2,
                         ctx.options)
        ctx.options |= ssl.OP_NO_SSLv3
        self.assertEqual(ssl.OP_ALL | ssl.OP_NO_SSLv2 | ssl.OP_NO_SSLv3,
                         ctx.options)
        if can_clear_options():
            ctx.options = (ctx.options & ~ssl.OP_NO_SSLv2) | ssl.OP_NO_TLSv1
            self.assertEqual(ssl.OP_ALL | ssl.OP_NO_TLSv1 | ssl.OP_NO_SSLv3,
                             ctx.options)
            ctx.options = 0
            self.assertEqual(0, ctx.options)
        else:
            with self.assertRaises(ValueError):
                ctx.options = 0

    def test_verify_mode(self):
        ctx = ssl.SSLContext(ssl.PROTOCOL_TLSv1)
        # Default value
        self.assertEqual(ctx.verify_mode, ssl.CERT_NONE)
        ctx.verify_mode = ssl.CERT_OPTIONAL
        self.assertEqual(ctx.verify_mode, ssl.CERT_OPTIONAL)
        ctx.verify_mode = ssl.CERT_REQUIRED
        self.assertEqual(ctx.verify_mode, ssl.CERT_REQUIRED)
        ctx.verify_mode = ssl.CERT_NONE
        self.assertEqual(ctx.verify_mode, ssl.CERT_NONE)
        with self.assertRaises(TypeError):
            ctx.verify_mode = None
        with self.assertRaises(ValueError):
            ctx.verify_mode = 42

    @unittest.skipUnless(have_verify_flags(),
                         "verify_flags need OpenSSL > 0.9.8")
    def test_verify_flags(self):
        ctx = ssl.SSLContext(ssl.PROTOCOL_TLSv1)
        # default value by OpenSSL
        self.assertEqual(ctx.verify_flags, ssl.VERIFY_DEFAULT)
        ctx.verify_flags = ssl.VERIFY_CRL_CHECK_LEAF
        self.assertEqual(ctx.verify_flags, ssl.VERIFY_CRL_CHECK_LEAF)
        ctx.verify_flags = ssl.VERIFY_CRL_CHECK_CHAIN
        self.assertEqual(ctx.verify_flags, ssl.VERIFY_CRL_CHECK_CHAIN)
        ctx.verify_flags = ssl.VERIFY_DEFAULT
        self.assertEqual(ctx.verify_flags, ssl.VERIFY_DEFAULT)
        # supports any value
        ctx.verify_flags = ssl.VERIFY_CRL_CHECK_LEAF | ssl.VERIFY_X509_STRICT
        self.assertEqual(ctx.verify_flags,
                         ssl.VERIFY_CRL_CHECK_LEAF | ssl.VERIFY_X509_STRICT)
        with self.assertRaises(TypeError):
            ctx.verify_flags = None

    def test_load_cert_chain(self):
        ctx = ssl.SSLContext(ssl.PROTOCOL_TLSv1)
        # Combined key and cert in a single file
        ctx.load_cert_chain(CERTFILE)
        ctx.load_cert_chain(CERTFILE, keyfile=CERTFILE)
        self.assertRaises(TypeError, ctx.load_cert_chain, keyfile=CERTFILE)
        with self.assertRaises(OSError) as cm:
            ctx.load_cert_chain(WRONGCERT)
        self.assertEqual(cm.exception.errno, errno.ENOENT)
        with self.assertRaisesRegex(ssl.SSLError, "PEM lib"):
            ctx.load_cert_chain(BADCERT)
        with self.assertRaisesRegex(ssl.SSLError, "PEM lib"):
            ctx.load_cert_chain(EMPTYCERT)
        # Separate key and cert
        ctx = ssl.SSLContext(ssl.PROTOCOL_TLSv1)
        ctx.load_cert_chain(ONLYCERT, ONLYKEY)
        ctx.load_cert_chain(certfile=ONLYCERT, keyfile=ONLYKEY)
        ctx.load_cert_chain(certfile=BYTES_ONLYCERT, keyfile=BYTES_ONLYKEY)
        with self.assertRaisesRegex(ssl.SSLError, "PEM lib"):
            ctx.load_cert_chain(ONLYCERT)
        with self.assertRaisesRegex(ssl.SSLError, "PEM lib"):
            ctx.load_cert_chain(ONLYKEY)
        with self.assertRaisesRegex(ssl.SSLError, "PEM lib"):
            ctx.load_cert_chain(certfile=ONLYKEY, keyfile=ONLYCERT)
        # Mismatching key and cert
        ctx = ssl.SSLContext(ssl.PROTOCOL_TLSv1)
        with self.assertRaisesRegex(ssl.SSLError, "key values mismatch"):
            ctx.load_cert_chain(SVN_PYTHON_ORG_ROOT_CERT, ONLYKEY)
        # Password protected key and cert
        ctx.load_cert_chain(CERTFILE_PROTECTED, password=KEY_PASSWORD)
        ctx.load_cert_chain(CERTFILE_PROTECTED, password=KEY_PASSWORD.encode())
        ctx.load_cert_chain(CERTFILE_PROTECTED,
                            password=bytearray(KEY_PASSWORD.encode()))
        ctx.load_cert_chain(ONLYCERT, ONLYKEY_PROTECTED, KEY_PASSWORD)
        ctx.load_cert_chain(ONLYCERT, ONLYKEY_PROTECTED, KEY_PASSWORD.encode())
        ctx.load_cert_chain(ONLYCERT, ONLYKEY_PROTECTED,
                            bytearray(KEY_PASSWORD.encode()))
        with self.assertRaisesRegex(TypeError, "should be a string"):
            ctx.load_cert_chain(CERTFILE_PROTECTED, password=True)
        with self.assertRaises(ssl.SSLError):
            ctx.load_cert_chain(CERTFILE_PROTECTED, password="badpass")
        with self.assertRaisesRegex(ValueError, "cannot be longer"):
            # openssl has a fixed limit on the password buffer.
            # PEM_BUFSIZE is generally set to 1kb.
            # Return a string larger than this.
            ctx.load_cert_chain(CERTFILE_PROTECTED, password=b'a' * 102400)
        # Password callback
        def getpass_unicode():
            return KEY_PASSWORD
        def getpass_bytes():
            return KEY_PASSWORD.encode()
        def getpass_bytearray():
            return bytearray(KEY_PASSWORD.encode())
        def getpass_badpass():
            return "badpass"
        def getpass_huge():
            return b'a' * (1024 * 1024)
        def getpass_bad_type():
            return 9
        def getpass_exception():
            raise Exception('getpass error')
        class GetPassCallable:
            def __call__(self):
                return KEY_PASSWORD
            def getpass(self):
                return KEY_PASSWORD
        ctx.load_cert_chain(CERTFILE_PROTECTED, password=getpass_unicode)
        ctx.load_cert_chain(CERTFILE_PROTECTED, password=getpass_bytes)
        ctx.load_cert_chain(CERTFILE_PROTECTED, password=getpass_bytearray)
        ctx.load_cert_chain(CERTFILE_PROTECTED, password=GetPassCallable())
        ctx.load_cert_chain(CERTFILE_PROTECTED,
                            password=GetPassCallable().getpass)
        with self.assertRaises(ssl.SSLError):
            ctx.load_cert_chain(CERTFILE_PROTECTED, password=getpass_badpass)
        with self.assertRaisesRegex(ValueError, "cannot be longer"):
            ctx.load_cert_chain(CERTFILE_PROTECTED, password=getpass_huge)
        with self.assertRaisesRegex(TypeError, "must return a string"):
            ctx.load_cert_chain(CERTFILE_PROTECTED, password=getpass_bad_type)
        with self.assertRaisesRegex(Exception, "getpass error"):
            ctx.load_cert_chain(CERTFILE_PROTECTED, password=getpass_exception)
        # Make sure the password function isn't called if it isn't needed
        ctx.load_cert_chain(CERTFILE, password=getpass_exception)

    def test_load_verify_locations(self):
        ctx = ssl.SSLContext(ssl.PROTOCOL_TLSv1)
        ctx.load_verify_locations(CERTFILE)
        ctx.load_verify_locations(cafile=CERTFILE, capath=None)
        ctx.load_verify_locations(BYTES_CERTFILE)
        ctx.load_verify_locations(cafile=BYTES_CERTFILE, capath=None)
        self.assertRaises(TypeError, ctx.load_verify_locations)
        self.assertRaises(TypeError, ctx.load_verify_locations, None, None, None)
        with self.assertRaises(OSError) as cm:
            ctx.load_verify_locations(WRONGCERT)
        self.assertEqual(cm.exception.errno, errno.ENOENT)
        with self.assertRaisesRegex(ssl.SSLError, "PEM lib"):
            ctx.load_verify_locations(BADCERT)
        ctx.load_verify_locations(CERTFILE, CAPATH)
        ctx.load_verify_locations(CERTFILE, capath=BYTES_CAPATH)

        # Issue #10989: crash if the second argument type is invalid
        self.assertRaises(TypeError, ctx.load_verify_locations, None, True)

    def test_load_verify_cadata(self):
        # test cadata
        with open(CAFILE_CACERT) as f:
            cacert_pem = f.read()
        cacert_der = ssl.PEM_cert_to_DER_cert(cacert_pem)
        with open(CAFILE_NEURONIO) as f:
            neuronio_pem = f.read()
        neuronio_der = ssl.PEM_cert_to_DER_cert(neuronio_pem)

        # test PEM
        ctx = ssl.SSLContext(ssl.PROTOCOL_TLSv1)
        self.assertEqual(ctx.cert_store_stats()["x509_ca"], 0)
        ctx.load_verify_locations(cadata=cacert_pem)
        self.assertEqual(ctx.cert_store_stats()["x509_ca"], 1)
        ctx.load_verify_locations(cadata=neuronio_pem)
        self.assertEqual(ctx.cert_store_stats()["x509_ca"], 2)
        # cert already in hash table
        ctx.load_verify_locations(cadata=neuronio_pem)
        self.assertEqual(ctx.cert_store_stats()["x509_ca"], 2)

        # combined
        ctx = ssl.SSLContext(ssl.PROTOCOL_TLSv1)
        combined = "\n".join((cacert_pem, neuronio_pem))
        ctx.load_verify_locations(cadata=combined)
        self.assertEqual(ctx.cert_store_stats()["x509_ca"], 2)

        # with junk around the certs
        ctx = ssl.SSLContext(ssl.PROTOCOL_TLSv1)
        combined = ["head", cacert_pem, "other", neuronio_pem, "again",
                    neuronio_pem, "tail"]
        ctx.load_verify_locations(cadata="\n".join(combined))
        self.assertEqual(ctx.cert_store_stats()["x509_ca"], 2)

        # test DER
        ctx = ssl.SSLContext(ssl.PROTOCOL_TLSv1)
        ctx.load_verify_locations(cadata=cacert_der)
        ctx.load_verify_locations(cadata=neuronio_der)
        self.assertEqual(ctx.cert_store_stats()["x509_ca"], 2)
        # cert already in hash table
        ctx.load_verify_locations(cadata=cacert_der)
        self.assertEqual(ctx.cert_store_stats()["x509_ca"], 2)

        # combined
        ctx = ssl.SSLContext(ssl.PROTOCOL_TLSv1)
        combined = b"".join((cacert_der, neuronio_der))
        ctx.load_verify_locations(cadata=combined)
        self.assertEqual(ctx.cert_store_stats()["x509_ca"], 2)

        # error cases
        ctx = ssl.SSLContext(ssl.PROTOCOL_TLSv1)
        self.assertRaises(TypeError, ctx.load_verify_locations, cadata=object)

        with self.assertRaisesRegex(ssl.SSLError, "no start line"):
            ctx.load_verify_locations(cadata="broken")
        with self.assertRaisesRegex(ssl.SSLError, "not enough data"):
            ctx.load_verify_locations(cadata=b"broken")


    def test_load_dh_params(self):
        ctx = ssl.SSLContext(ssl.PROTOCOL_TLSv1)
        ctx.load_dh_params(DHFILE)
        if os.name != 'nt':
            ctx.load_dh_params(BYTES_DHFILE)
        self.assertRaises(TypeError, ctx.load_dh_params)
        self.assertRaises(TypeError, ctx.load_dh_params, None)
        with self.assertRaises(FileNotFoundError) as cm:
            ctx.load_dh_params(WRONGCERT)
        self.assertEqual(cm.exception.errno, errno.ENOENT)
        with self.assertRaises(ssl.SSLError) as cm:
            ctx.load_dh_params(CERTFILE)

    @skip_if_broken_ubuntu_ssl
    def test_session_stats(self):
        for proto in PROTOCOLS:
            ctx = ssl.SSLContext(proto)
            self.assertEqual(ctx.session_stats(), {
                'number': 0,
                'connect': 0,
                'connect_good': 0,
                'connect_renegotiate': 0,
                'accept': 0,
                'accept_good': 0,
                'accept_renegotiate': 0,
                'hits': 0,
                'misses': 0,
                'timeouts': 0,
                'cache_full': 0,
            })

    def test_set_default_verify_paths(self):
        # There's not much we can do to test that it acts as expected,
        # so just check it doesn't crash or raise an exception.
        ctx = ssl.SSLContext(ssl.PROTOCOL_TLSv1)
        ctx.set_default_verify_paths()

    @unittest.skipUnless(ssl.HAS_ECDH, "ECDH disabled on this OpenSSL build")
    def test_set_ecdh_curve(self):
        ctx = ssl.SSLContext(ssl.PROTOCOL_TLSv1)
        ctx.set_ecdh_curve("prime256v1")
        ctx.set_ecdh_curve(b"prime256v1")
        self.assertRaises(TypeError, ctx.set_ecdh_curve)
        self.assertRaises(TypeError, ctx.set_ecdh_curve, None)
        self.assertRaises(ValueError, ctx.set_ecdh_curve, "foo")
        self.assertRaises(ValueError, ctx.set_ecdh_curve, b"foo")

    @needs_sni
    def test_sni_callback(self):
        ctx = ssl.SSLContext(ssl.PROTOCOL_TLSv1)

        # set_servername_callback expects a callable, or None
        self.assertRaises(TypeError, ctx.set_servername_callback)
        self.assertRaises(TypeError, ctx.set_servername_callback, 4)
        self.assertRaises(TypeError, ctx.set_servername_callback, "")
        self.assertRaises(TypeError, ctx.set_servername_callback, ctx)

        def dummycallback(sock, servername, ctx):
            pass
        ctx.set_servername_callback(None)
        ctx.set_servername_callback(dummycallback)

    @needs_sni
    def test_sni_callback_refcycle(self):
        # Reference cycles through the servername callback are detected
        # and cleared.
        ctx = ssl.SSLContext(ssl.PROTOCOL_TLSv1)
        def dummycallback(sock, servername, ctx, cycle=ctx):
            pass
        ctx.set_servername_callback(dummycallback)
        wr = weakref.ref(ctx)
        del ctx, dummycallback
        gc.collect()
        self.assertIs(wr(), None)

    def test_cert_store_stats(self):
        ctx = ssl.SSLContext(ssl.PROTOCOL_TLSv1)
        self.assertEqual(ctx.cert_store_stats(),
            {'x509_ca': 0, 'crl': 0, 'x509': 0})
        ctx.load_cert_chain(CERTFILE)
        self.assertEqual(ctx.cert_store_stats(),
            {'x509_ca': 0, 'crl': 0, 'x509': 0})
        ctx.load_verify_locations(CERTFILE)
        self.assertEqual(ctx.cert_store_stats(),
            {'x509_ca': 0, 'crl': 0, 'x509': 1})
        ctx.load_verify_locations(SVN_PYTHON_ORG_ROOT_CERT)
        self.assertEqual(ctx.cert_store_stats(),
            {'x509_ca': 1, 'crl': 0, 'x509': 2})

    def test_get_ca_certs(self):
        ctx = ssl.SSLContext(ssl.PROTOCOL_TLSv1)
        self.assertEqual(ctx.get_ca_certs(), [])
        # CERTFILE is not flagged as X509v3 Basic Constraints: CA:TRUE
        ctx.load_verify_locations(CERTFILE)
        self.assertEqual(ctx.get_ca_certs(), [])
        # but SVN_PYTHON_ORG_ROOT_CERT is a CA cert
        ctx.load_verify_locations(SVN_PYTHON_ORG_ROOT_CERT)
        self.assertEqual(ctx.get_ca_certs(),
            [{'issuer': ((('organizationName', 'Root CA'),),
                         (('organizationalUnitName', 'http://www.cacert.org'),),
                         (('commonName', 'CA Cert Signing Authority'),),
                         (('emailAddress', 'support@cacert.org'),)),
              'notAfter': asn1time('Mar 29 12:29:49 2033 GMT'),
              'notBefore': asn1time('Mar 30 12:29:49 2003 GMT'),
              'serialNumber': '00',
              'crlDistributionPoints': ('https://www.cacert.org/revoke.crl',),
              'subject': ((('organizationName', 'Root CA'),),
                          (('organizationalUnitName', 'http://www.cacert.org'),),
                          (('commonName', 'CA Cert Signing Authority'),),
                          (('emailAddress', 'support@cacert.org'),)),
              'version': 3}])

        with open(SVN_PYTHON_ORG_ROOT_CERT) as f:
            pem = f.read()
        der = ssl.PEM_cert_to_DER_cert(pem)
        self.assertEqual(ctx.get_ca_certs(True), [der])

    def test_load_default_certs(self):
        ctx = ssl.SSLContext(ssl.PROTOCOL_TLSv1)
        ctx.load_default_certs()

        ctx = ssl.SSLContext(ssl.PROTOCOL_TLSv1)
        ctx.load_default_certs(ssl.Purpose.SERVER_AUTH)
        ctx.load_default_certs()

        ctx = ssl.SSLContext(ssl.PROTOCOL_TLSv1)
        ctx.load_default_certs(ssl.Purpose.CLIENT_AUTH)

        ctx = ssl.SSLContext(ssl.PROTOCOL_TLSv1)
        self.assertRaises(TypeError, ctx.load_default_certs, None)
        self.assertRaises(TypeError, ctx.load_default_certs, 'SERVER_AUTH')

    def test_create_default_context(self):
        ctx = ssl.create_default_context()
        self.assertEqual(ctx.protocol, ssl.PROTOCOL_TLSv1)
        self.assertEqual(ctx.verify_mode, ssl.CERT_REQUIRED)
        self.assertTrue(ctx.check_hostname)
        self.assertEqual(ctx.options & ssl.OP_NO_SSLv2, ssl.OP_NO_SSLv2)

        with open(SIGNING_CA) as f:
            cadata = f.read()
        ctx = ssl.create_default_context(cafile=SIGNING_CA, capath=CAPATH,
                                         cadata=cadata)
        self.assertEqual(ctx.protocol, ssl.PROTOCOL_TLSv1)
        self.assertEqual(ctx.verify_mode, ssl.CERT_REQUIRED)
        self.assertEqual(ctx.options & ssl.OP_NO_SSLv2, ssl.OP_NO_SSLv2)

        ctx = ssl.create_default_context(ssl.Purpose.CLIENT_AUTH)
        self.assertEqual(ctx.protocol, ssl.PROTOCOL_TLSv1)
        self.assertEqual(ctx.verify_mode, ssl.CERT_NONE)
        self.assertEqual(ctx.options & ssl.OP_NO_SSLv2, ssl.OP_NO_SSLv2)

    def test__create_stdlib_context(self):
        ctx = ssl._create_stdlib_context()
        self.assertEqual(ctx.protocol, ssl.PROTOCOL_SSLv23)
        self.assertEqual(ctx.verify_mode, ssl.CERT_NONE)
        self.assertFalse(ctx.check_hostname)
        self.assertEqual(ctx.options & ssl.OP_NO_SSLv2, ssl.OP_NO_SSLv2)

        ctx = ssl._create_stdlib_context(ssl.PROTOCOL_TLSv1)
        self.assertEqual(ctx.protocol, ssl.PROTOCOL_TLSv1)
        self.assertEqual(ctx.verify_mode, ssl.CERT_NONE)
        self.assertEqual(ctx.options & ssl.OP_NO_SSLv2, ssl.OP_NO_SSLv2)

        ctx = ssl._create_stdlib_context(ssl.PROTOCOL_TLSv1,
                                         cert_reqs=ssl.CERT_REQUIRED,
                                         check_hostname=True)
        self.assertEqual(ctx.protocol, ssl.PROTOCOL_TLSv1)
        self.assertEqual(ctx.verify_mode, ssl.CERT_REQUIRED)
        self.assertTrue(ctx.check_hostname)
        self.assertEqual(ctx.options & ssl.OP_NO_SSLv2, ssl.OP_NO_SSLv2)

        ctx = ssl._create_stdlib_context(purpose=ssl.Purpose.CLIENT_AUTH)
        self.assertEqual(ctx.protocol, ssl.PROTOCOL_SSLv23)
        self.assertEqual(ctx.verify_mode, ssl.CERT_NONE)
        self.assertEqual(ctx.options & ssl.OP_NO_SSLv2, ssl.OP_NO_SSLv2)

    def test_check_hostname(self):
        ctx = ssl.SSLContext(ssl.PROTOCOL_TLSv1)
        self.assertFalse(ctx.check_hostname)

        # Requires CERT_REQUIRED or CERT_OPTIONAL
        with self.assertRaises(ValueError):
            ctx.check_hostname = True
        ctx.verify_mode = ssl.CERT_REQUIRED
        self.assertFalse(ctx.check_hostname)
        ctx.check_hostname = True
        self.assertTrue(ctx.check_hostname)

        ctx.verify_mode = ssl.CERT_OPTIONAL
        ctx.check_hostname = True
        self.assertTrue(ctx.check_hostname)

        # Cannot set CERT_NONE with check_hostname enabled
        with self.assertRaises(ValueError):
            ctx.verify_mode = ssl.CERT_NONE
        ctx.check_hostname = False
        self.assertFalse(ctx.check_hostname)


class SSLErrorTests(unittest.TestCase):

    def test_str(self):
        # The str() of a SSLError doesn't include the errno
        e = ssl.SSLError(1, "foo")
        self.assertEqual(str(e), "foo")
        self.assertEqual(e.errno, 1)
        # Same for a subclass
        e = ssl.SSLZeroReturnError(1, "foo")
        self.assertEqual(str(e), "foo")
        self.assertEqual(e.errno, 1)

    def test_lib_reason(self):
        # Test the library and reason attributes
        ctx = ssl.SSLContext(ssl.PROTOCOL_TLSv1)
        with self.assertRaises(ssl.SSLError) as cm:
            ctx.load_dh_params(CERTFILE)
        self.assertEqual(cm.exception.library, 'PEM')
        self.assertEqual(cm.exception.reason, 'NO_START_LINE')
        s = str(cm.exception)
        self.assertTrue(s.startswith("[PEM: NO_START_LINE] no start line"), s)

    def test_subclass(self):
        # Check that the appropriate SSLError subclass is raised
        # (this only tests one of them)
        ctx = ssl.SSLContext(ssl.PROTOCOL_TLSv1)
        with socket.socket() as s:
            s.bind(("127.0.0.1", 0))
            s.listen(5)
            c = socket.socket()
            c.connect(s.getsockname())
            c.setblocking(False)
            with ctx.wrap_socket(c, False, do_handshake_on_connect=False) as c:
                with self.assertRaises(ssl.SSLWantReadError) as cm:
                    c.do_handshake()
                s = str(cm.exception)
                self.assertTrue(s.startswith("The operation did not complete (read)"), s)
                # For compatibility
                self.assertEqual(cm.exception.errno, ssl.SSL_ERROR_WANT_READ)


class NetworkedTests(unittest.TestCase):

    def test_connect(self):
        with support.transient_internet("svn.python.org"):
            s = ssl.wrap_socket(socket.socket(socket.AF_INET),
                                cert_reqs=ssl.CERT_NONE)
            try:
                s.connect(("svn.python.org", 443))
                self.assertEqual({}, s.getpeercert())
            finally:
                s.close()

            # this should fail because we have no verification certs
            s = ssl.wrap_socket(socket.socket(socket.AF_INET),
                                cert_reqs=ssl.CERT_REQUIRED)
            self.assertRaisesRegex(ssl.SSLError, "certificate verify failed",
                                   s.connect, ("svn.python.org", 443))
            s.close()

            # this should succeed because we specify the root cert
            s = ssl.wrap_socket(socket.socket(socket.AF_INET),
                                cert_reqs=ssl.CERT_REQUIRED,
                                ca_certs=SVN_PYTHON_ORG_ROOT_CERT)
            try:
                s.connect(("svn.python.org", 443))
                self.assertTrue(s.getpeercert())
            finally:
                s.close()

    def test_connect_ex(self):
        # Issue #11326: check connect_ex() implementation
        with support.transient_internet("svn.python.org"):
            s = ssl.wrap_socket(socket.socket(socket.AF_INET),
                                cert_reqs=ssl.CERT_REQUIRED,
                                ca_certs=SVN_PYTHON_ORG_ROOT_CERT)
            try:
                self.assertEqual(0, s.connect_ex(("svn.python.org", 443)))
                self.assertTrue(s.getpeercert())
            finally:
                s.close()

    def test_non_blocking_connect_ex(self):
        # Issue #11326: non-blocking connect_ex() should allow handshake
        # to proceed after the socket gets ready.
        with support.transient_internet("svn.python.org"):
            s = ssl.wrap_socket(socket.socket(socket.AF_INET),
                                cert_reqs=ssl.CERT_REQUIRED,
                                ca_certs=SVN_PYTHON_ORG_ROOT_CERT,
                                do_handshake_on_connect=False)
            try:
                s.setblocking(False)
                rc = s.connect_ex(('svn.python.org', 443))
                # EWOULDBLOCK under Windows, EINPROGRESS elsewhere
                self.assertIn(rc, (0, errno.EINPROGRESS, errno.EWOULDBLOCK))
                # Wait for connect to finish
                select.select([], [s], [], 5.0)
                # Non-blocking handshake
                while True:
                    try:
                        s.do_handshake()
                        break
                    except ssl.SSLWantReadError:
                        select.select([s], [], [], 5.0)
                    except ssl.SSLWantWriteError:
                        select.select([], [s], [], 5.0)
                # SSL established
                self.assertTrue(s.getpeercert())
            finally:
                s.close()

    def test_timeout_connect_ex(self):
        # Issue #12065: on a timeout, connect_ex() should return the original
        # errno (mimicking the behaviour of non-SSL sockets).
        with support.transient_internet("svn.python.org"):
            s = ssl.wrap_socket(socket.socket(socket.AF_INET),
                                cert_reqs=ssl.CERT_REQUIRED,
                                ca_certs=SVN_PYTHON_ORG_ROOT_CERT,
                                do_handshake_on_connect=False)
            try:
                s.settimeout(0.0000001)
                rc = s.connect_ex(('svn.python.org', 443))
                if rc == 0:
                    self.skipTest("svn.python.org responded too quickly")
                self.assertIn(rc, (errno.EAGAIN, errno.EWOULDBLOCK))
            finally:
                s.close()

    def test_connect_ex_error(self):
        with support.transient_internet("svn.python.org"):
            s = ssl.wrap_socket(socket.socket(socket.AF_INET),
                                cert_reqs=ssl.CERT_REQUIRED,
                                ca_certs=SVN_PYTHON_ORG_ROOT_CERT)
            try:
                rc = s.connect_ex(("svn.python.org", 444))
                # Issue #19919: Windows machines or VMs hosted on Windows
                # machines sometimes return EWOULDBLOCK.
                self.assertIn(rc, (errno.ECONNREFUSED, errno.EWOULDBLOCK))
            finally:
                s.close()

    def test_connect_with_context(self):
        with support.transient_internet("svn.python.org"):
            # Same as test_connect, but with a separately created context
            ctx = ssl.SSLContext(ssl.PROTOCOL_SSLv23)
            s = ctx.wrap_socket(socket.socket(socket.AF_INET))
            s.connect(("svn.python.org", 443))
            try:
                self.assertEqual({}, s.getpeercert())
            finally:
                s.close()
            # Same with a server hostname
            s = ctx.wrap_socket(socket.socket(socket.AF_INET),
                                server_hostname="svn.python.org")
            if ssl.HAS_SNI:
                s.connect(("svn.python.org", 443))
                s.close()
            else:
                self.assertRaises(ValueError, s.connect, ("svn.python.org", 443))
            # This should fail because we have no verification certs
            ctx.verify_mode = ssl.CERT_REQUIRED
            s = ctx.wrap_socket(socket.socket(socket.AF_INET))
            self.assertRaisesRegex(ssl.SSLError, "certificate verify failed",
                                    s.connect, ("svn.python.org", 443))
            s.close()
            # This should succeed because we specify the root cert
            ctx.load_verify_locations(SVN_PYTHON_ORG_ROOT_CERT)
            s = ctx.wrap_socket(socket.socket(socket.AF_INET))
            s.connect(("svn.python.org", 443))
            try:
                cert = s.getpeercert()
                self.assertTrue(cert)
            finally:
                s.close()

    def test_connect_capath(self):
        # Verify server certificates using the `capath` argument
        # NOTE: the subject hashing algorithm has been changed between
        # OpenSSL 0.9.8n and 1.0.0, as a result the capath directory must
        # contain both versions of each certificate (same content, different
        # filename) for this test to be portable across OpenSSL releases.
        with support.transient_internet("svn.python.org"):
            ctx = ssl.SSLContext(ssl.PROTOCOL_SSLv23)
            ctx.verify_mode = ssl.CERT_REQUIRED
            ctx.load_verify_locations(capath=CAPATH)
            s = ctx.wrap_socket(socket.socket(socket.AF_INET))
            s.connect(("svn.python.org", 443))
            try:
                cert = s.getpeercert()
                self.assertTrue(cert)
            finally:
                s.close()
            # Same with a bytes `capath` argument
            ctx = ssl.SSLContext(ssl.PROTOCOL_SSLv23)
            ctx.verify_mode = ssl.CERT_REQUIRED
            ctx.load_verify_locations(capath=BYTES_CAPATH)
            s = ctx.wrap_socket(socket.socket(socket.AF_INET))
            s.connect(("svn.python.org", 443))
            try:
                cert = s.getpeercert()
                self.assertTrue(cert)
            finally:
                s.close()

    def test_connect_cadata(self):
        with open(CAFILE_CACERT) as f:
            pem = f.read()
        der = ssl.PEM_cert_to_DER_cert(pem)
        with support.transient_internet("svn.python.org"):
            ctx = ssl.SSLContext(ssl.PROTOCOL_SSLv23)
            ctx.verify_mode = ssl.CERT_REQUIRED
            ctx.load_verify_locations(cadata=pem)
            with ctx.wrap_socket(socket.socket(socket.AF_INET)) as s:
                s.connect(("svn.python.org", 443))
                cert = s.getpeercert()
                self.assertTrue(cert)

            # same with DER
            ctx = ssl.SSLContext(ssl.PROTOCOL_SSLv23)
            ctx.verify_mode = ssl.CERT_REQUIRED
            ctx.load_verify_locations(cadata=der)
            with ctx.wrap_socket(socket.socket(socket.AF_INET)) as s:
                s.connect(("svn.python.org", 443))
                cert = s.getpeercert()
                self.assertTrue(cert)

    @unittest.skipIf(os.name == "nt", "Can't use a socket as a file under Windows")
    def test_makefile_close(self):
        # Issue #5238: creating a file-like object with makefile() shouldn't
        # delay closing the underlying "real socket" (here tested with its
        # file descriptor, hence skipping the test under Windows).
        with support.transient_internet("svn.python.org"):
            ss = ssl.wrap_socket(socket.socket(socket.AF_INET))
            ss.connect(("svn.python.org", 443))
            fd = ss.fileno()
            f = ss.makefile()
            f.close()
            # The fd is still open
            os.read(fd, 0)
            # Closing the SSL socket should close the fd too
            ss.close()
            gc.collect()
            with self.assertRaises(OSError) as e:
                os.read(fd, 0)
            self.assertEqual(e.exception.errno, errno.EBADF)

    def test_non_blocking_handshake(self):
        with support.transient_internet("svn.python.org"):
            s = socket.socket(socket.AF_INET)
            s.connect(("svn.python.org", 443))
            s.setblocking(False)
            s = ssl.wrap_socket(s,
                                cert_reqs=ssl.CERT_NONE,
                                do_handshake_on_connect=False)
            count = 0
            while True:
                try:
                    count += 1
                    s.do_handshake()
                    break
                except ssl.SSLWantReadError:
                    select.select([s], [], [])
                except ssl.SSLWantWriteError:
                    select.select([], [s], [])
            s.close()
            if support.verbose:
                sys.stdout.write("\nNeeded %d calls to do_handshake() to establish session.\n" % count)

    def test_get_server_certificate(self):
        def _test_get_server_certificate(host, port, cert=None):
            with support.transient_internet(host):
                pem = ssl.get_server_certificate((host, port))
                if not pem:
                    self.fail("No server certificate on %s:%s!" % (host, port))

                try:
                    pem = ssl.get_server_certificate((host, port), ca_certs=CERTFILE)
                except ssl.SSLError as x:
                    #should fail
                    if support.verbose:
                        sys.stdout.write("%s\n" % x)
                else:
                    self.fail("Got server certificate %s for %s:%s!" % (pem, host, port))

                pem = ssl.get_server_certificate((host, port), ca_certs=cert)
                if not pem:
                    self.fail("No server certificate on %s:%s!" % (host, port))
                if support.verbose:
                    sys.stdout.write("\nVerified certificate for %s:%s is\n%s\n" % (host, port ,pem))

        _test_get_server_certificate('svn.python.org', 443, SVN_PYTHON_ORG_ROOT_CERT)
        if support.IPV6_ENABLED:
            _test_get_server_certificate('ipv6.google.com', 443)

    def test_ciphers(self):
        remote = ("svn.python.org", 443)
        with support.transient_internet(remote[0]):
            with ssl.wrap_socket(socket.socket(socket.AF_INET),
                                 cert_reqs=ssl.CERT_NONE, ciphers="ALL") as s:
                s.connect(remote)
            with ssl.wrap_socket(socket.socket(socket.AF_INET),
                                 cert_reqs=ssl.CERT_NONE, ciphers="DEFAULT") as s:
                s.connect(remote)
            # Error checking can happen at instantiation or when connecting
            with self.assertRaisesRegex(ssl.SSLError, "No cipher can be selected"):
                with socket.socket(socket.AF_INET) as sock:
                    s = ssl.wrap_socket(sock,
                                        cert_reqs=ssl.CERT_NONE, ciphers="^$:,;?*'dorothyx")
                    s.connect(remote)

    def test_algorithms(self):
        # Issue #8484: all algorithms should be available when verifying a
        # certificate.
        # SHA256 was added in OpenSSL 0.9.8
        if ssl.OPENSSL_VERSION_INFO < (0, 9, 8, 0, 15):
            self.skipTest("SHA256 not available on %r" % ssl.OPENSSL_VERSION)
        # sha256.tbs-internet.com needs SNI to use the correct certificate
        if not ssl.HAS_SNI:
            self.skipTest("SNI needed for this test")
        # https://sha2.hboeck.de/ was used until 2011-01-08 (no route to host)
        remote = ("sha256.tbs-internet.com", 443)
        sha256_cert = os.path.join(os.path.dirname(__file__), "sha256.pem")
        with support.transient_internet("sha256.tbs-internet.com"):
            ctx = ssl.SSLContext(ssl.PROTOCOL_TLSv1)
            ctx.verify_mode = ssl.CERT_REQUIRED
            ctx.load_verify_locations(sha256_cert)
            s = ctx.wrap_socket(socket.socket(socket.AF_INET),
                                server_hostname="sha256.tbs-internet.com")
            try:
                s.connect(remote)
                if support.verbose:
                    sys.stdout.write("\nCipher with %r is %r\n" %
                                     (remote, s.cipher()))
                    sys.stdout.write("Certificate is:\n%s\n" %
                                     pprint.pformat(s.getpeercert()))
            finally:
                s.close()

    def test_get_ca_certs_capath(self):
        # capath certs are loaded on request
        with support.transient_internet("svn.python.org"):
            ctx = ssl.SSLContext(ssl.PROTOCOL_SSLv23)
            ctx.verify_mode = ssl.CERT_REQUIRED
            ctx.load_verify_locations(capath=CAPATH)
            self.assertEqual(ctx.get_ca_certs(), [])
            s = ctx.wrap_socket(socket.socket(socket.AF_INET))
            s.connect(("svn.python.org", 443))
            try:
                cert = s.getpeercert()
                self.assertTrue(cert)
            finally:
                s.close()
            self.assertEqual(len(ctx.get_ca_certs()), 1)

    @needs_sni
    def test_context_setget(self):
        # Check that the context of a connected socket can be replaced.
        with support.transient_internet("svn.python.org"):
            ctx1 = ssl.SSLContext(ssl.PROTOCOL_TLSv1)
            ctx2 = ssl.SSLContext(ssl.PROTOCOL_SSLv23)
            s = socket.socket(socket.AF_INET)
            with ctx1.wrap_socket(s) as ss:
                ss.connect(("svn.python.org", 443))
                self.assertIs(ss.context, ctx1)
                self.assertIs(ss._sslobj.context, ctx1)
                ss.context = ctx2
                self.assertIs(ss.context, ctx2)
                self.assertIs(ss._sslobj.context, ctx2)

try:
    import threading
except ImportError:
    _have_threads = False
else:
    _have_threads = True

    from test.ssl_servers import make_https_server

    class ThreadedEchoServer(threading.Thread):

        class ConnectionHandler(threading.Thread):

            """A mildly complicated class, because we want it to work both
            with and without the SSL wrapper around the socket connection, so
            that we can test the STARTTLS functionality."""

            def __init__(self, server, connsock, addr):
                self.server = server
                self.running = False
                self.sock = connsock
                self.addr = addr
                self.sock.setblocking(1)
                self.sslconn = None
                threading.Thread.__init__(self)
                self.daemon = True

            def wrap_conn(self):
                try:
                    self.sslconn = self.server.context.wrap_socket(
                        self.sock, server_side=True)
                    self.server.selected_protocols.append(self.sslconn.selected_npn_protocol())
                except (ssl.SSLError, ConnectionResetError) as e:
                    # We treat ConnectionResetError as though it were an
                    # SSLError - OpenSSL on Ubuntu abruptly closes the
                    # connection when asked to use an unsupported protocol.
                    #
                    # XXX Various errors can have happened here, for example
                    # a mismatching protocol version, an invalid certificate,
                    # or a low-level bug. This should be made more discriminating.
                    self.server.conn_errors.append(e)
                    if self.server.chatty:
                        handle_error("\n server:  bad connection attempt from " + repr(self.addr) + ":\n")
                    self.running = False
                    self.server.stop()
                    self.close()
                    return False
                else:
                    if self.server.context.verify_mode == ssl.CERT_REQUIRED:
                        cert = self.sslconn.getpeercert()
                        if support.verbose and self.server.chatty:
                            sys.stdout.write(" client cert is " + pprint.pformat(cert) + "\n")
                        cert_binary = self.sslconn.getpeercert(True)
                        if support.verbose and self.server.chatty:
                            sys.stdout.write(" cert binary is " + str(len(cert_binary)) + " bytes\n")
                    cipher = self.sslconn.cipher()
                    if support.verbose and self.server.chatty:
                        sys.stdout.write(" server: connection cipher is now " + str(cipher) + "\n")
                        sys.stdout.write(" server: selected protocol is now "
                                + str(self.sslconn.selected_npn_protocol()) + "\n")
                    return True

            def read(self):
                if self.sslconn:
                    return self.sslconn.read()
                else:
                    return self.sock.recv(1024)

            def write(self, bytes):
                if self.sslconn:
                    return self.sslconn.write(bytes)
                else:
                    return self.sock.send(bytes)

            def close(self):
                if self.sslconn:
                    self.sslconn.close()
                else:
                    self.sock.close()

            def run(self):
                self.running = True
                if not self.server.starttls_server:
                    if not self.wrap_conn():
                        return
                while self.running:
                    try:
                        msg = self.read()
                        stripped = msg.strip()
                        if not stripped:
                            # eof, so quit this handler
                            self.running = False
                            self.close()
                        elif stripped == b'over':
                            if support.verbose and self.server.connectionchatty:
                                sys.stdout.write(" server: client closed connection\n")
                            self.close()
                            return
                        elif (self.server.starttls_server and
                              stripped == b'STARTTLS'):
                            if support.verbose and self.server.connectionchatty:
                                sys.stdout.write(" server: read STARTTLS from client, sending OK...\n")
                            self.write(b"OK\n")
                            if not self.wrap_conn():
                                return
                        elif (self.server.starttls_server and self.sslconn
                              and stripped == b'ENDTLS'):
                            if support.verbose and self.server.connectionchatty:
                                sys.stdout.write(" server: read ENDTLS from client, sending OK...\n")
                            self.write(b"OK\n")
                            self.sock = self.sslconn.unwrap()
                            self.sslconn = None
                            if support.verbose and self.server.connectionchatty:
                                sys.stdout.write(" server: connection is now unencrypted...\n")
                        elif stripped == b'CB tls-unique':
                            if support.verbose and self.server.connectionchatty:
                                sys.stdout.write(" server: read CB tls-unique from client, sending our CB data...\n")
                            data = self.sslconn.get_channel_binding("tls-unique")
                            self.write(repr(data).encode("us-ascii") + b"\n")
                        else:
                            if (support.verbose and
                                self.server.connectionchatty):
                                ctype = (self.sslconn and "encrypted") or "unencrypted"
                                sys.stdout.write(" server: read %r (%s), sending back %r (%s)...\n"
                                                 % (msg, ctype, msg.lower(), ctype))
                            self.write(msg.lower())
                    except OSError:
                        if self.server.chatty:
                            handle_error("Test server failure:\n")
                        self.close()
                        self.running = False
                        # normally, we'd just stop here, but for the test
                        # harness, we want to stop the server
                        self.server.stop()

        def __init__(self, certificate=None, ssl_version=None,
                     certreqs=None, cacerts=None,
                     chatty=True, connectionchatty=False, starttls_server=False,
                     npn_protocols=None, ciphers=None, context=None):
            if context:
                self.context = context
            else:
                self.context = ssl.SSLContext(ssl_version
                                              if ssl_version is not None
                                              else ssl.PROTOCOL_TLSv1)
                self.context.verify_mode = (certreqs if certreqs is not None
                                            else ssl.CERT_NONE)
                if cacerts:
                    self.context.load_verify_locations(cacerts)
                if certificate:
                    self.context.load_cert_chain(certificate)
                if npn_protocols:
                    self.context.set_npn_protocols(npn_protocols)
                if ciphers:
                    self.context.set_ciphers(ciphers)
            self.chatty = chatty
            self.connectionchatty = connectionchatty
            self.starttls_server = starttls_server
            self.sock = socket.socket()
            self.port = support.bind_port(self.sock)
            self.flag = None
            self.active = False
            self.selected_protocols = []
            self.conn_errors = []
            threading.Thread.__init__(self)
            self.daemon = True

        def __enter__(self):
            self.start(threading.Event())
            self.flag.wait()
            return self

        def __exit__(self, *args):
            self.stop()
            self.join()

        def start(self, flag=None):
            self.flag = flag
            threading.Thread.start(self)

        def run(self):
            self.sock.settimeout(0.05)
            self.sock.listen(5)
            self.active = True
            if self.flag:
                # signal an event
                self.flag.set()
            while self.active:
                try:
                    newconn, connaddr = self.sock.accept()
                    if support.verbose and self.chatty:
                        sys.stdout.write(' server:  new connection from '
                                         + repr(connaddr) + '\n')
                    handler = self.ConnectionHandler(self, newconn, connaddr)
                    handler.start()
                    handler.join()
                except socket.timeout:
                    pass
                except KeyboardInterrupt:
                    self.stop()
            self.sock.close()

        def stop(self):
            self.active = False

    class AsyncoreEchoServer(threading.Thread):

        # this one's based on asyncore.dispatcher

        class EchoServer (asyncore.dispatcher):

            class ConnectionHandler (asyncore.dispatcher_with_send):

                def __init__(self, conn, certfile):
                    self.socket = ssl.wrap_socket(conn, server_side=True,
                                                  certfile=certfile,
                                                  do_handshake_on_connect=False)
                    asyncore.dispatcher_with_send.__init__(self, self.socket)
                    self._ssl_accepting = True
                    self._do_ssl_handshake()

                def readable(self):
                    if isinstance(self.socket, ssl.SSLSocket):
                        while self.socket.pending() > 0:
                            self.handle_read_event()
                    return True

                def _do_ssl_handshake(self):
                    try:
                        self.socket.do_handshake()
                    except (ssl.SSLWantReadError, ssl.SSLWantWriteError):
                        return
                    except ssl.SSLEOFError:
                        return self.handle_close()
                    except ssl.SSLError:
                        raise
                    except OSError as err:
                        if err.args[0] == errno.ECONNABORTED:
                            return self.handle_close()
                    else:
                        self._ssl_accepting = False

                def handle_read(self):
                    if self._ssl_accepting:
                        self._do_ssl_handshake()
                    else:
                        data = self.recv(1024)
                        if support.verbose:
                            sys.stdout.write(" server:  read %s from client\n" % repr(data))
                        if not data:
                            self.close()
                        else:
                            self.send(data.lower())

                def handle_close(self):
                    self.close()
                    if support.verbose:
                        sys.stdout.write(" server:  closed connection %s\n" % self.socket)

                def handle_error(self):
                    raise

            def __init__(self, certfile):
                self.certfile = certfile
                sock = socket.socket(socket.AF_INET, socket.SOCK_STREAM)
                self.port = support.bind_port(sock, '')
                asyncore.dispatcher.__init__(self, sock)
                self.listen(5)

            def handle_accepted(self, sock_obj, addr):
                if support.verbose:
                    sys.stdout.write(" server:  new connection from %s:%s\n" %addr)
                self.ConnectionHandler(sock_obj, self.certfile)

            def handle_error(self):
                raise

        def __init__(self, certfile):
            self.flag = None
            self.active = False
            self.server = self.EchoServer(certfile)
            self.port = self.server.port
            threading.Thread.__init__(self)
            self.daemon = True

        def __str__(self):
            return "<%s %s>" % (self.__class__.__name__, self.server)

        def __enter__(self):
            self.start(threading.Event())
            self.flag.wait()
            return self

        def __exit__(self, *args):
            if support.verbose:
                sys.stdout.write(" cleanup: stopping server.\n")
            self.stop()
            if support.verbose:
                sys.stdout.write(" cleanup: joining server thread.\n")
            self.join()
            if support.verbose:
                sys.stdout.write(" cleanup: successfully joined.\n")

        def start (self, flag=None):
            self.flag = flag
            threading.Thread.start(self)

        def run(self):
            self.active = True
            if self.flag:
                self.flag.set()
            while self.active:
                try:
                    asyncore.loop(1)
                except:
                    pass

        def stop(self):
            self.active = False
            self.server.close()

    def bad_cert_test(certfile):
        """
        Launch a server with CERT_REQUIRED, and check that trying to
        connect to it with the given client certificate fails.
        """
        server = ThreadedEchoServer(CERTFILE,
                                    certreqs=ssl.CERT_REQUIRED,
                                    cacerts=CERTFILE, chatty=False,
                                    connectionchatty=False)
        with server:
            try:
                with socket.socket() as sock:
                    s = ssl.wrap_socket(sock,
                                        certfile=certfile,
                                        ssl_version=ssl.PROTOCOL_TLSv1)
                    s.connect((HOST, server.port))
            except ssl.SSLError as x:
                if support.verbose:
                    sys.stdout.write("\nSSLError is %s\n" % x.args[1])
            except OSError as x:
                if support.verbose:
                    sys.stdout.write("\nOSError is %s\n" % x.args[1])
            except OSError as x:
                if x.errno != errno.ENOENT:
                    raise
                if support.verbose:
                    sys.stdout.write("\OSError is %s\n" % str(x))
            else:
                raise AssertionError("Use of invalid cert should have failed!")

    def server_params_test(client_context, server_context, indata=b"FOO\n",
                           chatty=True, connectionchatty=False, sni_name=None):
        """
        Launch a server, connect a client to it and try various reads
        and writes.
        """
        stats = {}
        server = ThreadedEchoServer(context=server_context,
                                    chatty=chatty,
                                    connectionchatty=False)
        with server:
            with client_context.wrap_socket(socket.socket(),
                    server_hostname=sni_name) as s:
                s.connect((HOST, server.port))
                for arg in [indata, bytearray(indata), memoryview(indata)]:
                    if connectionchatty:
                        if support.verbose:
                            sys.stdout.write(
                                " client:  sending %r...\n" % indata)
                    s.write(arg)
                    outdata = s.read()
                    if connectionchatty:
                        if support.verbose:
                            sys.stdout.write(" client:  read %r\n" % outdata)
                    if outdata != indata.lower():
                        raise AssertionError(
                            "bad data <<%r>> (%d) received; expected <<%r>> (%d)\n"
                            % (outdata[:20], len(outdata),
                               indata[:20].lower(), len(indata)))
                s.write(b"over\n")
                if connectionchatty:
                    if support.verbose:
                        sys.stdout.write(" client:  closing connection.\n")
                stats.update({
                    'compression': s.compression(),
                    'cipher': s.cipher(),
                    'peercert': s.getpeercert(),
                    'client_npn_protocol': s.selected_npn_protocol()
                })
                s.close()
            stats['server_npn_protocols'] = server.selected_protocols
        return stats

    def try_protocol_combo(server_protocol, client_protocol, expect_success,
                           certsreqs=None, server_options=0, client_options=0):
        if certsreqs is None:
            certsreqs = ssl.CERT_NONE
        certtype = {
            ssl.CERT_NONE: "CERT_NONE",
            ssl.CERT_OPTIONAL: "CERT_OPTIONAL",
            ssl.CERT_REQUIRED: "CERT_REQUIRED",
        }[certsreqs]
        if support.verbose:
            formatstr = (expect_success and " %s->%s %s\n") or " {%s->%s} %s\n"
            sys.stdout.write(formatstr %
                             (ssl.get_protocol_name(client_protocol),
                              ssl.get_protocol_name(server_protocol),
                              certtype))
        client_context = ssl.SSLContext(client_protocol)
        client_context.options = ssl.OP_ALL | client_options
        server_context = ssl.SSLContext(server_protocol)
        server_context.options = ssl.OP_ALL | server_options

        # NOTE: we must enable "ALL" ciphers on the client, otherwise an
        # SSLv23 client will send an SSLv3 hello (rather than SSLv2)
        # starting from OpenSSL 1.0.0 (see issue #8322).
        if client_context.protocol == ssl.PROTOCOL_SSLv23:
            client_context.set_ciphers("ALL")

        for ctx in (client_context, server_context):
            ctx.verify_mode = certsreqs
            ctx.load_cert_chain(CERTFILE)
            ctx.load_verify_locations(CERTFILE)
        try:
            server_params_test(client_context, server_context,
                               chatty=False, connectionchatty=False)
        # Protocol mismatch can result in either an SSLError, or a
        # "Connection reset by peer" error.
        except ssl.SSLError:
            if expect_success:
                raise
        except OSError as e:
            if expect_success or e.errno != errno.ECONNRESET:
                raise
        else:
            if not expect_success:
                raise AssertionError(
                    "Client protocol %s succeeded with server protocol %s!"
                    % (ssl.get_protocol_name(client_protocol),
                       ssl.get_protocol_name(server_protocol)))


    class ThreadedTests(unittest.TestCase):

        @skip_if_broken_ubuntu_ssl
        def test_echo(self):
            """Basic test of an SSL client connecting to a server"""
            if support.verbose:
                sys.stdout.write("\n")
            for protocol in PROTOCOLS:
                with self.subTest(protocol=ssl._PROTOCOL_NAMES[protocol]):
                    context = ssl.SSLContext(protocol)
                    context.load_cert_chain(CERTFILE)
                    server_params_test(context, context,
                                       chatty=True, connectionchatty=True)

        def test_getpeercert(self):
            if support.verbose:
                sys.stdout.write("\n")
            context = ssl.SSLContext(ssl.PROTOCOL_SSLv23)
            context.verify_mode = ssl.CERT_REQUIRED
            context.load_verify_locations(CERTFILE)
            context.load_cert_chain(CERTFILE)
            server = ThreadedEchoServer(context=context, chatty=False)
            with server:
                s = context.wrap_socket(socket.socket(),
                                        do_handshake_on_connect=False)
                s.connect((HOST, server.port))
                # getpeercert() raise ValueError while the handshake isn't
                # done.
                with self.assertRaises(ValueError):
                    s.getpeercert()
                s.do_handshake()
                cert = s.getpeercert()
                self.assertTrue(cert, "Can't get peer certificate.")
                cipher = s.cipher()
                if support.verbose:
                    sys.stdout.write(pprint.pformat(cert) + '\n')
                    sys.stdout.write("Connection cipher is " + str(cipher) + '.\n')
                if 'subject' not in cert:
                    self.fail("No subject field in certificate: %s." %
                              pprint.pformat(cert))
                if ((('organizationName', 'Python Software Foundation'),)
                    not in cert['subject']):
                    self.fail(
                        "Missing or invalid 'organizationName' field in certificate subject; "
                        "should be 'Python Software Foundation'.")
                self.assertIn('notBefore', cert)
                self.assertIn('notAfter', cert)
                before = ssl.cert_time_to_seconds(cert['notBefore'])
                after = ssl.cert_time_to_seconds(cert['notAfter'])
                self.assertLess(before, after)
                s.close()

        @unittest.skipUnless(have_verify_flags(),
                            "verify_flags need OpenSSL > 0.9.8")
        def test_crl_check(self):
            if support.verbose:
                sys.stdout.write("\n")

            server_context = ssl.SSLContext(ssl.PROTOCOL_TLSv1)
            server_context.load_cert_chain(SIGNED_CERTFILE)

            context = ssl.SSLContext(ssl.PROTOCOL_TLSv1)
            context.verify_mode = ssl.CERT_REQUIRED
            context.load_verify_locations(SIGNING_CA)
            self.assertEqual(context.verify_flags, ssl.VERIFY_DEFAULT)

            # VERIFY_DEFAULT should pass
            server = ThreadedEchoServer(context=server_context, chatty=True)
            with server:
                with context.wrap_socket(socket.socket()) as s:
                    s.connect((HOST, server.port))
                    cert = s.getpeercert()
                    self.assertTrue(cert, "Can't get peer certificate.")

            # VERIFY_CRL_CHECK_LEAF without a loaded CRL file fails
            context.verify_flags |= ssl.VERIFY_CRL_CHECK_LEAF

            server = ThreadedEchoServer(context=server_context, chatty=True)
            with server:
                with context.wrap_socket(socket.socket()) as s:
                    with self.assertRaisesRegex(ssl.SSLError,
                                                "certificate verify failed"):
                        s.connect((HOST, server.port))

            # now load a CRL file. The CRL file is signed by the CA.
            context.load_verify_locations(CRLFILE)

            server = ThreadedEchoServer(context=server_context, chatty=True)
            with server:
                with context.wrap_socket(socket.socket()) as s:
                    s.connect((HOST, server.port))
                    cert = s.getpeercert()
                    self.assertTrue(cert, "Can't get peer certificate.")

        @needs_sni
        def test_check_hostname(self):
            if support.verbose:
                sys.stdout.write("\n")

            server_context = ssl.SSLContext(ssl.PROTOCOL_TLSv1)
            server_context.load_cert_chain(SIGNED_CERTFILE)

            context = ssl.SSLContext(ssl.PROTOCOL_TLSv1)
            context.verify_mode = ssl.CERT_REQUIRED
            context.check_hostname = True
            context.load_verify_locations(SIGNING_CA)

            # correct hostname should verify
            server = ThreadedEchoServer(context=server_context, chatty=True)
            with server:
                with context.wrap_socket(socket.socket(),
                                         server_hostname="localhost") as s:
                    s.connect((HOST, server.port))
                    cert = s.getpeercert()
                    self.assertTrue(cert, "Can't get peer certificate.")

            # incorrect hostname should raise an exception
            server = ThreadedEchoServer(context=server_context, chatty=True)
            with server:
                with context.wrap_socket(socket.socket(),
                                         server_hostname="invalid") as s:
                    with self.assertRaisesRegex(ssl.CertificateError,
                                                "hostname 'invalid' doesn't match 'localhost'"):
                        s.connect((HOST, server.port))

            # missing server_hostname arg should cause an exception, too
            server = ThreadedEchoServer(context=server_context, chatty=True)
            with server:
                with socket.socket() as s:
                    with self.assertRaisesRegex(ValueError,
                                                "check_hostname requires server_hostname"):
                        context.wrap_socket(s)

        def test_empty_cert(self):
            """Connecting with an empty cert file"""
            bad_cert_test(os.path.join(os.path.dirname(__file__) or os.curdir,
                                      "nullcert.pem"))
        def test_malformed_cert(self):
            """Connecting with a badly formatted certificate (syntax error)"""
            bad_cert_test(os.path.join(os.path.dirname(__file__) or os.curdir,
                                       "badcert.pem"))
        def test_nonexisting_cert(self):
            """Connecting with a non-existing cert file"""
            bad_cert_test(os.path.join(os.path.dirname(__file__) or os.curdir,
                                       "wrongcert.pem"))
        def test_malformed_key(self):
            """Connecting with a badly formatted key (syntax error)"""
            bad_cert_test(os.path.join(os.path.dirname(__file__) or os.curdir,
                                       "badkey.pem"))

        def test_rude_shutdown(self):
            """A brutal shutdown of an SSL server should raise an OSError
            in the client when attempting handshake.
            """
            listener_ready = threading.Event()
            listener_gone = threading.Event()

            s = socket.socket()
            port = support.bind_port(s, HOST)

            # `listener` runs in a thread.  It sits in an accept() until
            # the main thread connects.  Then it rudely closes the socket,
            # and sets Event `listener_gone` to let the main thread know
            # the socket is gone.
            def listener():
                s.listen(5)
                listener_ready.set()
                newsock, addr = s.accept()
                newsock.close()
                s.close()
                listener_gone.set()

            def connector():
                listener_ready.wait()
                with socket.socket() as c:
                    c.connect((HOST, port))
                    listener_gone.wait()
                    try:
                        ssl_sock = ssl.wrap_socket(c)
                    except OSError:
                        pass
                    else:
                        self.fail('connecting to closed SSL socket should have failed')

            t = threading.Thread(target=listener)
            t.start()
            try:
                connector()
            finally:
                t.join()

        @skip_if_broken_ubuntu_ssl
        @unittest.skipUnless(hasattr(ssl, 'PROTOCOL_SSLv2'),
                             "OpenSSL is compiled without SSLv2 support")
        def test_protocol_sslv2(self):
            """Connecting to an SSLv2 server with various client options"""
            if support.verbose:
                sys.stdout.write("\n")
            try_protocol_combo(ssl.PROTOCOL_SSLv2, ssl.PROTOCOL_SSLv2, True)
            try_protocol_combo(ssl.PROTOCOL_SSLv2, ssl.PROTOCOL_SSLv2, True, ssl.CERT_OPTIONAL)
            try_protocol_combo(ssl.PROTOCOL_SSLv2, ssl.PROTOCOL_SSLv2, True, ssl.CERT_REQUIRED)
            try_protocol_combo(ssl.PROTOCOL_SSLv2, ssl.PROTOCOL_SSLv23, True)
            try_protocol_combo(ssl.PROTOCOL_SSLv2, ssl.PROTOCOL_SSLv3, False)
            try_protocol_combo(ssl.PROTOCOL_SSLv2, ssl.PROTOCOL_TLSv1, False)
            # SSLv23 client with specific SSL options
            if no_sslv2_implies_sslv3_hello():
                # No SSLv2 => client will use an SSLv3 hello on recent OpenSSLs
                try_protocol_combo(ssl.PROTOCOL_SSLv2, ssl.PROTOCOL_SSLv23, False,
                                   client_options=ssl.OP_NO_SSLv2)
            try_protocol_combo(ssl.PROTOCOL_SSLv2, ssl.PROTOCOL_SSLv23, True,
                               client_options=ssl.OP_NO_SSLv3)
            try_protocol_combo(ssl.PROTOCOL_SSLv2, ssl.PROTOCOL_SSLv23, True,
                               client_options=ssl.OP_NO_TLSv1)

        @skip_if_broken_ubuntu_ssl
        def test_protocol_sslv23(self):
            """Connecting to an SSLv23 server with various client options"""
            if support.verbose:
                sys.stdout.write("\n")
            if hasattr(ssl, 'PROTOCOL_SSLv2'):
                try:
                    try_protocol_combo(ssl.PROTOCOL_SSLv23, ssl.PROTOCOL_SSLv2, True)
                except OSError as x:
                    # this fails on some older versions of OpenSSL (0.9.7l, for instance)
                    if support.verbose:
                        sys.stdout.write(
                            " SSL2 client to SSL23 server test unexpectedly failed:\n %s\n"
                            % str(x))
            try_protocol_combo(ssl.PROTOCOL_SSLv23, ssl.PROTOCOL_SSLv3, True)
            try_protocol_combo(ssl.PROTOCOL_SSLv23, ssl.PROTOCOL_SSLv23, True)
            try_protocol_combo(ssl.PROTOCOL_SSLv23, ssl.PROTOCOL_TLSv1, True)

            try_protocol_combo(ssl.PROTOCOL_SSLv23, ssl.PROTOCOL_SSLv3, True, ssl.CERT_OPTIONAL)
            try_protocol_combo(ssl.PROTOCOL_SSLv23, ssl.PROTOCOL_SSLv23, True, ssl.CERT_OPTIONAL)
            try_protocol_combo(ssl.PROTOCOL_SSLv23, ssl.PROTOCOL_TLSv1, True, ssl.CERT_OPTIONAL)

            try_protocol_combo(ssl.PROTOCOL_SSLv23, ssl.PROTOCOL_SSLv3, True, ssl.CERT_REQUIRED)
            try_protocol_combo(ssl.PROTOCOL_SSLv23, ssl.PROTOCOL_SSLv23, True, ssl.CERT_REQUIRED)
            try_protocol_combo(ssl.PROTOCOL_SSLv23, ssl.PROTOCOL_TLSv1, True, ssl.CERT_REQUIRED)

            # Server with specific SSL options
            try_protocol_combo(ssl.PROTOCOL_SSLv23, ssl.PROTOCOL_SSLv3, False,
                               server_options=ssl.OP_NO_SSLv3)
            # Will choose TLSv1
            try_protocol_combo(ssl.PROTOCOL_SSLv23, ssl.PROTOCOL_SSLv23, True,
                               server_options=ssl.OP_NO_SSLv2 | ssl.OP_NO_SSLv3)
            try_protocol_combo(ssl.PROTOCOL_SSLv23, ssl.PROTOCOL_TLSv1, False,
                               server_options=ssl.OP_NO_TLSv1)


        @skip_if_broken_ubuntu_ssl
        def test_protocol_sslv3(self):
            """Connecting to an SSLv3 server with various client options"""
            if support.verbose:
                sys.stdout.write("\n")
            try_protocol_combo(ssl.PROTOCOL_SSLv3, ssl.PROTOCOL_SSLv3, True)
            try_protocol_combo(ssl.PROTOCOL_SSLv3, ssl.PROTOCOL_SSLv3, True, ssl.CERT_OPTIONAL)
            try_protocol_combo(ssl.PROTOCOL_SSLv3, ssl.PROTOCOL_SSLv3, True, ssl.CERT_REQUIRED)
            if hasattr(ssl, 'PROTOCOL_SSLv2'):
                try_protocol_combo(ssl.PROTOCOL_SSLv3, ssl.PROTOCOL_SSLv2, False)
            try_protocol_combo(ssl.PROTOCOL_SSLv3, ssl.PROTOCOL_SSLv23, False,
                               client_options=ssl.OP_NO_SSLv3)
            try_protocol_combo(ssl.PROTOCOL_SSLv3, ssl.PROTOCOL_TLSv1, False)
            if no_sslv2_implies_sslv3_hello():
                # No SSLv2 => client will use an SSLv3 hello on recent OpenSSLs
                try_protocol_combo(ssl.PROTOCOL_SSLv3, ssl.PROTOCOL_SSLv23, True,
                                   client_options=ssl.OP_NO_SSLv2)

        @skip_if_broken_ubuntu_ssl
        def test_protocol_tlsv1(self):
            """Connecting to a TLSv1 server with various client options"""
            if support.verbose:
                sys.stdout.write("\n")
            try_protocol_combo(ssl.PROTOCOL_TLSv1, ssl.PROTOCOL_TLSv1, True)
            try_protocol_combo(ssl.PROTOCOL_TLSv1, ssl.PROTOCOL_TLSv1, True, ssl.CERT_OPTIONAL)
            try_protocol_combo(ssl.PROTOCOL_TLSv1, ssl.PROTOCOL_TLSv1, True, ssl.CERT_REQUIRED)
            if hasattr(ssl, 'PROTOCOL_SSLv2'):
                try_protocol_combo(ssl.PROTOCOL_TLSv1, ssl.PROTOCOL_SSLv2, False)
            try_protocol_combo(ssl.PROTOCOL_TLSv1, ssl.PROTOCOL_SSLv3, False)
            try_protocol_combo(ssl.PROTOCOL_TLSv1, ssl.PROTOCOL_SSLv23, False,
                               client_options=ssl.OP_NO_TLSv1)

        @skip_if_broken_ubuntu_ssl
        @unittest.skipUnless(hasattr(ssl, "PROTOCOL_TLSv1_1"),
                             "TLS version 1.1 not supported.")
        def test_protocol_tlsv1_1(self):
            """Connecting to a TLSv1.1 server with various client options.
               Testing against older TLS versions."""
            if support.verbose:
                sys.stdout.write("\n")
            try_protocol_combo(ssl.PROTOCOL_TLSv1_1, ssl.PROTOCOL_TLSv1_1, True)
            if hasattr(ssl, 'PROTOCOL_SSLv2'):
                try_protocol_combo(ssl.PROTOCOL_TLSv1_1, ssl.PROTOCOL_SSLv2, False)
            try_protocol_combo(ssl.PROTOCOL_TLSv1_1, ssl.PROTOCOL_SSLv3, False)
            try_protocol_combo(ssl.PROTOCOL_TLSv1_1, ssl.PROTOCOL_SSLv23, False,
                               client_options=ssl.OP_NO_TLSv1_1)

            try_protocol_combo(ssl.PROTOCOL_SSLv23, ssl.PROTOCOL_TLSv1_1, True)
            try_protocol_combo(ssl.PROTOCOL_TLSv1_1, ssl.PROTOCOL_TLSv1, False)
            try_protocol_combo(ssl.PROTOCOL_TLSv1, ssl.PROTOCOL_TLSv1_1, False)


        @skip_if_broken_ubuntu_ssl
        @unittest.skipUnless(hasattr(ssl, "PROTOCOL_TLSv1_2"),
                             "TLS version 1.2 not supported.")
        def test_protocol_tlsv1_2(self):
            """Connecting to a TLSv1.2 server with various client options.
               Testing against older TLS versions."""
            if support.verbose:
                sys.stdout.write("\n")
            try_protocol_combo(ssl.PROTOCOL_TLSv1_2, ssl.PROTOCOL_TLSv1_2, True,
                               server_options=ssl.OP_NO_SSLv3|ssl.OP_NO_SSLv2,
                               client_options=ssl.OP_NO_SSLv3|ssl.OP_NO_SSLv2,)
            if hasattr(ssl, 'PROTOCOL_SSLv2'):
                try_protocol_combo(ssl.PROTOCOL_TLSv1_2, ssl.PROTOCOL_SSLv2, False)
            try_protocol_combo(ssl.PROTOCOL_TLSv1_2, ssl.PROTOCOL_SSLv3, False)
            try_protocol_combo(ssl.PROTOCOL_TLSv1_2, ssl.PROTOCOL_SSLv23, False,
                               client_options=ssl.OP_NO_TLSv1_2)

            try_protocol_combo(ssl.PROTOCOL_SSLv23, ssl.PROTOCOL_TLSv1_2, True)
            try_protocol_combo(ssl.PROTOCOL_TLSv1_2, ssl.PROTOCOL_TLSv1, False)
            try_protocol_combo(ssl.PROTOCOL_TLSv1, ssl.PROTOCOL_TLSv1_2, False)
            try_protocol_combo(ssl.PROTOCOL_TLSv1_2, ssl.PROTOCOL_TLSv1_1, False)
            try_protocol_combo(ssl.PROTOCOL_TLSv1_1, ssl.PROTOCOL_TLSv1_2, False)

        def test_starttls(self):
            """Switching from clear text to encrypted and back again."""
            msgs = (b"msg 1", b"MSG 2", b"STARTTLS", b"MSG 3", b"msg 4", b"ENDTLS", b"msg 5", b"msg 6")

            server = ThreadedEchoServer(CERTFILE,
                                        ssl_version=ssl.PROTOCOL_TLSv1,
                                        starttls_server=True,
                                        chatty=True,
                                        connectionchatty=True)
            wrapped = False
            with server:
                s = socket.socket()
                s.setblocking(1)
                s.connect((HOST, server.port))
                if support.verbose:
                    sys.stdout.write("\n")
                for indata in msgs:
                    if support.verbose:
                        sys.stdout.write(
                            " client:  sending %r...\n" % indata)
                    if wrapped:
                        conn.write(indata)
                        outdata = conn.read()
                    else:
                        s.send(indata)
                        outdata = s.recv(1024)
                    msg = outdata.strip().lower()
                    if indata == b"STARTTLS" and msg.startswith(b"ok"):
                        # STARTTLS ok, switch to secure mode
                        if support.verbose:
                            sys.stdout.write(
                                " client:  read %r from server, starting TLS...\n"
                                % msg)
                        conn = ssl.wrap_socket(s, ssl_version=ssl.PROTOCOL_TLSv1)
                        wrapped = True
                    elif indata == b"ENDTLS" and msg.startswith(b"ok"):
                        # ENDTLS ok, switch back to clear text
                        if support.verbose:
                            sys.stdout.write(
                                " client:  read %r from server, ending TLS...\n"
                                % msg)
                        s = conn.unwrap()
                        wrapped = False
                    else:
                        if support.verbose:
                            sys.stdout.write(
                                " client:  read %r from server\n" % msg)
                if support.verbose:
                    sys.stdout.write(" client:  closing connection.\n")
                if wrapped:
                    conn.write(b"over\n")
                else:
                    s.send(b"over\n")
                if wrapped:
                    conn.close()
                else:
                    s.close()

        def test_socketserver(self):
            """Using a SocketServer to create and manage SSL connections."""
            server = make_https_server(self, certfile=CERTFILE)
            # try to connect
            if support.verbose:
                sys.stdout.write('\n')
            with open(CERTFILE, 'rb') as f:
                d1 = f.read()
            d2 = ''
            # now fetch the same data from the HTTPS server
            url = 'https://%s:%d/%s' % (
                HOST, server.port, os.path.split(CERTFILE)[1])
            f = urllib.request.urlopen(url)
            try:
                dlen = f.info().get("content-length")
                if dlen and (int(dlen) > 0):
                    d2 = f.read(int(dlen))
                    if support.verbose:
                        sys.stdout.write(
                            " client: read %d bytes from remote server '%s'\n"
                            % (len(d2), server))
            finally:
                f.close()
            self.assertEqual(d1, d2)

        def test_asyncore_server(self):
            """Check the example asyncore integration."""
            indata = "TEST MESSAGE of mixed case\n"

            if support.verbose:
                sys.stdout.write("\n")

            indata = b"FOO\n"
            server = AsyncoreEchoServer(CERTFILE)
            with server:
                s = ssl.wrap_socket(socket.socket())
                s.connect(('127.0.0.1', server.port))
                if support.verbose:
                    sys.stdout.write(
                        " client:  sending %r...\n" % indata)
                s.write(indata)
                outdata = s.read()
                if support.verbose:
                    sys.stdout.write(" client:  read %r\n" % outdata)
                if outdata != indata.lower():
                    self.fail(
                        "bad data <<%r>> (%d) received; expected <<%r>> (%d)\n"
                        % (outdata[:20], len(outdata),
                           indata[:20].lower(), len(indata)))
                s.write(b"over\n")
                if support.verbose:
                    sys.stdout.write(" client:  closing connection.\n")
                s.close()
                if support.verbose:
                    sys.stdout.write(" client:  connection closed.\n")

        def test_recv_send(self):
            """Test recv(), send() and friends."""
            if support.verbose:
                sys.stdout.write("\n")

            server = ThreadedEchoServer(CERTFILE,
                                        certreqs=ssl.CERT_NONE,
                                        ssl_version=ssl.PROTOCOL_TLSv1,
                                        cacerts=CERTFILE,
                                        chatty=True,
                                        connectionchatty=False)
            with server:
                s = ssl.wrap_socket(socket.socket(),
                                    server_side=False,
                                    certfile=CERTFILE,
                                    ca_certs=CERTFILE,
                                    cert_reqs=ssl.CERT_NONE,
                                    ssl_version=ssl.PROTOCOL_TLSv1)
                s.connect((HOST, server.port))
                # helper methods for standardising recv* method signatures
                def _recv_into():
                    b = bytearray(b"\0"*100)
                    count = s.recv_into(b)
                    return b[:count]

                def _recvfrom_into():
                    b = bytearray(b"\0"*100)
                    count, addr = s.recvfrom_into(b)
                    return b[:count]

                # (name, method, whether to expect success, *args)
                send_methods = [
                    ('send', s.send, True, []),
                    ('sendto', s.sendto, False, ["some.address"]),
                    ('sendall', s.sendall, True, []),
                ]
                recv_methods = [
                    ('recv', s.recv, True, []),
                    ('recvfrom', s.recvfrom, False, ["some.address"]),
                    ('recv_into', _recv_into, True, []),
                    ('recvfrom_into', _recvfrom_into, False, []),
                ]
                data_prefix = "PREFIX_"

                for meth_name, send_meth, expect_success, args in send_methods:
                    indata = (data_prefix + meth_name).encode('ascii')
                    try:
                        send_meth(indata, *args)
                        outdata = s.read()
                        if outdata != indata.lower():
                            self.fail(
                                "While sending with <<{name:s}>> bad data "
                                "<<{outdata:r}>> ({nout:d}) received; "
                                "expected <<{indata:r}>> ({nin:d})\n".format(
                                    name=meth_name, outdata=outdata[:20],
                                    nout=len(outdata),
                                    indata=indata[:20], nin=len(indata)
                                )
                            )
                    except ValueError as e:
                        if expect_success:
                            self.fail(
                                "Failed to send with method <<{name:s}>>; "
                                "expected to succeed.\n".format(name=meth_name)
                            )
                        if not str(e).startswith(meth_name):
                            self.fail(
                                "Method <<{name:s}>> failed with unexpected "
                                "exception message: {exp:s}\n".format(
                                    name=meth_name, exp=e
                                )
                            )

                for meth_name, recv_meth, expect_success, args in recv_methods:
                    indata = (data_prefix + meth_name).encode('ascii')
                    try:
                        s.send(indata)
                        outdata = recv_meth(*args)
                        if outdata != indata.lower():
                            self.fail(
                                "While receiving with <<{name:s}>> bad data "
                                "<<{outdata:r}>> ({nout:d}) received; "
                                "expected <<{indata:r}>> ({nin:d})\n".format(
                                    name=meth_name, outdata=outdata[:20],
                                    nout=len(outdata),
                                    indata=indata[:20], nin=len(indata)
                                )
                            )
                    except ValueError as e:
                        if expect_success:
                            self.fail(
                                "Failed to receive with method <<{name:s}>>; "
                                "expected to succeed.\n".format(name=meth_name)
                            )
                        if not str(e).startswith(meth_name):
                            self.fail(
                                "Method <<{name:s}>> failed with unexpected "
                                "exception message: {exp:s}\n".format(
                                    name=meth_name, exp=e
                                )
                            )
                        # consume data
                        s.read()

                # Make sure sendmsg et al are disallowed to avoid
                # inadvertent disclosure of data and/or corruption
                # of the encrypted data stream
                self.assertRaises(NotImplementedError, s.sendmsg, [b"data"])
                self.assertRaises(NotImplementedError, s.recvmsg, 100)
                self.assertRaises(NotImplementedError,
                                  s.recvmsg_into, bytearray(100))

                s.write(b"over\n")
                s.close()

        def test_handshake_timeout(self):
            # Issue #5103: SSL handshake must respect the socket timeout
            server = socket.socket(socket.AF_INET)
            host = "127.0.0.1"
            port = support.bind_port(server)
            started = threading.Event()
            finish = False

            def serve():
                server.listen(5)
                started.set()
                conns = []
                while not finish:
                    r, w, e = select.select([server], [], [], 0.1)
                    if server in r:
                        # Let the socket hang around rather than having
                        # it closed by garbage collection.
                        conns.append(server.accept()[0])
                for sock in conns:
                    sock.close()

            t = threading.Thread(target=serve)
            t.start()
            started.wait()

            try:
                try:
                    c = socket.socket(socket.AF_INET)
                    c.settimeout(0.2)
                    c.connect((host, port))
                    # Will attempt handshake and time out
                    self.assertRaisesRegex(socket.timeout, "timed out",
                                           ssl.wrap_socket, c)
                finally:
                    c.close()
                try:
                    c = socket.socket(socket.AF_INET)
                    c = ssl.wrap_socket(c)
                    c.settimeout(0.2)
                    # Will attempt handshake and time out
                    self.assertRaisesRegex(socket.timeout, "timed out",
                                           c.connect, (host, port))
                finally:
                    c.close()
            finally:
                finish = True
                t.join()
                server.close()

        def test_server_accept(self):
            # Issue #16357: accept() on a SSLSocket created through
            # SSLContext.wrap_socket().
            context = ssl.SSLContext(ssl.PROTOCOL_SSLv23)
            context.verify_mode = ssl.CERT_REQUIRED
            context.load_verify_locations(CERTFILE)
            context.load_cert_chain(CERTFILE)
            server = socket.socket(socket.AF_INET)
            host = "127.0.0.1"
            port = support.bind_port(server)
            server = context.wrap_socket(server, server_side=True)

            evt = threading.Event()
            remote = None
            peer = None
            def serve():
                nonlocal remote, peer
                server.listen(5)
                # Block on the accept and wait on the connection to close.
                evt.set()
                remote, peer = server.accept()
                remote.recv(1)

            t = threading.Thread(target=serve)
            t.start()
            # Client wait until server setup and perform a connect.
            evt.wait()
            client = context.wrap_socket(socket.socket())
            client.connect((host, port))
            client_addr = client.getsockname()
            client.close()
            t.join()
            remote.close()
            server.close()
            # Sanity checks.
            self.assertIsInstance(remote, ssl.SSLSocket)
            self.assertEqual(peer, client_addr)

        def test_getpeercert_enotconn(self):
            context = ssl.SSLContext(ssl.PROTOCOL_SSLv23)
            with context.wrap_socket(socket.socket()) as sock:
                with self.assertRaises(OSError) as cm:
                    sock.getpeercert()
                self.assertEqual(cm.exception.errno, errno.ENOTCONN)

        def test_do_handshake_enotconn(self):
            context = ssl.SSLContext(ssl.PROTOCOL_SSLv23)
            with context.wrap_socket(socket.socket()) as sock:
                with self.assertRaises(OSError) as cm:
                    sock.do_handshake()
                self.assertEqual(cm.exception.errno, errno.ENOTCONN)

        def test_default_ciphers(self):
            context = ssl.SSLContext(ssl.PROTOCOL_SSLv23)
            try:
                # Force a set of weak ciphers on our client context
                context.set_ciphers("DES")
            except ssl.SSLError:
                self.skipTest("no DES cipher available")
            with ThreadedEchoServer(CERTFILE,
                                    ssl_version=ssl.PROTOCOL_SSLv23,
                                    chatty=False) as server:
                with context.wrap_socket(socket.socket()) as s:
                    with self.assertRaises(OSError):
                        s.connect((HOST, server.port))
            self.assertIn("no shared cipher", str(server.conn_errors[0]))

        @unittest.skipUnless("tls-unique" in ssl.CHANNEL_BINDING_TYPES,
                             "'tls-unique' channel binding not available")
        def test_tls_unique_channel_binding(self):
            """Test tls-unique channel binding."""
            if support.verbose:
                sys.stdout.write("\n")

            server = ThreadedEchoServer(CERTFILE,
                                        certreqs=ssl.CERT_NONE,
                                        ssl_version=ssl.PROTOCOL_TLSv1,
                                        cacerts=CERTFILE,
                                        chatty=True,
                                        connectionchatty=False)
            with server:
                s = ssl.wrap_socket(socket.socket(),
                                    server_side=False,
                                    certfile=CERTFILE,
                                    ca_certs=CERTFILE,
                                    cert_reqs=ssl.CERT_NONE,
                                    ssl_version=ssl.PROTOCOL_TLSv1)
                s.connect((HOST, server.port))
                # get the data
                cb_data = s.get_channel_binding("tls-unique")
                if support.verbose:
                    sys.stdout.write(" got channel binding data: {0!r}\n"
                                     .format(cb_data))

                # check if it is sane
                self.assertIsNotNone(cb_data)
                self.assertEqual(len(cb_data), 12) # True for TLSv1

                # and compare with the peers version
                s.write(b"CB tls-unique\n")
                peer_data_repr = s.read().strip()
                self.assertEqual(peer_data_repr,
                                 repr(cb_data).encode("us-ascii"))
                s.close()

                # now, again
                s = ssl.wrap_socket(socket.socket(),
                                    server_side=False,
                                    certfile=CERTFILE,
                                    ca_certs=CERTFILE,
                                    cert_reqs=ssl.CERT_NONE,
                                    ssl_version=ssl.PROTOCOL_TLSv1)
                s.connect((HOST, server.port))
                new_cb_data = s.get_channel_binding("tls-unique")
                if support.verbose:
                    sys.stdout.write(" got another channel binding data: {0!r}\n"
                                     .format(new_cb_data))
                # is it really unique
                self.assertNotEqual(cb_data, new_cb_data)
                self.assertIsNotNone(cb_data)
                self.assertEqual(len(cb_data), 12) # True for TLSv1
                s.write(b"CB tls-unique\n")
                peer_data_repr = s.read().strip()
                self.assertEqual(peer_data_repr,
                                 repr(new_cb_data).encode("us-ascii"))
                s.close()

        def test_compression(self):
            context = ssl.SSLContext(ssl.PROTOCOL_TLSv1)
            context.load_cert_chain(CERTFILE)
            stats = server_params_test(context, context,
                                       chatty=True, connectionchatty=True)
            if support.verbose:
                sys.stdout.write(" got compression: {!r}\n".format(stats['compression']))
            self.assertIn(stats['compression'], { None, 'ZLIB', 'RLE' })

        @unittest.skipUnless(hasattr(ssl, 'OP_NO_COMPRESSION'),
                             "ssl.OP_NO_COMPRESSION needed for this test")
        def test_compression_disabled(self):
            context = ssl.SSLContext(ssl.PROTOCOL_TLSv1)
            context.load_cert_chain(CERTFILE)
            context.options |= ssl.OP_NO_COMPRESSION
            stats = server_params_test(context, context,
                                       chatty=True, connectionchatty=True)
            self.assertIs(stats['compression'], None)

        def test_dh_params(self):
            # Check we can get a connection with ephemeral Diffie-Hellman
            context = ssl.SSLContext(ssl.PROTOCOL_TLSv1)
            context.load_cert_chain(CERTFILE)
            context.load_dh_params(DHFILE)
            context.set_ciphers("kEDH")
            stats = server_params_test(context, context,
                                       chatty=True, connectionchatty=True)
            cipher = stats["cipher"][0]
            parts = cipher.split("-")
            if "ADH" not in parts and "EDH" not in parts and "DHE" not in parts:
                self.fail("Non-DH cipher: " + cipher[0])

        def test_selected_npn_protocol(self):
            # selected_npn_protocol() is None unless NPN is used
            context = ssl.SSLContext(ssl.PROTOCOL_TLSv1)
            context.load_cert_chain(CERTFILE)
            stats = server_params_test(context, context,
                                       chatty=True, connectionchatty=True)
            self.assertIs(stats['client_npn_protocol'], None)

        @unittest.skipUnless(ssl.HAS_NPN, "NPN support needed for this test")
        def test_npn_protocols(self):
            server_protocols = ['http/1.1', 'spdy/2']
            protocol_tests = [
                (['http/1.1', 'spdy/2'], 'http/1.1'),
                (['spdy/2', 'http/1.1'], 'http/1.1'),
                (['spdy/2', 'test'], 'spdy/2'),
                (['abc', 'def'], 'abc')
            ]
            for client_protocols, expected in protocol_tests:
                server_context = ssl.SSLContext(ssl.PROTOCOL_TLSv1)
                server_context.load_cert_chain(CERTFILE)
                server_context.set_npn_protocols(server_protocols)
                client_context = ssl.SSLContext(ssl.PROTOCOL_TLSv1)
                client_context.load_cert_chain(CERTFILE)
                client_context.set_npn_protocols(client_protocols)
                stats = server_params_test(client_context, server_context,
                                           chatty=True, connectionchatty=True)

                msg = "failed trying %s (s) and %s (c).\n" \
                      "was expecting %s, but got %%s from the %%s" \
                          % (str(server_protocols), str(client_protocols),
                             str(expected))
                client_result = stats['client_npn_protocol']
                self.assertEqual(client_result, expected, msg % (client_result, "client"))
                server_result = stats['server_npn_protocols'][-1] \
                    if len(stats['server_npn_protocols']) else 'nothing'
                self.assertEqual(server_result, expected, msg % (server_result, "server"))

        def sni_contexts(self):
            server_context = ssl.SSLContext(ssl.PROTOCOL_TLSv1)
            server_context.load_cert_chain(SIGNED_CERTFILE)
            other_context = ssl.SSLContext(ssl.PROTOCOL_TLSv1)
            other_context.load_cert_chain(SIGNED_CERTFILE2)
            client_context = ssl.SSLContext(ssl.PROTOCOL_TLSv1)
            client_context.verify_mode = ssl.CERT_REQUIRED
            client_context.load_verify_locations(SIGNING_CA)
            return server_context, other_context, client_context

        def check_common_name(self, stats, name):
            cert = stats['peercert']
            self.assertIn((('commonName', name),), cert['subject'])

        @needs_sni
        def test_sni_callback(self):
            calls = []
            server_context, other_context, client_context = self.sni_contexts()

            def servername_cb(ssl_sock, server_name, initial_context):
                calls.append((server_name, initial_context))
                if server_name is not None:
                    ssl_sock.context = other_context
            server_context.set_servername_callback(servername_cb)

            stats = server_params_test(client_context, server_context,
                                       chatty=True,
                                       sni_name='supermessage')
            # The hostname was fetched properly, and the certificate was
            # changed for the connection.
            self.assertEqual(calls, [("supermessage", server_context)])
            # CERTFILE4 was selected
            self.check_common_name(stats, 'fakehostname')

            calls = []
            # The callback is called with server_name=None
            stats = server_params_test(client_context, server_context,
                                       chatty=True,
                                       sni_name=None)
            self.assertEqual(calls, [(None, server_context)])
            self.check_common_name(stats, 'localhost')

            # Check disabling the callback
            calls = []
            server_context.set_servername_callback(None)

            stats = server_params_test(client_context, server_context,
                                       chatty=True,
                                       sni_name='notfunny')
            # Certificate didn't change
            self.check_common_name(stats, 'localhost')
            self.assertEqual(calls, [])

        @needs_sni
        def test_sni_callback_alert(self):
            # Returning a TLS alert is reflected to the connecting client
            server_context, other_context, client_context = self.sni_contexts()

            def cb_returning_alert(ssl_sock, server_name, initial_context):
                return ssl.ALERT_DESCRIPTION_ACCESS_DENIED
            server_context.set_servername_callback(cb_returning_alert)

            with self.assertRaises(ssl.SSLError) as cm:
                stats = server_params_test(client_context, server_context,
                                           chatty=False,
                                           sni_name='supermessage')
            self.assertEqual(cm.exception.reason, 'TLSV1_ALERT_ACCESS_DENIED')

        @needs_sni
        def test_sni_callback_raising(self):
            # Raising fails the connection with a TLS handshake failure alert.
            server_context, other_context, client_context = self.sni_contexts()

            def cb_raising(ssl_sock, server_name, initial_context):
                1/0
            server_context.set_servername_callback(cb_raising)

            with self.assertRaises(ssl.SSLError) as cm, \
                 support.captured_stderr() as stderr:
                stats = server_params_test(client_context, server_context,
                                           chatty=False,
                                           sni_name='supermessage')
            self.assertEqual(cm.exception.reason, 'SSLV3_ALERT_HANDSHAKE_FAILURE')
            self.assertIn("ZeroDivisionError", stderr.getvalue())

        @needs_sni
        def test_sni_callback_wrong_return_type(self):
            # Returning the wrong return type terminates the TLS connection
            # with an internal error alert.
            server_context, other_context, client_context = self.sni_contexts()

            def cb_wrong_return_type(ssl_sock, server_name, initial_context):
                return "foo"
            server_context.set_servername_callback(cb_wrong_return_type)

            with self.assertRaises(ssl.SSLError) as cm, \
                 support.captured_stderr() as stderr:
                stats = server_params_test(client_context, server_context,
                                           chatty=False,
                                           sni_name='supermessage')
            self.assertEqual(cm.exception.reason, 'TLSV1_ALERT_INTERNAL_ERROR')
            self.assertIn("TypeError", stderr.getvalue())

        def test_read_write_after_close_raises_valuerror(self):
            context = ssl.SSLContext(ssl.PROTOCOL_SSLv23)
            context.verify_mode = ssl.CERT_REQUIRED
            context.load_verify_locations(CERTFILE)
            context.load_cert_chain(CERTFILE)
            server = ThreadedEchoServer(context=context, chatty=False)

            with server:
                s = context.wrap_socket(socket.socket())
                s.connect((HOST, server.port))
                s.close()

                self.assertRaises(ValueError, s.read, 1024)
                self.assertRaises(ValueError, s.write, b'hello')


def test_main(verbose=False):
    if support.verbose:
        plats = {
            'Linux': platform.linux_distribution,
            'Mac': platform.mac_ver,
            'Windows': platform.win32_ver,
        }
        for name, func in plats.items():
            plat = func()
            if plat and plat[0]:
                plat = '%s %r' % (name, plat)
                break
        else:
            plat = repr(platform.platform())
        print("test_ssl: testing with %r %r" %
            (ssl.OPENSSL_VERSION, ssl.OPENSSL_VERSION_INFO))
        print("          under %s" % plat)
        print("          HAS_SNI = %r" % ssl.HAS_SNI)
        print("          OP_ALL = 0x%8x" % ssl.OP_ALL)
        try:
            print("          OP_NO_TLSv1_1 = 0x%8x" % ssl.OP_NO_TLSv1_1)
        except AttributeError:
            pass

    for filename in [
        CERTFILE, SVN_PYTHON_ORG_ROOT_CERT, BYTES_CERTFILE,
        ONLYCERT, ONLYKEY, BYTES_ONLYCERT, BYTES_ONLYKEY,
        SIGNED_CERTFILE, SIGNED_CERTFILE2, SIGNING_CA,
        BADCERT, BADKEY, EMPTYCERT]:
        if not os.path.exists(filename):
            raise support.TestFailed("Can't read certificate file %r" % filename)

    tests = [ContextTests, BasicSocketTests, SSLErrorTests]

    if support.is_resource_enabled('network'):
        tests.append(NetworkedTests)

    if _have_threads:
        thread_info = support.threading_setup()
        if thread_info:
            tests.append(ThreadedTests)

    try:
        support.run_unittest(*tests)
    finally:
        if _have_threads:
            support.threading_cleanup(*thread_info)

if __name__ == "__main__":
    test_main()<|MERGE_RESOLUTION|>--- conflicted
+++ resolved
@@ -524,7 +524,6 @@
             support.gc_collect()
         self.assertIn(r, str(cm.warning.args[0]))
 
-<<<<<<< HEAD
     def test_get_default_verify_paths(self):
         paths = ssl.get_default_verify_paths()
         self.assertEqual(len(paths), 6)
@@ -632,7 +631,7 @@
         self.assertEqual(ssl.Purpose.CLIENT_AUTH.shortname, 'clientAuth')
         self.assertEqual(ssl.Purpose.CLIENT_AUTH.oid,
                               '1.3.6.1.5.5.7.3.2')
-=======
+
     def test_unsupported_dtls(self):
         s = socket.socket(socket.AF_INET, socket.SOCK_DGRAM)
         self.addCleanup(s.close)
@@ -643,7 +642,6 @@
         with self.assertRaises(NotImplementedError) as cx:
             ctx.wrap_socket(s)
         self.assertEqual(str(cx.exception), "only stream sockets are supported")
->>>>>>> 3e86ba4e
 
 
 class ContextTests(unittest.TestCase):
