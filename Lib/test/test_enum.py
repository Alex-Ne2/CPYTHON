--- conflicted
+++ resolved
@@ -3409,7 +3409,6 @@
         self.assertIs(Types(2), Types.NetList)
         self.assertIs(Types('nl'), Types.NetList)
 
-<<<<<<< HEAD
     def test_second_tuple_item_is_falsey(self):
         class Cardinal(Enum):
             RIGHT = (1, 0)
@@ -3419,7 +3418,6 @@
         Cardinal(1, 0)
         Cardinal(-1, 0)
 
-=======
     def test_no_members(self):
         with self.assertRaisesRegex(
                 TypeError,
@@ -3431,7 +3429,6 @@
                 'has no members',
             ):
             Flag(7)
->>>>>>> 3ea78fd5
 
 class TestOrder(unittest.TestCase):
     "test usage of the `_order_` attribute"
