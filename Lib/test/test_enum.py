import copy
import enum
import doctest
import inspect
import os
import pydoc
import sys
import unittest
import threading
import typing
import builtins as bltns
from collections import OrderedDict
from datetime import date
from enum import Enum, EnumMeta, IntEnum, StrEnum, EnumType, Flag, IntFlag, unique, auto
from enum import STRICT, CONFORM, EJECT, KEEP, _simple_enum, _test_simple_enum
from enum import verify, UNIQUE, CONTINUOUS, NAMED_FLAGS, ReprEnum
from enum import member, nonmember, _iter_bits_lsb, EnumDict
from io import StringIO
from pickle import dumps, loads, PicklingError, HIGHEST_PROTOCOL
from test import support
from test.support import ALWAYS_EQ, REPO_ROOT
from test.support import threading_helper
from datetime import timedelta

python_version = sys.version_info[:2]

def load_tests(loader, tests, ignore):
    tests.addTests(doctest.DocTestSuite(enum))

    lib_tests = os.path.join(REPO_ROOT, 'Doc/library/enum.rst')
    if os.path.exists(lib_tests):
        tests.addTests(doctest.DocFileSuite(
                lib_tests,
                module_relative=False,
                optionflags=doctest.ELLIPSIS|doctest.NORMALIZE_WHITESPACE,
                ))
    howto_tests = os.path.join(REPO_ROOT, 'Doc/howto/enum.rst')
    if os.path.exists(howto_tests):
        tests.addTests(doctest.DocFileSuite(
                howto_tests,
                module_relative=False,
                optionflags=doctest.ELLIPSIS|doctest.NORMALIZE_WHITESPACE,
                ))
    return tests

def reraise_if_not_enum(*enum_types_or_exceptions):
    from functools import wraps

    def decorator(func):
        @wraps(func)
        def inner(*args, **kwargs):
            excs = [
                e
                for e in enum_types_or_exceptions
                if isinstance(e, Exception)
            ]
            if len(excs) == 1:
                raise excs[0]
            elif excs:
                raise ExceptionGroup('Enum Exceptions', excs)
            return func(*args, **kwargs)
        return inner
    return decorator

MODULE = __name__
SHORT_MODULE = MODULE.split('.')[-1]

# for pickle tests
try:
    class Stooges(Enum):
        LARRY = 1
        CURLY = 2
        MOE = 3
except Exception as exc:
    Stooges = exc

try:
    class IntStooges(int, Enum):
        LARRY = 1
        CURLY = 2
        MOE = 3
except Exception as exc:
    IntStooges = exc

try:
    class FloatStooges(float, Enum):
        LARRY = 1.39
        CURLY = 2.72
        MOE = 3.142596
except Exception as exc:
    FloatStooges = exc

try:
    class FlagStooges(Flag):
        LARRY = 1
        CURLY = 2
        MOE = 4
        BIG = 389
except Exception as exc:
    FlagStooges = exc

try:
    class FlagStoogesWithZero(Flag):
        NOFLAG = 0
        LARRY = 1
        CURLY = 2
        MOE = 4
        BIG = 389
except Exception as exc:
    FlagStoogesWithZero = exc

try:
    class IntFlagStooges(IntFlag):
        LARRY = 1
        CURLY = 2
        MOE = 4
        BIG = 389
except Exception as exc:
    IntFlagStooges = exc

try:
    class IntFlagStoogesWithZero(IntFlag):
        NOFLAG = 0
        LARRY = 1
        CURLY = 2
        MOE = 4
        BIG = 389
except Exception as exc:
    IntFlagStoogesWithZero = exc

# for pickle test and subclass tests
try:
    class Name(StrEnum):
        BDFL = 'Guido van Rossum'
        FLUFL = 'Barry Warsaw'
except Exception as exc:
    Name = exc

try:
    Question = Enum('Question', 'who what when where why', module=__name__)
except Exception as exc:
    Question = exc

try:
    Answer = Enum('Answer', 'him this then there because')
except Exception as exc:
    Answer = exc

try:
    Theory = Enum('Theory', 'rule law supposition', qualname='spanish_inquisition')
except Exception as exc:
    Theory = exc

# for doctests
try:
    class Fruit(Enum):
        TOMATO = 1
        BANANA = 2
        CHERRY = 3
except Exception:
    pass

def test_pickle_dump_load(assertion, source, target=None):
    if target is None:
        target = source
    for protocol in range(HIGHEST_PROTOCOL + 1):
        assertion(loads(dumps(source, protocol=protocol)), target)

def test_pickle_exception(assertion, exception, obj):
    for protocol in range(HIGHEST_PROTOCOL + 1):
        with assertion(exception):
            dumps(obj, protocol=protocol)

class TestHelpers(unittest.TestCase):
    # _is_descriptor, _is_sunder, _is_dunder

    sunder_names = '_bad_', '_good_', '_what_ho_'
    dunder_names = '__mal__', '__bien__', '__que_que__'
    private_names = '_MyEnum__private', '_MyEnum__still_private', '_MyEnum___triple_private'
    private_and_sunder_names = '_MyEnum__private_', '_MyEnum__also_private_'
    random_names = 'okay', '_semi_private', '_weird__', '_MyEnum__'

    def test_is_descriptor(self):
        class foo:
            pass
        for attr in ('__get__','__set__','__delete__'):
            obj = foo()
            self.assertFalse(enum._is_descriptor(obj))
            setattr(obj, attr, 1)
            self.assertTrue(enum._is_descriptor(obj))

    def test_sunder(self):
        for name in self.sunder_names + self.private_and_sunder_names:
            self.assertTrue(enum._is_sunder(name), '%r is a not sunder name?' % name)
        for name in self.dunder_names + self.private_names + self.random_names:
            self.assertFalse(enum._is_sunder(name), '%r is a sunder name?' % name)
        for s in ('_a_', '_aa_'):
            self.assertTrue(enum._is_sunder(s))
        for s in ('a', 'a_', '_a', '__a', 'a__', '__a__', '_a__', '__a_', '_',
                '__', '___', '____', '_____',):
            self.assertFalse(enum._is_sunder(s))

    def test_dunder(self):
        for name in self.dunder_names:
            self.assertTrue(enum._is_dunder(name), '%r is a not dunder name?' % name)
        for name in self.sunder_names + self.private_names + self.private_and_sunder_names + self.random_names:
            self.assertFalse(enum._is_dunder(name), '%r is a dunder name?' % name)
        for s in ('__a__', '__aa__'):
            self.assertTrue(enum._is_dunder(s))
        for s in ('a', 'a_', '_a', '__a', 'a__', '_a_', '_a__', '__a_', '_',
                '__', '___', '____', '_____',):
            self.assertFalse(enum._is_dunder(s))


    def test_is_private(self):
        for name in self.private_names + self.private_and_sunder_names:
            self.assertTrue(enum._is_private('MyEnum', name), '%r is a not private name?')
        for name in self.sunder_names + self.dunder_names + self.random_names:
            self.assertFalse(enum._is_private('MyEnum', name), '%r is a private name?')

    def test_iter_bits_lsb(self):
        self.assertEqual(list(_iter_bits_lsb(7)), [1, 2, 4])
        self.assertRaisesRegex(ValueError, '-8 is not a positive integer', list, _iter_bits_lsb(-8))


# for subclassing tests

class classproperty:

    def __init__(self, fget=None, fset=None, fdel=None, doc=None):
        self.fget = fget
        self.fset = fset
        self.fdel = fdel
        if doc is None and fget is not None:
            doc = fget.__doc__
        self.__doc__ = doc

    def __get__(self, instance, ownerclass):
        return self.fget(ownerclass)

# for global repr tests

try:
    @enum.global_enum
    class HeadlightsK(IntFlag, boundary=enum.KEEP):
        OFF_K = 0
        LOW_BEAM_K = auto()
        HIGH_BEAM_K = auto()
        FOG_K = auto()
except Exception as exc:
    HeadlightsK = exc


try:
    @enum.global_enum
    class HeadlightsC(IntFlag, boundary=enum.CONFORM):
        OFF_C = 0
        LOW_BEAM_C = auto()
        HIGH_BEAM_C = auto()
        FOG_C = auto()
except Exception as exc:
    HeadlightsC = exc


try:
    @enum.global_enum
    class NoName(Flag):
        ONE = 1
        TWO = 2
except Exception as exc:
    NoName = exc


# tests

class _EnumTests:
    """
    Test for behavior that is the same across the different types of enumerations.
    """

    values = None

    def setUp(self):
        if self.__class__.__name__[-5:] == 'Class':
            class BaseEnum(self.enum_type):
                @enum.property
                def first(self):
                    return '%s is first!' % self.name
            class MainEnum(BaseEnum):
                first = auto()
                second = auto()
                third = auto()
                if issubclass(self.enum_type, Flag):
                    dupe = 3
                else:
                    dupe = third
            self.MainEnum = MainEnum
            #
            class NewStrEnum(self.enum_type):
                def __str__(self):
                    return self.name.upper()
                first = auto()
            self.NewStrEnum = NewStrEnum
            #
            class NewFormatEnum(self.enum_type):
                def __format__(self, spec):
                    return self.name.upper()
                first = auto()
            self.NewFormatEnum = NewFormatEnum
            #
            class NewStrFormatEnum(self.enum_type):
                def __str__(self):
                    return self.name.title()
                def __format__(self, spec):
                    return ''.join(reversed(self.name))
                first = auto()
            self.NewStrFormatEnum = NewStrFormatEnum
            #
            class NewBaseEnum(self.enum_type):
                def __str__(self):
                    return self.name.title()
                def __format__(self, spec):
                    return ''.join(reversed(self.name))
            self.NewBaseEnum = NewBaseEnum
            class NewSubEnum(NewBaseEnum):
                first = auto()
            self.NewSubEnum = NewSubEnum
            #
            class LazyGNV(self.enum_type):
                def _generate_next_value_(name, start, last, values):
                    pass
            self.LazyGNV = LazyGNV
            #
            class BusyGNV(self.enum_type):
                @staticmethod
                def _generate_next_value_(name, start, last, values):
                    pass
            self.BusyGNV = BusyGNV
            #
            self.is_flag = False
            self.names = ['first', 'second', 'third']
            if issubclass(MainEnum, StrEnum):
                self.values = self.names
            elif MainEnum._member_type_ is str:
                self.values = ['1', '2', '3']
            elif issubclass(self.enum_type, Flag):
                self.values = [1, 2, 4]
                self.is_flag = True
                self.dupe2 = MainEnum(5)
            else:
                self.values = self.values or [1, 2, 3]
            #
            if not getattr(self, 'source_values', False):
                self.source_values = self.values
        elif self.__class__.__name__[-8:] == 'Function':
            @enum.property
            def first(self):
                return '%s is first!' % self.name
            BaseEnum = self.enum_type('BaseEnum', {'first':first})
            #
            first = auto()
            second = auto()
            third = auto()
            if issubclass(self.enum_type, Flag):
                dupe = 3
            else:
                dupe = third
            self.MainEnum = MainEnum = BaseEnum('MainEnum', dict(first=first, second=second, third=third, dupe=dupe))
            #
            def __str__(self):
                return self.name.upper()
            first = auto()
            self.NewStrEnum = self.enum_type('NewStrEnum', (('first',first),('__str__',__str__)))
            #
            def __format__(self, spec):
                return self.name.upper()
            first = auto()
            self.NewFormatEnum = self.enum_type('NewFormatEnum', [('first',first),('__format__',__format__)])
            #
            def __str__(self):
                return self.name.title()
            def __format__(self, spec):
                return ''.join(reversed(self.name))
            first = auto()
            self.NewStrFormatEnum = self.enum_type('NewStrFormatEnum', dict(first=first, __format__=__format__, __str__=__str__))
            #
            def __str__(self):
                return self.name.title()
            def __format__(self, spec):
                return ''.join(reversed(self.name))
            self.NewBaseEnum = self.enum_type('NewBaseEnum', dict(__format__=__format__, __str__=__str__))
            self.NewSubEnum = self.NewBaseEnum('NewSubEnum', 'first')
            #
            def _generate_next_value_(name, start, last, values):
                pass
            self.LazyGNV = self.enum_type('LazyGNV', {'_generate_next_value_':_generate_next_value_})
            #
            @staticmethod
            def _generate_next_value_(name, start, last, values):
                pass
            self.BusyGNV = self.enum_type('BusyGNV', {'_generate_next_value_':_generate_next_value_})
            #
            self.is_flag = False
            self.names = ['first', 'second', 'third']
            if issubclass(MainEnum, StrEnum):
                self.values = self.names
            elif MainEnum._member_type_ is str:
                self.values = ['1', '2', '3']
            elif issubclass(self.enum_type, Flag):
                self.values = [1, 2, 4]
                self.is_flag = True
                self.dupe2 = MainEnum(5)
            else:
                self.values = self.values or [1, 2, 3]
            #
            if not getattr(self, 'source_values', False):
                self.source_values = self.values
        else:
            raise ValueError('unknown enum style: %r' % self.__class__.__name__)

    def assertFormatIsValue(self, spec, member):
        self.assertEqual(spec.format(member), spec.format(member.value))

    def assertFormatIsStr(self, spec, member):
        self.assertEqual(spec.format(member), spec.format(str(member)))

    def test_attribute_deletion(self):
        class Season(self.enum_type):
            SPRING = auto()
            SUMMER = auto()
            AUTUMN = auto()
            #
            def spam(cls):
                pass
        #
        self.assertTrue(hasattr(Season, 'spam'))
        del Season.spam
        self.assertFalse(hasattr(Season, 'spam'))
        #
        with self.assertRaises(AttributeError):
            del Season.SPRING
        with self.assertRaises(AttributeError):
            del Season.DRY
        with self.assertRaises(AttributeError):
            del Season.SPRING.name

    def test_bad_new_super(self):
        with self.assertRaisesRegex(
                TypeError,
                'do not use .super...__new__;',
            ):
            class BadSuper(self.enum_type):
                def __new__(cls, value):
                    obj = super().__new__(cls, value)
                    return obj
                failed = 1

    def test_basics(self):
        TE = self.MainEnum
        if self.is_flag:
            self.assertEqual(repr(TE), "<flag 'MainEnum'>")
            self.assertEqual(str(TE), "<flag 'MainEnum'>")
            self.assertEqual(format(TE), "<flag 'MainEnum'>")
            self.assertTrue(TE(5) is self.dupe2)
            self.assertTrue(7 in TE)
        else:
            self.assertEqual(repr(TE), "<enum 'MainEnum'>")
            self.assertEqual(str(TE), "<enum 'MainEnum'>")
            self.assertEqual(format(TE), "<enum 'MainEnum'>")
        self.assertEqual(list(TE), [TE.first, TE.second, TE.third])
        self.assertEqual(
                [m.name for m in TE],
                self.names,
                )
        self.assertEqual(
                [m.value for m in TE],
                self.values,
                )
        self.assertEqual(
                [m.first for m in TE],
                ['first is first!', 'second is first!', 'third is first!']
                )
        for member, name in zip(TE, self.names, strict=True):
            self.assertIs(TE[name], member)
        for member, value in zip(TE, self.values, strict=True):
            self.assertIs(TE(value), member)
        if issubclass(TE, StrEnum):
            self.assertTrue(TE.dupe is TE('third') is TE['dupe'])
        elif TE._member_type_ is str:
            self.assertTrue(TE.dupe is TE('3') is TE['dupe'])
        elif issubclass(TE, Flag):
            self.assertTrue(TE.dupe is TE(3) is TE['dupe'])
        else:
            self.assertTrue(TE.dupe is TE(self.values[2]) is TE['dupe'])

    def test_bool_is_true(self):
        class Empty(self.enum_type):
            pass
        self.assertTrue(Empty)
        #
        self.assertTrue(self.MainEnum)
        for member in self.MainEnum:
            self.assertTrue(member)

    def test_changing_member_fails(self):
        MainEnum = self.MainEnum
        with self.assertRaises(AttributeError):
            self.MainEnum.second = 'really first'

    def test_contains_tf(self):
        MainEnum = self.MainEnum
        self.assertIn(MainEnum.first, MainEnum)
        self.assertTrue(self.values[0] in MainEnum)
        if type(self) not in (TestStrEnumClass, TestStrEnumFunction):
            self.assertFalse('first' in MainEnum)
        val = MainEnum.dupe
        self.assertIn(val, MainEnum)
        self.assertNotIn(float('nan'), MainEnum)
        #
        class OtherEnum(Enum):
            one = auto()
            two = auto()
        self.assertNotIn(OtherEnum.two, MainEnum)
        #
        if MainEnum._member_type_ is object:
            # enums without mixed data types will always be False
            class NotEqualEnum(self.enum_type):
                this = self.source_values[0]
                that = self.source_values[1]
            self.assertNotIn(NotEqualEnum.this, MainEnum)
            self.assertNotIn(NotEqualEnum.that, MainEnum)
        else:
            # enums with mixed data types may be True
            class EqualEnum(self.enum_type):
                this = self.source_values[0]
                that = self.source_values[1]
            self.assertIn(EqualEnum.this, MainEnum)
            self.assertIn(EqualEnum.that, MainEnum)

    def test_contains_same_name_diff_enum_diff_values(self):
        MainEnum = self.MainEnum
        #
        class OtherEnum(Enum):
            first = "brand"
            second = "new"
            third = "values"
        #
        self.assertIn(MainEnum.first, MainEnum)
        self.assertIn(MainEnum.second, MainEnum)
        self.assertIn(MainEnum.third, MainEnum)
        self.assertNotIn(MainEnum.first, OtherEnum)
        self.assertNotIn(MainEnum.second, OtherEnum)
        self.assertNotIn(MainEnum.third, OtherEnum)
        #
        self.assertIn(OtherEnum.first, OtherEnum)
        self.assertIn(OtherEnum.second, OtherEnum)
        self.assertIn(OtherEnum.third, OtherEnum)
        self.assertNotIn(OtherEnum.first, MainEnum)
        self.assertNotIn(OtherEnum.second, MainEnum)
        self.assertNotIn(OtherEnum.third, MainEnum)

    def test_dir_on_class(self):
        TE = self.MainEnum
        self.assertEqual(set(dir(TE)), set(enum_dir(TE)))

    def test_dir_on_item(self):
        TE = self.MainEnum
        self.assertEqual(set(dir(TE.first)), set(member_dir(TE.first)))

    def test_dir_with_added_behavior(self):
        class Test(self.enum_type):
            this = auto()
            these = auto()
            def wowser(self):
                return ("Wowser! I'm %s!" % self.name)
        self.assertTrue('wowser' not in dir(Test))
        self.assertTrue('wowser' in dir(Test.this))

    def test_dir_on_sub_with_behavior_on_super(self):
        # see issue22506
        class SuperEnum(self.enum_type):
            def invisible(self):
                return "did you see me?"
        class SubEnum(SuperEnum):
            sample = auto()
        self.assertTrue('invisible' not in dir(SubEnum))
        self.assertTrue('invisible' in dir(SubEnum.sample))

    def test_dir_on_sub_with_behavior_including_instance_dict_on_super(self):
        # see issue40084
        class SuperEnum(self.enum_type):
            def __new__(cls, *value, **kwds):
                new = self.enum_type._member_type_.__new__
                if self.enum_type._member_type_ is object:
                    obj = new(cls)
                else:
                    if isinstance(value[0], tuple):
                        create_value ,= value[0]
                    else:
                        create_value = value
                    obj = new(cls, *create_value)
                obj._value_ = value[0] if len(value) == 1 else value
                obj.description = 'test description'
                return obj
        class SubEnum(SuperEnum):
            sample = self.source_values[1]
        self.assertTrue('description' not in dir(SubEnum))
        self.assertTrue('description' in dir(SubEnum.sample), dir(SubEnum.sample))

    def test_empty_enum_has_no_values(self):
        with self.assertRaisesRegex(TypeError, "<.... 'NewBaseEnum'> has no members"):
            self.NewBaseEnum(7)

    def test_enum_in_enum_out(self):
        Main = self.MainEnum
        self.assertIs(Main(Main.first), Main.first)

    def test_gnv_is_static(self):
        lazy = self.LazyGNV
        busy = self.BusyGNV
        self.assertTrue(type(lazy.__dict__['_generate_next_value_']) is staticmethod)
        self.assertTrue(type(busy.__dict__['_generate_next_value_']) is staticmethod)

    def test_hash(self):
        MainEnum = self.MainEnum
        mapping = {}
        mapping[MainEnum.first] = '1225'
        mapping[MainEnum.second] = '0315'
        mapping[MainEnum.third] = '0704'
        self.assertEqual(mapping[MainEnum.second], '0315')

    def test_invalid_names(self):
        with self.assertRaises(ValueError):
            class Wrong(self.enum_type):
                mro = 9
        with self.assertRaises(ValueError):
            class Wrong(self.enum_type):
                _create_= 11
        with self.assertRaises(ValueError):
            class Wrong(self.enum_type):
                _get_mixins_ = 9
        with self.assertRaises(ValueError):
            class Wrong(self.enum_type):
                _find_new_ = 1
        with self.assertRaises(ValueError):
            class Wrong(self.enum_type):
                _any_name_ = 9

    def test_object_str_override(self):
        "check that setting __str__ to object's is not reset to Enum's"
        class Generic(self.enum_type):
            item = self.source_values[2]
            def __repr__(self):
                return "%s.test" % (self._name_, )
            __str__ = object.__str__
        self.assertEqual(str(Generic.item), 'item.test')

    def test_overridden_str(self):
        NS = self.NewStrEnum
        self.assertEqual(str(NS.first), NS.first.name.upper())
        self.assertEqual(format(NS.first), NS.first.name.upper())

    def test_overridden_str_format(self):
        NSF = self.NewStrFormatEnum
        self.assertEqual(str(NSF.first), NSF.first.name.title())
        self.assertEqual(format(NSF.first), ''.join(reversed(NSF.first.name)))

    def test_overridden_str_format_inherited(self):
        NSE = self.NewSubEnum
        self.assertEqual(str(NSE.first), NSE.first.name.title())
        self.assertEqual(format(NSE.first), ''.join(reversed(NSE.first.name)))

    def test_programmatic_function_string(self):
        MinorEnum = self.enum_type('MinorEnum', 'june july august')
        lst = list(MinorEnum)
        self.assertEqual(len(lst), len(MinorEnum))
        self.assertEqual(len(MinorEnum), 3, MinorEnum)
        self.assertEqual(
                [MinorEnum.june, MinorEnum.july, MinorEnum.august],
                lst,
                )
        values = self.values
        if self.enum_type is StrEnum:
            values = ['june','july','august']
        for month, av in zip('june july august'.split(), values):
            e = MinorEnum[month]
            self.assertEqual(e.value, av, list(MinorEnum))
            self.assertEqual(e.name, month)
            if MinorEnum._member_type_ is not object and issubclass(MinorEnum, MinorEnum._member_type_):
                self.assertEqual(e, av)
            else:
                self.assertNotEqual(e, av)
            self.assertIn(e, MinorEnum)
            self.assertIs(type(e), MinorEnum)
            self.assertIs(e, MinorEnum(av))

    def test_programmatic_function_string_list(self):
        MinorEnum = self.enum_type('MinorEnum', ['june', 'july', 'august'])
        lst = list(MinorEnum)
        self.assertEqual(len(lst), len(MinorEnum))
        self.assertEqual(len(MinorEnum), 3, MinorEnum)
        self.assertEqual(
                [MinorEnum.june, MinorEnum.july, MinorEnum.august],
                lst,
                )
        values = self.values
        if self.enum_type is StrEnum:
            values = ['june','july','august']
        for month, av in zip('june july august'.split(), values):
            e = MinorEnum[month]
            self.assertEqual(e.value, av)
            self.assertEqual(e.name, month)
            if MinorEnum._member_type_ is not object and issubclass(MinorEnum, MinorEnum._member_type_):
                self.assertEqual(e, av)
            else:
                self.assertNotEqual(e, av)
            self.assertIn(e, MinorEnum)
            self.assertIs(type(e), MinorEnum)
            self.assertIs(e, MinorEnum(av))

    def test_programmatic_function_iterable(self):
        MinorEnum = self.enum_type(
                'MinorEnum',
                (('june', self.source_values[0]), ('july', self.source_values[1]), ('august', self.source_values[2]))
                )
        lst = list(MinorEnum)
        self.assertEqual(len(lst), len(MinorEnum))
        self.assertEqual(len(MinorEnum), 3, MinorEnum)
        self.assertEqual(
                [MinorEnum.june, MinorEnum.july, MinorEnum.august],
                lst,
                )
        for month, av in zip('june july august'.split(), self.values):
            e = MinorEnum[month]
            self.assertEqual(e.value, av)
            self.assertEqual(e.name, month)
            if MinorEnum._member_type_ is not object and issubclass(MinorEnum, MinorEnum._member_type_):
                self.assertEqual(e, av)
            else:
                self.assertNotEqual(e, av)
            self.assertIn(e, MinorEnum)
            self.assertIs(type(e), MinorEnum)
            self.assertIs(e, MinorEnum(av))

    def test_programmatic_function_from_dict(self):
        MinorEnum = self.enum_type(
                'MinorEnum',
                OrderedDict((('june', self.source_values[0]), ('july', self.source_values[1]), ('august', self.source_values[2])))
                )
        lst = list(MinorEnum)
        self.assertEqual(len(lst), len(MinorEnum))
        self.assertEqual(len(MinorEnum), 3, MinorEnum)
        self.assertEqual(
                [MinorEnum.june, MinorEnum.july, MinorEnum.august],
                lst,
                )
        for month, av in zip('june july august'.split(), self.values):
            e = MinorEnum[month]
            if MinorEnum._member_type_ is not object and issubclass(MinorEnum, MinorEnum._member_type_):
                self.assertEqual(e, av)
            else:
                self.assertNotEqual(e, av)
            self.assertIn(e, MinorEnum)
            self.assertIs(type(e), MinorEnum)
            self.assertIs(e, MinorEnum(av))

    def test_repr(self):
        TE = self.MainEnum
        if self.is_flag:
            self.assertEqual(repr(TE(0)), "<MainEnum: 0>")
            self.assertEqual(repr(TE.dupe), "<MainEnum.dupe: 3>")
            self.assertEqual(repr(self.dupe2), "<MainEnum.first|third: 5>")
        elif issubclass(TE, StrEnum):
            self.assertEqual(repr(TE.dupe), "<MainEnum.third: 'third'>")
        else:
            self.assertEqual(repr(TE.dupe), "<MainEnum.third: %r>" % (self.values[2], ), TE._value_repr_)
        for name, value, member in zip(self.names, self.values, TE, strict=True):
            self.assertEqual(repr(member), "<MainEnum.%s: %r>" % (member.name, member.value))

    def test_repr_override(self):
        class Generic(self.enum_type):
            first = auto()
            second = auto()
            third = auto()
            def __repr__(self):
                return "don't you just love shades of %s?" % self.name
        self.assertEqual(
                repr(Generic.third),
                "don't you just love shades of third?",
                )

    def test_inherited_repr(self):
        class MyEnum(self.enum_type):
            def __repr__(self):
                return "My name is %s." % self.name
        class MySubEnum(MyEnum):
            this = auto()
            that = auto()
            theother = auto()
        self.assertEqual(repr(MySubEnum.that), "My name is that.")

    def test_multiple_superclasses_repr(self):
        class _EnumSuperClass(metaclass=EnumMeta):
            pass
        class E(_EnumSuperClass, Enum):
            A = 1
        self.assertEqual(repr(E.A), "<E.A: 1>")

    def test_reversed_iteration_order(self):
        self.assertEqual(
                list(reversed(self.MainEnum)),
                [self.MainEnum.third, self.MainEnum.second, self.MainEnum.first],
                )

class _PlainOutputTests:

    def test_str(self):
        TE = self.MainEnum
        if self.is_flag:
            self.assertEqual(str(TE(0)), "MainEnum(0)")
            self.assertEqual(str(TE.dupe), "MainEnum.dupe")
            self.assertEqual(str(self.dupe2), "MainEnum.first|third")
        else:
            self.assertEqual(str(TE.dupe), "MainEnum.third")
        for name, value, member in zip(self.names, self.values, TE, strict=True):
            self.assertEqual(str(member), "MainEnum.%s" % (member.name, ))

    def test_format(self):
        TE = self.MainEnum
        if self.is_flag:
            self.assertEqual(format(TE.dupe), "MainEnum.dupe")
            self.assertEqual(format(self.dupe2), "MainEnum.first|third")
        else:
            self.assertEqual(format(TE.dupe), "MainEnum.third")
        for name, value, member in zip(self.names, self.values, TE, strict=True):
            self.assertEqual(format(member), "MainEnum.%s" % (member.name, ))

    def test_overridden_format(self):
        NF = self.NewFormatEnum
        self.assertEqual(str(NF.first), "NewFormatEnum.first", '%s %r' % (NF.__str__, NF.first))
        self.assertEqual(format(NF.first), "FIRST")

    def test_format_specs(self):
        TE = self.MainEnum
        self.assertFormatIsStr('{}', TE.second)
        self.assertFormatIsStr('{:}', TE.second)
        self.assertFormatIsStr('{:20}', TE.second)
        self.assertFormatIsStr('{:^20}', TE.second)
        self.assertFormatIsStr('{:>20}', TE.second)
        self.assertFormatIsStr('{:<20}', TE.second)
        self.assertFormatIsStr('{:5.2}', TE.second)


class _MixedOutputTests:

    def test_str(self):
        TE = self.MainEnum
        if self.is_flag:
            self.assertEqual(str(TE.dupe), "MainEnum.dupe")
            self.assertEqual(str(self.dupe2), "MainEnum.first|third")
        else:
            self.assertEqual(str(TE.dupe), "MainEnum.third")
        for name, value, member in zip(self.names, self.values, TE, strict=True):
            self.assertEqual(str(member), "MainEnum.%s" % (member.name, ))

    def test_format(self):
        TE = self.MainEnum
        if self.is_flag:
            self.assertEqual(format(TE.dupe), "MainEnum.dupe")
            self.assertEqual(format(self.dupe2), "MainEnum.first|third")
        else:
            self.assertEqual(format(TE.dupe), "MainEnum.third")
        for name, value, member in zip(self.names, self.values, TE, strict=True):
            self.assertEqual(format(member), "MainEnum.%s" % (member.name, ))

    def test_overridden_format(self):
        NF = self.NewFormatEnum
        self.assertEqual(str(NF.first), "NewFormatEnum.first")
        self.assertEqual(format(NF.first), "FIRST")

    def test_format_specs(self):
        TE = self.MainEnum
        self.assertFormatIsStr('{}', TE.first)
        self.assertFormatIsStr('{:}', TE.first)
        self.assertFormatIsStr('{:20}', TE.first)
        self.assertFormatIsStr('{:^20}', TE.first)
        self.assertFormatIsStr('{:>20}', TE.first)
        self.assertFormatIsStr('{:<20}', TE.first)
        self.assertFormatIsStr('{:5.2}', TE.first)


class _MinimalOutputTests:

    def test_str(self):
        TE = self.MainEnum
        if self.is_flag:
            self.assertEqual(str(TE.dupe), "3")
            self.assertEqual(str(self.dupe2), "5")
        else:
            self.assertEqual(str(TE.dupe), str(self.values[2]))
        for name, value, member in zip(self.names, self.values, TE, strict=True):
            self.assertEqual(str(member), str(value))

    def test_format(self):
        TE = self.MainEnum
        if self.is_flag:
            self.assertEqual(format(TE.dupe), "3")
            self.assertEqual(format(self.dupe2), "5")
        else:
            self.assertEqual(format(TE.dupe), format(self.values[2]))
        for name, value, member in zip(self.names, self.values, TE, strict=True):
            self.assertEqual(format(member), format(value))

    def test_overridden_format(self):
        NF = self.NewFormatEnum
        self.assertEqual(str(NF.first), str(self.values[0]))
        self.assertEqual(format(NF.first), "FIRST")

    def test_format_specs(self):
        TE = self.MainEnum
        self.assertFormatIsValue('{}', TE.third)
        self.assertFormatIsValue('{:}', TE.third)
        self.assertFormatIsValue('{:20}', TE.third)
        self.assertFormatIsValue('{:^20}', TE.third)
        self.assertFormatIsValue('{:>20}', TE.third)
        self.assertFormatIsValue('{:<20}', TE.third)
        if TE._member_type_ is float:
            self.assertFormatIsValue('{:n}', TE.third)
            self.assertFormatIsValue('{:5.2}', TE.third)
            self.assertFormatIsValue('{:f}', TE.third)

    def test_copy(self):
        TE = self.MainEnum
        copied = copy.copy(TE)
        self.assertEqual(copied, TE)
        self.assertIs(copied, TE)
        deep = copy.deepcopy(TE)
        self.assertEqual(deep, TE)
        self.assertIs(deep, TE)

    def test_copy_member(self):
        TE = self.MainEnum
        copied = copy.copy(TE.first)
        self.assertIs(copied, TE.first)
        deep = copy.deepcopy(TE.first)
        self.assertIs(deep, TE.first)

class _FlagTests:

    def test_default_missing_with_wrong_type_value(self):
        with self.assertRaisesRegex(
            ValueError,
            "'RED' is not a valid ",
            ) as ctx:
            self.MainEnum('RED')
        self.assertIs(ctx.exception.__context__, None)

    def test_closed_invert_expectations(self):
        class ClosedAB(self.enum_type):
            A = 1
            B = 2
            MASK = 3
        A, B = ClosedAB
        AB_MASK = ClosedAB.MASK
        #
        self.assertIs(~A, B)
        self.assertIs(~B, A)
        self.assertIs(~(A|B), ClosedAB(0))
        self.assertIs(~AB_MASK, ClosedAB(0))
        self.assertIs(~ClosedAB(0), (A|B))
        #
        class ClosedXYZ(self.enum_type):
            X = 4
            Y = 2
            Z = 1
            MASK = 7
        X, Y, Z = ClosedXYZ
        XYZ_MASK = ClosedXYZ.MASK
        #
        self.assertIs(~X, Y|Z)
        self.assertIs(~Y, X|Z)
        self.assertIs(~Z, X|Y)
        self.assertIs(~(X|Y), Z)
        self.assertIs(~(X|Z), Y)
        self.assertIs(~(Y|Z), X)
        self.assertIs(~(X|Y|Z), ClosedXYZ(0))
        self.assertIs(~XYZ_MASK, ClosedXYZ(0))
        self.assertIs(~ClosedXYZ(0), (X|Y|Z))

    def test_open_invert_expectations(self):
        class OpenAB(self.enum_type):
            A = 1
            B = 2
            MASK = 255
        A, B = OpenAB
        AB_MASK = OpenAB.MASK
        #
        if OpenAB._boundary_ in (EJECT, KEEP):
            self.assertIs(~A, OpenAB(254))
            self.assertIs(~B, OpenAB(253))
            self.assertIs(~(A|B), OpenAB(252))
            self.assertIs(~AB_MASK, OpenAB(0))
            self.assertIs(~OpenAB(0), AB_MASK)
<<<<<<< HEAD
            self.assertIs(OpenAB(~4), OpenAB(251))
        else:
            self.assertIs(~A, B)
            self.assertIs(~B, A)
            self.assertIs(OpenAB(~1), B)
            self.assertIs(OpenAB(~2), A)
            self.assertIs(~(A|B), OpenAB(0))
            self.assertIs(~AB_MASK, OpenAB(0))
            self.assertIs(~OpenAB(0), (A|B))
            self.assertIs(OpenAB(~3), OpenAB(0))
            self.assertIs(OpenAB(~4), OpenAB(3))
            self.assertIs(OpenAB(~33), B)
=======
        else:
            self.assertIs(~A, B)
            self.assertIs(~B, A)
            self.assertIs(~(A|B), OpenAB(0))
            self.assertIs(~AB_MASK, OpenAB(0))
            self.assertIs(~OpenAB(0), (A|B))
>>>>>>> c5e856a5
        #
        class OpenXYZ(self.enum_type):
            X = 4
            Y = 2
            Z = 1
            MASK = 31
        X, Y, Z = OpenXYZ
        XYZ_MASK = OpenXYZ.MASK
        #
        if OpenXYZ._boundary_ in (EJECT, KEEP):
            self.assertIs(~X, OpenXYZ(27))
            self.assertIs(~Y, OpenXYZ(29))
            self.assertIs(~Z, OpenXYZ(30))
            self.assertIs(~(X|Y), OpenXYZ(25))
            self.assertIs(~(X|Z), OpenXYZ(26))
            self.assertIs(~(Y|Z), OpenXYZ(28))
            self.assertIs(~(X|Y|Z), OpenXYZ(24))
            self.assertIs(~XYZ_MASK, OpenXYZ(0))
            self.assertTrue(~OpenXYZ(0), XYZ_MASK)
        else:
            self.assertIs(~X, Y|Z)
            self.assertIs(~Y, X|Z)
            self.assertIs(~Z, X|Y)
<<<<<<< HEAD
            self.assertIs(OpenXYZ(~4), Y|Z)
            self.assertIs(OpenXYZ(~2), X|Z)
            self.assertIs(OpenXYZ(~1), X|Y)
=======
>>>>>>> c5e856a5
            self.assertIs(~(X|Y), Z)
            self.assertIs(~(X|Z), Y)
            self.assertIs(~(Y|Z), X)
            self.assertIs(~(X|Y|Z), OpenXYZ(0))
            self.assertIs(~XYZ_MASK, OpenXYZ(0))
            self.assertTrue(~OpenXYZ(0), (X|Y|Z))

<<<<<<< HEAD
    def test_assigned_negative_value(self):
        class X(self.enum_type):
            A = auto()
            B = auto()
            C = A | B
            D = ~A
        self.assertEqual(list(X), [X.A, X.B])
        self.assertIs(~X.A, X.B)
        self.assertIs(X.D, X.B)
        self.assertEqual(X.D.value, 2)
        #
        class Y(self.enum_type):
            A = auto()
            B = auto()
            C = A | B
            D = ~A
            E = auto()
        self.assertEqual(list(Y), [Y.A, Y.B, Y.E])
        self.assertIs(~Y.A, Y.B|Y.E)
        self.assertIs(Y.D, Y.B|Y.E)
        self.assertEqual(Y.D.value, 6)

class TestPlainEnum(_EnumTests, _PlainOutputTests, unittest.TestCase):
=======

class TestPlainEnumClass(_EnumTests, _PlainOutputTests, unittest.TestCase):
>>>>>>> c5e856a5
    enum_type = Enum


class TestPlainEnumFunction(_EnumTests, _PlainOutputTests, unittest.TestCase):
    enum_type = Enum


class TestPlainFlagClass(_EnumTests, _PlainOutputTests, _FlagTests, unittest.TestCase):
    enum_type = Flag

    def test_none_member(self):
        class FlagWithNoneMember(Flag):
            A = 1
            E = None

        self.assertEqual(FlagWithNoneMember.A.value, 1)
        self.assertIs(FlagWithNoneMember.E.value, None)
        with self.assertRaisesRegex(TypeError, r"'FlagWithNoneMember.E' cannot be combined with other flags with |"):
            FlagWithNoneMember.A | FlagWithNoneMember.E
        with self.assertRaisesRegex(TypeError, r"'FlagWithNoneMember.E' cannot be combined with other flags with &"):
            FlagWithNoneMember.E & FlagWithNoneMember.A
        with self.assertRaisesRegex(TypeError, r"'FlagWithNoneMember.E' cannot be combined with other flags with \^"):
            FlagWithNoneMember.A ^ FlagWithNoneMember.E
        with self.assertRaisesRegex(TypeError, r"'FlagWithNoneMember.E' cannot be inverted"):
            ~FlagWithNoneMember.E


class TestPlainFlagFunction(_EnumTests, _PlainOutputTests, _FlagTests, unittest.TestCase):
    enum_type = Flag


class TestIntEnumClass(_EnumTests, _MinimalOutputTests, unittest.TestCase):
    enum_type = IntEnum
    #
    def test_shadowed_attr(self):
        class Number(IntEnum):
            divisor = 1
            numerator = 2
        #
        self.assertEqual(Number.divisor.numerator, 1)
        self.assertIs(Number.numerator.divisor, Number.divisor)


class TestIntEnumFunction(_EnumTests, _MinimalOutputTests, unittest.TestCase):
    enum_type = IntEnum
    #
    def test_shadowed_attr(self):
        Number = IntEnum('Number', ('divisor', 'numerator'))
        #
        self.assertEqual(Number.divisor.numerator, 1)
        self.assertIs(Number.numerator.divisor, Number.divisor)


class TestStrEnumClass(_EnumTests, _MinimalOutputTests, unittest.TestCase):
    enum_type = StrEnum
    #
    def test_shadowed_attr(self):
        class Book(StrEnum):
            author = 'author'
            title = 'title'
        #
        self.assertEqual(Book.author.title(), 'Author')
        self.assertEqual(Book.title.title(), 'Title')
        self.assertIs(Book.title.author, Book.author)


class TestStrEnumFunction(_EnumTests, _MinimalOutputTests, unittest.TestCase):
    enum_type = StrEnum
    #
    def test_shadowed_attr(self):
        Book = StrEnum('Book', ('author', 'title'))
        #
        self.assertEqual(Book.author.title(), 'Author')
        self.assertEqual(Book.title.title(), 'Title')
        self.assertIs(Book.title.author, Book.author)


class TestIntFlagClass(_EnumTests, _MinimalOutputTests, _FlagTests, unittest.TestCase):
    enum_type = IntFlag


class TestIntFlagFunction(_EnumTests, _MinimalOutputTests, _FlagTests, unittest.TestCase):
    enum_type = IntFlag


class TestMixedIntClass(_EnumTests, _MixedOutputTests, unittest.TestCase):
    class enum_type(int, Enum): pass


class TestMixedIntFunction(_EnumTests, _MixedOutputTests, unittest.TestCase):
    enum_type = Enum('enum_type', type=int)


class TestMixedStrClass(_EnumTests, _MixedOutputTests, unittest.TestCase):
    class enum_type(str, Enum): pass


class TestMixedStrFunction(_EnumTests, _MixedOutputTests, unittest.TestCase):
    enum_type = Enum('enum_type', type=str)


class TestMixedIntFlagClass(_EnumTests, _MixedOutputTests, _FlagTests, unittest.TestCase):
    class enum_type(int, Flag): pass


class TestMixedIntFlagFunction(_EnumTests, _MixedOutputTests, _FlagTests, unittest.TestCase):
    enum_type = Flag('enum_type', type=int)


class TestMixedDateClass(_EnumTests, _MixedOutputTests, unittest.TestCase):
    #
    values = [date(2021, 12, 25), date(2020, 3, 15), date(2019, 11, 27)]
    source_values = [(2021, 12, 25), (2020, 3, 15), (2019, 11, 27)]
    #
    class enum_type(date, Enum):
        @staticmethod
        def _generate_next_value_(name, start, count, last_values):
            values = [(2021, 12, 25), (2020, 3, 15), (2019, 11, 27)]
            return values[count]


class TestMixedDateFunction(_EnumTests, _MixedOutputTests, unittest.TestCase):
    #
    values = [date(2021, 12, 25), date(2020, 3, 15), date(2019, 11, 27)]
    source_values = [(2021, 12, 25), (2020, 3, 15), (2019, 11, 27)]
    #
    # staticmethod decorator will be added by EnumType if not present
    def _generate_next_value_(name, start, count, last_values):
        values = [(2021, 12, 25), (2020, 3, 15), (2019, 11, 27)]
        return values[count]
    #
    enum_type = Enum('enum_type', {'_generate_next_value_':_generate_next_value_}, type=date)


class TestMinimalDateClass(_EnumTests, _MinimalOutputTests, unittest.TestCase):
    #
    values = [date(2023, 12, 1), date(2016, 2, 29), date(2009, 1, 1)]
    source_values = [(2023, 12, 1), (2016, 2, 29), (2009, 1, 1)]
    #
    class enum_type(date, ReprEnum):
        # staticmethod decorator will be added by EnumType if absent
        def _generate_next_value_(name, start, count, last_values):
            values = [(2023, 12, 1), (2016, 2, 29), (2009, 1, 1)]
            return values[count]


class TestMinimalDateFunction(_EnumTests, _MinimalOutputTests, unittest.TestCase):
    #
    values = [date(2023, 12, 1), date(2016, 2, 29), date(2009, 1, 1)]
    source_values = [(2023, 12, 1), (2016, 2, 29), (2009, 1, 1)]
    #
    @staticmethod
    def _generate_next_value_(name, start, count, last_values):
        values = [(2023, 12, 1), (2016, 2, 29), (2009, 1, 1)]
        return values[count]
    #
    enum_type = ReprEnum('enum_type', {'_generate_next_value_':_generate_next_value_}, type=date)


class TestMixedFloatClass(_EnumTests, _MixedOutputTests, unittest.TestCase):
    #
    values = [1.1, 2.2, 3.3]
    #
    class enum_type(float, Enum):
        def _generate_next_value_(name, start, count, last_values):
            values = [1.1, 2.2, 3.3]
            return values[count]


class TestMixedFloatFunction(_EnumTests, _MixedOutputTests, unittest.TestCase):
    #
    values = [1.1, 2.2, 3.3]
    #
    def _generate_next_value_(name, start, count, last_values):
        values = [1.1, 2.2, 3.3]
        return values[count]
    #
    enum_type = Enum('enum_type', {'_generate_next_value_':_generate_next_value_}, type=float)


class TestMinimalFloatClass(_EnumTests, _MinimalOutputTests, unittest.TestCase):
    #
    values = [4.4, 5.5, 6.6]
    #
    class enum_type(float, ReprEnum):
        def _generate_next_value_(name, start, count, last_values):
            values = [4.4, 5.5, 6.6]
            return values[count]


class TestMinimalFloatFunction(_EnumTests, _MinimalOutputTests, unittest.TestCase):
    #
    values = [4.4, 5.5, 6.6]
    #
    def _generate_next_value_(name, start, count, last_values):
        values = [4.4, 5.5, 6.6]
        return values[count]
    #
    enum_type = ReprEnum('enum_type', {'_generate_next_value_':_generate_next_value_}, type=float)


class TestSpecial(unittest.TestCase):
    """
    various operations that are not attributable to every possible enum
    """

    def setUp(self):
        class Season(Enum):
            SPRING = 1
            SUMMER = 2
            AUTUMN = 3
            WINTER = 4
        self.Season = Season
        #
        class Grades(IntEnum):
            A = 5
            B = 4
            C = 3
            D = 2
            F = 0
        self.Grades = Grades
        #
        class Directional(str, Enum):
            EAST = 'east'
            WEST = 'west'
            NORTH = 'north'
            SOUTH = 'south'
        self.Directional = Directional
        #
        from datetime import date
        class Holiday(date, Enum):
            NEW_YEAR = 2013, 1, 1
            IDES_OF_MARCH = 2013, 3, 15
        self.Holiday = Holiday

    def test_bool(self):
        # plain Enum members are always True
        class Logic(Enum):
            true = True
            false = False
        self.assertTrue(Logic.true)
        self.assertTrue(Logic.false)
        # unless overridden
        class RealLogic(Enum):
            true = True
            false = False
            def __bool__(self):
                return bool(self._value_)
        self.assertTrue(RealLogic.true)
        self.assertFalse(RealLogic.false)
        # mixed Enums depend on mixed-in type
        class IntLogic(int, Enum):
            true = 1
            false = 0
        self.assertTrue(IntLogic.true)
        self.assertFalse(IntLogic.false)

    def test_comparisons(self):
        Season = self.Season
        with self.assertRaises(TypeError):
            Season.SPRING < Season.WINTER
        with self.assertRaises(TypeError):
            Season.SPRING > 4
        #
        self.assertNotEqual(Season.SPRING, 1)
        #
        class Part(Enum):
            SPRING = 1
            CLIP = 2
            BARREL = 3
        #
        self.assertNotEqual(Season.SPRING, Part.SPRING)
        with self.assertRaises(TypeError):
            Season.SPRING < Part.CLIP

    @unittest.skip('to-do list')
    def test_dir_with_custom_dunders(self):
        class PlainEnum(Enum):
            pass
        cls_dir = dir(PlainEnum)
        self.assertNotIn('__repr__', cls_dir)
        self.assertNotIn('__str__', cls_dir)
        self.assertNotIn('__format__', cls_dir)
        self.assertNotIn('__init__', cls_dir)
        #
        class MyEnum(Enum):
            def __repr__(self):
                return object.__repr__(self)
            def __str__(self):
                return object.__repr__(self)
            def __format__(self):
                return object.__repr__(self)
            def __init__(self):
                pass
        cls_dir = dir(MyEnum)
        self.assertIn('__repr__', cls_dir)
        self.assertIn('__str__', cls_dir)
        self.assertIn('__format__', cls_dir)
        self.assertIn('__init__', cls_dir)

    def test_duplicate_name_error(self):
        with self.assertRaises(TypeError):
            class Color(Enum):
                red = 1
                green = 2
                blue = 3
                red = 4
        #
        with self.assertRaises(TypeError):
            class Color(Enum):
                red = 1
                green = 2
                blue = 3
                def red(self):
                    return 'red'
        #
        with self.assertRaises(TypeError):
            class Color(Enum):
                @enum.property
                def red(self):
                    return 'redder'
                red = 1
                green = 2
                blue = 3

    @reraise_if_not_enum(Theory)
    def test_enum_function_with_qualname(self):
        self.assertEqual(Theory.__qualname__, 'spanish_inquisition')

    def test_enum_of_types(self):
        """Support using Enum to refer to types deliberately."""
        class MyTypes(Enum):
            i = int
            f = float
            s = str
        self.assertEqual(MyTypes.i.value, int)
        self.assertEqual(MyTypes.f.value, float)
        self.assertEqual(MyTypes.s.value, str)
        class Foo:
            pass
        class Bar:
            pass
        class MyTypes2(Enum):
            a = Foo
            b = Bar
        self.assertEqual(MyTypes2.a.value, Foo)
        self.assertEqual(MyTypes2.b.value, Bar)
        class SpamEnumNotInner:
            pass
        class SpamEnum(Enum):
            spam = SpamEnumNotInner
        self.assertEqual(SpamEnum.spam.value, SpamEnumNotInner)

    def test_enum_of_generic_aliases(self):
        class E(Enum):
            a = typing.List[int]
            b = list[int]
        self.assertEqual(E.a.value, typing.List[int])
        self.assertEqual(E.b.value, list[int])
        self.assertEqual(repr(E.a), '<E.a: typing.List[int]>')
        self.assertEqual(repr(E.b), '<E.b: list[int]>')

    @unittest.skipIf(
            python_version >= (3, 13),
            'inner classes are not members',
            )
    def test_nested_classes_in_enum_are_members(self):
        """
        Check for warnings pre-3.13
        """
        with self.assertWarnsRegex(DeprecationWarning, 'will not become a member'):
            class Outer(Enum):
                a = 1
                b = 2
                class Inner(Enum):
                    foo = 10
                    bar = 11
        self.assertTrue(isinstance(Outer.Inner, Outer))
        self.assertEqual(Outer.a.value, 1)
        self.assertEqual(Outer.Inner.value.foo.value, 10)
        self.assertEqual(
            list(Outer.Inner.value),
            [Outer.Inner.value.foo, Outer.Inner.value.bar],
            )
        self.assertEqual(
            list(Outer),
            [Outer.a, Outer.b, Outer.Inner],
            )

    @unittest.skipIf(
            python_version < (3, 13),
            'inner classes are still members',
            )
    def test_nested_classes_in_enum_are_not_members(self):
        """Support locally-defined nested classes."""
        class Outer(Enum):
            a = 1
            b = 2
            class Inner(Enum):
                foo = 10
                bar = 11
        self.assertTrue(isinstance(Outer.Inner, type))
        self.assertEqual(Outer.a.value, 1)
        self.assertEqual(Outer.Inner.foo.value, 10)
        self.assertEqual(
            list(Outer.Inner),
            [Outer.Inner.foo, Outer.Inner.bar],
            )
        self.assertEqual(
            list(Outer),
            [Outer.a, Outer.b],
            )

    def test_nested_classes_in_enum_with_nonmember(self):
        class Outer(Enum):
            a = 1
            b = 2
            @nonmember
            class Inner(Enum):
                foo = 10
                bar = 11
        self.assertTrue(isinstance(Outer.Inner, type))
        self.assertEqual(Outer.a.value, 1)
        self.assertEqual(Outer.Inner.foo.value, 10)
        self.assertEqual(
            list(Outer.Inner),
            [Outer.Inner.foo, Outer.Inner.bar],
            )
        self.assertEqual(
            list(Outer),
            [Outer.a, Outer.b],
            )

    def test_enum_of_types_with_nonmember(self):
        """Support using Enum to refer to types deliberately."""
        class MyTypes(Enum):
            i = int
            f = nonmember(float)
            s = str
        self.assertEqual(MyTypes.i.value, int)
        self.assertTrue(MyTypes.f is float)
        self.assertEqual(MyTypes.s.value, str)
        class Foo:
            pass
        class Bar:
            pass
        class MyTypes2(Enum):
            a = Foo
            b = nonmember(Bar)
        self.assertEqual(MyTypes2.a.value, Foo)
        self.assertTrue(MyTypes2.b is Bar)
        class SpamEnumIsInner:
            pass
        class SpamEnum(Enum):
            spam = nonmember(SpamEnumIsInner)
        self.assertTrue(SpamEnum.spam is SpamEnumIsInner)

    def test_using_members_as_nonmember(self):
        class Example(Flag):
            A = 1
            B = 2
            ALL = nonmember(A | B)

        self.assertEqual(Example.A.value, 1)
        self.assertEqual(Example.B.value, 2)
        self.assertEqual(Example.ALL, 3)
        self.assertIs(type(Example.ALL), int)

        class Example(Flag):
            A = auto()
            B = auto()
            ALL = nonmember(A | B)

        self.assertEqual(Example.A.value, 1)
        self.assertEqual(Example.B.value, 2)
        self.assertEqual(Example.ALL, 3)
        self.assertIs(type(Example.ALL), int)

    def test_nested_classes_in_enum_with_member(self):
        """Support locally-defined nested classes."""
        class Outer(Enum):
            a = 1
            b = 2
            @member
            class Inner(Enum):
                foo = 10
                bar = 11
        self.assertTrue(isinstance(Outer.Inner, Outer))
        self.assertEqual(Outer.a.value, 1)
        self.assertEqual(Outer.Inner.value.foo.value, 10)
        self.assertEqual(
            list(Outer.Inner.value),
            [Outer.Inner.value.foo, Outer.Inner.value.bar],
            )
        self.assertEqual(
            list(Outer),
            [Outer.a, Outer.b, Outer.Inner],
            )

    def test_enum_with_value_name(self):
        class Huh(Enum):
            name = 1
            value = 2
        self.assertEqual(list(Huh), [Huh.name, Huh.value])
        self.assertIs(type(Huh.name), Huh)
        self.assertEqual(Huh.name.name, 'name')
        self.assertEqual(Huh.name.value, 1)

    def test_contains_name_and_value_overlap(self):
        class IntEnum1(IntEnum):
            X = 1
        class IntEnum2(IntEnum):
            X = 1
        class IntEnum3(IntEnum):
            X = 2
        class IntEnum4(IntEnum):
            Y = 1
        self.assertIn(IntEnum1.X, IntEnum1)
        self.assertIn(IntEnum1.X, IntEnum2)
        self.assertNotIn(IntEnum1.X, IntEnum3)
        self.assertIn(IntEnum1.X, IntEnum4)

    def test_contains_different_types_same_members(self):
        class IntEnum1(IntEnum):
            X = 1
        class IntFlag1(IntFlag):
            X = 1
        self.assertIn(IntEnum1.X, IntFlag1)
        self.assertIn(IntFlag1.X, IntEnum1)

    def test_inherited_data_type(self):
        class HexInt(int):
            __qualname__ = 'HexInt'
            def __repr__(self):
                return hex(self)
        class MyEnum(HexInt, enum.Enum):
            __qualname__ = 'MyEnum'
            A = 1
            B = 2
            C = 3
        self.assertEqual(repr(MyEnum.A), '<MyEnum.A: 0x1>')
        globals()['HexInt'] = HexInt
        globals()['MyEnum'] = MyEnum
        test_pickle_dump_load(self.assertIs, MyEnum.A)
        test_pickle_dump_load(self.assertIs, MyEnum)
        #
        class SillyInt(HexInt):
            __qualname__ = 'SillyInt'
        class MyOtherEnum(SillyInt, enum.Enum):
            __qualname__ = 'MyOtherEnum'
            D = 4
            E = 5
            F = 6
        self.assertIs(MyOtherEnum._member_type_, SillyInt)
        globals()['SillyInt'] = SillyInt
        globals()['MyOtherEnum'] = MyOtherEnum
        test_pickle_dump_load(self.assertIs, MyOtherEnum.E)
        test_pickle_dump_load(self.assertIs, MyOtherEnum)
        #
        # This did not work in 3.10, but does now with pickling by name
        class UnBrokenInt(int):
            __qualname__ = 'UnBrokenInt'
            def __new__(cls, value):
                return int.__new__(cls, value)
        class MyUnBrokenEnum(UnBrokenInt, Enum):
            __qualname__ = 'MyUnBrokenEnum'
            G = 7
            H = 8
            I = 9
        self.assertIs(MyUnBrokenEnum._member_type_, UnBrokenInt)
        self.assertIs(MyUnBrokenEnum(7), MyUnBrokenEnum.G)
        globals()['UnBrokenInt'] = UnBrokenInt
        globals()['MyUnBrokenEnum'] = MyUnBrokenEnum
        test_pickle_dump_load(self.assertIs, MyUnBrokenEnum.I)
        test_pickle_dump_load(self.assertIs, MyUnBrokenEnum)

    @reraise_if_not_enum(FloatStooges)
    def test_floatenum_fromhex(self):
        h = float.hex(FloatStooges.MOE.value)
        self.assertIs(FloatStooges.fromhex(h), FloatStooges.MOE)
        h = float.hex(FloatStooges.MOE.value + 0.01)
        with self.assertRaises(ValueError):
            FloatStooges.fromhex(h)

    def test_programmatic_function_type(self):
        MinorEnum = Enum('MinorEnum', 'june july august', type=int)
        lst = list(MinorEnum)
        self.assertEqual(len(lst), len(MinorEnum))
        self.assertEqual(len(MinorEnum), 3, MinorEnum)
        self.assertEqual(
                [MinorEnum.june, MinorEnum.july, MinorEnum.august],
                lst,
                )
        for i, month in enumerate('june july august'.split(), 1):
            e = MinorEnum(i)
            self.assertEqual(e, i)
            self.assertEqual(e.name, month)
            self.assertIn(e, MinorEnum)
            self.assertIs(type(e), MinorEnum)

    def test_programmatic_function_string_with_start(self):
        MinorEnum = Enum('MinorEnum', 'june july august', start=10)
        lst = list(MinorEnum)
        self.assertEqual(len(lst), len(MinorEnum))
        self.assertEqual(len(MinorEnum), 3, MinorEnum)
        self.assertEqual(
                [MinorEnum.june, MinorEnum.july, MinorEnum.august],
                lst,
                )
        for i, month in enumerate('june july august'.split(), 10):
            e = MinorEnum(i)
            self.assertEqual(int(e.value), i)
            self.assertNotEqual(e, i)
            self.assertEqual(e.name, month)
            self.assertIn(e, MinorEnum)
            self.assertIs(type(e), MinorEnum)

    def test_programmatic_function_type_with_start(self):
        MinorEnum = Enum('MinorEnum', 'june july august', type=int, start=30)
        lst = list(MinorEnum)
        self.assertEqual(len(lst), len(MinorEnum))
        self.assertEqual(len(MinorEnum), 3, MinorEnum)
        self.assertEqual(
                [MinorEnum.june, MinorEnum.july, MinorEnum.august],
                lst,
                )
        for i, month in enumerate('june july august'.split(), 30):
            e = MinorEnum(i)
            self.assertEqual(e, i)
            self.assertEqual(e.name, month)
            self.assertIn(e, MinorEnum)
            self.assertIs(type(e), MinorEnum)

    def test_programmatic_function_string_list_with_start(self):
        MinorEnum = Enum('MinorEnum', ['june', 'july', 'august'], start=20)
        lst = list(MinorEnum)
        self.assertEqual(len(lst), len(MinorEnum))
        self.assertEqual(len(MinorEnum), 3, MinorEnum)
        self.assertEqual(
                [MinorEnum.june, MinorEnum.july, MinorEnum.august],
                lst,
                )
        for i, month in enumerate('june july august'.split(), 20):
            e = MinorEnum(i)
            self.assertEqual(int(e.value), i)
            self.assertNotEqual(e, i)
            self.assertEqual(e.name, month)
            self.assertIn(e, MinorEnum)
            self.assertIs(type(e), MinorEnum)

    def test_programmatic_function_type_from_subclass(self):
        MinorEnum = IntEnum('MinorEnum', 'june july august')
        lst = list(MinorEnum)
        self.assertEqual(len(lst), len(MinorEnum))
        self.assertEqual(len(MinorEnum), 3, MinorEnum)
        self.assertEqual(
                [MinorEnum.june, MinorEnum.july, MinorEnum.august],
                lst,
                )
        for i, month in enumerate('june july august'.split(), 1):
            e = MinorEnum(i)
            self.assertEqual(e, i)
            self.assertEqual(e.name, month)
            self.assertIn(e, MinorEnum)
            self.assertIs(type(e), MinorEnum)

    def test_programmatic_function_type_from_subclass_with_start(self):
        MinorEnum = IntEnum('MinorEnum', 'june july august', start=40)
        lst = list(MinorEnum)
        self.assertEqual(len(lst), len(MinorEnum))
        self.assertEqual(len(MinorEnum), 3, MinorEnum)
        self.assertEqual(
                [MinorEnum.june, MinorEnum.july, MinorEnum.august],
                lst,
                )
        for i, month in enumerate('june july august'.split(), 40):
            e = MinorEnum(i)
            self.assertEqual(e, i)
            self.assertEqual(e.name, month)
            self.assertIn(e, MinorEnum)
            self.assertIs(type(e), MinorEnum)

    def test_programmatic_function_is_value_call(self):
        class TwoPart(Enum):
            ONE = 1, 1.0
            TWO = 2, 2.0
            THREE = 3, 3.0
        self.assertRaisesRegex(ValueError, '1 is not a valid .*TwoPart', TwoPart, 1)
        self.assertIs(TwoPart((1, 1.0)), TwoPart.ONE)
        self.assertIs(TwoPart(1, 1.0), TwoPart.ONE)
        class ThreePart(Enum):
            ONE = 1, 1.0, 'one'
            TWO = 2, 2.0, 'two'
            THREE = 3, 3.0, 'three'
        self.assertIs(ThreePart((3, 3.0, 'three')), ThreePart.THREE)
        self.assertIs(ThreePart(3, 3.0, 'three'), ThreePart.THREE)

    @reraise_if_not_enum(IntStooges)
    def test_intenum_from_bytes(self):
        self.assertIs(IntStooges.from_bytes(b'\x00\x03', 'big'), IntStooges.MOE)
        with self.assertRaises(ValueError):
            IntStooges.from_bytes(b'\x00\x05', 'big')

    def test_reserved_sunder_error(self):
        with self.assertRaisesRegex(
                ValueError,
                '_sunder_ names, such as ._bad_., are reserved',
            ):
            class Bad(Enum):
                _bad_ = 1

    def test_too_many_data_types(self):
        with self.assertRaisesRegex(TypeError, 'too many data types'):
            class Huh(str, int, Enum):
                One = 1

        class MyStr(str):
            def hello(self):
                return 'hello, %s' % self
        class MyInt(int):
            def repr(self):
                return hex(self)
        with self.assertRaisesRegex(TypeError, 'too many data types'):
            class Huh(MyStr, MyInt, Enum):
                One = 1

    @reraise_if_not_enum(Stooges)
    def test_pickle_enum(self):
        test_pickle_dump_load(self.assertIs, Stooges.CURLY)
        test_pickle_dump_load(self.assertIs, Stooges)

    @reraise_if_not_enum(IntStooges)
    def test_pickle_int(self):
        test_pickle_dump_load(self.assertIs, IntStooges.CURLY)
        test_pickle_dump_load(self.assertIs, IntStooges)

    @reraise_if_not_enum(FloatStooges)
    def test_pickle_float(self):
        test_pickle_dump_load(self.assertIs, FloatStooges.CURLY)
        test_pickle_dump_load(self.assertIs, FloatStooges)

    @reraise_if_not_enum(Answer)
    def test_pickle_enum_function(self):
        test_pickle_dump_load(self.assertIs, Answer.him)
        test_pickle_dump_load(self.assertIs, Answer)

    @reraise_if_not_enum(Question)
    def test_pickle_enum_function_with_module(self):
        test_pickle_dump_load(self.assertIs, Question.who)
        test_pickle_dump_load(self.assertIs, Question)

    def test_pickle_nested_class(self):
        # would normally just have this directly in the class namespace
        class NestedEnum(Enum):
            twigs = 'common'
            shiny = 'rare'

        self.__class__.NestedEnum = NestedEnum
        self.NestedEnum.__qualname__ = '%s.NestedEnum' % self.__class__.__name__
        test_pickle_dump_load(self.assertIs, self.NestedEnum.twigs)

    def test_pickle_by_name(self):
        class ReplaceGlobalInt(IntEnum):
            ONE = 1
            TWO = 2
        ReplaceGlobalInt.__reduce_ex__ = enum._reduce_ex_by_global_name
        for proto in range(HIGHEST_PROTOCOL):
            self.assertEqual(ReplaceGlobalInt.TWO.__reduce_ex__(proto), 'TWO')

    def test_pickle_explodes(self):
        BadPickle = Enum(
                'BadPickle', 'dill sweet bread-n-butter', module=__name__)
        globals()['BadPickle'] = BadPickle
        # now break BadPickle to test exception raising
        enum._make_class_unpicklable(BadPickle)
        test_pickle_exception(self.assertRaises, TypeError, BadPickle.dill)
        test_pickle_exception(self.assertRaises, PicklingError, BadPickle)

    def test_string_enum(self):
        class SkillLevel(str, Enum):
            master = 'what is the sound of one hand clapping?'
            journeyman = 'why did the chicken cross the road?'
            apprentice = 'knock, knock!'
        self.assertEqual(SkillLevel.apprentice, 'knock, knock!')

    def test_getattr_getitem(self):
        class Period(Enum):
            morning = 1
            noon = 2
            evening = 3
            night = 4
        self.assertIs(Period(2), Period.noon)
        self.assertIs(getattr(Period, 'night'), Period.night)
        self.assertIs(Period['morning'], Period.morning)

    def test_getattr_dunder(self):
        Season = self.Season
        self.assertTrue(getattr(Season, '__eq__'))

    def test_iteration_order(self):
        class Season(Enum):
            SUMMER = 2
            WINTER = 4
            AUTUMN = 3
            SPRING = 1
        self.assertEqual(
                list(Season),
                [Season.SUMMER, Season.WINTER, Season.AUTUMN, Season.SPRING],
                )

    @reraise_if_not_enum(Name)
    def test_subclassing(self):
        self.assertEqual(Name.BDFL, 'Guido van Rossum')
        self.assertTrue(Name.BDFL, Name('Guido van Rossum'))
        self.assertIs(Name.BDFL, getattr(Name, 'BDFL'))
        test_pickle_dump_load(self.assertIs, Name.BDFL)

    def test_extending(self):
        class Color(Enum):
            red = 1
            green = 2
            blue = 3
        #
        with self.assertRaises(TypeError):
            class MoreColor(Color):
                cyan = 4
                magenta = 5
                yellow = 6
        #
        with self.assertRaisesRegex(TypeError, "<enum .EvenMoreColor.> cannot extend <enum .Color.>"):
            class EvenMoreColor(Color, IntEnum):
                chartruese = 7
        #
        with self.assertRaisesRegex(ValueError, r"\(.Foo., \(.pink., .black.\)\) is not a valid .*Color"):
            Color('Foo', ('pink', 'black'))

    def test_exclude_methods(self):
        class whatever(Enum):
            this = 'that'
            these = 'those'
            def really(self):
                return 'no, not %s' % self.value
        self.assertIsNot(type(whatever.really), whatever)
        self.assertEqual(whatever.this.really(), 'no, not that')

    def test_wrong_inheritance_order(self):
        with self.assertRaises(TypeError):
            class Wrong(Enum, str):
                NotHere = 'error before this point'

    def test_raise_custom_error_on_creation(self):
        class InvalidRgbColorError(ValueError):
            def __init__(self, r, g, b):
                self.r = r
                self.g = g
                self.b = b
                super().__init__(f'({r}, {g}, {b}) is not a valid RGB color')

        with self.assertRaises(InvalidRgbColorError):
            class RgbColor(Enum):
                RED = (255, 0, 0)
                GREEN = (0, 255, 0)
                BLUE = (0, 0, 255)
                INVALID = (256, 0, 0)

                def __init__(self, r, g, b):
                    if not all(0 <= val <= 255 for val in (r, g, b)):
                        raise InvalidRgbColorError(r, g, b)

    def test_intenum_transitivity(self):
        class number(IntEnum):
            one = 1
            two = 2
            three = 3
        class numero(IntEnum):
            uno = 1
            dos = 2
            tres = 3
        self.assertEqual(number.one, numero.uno)
        self.assertEqual(number.two, numero.dos)
        self.assertEqual(number.three, numero.tres)

    def test_wrong_enum_in_call(self):
        class Monochrome(Enum):
            black = 0
            white = 1
        class Gender(Enum):
            male = 0
            female = 1
        self.assertRaises(ValueError, Monochrome, Gender.male)

    def test_wrong_enum_in_mixed_call(self):
        class Monochrome(IntEnum):
            black = 0
            white = 1
        class Gender(Enum):
            male = 0
            female = 1
        self.assertRaises(ValueError, Monochrome, Gender.male)

    def test_mixed_enum_in_call_1(self):
        class Monochrome(IntEnum):
            black = 0
            white = 1
        class Gender(IntEnum):
            male = 0
            female = 1
        self.assertIs(Monochrome(Gender.female), Monochrome.white)

    def test_mixed_enum_in_call_2(self):
        class Monochrome(Enum):
            black = 0
            white = 1
        class Gender(IntEnum):
            male = 0
            female = 1
        self.assertIs(Monochrome(Gender.male), Monochrome.black)

    def test_flufl_enum(self):
        class Fluflnum(Enum):
            def __int__(self):
                return int(self.value)
        class MailManOptions(Fluflnum):
            option1 = 1
            option2 = 2
            option3 = 3
        self.assertEqual(int(MailManOptions.option1), 1)

    def test_introspection(self):
        class Number(IntEnum):
            one = 100
            two = 200
        self.assertIs(Number.one._member_type_, int)
        self.assertIs(Number._member_type_, int)
        class String(str, Enum):
            yarn = 'soft'
            rope = 'rough'
            wire = 'hard'
        self.assertIs(String.yarn._member_type_, str)
        self.assertIs(String._member_type_, str)
        class Plain(Enum):
            vanilla = 'white'
            one = 1
        self.assertIs(Plain.vanilla._member_type_, object)
        self.assertIs(Plain._member_type_, object)

    def test_no_such_enum_member(self):
        class Color(Enum):
            red = 1
            green = 2
            blue = 3
        with self.assertRaises(ValueError):
            Color(4)
        with self.assertRaises(KeyError):
            Color['chartreuse']

    # tests that need to be evalualted for moving

    def test_multiple_mixin_mro(self):
        class auto_enum(type(Enum)):
            def __new__(metacls, cls, bases, classdict):
                temp = type(classdict)()
                temp._cls_name = cls
                names = set(classdict._member_names)
                i = 0
                for k in classdict._member_names:
                    v = classdict[k]
                    if v is Ellipsis:
                        v = i
                    else:
                        i = v
                    i += 1
                    temp[k] = v
                for k, v in classdict.items():
                    if k not in names:
                        temp[k] = v
                return super(auto_enum, metacls).__new__(
                        metacls, cls, bases, temp)

        class AutoNumberedEnum(Enum, metaclass=auto_enum):
            pass

        class AutoIntEnum(IntEnum, metaclass=auto_enum):
            pass

        class TestAutoNumber(AutoNumberedEnum):
            a = ...
            b = 3
            c = ...

        class TestAutoInt(AutoIntEnum):
            a = ...
            b = 3
            c = ...

    def test_subclasses_with_getnewargs(self):
        class NamedInt(int):
            __qualname__ = 'NamedInt'       # needed for pickle protocol 4
            def __new__(cls, *args):
                _args = args
                name, *args = args
                if len(args) == 0:
                    raise TypeError("name and value must be specified")
                self = int.__new__(cls, *args)
                self._intname = name
                self._args = _args
                return self
            def __getnewargs__(self):
                return self._args
            @bltns.property
            def __name__(self):
                return self._intname
            def __repr__(self):
                # repr() is updated to include the name and type info
                return "{}({!r}, {})".format(
                        type(self).__name__,
                        self.__name__,
                        int.__repr__(self),
                        )
            def __str__(self):
                # str() is unchanged, even if it relies on the repr() fallback
                base = int
                base_str = base.__str__
                if base_str.__objclass__ is object:
                    return base.__repr__(self)
                return base_str(self)
            # for simplicity, we only define one operator that
            # propagates expressions
            def __add__(self, other):
                temp = int(self) + int( other)
                if isinstance(self, NamedInt) and isinstance(other, NamedInt):
                    return NamedInt(
                        '({0} + {1})'.format(self.__name__, other.__name__),
                        temp,
                        )
                else:
                    return temp

        class NEI(NamedInt, Enum):
            __qualname__ = 'NEI'      # needed for pickle protocol 4
            x = ('the-x', 1)
            y = ('the-y', 2)


        self.assertIs(NEI.__new__, Enum.__new__)
        self.assertEqual(repr(NEI.x + NEI.y), "NamedInt('(the-x + the-y)', 3)")
        globals()['NamedInt'] = NamedInt
        globals()['NEI'] = NEI
        NI5 = NamedInt('test', 5)
        self.assertEqual(NI5, 5)
        test_pickle_dump_load(self.assertEqual, NI5, 5)
        self.assertEqual(NEI.y.value, 2)
        test_pickle_dump_load(self.assertIs, NEI.y)
        test_pickle_dump_load(self.assertIs, NEI)

    def test_subclasses_with_getnewargs_ex(self):
        class NamedInt(int):
            __qualname__ = 'NamedInt'       # needed for pickle protocol 4
            def __new__(cls, *args):
                _args = args
                name, *args = args
                if len(args) == 0:
                    raise TypeError("name and value must be specified")
                self = int.__new__(cls, *args)
                self._intname = name
                self._args = _args
                return self
            def __getnewargs_ex__(self):
                return self._args, {}
            @bltns.property
            def __name__(self):
                return self._intname
            def __repr__(self):
                # repr() is updated to include the name and type info
                return "{}({!r}, {})".format(
                        type(self).__name__,
                        self.__name__,
                        int.__repr__(self),
                        )
            def __str__(self):
                # str() is unchanged, even if it relies on the repr() fallback
                base = int
                base_str = base.__str__
                if base_str.__objclass__ is object:
                    return base.__repr__(self)
                return base_str(self)
            # for simplicity, we only define one operator that
            # propagates expressions
            def __add__(self, other):
                temp = int(self) + int( other)
                if isinstance(self, NamedInt) and isinstance(other, NamedInt):
                    return NamedInt(
                        '({0} + {1})'.format(self.__name__, other.__name__),
                        temp,
                        )
                else:
                    return temp

        class NEI(NamedInt, Enum):
            __qualname__ = 'NEI'      # needed for pickle protocol 4
            x = ('the-x', 1)
            y = ('the-y', 2)


        self.assertIs(NEI.__new__, Enum.__new__)
        self.assertEqual(repr(NEI.x + NEI.y), "NamedInt('(the-x + the-y)', 3)")
        globals()['NamedInt'] = NamedInt
        globals()['NEI'] = NEI
        NI5 = NamedInt('test', 5)
        self.assertEqual(NI5, 5)
        test_pickle_dump_load(self.assertEqual, NI5, 5)
        self.assertEqual(NEI.y.value, 2)
        test_pickle_dump_load(self.assertIs, NEI.y)
        test_pickle_dump_load(self.assertIs, NEI)

    def test_subclasses_with_reduce(self):
        class NamedInt(int):
            __qualname__ = 'NamedInt'       # needed for pickle protocol 4
            def __new__(cls, *args):
                _args = args
                name, *args = args
                if len(args) == 0:
                    raise TypeError("name and value must be specified")
                self = int.__new__(cls, *args)
                self._intname = name
                self._args = _args
                return self
            def __reduce__(self):
                return self.__class__, self._args
            @bltns.property
            def __name__(self):
                return self._intname
            def __repr__(self):
                # repr() is updated to include the name and type info
                return "{}({!r}, {})".format(
                        type(self).__name__,
                        self.__name__,
                        int.__repr__(self),
                        )
            def __str__(self):
                # str() is unchanged, even if it relies on the repr() fallback
                base = int
                base_str = base.__str__
                if base_str.__objclass__ is object:
                    return base.__repr__(self)
                return base_str(self)
            # for simplicity, we only define one operator that
            # propagates expressions
            def __add__(self, other):
                temp = int(self) + int( other)
                if isinstance(self, NamedInt) and isinstance(other, NamedInt):
                    return NamedInt(
                        '({0} + {1})'.format(self.__name__, other.__name__),
                        temp,
                        )
                else:
                    return temp

        class NEI(NamedInt, Enum):
            __qualname__ = 'NEI'      # needed for pickle protocol 4
            x = ('the-x', 1)
            y = ('the-y', 2)


        self.assertIs(NEI.__new__, Enum.__new__)
        self.assertEqual(repr(NEI.x + NEI.y), "NamedInt('(the-x + the-y)', 3)")
        globals()['NamedInt'] = NamedInt
        globals()['NEI'] = NEI
        NI5 = NamedInt('test', 5)
        self.assertEqual(NI5, 5)
        test_pickle_dump_load(self.assertEqual, NI5, 5)
        self.assertEqual(NEI.y.value, 2)
        test_pickle_dump_load(self.assertIs, NEI.y)
        test_pickle_dump_load(self.assertIs, NEI)

    def test_subclasses_with_reduce_ex(self):
        class NamedInt(int):
            __qualname__ = 'NamedInt'       # needed for pickle protocol 4
            def __new__(cls, *args):
                _args = args
                name, *args = args
                if len(args) == 0:
                    raise TypeError("name and value must be specified")
                self = int.__new__(cls, *args)
                self._intname = name
                self._args = _args
                return self
            def __reduce_ex__(self, proto):
                return self.__class__, self._args
            @bltns.property
            def __name__(self):
                return self._intname
            def __repr__(self):
                # repr() is updated to include the name and type info
                return "{}({!r}, {})".format(
                        type(self).__name__,
                        self.__name__,
                        int.__repr__(self),
                        )
            def __str__(self):
                # str() is unchanged, even if it relies on the repr() fallback
                base = int
                base_str = base.__str__
                if base_str.__objclass__ is object:
                    return base.__repr__(self)
                return base_str(self)
            # for simplicity, we only define one operator that
            # propagates expressions
            def __add__(self, other):
                temp = int(self) + int( other)
                if isinstance(self, NamedInt) and isinstance(other, NamedInt):
                    return NamedInt(
                        '({0} + {1})'.format(self.__name__, other.__name__),
                        temp,
                        )
                else:
                    return temp

        class NEI(NamedInt, Enum):
            __qualname__ = 'NEI'      # needed for pickle protocol 4
            x = ('the-x', 1)
            y = ('the-y', 2)

        self.assertIs(NEI.__new__, Enum.__new__)
        self.assertEqual(repr(NEI.x + NEI.y), "NamedInt('(the-x + the-y)', 3)")
        globals()['NamedInt'] = NamedInt
        globals()['NEI'] = NEI
        NI5 = NamedInt('test', 5)
        self.assertEqual(NI5, 5)
        test_pickle_dump_load(self.assertEqual, NI5, 5)
        self.assertEqual(NEI.y.value, 2)
        test_pickle_dump_load(self.assertIs, NEI.y)
        test_pickle_dump_load(self.assertIs, NEI)

    def test_subclasses_without_direct_pickle_support(self):
        class NamedInt(int):
            __qualname__ = 'NamedInt'
            def __new__(cls, *args):
                _args = args
                name, *args = args
                if len(args) == 0:
                    raise TypeError("name and value must be specified")
                self = int.__new__(cls, *args)
                self._intname = name
                self._args = _args
                return self
            @bltns.property
            def __name__(self):
                return self._intname
            def __repr__(self):
                # repr() is updated to include the name and type info
                return "{}({!r}, {})".format(
                        type(self).__name__,
                        self.__name__,
                        int.__repr__(self),
                        )
            def __str__(self):
                # str() is unchanged, even if it relies on the repr() fallback
                base = int
                base_str = base.__str__
                if base_str.__objclass__ is object:
                    return base.__repr__(self)
                return base_str(self)
            # for simplicity, we only define one operator that
            # propagates expressions
            def __add__(self, other):
                temp = int(self) + int( other)
                if isinstance(self, NamedInt) and isinstance(other, NamedInt):
                    return NamedInt(
                        '({0} + {1})'.format(self.__name__, other.__name__),
                        temp )
                else:
                    return temp

        class NEI(NamedInt, Enum):
            __qualname__ = 'NEI'
            x = ('the-x', 1)
            y = ('the-y', 2)
        self.assertIs(NEI.__new__, Enum.__new__)
        self.assertEqual(repr(NEI.x + NEI.y), "NamedInt('(the-x + the-y)', 3)")
        globals()['NamedInt'] = NamedInt
        globals()['NEI'] = NEI
        NI5 = NamedInt('test', 5)
        self.assertEqual(NI5, 5)
        self.assertEqual(NEI.y.value, 2)
        with self.assertRaisesRegex(TypeError, "name and value must be specified"):
            test_pickle_dump_load(self.assertIs, NEI.y)
        # fix pickle support and try again
        NEI.__reduce_ex__ = enum.pickle_by_enum_name
        test_pickle_dump_load(self.assertIs, NEI.y)
        test_pickle_dump_load(self.assertIs, NEI)

    def test_subclasses_with_direct_pickle_support(self):
        class NamedInt(int):
            __qualname__ = 'NamedInt'
            def __new__(cls, *args):
                _args = args
                name, *args = args
                if len(args) == 0:
                    raise TypeError("name and value must be specified")
                self = int.__new__(cls, *args)
                self._intname = name
                self._args = _args
                return self
            @bltns.property
            def __name__(self):
                return self._intname
            def __repr__(self):
                # repr() is updated to include the name and type info
                return "{}({!r}, {})".format(
                        type(self).__name__,
                        self.__name__,
                        int.__repr__(self),
                        )
            def __str__(self):
                # str() is unchanged, even if it relies on the repr() fallback
                base = int
                base_str = base.__str__
                if base_str.__objclass__ is object:
                    return base.__repr__(self)
                return base_str(self)
            # for simplicity, we only define one operator that
            # propagates expressions
            def __add__(self, other):
                temp = int(self) + int( other)
                if isinstance(self, NamedInt) and isinstance(other, NamedInt):
                    return NamedInt(
                        '({0} + {1})'.format(self.__name__, other.__name__),
                        temp,
                        )
                else:
                    return temp

        class NEI(NamedInt, Enum):
            __qualname__ = 'NEI'
            x = ('the-x', 1)
            y = ('the-y', 2)
            def __reduce_ex__(self, proto):
                return getattr, (self.__class__, self._name_)

        self.assertIs(NEI.__new__, Enum.__new__)
        self.assertEqual(repr(NEI.x + NEI.y), "NamedInt('(the-x + the-y)', 3)")
        globals()['NamedInt'] = NamedInt
        globals()['NEI'] = NEI
        NI5 = NamedInt('test', 5)
        self.assertEqual(NI5, 5)
        self.assertEqual(NEI.y.value, 2)
        test_pickle_dump_load(self.assertIs, NEI.y)
        test_pickle_dump_load(self.assertIs, NEI)

    def test_tuple_subclass(self):
        class SomeTuple(tuple, Enum):
            __qualname__ = 'SomeTuple'      # needed for pickle protocol 4
            first = (1, 'for the money')
            second = (2, 'for the show')
            third = (3, 'for the music')
        self.assertIs(type(SomeTuple.first), SomeTuple)
        self.assertIsInstance(SomeTuple.second, tuple)
        self.assertEqual(SomeTuple.third, (3, 'for the music'))
        globals()['SomeTuple'] = SomeTuple
        test_pickle_dump_load(self.assertIs, SomeTuple.first)

    def test_tuple_subclass_with_auto_1(self):
        from collections import namedtuple
        T = namedtuple('T', 'index desc')
        class SomeEnum(T, Enum):
            __qualname__ = 'SomeEnum'      # needed for pickle protocol 4
            first = auto(), 'for the money'
            second = auto(), 'for the show'
            third = auto(), 'for the music'
        self.assertIs(type(SomeEnum.first), SomeEnum)
        self.assertEqual(SomeEnum.third.value, (3, 'for the music'))
        self.assertIsInstance(SomeEnum.third.value, T)
        self.assertEqual(SomeEnum.first.index, 1)
        self.assertEqual(SomeEnum.second.desc, 'for the show')
        globals()['SomeEnum'] = SomeEnum
        globals()['T'] = T
        test_pickle_dump_load(self.assertIs, SomeEnum.first)

    def test_tuple_subclass_with_auto_2(self):
        from collections import namedtuple
        T = namedtuple('T', 'index desc')
        class SomeEnum(Enum):
            __qualname__ = 'SomeEnum'      # needed for pickle protocol 4
            first = T(auto(), 'for the money')
            second = T(auto(), 'for the show')
            third = T(auto(), 'for the music')
        self.assertIs(type(SomeEnum.first), SomeEnum)
        self.assertEqual(SomeEnum.third.value, (3, 'for the music'))
        self.assertIsInstance(SomeEnum.third.value, T)
        self.assertEqual(SomeEnum.first.value.index, 1)
        self.assertEqual(SomeEnum.second.value.desc, 'for the show')
        globals()['SomeEnum'] = SomeEnum
        globals()['T'] = T
        test_pickle_dump_load(self.assertIs, SomeEnum.first)

    def test_duplicate_values_give_unique_enum_items(self):
        class AutoNumber(Enum):
            first = ()
            second = ()
            third = ()
            def __new__(cls):
                value = len(cls.__members__) + 1
                obj = object.__new__(cls)
                obj._value_ = value
                return obj
            def __int__(self):
                return int(self._value_)
        self.assertEqual(
                list(AutoNumber),
                [AutoNumber.first, AutoNumber.second, AutoNumber.third],
                )
        self.assertEqual(int(AutoNumber.second), 2)
        self.assertEqual(AutoNumber.third.value, 3)
        self.assertIs(AutoNumber(1), AutoNumber.first)

    def test_inherited_new_from_enhanced_enum(self):
        class AutoNumber(Enum):
            def __new__(cls):
                value = len(cls.__members__) + 1
                obj = object.__new__(cls)
                obj._value_ = value
                return obj
            def __int__(self):
                return int(self._value_)
        class Color(AutoNumber):
            red = ()
            green = ()
            blue = ()
        self.assertEqual(list(Color), [Color.red, Color.green, Color.blue])
        self.assertEqual(list(map(int, Color)), [1, 2, 3])

    def test_inherited_new_from_mixed_enum(self):
        class AutoNumber(IntEnum):
            def __new__(cls):
                value = len(cls.__members__) + 1
                obj = int.__new__(cls, value)
                obj._value_ = value
                return obj
        class Color(AutoNumber):
            red = ()
            green = ()
            blue = ()
        self.assertEqual(list(Color), [Color.red, Color.green, Color.blue])
        self.assertEqual(list(map(int, Color)), [1, 2, 3])

    def test_equality(self):
        class OrdinaryEnum(Enum):
            a = 1
        self.assertEqual(ALWAYS_EQ, OrdinaryEnum.a)
        self.assertEqual(OrdinaryEnum.a, ALWAYS_EQ)

    def test_ordered_mixin(self):
        class OrderedEnum(Enum):
            def __ge__(self, other):
                if self.__class__ is other.__class__:
                    return self._value_ >= other._value_
                return NotImplemented
            def __gt__(self, other):
                if self.__class__ is other.__class__:
                    return self._value_ > other._value_
                return NotImplemented
            def __le__(self, other):
                if self.__class__ is other.__class__:
                    return self._value_ <= other._value_
                return NotImplemented
            def __lt__(self, other):
                if self.__class__ is other.__class__:
                    return self._value_ < other._value_
                return NotImplemented
        class Grade(OrderedEnum):
            A = 5
            B = 4
            C = 3
            D = 2
            F = 1
        self.assertGreater(Grade.A, Grade.B)
        self.assertLessEqual(Grade.F, Grade.C)
        self.assertLess(Grade.D, Grade.A)
        self.assertGreaterEqual(Grade.B, Grade.B)
        self.assertEqual(Grade.B, Grade.B)
        self.assertNotEqual(Grade.C, Grade.D)

    def test_extending2(self):
        class Shade(Enum):
            def shade(self):
                print(self.name)
        class Color(Shade):
            red = 1
            green = 2
            blue = 3
        with self.assertRaises(TypeError):
            class MoreColor(Color):
                cyan = 4
                magenta = 5
                yellow = 6

    def test_extending3(self):
        class Shade(Enum):
            def shade(self):
                return self.name
        class Color(Shade):
            def hex(self):
                return '%s hexlified!' % self.value
        class MoreColor(Color):
            cyan = 4
            magenta = 5
            yellow = 6
        self.assertEqual(MoreColor.magenta.hex(), '5 hexlified!')

    def test_subclass_duplicate_name(self):
        class Base(Enum):
            def test(self):
                pass
        class Test(Base):
            test = 1
        self.assertIs(type(Test.test), Test)

    def test_subclass_duplicate_name_dynamic(self):
        from types import DynamicClassAttribute
        class Base(Enum):
            @DynamicClassAttribute
            def test(self):
                return 'dynamic'
        class Test(Base):
            test = 1
        self.assertEqual(Test.test.test, 'dynamic')
        self.assertEqual(Test.test.value, 1)
        class Base2(Enum):
            @enum.property
            def flash(self):
                return 'flashy dynamic'
        class Test(Base2):
            flash = 1
        self.assertEqual(Test.flash.flash, 'flashy dynamic')
        self.assertEqual(Test.flash.value, 1)

    def test_no_duplicates(self):
        class UniqueEnum(Enum):
            def __init__(self, *args):
                cls = self.__class__
                if any(self.value == e.value for e in cls):
                    a = self.name
                    e = cls(self.value).name
                    raise ValueError(
                            "aliases not allowed in UniqueEnum:  %r --> %r"
                            % (a, e)
                            )
        class Color(UniqueEnum):
            red = 1
            green = 2
            blue = 3
        with self.assertRaises(ValueError):
            class Color(UniqueEnum):
                red = 1
                green = 2
                blue = 3
                grene = 2

    def test_init(self):
        class Planet(Enum):
            MERCURY = (3.303e+23, 2.4397e6)
            VENUS   = (4.869e+24, 6.0518e6)
            EARTH   = (5.976e+24, 6.37814e6)
            MARS    = (6.421e+23, 3.3972e6)
            JUPITER = (1.9e+27,   7.1492e7)
            SATURN  = (5.688e+26, 6.0268e7)
            URANUS  = (8.686e+25, 2.5559e7)
            NEPTUNE = (1.024e+26, 2.4746e7)
            def __init__(self, mass, radius):
                self.mass = mass       # in kilograms
                self.radius = radius   # in meters
            @enum.property
            def surface_gravity(self):
                # universal gravitational constant  (m3 kg-1 s-2)
                G = 6.67300E-11
                return G * self.mass / (self.radius * self.radius)
        self.assertEqual(round(Planet.EARTH.surface_gravity, 2), 9.80)
        self.assertEqual(Planet.EARTH.value, (5.976e+24, 6.37814e6))

    def test_ignore(self):
        class Period(timedelta, Enum):
            '''
            different lengths of time
            '''
            def __new__(cls, value, period):
                obj = timedelta.__new__(cls, value)
                obj._value_ = value
                obj.period = period
                return obj
            _ignore_ = 'Period i'
            Period = vars()
            for i in range(13):
                Period['month_%d' % i] = i*30, 'month'
            for i in range(53):
                Period['week_%d' % i] = i*7, 'week'
            for i in range(32):
                Period['day_%d' % i] = i, 'day'
            OneDay = day_1
            OneWeek = week_1
            OneMonth = month_1
        self.assertFalse(hasattr(Period, '_ignore_'))
        self.assertFalse(hasattr(Period, 'Period'))
        self.assertFalse(hasattr(Period, 'i'))
        self.assertTrue(isinstance(Period.day_1, timedelta))
        self.assertTrue(Period.month_1 is Period.day_30)
        self.assertTrue(Period.week_4 is Period.day_28)

    def test_nonhash_value(self):
        class AutoNumberInAList(Enum):
            def __new__(cls):
                value = [len(cls.__members__) + 1]
                obj = object.__new__(cls)
                obj._value_ = value
                return obj
        class ColorInAList(AutoNumberInAList):
            red = ()
            green = ()
            blue = ()
        self.assertEqual(list(ColorInAList), [ColorInAList.red, ColorInAList.green, ColorInAList.blue])
        for enum, value in zip(ColorInAList, range(3)):
            value += 1
            self.assertEqual(enum.value, [value])
            self.assertIs(ColorInAList([value]), enum)

    def test_conflicting_types_resolved_in_new(self):
        class LabelledIntEnum(int, Enum):
            def __new__(cls, *args):
                value, label = args
                obj = int.__new__(cls, value)
                obj.label = label
                obj._value_ = value
                return obj

        class LabelledList(LabelledIntEnum):
            unprocessed = (1, "Unprocessed")
            payment_complete = (2, "Payment Complete")

        self.assertEqual(list(LabelledList), [LabelledList.unprocessed, LabelledList.payment_complete])
        self.assertEqual(LabelledList.unprocessed, 1)
        self.assertEqual(LabelledList(1), LabelledList.unprocessed)

    def test_default_missing_no_chained_exception(self):
        class Color(Enum):
            RED = 1
            GREEN = 2
            BLUE = 3
        try:
            Color(7)
        except ValueError as exc:
            self.assertTrue(exc.__context__ is None)
        else:
            raise Exception('Exception not raised.')

    def test_missing_override(self):
        class Color(Enum):
            red = 1
            green = 2
            blue = 3
            @classmethod
            def _missing_(cls, item):
                if item == 'three':
                    return cls.blue
                elif item == 'bad return':
                    # trigger internal error
                    return 5
                elif item == 'error out':
                    raise ZeroDivisionError
                else:
                    # trigger not found
                    return None
        self.assertIs(Color('three'), Color.blue)
        try:
            Color(7)
        except ValueError as exc:
            self.assertTrue(exc.__context__ is None)
        else:
            raise Exception('Exception not raised.')
        try:
            Color('bad return')
        except TypeError as exc:
            self.assertTrue(isinstance(exc.__context__, ValueError))
        else:
            raise Exception('Exception not raised.')
        try:
            Color('error out')
        except ZeroDivisionError as exc:
            self.assertTrue(isinstance(exc.__context__, ValueError))
        else:
            raise Exception('Exception not raised.')

    def test_missing_exceptions_reset(self):
        import gc
        import weakref
        #
        class TestEnum(enum.Enum):
            VAL1 = 'val1'
            VAL2 = 'val2'
        #
        class Class1:
            def __init__(self):
                # Gracefully handle an exception of our own making
                try:
                    raise ValueError()
                except ValueError:
                    pass
        #
        class Class2:
            def __init__(self):
                # Gracefully handle an exception of Enum's making
                try:
                    TestEnum('invalid_value')
                except ValueError:
                    pass
        # No strong refs here so these are free to die.
        class_1_ref = weakref.ref(Class1())
        class_2_ref = weakref.ref(Class2())
        #
        # The exception raised by Enum used to create a reference loop and thus
        # Class2 instances would stick around until the next garbage collection
        # cycle, unlike Class1.  Verify Class2 no longer does this.
        gc.collect()  # For PyPy or other GCs.
        self.assertIs(class_1_ref(), None)
        self.assertIs(class_2_ref(), None)

    def test_multiple_mixin(self):
        class MaxMixin:
            @classproperty
            def MAX(cls):
                max = len(cls)
                cls.MAX = max
                return max
        class StrMixin:
            def __str__(self):
                return self._name_.lower()
        class SomeEnum(Enum):
            def behavior(self):
                return 'booyah'
        class AnotherEnum(Enum):
            def behavior(self):
                return 'nuhuh!'
            def social(self):
                return "what's up?"
        class Color(MaxMixin, Enum):
            RED = auto()
            GREEN = auto()
            BLUE = auto()
        self.assertEqual(Color.RED.value, 1)
        self.assertEqual(Color.GREEN.value, 2)
        self.assertEqual(Color.BLUE.value, 3)
        self.assertEqual(Color.MAX, 3)
        self.assertEqual(str(Color.BLUE), 'Color.BLUE')
        class Color(MaxMixin, StrMixin, Enum):
            RED = auto()
            GREEN = auto()
            BLUE = auto()
            __str__ = StrMixin.__str__          # needed as of 3.11
        self.assertEqual(Color.RED.value, 1)
        self.assertEqual(Color.GREEN.value, 2)
        self.assertEqual(Color.BLUE.value, 3)
        self.assertEqual(Color.MAX, 3)
        self.assertEqual(str(Color.BLUE), 'blue')
        class Color(StrMixin, MaxMixin, Enum):
            RED = auto()
            GREEN = auto()
            BLUE = auto()
            __str__ = StrMixin.__str__          # needed as of 3.11
        self.assertEqual(Color.RED.value, 1)
        self.assertEqual(Color.GREEN.value, 2)
        self.assertEqual(Color.BLUE.value, 3)
        self.assertEqual(Color.MAX, 3)
        self.assertEqual(str(Color.BLUE), 'blue')
        class CoolColor(StrMixin, SomeEnum, Enum):
            RED = auto()
            GREEN = auto()
            BLUE = auto()
            __str__ = StrMixin.__str__          # needed as of 3.11
        self.assertEqual(CoolColor.RED.value, 1)
        self.assertEqual(CoolColor.GREEN.value, 2)
        self.assertEqual(CoolColor.BLUE.value, 3)
        self.assertEqual(str(CoolColor.BLUE), 'blue')
        self.assertEqual(CoolColor.RED.behavior(), 'booyah')
        class CoolerColor(StrMixin, AnotherEnum, Enum):
            RED = auto()
            GREEN = auto()
            BLUE = auto()
            __str__ = StrMixin.__str__          # needed as of 3.11
        self.assertEqual(CoolerColor.RED.value, 1)
        self.assertEqual(CoolerColor.GREEN.value, 2)
        self.assertEqual(CoolerColor.BLUE.value, 3)
        self.assertEqual(str(CoolerColor.BLUE), 'blue')
        self.assertEqual(CoolerColor.RED.behavior(), 'nuhuh!')
        self.assertEqual(CoolerColor.RED.social(), "what's up?")
        class CoolestColor(StrMixin, SomeEnum, AnotherEnum):
            RED = auto()
            GREEN = auto()
            BLUE = auto()
            __str__ = StrMixin.__str__          # needed as of 3.11
        self.assertEqual(CoolestColor.RED.value, 1)
        self.assertEqual(CoolestColor.GREEN.value, 2)
        self.assertEqual(CoolestColor.BLUE.value, 3)
        self.assertEqual(str(CoolestColor.BLUE), 'blue')
        self.assertEqual(CoolestColor.RED.behavior(), 'booyah')
        self.assertEqual(CoolestColor.RED.social(), "what's up?")
        class ConfusedColor(StrMixin, AnotherEnum, SomeEnum):
            RED = auto()
            GREEN = auto()
            BLUE = auto()
            __str__ = StrMixin.__str__          # needed as of 3.11
        self.assertEqual(ConfusedColor.RED.value, 1)
        self.assertEqual(ConfusedColor.GREEN.value, 2)
        self.assertEqual(ConfusedColor.BLUE.value, 3)
        self.assertEqual(str(ConfusedColor.BLUE), 'blue')
        self.assertEqual(ConfusedColor.RED.behavior(), 'nuhuh!')
        self.assertEqual(ConfusedColor.RED.social(), "what's up?")
        class ReformedColor(StrMixin, IntEnum, SomeEnum, AnotherEnum):
            RED = auto()
            GREEN = auto()
            BLUE = auto()
            __str__ = StrMixin.__str__          # needed as of 3.11
        self.assertEqual(ReformedColor.RED.value, 1)
        self.assertEqual(ReformedColor.GREEN.value, 2)
        self.assertEqual(ReformedColor.BLUE.value, 3)
        self.assertEqual(str(ReformedColor.BLUE), 'blue')
        self.assertEqual(ReformedColor.RED.behavior(), 'booyah')
        self.assertEqual(ConfusedColor.RED.social(), "what's up?")
        self.assertTrue(issubclass(ReformedColor, int))

    def test_multiple_inherited_mixin(self):
        @unique
        class Decision1(StrEnum):
            REVERT = "REVERT"
            REVERT_ALL = "REVERT_ALL"
            RETRY = "RETRY"
        class MyEnum(StrEnum):
            pass
        @unique
        class Decision2(MyEnum):
            REVERT = "REVERT"
            REVERT_ALL = "REVERT_ALL"
            RETRY = "RETRY"

    def test_multiple_mixin_inherited(self):
        class MyInt(int):
            def __new__(cls, value):
                return super().__new__(cls, value)

        class HexMixin:
            def __repr__(self):
                return hex(self)

        class MyIntEnum(HexMixin, MyInt, enum.Enum):
            __repr__ = HexMixin.__repr__

        class Foo(MyIntEnum):
            TEST = 1
        self.assertTrue(isinstance(Foo.TEST, MyInt))
        self.assertEqual(Foo._member_type_, MyInt)
        self.assertEqual(repr(Foo.TEST), "0x1")

        class Fee(MyIntEnum):
            TEST = 1
            def __new__(cls, value):
                value += 1
                member = int.__new__(cls, value)
                member._value_ = value
                return member
        self.assertEqual(Fee.TEST, 2)

    def test_multiple_mixin_with_common_data_type(self):
        class CaseInsensitiveStrEnum(str, Enum):
            @classmethod
            def _missing_(cls, value):
                for member in cls._member_map_.values():
                    if member._value_.lower() == value.lower():
                        return member
                return super()._missing_(value)
        #
        class LenientStrEnum(str, Enum):
            def __init__(self, *args):
                self._valid = True
            @classmethod
            def _missing_(cls, value):
                unknown = cls._member_type_.__new__(cls, value)
                unknown._valid = False
                unknown._name_ = value.upper()
                unknown._value_ = value
                cls._member_map_[value] = unknown
                return unknown
            @enum.property
            def valid(self):
                return self._valid
        #
        class JobStatus(CaseInsensitiveStrEnum, LenientStrEnum):
            ACTIVE = "active"
            PENDING = "pending"
            TERMINATED = "terminated"
        #
        JS = JobStatus
        self.assertEqual(list(JobStatus), [JS.ACTIVE, JS.PENDING, JS.TERMINATED])
        self.assertEqual(JS.ACTIVE, 'active')
        self.assertEqual(JS.ACTIVE.value, 'active')
        self.assertIs(JS('Active'), JS.ACTIVE)
        self.assertTrue(JS.ACTIVE.valid)
        missing = JS('missing')
        self.assertEqual(list(JobStatus), [JS.ACTIVE, JS.PENDING, JS.TERMINATED])
        self.assertEqual(JS.ACTIVE, 'active')
        self.assertEqual(JS.ACTIVE.value, 'active')
        self.assertIs(JS('Active'), JS.ACTIVE)
        self.assertTrue(JS.ACTIVE.valid)
        self.assertTrue(isinstance(missing, JS))
        self.assertFalse(missing.valid)

    def test_empty_globals(self):
        # bpo-35717: sys._getframe(2).f_globals['__name__'] fails with KeyError
        # when using compile and exec because f_globals is empty
        code = "from enum import Enum; Enum('Animal', 'ANT BEE CAT DOG')"
        code = compile(code, "<string>", "exec")
        global_ns = {}
        local_ls = {}
        exec(code, global_ns, local_ls)

    def test_strenum(self):
        class GoodStrEnum(StrEnum):
            one = '1'
            two = '2'
            three = b'3', 'ascii'
            four = b'4', 'latin1', 'strict'
        self.assertEqual(GoodStrEnum.one, '1')
        self.assertEqual(str(GoodStrEnum.one), '1')
        self.assertEqual('{}'.format(GoodStrEnum.one), '1')
        self.assertEqual(GoodStrEnum.one, str(GoodStrEnum.one))
        self.assertEqual(GoodStrEnum.one, '{}'.format(GoodStrEnum.one))
        self.assertEqual(repr(GoodStrEnum.one), "<GoodStrEnum.one: '1'>")
        #
        class DumbMixin:
            def __str__(self):
                return "don't do this"
        class DumbStrEnum(DumbMixin, StrEnum):
            five = '5'
            six = '6'
            seven = '7'
            __str__ = DumbMixin.__str__             # needed as of 3.11
        self.assertEqual(DumbStrEnum.seven, '7')
        self.assertEqual(str(DumbStrEnum.seven), "don't do this")
        #
        class EnumMixin(Enum):
            def hello(self):
                print('hello from %s' % (self, ))
        class HelloEnum(EnumMixin, StrEnum):
            eight = '8'
        self.assertEqual(HelloEnum.eight, '8')
        self.assertEqual(HelloEnum.eight, str(HelloEnum.eight))
        #
        class GoodbyeMixin:
            def goodbye(self):
                print('%s wishes you a fond farewell')
        class GoodbyeEnum(GoodbyeMixin, EnumMixin, StrEnum):
            nine = '9'
        self.assertEqual(GoodbyeEnum.nine, '9')
        self.assertEqual(GoodbyeEnum.nine, str(GoodbyeEnum.nine))
        #
        with self.assertRaisesRegex(TypeError, '1 is not a string'):
            class FirstFailedStrEnum(StrEnum):
                one = 1
                two = '2'
        with self.assertRaisesRegex(TypeError, "2 is not a string"):
            class SecondFailedStrEnum(StrEnum):
                one = '1'
                two = 2,
                three = '3'
        with self.assertRaisesRegex(TypeError, '2 is not a string'):
            class ThirdFailedStrEnum(StrEnum):
                one = '1'
                two = 2
        with self.assertRaisesRegex(TypeError, 'encoding must be a string, not %r' % (sys.getdefaultencoding, )):
            class ThirdFailedStrEnum(StrEnum):
                one = '1'
                two = b'2', sys.getdefaultencoding
        with self.assertRaisesRegex(TypeError, 'errors must be a string, not 9'):
            class ThirdFailedStrEnum(StrEnum):
                one = '1'
                two = b'2', 'ascii', 9

    def test_custom_strenum(self):
        class CustomStrEnum(str, Enum):
            pass
        class OkayEnum(CustomStrEnum):
            one = '1'
            two = '2'
            three = b'3', 'ascii'
            four = b'4', 'latin1', 'strict'
        self.assertEqual(OkayEnum.one, '1')
        self.assertEqual(str(OkayEnum.one), 'OkayEnum.one')
        self.assertEqual('{}'.format(OkayEnum.one), 'OkayEnum.one')
        self.assertEqual(repr(OkayEnum.one), "<OkayEnum.one: '1'>")
        #
        class DumbMixin:
            def __str__(self):
                return "don't do this"
        class DumbStrEnum(DumbMixin, CustomStrEnum):
            five = '5'
            six = '6'
            seven = '7'
            __str__ = DumbMixin.__str__         # needed as of 3.11
        self.assertEqual(DumbStrEnum.seven, '7')
        self.assertEqual(str(DumbStrEnum.seven), "don't do this")
        #
        class EnumMixin(Enum):
            def hello(self):
                print('hello from %s' % (self, ))
        class HelloEnum(EnumMixin, CustomStrEnum):
            eight = '8'
        self.assertEqual(HelloEnum.eight, '8')
        self.assertEqual(str(HelloEnum.eight), 'HelloEnum.eight')
        #
        class GoodbyeMixin:
            def goodbye(self):
                print('%s wishes you a fond farewell')
        class GoodbyeEnum(GoodbyeMixin, EnumMixin, CustomStrEnum):
            nine = '9'
        self.assertEqual(GoodbyeEnum.nine, '9')
        self.assertEqual(str(GoodbyeEnum.nine), 'GoodbyeEnum.nine')
        #
        class FirstFailedStrEnum(CustomStrEnum):
            one = 1   # this will become '1'
            two = '2'
        class SecondFailedStrEnum(CustomStrEnum):
            one = '1'
            two = 2,  # this will become '2'
            three = '3'
        class ThirdFailedStrEnum(CustomStrEnum):
            one = '1'
            two = 2  # this will become '2'
        with self.assertRaisesRegex(TypeError,
                r"argument (2|'encoding') must be str, not "):
            class ThirdFailedStrEnum(CustomStrEnum):
                one = '1'
                two = b'2', sys.getdefaultencoding
        with self.assertRaisesRegex(TypeError,
                r"argument (3|'errors') must be str, not "):
            class ThirdFailedStrEnum(CustomStrEnum):
                one = '1'
                two = b'2', 'ascii', 9

    def test_missing_value_error(self):
        with self.assertRaisesRegex(TypeError, "_value_ not set in __new__"):
            class Combined(str, Enum):
                #
                def __new__(cls, value, sequence):
                    enum = str.__new__(cls, value)
                    if '(' in value:
                        fis_name, segment = value.split('(', 1)
                        segment = segment.strip(' )')
                    else:
                        fis_name = value
                        segment = None
                    enum.fis_name = fis_name
                    enum.segment = segment
                    enum.sequence = sequence
                    return enum
                #
                def __repr__(self):
                    return "<%s.%s>" % (self.__class__.__name__, self._name_)
                #
                key_type      = 'An$(1,2)', 0
                company_id    = 'An$(3,2)', 1
                code          = 'An$(5,1)', 2
                description   = 'Bn$',      3


    def test_private_variable_is_normal_attribute(self):
        class Private(Enum):
            __corporal = 'Radar'
            __major_ = 'Hoolihan'
        self.assertEqual(Private._Private__corporal, 'Radar')
        self.assertEqual(Private._Private__major_, 'Hoolihan')

    def test_member_from_member_access(self):
        class Di(Enum):
            YES = 1
            NO = 0
            name = 3
        warn = Di.YES.NO
        self.assertIs(warn, Di.NO)
        self.assertIs(Di.name, Di['name'])
        self.assertEqual(Di.name.name, 'name')

    def test_dynamic_members_with_static_methods(self):
        #
        foo_defines = {'FOO_CAT': 'aloof', 'BAR_DOG': 'friendly', 'FOO_HORSE': 'big'}
        class Foo(Enum):
            vars().update({
                    k: v
                    for k, v in foo_defines.items()
                    if k.startswith('FOO_')
                    })
            def upper(self):
                return self.value.upper()
        self.assertEqual(list(Foo), [Foo.FOO_CAT, Foo.FOO_HORSE])
        self.assertEqual(Foo.FOO_CAT.value, 'aloof')
        self.assertEqual(Foo.FOO_HORSE.upper(), 'BIG')
        #
        with self.assertRaisesRegex(TypeError, "'FOO_CAT' already defined as 'aloof'"):
            class FooBar(Enum):
                vars().update({
                        k: v
                        for k, v in foo_defines.items()
                        if k.startswith('FOO_')
                        },
                        **{'FOO_CAT': 'small'},
                        )
                def upper(self):
                    return self.value.upper()

    def test_repr_with_dataclass(self):
        "ensure dataclass-mixin has correct repr()"
        #
        # check overridden dataclass __repr__ is used
        #
        from dataclasses import dataclass, field
        @dataclass(repr=False)
        class Foo:
            __qualname__ = 'Foo'
            a: int
            def __repr__(self):
                return 'ha hah!'
        class Entries(Foo, Enum):
            ENTRY1 = 1
        self.assertEqual(repr(Entries.ENTRY1), '<Entries.ENTRY1: ha hah!>')
        self.assertTrue(Entries.ENTRY1.value == Foo(1), Entries.ENTRY1.value)
        self.assertTrue(isinstance(Entries.ENTRY1, Foo))
        self.assertTrue(Entries._member_type_ is Foo, Entries._member_type_)
        #
        # check auto-generated dataclass __repr__ is not used
        #
        @dataclass
        class CreatureDataMixin:
            __qualname__ = 'CreatureDataMixin'
            size: str
            legs: int
            tail: bool = field(repr=False, default=True)
        class Creature(CreatureDataMixin, Enum):
            __qualname__ = 'Creature'
            BEETLE = ('small', 6)
            DOG = ('medium', 4)
        self.assertEqual(repr(Creature.DOG), "<Creature.DOG: size='medium', legs=4>")
        #
        # check inherited repr used
        #
        class Huh:
            def __repr__(self):
                return 'inherited'
        @dataclass(repr=False)
        class CreatureDataMixin(Huh):
            __qualname__ = 'CreatureDataMixin'
            size: str
            legs: int
            tail: bool = field(repr=False, default=True)
        class Creature(CreatureDataMixin, Enum):
            __qualname__ = 'Creature'
            BEETLE = ('small', 6)
            DOG = ('medium', 4)
        self.assertEqual(repr(Creature.DOG), "<Creature.DOG: inherited>")
        #
        # check default object.__repr__ used if nothing provided
        #
        @dataclass(repr=False)
        class CreatureDataMixin:
            __qualname__ = 'CreatureDataMixin'
            size: str
            legs: int
            tail: bool = field(repr=False, default=True)
        class Creature(CreatureDataMixin, Enum):
            __qualname__ = 'Creature'
            BEETLE = ('small', 6)
            DOG = ('medium', 4)
        self.assertRegex(repr(Creature.DOG), "<Creature.DOG: .*CreatureDataMixin object at .*>")

    def test_repr_with_init_mixin(self):
        class Foo:
            def __init__(self, a):
                self.a = a
            def __repr__(self):
                return f'Foo(a={self.a!r})'
        class Entries(Foo, Enum):
            ENTRY1 = 1
        #
        self.assertEqual(repr(Entries.ENTRY1), 'Foo(a=1)')

    def test_repr_and_str_with_no_init_mixin(self):
        # non-data_type is a mixin that doesn't define __new__
        class Foo:
            def __repr__(self):
                return 'Foo'
            def __str__(self):
                return 'ooF'
        class Entries(Foo, Enum):
            ENTRY1 = 1
        #
        self.assertEqual(repr(Entries.ENTRY1), 'Foo')
        self.assertEqual(str(Entries.ENTRY1), 'ooF')

    def test_value_backup_assign(self):
        # check that enum will add missing values when custom __new__ does not
        class Some(Enum):
            def __new__(cls, val):
                return object.__new__(cls)
            x = 1
            y = 2
        self.assertEqual(Some.x.value, 1)
        self.assertEqual(Some.y.value, 2)

    def test_custom_flag_bitwise(self):
        class MyIntFlag(int, Flag):
            ONE = 1
            TWO = 2
            FOUR = 4
        self.assertTrue(isinstance(MyIntFlag.ONE | MyIntFlag.TWO, MyIntFlag), MyIntFlag.ONE | MyIntFlag.TWO)
        self.assertTrue(isinstance(MyIntFlag.ONE | 2, MyIntFlag))

    def test_int_flags_copy(self):
        class MyIntFlag(IntFlag):
            ONE = 1
            TWO = 2
            FOUR = 4

        flags = MyIntFlag.ONE | MyIntFlag.TWO
        copied = copy.copy(flags)
        deep = copy.deepcopy(flags)
        self.assertEqual(copied, flags)
        self.assertEqual(deep, flags)

        flags = MyIntFlag.ONE | MyIntFlag.TWO | 8
        copied = copy.copy(flags)
        deep = copy.deepcopy(flags)
        self.assertEqual(copied, flags)
        self.assertEqual(deep, flags)
        self.assertEqual(copied.value, 1 | 2 | 8)

    def test_namedtuple_as_value(self):
        from collections import namedtuple
        TTuple = namedtuple('TTuple', 'id a blist')
        class NTEnum(Enum):
            NONE = TTuple(0, 0, [])
            A = TTuple(1, 2, [4])
            B = TTuple(2, 4, [0, 1, 2])
        self.assertEqual(repr(NTEnum.NONE), "<NTEnum.NONE: TTuple(id=0, a=0, blist=[])>")
        self.assertEqual(NTEnum.NONE.value, TTuple(id=0, a=0, blist=[]))
        self.assertEqual(
                [x.value for x in NTEnum],
                [TTuple(id=0, a=0, blist=[]), TTuple(id=1, a=2, blist=[4]), TTuple(id=2, a=4, blist=[0, 1, 2])],
                )

        self.assertRaises(AttributeError, getattr, NTEnum.NONE, 'id')
        #
        class NTCEnum(TTuple, Enum):
            NONE = 0, 0, []
            A = 1, 2, [4]
            B = 2, 4, [0, 1, 2]
        self.assertEqual(repr(NTCEnum.NONE), "<NTCEnum.NONE: TTuple(id=0, a=0, blist=[])>")
        self.assertEqual(NTCEnum.NONE.value, TTuple(id=0, a=0, blist=[]))
        self.assertEqual(NTCEnum.NONE.id, 0)
        self.assertEqual(NTCEnum.A.a, 2)
        self.assertEqual(NTCEnum.B.blist, [0, 1 ,2])
        self.assertEqual(
                [x.value for x in NTCEnum],
                [TTuple(id=0, a=0, blist=[]), TTuple(id=1, a=2, blist=[4]), TTuple(id=2, a=4, blist=[0, 1, 2])],
                )
        #
        class NTDEnum(Enum):
            def __new__(cls, id, a, blist):
                member = object.__new__(cls)
                member.id = id
                member.a = a
                member.blist = blist
                return member
            NONE = TTuple(0, 0, [])
            A = TTuple(1, 2, [4])
            B = TTuple(2, 4, [0, 1, 2])
        self.assertEqual(repr(NTDEnum.NONE), "<NTDEnum.NONE: TTuple(id=0, a=0, blist=[])>")
        self.assertEqual(NTDEnum.NONE.id, 0)
        self.assertEqual(NTDEnum.A.a, 2)
        self.assertEqual(NTDEnum.B.blist, [0, 1 ,2])

    def test_flag_with_custom_new(self):
        class FlagFromChar(IntFlag):
            def __new__(cls, c):
                value = 1 << c
                self = int.__new__(cls, value)
                self._value_ = value
                return self
            #
            a = ord('a')
        #
        self.assertEqual(FlagFromChar._all_bits_, 316912650057057350374175801343)
        self.assertEqual(FlagFromChar._flag_mask_, 158456325028528675187087900672)
        self.assertEqual(FlagFromChar.a, 158456325028528675187087900672)
        self.assertEqual(FlagFromChar.a|1, 158456325028528675187087900673)
        #
        #
        class FlagFromChar(Flag):
            def __new__(cls, c):
                value = 1 << c
                self = object.__new__(cls)
                self._value_ = value
                return self
            #
            a = ord('a')
            z = 1
        #
        self.assertEqual(FlagFromChar._all_bits_, 316912650057057350374175801343)
        self.assertEqual(FlagFromChar._flag_mask_, 158456325028528675187087900674)
        self.assertEqual(FlagFromChar.a.value, 158456325028528675187087900672)
        self.assertEqual((FlagFromChar.a|FlagFromChar.z).value, 158456325028528675187087900674)
        #
        #
        class FlagFromChar(int, Flag, boundary=KEEP):
            def __new__(cls, c):
                value = 1 << c
                self = int.__new__(cls, value)
                self._value_ = value
                return self
            #
            a = ord('a')
        #
        self.assertEqual(FlagFromChar._all_bits_, 316912650057057350374175801343)
        self.assertEqual(FlagFromChar._flag_mask_, 158456325028528675187087900672)
        self.assertEqual(FlagFromChar.a, 158456325028528675187087900672)
        self.assertEqual(FlagFromChar.a|1, 158456325028528675187087900673)

    def test_init_exception(self):
        class Base:
            def __new__(cls, *args):
                return object.__new__(cls)
            def __init__(self, x):
                raise ValueError("I don't like", x)
        with self.assertRaises(TypeError):
            class MyEnum(Base, enum.Enum):
                A = 'a'
                def __init__(self, y):
                    self.y = y
        with self.assertRaises(ValueError):
            class MyEnum(Base, enum.Enum):
                A = 'a'
                def __init__(self, y):
                    self.y = y
                def __new__(cls, value):
                    member = Base.__new__(cls)
                    member._value_ = Base(value)
                    return member

    def test_extra_member_creation(self):
        class IDEnumMeta(EnumMeta):
            def __new__(metacls, cls, bases, classdict, **kwds):
                # add new entries to classdict
                for name in classdict.member_names:
                    classdict[f'{name}_DESC'] = f'-{classdict[name]}'
                return super().__new__(metacls, cls, bases, classdict, **kwds)
        class IDEnum(StrEnum, metaclass=IDEnumMeta):
            pass
        class MyEnum(IDEnum):
            ID = 'id'
            NAME = 'name'
        self.assertEqual(list(MyEnum), [MyEnum.ID, MyEnum.NAME, MyEnum.ID_DESC, MyEnum.NAME_DESC])

    def test_add_alias(self):
        class mixin:
            @property
            def ORG(self):
                return 'huh'
        class Color(mixin, Enum):
            RED = 1
            GREEN = 2
            BLUE = 3
        Color.RED._add_alias_('ROJO')
        self.assertIs(Color.RED, Color['ROJO'])
        self.assertIs(Color.RED, Color.ROJO)
        Color.BLUE._add_alias_('ORG')
        self.assertIs(Color.BLUE, Color['ORG'])
        self.assertIs(Color.BLUE, Color.ORG)
        self.assertEqual(Color.RED.ORG, 'huh')
        self.assertEqual(Color.GREEN.ORG, 'huh')
        self.assertEqual(Color.BLUE.ORG, 'huh')
        self.assertEqual(Color.ORG.ORG, 'huh')

    def test_add_value_alias_after_creation(self):
        class Color(Enum):
            RED = 1
            GREEN = 2
            BLUE = 3
        Color.RED._add_value_alias_(5)
        self.assertIs(Color.RED, Color(5))

    def test_add_value_alias_during_creation(self):
        class Types(Enum):
            Unknown = 0,
            Source  = 1, 'src'
            NetList = 2, 'nl'
            def __new__(cls, int_value, *value_aliases):
                member = object.__new__(cls)
                member._value_ = int_value
                for alias in value_aliases:
                    member._add_value_alias_(alias)
                return member
        self.assertIs(Types(0), Types.Unknown)
        self.assertIs(Types(1), Types.Source)
        self.assertIs(Types('src'), Types.Source)
        self.assertIs(Types(2), Types.NetList)
        self.assertIs(Types('nl'), Types.NetList)

    def test_second_tuple_item_is_falsey(self):
        class Cardinal(Enum):
            RIGHT = (1, 0)
            UP = (0, 1)
            LEFT = (-1, 0)
            DOWN = (0, -1)
        self.assertIs(Cardinal(1, 0), Cardinal.RIGHT)
        self.assertIs(Cardinal(-1, 0), Cardinal.LEFT)

    def test_no_members(self):
        with self.assertRaisesRegex(
                TypeError,
                'has no members',
            ):
            Enum(7)
        with self.assertRaisesRegex(
                TypeError,
                'has no members',
            ):
            Flag(7)

    def test_empty_names(self):
        for nothing in '', [], {}:
            for e_type in None, int:
                empty_enum = Enum('empty_enum', nothing, type=e_type)
                self.assertEqual(len(empty_enum), 0)
                self.assertRaisesRegex(TypeError, 'has no members', empty_enum, 0)
        self.assertRaisesRegex(TypeError, '.int. object is not iterable', Enum, 'bad_enum', names=0)
        self.assertRaisesRegex(TypeError, '.int. object is not iterable', Enum, 'bad_enum', 0, type=int)

    def test_nonhashable_matches_hashable(self):    # issue 125710
        class Directions(Enum):
            DOWN_ONLY = frozenset({"sc"})
            UP_ONLY = frozenset({"cs"})
            UNRESTRICTED = frozenset({"sc", "cs"})
        self.assertIs(Directions({"sc"}), Directions.DOWN_ONLY)


class TestOrder(unittest.TestCase):
    "test usage of the `_order_` attribute"

    def test_same_members(self):
        class Color(Enum):
            _order_ = 'red green blue'
            red = 1
            green = 2
            blue = 3

    def test_same_members_with_aliases(self):
        class Color(Enum):
            _order_ = 'red green blue'
            red = 1
            green = 2
            blue = 3
            verde = green

    def test_same_members_wrong_order(self):
        with self.assertRaisesRegex(TypeError, 'member order does not match _order_'):
            class Color(Enum):
                _order_ = 'red green blue'
                red = 1
                blue = 3
                green = 2

    def test_order_has_extra_members(self):
        with self.assertRaisesRegex(TypeError, 'member order does not match _order_'):
            class Color(Enum):
                _order_ = 'red green blue purple'
                red = 1
                green = 2
                blue = 3

    def test_order_has_extra_members_with_aliases(self):
        with self.assertRaisesRegex(TypeError, 'member order does not match _order_'):
            class Color(Enum):
                _order_ = 'red green blue purple'
                red = 1
                green = 2
                blue = 3
                verde = green

    def test_enum_has_extra_members(self):
        with self.assertRaisesRegex(TypeError, 'member order does not match _order_'):
            class Color(Enum):
                _order_ = 'red green blue'
                red = 1
                green = 2
                blue = 3
                purple = 4

    def test_enum_has_extra_members_with_aliases(self):
        with self.assertRaisesRegex(TypeError, 'member order does not match _order_'):
            class Color(Enum):
                _order_ = 'red green blue'
                red = 1
                green = 2
                blue = 3
                purple = 4
                verde = green


class OldTestFlag(unittest.TestCase):
    """Tests of the Flags."""

    class Perm(Flag):
        R, W, X = 4, 2, 1

    class Open(Flag):
        RO = 0
        WO = 1
        RW = 2
        AC = 3
        CE = 1<<19

    class Color(Flag):
        BLACK = 0
        RED = 1
        ROJO = 1
        GREEN = 2
        BLUE = 4
        PURPLE = RED|BLUE
        WHITE = RED|GREEN|BLUE
        BLANCO = RED|GREEN|BLUE

    def test_or(self):
        Perm = self.Perm
        for i in Perm:
            for j in Perm:
                self.assertEqual((i | j), Perm(i.value | j.value))
                self.assertEqual((i | j).value, i.value | j.value)
                self.assertIs(type(i | j), Perm)
        for i in Perm:
            self.assertIs(i | i, i)
        Open = self.Open
        self.assertIs(Open.RO | Open.CE, Open.CE)

    def test_and(self):
        Perm = self.Perm
        RW = Perm.R | Perm.W
        RX = Perm.R | Perm.X
        WX = Perm.W | Perm.X
        RWX = Perm.R | Perm.W | Perm.X
        values = list(Perm) + [RW, RX, WX, RWX, Perm(0)]
        for i in values:
            for j in values:
                self.assertEqual((i & j).value, i.value & j.value)
                self.assertIs(type(i & j), Perm)
        for i in Perm:
            self.assertIs(i & i, i)
            self.assertIs(i & RWX, i)
            self.assertIs(RWX & i, i)
        Open = self.Open
        self.assertIs(Open.RO & Open.CE, Open.RO)

    def test_xor(self):
        Perm = self.Perm
        for i in Perm:
            for j in Perm:
                self.assertEqual((i ^ j).value, i.value ^ j.value)
                self.assertIs(type(i ^ j), Perm)
        for i in Perm:
            self.assertIs(i ^ Perm(0), i)
            self.assertIs(Perm(0) ^ i, i)
        Open = self.Open
        self.assertIs(Open.RO ^ Open.CE, Open.CE)
        self.assertIs(Open.CE ^ Open.CE, Open.RO)

    def test_bool(self):
        Perm = self.Perm
        for f in Perm:
            self.assertTrue(f)
        Open = self.Open
        for f in Open:
            self.assertEqual(bool(f.value), bool(f))

    def test_boundary(self):
        self.assertIs(enum.Flag._boundary_, STRICT)
        class Iron(Flag, boundary=CONFORM):
            ONE = 1
            TWO = 2
            EIGHT = 8
        self.assertIs(Iron._boundary_, CONFORM)
        #
        class Water(Flag, boundary=STRICT):
            ONE = 1
            TWO = 2
            EIGHT = 8
        self.assertIs(Water._boundary_, STRICT)
        #
        class Space(Flag, boundary=EJECT):
            ONE = 1
            TWO = 2
            EIGHT = 8
        self.assertIs(Space._boundary_, EJECT)
        #
        class Bizarre(Flag, boundary=KEEP):
            b = 3
            c = 4
            d = 6
        #
        self.assertRaisesRegex(ValueError, 'invalid value 7', Water, 7)
        #
        self.assertIs(Iron(7), Iron.ONE|Iron.TWO)
        self.assertIs(Iron(~9), Iron.TWO)
        #
        self.assertEqual(Space(7), 7)
        self.assertTrue(type(Space(7)) is int)
        #
        self.assertEqual(list(Bizarre), [Bizarre.c])
        self.assertIs(Bizarre(3), Bizarre.b)
        self.assertIs(Bizarre(6), Bizarre.d)
        #
        class SkipFlag(enum.Flag):
            A = 1
            B = 2
            C = 4 | B
        #
        self.assertTrue(SkipFlag.C in (SkipFlag.A|SkipFlag.C))
        self.assertTrue(SkipFlag.B in SkipFlag.C)
        self.assertIs(SkipFlag(~1), SkipFlag.B)
        self.assertRaisesRegex(ValueError, 'SkipFlag.. invalid value 42', SkipFlag, 42)
        #
        class SkipIntFlag(enum.IntFlag):
            A = 1
            B = 2
            C = 4 | B
        #
        self.assertTrue(SkipIntFlag.C in (SkipIntFlag.A|SkipIntFlag.C))
        self.assertTrue(SkipIntFlag.B in SkipIntFlag.C)
        self.assertIs(SkipIntFlag(~1), SkipIntFlag.B|SkipIntFlag.C)
        self.assertEqual(SkipIntFlag(42).value, 42)
        #
        class MethodHint(Flag):
            HiddenText = 0x10
            DigitsOnly = 0x01
            LettersOnly = 0x02
            OnlyMask = 0x0f
        #
        self.assertEqual(str(MethodHint.HiddenText|MethodHint.OnlyMask), 'MethodHint.HiddenText|DigitsOnly|LettersOnly|OnlyMask')


    def test_iter(self):
        Color = self.Color
        Open = self.Open
        self.assertEqual(list(Color), [Color.RED, Color.GREEN, Color.BLUE])
        self.assertEqual(list(Open), [Open.WO, Open.RW, Open.CE])

    def test_programatic_function_string(self):
        Perm = Flag('Perm', 'R W X')
        lst = list(Perm)
        self.assertEqual(len(lst), len(Perm))
        self.assertEqual(len(Perm), 3, Perm)
        self.assertEqual(lst, [Perm.R, Perm.W, Perm.X])
        for i, n in enumerate('R W X'.split()):
            v = 1<<i
            e = Perm(v)
            self.assertEqual(e.value, v)
            self.assertEqual(type(e.value), int)
            self.assertEqual(e.name, n)
            self.assertIn(e, Perm)
            self.assertIs(type(e), Perm)

    def test_programatic_function_string_with_start(self):
        Perm = Flag('Perm', 'R W X', start=8)
        lst = list(Perm)
        self.assertEqual(len(lst), len(Perm))
        self.assertEqual(len(Perm), 3, Perm)
        self.assertEqual(lst, [Perm.R, Perm.W, Perm.X])
        for i, n in enumerate('R W X'.split()):
            v = 8<<i
            e = Perm(v)
            self.assertEqual(e.value, v)
            self.assertEqual(type(e.value), int)
            self.assertEqual(e.name, n)
            self.assertIn(e, Perm)
            self.assertIs(type(e), Perm)

    def test_programatic_function_string_list(self):
        Perm = Flag('Perm', ['R', 'W', 'X'])
        lst = list(Perm)
        self.assertEqual(len(lst), len(Perm))
        self.assertEqual(len(Perm), 3, Perm)
        self.assertEqual(lst, [Perm.R, Perm.W, Perm.X])
        for i, n in enumerate('R W X'.split()):
            v = 1<<i
            e = Perm(v)
            self.assertEqual(e.value, v)
            self.assertEqual(type(e.value), int)
            self.assertEqual(e.name, n)
            self.assertIn(e, Perm)
            self.assertIs(type(e), Perm)

    def test_programatic_function_iterable(self):
        Perm = Flag('Perm', (('R', 2), ('W', 8), ('X', 32)))
        lst = list(Perm)
        self.assertEqual(len(lst), len(Perm))
        self.assertEqual(len(Perm), 3, Perm)
        self.assertEqual(lst, [Perm.R, Perm.W, Perm.X])
        for i, n in enumerate('R W X'.split()):
            v = 1<<(2*i+1)
            e = Perm(v)
            self.assertEqual(e.value, v)
            self.assertEqual(type(e.value), int)
            self.assertEqual(e.name, n)
            self.assertIn(e, Perm)
            self.assertIs(type(e), Perm)

    def test_programatic_function_from_dict(self):
        Perm = Flag('Perm', OrderedDict((('R', 2), ('W', 8), ('X', 32))))
        lst = list(Perm)
        self.assertEqual(len(lst), len(Perm))
        self.assertEqual(len(Perm), 3, Perm)
        self.assertEqual(lst, [Perm.R, Perm.W, Perm.X])
        for i, n in enumerate('R W X'.split()):
            v = 1<<(2*i+1)
            e = Perm(v)
            self.assertEqual(e.value, v)
            self.assertEqual(type(e.value), int)
            self.assertEqual(e.name, n)
            self.assertIn(e, Perm)
            self.assertIs(type(e), Perm)

    @reraise_if_not_enum(
        FlagStooges,
        FlagStoogesWithZero,
        IntFlagStooges,
        IntFlagStoogesWithZero,
    )
    def test_pickle(self):
        test_pickle_dump_load(self.assertIs, FlagStooges.CURLY)
        test_pickle_dump_load(self.assertEqual,
                        FlagStooges.CURLY|FlagStooges.MOE)
        test_pickle_dump_load(self.assertEqual,
                        FlagStooges.CURLY&~FlagStooges.CURLY)
        test_pickle_dump_load(self.assertIs, FlagStooges)
        test_pickle_dump_load(self.assertEqual, FlagStooges.BIG)
        test_pickle_dump_load(self.assertEqual,
                        FlagStooges.CURLY|FlagStooges.BIG)

        test_pickle_dump_load(self.assertIs, FlagStoogesWithZero.CURLY)
        test_pickle_dump_load(self.assertEqual,
                        FlagStoogesWithZero.CURLY|FlagStoogesWithZero.MOE)
        test_pickle_dump_load(self.assertIs, FlagStoogesWithZero.NOFLAG)
        test_pickle_dump_load(self.assertEqual, FlagStoogesWithZero.BIG)
        test_pickle_dump_load(self.assertEqual,
                        FlagStoogesWithZero.CURLY|FlagStoogesWithZero.BIG)

        test_pickle_dump_load(self.assertIs, IntFlagStooges.CURLY)
        test_pickle_dump_load(self.assertEqual,
                        IntFlagStooges.CURLY|IntFlagStooges.MOE)
        test_pickle_dump_load(self.assertEqual,
                        IntFlagStooges.CURLY|IntFlagStooges.MOE|0x30)
        test_pickle_dump_load(self.assertEqual, IntFlagStooges(0))
        test_pickle_dump_load(self.assertEqual, IntFlagStooges(0x30))
        test_pickle_dump_load(self.assertIs, IntFlagStooges)
        test_pickle_dump_load(self.assertEqual, IntFlagStooges.BIG)
        test_pickle_dump_load(self.assertEqual, IntFlagStooges.BIG|1)
        test_pickle_dump_load(self.assertEqual,
                        IntFlagStooges.CURLY|IntFlagStooges.BIG)

        test_pickle_dump_load(self.assertIs, IntFlagStoogesWithZero.CURLY)
        test_pickle_dump_load(self.assertEqual,
                        IntFlagStoogesWithZero.CURLY|IntFlagStoogesWithZero.MOE)
        test_pickle_dump_load(self.assertIs, IntFlagStoogesWithZero.NOFLAG)
        test_pickle_dump_load(self.assertEqual, IntFlagStoogesWithZero.BIG)
        test_pickle_dump_load(self.assertEqual, IntFlagStoogesWithZero.BIG|1)
        test_pickle_dump_load(self.assertEqual,
                        IntFlagStoogesWithZero.CURLY|IntFlagStoogesWithZero.BIG)

    def test_contains_tf(self):
        Open = self.Open
        Color = self.Color
        self.assertFalse(Color.BLACK in Open)
        self.assertFalse(Open.RO in Color)
        self.assertFalse('BLACK' in Color)
        self.assertFalse('RO' in Open)
        self.assertTrue(Color.BLACK in Color)
        self.assertTrue(Open.RO in Open)
        self.assertTrue(1 in Color)
        self.assertTrue(1 in Open)

    def test_member_contains(self):
        Perm = self.Perm
        R, W, X = Perm
        RW = R | W
        RX = R | X
        WX = W | X
        RWX = R | W | X
        self.assertTrue(R in RW)
        self.assertTrue(R in RX)
        self.assertTrue(R in RWX)
        self.assertTrue(W in RW)
        self.assertTrue(W in WX)
        self.assertTrue(W in RWX)
        self.assertTrue(X in RX)
        self.assertTrue(X in WX)
        self.assertTrue(X in RWX)
        self.assertFalse(R in WX)
        self.assertFalse(W in RX)
        self.assertFalse(X in RW)

    def test_member_iter(self):
        Color = self.Color
        self.assertEqual(list(Color.BLACK), [])
        self.assertEqual(list(Color.PURPLE), [Color.RED, Color.BLUE])
        self.assertEqual(list(Color.BLUE), [Color.BLUE])
        self.assertEqual(list(Color.GREEN), [Color.GREEN])
        self.assertEqual(list(Color.WHITE), [Color.RED, Color.GREEN, Color.BLUE])
        self.assertEqual(list(Color.WHITE), [Color.RED, Color.GREEN, Color.BLUE])

    def test_member_length(self):
        self.assertEqual(self.Color.__len__(self.Color.BLACK), 0)
        self.assertEqual(self.Color.__len__(self.Color.GREEN), 1)
        self.assertEqual(self.Color.__len__(self.Color.PURPLE), 2)
        self.assertEqual(self.Color.__len__(self.Color.BLANCO), 3)

    def test_number_reset_and_order_cleanup(self):
        class Confused(Flag):
            _order_ = 'ONE TWO FOUR DOS EIGHT SIXTEEN'
            ONE = auto()
            TWO = auto()
            FOUR = auto()
            DOS = 2
            EIGHT = auto()
            SIXTEEN = auto()
        self.assertEqual(
                list(Confused),
                [Confused.ONE, Confused.TWO, Confused.FOUR, Confused.EIGHT, Confused.SIXTEEN])
        self.assertIs(Confused.TWO, Confused.DOS)
        self.assertEqual(Confused.DOS._value_, 2)
        self.assertEqual(Confused.EIGHT._value_, 8)
        self.assertEqual(Confused.SIXTEEN._value_, 16)

    def test_aliases(self):
        Color = self.Color
        self.assertEqual(Color(1).name, 'RED')
        self.assertEqual(Color['ROJO'].name, 'RED')
        self.assertEqual(Color(7).name, 'WHITE')
        self.assertEqual(Color['BLANCO'].name, 'WHITE')
        self.assertIs(Color.BLANCO, Color.WHITE)
        Open = self.Open
        self.assertIs(Open['AC'], Open.AC)

    def test_auto_number(self):
        class Color(Flag):
            red = auto()
            blue = auto()
            green = auto()

        self.assertEqual(list(Color), [Color.red, Color.blue, Color.green])
        self.assertEqual(Color.red.value, 1)
        self.assertEqual(Color.blue.value, 2)
        self.assertEqual(Color.green.value, 4)

    def test_auto_number_garbage(self):
        with self.assertRaisesRegex(TypeError, 'invalid flag value .not an int.'):
            class Color(Flag):
                red = 'not an int'
                blue = auto()

    def test_duplicate_auto(self):
        class Dupes(Enum):
            first = primero = auto()
            second = auto()
            third = auto()
        self.assertEqual([Dupes.first, Dupes.second, Dupes.third], list(Dupes))

    def test_multiple_mixin(self):
        class AllMixin:
            @classproperty
            def ALL(cls):
                members = list(cls)
                all_value = None
                if members:
                    all_value = members[0]
                    for member in members[1:]:
                        all_value |= member
                cls.ALL = all_value
                return all_value
        class StrMixin:
            def __str__(self):
                return self._name_.lower()
        class Color(AllMixin, Flag):
            RED = auto()
            GREEN = auto()
            BLUE = auto()
        self.assertEqual(Color.RED.value, 1)
        self.assertEqual(Color.GREEN.value, 2)
        self.assertEqual(Color.BLUE.value, 4)
        self.assertEqual(Color.ALL.value, 7)
        self.assertEqual(str(Color.BLUE), 'Color.BLUE')
        class Color(AllMixin, StrMixin, Flag):
            RED = auto()
            GREEN = auto()
            BLUE = auto()
            __str__ = StrMixin.__str__
        self.assertEqual(Color.RED.value, 1)
        self.assertEqual(Color.GREEN.value, 2)
        self.assertEqual(Color.BLUE.value, 4)
        self.assertEqual(Color.ALL.value, 7)
        self.assertEqual(str(Color.BLUE), 'blue')
        class Color(StrMixin, AllMixin, Flag):
            RED = auto()
            GREEN = auto()
            BLUE = auto()
            __str__ = StrMixin.__str__
        self.assertEqual(Color.RED.value, 1)
        self.assertEqual(Color.GREEN.value, 2)
        self.assertEqual(Color.BLUE.value, 4)
        self.assertEqual(Color.ALL.value, 7)
        self.assertEqual(str(Color.BLUE), 'blue')

    @threading_helper.reap_threads
    @threading_helper.requires_working_threading()
    def test_unique_composite(self):
        # override __eq__ to be identity only
        class TestFlag(Flag):
            one = auto()
            two = auto()
            three = auto()
            four = auto()
            five = auto()
            six = auto()
            seven = auto()
            eight = auto()
            def __eq__(self, other):
                return self is other
            def __hash__(self):
                return hash(self._value_)
        # have multiple threads competing to complete the composite members
        seen = set()
        failed = False
        def cycle_enum():
            nonlocal failed
            try:
                for i in range(256):
                    seen.add(TestFlag(i))
            except Exception:
                failed = True
        threads = [
                threading.Thread(target=cycle_enum)
                for _ in range(8)
                ]
        with threading_helper.start_threads(threads):
            pass
        # check that only 248 members were created
        self.assertFalse(
                failed,
                'at least one thread failed while creating composite members')
        self.assertEqual(256, len(seen), 'too many composite members created')

    def test_init_subclass(self):
        class MyEnum(Flag):
            def __init_subclass__(cls, **kwds):
                super().__init_subclass__(**kwds)
                self.assertFalse(cls.__dict__.get('_test', False))
                cls._test1 = 'MyEnum'
        #
        class TheirEnum(MyEnum):
            def __init_subclass__(cls, **kwds):
                super(TheirEnum, cls).__init_subclass__(**kwds)
                cls._test2 = 'TheirEnum'
        class WhoseEnum(TheirEnum):
            def __init_subclass__(cls, **kwds):
                pass
        class NoEnum(WhoseEnum):
            ONE = 1
        self.assertEqual(TheirEnum.__dict__['_test1'], 'MyEnum')
        self.assertEqual(WhoseEnum.__dict__['_test1'], 'MyEnum')
        self.assertEqual(WhoseEnum.__dict__['_test2'], 'TheirEnum')
        self.assertFalse(NoEnum.__dict__.get('_test1', False))
        self.assertFalse(NoEnum.__dict__.get('_test2', False))
        #
        class OurEnum(MyEnum):
            def __init_subclass__(cls, **kwds):
                cls._test2 = 'OurEnum'
        class WhereEnum(OurEnum):
            def __init_subclass__(cls, **kwds):
                pass
        class NeverEnum(WhereEnum):
            ONE = 1
        self.assertEqual(OurEnum.__dict__['_test1'], 'MyEnum')
        self.assertFalse(WhereEnum.__dict__.get('_test1', False))
        self.assertEqual(WhereEnum.__dict__['_test2'], 'OurEnum')
        self.assertFalse(NeverEnum.__dict__.get('_test1', False))
        self.assertFalse(NeverEnum.__dict__.get('_test2', False))


class OldTestIntFlag(unittest.TestCase):
    """Tests of the IntFlags."""

    class Perm(IntFlag):
        R = 1 << 2
        W = 1 << 1
        X = 1 << 0

    class Open(IntFlag):
        RO = 0
        WO = 1
        RW = 2
        AC = 3
        CE = 1<<19

    class Color(IntFlag):
        BLACK = 0
        RED = 1
        ROJO = 1
        GREEN = 2
        BLUE = 4
        PURPLE = RED|BLUE
        WHITE = RED|GREEN|BLUE
        BLANCO = RED|GREEN|BLUE

    class Skip(IntFlag):
        FIRST = 1
        SECOND = 2
        EIGHTH = 8

    def test_type(self):
        Perm = self.Perm
        self.assertTrue(Perm._member_type_ is int)
        Open = self.Open
        for f in Perm:
            self.assertTrue(isinstance(f, Perm))
            self.assertEqual(f, f.value)
        self.assertTrue(isinstance(Perm.W | Perm.X, Perm))
        self.assertEqual(Perm.W | Perm.X, 3)
        for f in Open:
            self.assertTrue(isinstance(f, Open))
            self.assertEqual(f, f.value)
        self.assertTrue(isinstance(Open.WO | Open.RW, Open))
        self.assertEqual(Open.WO | Open.RW, 3)

    @reraise_if_not_enum(HeadlightsK)
    def test_global_repr_keep(self):
        self.assertEqual(
                repr(HeadlightsK(0)),
                '%s.OFF_K' % SHORT_MODULE,
                )
        self.assertEqual(
                repr(HeadlightsK(2**0 + 2**2 + 2**3)),
                '%(m)s.LOW_BEAM_K|%(m)s.FOG_K|8' % {'m': SHORT_MODULE},
                )
        self.assertEqual(
                repr(HeadlightsK(2**3)),
                '%(m)s.HeadlightsK(8)' % {'m': SHORT_MODULE},
                )

    @reraise_if_not_enum(HeadlightsC)
    def test_global_repr_conform1(self):
        self.assertEqual(
                repr(HeadlightsC(0)),
                '%s.OFF_C' % SHORT_MODULE,
                )
        self.assertEqual(
                repr(HeadlightsC(2**0 + 2**2 + 2**3)),
                '%(m)s.LOW_BEAM_C|%(m)s.FOG_C' % {'m': SHORT_MODULE},
                )
        self.assertEqual(
                repr(HeadlightsC(2**3)),
                '%(m)s.OFF_C' % {'m': SHORT_MODULE},
                )

    @reraise_if_not_enum(NoName)
    def test_global_enum_str(self):
        self.assertEqual(repr(NoName.ONE), 'test_enum.ONE')
        self.assertEqual(repr(NoName(0)), 'test_enum.NoName(0)')
        self.assertEqual(str(NoName.ONE & NoName.TWO), 'NoName(0)')
        self.assertEqual(str(NoName(0)), 'NoName(0)')

    def test_format(self):
        Perm = self.Perm
        self.assertEqual(format(Perm.R, ''), '4')
        self.assertEqual(format(Perm.R | Perm.X, ''), '5')
        #
        class NewPerm(IntFlag):
            R = 1 << 2
            W = 1 << 1
            X = 1 << 0
            def __str__(self):
                return self._name_
        self.assertEqual(format(NewPerm.R, ''), 'R')
        self.assertEqual(format(NewPerm.R | Perm.X, ''), 'R|X')

    def test_or(self):
        Perm = self.Perm
        for i in Perm:
            for j in Perm:
                self.assertEqual(i | j, i.value | j.value)
                self.assertEqual((i | j).value, i.value | j.value)
                self.assertIs(type(i | j), Perm)
            for j in range(8):
                self.assertEqual(i | j, i.value | j)
                self.assertEqual((i | j).value, i.value | j)
                self.assertIs(type(i | j), Perm)
                self.assertEqual(j | i, j | i.value)
                self.assertEqual((j | i).value, j | i.value)
                self.assertIs(type(j | i), Perm)
        for i in Perm:
            self.assertIs(i | i, i)
            self.assertIs(i | 0, i)
            self.assertIs(0 | i, i)
        Open = self.Open
        self.assertIs(Open.RO | Open.CE, Open.CE)

    def test_and(self):
        Perm = self.Perm
        RW = Perm.R | Perm.W
        RX = Perm.R | Perm.X
        WX = Perm.W | Perm.X
        RWX = Perm.R | Perm.W | Perm.X
        values = list(Perm) + [RW, RX, WX, RWX, Perm(0)]
        for i in values:
            for j in values:
                self.assertEqual(i & j, i.value & j.value, 'i is %r, j is %r' % (i, j))
                self.assertEqual((i & j).value, i.value & j.value, 'i is %r, j is %r' % (i, j))
                self.assertIs(type(i & j), Perm, 'i is %r, j is %r' % (i, j))
            for j in range(8):
                self.assertEqual(i & j, i.value & j)
                self.assertEqual((i & j).value, i.value & j)
                self.assertIs(type(i & j), Perm)
                self.assertEqual(j & i, j & i.value)
                self.assertEqual((j & i).value, j & i.value)
                self.assertIs(type(j & i), Perm)
        for i in Perm:
            self.assertIs(i & i, i)
            self.assertIs(i & 7, i)
            self.assertIs(7 & i, i)
        Open = self.Open
        self.assertIs(Open.RO & Open.CE, Open.RO)

    def test_xor(self):
        Perm = self.Perm
        for i in Perm:
            for j in Perm:
                self.assertEqual(i ^ j, i.value ^ j.value)
                self.assertEqual((i ^ j).value, i.value ^ j.value)
                self.assertIs(type(i ^ j), Perm)
            for j in range(8):
                self.assertEqual(i ^ j, i.value ^ j)
                self.assertEqual((i ^ j).value, i.value ^ j)
                self.assertIs(type(i ^ j), Perm)
                self.assertEqual(j ^ i, j ^ i.value)
                self.assertEqual((j ^ i).value, j ^ i.value)
                self.assertIs(type(j ^ i), Perm)
        for i in Perm:
            self.assertIs(i ^ 0, i)
            self.assertIs(0 ^ i, i)
        Open = self.Open
        self.assertIs(Open.RO ^ Open.CE, Open.CE)
        self.assertIs(Open.CE ^ Open.CE, Open.RO)

    def test_invert(self):
        Perm = self.Perm
        RW = Perm.R | Perm.W
        RX = Perm.R | Perm.X
        WX = Perm.W | Perm.X
        RWX = Perm.R | Perm.W | Perm.X
        values = list(Perm) + [RW, RX, WX, RWX, Perm(0)]
        for i in values:
            self.assertEqual(~i, (~i).value)
            self.assertIs(type(~i), Perm)
            self.assertEqual(~~i, i)
        for i in Perm:
            self.assertIs(~~i, i)
        Open = self.Open
        self.assertIs(Open.WO & ~Open.WO, Open.RO)
        self.assertIs((Open.WO|Open.CE) & ~Open.WO, Open.CE)

    def test_boundary(self):
        self.assertIs(enum.IntFlag._boundary_, KEEP)
        class Simple(IntFlag, boundary=KEEP):
            SINGLE = 1
        #
        class Iron(IntFlag, boundary=STRICT):
            ONE = 1
            TWO = 2
            EIGHT = 8
        self.assertIs(Iron._boundary_, STRICT)
        #
        class Water(IntFlag, boundary=CONFORM):
            ONE = 1
            TWO = 2
            EIGHT = 8
        self.assertIs(Water._boundary_, CONFORM)
        #
        class Space(IntFlag, boundary=EJECT):
            ONE = 1
            TWO = 2
            EIGHT = 8
        self.assertIs(Space._boundary_, EJECT)
        #
        class Bizarre(IntFlag, boundary=KEEP):
            b = 3
            c = 4
            d = 6
        #
        self.assertRaisesRegex(ValueError, 'invalid value 5', Iron, 5)
        #
        self.assertIs(Water(7), Water.ONE|Water.TWO)
        self.assertIs(Water(~9), Water.TWO)
        #
        self.assertEqual(Space(7), 7)
        self.assertTrue(type(Space(7)) is int)
        #
        self.assertEqual(list(Bizarre), [Bizarre.c])
        self.assertIs(Bizarre(3), Bizarre.b)
        self.assertIs(Bizarre(6), Bizarre.d)
        #
        simple = Simple.SINGLE | Iron.TWO
        self.assertEqual(simple, 3)
        self.assertIsInstance(simple, Simple)
        self.assertEqual(repr(simple), '<Simple.SINGLE|<Iron.TWO: 2>: 3>')
        self.assertEqual(str(simple), '3')

    def test_iter(self):
        Color = self.Color
        Open = self.Open
        self.assertEqual(list(Color), [Color.RED, Color.GREEN, Color.BLUE])
        self.assertEqual(list(Open), [Open.WO, Open.RW, Open.CE])

    def test_programatic_function_string(self):
        Perm = IntFlag('Perm', 'R W X')
        lst = list(Perm)
        self.assertEqual(len(lst), len(Perm))
        self.assertEqual(len(Perm), 3, Perm)
        self.assertEqual(lst, [Perm.R, Perm.W, Perm.X])
        for i, n in enumerate('R W X'.split()):
            v = 1<<i
            e = Perm(v)
            self.assertEqual(e.value, v)
            self.assertEqual(type(e.value), int)
            self.assertEqual(e, v)
            self.assertEqual(e.name, n)
            self.assertIn(e, Perm)
            self.assertIs(type(e), Perm)

    def test_programatic_function_string_with_start(self):
        Perm = IntFlag('Perm', 'R W X', start=8)
        lst = list(Perm)
        self.assertEqual(len(lst), len(Perm))
        self.assertEqual(len(Perm), 3, Perm)
        self.assertEqual(lst, [Perm.R, Perm.W, Perm.X])
        for i, n in enumerate('R W X'.split()):
            v = 8<<i
            e = Perm(v)
            self.assertEqual(e.value, v)
            self.assertEqual(type(e.value), int)
            self.assertEqual(e, v)
            self.assertEqual(e.name, n)
            self.assertIn(e, Perm)
            self.assertIs(type(e), Perm)

    def test_programatic_function_string_list(self):
        Perm = IntFlag('Perm', ['R', 'W', 'X'])
        lst = list(Perm)
        self.assertEqual(len(lst), len(Perm))
        self.assertEqual(len(Perm), 3, Perm)
        self.assertEqual(lst, [Perm.R, Perm.W, Perm.X])
        for i, n in enumerate('R W X'.split()):
            v = 1<<i
            e = Perm(v)
            self.assertEqual(e.value, v)
            self.assertEqual(type(e.value), int)
            self.assertEqual(e, v)
            self.assertEqual(e.name, n)
            self.assertIn(e, Perm)
            self.assertIs(type(e), Perm)

    def test_programatic_function_iterable(self):
        Perm = IntFlag('Perm', (('R', 2), ('W', 8), ('X', 32)))
        lst = list(Perm)
        self.assertEqual(len(lst), len(Perm))
        self.assertEqual(len(Perm), 3, Perm)
        self.assertEqual(lst, [Perm.R, Perm.W, Perm.X])
        for i, n in enumerate('R W X'.split()):
            v = 1<<(2*i+1)
            e = Perm(v)
            self.assertEqual(e.value, v)
            self.assertEqual(type(e.value), int)
            self.assertEqual(e, v)
            self.assertEqual(e.name, n)
            self.assertIn(e, Perm)
            self.assertIs(type(e), Perm)

    def test_programatic_function_from_dict(self):
        Perm = IntFlag('Perm', OrderedDict((('R', 2), ('W', 8), ('X', 32))))
        lst = list(Perm)
        self.assertEqual(len(lst), len(Perm))
        self.assertEqual(len(Perm), 3, Perm)
        self.assertEqual(lst, [Perm.R, Perm.W, Perm.X])
        for i, n in enumerate('R W X'.split()):
            v = 1<<(2*i+1)
            e = Perm(v)
            self.assertEqual(e.value, v)
            self.assertEqual(type(e.value), int)
            self.assertEqual(e, v)
            self.assertEqual(e.name, n)
            self.assertIn(e, Perm)
            self.assertIs(type(e), Perm)


    def test_programatic_function_from_empty_list(self):
        Perm = enum.IntFlag('Perm', [])
        lst = list(Perm)
        self.assertEqual(len(lst), len(Perm))
        self.assertEqual(len(Perm), 0, Perm)
        Thing = enum.Enum('Thing', [])
        lst = list(Thing)
        self.assertEqual(len(lst), len(Thing))
        self.assertEqual(len(Thing), 0, Thing)


    def test_programatic_function_from_empty_tuple(self):
        Perm = enum.IntFlag('Perm', ())
        lst = list(Perm)
        self.assertEqual(len(lst), len(Perm))
        self.assertEqual(len(Perm), 0, Perm)
        Thing = enum.Enum('Thing', ())
        self.assertEqual(len(lst), len(Thing))
        self.assertEqual(len(Thing), 0, Thing)

    def test_contains_tf(self):
        Open = self.Open
        Color = self.Color
        self.assertTrue(Color.GREEN in Color)
        self.assertTrue(Open.RW in Open)
        self.assertFalse('GREEN' in Color)
        self.assertFalse('RW' in Open)
        self.assertTrue(2 in Color)
        self.assertTrue(2 in Open)

    def test_member_contains(self):
        Perm = self.Perm
        R, W, X = Perm
        RW = R | W
        RX = R | X
        WX = W | X
        RWX = R | W | X
        self.assertTrue(R in RW)
        self.assertTrue(R in RX)
        self.assertTrue(R in RWX)
        self.assertTrue(W in RW)
        self.assertTrue(W in WX)
        self.assertTrue(W in RWX)
        self.assertTrue(X in RX)
        self.assertTrue(X in WX)
        self.assertTrue(X in RWX)
        self.assertFalse(R in WX)
        self.assertFalse(W in RX)
        self.assertFalse(X in RW)
        with self.assertRaises(TypeError):
            self.assertFalse('test' in RW)

    def test_member_iter(self):
        Color = self.Color
        self.assertEqual(list(Color.BLACK), [])
        self.assertEqual(list(Color.PURPLE), [Color.RED, Color.BLUE])
        self.assertEqual(list(Color.BLUE), [Color.BLUE])
        self.assertEqual(list(Color.GREEN), [Color.GREEN])
        self.assertEqual(list(Color.WHITE), [Color.RED, Color.GREEN, Color.BLUE])

    def test_member_length(self):
        self.assertEqual(self.Color.__len__(self.Color.BLACK), 0)
        self.assertEqual(self.Color.__len__(self.Color.GREEN), 1)
        self.assertEqual(self.Color.__len__(self.Color.PURPLE), 2)
        self.assertEqual(self.Color.__len__(self.Color.BLANCO), 3)

    def test_aliases(self):
        Color = self.Color
        self.assertEqual(Color(1).name, 'RED')
        self.assertEqual(Color['ROJO'].name, 'RED')
        self.assertEqual(Color(7).name, 'WHITE')
        self.assertEqual(Color['BLANCO'].name, 'WHITE')
        self.assertIs(Color.BLANCO, Color.WHITE)
        Open = self.Open
        self.assertIs(Open['AC'], Open.AC)

    def test_bool(self):
        Perm = self.Perm
        for f in Perm:
            self.assertTrue(f)
        Open = self.Open
        for f in Open:
            self.assertEqual(bool(f.value), bool(f))


    def test_multiple_mixin(self):
        class AllMixin:
            @classproperty
            def ALL(cls):
                members = list(cls)
                all_value = None
                if members:
                    all_value = members[0]
                    for member in members[1:]:
                        all_value |= member
                cls.ALL = all_value
                return all_value
        class StrMixin:
            def __str__(self):
                return self._name_.lower()
        class Color(AllMixin, IntFlag):
            RED = auto()
            GREEN = auto()
            BLUE = auto()
        self.assertEqual(Color.RED.value, 1)
        self.assertEqual(Color.GREEN.value, 2)
        self.assertEqual(Color.BLUE.value, 4)
        self.assertEqual(Color.ALL.value, 7)
        self.assertEqual(str(Color.BLUE), '4')
        class Color(AllMixin, StrMixin, IntFlag):
            RED = auto()
            GREEN = auto()
            BLUE = auto()
            __str__ = StrMixin.__str__
        self.assertEqual(Color.RED.value, 1)
        self.assertEqual(Color.GREEN.value, 2)
        self.assertEqual(Color.BLUE.value, 4)
        self.assertEqual(Color.ALL.value, 7)
        self.assertEqual(str(Color.BLUE), 'blue')
        class Color(StrMixin, AllMixin, IntFlag):
            RED = auto()
            GREEN = auto()
            BLUE = auto()
            __str__ = StrMixin.__str__
        self.assertEqual(Color.RED.value, 1)
        self.assertEqual(Color.GREEN.value, 2)
        self.assertEqual(Color.BLUE.value, 4)
        self.assertEqual(Color.ALL.value, 7)
        self.assertEqual(str(Color.BLUE), 'blue')

    @threading_helper.reap_threads
    @threading_helper.requires_working_threading()
    def test_unique_composite(self):
        # override __eq__ to be identity only
        class TestFlag(IntFlag):
            one = auto()
            two = auto()
            three = auto()
            four = auto()
            five = auto()
            six = auto()
            seven = auto()
            eight = auto()
            def __eq__(self, other):
                return self is other
            def __hash__(self):
                return hash(self._value_)
        # have multiple threads competing to complete the composite members
        seen = set()
        failed = False
        def cycle_enum():
            nonlocal failed
            try:
                for i in range(256):
                    seen.add(TestFlag(i))
            except Exception:
                failed = True
        threads = [
                threading.Thread(target=cycle_enum)
                for _ in range(8)
                ]
        with threading_helper.start_threads(threads):
            pass
        # check that only 248 members were created
        self.assertFalse(
                failed,
                'at least one thread failed while creating composite members')
        self.assertEqual(256, len(seen), 'too many composite members created')


class TestEmptyAndNonLatinStrings(unittest.TestCase):

    def test_empty_string(self):
        with self.assertRaises(ValueError):
            empty_abc = Enum('empty_abc', ('', 'B', 'C'))

    def test_non_latin_character_string(self):
        greek_abc = Enum('greek_abc', ('\u03B1', 'B', 'C'))
        item = getattr(greek_abc, '\u03B1')
        self.assertEqual(item.value, 1)

    def test_non_latin_number_string(self):
        hebrew_123 = Enum('hebrew_123', ('\u05D0', '2', '3'))
        item = getattr(hebrew_123, '\u05D0')
        self.assertEqual(item.value, 1)


class TestUnique(unittest.TestCase):

    def test_unique_clean(self):
        @unique
        class Clean(Enum):
            one = 1
            two = 'dos'
            tres = 4.0
        #
        @unique
        class Cleaner(IntEnum):
            single = 1
            double = 2
            triple = 3

    def test_unique_dirty(self):
        with self.assertRaisesRegex(ValueError, 'tres.*one'):
            @unique
            class Dirty(Enum):
                one = 1
                two = 'dos'
                tres = 1
        with self.assertRaisesRegex(
                ValueError,
                'double.*single.*turkey.*triple',
                ):
            @unique
            class Dirtier(IntEnum):
                single = 1
                double = 1
                triple = 3
                turkey = 3

    def test_unique_with_name(self):
        @verify(UNIQUE)
        class Silly(Enum):
            one = 1
            two = 'dos'
            name = 3
        #
        @verify(UNIQUE)
        class Sillier(IntEnum):
            single = 1
            name = 2
            triple = 3
            value = 4

class TestVerify(unittest.TestCase):

    def test_continuous(self):
        @verify(CONTINUOUS)
        class Auto(Enum):
            FIRST = auto()
            SECOND = auto()
            THIRD = auto()
            FORTH = auto()
        #
        @verify(CONTINUOUS)
        class Manual(Enum):
            FIRST = 3
            SECOND = 4
            THIRD = 5
            FORTH = 6
        #
        with self.assertRaisesRegex(ValueError, 'invalid enum .Missing.: missing values 5, 6, 7, 8, 9, 10, 12'):
            @verify(CONTINUOUS)
            class Missing(Enum):
                FIRST = 3
                SECOND = 4
                THIRD = 11
                FORTH = 13
        #
        with self.assertRaisesRegex(ValueError, 'invalid flag .Incomplete.: missing values 32'):
            @verify(CONTINUOUS)
            class Incomplete(Flag):
                FIRST = 4
                SECOND = 8
                THIRD = 16
                FORTH = 64
        #
        with self.assertRaisesRegex(ValueError, 'invalid flag .StillIncomplete.: missing values 16'):
            @verify(CONTINUOUS)
            class StillIncomplete(Flag):
                FIRST = 4
                SECOND = 8
                THIRD = 11
                FORTH = 32


    def test_composite(self):
        class Bizarre(Flag):
            b = 3
            c = 4
            d = 6
        self.assertEqual(list(Bizarre), [Bizarre.c])
        self.assertEqual(Bizarre.b.value, 3)
        self.assertEqual(Bizarre.c.value, 4)
        self.assertEqual(Bizarre.d.value, 6)
        with self.assertRaisesRegex(
                ValueError,
                "invalid Flag 'Bizarre': aliases b and d are missing combined values of 0x3 .use enum.show_flag_values.value. for details.",
            ):
            @verify(NAMED_FLAGS)
            class Bizarre(Flag):
                b = 3
                c = 4
                d = 6
        #
        self.assertEqual(enum.show_flag_values(3), [1, 2])
        class Bizarre(IntFlag):
            b = 3
            c = 4
            d = 6
        self.assertEqual(list(Bizarre), [Bizarre.c])
        self.assertEqual(Bizarre.b.value, 3)
        self.assertEqual(Bizarre.c.value, 4)
        self.assertEqual(Bizarre.d.value, 6)
        with self.assertRaisesRegex(
                ValueError,
                "invalid Flag 'Bizarre': alias d is missing value 0x2 .use enum.show_flag_values.value. for details.",
            ):
            @verify(NAMED_FLAGS)
            class Bizarre(IntFlag):
                c = 4
                d = 6
        self.assertEqual(enum.show_flag_values(2), [2])

    def test_unique_clean(self):
        @verify(UNIQUE)
        class Clean(Enum):
            one = 1
            two = 'dos'
            tres = 4.0
        #
        @verify(UNIQUE)
        class Cleaner(IntEnum):
            single = 1
            double = 2
            triple = 3

    def test_unique_dirty(self):
        with self.assertRaisesRegex(ValueError, 'tres.*one'):
            @verify(UNIQUE)
            class Dirty(Enum):
                one = 1
                two = 'dos'
                tres = 1
        with self.assertRaisesRegex(
                ValueError,
                'double.*single.*turkey.*triple',
                ):
            @verify(UNIQUE)
            class Dirtier(IntEnum):
                single = 1
                double = 1
                triple = 3
                turkey = 3

    def test_unique_with_name(self):
        @verify(UNIQUE)
        class Silly(Enum):
            one = 1
            two = 'dos'
            name = 3
        #
        @verify(UNIQUE)
        class Sillier(IntEnum):
            single = 1
            name = 2
            triple = 3
            value = 4

    def test_negative_alias(self):
        @verify(NAMED_FLAGS)
        class Color(Flag):
            RED = 1
            GREEN = 2
            BLUE = 4
            WHITE = -1
        # no error means success
        self.assertEqual(list(Color.WHITE), [Color.RED, Color.GREEN, Color.BLUE])
        self.assertEqual(Color.WHITE.value, 7)


class TestInternals(unittest.TestCase):

    sunder_names = '_bad_', '_good_', '_what_ho_'
    dunder_names = '__mal__', '__bien__', '__que_que__'
    private_names = '_MyEnum__private', '_MyEnum__still_private'
    private_and_sunder_names = '_MyEnum__private_', '_MyEnum__also_private_'
    random_names = 'okay', '_semi_private', '_weird__', '_MyEnum__'

    def test_sunder(self):
        for name in self.sunder_names + self.private_and_sunder_names:
            self.assertTrue(enum._is_sunder(name), '%r is a not sunder name?' % name)
        for name in self.dunder_names + self.private_names + self.random_names:
            self.assertFalse(enum._is_sunder(name), '%r is a sunder name?' % name)

    def test_dunder(self):
        for name in self.dunder_names:
            self.assertTrue(enum._is_dunder(name), '%r is a not dunder name?' % name)
        for name in self.sunder_names + self.private_names + self.private_and_sunder_names + self.random_names:
            self.assertFalse(enum._is_dunder(name), '%r is a dunder name?' % name)

    def test_is_private(self):
        for name in self.private_names + self.private_and_sunder_names:
            self.assertTrue(enum._is_private('MyEnum', name), '%r is a not private name?')
        for name in self.sunder_names + self.dunder_names + self.random_names:
            self.assertFalse(enum._is_private('MyEnum', name), '%r is a private name?')

    def test_auto_number(self):
        class Color(Enum):
            red = auto()
            blue = auto()
            green = auto()

        self.assertEqual(list(Color), [Color.red, Color.blue, Color.green])
        self.assertEqual(Color.red.value, 1)
        self.assertEqual(Color.blue.value, 2)
        self.assertEqual(Color.green.value, 3)

    def test_auto_name(self):
        class Color(Enum):
            def _generate_next_value_(name, start, count, last):
                return name
            red = auto()
            blue = auto()
            green = auto()

        self.assertEqual(list(Color), [Color.red, Color.blue, Color.green])
        self.assertEqual(Color.red.value, 'red')
        self.assertEqual(Color.blue.value, 'blue')
        self.assertEqual(Color.green.value, 'green')

    def test_auto_name_inherit(self):
        class AutoNameEnum(Enum):
            def _generate_next_value_(name, start, count, last):
                return name
        class Color(AutoNameEnum):
            red = auto()
            blue = auto()
            green = auto()

        self.assertEqual(list(Color), [Color.red, Color.blue, Color.green])
        self.assertEqual(Color.red.value, 'red')
        self.assertEqual(Color.blue.value, 'blue')
        self.assertEqual(Color.green.value, 'green')

    @unittest.skipIf(
            python_version >= (3, 13),
            'mixed types with auto() no longer supported',
            )
    def test_auto_garbage_ok(self):
        with self.assertWarnsRegex(DeprecationWarning, 'will require all values to be sortable'):
            class Color(Enum):
                red = 'red'
                blue = auto()
        self.assertEqual(Color.blue.value, 1)

    @unittest.skipIf(
            python_version >= (3, 13),
            'mixed types with auto() no longer supported',
            )
    def test_auto_garbage_corrected_ok(self):
        with self.assertWarnsRegex(DeprecationWarning, 'will require all values to be sortable'):
            class Color(Enum):
                red = 'red'
                blue = 2
                green = auto()

        self.assertEqual(list(Color), [Color.red, Color.blue, Color.green])
        self.assertEqual(Color.red.value, 'red')
        self.assertEqual(Color.blue.value, 2)
        self.assertEqual(Color.green.value, 3)

    @unittest.skipIf(
            python_version < (3, 13),
            'mixed types with auto() will raise in 3.13',
            )
    def test_auto_garbage_fail(self):
        with self.assertRaisesRegex(TypeError, "unable to increment 'red'"):
            class Color(Enum):
                red = 'red'
                blue = auto()

    @unittest.skipIf(
            python_version < (3, 13),
            'mixed types with auto() will raise in 3.13',
            )
    def test_auto_garbage_corrected_fail(self):
        with self.assertRaisesRegex(TypeError, 'unable to sort non-numeric values'):
            class Color(Enum):
                red = 'red'
                blue = 2
                green = auto()

    def test_auto_order(self):
        with self.assertRaises(TypeError):
            class Color(Enum):
                red = auto()
                green = auto()
                blue = auto()
                def _generate_next_value_(name, start, count, last):
                    return name

    def test_auto_order_wierd(self):
        weird_auto = auto()
        weird_auto.value = 'pathological case'
        class Color(Enum):
            red = weird_auto
            def _generate_next_value_(name, start, count, last):
                return name
            blue = auto()
        self.assertEqual(list(Color), [Color.red, Color.blue])
        self.assertEqual(Color.red.value, 'pathological case')
        self.assertEqual(Color.blue.value, 'blue')

    @unittest.skipIf(
            python_version < (3, 13),
            'auto() will return highest value + 1 in 3.13',
            )
    def test_auto_with_aliases(self):
        class Color(Enum):
            red = auto()
            blue = auto()
            oxford = blue
            crimson = red
            green = auto()
        self.assertIs(Color.crimson, Color.red)
        self.assertIs(Color.oxford, Color.blue)
        self.assertIsNot(Color.green, Color.red)
        self.assertIsNot(Color.green, Color.blue)

    def test_duplicate_auto(self):
        class Dupes(Enum):
            first = primero = auto()
            second = auto()
            third = auto()
        self.assertEqual([Dupes.first, Dupes.second, Dupes.third], list(Dupes))

    def test_multiple_auto_on_line(self):
        class Huh(Enum):
            ONE = auto()
            TWO = auto(), auto()
            THREE = auto(), auto(), auto()
        self.assertEqual(Huh.ONE.value, 1)
        self.assertEqual(Huh.TWO.value, (2, 3))
        self.assertEqual(Huh.THREE.value, (4, 5, 6))
        #
        class Hah(Enum):
            def __new__(cls, value, abbr=None):
                member = object.__new__(cls)
                member._value_ = value
                member.abbr = abbr or value[:3].lower()
                return member
            def _generate_next_value_(name, start, count, last):
                return name
            #
            MONDAY = auto()
            TUESDAY = auto()
            WEDNESDAY = auto(), 'WED'
            THURSDAY = auto(), 'Thu'
            FRIDAY = auto()
        self.assertEqual(Hah.MONDAY.value, 'MONDAY')
        self.assertEqual(Hah.MONDAY.abbr, 'mon')
        self.assertEqual(Hah.TUESDAY.value, 'TUESDAY')
        self.assertEqual(Hah.TUESDAY.abbr, 'tue')
        self.assertEqual(Hah.WEDNESDAY.value, 'WEDNESDAY')
        self.assertEqual(Hah.WEDNESDAY.abbr, 'WED')
        self.assertEqual(Hah.THURSDAY.value, 'THURSDAY')
        self.assertEqual(Hah.THURSDAY.abbr, 'Thu')
        self.assertEqual(Hah.FRIDAY.value, 'FRIDAY')
        self.assertEqual(Hah.FRIDAY.abbr, 'fri')
        #
        class Huh(Enum):
            def _generate_next_value_(name, start, count, last):
                return count+1
            ONE = auto()
            TWO = auto(), auto()
            THREE = auto(), auto(), auto()
        self.assertEqual(Huh.ONE.value, 1)
        self.assertEqual(Huh.TWO.value, (2, 2))
        self.assertEqual(Huh.THREE.value, (3, 3, 3))


expected_help_output_with_docs = """\
Help on class Color in module %s:

class Color(enum.Enum)
 |  Color(*values)
 |
 |  Method resolution order:
 |      Color
 |      enum.Enum
 |      builtins.object
 |
 |  Data and other attributes defined here:
 |
 |  CYAN = <Color.CYAN: 1>
 |
 |  MAGENTA = <Color.MAGENTA: 2>
 |
 |  YELLOW = <Color.YELLOW: 3>
 |
 |  ----------------------------------------------------------------------
 |  Data descriptors inherited from enum.Enum:
 |
 |  name
 |      The name of the Enum member.
 |
 |  value
 |      The value of the Enum member.
 |
 |  ----------------------------------------------------------------------
 |  Static methods inherited from enum.EnumType:
 |
 |  __contains__(value)
 |      Return True if `value` is in `cls`.
 |
 |      `value` is in `cls` if:
 |      1) `value` is a member of `cls`, or
 |      2) `value` is the value of one of the `cls`'s members.
 |      3) `value` is a pseudo-member (flags)
 |
 |  __getitem__(name)
 |      Return the member matching `name`.
 |
 |  __iter__()
 |      Return members in definition order.
 |
 |  __len__()
 |      Return the number of members (no aliases)
 |
 |  ----------------------------------------------------------------------
 |  Readonly properties inherited from enum.EnumType:
 |
 |  __members__
 |      Returns a mapping of member name->value.
 |
 |      This mapping lists all enum members, including aliases. Note that this
 |      is a read-only view of the internal mapping."""

expected_help_output_without_docs = """\
Help on class Color in module %s:

class Color(enum.Enum)
 |  Color(*values)
 |
 |  Method resolution order:
 |      Color
 |      enum.Enum
 |      builtins.object
 |
 |  Data and other attributes defined here:
 |
 |  CYAN = <Color.CYAN: 1>
 |
 |  MAGENTA = <Color.MAGENTA: 2>
 |
 |  YELLOW = <Color.YELLOW: 3>
 |
 |  ----------------------------------------------------------------------
 |  Data descriptors inherited from enum.Enum:
 |
 |  name
 |
 |  value
 |
 |  ----------------------------------------------------------------------
 |  Static methods inherited from enum.EnumType:
 |
 |  __contains__(value)
 |
 |  __getitem__(name)
 |
 |  __iter__()
 |
 |  __len__()
 |
 |  ----------------------------------------------------------------------
 |  Readonly properties inherited from enum.EnumType:
 |
 |  __members__"""

class TestStdLib(unittest.TestCase):

    maxDiff = None

    class Color(Enum):
        CYAN = 1
        MAGENTA = 2
        YELLOW = 3

    def test_pydoc(self):
        # indirectly test __objclass__
        if StrEnum.__doc__ is None:
            expected_text = expected_help_output_without_docs % __name__
        else:
            expected_text = expected_help_output_with_docs % __name__
        output = StringIO()
        helper = pydoc.Helper(output=output)
        helper(self.Color)
        result = output.getvalue().strip()
        self.assertEqual(result, expected_text, result)

    def test_inspect_getmembers(self):
        values = dict((
                ('__class__', EnumType),
                ('__doc__', '...'),
                ('__members__', self.Color.__members__),
                ('__module__', __name__),
                ('YELLOW', self.Color.YELLOW),
                ('MAGENTA', self.Color.MAGENTA),
                ('CYAN', self.Color.CYAN),
                ('name', Enum.__dict__['name']),
                ('value', Enum.__dict__['value']),
                ('__len__', self.Color.__len__),
                ('__contains__', self.Color.__contains__),
                ('__name__', 'Color'),
                ('__getitem__', self.Color.__getitem__),
                ('__qualname__', 'TestStdLib.Color'),
                ('__init_subclass__', getattr(self.Color, '__init_subclass__')),
                ('__iter__', self.Color.__iter__),
                ))
        result = dict(inspect.getmembers(self.Color))
        self.assertEqual(set(values.keys()), set(result.keys()))
        failed = False
        for k in values.keys():
            if k == '__doc__':
                # __doc__ is huge, not comparing
                continue
            if result[k] != values[k]:
                print()
                print('\n%s\n     key: %s\n  result: %s\nexpected: %s\n%s\n' %
                        ('=' * 75, k, result[k], values[k], '=' * 75), sep='')
                failed = True
        if failed:
            self.fail("result does not equal expected, see print above")

    def test_inspect_classify_class_attrs(self):
        # indirectly test __objclass__
        from inspect import Attribute
        values = [
                Attribute(name='__class__', kind='data',
                    defining_class=object, object=EnumType),
                Attribute(name='__contains__', kind='method',
                    defining_class=EnumType, object=self.Color.__contains__),
                Attribute(name='__doc__', kind='data',
                    defining_class=self.Color, object='...'),
                Attribute(name='__getitem__', kind='method',
                    defining_class=EnumType, object=self.Color.__getitem__),
                Attribute(name='__iter__', kind='method',
                    defining_class=EnumType, object=self.Color.__iter__),
                Attribute(name='__init_subclass__', kind='class method',
                    defining_class=object, object=getattr(self.Color, '__init_subclass__')),
                Attribute(name='__len__', kind='method',
                    defining_class=EnumType, object=self.Color.__len__),
                Attribute(name='__members__', kind='property',
                    defining_class=EnumType, object=EnumType.__members__),
                Attribute(name='__module__', kind='data',
                    defining_class=self.Color, object=__name__),
                Attribute(name='__name__', kind='data',
                    defining_class=self.Color, object='Color'),
                Attribute(name='__qualname__', kind='data',
                    defining_class=self.Color, object='TestStdLib.Color'),
                Attribute(name='YELLOW', kind='data',
                    defining_class=self.Color, object=self.Color.YELLOW),
                Attribute(name='MAGENTA', kind='data',
                    defining_class=self.Color, object=self.Color.MAGENTA),
                Attribute(name='CYAN', kind='data',
                    defining_class=self.Color, object=self.Color.CYAN),
                Attribute(name='name', kind='data',
                    defining_class=Enum, object=Enum.__dict__['name']),
                Attribute(name='value', kind='data',
                    defining_class=Enum, object=Enum.__dict__['value']),
                ]
        for v in values:
            try:
                v.name
            except AttributeError:
                print(v)
        values.sort(key=lambda item: item.name)
        result = list(inspect.classify_class_attrs(self.Color))
        result.sort(key=lambda item: item.name)
        self.assertEqual(
                len(values), len(result),
                "%s != %s" % ([a.name for a in values], [a.name for a in result])
                )
        failed = False
        for v, r in zip(values, result):
            if r.name in ('__init_subclass__', '__doc__'):
                # not sure how to make the __init_subclass_ Attributes match
                # so as long as there is one, call it good
                # __doc__ is too big to check exactly, so treat the same as __init_subclass__
                for name in ('name','kind','defining_class'):
                    if getattr(v, name) != getattr(r, name):
                        print('\n%s\n%s\n%s\n%s\n' % ('=' * 75, r, v, '=' * 75), sep='')
                        failed = True
            elif r != v:
                print('\n%s\n%s\n%s\n%s\n' % ('=' * 75, r, v, '=' * 75), sep='')
                failed = True
        if failed:
            self.fail("result does not equal expected, see print above")

    def test_inspect_signatures(self):
        from inspect import signature, Signature, Parameter
        self.assertEqual(
                signature(Enum),
                Signature([
                    Parameter('new_class_name', Parameter.POSITIONAL_ONLY),
                    Parameter('names', Parameter.POSITIONAL_OR_KEYWORD),
                    Parameter('module', Parameter.KEYWORD_ONLY, default=None),
                    Parameter('qualname', Parameter.KEYWORD_ONLY, default=None),
                    Parameter('type', Parameter.KEYWORD_ONLY, default=None),
                    Parameter('start', Parameter.KEYWORD_ONLY, default=1),
                    Parameter('boundary', Parameter.KEYWORD_ONLY, default=None),
                    ]),
                )
        self.assertEqual(
                signature(enum.FlagBoundary),
                Signature([
                    Parameter('values', Parameter.VAR_POSITIONAL),
                    ]),
                )

    def test_test_simple_enum(self):
        @_simple_enum(Enum)
        class SimpleColor:
            CYAN = 1
            MAGENTA = 2
            YELLOW = 3
            @bltns.property
            def zeroth(self):
                return 'zeroed %s' % self.name
        class CheckedColor(Enum):
            CYAN = 1
            MAGENTA = 2
            YELLOW = 3
            @bltns.property
            def zeroth(self):
                return 'zeroed %s' % self.name
        _test_simple_enum(CheckedColor, SimpleColor)
        SimpleColor.MAGENTA._value_ = 9
        self.assertRaisesRegex(
                TypeError, "enum mismatch",
                _test_simple_enum, CheckedColor, SimpleColor,
                )
        #
        #
        class CheckedMissing(IntFlag, boundary=KEEP):
            SIXTY_FOUR = 64
            ONE_TWENTY_EIGHT = 128
            TWENTY_FORTY_EIGHT = 2048
            ALL = 2048 + 128 + 64 + 12
        CM = CheckedMissing
        self.assertEqual(list(CheckedMissing), [CM.SIXTY_FOUR, CM.ONE_TWENTY_EIGHT, CM.TWENTY_FORTY_EIGHT])
        #
        @_simple_enum(IntFlag, boundary=KEEP)
        class Missing:
            SIXTY_FOUR = 64
            ONE_TWENTY_EIGHT = 128
            TWENTY_FORTY_EIGHT = 2048
            ALL = 2048 + 128 + 64 + 12
        M = Missing
        self.assertEqual(list(CheckedMissing), [M.SIXTY_FOUR, M.ONE_TWENTY_EIGHT, M.TWENTY_FORTY_EIGHT])
        _test_simple_enum(CheckedMissing, Missing)
        #
        #
        class CheckedUnhashable(Enum):
            ONE = dict()
            TWO = set()
            name = 'python'
        self.assertIn(dict(), CheckedUnhashable)
        self.assertIn('python', CheckedUnhashable)
        self.assertEqual(CheckedUnhashable.name.value, 'python')
        self.assertEqual(CheckedUnhashable.name.name, 'name')
        #
        @_simple_enum()
        class Unhashable:
            ONE = dict()
            TWO = set()
            name = 'python'
        self.assertIn(dict(), Unhashable)
        self.assertIn('python', Unhashable)
        self.assertEqual(Unhashable.name.value, 'python')
        self.assertEqual(Unhashable.name.name, 'name')
        _test_simple_enum(CheckedUnhashable, Unhashable)
        ##
        class CheckedComplexStatus(IntEnum):
            def __new__(cls, value, phrase, description=''):
                obj = int.__new__(cls, value)
                obj._value_ = value
                obj.phrase = phrase
                obj.description = description
                return obj
            CONTINUE = 100, 'Continue', 'Request received, please continue'
            PROCESSING = 102, 'Processing'
            EARLY_HINTS = 103, 'Early Hints'
            SOME_HINTS = 103, 'Some Early Hints'
        #
        @_simple_enum(IntEnum)
        class ComplexStatus:
            def __new__(cls, value, phrase, description=''):
                obj = int.__new__(cls, value)
                obj._value_ = value
                obj.phrase = phrase
                obj.description = description
                return obj
            CONTINUE = 100, 'Continue', 'Request received, please continue'
            PROCESSING = 102, 'Processing'
            EARLY_HINTS = 103, 'Early Hints'
            SOME_HINTS = 103, 'Some Early Hints'
        _test_simple_enum(CheckedComplexStatus, ComplexStatus)
        #
        #
        class CheckedComplexFlag(IntFlag):
            def __new__(cls, value, label):
                obj = int.__new__(cls, value)
                obj._value_ = value
                obj.label = label
                return obj
            SHIRT = 1, 'upper half'
            VEST = 1, 'outer upper half'
            PANTS = 2, 'lower half'
        self.assertIs(CheckedComplexFlag.SHIRT, CheckedComplexFlag.VEST)
        #
        @_simple_enum(IntFlag)
        class ComplexFlag:
            def __new__(cls, value, label):
                obj = int.__new__(cls, value)
                obj._value_ = value
                obj.label = label
                return obj
            SHIRT = 1, 'upper half'
            VEST = 1, 'uppert half'
            PANTS = 2, 'lower half'
        _test_simple_enum(CheckedComplexFlag, ComplexFlag)


class MiscTestCase(unittest.TestCase):

    def test__all__(self):
        support.check__all__(self, enum, not_exported={'bin', 'show_flag_values'})

    def test_doc_1(self):
        class Single(Enum):
            ONE = 1
        self.assertEqual(Single.__doc__, None)

    def test_doc_2(self):
        class Double(Enum):
            ONE = 1
            TWO = 2
        self.assertEqual(Double.__doc__, None)

    def test_doc_3(self):
        class Triple(Enum):
            ONE = 1
            TWO = 2
            THREE = 3
        self.assertEqual(Triple.__doc__, None)

    def test_doc_4(self):
        class Quadruple(Enum):
            ONE = 1
            TWO = 2
            THREE = 3
            FOUR = 4
        self.assertEqual(Quadruple.__doc__, None)


# These are unordered here on purpose to ensure that declaration order
# makes no difference.
CONVERT_TEST_NAME_D = 5
CONVERT_TEST_NAME_C = 5
CONVERT_TEST_NAME_B = 5
CONVERT_TEST_NAME_A = 5  # This one should sort first.
CONVERT_TEST_NAME_E = 5
CONVERT_TEST_NAME_F = 5

CONVERT_STRING_TEST_NAME_D = 5
CONVERT_STRING_TEST_NAME_C = 5
CONVERT_STRING_TEST_NAME_B = 5
CONVERT_STRING_TEST_NAME_A = 5  # This one should sort first.
CONVERT_STRING_TEST_NAME_E = 5
CONVERT_STRING_TEST_NAME_F = 5

# global names for StrEnum._convert_ test
CONVERT_STR_TEST_2 = 'goodbye'
CONVERT_STR_TEST_1 = 'hello'

# We also need values that cannot be compared:
UNCOMPARABLE_A = 5
UNCOMPARABLE_C = (9, 1)  # naming order is broken on purpose
UNCOMPARABLE_B = 'value'

COMPLEX_C = 1j
COMPLEX_A = 2j
COMPLEX_B = 3j

class TestConvert(unittest.TestCase):
    def tearDown(self):
        # Reset the module-level test variables to their original integer
        # values, otherwise the already created enum values get converted
        # instead.
        g = globals()
        for suffix in ['A', 'B', 'C', 'D', 'E', 'F']:
            g['CONVERT_TEST_NAME_%s' % suffix] = 5
            g['CONVERT_STRING_TEST_NAME_%s' % suffix] = 5
        for suffix, value in (('A', 5), ('B', (9, 1)), ('C', 'value')):
            g['UNCOMPARABLE_%s' % suffix] = value
        for suffix, value in (('A', 2j), ('B', 3j), ('C', 1j)):
            g['COMPLEX_%s' % suffix] = value
        for suffix, value in (('1', 'hello'), ('2', 'goodbye')):
            g['CONVERT_STR_TEST_%s' % suffix] = value

    def test_convert_value_lookup_priority(self):
        test_type = enum.IntEnum._convert_(
                'UnittestConvert',
                MODULE,
                filter=lambda x: x.startswith('CONVERT_TEST_'))
        # We don't want the reverse lookup value to vary when there are
        # multiple possible names for a given value.  It should always
        # report the first lexicographical name in that case.
        self.assertEqual(test_type(5).name, 'CONVERT_TEST_NAME_A')

    def test_convert_int(self):
        test_type = enum.IntEnum._convert_(
                'UnittestConvert',
                MODULE,
                filter=lambda x: x.startswith('CONVERT_TEST_'))
        # Ensure that test_type has all of the desired names and values.
        self.assertEqual(test_type.CONVERT_TEST_NAME_F,
                         test_type.CONVERT_TEST_NAME_A)
        self.assertEqual(test_type.CONVERT_TEST_NAME_B, 5)
        self.assertEqual(test_type.CONVERT_TEST_NAME_C, 5)
        self.assertEqual(test_type.CONVERT_TEST_NAME_D, 5)
        self.assertEqual(test_type.CONVERT_TEST_NAME_E, 5)
        # Ensure that test_type only picked up names matching the filter.
        extra = [name for name in dir(test_type) if name not in enum_dir(test_type)]
        missing = [name for name in enum_dir(test_type) if name not in dir(test_type)]
        self.assertEqual(
                extra + missing,
                [],
                msg='extra names: %r;  missing names: %r' % (extra, missing),
                )


    def test_convert_uncomparable(self):
        uncomp = enum.Enum._convert_(
                'Uncomparable',
                MODULE,
                filter=lambda x: x.startswith('UNCOMPARABLE_'))
        # Should be ordered by `name` only:
        self.assertEqual(
            list(uncomp),
            [uncomp.UNCOMPARABLE_A, uncomp.UNCOMPARABLE_B, uncomp.UNCOMPARABLE_C],
            )

    def test_convert_complex(self):
        uncomp = enum.Enum._convert_(
            'Uncomparable',
            MODULE,
            filter=lambda x: x.startswith('COMPLEX_'))
        # Should be ordered by `name` only:
        self.assertEqual(
            list(uncomp),
            [uncomp.COMPLEX_A, uncomp.COMPLEX_B, uncomp.COMPLEX_C],
            )

    def test_convert_str(self):
        test_type = enum.StrEnum._convert_(
                'UnittestConvert',
                MODULE,
                filter=lambda x: x.startswith('CONVERT_STR_'),
                as_global=True)
        # Ensure that test_type has all of the desired names and values.
        self.assertEqual(test_type.CONVERT_STR_TEST_1, 'hello')
        self.assertEqual(test_type.CONVERT_STR_TEST_2, 'goodbye')
        # Ensure that test_type only picked up names matching the filter.
        extra = [name for name in dir(test_type) if name not in enum_dir(test_type)]
        missing = [name for name in enum_dir(test_type) if name not in dir(test_type)]
        self.assertEqual(
                extra + missing,
                [],
                msg='extra names: %r;  missing names: %r' % (extra, missing),
                )
        self.assertEqual(repr(test_type.CONVERT_STR_TEST_1), '%s.CONVERT_STR_TEST_1' % SHORT_MODULE)
        self.assertEqual(str(test_type.CONVERT_STR_TEST_2), 'goodbye')
        self.assertEqual(format(test_type.CONVERT_STR_TEST_1), 'hello')

    def test_convert_raise(self):
        with self.assertRaises(AttributeError):
            enum.IntEnum._convert(
                'UnittestConvert',
                MODULE,
                filter=lambda x: x.startswith('CONVERT_TEST_'))

    def test_convert_repr_and_str(self):
        test_type = enum.IntEnum._convert_(
                'UnittestConvert',
                MODULE,
                filter=lambda x: x.startswith('CONVERT_STRING_TEST_'),
                as_global=True)
        self.assertEqual(repr(test_type.CONVERT_STRING_TEST_NAME_A), '%s.CONVERT_STRING_TEST_NAME_A' % SHORT_MODULE)
        self.assertEqual(str(test_type.CONVERT_STRING_TEST_NAME_A), '5')
        self.assertEqual(format(test_type.CONVERT_STRING_TEST_NAME_A), '5')


class TestEnumDict(unittest.TestCase):
    def test_enum_dict_in_metaclass(self):
        """Test that EnumDict is usable as a class namespace"""
        class Meta(type):
            @classmethod
            def __prepare__(metacls, cls, bases, **kwds):
                return EnumDict(cls)

        class MyClass(metaclass=Meta):
            a = 1

            with self.assertRaises(TypeError):
                a = 2  # duplicate

            with self.assertRaises(ValueError):
                _a_sunder_ = 3

    def test_enum_dict_standalone(self):
        """Test that EnumDict is usable on its own"""
        enumdict = EnumDict()
        enumdict['a'] = 1

        with self.assertRaises(TypeError):
            enumdict['a'] = 'other value'

        # Only MutableMapping interface is overridden for now.
        # If this stops passing, update the documentation.
        enumdict |= {'a': 'other value'}
        self.assertEqual(enumdict['a'], 'other value')


# helpers

def enum_dir(cls):
    interesting = set([
            '__class__', '__contains__', '__doc__', '__getitem__',
            '__iter__', '__len__', '__members__', '__module__',
            '__name__', '__qualname__',
            ]
            + cls._member_names_
            )
    if cls._new_member_ is not object.__new__:
        interesting.add('__new__')
    if cls.__init_subclass__ is not object.__init_subclass__:
        interesting.add('__init_subclass__')
    if cls._member_type_ is object:
        return sorted(interesting)
    else:
        # return whatever mixed-in data type has
        return sorted(set(dir(cls._member_type_)) | interesting)

def member_dir(member):
    if member.__class__._member_type_ is object:
        allowed = set(['__class__', '__doc__', '__eq__', '__hash__', '__module__', 'name', 'value'])
    else:
        allowed = set(dir(member))
    for cls in member.__class__.mro():
        for name, obj in cls.__dict__.items():
            if name[0] == '_':
                continue
            if isinstance(obj, enum.property):
                if obj.fget is not None or name not in member._member_map_:
                    allowed.add(name)
                else:
                    allowed.discard(name)
            elif name not in member._member_map_:
                allowed.add(name)
    return sorted(allowed)


if __name__ == '__main__':
    unittest.main()<|MERGE_RESOLUTION|>--- conflicted
+++ resolved
@@ -1001,7 +1001,6 @@
             self.assertIs(~(A|B), OpenAB(252))
             self.assertIs(~AB_MASK, OpenAB(0))
             self.assertIs(~OpenAB(0), AB_MASK)
-<<<<<<< HEAD
             self.assertIs(OpenAB(~4), OpenAB(251))
         else:
             self.assertIs(~A, B)
@@ -1014,14 +1013,6 @@
             self.assertIs(OpenAB(~3), OpenAB(0))
             self.assertIs(OpenAB(~4), OpenAB(3))
             self.assertIs(OpenAB(~33), B)
-=======
-        else:
-            self.assertIs(~A, B)
-            self.assertIs(~B, A)
-            self.assertIs(~(A|B), OpenAB(0))
-            self.assertIs(~AB_MASK, OpenAB(0))
-            self.assertIs(~OpenAB(0), (A|B))
->>>>>>> c5e856a5
         #
         class OpenXYZ(self.enum_type):
             X = 4
@@ -1045,12 +1036,9 @@
             self.assertIs(~X, Y|Z)
             self.assertIs(~Y, X|Z)
             self.assertIs(~Z, X|Y)
-<<<<<<< HEAD
             self.assertIs(OpenXYZ(~4), Y|Z)
             self.assertIs(OpenXYZ(~2), X|Z)
             self.assertIs(OpenXYZ(~1), X|Y)
-=======
->>>>>>> c5e856a5
             self.assertIs(~(X|Y), Z)
             self.assertIs(~(X|Z), Y)
             self.assertIs(~(Y|Z), X)
@@ -1058,7 +1046,6 @@
             self.assertIs(~XYZ_MASK, OpenXYZ(0))
             self.assertTrue(~OpenXYZ(0), (X|Y|Z))
 
-<<<<<<< HEAD
     def test_assigned_negative_value(self):
         class X(self.enum_type):
             A = auto()
@@ -1081,11 +1068,8 @@
         self.assertIs(Y.D, Y.B|Y.E)
         self.assertEqual(Y.D.value, 6)
 
-class TestPlainEnum(_EnumTests, _PlainOutputTests, unittest.TestCase):
-=======
 
 class TestPlainEnumClass(_EnumTests, _PlainOutputTests, unittest.TestCase):
->>>>>>> c5e856a5
     enum_type = Enum
 
 
