""" Test script for the Unicode implementation.

Written by Marc-Andre Lemburg (mal@lemburg.com).

(c) Copyright CNRI, All Rights Reserved. NO WARRANTY.

"""
import _string
import codecs
import itertools
import operator
import pickle
import struct
import sys
import textwrap
import unicodedata
import unittest
import warnings
from test.support import warnings_helper
from test import support, string_tests
from test.support.script_helper import assert_python_failure

try:
    import _testcapi
except ImportError:
    _testcapi = None

# Error handling (bad decoder return)
def search_function(encoding):
    def decode1(input, errors="strict"):
        return 42 # not a tuple
    def encode1(input, errors="strict"):
        return 42 # not a tuple
    def encode2(input, errors="strict"):
        return (42, 42) # no unicode
    def decode2(input, errors="strict"):
        return (42, 42) # no unicode
    if encoding=="test.unicode1":
        return (encode1, decode1, None, None)
    elif encoding=="test.unicode2":
        return (encode2, decode2, None, None)
    else:
        return None

def duplicate_string(text):
    """
    Try to get a fresh clone of the specified text:
    new object with a reference count of 1.

    This is a best-effort: latin1 single letters and the empty
    string ('') are singletons and cannot be cloned.
    """
    return text.encode().decode()

class StrSubclass(str):
    pass

class UnicodeTest(string_tests.CommonTest,
        string_tests.MixinStrUnicodeUserStringTest,
        string_tests.MixinStrUnicodeTest,
        unittest.TestCase):

    type2test = str

    def setUp(self):
        codecs.register(search_function)
        self.addCleanup(codecs.unregister, search_function)

    def checkequalnofix(self, result, object, methodname, *args):
        method = getattr(object, methodname)
        realresult = method(*args)
        self.assertEqual(realresult, result)
        self.assertTrue(type(realresult) is type(result))

        # if the original is returned make sure that
        # this doesn't happen with subclasses
        if realresult is object:
            class usub(str):
                def __repr__(self):
                    return 'usub(%r)' % str.__repr__(self)
            object = usub(object)
            method = getattr(object, methodname)
            realresult = method(*args)
            self.assertEqual(realresult, result)
            self.assertTrue(object is not realresult)

    def test_literals(self):
        self.assertEqual('\xff', '\u00ff')
        self.assertEqual('\uffff', '\U0000ffff')
        self.assertRaises(SyntaxError, eval, '\'\\Ufffffffe\'')
        self.assertRaises(SyntaxError, eval, '\'\\Uffffffff\'')
        self.assertRaises(SyntaxError, eval, '\'\\U%08x\'' % 0x110000)
        # raw strings should not have unicode escapes
        self.assertNotEqual(r"\u0020", " ")

    def test_ascii(self):
        if not sys.platform.startswith('java'):
            # Test basic sanity of repr()
            self.assertEqual(ascii('abc'), "'abc'")
            self.assertEqual(ascii('ab\\c'), "'ab\\\\c'")
            self.assertEqual(ascii('ab\\'), "'ab\\\\'")
            self.assertEqual(ascii('\\c'), "'\\\\c'")
            self.assertEqual(ascii('\\'), "'\\\\'")
            self.assertEqual(ascii('\n'), "'\\n'")
            self.assertEqual(ascii('\r'), "'\\r'")
            self.assertEqual(ascii('\t'), "'\\t'")
            self.assertEqual(ascii('\b'), "'\\x08'")
            self.assertEqual(ascii("'\""), """'\\'"'""")
            self.assertEqual(ascii("'\""), """'\\'"'""")
            self.assertEqual(ascii("'"), '''"'"''')
            self.assertEqual(ascii('"'), """'"'""")
            latin1repr = (
                "'\\x00\\x01\\x02\\x03\\x04\\x05\\x06\\x07\\x08\\t\\n\\x0b\\x0c\\r"
                "\\x0e\\x0f\\x10\\x11\\x12\\x13\\x14\\x15\\x16\\x17\\x18\\x19\\x1a"
                "\\x1b\\x1c\\x1d\\x1e\\x1f !\"#$%&\\'()*+,-./0123456789:;<=>?@ABCDEFGHI"
                "JKLMNOPQRSTUVWXYZ[\\\\]^_`abcdefghijklmnopqrstuvwxyz{|}~\\x7f"
                "\\x80\\x81\\x82\\x83\\x84\\x85\\x86\\x87\\x88\\x89\\x8a\\x8b\\x8c\\x8d"
                "\\x8e\\x8f\\x90\\x91\\x92\\x93\\x94\\x95\\x96\\x97\\x98\\x99\\x9a\\x9b"
                "\\x9c\\x9d\\x9e\\x9f\\xa0\\xa1\\xa2\\xa3\\xa4\\xa5\\xa6\\xa7\\xa8\\xa9"
                "\\xaa\\xab\\xac\\xad\\xae\\xaf\\xb0\\xb1\\xb2\\xb3\\xb4\\xb5\\xb6\\xb7"
                "\\xb8\\xb9\\xba\\xbb\\xbc\\xbd\\xbe\\xbf\\xc0\\xc1\\xc2\\xc3\\xc4\\xc5"
                "\\xc6\\xc7\\xc8\\xc9\\xca\\xcb\\xcc\\xcd\\xce\\xcf\\xd0\\xd1\\xd2\\xd3"
                "\\xd4\\xd5\\xd6\\xd7\\xd8\\xd9\\xda\\xdb\\xdc\\xdd\\xde\\xdf\\xe0\\xe1"
                "\\xe2\\xe3\\xe4\\xe5\\xe6\\xe7\\xe8\\xe9\\xea\\xeb\\xec\\xed\\xee\\xef"
                "\\xf0\\xf1\\xf2\\xf3\\xf4\\xf5\\xf6\\xf7\\xf8\\xf9\\xfa\\xfb\\xfc\\xfd"
                "\\xfe\\xff'")
            testrepr = ascii(''.join(map(chr, range(256))))
            self.assertEqual(testrepr, latin1repr)
            # Test ascii works on wide unicode escapes without overflow.
            self.assertEqual(ascii("\U00010000" * 39 + "\uffff" * 4096),
                             ascii("\U00010000" * 39 + "\uffff" * 4096))

            class WrongRepr:
                def __repr__(self):
                    return b'byte-repr'
            self.assertRaises(TypeError, ascii, WrongRepr())

    def test_repr(self):
        if not sys.platform.startswith('java'):
            # Test basic sanity of repr()
            self.assertEqual(repr('abc'), "'abc'")
            self.assertEqual(repr('ab\\c'), "'ab\\\\c'")
            self.assertEqual(repr('ab\\'), "'ab\\\\'")
            self.assertEqual(repr('\\c'), "'\\\\c'")
            self.assertEqual(repr('\\'), "'\\\\'")
            self.assertEqual(repr('\n'), "'\\n'")
            self.assertEqual(repr('\r'), "'\\r'")
            self.assertEqual(repr('\t'), "'\\t'")
            self.assertEqual(repr('\b'), "'\\x08'")
            self.assertEqual(repr("'\""), """'\\'"'""")
            self.assertEqual(repr("'\""), """'\\'"'""")
            self.assertEqual(repr("'"), '''"'"''')
            self.assertEqual(repr('"'), """'"'""")
            latin1repr = (
                "'\\x00\\x01\\x02\\x03\\x04\\x05\\x06\\x07\\x08\\t\\n\\x0b\\x0c\\r"
                "\\x0e\\x0f\\x10\\x11\\x12\\x13\\x14\\x15\\x16\\x17\\x18\\x19\\x1a"
                "\\x1b\\x1c\\x1d\\x1e\\x1f !\"#$%&\\'()*+,-./0123456789:;<=>?@ABCDEFGHI"
                "JKLMNOPQRSTUVWXYZ[\\\\]^_`abcdefghijklmnopqrstuvwxyz{|}~\\x7f"
                "\\x80\\x81\\x82\\x83\\x84\\x85\\x86\\x87\\x88\\x89\\x8a\\x8b\\x8c\\x8d"
                "\\x8e\\x8f\\x90\\x91\\x92\\x93\\x94\\x95\\x96\\x97\\x98\\x99\\x9a\\x9b"
                "\\x9c\\x9d\\x9e\\x9f\\xa0\xa1\xa2\xa3\xa4\xa5\xa6\xa7\xa8\xa9"
                "\xaa\xab\xac\\xad\xae\xaf\xb0\xb1\xb2\xb3\xb4\xb5\xb6\xb7"
                "\xb8\xb9\xba\xbb\xbc\xbd\xbe\xbf\xc0\xc1\xc2\xc3\xc4\xc5"
                "\xc6\xc7\xc8\xc9\xca\xcb\xcc\xcd\xce\xcf\xd0\xd1\xd2\xd3"
                "\xd4\xd5\xd6\xd7\xd8\xd9\xda\xdb\xdc\xdd\xde\xdf\xe0\xe1"
                "\xe2\xe3\xe4\xe5\xe6\xe7\xe8\xe9\xea\xeb\xec\xed\xee\xef"
                "\xf0\xf1\xf2\xf3\xf4\xf5\xf6\xf7\xf8\xf9\xfa\xfb\xfc\xfd"
                "\xfe\xff'")
            testrepr = repr(''.join(map(chr, range(256))))
            self.assertEqual(testrepr, latin1repr)
            # Test repr works on wide unicode escapes without overflow.
            self.assertEqual(repr("\U00010000" * 39 + "\uffff" * 4096),
                             repr("\U00010000" * 39 + "\uffff" * 4096))

            class WrongRepr:
                def __repr__(self):
                    return b'byte-repr'
            self.assertRaises(TypeError, repr, WrongRepr())

    def test_iterators(self):
        # Make sure unicode objects have an __iter__ method
        it = "\u1111\u2222\u3333".__iter__()
        self.assertEqual(next(it), "\u1111")
        self.assertEqual(next(it), "\u2222")
        self.assertEqual(next(it), "\u3333")
        self.assertRaises(StopIteration, next, it)

    def test_iterators_invocation(self):
        cases = [type(iter('abc')), type(iter('🚀'))]
        for cls in cases:
            with self.subTest(cls=cls):
                self.assertRaises(TypeError, cls)

    def test_iteration(self):
        cases = ['abc', '🚀🚀🚀', "\u1111\u2222\u3333"]
        for case in cases:
            with self.subTest(string=case):
                self.assertEqual(case, "".join(iter(case)))

    def test_exhausted_iterator(self):
        cases = ['abc', '🚀🚀🚀', "\u1111\u2222\u3333"]
        for case in cases:
            with self.subTest(case=case):
                iterator = iter(case)
                tuple(iterator)
                self.assertRaises(StopIteration, next, iterator)

    def test_pickle_iterator(self):
        cases = ['abc', '🚀🚀🚀', "\u1111\u2222\u3333"]
        for case in cases:
            with self.subTest(case=case):
                for proto in range(pickle.HIGHEST_PROTOCOL + 1):
                    it = iter(case)
                    with self.subTest(proto=proto):
                        pickled = "".join(pickle.loads(pickle.dumps(it, proto)))
                        self.assertEqual(case, pickled)

    def test_count(self):
        string_tests.CommonTest.test_count(self)
        # check mixed argument types
        self.checkequalnofix(3,  'aaa', 'count', 'a')
        self.checkequalnofix(0,  'aaa', 'count', 'b')
        self.checkequalnofix(3, 'aaa', 'count',  'a')
        self.checkequalnofix(0, 'aaa', 'count',  'b')
        self.checkequalnofix(0, 'aaa', 'count',  'b')
        self.checkequalnofix(1, 'aaa', 'count',  'a', -1)
        self.checkequalnofix(3, 'aaa', 'count',  'a', -10)
        self.checkequalnofix(2, 'aaa', 'count',  'a', 0, -1)
        self.checkequalnofix(0, 'aaa', 'count',  'a', 0, -10)
        # test mixed kinds
        self.checkequal(10, '\u0102' + 'a' * 10, 'count', 'a')
        self.checkequal(10, '\U00100304' + 'a' * 10, 'count', 'a')
        self.checkequal(10, '\U00100304' + '\u0102' * 10, 'count', '\u0102')
        self.checkequal(0, 'a' * 10, 'count', '\u0102')
        self.checkequal(0, 'a' * 10, 'count', '\U00100304')
        self.checkequal(0, '\u0102' * 10, 'count', '\U00100304')
        self.checkequal(10, '\u0102' + 'a_' * 10, 'count', 'a_')
        self.checkequal(10, '\U00100304' + 'a_' * 10, 'count', 'a_')
        self.checkequal(10, '\U00100304' + '\u0102_' * 10, 'count', '\u0102_')
        self.checkequal(0, 'a' * 10, 'count', 'a\u0102')
        self.checkequal(0, 'a' * 10, 'count', 'a\U00100304')
        self.checkequal(0, '\u0102' * 10, 'count', '\u0102\U00100304')
        # test subclass
        class MyStr(str):
            pass
        self.checkequal(3, MyStr('aaa'), 'count', 'a')

    def test_find(self):
        string_tests.CommonTest.test_find(self)
        # test implementation details of the memchr fast path
        self.checkequal(100, 'a' * 100 + '\u0102', 'find', '\u0102')
        self.checkequal(-1, 'a' * 100 + '\u0102', 'find', '\u0201')
        self.checkequal(-1, 'a' * 100 + '\u0102', 'find', '\u0120')
        self.checkequal(-1, 'a' * 100 + '\u0102', 'find', '\u0220')
        self.checkequal(100, 'a' * 100 + '\U00100304', 'find', '\U00100304')
        self.checkequal(-1, 'a' * 100 + '\U00100304', 'find', '\U00100204')
        self.checkequal(-1, 'a' * 100 + '\U00100304', 'find', '\U00102004')
        # check mixed argument types
        self.checkequalnofix(0,  'abcdefghiabc', 'find', 'abc')
        self.checkequalnofix(9,  'abcdefghiabc', 'find', 'abc', 1)
        self.checkequalnofix(-1, 'abcdefghiabc', 'find', 'def', 4)

        # test utf-8 non-ascii char
        self.checkequal(0, 'тест', 'find', 'т')
        self.checkequal(3, 'тест', 'find', 'т', 1)
        self.checkequal(-1, 'тест', 'find', 'т', 1, 3)
        self.checkequal(-1, 'тест', 'find', 'e')  # english `e`
        # test utf-8 non-ascii slice
        self.checkequal(1, 'тест тест', 'find', 'ес')
        self.checkequal(1, 'тест тест', 'find', 'ес', 1)
        self.checkequal(1, 'тест тест', 'find', 'ес', 1, 3)
        self.checkequal(6, 'тест тест', 'find', 'ес', 2)
        self.checkequal(-1, 'тест тест', 'find', 'ес', 6, 7)
        self.checkequal(-1, 'тест тест', 'find', 'ес', 7)
        self.checkequal(-1, 'тест тест', 'find', 'ec')  # english `ec`

        self.assertRaises(TypeError, 'hello'.find)
        self.assertRaises(TypeError, 'hello'.find, 42)
        # test mixed kinds
        self.checkequal(100, '\u0102' * 100 + 'a', 'find', 'a')
        self.checkequal(100, '\U00100304' * 100 + 'a', 'find', 'a')
        self.checkequal(100, '\U00100304' * 100 + '\u0102', 'find', '\u0102')
        self.checkequal(-1, 'a' * 100, 'find', '\u0102')
        self.checkequal(-1, 'a' * 100, 'find', '\U00100304')
        self.checkequal(-1, '\u0102' * 100, 'find', '\U00100304')
        self.checkequal(100, '\u0102' * 100 + 'a_', 'find', 'a_')
        self.checkequal(100, '\U00100304' * 100 + 'a_', 'find', 'a_')
        self.checkequal(100, '\U00100304' * 100 + '\u0102_', 'find', '\u0102_')
        self.checkequal(-1, 'a' * 100, 'find', 'a\u0102')
        self.checkequal(-1, 'a' * 100, 'find', 'a\U00100304')
        self.checkequal(-1, '\u0102' * 100, 'find', '\u0102\U00100304')

    def test_rfind(self):
        string_tests.CommonTest.test_rfind(self)
        # test implementation details of the memrchr fast path
        self.checkequal(0, '\u0102' + 'a' * 100 , 'rfind', '\u0102')
        self.checkequal(-1, '\u0102' + 'a' * 100 , 'rfind', '\u0201')
        self.checkequal(-1, '\u0102' + 'a' * 100 , 'rfind', '\u0120')
        self.checkequal(-1, '\u0102' + 'a' * 100 , 'rfind', '\u0220')
        self.checkequal(0, '\U00100304' + 'a' * 100, 'rfind', '\U00100304')
        self.checkequal(-1, '\U00100304' + 'a' * 100, 'rfind', '\U00100204')
        self.checkequal(-1, '\U00100304' + 'a' * 100, 'rfind', '\U00102004')
        # check mixed argument types
        self.checkequalnofix(9,   'abcdefghiabc', 'rfind', 'abc')
        self.checkequalnofix(12,  'abcdefghiabc', 'rfind', '')
        self.checkequalnofix(12, 'abcdefghiabc', 'rfind',  '')
        # test utf-8 non-ascii char
        self.checkequal(1, 'тест', 'rfind', 'е')
        self.checkequal(1, 'тест', 'rfind', 'е', 1)
        self.checkequal(-1, 'тест', 'rfind', 'е', 2)
        self.checkequal(-1, 'тест', 'rfind', 'e')  # english `e`
        # test utf-8 non-ascii slice
        self.checkequal(6, 'тест тест', 'rfind', 'ес')
        self.checkequal(6, 'тест тест', 'rfind', 'ес', 1)
        self.checkequal(1, 'тест тест', 'rfind', 'ес', 1, 3)
        self.checkequal(6, 'тест тест', 'rfind', 'ес', 2)
        self.checkequal(-1, 'тест тест', 'rfind', 'ес', 6, 7)
        self.checkequal(-1, 'тест тест', 'rfind', 'ес', 7)
        self.checkequal(-1, 'тест тест', 'rfind', 'ec')  # english `ec`
        # test mixed kinds
        self.checkequal(0, 'a' + '\u0102' * 100, 'rfind', 'a')
        self.checkequal(0, 'a' + '\U00100304' * 100, 'rfind', 'a')
        self.checkequal(0, '\u0102' + '\U00100304' * 100, 'rfind', '\u0102')
        self.checkequal(-1, 'a' * 100, 'rfind', '\u0102')
        self.checkequal(-1, 'a' * 100, 'rfind', '\U00100304')
        self.checkequal(-1, '\u0102' * 100, 'rfind', '\U00100304')
        self.checkequal(0, '_a' + '\u0102' * 100, 'rfind', '_a')
        self.checkequal(0, '_a' + '\U00100304' * 100, 'rfind', '_a')
        self.checkequal(0, '_\u0102' + '\U00100304' * 100, 'rfind', '_\u0102')
        self.checkequal(-1, 'a' * 100, 'rfind', '\u0102a')
        self.checkequal(-1, 'a' * 100, 'rfind', '\U00100304a')
        self.checkequal(-1, '\u0102' * 100, 'rfind', '\U00100304\u0102')

    def test_index(self):
        string_tests.CommonTest.test_index(self)
        self.checkequalnofix(0, 'abcdefghiabc', 'index',  '')
        self.checkequalnofix(3, 'abcdefghiabc', 'index',  'def')
        self.checkequalnofix(0, 'abcdefghiabc', 'index',  'abc')
        self.checkequalnofix(9, 'abcdefghiabc', 'index',  'abc', 1)
        self.assertRaises(ValueError, 'abcdefghiabc'.index, 'hib')
        self.assertRaises(ValueError, 'abcdefghiab'.index,  'abc', 1)
        self.assertRaises(ValueError, 'abcdefghi'.index,  'ghi', 8)
        self.assertRaises(ValueError, 'abcdefghi'.index,  'ghi', -1)
        # test mixed kinds
        self.checkequal(100, '\u0102' * 100 + 'a', 'index', 'a')
        self.checkequal(100, '\U00100304' * 100 + 'a', 'index', 'a')
        self.checkequal(100, '\U00100304' * 100 + '\u0102', 'index', '\u0102')
        self.assertRaises(ValueError, ('a' * 100).index, '\u0102')
        self.assertRaises(ValueError, ('a' * 100).index, '\U00100304')
        self.assertRaises(ValueError, ('\u0102' * 100).index, '\U00100304')
        self.checkequal(100, '\u0102' * 100 + 'a_', 'index', 'a_')
        self.checkequal(100, '\U00100304' * 100 + 'a_', 'index', 'a_')
        self.checkequal(100, '\U00100304' * 100 + '\u0102_', 'index', '\u0102_')
        self.assertRaises(ValueError, ('a' * 100).index, 'a\u0102')
        self.assertRaises(ValueError, ('a' * 100).index, 'a\U00100304')
        self.assertRaises(ValueError, ('\u0102' * 100).index, '\u0102\U00100304')

    def test_rindex(self):
        string_tests.CommonTest.test_rindex(self)
        self.checkequalnofix(12, 'abcdefghiabc', 'rindex',  '')
        self.checkequalnofix(3,  'abcdefghiabc', 'rindex',  'def')
        self.checkequalnofix(9,  'abcdefghiabc', 'rindex',  'abc')
        self.checkequalnofix(0,  'abcdefghiabc', 'rindex',  'abc', 0, -1)

        self.assertRaises(ValueError, 'abcdefghiabc'.rindex,  'hib')
        self.assertRaises(ValueError, 'defghiabc'.rindex,  'def', 1)
        self.assertRaises(ValueError, 'defghiabc'.rindex,  'abc', 0, -1)
        self.assertRaises(ValueError, 'abcdefghi'.rindex,  'ghi', 0, 8)
        self.assertRaises(ValueError, 'abcdefghi'.rindex,  'ghi', 0, -1)
        # test mixed kinds
        self.checkequal(0, 'a' + '\u0102' * 100, 'rindex', 'a')
        self.checkequal(0, 'a' + '\U00100304' * 100, 'rindex', 'a')
        self.checkequal(0, '\u0102' + '\U00100304' * 100, 'rindex', '\u0102')
        self.assertRaises(ValueError, ('a' * 100).rindex, '\u0102')
        self.assertRaises(ValueError, ('a' * 100).rindex, '\U00100304')
        self.assertRaises(ValueError, ('\u0102' * 100).rindex, '\U00100304')
        self.checkequal(0, '_a' + '\u0102' * 100, 'rindex', '_a')
        self.checkequal(0, '_a' + '\U00100304' * 100, 'rindex', '_a')
        self.checkequal(0, '_\u0102' + '\U00100304' * 100, 'rindex', '_\u0102')
        self.assertRaises(ValueError, ('a' * 100).rindex, '\u0102a')
        self.assertRaises(ValueError, ('a' * 100).rindex, '\U00100304a')
        self.assertRaises(ValueError, ('\u0102' * 100).rindex, '\U00100304\u0102')

    def test_maketrans_translate(self):
        # these work with plain translate()
        self.checkequalnofix('bbbc', 'abababc', 'translate',
                             {ord('a'): None})
        self.checkequalnofix('iiic', 'abababc', 'translate',
                             {ord('a'): None, ord('b'): ord('i')})
        self.checkequalnofix('iiix', 'abababc', 'translate',
                             {ord('a'): None, ord('b'): ord('i'), ord('c'): 'x'})
        self.checkequalnofix('c', 'abababc', 'translate',
                             {ord('a'): None, ord('b'): ''})
        self.checkequalnofix('xyyx', 'xzx', 'translate',
                             {ord('z'): 'yy'})

        # this needs maketrans()
        self.checkequalnofix('abababc', 'abababc', 'translate',
                             {'b': '<i>'})
        tbl = self.type2test.maketrans({'a': None, 'b': '<i>'})
        self.checkequalnofix('<i><i><i>c', 'abababc', 'translate', tbl)
        # test alternative way of calling maketrans()
        tbl = self.type2test.maketrans('abc', 'xyz', 'd')
        self.checkequalnofix('xyzzy', 'abdcdcbdddd', 'translate', tbl)

        # various tests switching from ASCII to latin1 or the opposite;
        # same length, remove a letter, or replace with a longer string.
        self.assertEqual("[a]".translate(str.maketrans('a', 'X')),
                         "[X]")
        self.assertEqual("[a]".translate(str.maketrans({'a': 'X'})),
                         "[X]")
        self.assertEqual("[a]".translate(str.maketrans({'a': None})),
                         "[]")
        self.assertEqual("[a]".translate(str.maketrans({'a': 'XXX'})),
                         "[XXX]")
        self.assertEqual("[a]".translate(str.maketrans({'a': '\xe9'})),
                         "[\xe9]")
        self.assertEqual('axb'.translate(str.maketrans({'a': None, 'b': '123'})),
                         "x123")
        self.assertEqual('axb'.translate(str.maketrans({'a': None, 'b': '\xe9'})),
                         "x\xe9")

        # test non-ASCII (don't take the fast-path)
        self.assertEqual("[a]".translate(str.maketrans({'a': '<\xe9>'})),
                         "[<\xe9>]")
        self.assertEqual("[\xe9]".translate(str.maketrans({'\xe9': 'a'})),
                         "[a]")
        self.assertEqual("[\xe9]".translate(str.maketrans({'\xe9': None})),
                         "[]")
        self.assertEqual("[\xe9]".translate(str.maketrans({'\xe9': '123'})),
                         "[123]")
        self.assertEqual("[a\xe9]".translate(str.maketrans({'a': '<\u20ac>'})),
                         "[<\u20ac>\xe9]")

        # invalid Unicode characters
        invalid_char = 0x10ffff+1
        for before in "a\xe9\u20ac\U0010ffff":
            mapping = str.maketrans({before: invalid_char})
            text = "[%s]" % before
            self.assertRaises(ValueError, text.translate, mapping)

        # errors
        self.assertRaises(TypeError, self.type2test.maketrans)
        self.assertRaises(ValueError, self.type2test.maketrans, 'abc', 'defg')
        self.assertRaises(TypeError, self.type2test.maketrans, 2, 'def')
        self.assertRaises(TypeError, self.type2test.maketrans, 'abc', 2)
        self.assertRaises(TypeError, self.type2test.maketrans, 'abc', 'def', 2)
        self.assertRaises(ValueError, self.type2test.maketrans, {'xy': 2})
        self.assertRaises(TypeError, self.type2test.maketrans, {(1,): 2})

        self.assertRaises(TypeError, 'hello'.translate)
        self.assertRaises(TypeError, 'abababc'.translate, 'abc', 'xyz')

    def test_split(self):
        string_tests.CommonTest.test_split(self)

        # test mixed kinds
        for left, right in ('ba', '\u0101\u0100', '\U00010301\U00010300'):
            left *= 9
            right *= 9
            for delim in ('c', '\u0102', '\U00010302'):
                self.checkequal([left + right],
                                left + right, 'split', delim)
                self.checkequal([left, right],
                                left + delim + right, 'split', delim)
                self.checkequal([left + right],
                                left + right, 'split', delim * 2)
                self.checkequal([left, right],
                                left + delim * 2 + right, 'split', delim *2)

    def test_rsplit(self):
        string_tests.CommonTest.test_rsplit(self)
        # test mixed kinds
        for left, right in ('ba', 'юё', '\u0101\u0100', '\U00010301\U00010300'):
            left *= 9
            right *= 9
            for delim in ('c', 'ы', '\u0102', '\U00010302'):
                self.checkequal([left + right],
                                left + right, 'rsplit', delim)
                self.checkequal([left, right],
                                left + delim + right, 'rsplit', delim)
                self.checkequal([left + right],
                                left + right, 'rsplit', delim * 2)
                self.checkequal([left, right],
                                left + delim * 2 + right, 'rsplit', delim *2)

            # Check `None` as well:
            self.checkequal([left + right],
                             left + right, 'rsplit', None)

    def test_partition(self):
        string_tests.MixinStrUnicodeUserStringTest.test_partition(self)
        # test mixed kinds
        self.checkequal(('ABCDEFGH', '', ''), 'ABCDEFGH', 'partition', '\u4200')
        for left, right in ('ba', '\u0101\u0100', '\U00010301\U00010300'):
            left *= 9
            right *= 9
            for delim in ('c', '\u0102', '\U00010302'):
                self.checkequal((left + right, '', ''),
                                left + right, 'partition', delim)
                self.checkequal((left, delim, right),
                                left + delim + right, 'partition', delim)
                self.checkequal((left + right, '', ''),
                                left + right, 'partition', delim * 2)
                self.checkequal((left, delim * 2, right),
                                left + delim * 2 + right, 'partition', delim * 2)

    def test_rpartition(self):
        string_tests.MixinStrUnicodeUserStringTest.test_rpartition(self)
        # test mixed kinds
        self.checkequal(('', '', 'ABCDEFGH'), 'ABCDEFGH', 'rpartition', '\u4200')
        for left, right in ('ba', '\u0101\u0100', '\U00010301\U00010300'):
            left *= 9
            right *= 9
            for delim in ('c', '\u0102', '\U00010302'):
                self.checkequal(('', '', left + right),
                                left + right, 'rpartition', delim)
                self.checkequal((left, delim, right),
                                left + delim + right, 'rpartition', delim)
                self.checkequal(('', '', left + right),
                                left + right, 'rpartition', delim * 2)
                self.checkequal((left, delim * 2, right),
                                left + delim * 2 + right, 'rpartition', delim * 2)

    def test_join(self):
        string_tests.MixinStrUnicodeUserStringTest.test_join(self)

        class MyWrapper:
            def __init__(self, sval): self.sval = sval
            def __str__(self): return self.sval

        # mixed arguments
        self.checkequalnofix('a b c d', ' ', 'join', ['a', 'b', 'c', 'd'])
        self.checkequalnofix('abcd', '', 'join', ('a', 'b', 'c', 'd'))
        self.checkequalnofix('w x y z', ' ', 'join', string_tests.Sequence('wxyz'))
        self.checkequalnofix('a b c d', ' ', 'join', ['a', 'b', 'c', 'd'])
        self.checkequalnofix('a b c d', ' ', 'join', ['a', 'b', 'c', 'd'])
        self.checkequalnofix('abcd', '', 'join', ('a', 'b', 'c', 'd'))
        self.checkequalnofix('w x y z', ' ', 'join', string_tests.Sequence('wxyz'))
        self.checkraises(TypeError, ' ', 'join', ['1', '2', MyWrapper('foo')])
        self.checkraises(TypeError, ' ', 'join', ['1', '2', '3', bytes()])
        self.checkraises(TypeError, ' ', 'join', [1, 2, 3])
        self.checkraises(TypeError, ' ', 'join', ['1', '2', 3])

    @unittest.skipIf(sys.maxsize > 2**32,
        'needs too much memory on a 64-bit platform')
    def test_join_overflow(self):
        size = int(sys.maxsize**0.5) + 1
        seq = ('A' * size,) * size
        self.assertRaises(OverflowError, ''.join, seq)

    def test_replace(self):
        string_tests.CommonTest.test_replace(self)

        # method call forwarded from str implementation because of unicode argument
        self.checkequalnofix('one@two!three!', 'one!two!three!', 'replace', '!', '@', 1)
        self.assertRaises(TypeError, 'replace'.replace, "r", 42)
        # test mixed kinds
        for left, right in ('ba', '\u0101\u0100', '\U00010301\U00010300'):
            left *= 9
            right *= 9
            for delim in ('c', '\u0102', '\U00010302'):
                for repl in ('d', '\u0103', '\U00010303'):
                    self.checkequal(left + right,
                                    left + right, 'replace', delim, repl)
                    self.checkequal(left + repl + right,
                                    left + delim + right,
                                    'replace', delim, repl)
                    self.checkequal(left + right,
                                    left + right, 'replace', delim * 2, repl)
                    self.checkequal(left + repl + right,
                                    left + delim * 2 + right,
                                    'replace', delim * 2, repl)

    @support.cpython_only
    def test_replace_id(self):
        pattern = 'abc'
        text = 'abc def'
        self.assertIs(text.replace(pattern, pattern), text)

    def test_repeat_id_preserving(self):
        a = '123abc1@'
        b = '456zyx-+'
        self.assertEqual(id(a), id(a))
        self.assertNotEqual(id(a), id(b))
        self.assertNotEqual(id(a), id(a * -4))
        self.assertNotEqual(id(a), id(a * 0))
        self.assertEqual(id(a), id(a * 1))
        self.assertEqual(id(a), id(1 * a))
        self.assertNotEqual(id(a), id(a * 2))

        class SubStr(str):
            pass

        s = SubStr('qwerty()')
        self.assertEqual(id(s), id(s))
        self.assertNotEqual(id(s), id(s * -4))
        self.assertNotEqual(id(s), id(s * 0))
        self.assertNotEqual(id(s), id(s * 1))
        self.assertNotEqual(id(s), id(1 * s))
        self.assertNotEqual(id(s), id(s * 2))

    def test_bytes_comparison(self):
        with warnings_helper.check_warnings():
            warnings.simplefilter('ignore', BytesWarning)
            self.assertEqual('abc' == b'abc', False)
            self.assertEqual('abc' != b'abc', True)
            self.assertEqual('abc' == bytearray(b'abc'), False)
            self.assertEqual('abc' != bytearray(b'abc'), True)

    def test_comparison(self):
        # Comparisons:
        self.assertEqual('abc', 'abc')
        self.assertTrue('abcd' > 'abc')
        self.assertTrue('abc' < 'abcd')

        if 0:
            # Move these tests to a Unicode collation module test...
            # Testing UTF-16 code point order comparisons...

            # No surrogates, no fixup required.
            self.assertTrue('\u0061' < '\u20ac')
            # Non surrogate below surrogate value, no fixup required
            self.assertTrue('\u0061' < '\ud800\udc02')

            # Non surrogate above surrogate value, fixup required
            def test_lecmp(s, s2):
                self.assertTrue(s < s2)

            def test_fixup(s):
                s2 = '\ud800\udc01'
                test_lecmp(s, s2)
                s2 = '\ud900\udc01'
                test_lecmp(s, s2)
                s2 = '\uda00\udc01'
                test_lecmp(s, s2)
                s2 = '\udb00\udc01'
                test_lecmp(s, s2)
                s2 = '\ud800\udd01'
                test_lecmp(s, s2)
                s2 = '\ud900\udd01'
                test_lecmp(s, s2)
                s2 = '\uda00\udd01'
                test_lecmp(s, s2)
                s2 = '\udb00\udd01'
                test_lecmp(s, s2)
                s2 = '\ud800\ude01'
                test_lecmp(s, s2)
                s2 = '\ud900\ude01'
                test_lecmp(s, s2)
                s2 = '\uda00\ude01'
                test_lecmp(s, s2)
                s2 = '\udb00\ude01'
                test_lecmp(s, s2)
                s2 = '\ud800\udfff'
                test_lecmp(s, s2)
                s2 = '\ud900\udfff'
                test_lecmp(s, s2)
                s2 = '\uda00\udfff'
                test_lecmp(s, s2)
                s2 = '\udb00\udfff'
                test_lecmp(s, s2)

                test_fixup('\ue000')
                test_fixup('\uff61')

        # Surrogates on both sides, no fixup required
        self.assertTrue('\ud800\udc02' < '\ud84d\udc56')

    def test_islower(self):
        super().test_islower()
        self.checkequalnofix(False, '\u1FFc', 'islower')
        self.assertFalse('\u2167'.islower())
        self.assertTrue('\u2177'.islower())
        # non-BMP, uppercase
        self.assertFalse('\U00010401'.islower())
        self.assertFalse('\U00010427'.islower())
        # non-BMP, lowercase
        self.assertTrue('\U00010429'.islower())
        self.assertTrue('\U0001044E'.islower())
        # non-BMP, non-cased
        self.assertFalse('\U0001F40D'.islower())
        self.assertFalse('\U0001F46F'.islower())

    def test_isupper(self):
        super().test_isupper()
        if not sys.platform.startswith('java'):
            self.checkequalnofix(False, '\u1FFc', 'isupper')
        self.assertTrue('\u2167'.isupper())
        self.assertFalse('\u2177'.isupper())
        # non-BMP, uppercase
        self.assertTrue('\U00010401'.isupper())
        self.assertTrue('\U00010427'.isupper())
        # non-BMP, lowercase
        self.assertFalse('\U00010429'.isupper())
        self.assertFalse('\U0001044E'.isupper())
        # non-BMP, non-cased
        self.assertFalse('\U0001F40D'.isupper())
        self.assertFalse('\U0001F46F'.isupper())

    def test_istitle(self):
        super().test_istitle()
        self.checkequalnofix(True, '\u1FFc', 'istitle')
        self.checkequalnofix(True, 'Greek \u1FFcitlecases ...', 'istitle')

        # non-BMP, uppercase + lowercase
        self.assertTrue('\U00010401\U00010429'.istitle())
        self.assertTrue('\U00010427\U0001044E'.istitle())
        # apparently there are no titlecased (Lt) non-BMP chars in Unicode 6
        for ch in ['\U00010429', '\U0001044E', '\U0001F40D', '\U0001F46F']:
            self.assertFalse(ch.istitle(), '{!a} is not title'.format(ch))

    def test_isspace(self):
        super().test_isspace()
        self.checkequalnofix(True, '\u2000', 'isspace')
        self.checkequalnofix(True, '\u200a', 'isspace')
        self.checkequalnofix(False, '\u2014', 'isspace')
        # There are no non-BMP whitespace chars as of Unicode 12.
        for ch in ['\U00010401', '\U00010427', '\U00010429', '\U0001044E',
                   '\U0001F40D', '\U0001F46F']:
            self.assertFalse(ch.isspace(), '{!a} is not space.'.format(ch))

    @support.requires_resource('cpu')
    def test_isspace_invariant(self):
        for codepoint in range(sys.maxunicode + 1):
            char = chr(codepoint)
            bidirectional = unicodedata.bidirectional(char)
            category = unicodedata.category(char)
            self.assertEqual(char.isspace(),
                             (bidirectional in ('WS', 'B', 'S')
                              or category == 'Zs'))

    def test_isalnum(self):
        super().test_isalnum()
        for ch in ['\U00010401', '\U00010427', '\U00010429', '\U0001044E',
                   '\U0001D7F6', '\U00011066', '\U000104A0', '\U0001F107']:
            self.assertTrue(ch.isalnum(), '{!a} is alnum.'.format(ch))

    def test_isalpha(self):
        super().test_isalpha()
        self.checkequalnofix(True, '\u1FFc', 'isalpha')
        # non-BMP, cased
        self.assertTrue('\U00010401'.isalpha())
        self.assertTrue('\U00010427'.isalpha())
        self.assertTrue('\U00010429'.isalpha())
        self.assertTrue('\U0001044E'.isalpha())
        # non-BMP, non-cased
        self.assertFalse('\U0001F40D'.isalpha())
        self.assertFalse('\U0001F46F'.isalpha())

    def test_isascii(self):
        super().test_isascii()
        self.assertFalse("\u20ac".isascii())
        self.assertFalse("\U0010ffff".isascii())

    def test_isdecimal(self):
        self.checkequalnofix(False, '', 'isdecimal')
        self.checkequalnofix(False, 'a', 'isdecimal')
        self.checkequalnofix(True, '0', 'isdecimal')
        self.checkequalnofix(False, '\u2460', 'isdecimal') # CIRCLED DIGIT ONE
        self.checkequalnofix(False, '\xbc', 'isdecimal') # VULGAR FRACTION ONE QUARTER
        self.checkequalnofix(True, '\u0660', 'isdecimal') # ARABIC-INDIC DIGIT ZERO
        self.checkequalnofix(True, '0123456789', 'isdecimal')
        self.checkequalnofix(False, '0123456789a', 'isdecimal')

        self.checkraises(TypeError, 'abc', 'isdecimal', 42)

        for ch in ['\U00010401', '\U00010427', '\U00010429', '\U0001044E',
                   '\U0001F40D', '\U0001F46F', '\U00011065', '\U0001F107']:
            self.assertFalse(ch.isdecimal(), '{!a} is not decimal.'.format(ch))
        for ch in ['\U0001D7F6', '\U00011066', '\U000104A0']:
            self.assertTrue(ch.isdecimal(), '{!a} is decimal.'.format(ch))

    def test_isdigit(self):
        super().test_isdigit()
        self.checkequalnofix(True, '\u2460', 'isdigit')
        self.checkequalnofix(False, '\xbc', 'isdigit')
        self.checkequalnofix(True, '\u0660', 'isdigit')

        for ch in ['\U00010401', '\U00010427', '\U00010429', '\U0001044E',
                   '\U0001F40D', '\U0001F46F', '\U00011065']:
            self.assertFalse(ch.isdigit(), '{!a} is not a digit.'.format(ch))
        for ch in ['\U0001D7F6', '\U00011066', '\U000104A0', '\U0001F107']:
            self.assertTrue(ch.isdigit(), '{!a} is a digit.'.format(ch))

    def test_isnumeric(self):
        self.checkequalnofix(False, '', 'isnumeric')
        self.checkequalnofix(False, 'a', 'isnumeric')
        self.checkequalnofix(True, '0', 'isnumeric')
        self.checkequalnofix(True, '\u2460', 'isnumeric')
        self.checkequalnofix(True, '\xbc', 'isnumeric')
        self.checkequalnofix(True, '\u0660', 'isnumeric')
        self.checkequalnofix(True, '0123456789', 'isnumeric')
        self.checkequalnofix(False, '0123456789a', 'isnumeric')

        self.assertRaises(TypeError, "abc".isnumeric, 42)

        for ch in ['\U00010401', '\U00010427', '\U00010429', '\U0001044E',
                   '\U0001F40D', '\U0001F46F']:
            self.assertFalse(ch.isnumeric(), '{!a} is not numeric.'.format(ch))
        for ch in ['\U00011065', '\U0001D7F6', '\U00011066',
                   '\U000104A0', '\U0001F107']:
            self.assertTrue(ch.isnumeric(), '{!a} is numeric.'.format(ch))

    def test_isidentifier(self):
        self.assertTrue("a".isidentifier())
        self.assertTrue("Z".isidentifier())
        self.assertTrue("_".isidentifier())
        self.assertTrue("b0".isidentifier())
        self.assertTrue("bc".isidentifier())
        self.assertTrue("b_".isidentifier())
        self.assertTrue("µ".isidentifier())
        self.assertTrue("𝔘𝔫𝔦𝔠𝔬𝔡𝔢".isidentifier())

        self.assertFalse(" ".isidentifier())
        self.assertFalse("[".isidentifier())
        self.assertFalse("©".isidentifier())
        self.assertFalse("0".isidentifier())

    @support.cpython_only
    @support.requires_legacy_unicode_capi
    @unittest.skipIf(_testcapi is None, 'need _testcapi module')
    def test_isidentifier_legacy(self):
        u = '𝖀𝖓𝖎𝖈𝖔𝖉𝖊'
        self.assertTrue(u.isidentifier())
        with warnings_helper.check_warnings():
            warnings.simplefilter('ignore', DeprecationWarning)
            self.assertTrue(_testcapi.unicode_legacy_string(u).isidentifier())

    def test_isprintable(self):
        self.assertTrue("".isprintable())
        self.assertTrue(" ".isprintable())
        self.assertTrue("abcdefg".isprintable())
        self.assertFalse("abcdefg\n".isprintable())
        # some defined Unicode character
        self.assertTrue("\u0374".isprintable())
        # undefined character
        self.assertFalse("\u0378".isprintable())
        # single surrogate character
        self.assertFalse("\ud800".isprintable())

        self.assertTrue('\U0001F46F'.isprintable())
        self.assertFalse('\U000E0020'.isprintable())

    def test_surrogates(self):
        for s in ('a\uD800b\uDFFF', 'a\uDFFFb\uD800',
                  'a\uD800b\uDFFFa', 'a\uDFFFb\uD800a'):
            self.assertTrue(s.islower())
            self.assertFalse(s.isupper())
            self.assertFalse(s.istitle())
        for s in ('A\uD800B\uDFFF', 'A\uDFFFB\uD800',
                  'A\uD800B\uDFFFA', 'A\uDFFFB\uD800A'):
            self.assertFalse(s.islower())
            self.assertTrue(s.isupper())
            self.assertTrue(s.istitle())

        for meth_name in ('islower', 'isupper', 'istitle'):
            meth = getattr(str, meth_name)
            for s in ('\uD800', '\uDFFF', '\uD800\uD800', '\uDFFF\uDFFF'):
                self.assertFalse(meth(s), '%a.%s() is False' % (s, meth_name))

        for meth_name in ('isalpha', 'isalnum', 'isdigit', 'isspace',
                          'isdecimal', 'isnumeric',
                          'isidentifier', 'isprintable'):
            meth = getattr(str, meth_name)
            for s in ('\uD800', '\uDFFF', '\uD800\uD800', '\uDFFF\uDFFF',
                      'a\uD800b\uDFFF', 'a\uDFFFb\uD800',
                      'a\uD800b\uDFFFa', 'a\uDFFFb\uD800a'):
                self.assertFalse(meth(s), '%a.%s() is False' % (s, meth_name))


    def test_lower(self):
        string_tests.CommonTest.test_lower(self)
        self.assertEqual('\U00010427'.lower(), '\U0001044F')
        self.assertEqual('\U00010427\U00010427'.lower(),
                         '\U0001044F\U0001044F')
        self.assertEqual('\U00010427\U0001044F'.lower(),
                         '\U0001044F\U0001044F')
        self.assertEqual('X\U00010427x\U0001044F'.lower(),
                         'x\U0001044Fx\U0001044F')
        self.assertEqual('ﬁ'.lower(), 'ﬁ')
        self.assertEqual('\u0130'.lower(), '\u0069\u0307')
        # Special case for GREEK CAPITAL LETTER SIGMA U+03A3
        self.assertEqual('\u03a3'.lower(), '\u03c3')
        self.assertEqual('\u0345\u03a3'.lower(), '\u0345\u03c3')
        self.assertEqual('A\u0345\u03a3'.lower(), 'a\u0345\u03c2')
        self.assertEqual('A\u0345\u03a3a'.lower(), 'a\u0345\u03c3a')
        self.assertEqual('A\u0345\u03a3'.lower(), 'a\u0345\u03c2')
        self.assertEqual('A\u03a3\u0345'.lower(), 'a\u03c2\u0345')
        self.assertEqual('\u03a3\u0345 '.lower(), '\u03c3\u0345 ')
        self.assertEqual('\U0008fffe'.lower(), '\U0008fffe')
        self.assertEqual('\u2177'.lower(), '\u2177')

    def test_casefold(self):
        self.assertEqual('hello'.casefold(), 'hello')
        self.assertEqual('hELlo'.casefold(), 'hello')
        self.assertEqual('ß'.casefold(), 'ss')
        self.assertEqual('ﬁ'.casefold(), 'fi')
        self.assertEqual('\u03a3'.casefold(), '\u03c3')
        self.assertEqual('A\u0345\u03a3'.casefold(), 'a\u03b9\u03c3')
        self.assertEqual('\u00b5'.casefold(), '\u03bc')

    def test_upper(self):
        string_tests.CommonTest.test_upper(self)
        self.assertEqual('\U0001044F'.upper(), '\U00010427')
        self.assertEqual('\U0001044F\U0001044F'.upper(),
                         '\U00010427\U00010427')
        self.assertEqual('\U00010427\U0001044F'.upper(),
                         '\U00010427\U00010427')
        self.assertEqual('X\U00010427x\U0001044F'.upper(),
                         'X\U00010427X\U00010427')
        self.assertEqual('ﬁ'.upper(), 'FI')
        self.assertEqual('\u0130'.upper(), '\u0130')
        self.assertEqual('\u03a3'.upper(), '\u03a3')
        self.assertEqual('ß'.upper(), 'SS')
        self.assertEqual('\u1fd2'.upper(), '\u0399\u0308\u0300')
        self.assertEqual('\U0008fffe'.upper(), '\U0008fffe')
        self.assertEqual('\u2177'.upper(), '\u2167')

    def test_capitalize(self):
        string_tests.CommonTest.test_capitalize(self)
        self.assertEqual('\U0001044F'.capitalize(), '\U00010427')
        self.assertEqual('\U0001044F\U0001044F'.capitalize(),
                         '\U00010427\U0001044F')
        self.assertEqual('\U00010427\U0001044F'.capitalize(),
                         '\U00010427\U0001044F')
        self.assertEqual('\U0001044F\U00010427'.capitalize(),
                         '\U00010427\U0001044F')
        self.assertEqual('X\U00010427x\U0001044F'.capitalize(),
                         'X\U0001044Fx\U0001044F')
        self.assertEqual('h\u0130'.capitalize(), 'H\u0069\u0307')
        exp = '\u0399\u0308\u0300\u0069\u0307'
        self.assertEqual('\u1fd2\u0130'.capitalize(), exp)
        self.assertEqual('ﬁnnish'.capitalize(), 'Finnish')
        self.assertEqual('A\u0345\u03a3'.capitalize(), 'A\u0345\u03c2')

    def test_title(self):
        super().test_title()
        self.assertEqual('\U0001044F'.title(), '\U00010427')
        self.assertEqual('\U0001044F\U0001044F'.title(),
                         '\U00010427\U0001044F')
        self.assertEqual('\U0001044F\U0001044F \U0001044F\U0001044F'.title(),
                         '\U00010427\U0001044F \U00010427\U0001044F')
        self.assertEqual('\U00010427\U0001044F \U00010427\U0001044F'.title(),
                         '\U00010427\U0001044F \U00010427\U0001044F')
        self.assertEqual('\U0001044F\U00010427 \U0001044F\U00010427'.title(),
                         '\U00010427\U0001044F \U00010427\U0001044F')
        self.assertEqual('X\U00010427x\U0001044F X\U00010427x\U0001044F'.title(),
                         'X\U0001044Fx\U0001044F X\U0001044Fx\U0001044F')
        self.assertEqual('ﬁNNISH'.title(), 'Finnish')
        self.assertEqual('A\u03a3 \u1fa1xy'.title(), 'A\u03c2 \u1fa9xy')
        self.assertEqual('A\u03a3A'.title(), 'A\u03c3a')

    def test_swapcase(self):
        string_tests.CommonTest.test_swapcase(self)
        self.assertEqual('\U0001044F'.swapcase(), '\U00010427')
        self.assertEqual('\U00010427'.swapcase(), '\U0001044F')
        self.assertEqual('\U0001044F\U0001044F'.swapcase(),
                         '\U00010427\U00010427')
        self.assertEqual('\U00010427\U0001044F'.swapcase(),
                         '\U0001044F\U00010427')
        self.assertEqual('\U0001044F\U00010427'.swapcase(),
                         '\U00010427\U0001044F')
        self.assertEqual('X\U00010427x\U0001044F'.swapcase(),
                         'x\U0001044FX\U00010427')
        self.assertEqual('ﬁ'.swapcase(), 'FI')
        self.assertEqual('\u0130'.swapcase(), '\u0069\u0307')
        # Special case for GREEK CAPITAL LETTER SIGMA U+03A3
        self.assertEqual('\u03a3'.swapcase(), '\u03c3')
        self.assertEqual('\u0345\u03a3'.swapcase(), '\u0399\u03c3')
        self.assertEqual('A\u0345\u03a3'.swapcase(), 'a\u0399\u03c2')
        self.assertEqual('A\u0345\u03a3a'.swapcase(), 'a\u0399\u03c3A')
        self.assertEqual('A\u0345\u03a3'.swapcase(), 'a\u0399\u03c2')
        self.assertEqual('A\u03a3\u0345'.swapcase(), 'a\u03c2\u0399')
        self.assertEqual('\u03a3\u0345 '.swapcase(), '\u03c3\u0399 ')
        self.assertEqual('\u03a3'.swapcase(), '\u03c3')
        self.assertEqual('ß'.swapcase(), 'SS')
        self.assertEqual('\u1fd2'.swapcase(), '\u0399\u0308\u0300')

    def test_center(self):
        string_tests.CommonTest.test_center(self)
        self.assertEqual('x'.center(2, '\U0010FFFF'),
                         'x\U0010FFFF')
        self.assertEqual('x'.center(3, '\U0010FFFF'),
                         '\U0010FFFFx\U0010FFFF')
        self.assertEqual('x'.center(4, '\U0010FFFF'),
                         '\U0010FFFFx\U0010FFFF\U0010FFFF')

    @unittest.skipUnless(sys.maxsize == 2**31 - 1, "requires 32-bit system")
    @support.cpython_only
    def test_case_operation_overflow(self):
        # Issue #22643
        size = 2**32//12 + 1
        try:
            s = "ü" * size
        except MemoryError:
            self.skipTest('no enough memory (%.0f MiB required)' % (size / 2**20))
        try:
            self.assertRaises(OverflowError, s.upper)
        finally:
            del s

    def test_contains(self):
        # Testing Unicode contains method
        self.assertIn('a', 'abdb')
        self.assertIn('a', 'bdab')
        self.assertIn('a', 'bdaba')
        self.assertIn('a', 'bdba')
        self.assertNotIn('a', 'bdb')
        self.assertIn('a', 'bdba')
        self.assertIn('a', ('a',1,None))
        self.assertIn('a', (1,None,'a'))
        self.assertIn('a', ('a',1,None))
        self.assertIn('a', (1,None,'a'))
        self.assertNotIn('a', ('x',1,'y'))
        self.assertNotIn('a', ('x',1,None))
        self.assertNotIn('abcd', 'abcxxxx')
        self.assertIn('ab', 'abcd')
        self.assertIn('ab', 'abc')
        self.assertIn('ab', (1,None,'ab'))
        self.assertIn('', 'abc')
        self.assertIn('', '')
        self.assertIn('', 'abc')
        self.assertNotIn('\0', 'abc')
        self.assertIn('\0', '\0abc')
        self.assertIn('\0', 'abc\0')
        self.assertIn('a', '\0abc')
        self.assertIn('asdf', 'asdf')
        self.assertNotIn('asdf', 'asd')
        self.assertNotIn('asdf', '')

        self.assertRaises(TypeError, "abc".__contains__)
        # test mixed kinds
        for fill in ('a', '\u0100', '\U00010300'):
            fill *= 9
            for delim in ('c', '\u0102', '\U00010302'):
                self.assertNotIn(delim, fill)
                self.assertIn(delim, fill + delim)
                self.assertNotIn(delim * 2, fill)
                self.assertIn(delim * 2, fill + delim * 2)

    def test_issue18183(self):
        '\U00010000\U00100000'.lower()
        '\U00010000\U00100000'.casefold()
        '\U00010000\U00100000'.upper()
        '\U00010000\U00100000'.capitalize()
        '\U00010000\U00100000'.title()
        '\U00010000\U00100000'.swapcase()
        '\U00100000'.center(3, '\U00010000')
        '\U00100000'.ljust(3, '\U00010000')
        '\U00100000'.rjust(3, '\U00010000')

    def test_format(self):
        self.assertEqual(''.format(), '')
        self.assertEqual('a'.format(), 'a')
        self.assertEqual('ab'.format(), 'ab')
        self.assertEqual('a{{'.format(), 'a{')
        self.assertEqual('a}}'.format(), 'a}')
        self.assertEqual('{{b'.format(), '{b')
        self.assertEqual('}}b'.format(), '}b')
        self.assertEqual('a{{b'.format(), 'a{b')

        # examples from the PEP:
        import datetime
        self.assertEqual("My name is {0}".format('Fred'), "My name is Fred")
        self.assertEqual("My name is {0[name]}".format(dict(name='Fred')),
                         "My name is Fred")
        self.assertEqual("My name is {0} :-{{}}".format('Fred'),
                         "My name is Fred :-{}")

        d = datetime.date(2007, 8, 18)
        self.assertEqual("The year is {0.year}".format(d),
                         "The year is 2007")

        # classes we'll use for testing
        class C:
            def __init__(self, x=100):
                self._x = x
            def __format__(self, spec):
                return spec

        class D:
            def __init__(self, x):
                self.x = x
            def __format__(self, spec):
                return str(self.x)

        # class with __str__, but no __format__
        class E:
            def __init__(self, x):
                self.x = x
            def __str__(self):
                return 'E(' + self.x + ')'

        # class with __repr__, but no __format__ or __str__
        class F:
            def __init__(self, x):
                self.x = x
            def __repr__(self):
                return 'F(' + self.x + ')'

        # class with __format__ that forwards to string, for some format_spec's
        class G:
            def __init__(self, x):
                self.x = x
            def __str__(self):
                return "string is " + self.x
            def __format__(self, format_spec):
                if format_spec == 'd':
                    return 'G(' + self.x + ')'
                return object.__format__(self, format_spec)

        class I(datetime.date):
            def __format__(self, format_spec):
                return self.strftime(format_spec)

        class J(int):
            def __format__(self, format_spec):
                return int.__format__(self * 2, format_spec)

        class M:
            def __init__(self, x):
                self.x = x
            def __repr__(self):
                return 'M(' + self.x + ')'
            __str__ = None

        class N:
            def __init__(self, x):
                self.x = x
            def __repr__(self):
                return 'N(' + self.x + ')'
            __format__ = None

        self.assertEqual(''.format(), '')
        self.assertEqual('abc'.format(), 'abc')
        self.assertEqual('{0}'.format('abc'), 'abc')
        self.assertEqual('{0:}'.format('abc'), 'abc')
#        self.assertEqual('{ 0 }'.format('abc'), 'abc')
        self.assertEqual('X{0}'.format('abc'), 'Xabc')
        self.assertEqual('{0}X'.format('abc'), 'abcX')
        self.assertEqual('X{0}Y'.format('abc'), 'XabcY')
        self.assertEqual('{1}'.format(1, 'abc'), 'abc')
        self.assertEqual('X{1}'.format(1, 'abc'), 'Xabc')
        self.assertEqual('{1}X'.format(1, 'abc'), 'abcX')
        self.assertEqual('X{1}Y'.format(1, 'abc'), 'XabcY')
        self.assertEqual('{0}'.format(-15), '-15')
        self.assertEqual('{0}{1}'.format(-15, 'abc'), '-15abc')
        self.assertEqual('{0}X{1}'.format(-15, 'abc'), '-15Xabc')
        self.assertEqual('{{'.format(), '{')
        self.assertEqual('}}'.format(), '}')
        self.assertEqual('{{}}'.format(), '{}')
        self.assertEqual('{{x}}'.format(), '{x}')
        self.assertEqual('{{{0}}}'.format(123), '{123}')
        self.assertEqual('{{{{0}}}}'.format(), '{{0}}')
        self.assertEqual('}}{{'.format(), '}{')
        self.assertEqual('}}x{{'.format(), '}x{')

        # weird field names
        self.assertEqual("{0[foo-bar]}".format({'foo-bar':'baz'}), 'baz')
        self.assertEqual("{0[foo bar]}".format({'foo bar':'baz'}), 'baz')
        self.assertEqual("{0[ ]}".format({' ':3}), '3')

        self.assertEqual('{foo._x}'.format(foo=C(20)), '20')
        self.assertEqual('{1}{0}'.format(D(10), D(20)), '2010')
        self.assertEqual('{0._x.x}'.format(C(D('abc'))), 'abc')
        self.assertEqual('{0[0]}'.format(['abc', 'def']), 'abc')
        self.assertEqual('{0[1]}'.format(['abc', 'def']), 'def')
        self.assertEqual('{0[1][0]}'.format(['abc', ['def']]), 'def')
        self.assertEqual('{0[1][0].x}'.format(['abc', [D('def')]]), 'def')

        # strings
        self.assertEqual('{0:.3s}'.format('abc'), 'abc')
        self.assertEqual('{0:.3s}'.format('ab'), 'ab')
        self.assertEqual('{0:.3s}'.format('abcdef'), 'abc')
        self.assertEqual('{0:.0s}'.format('abcdef'), '')
        self.assertEqual('{0:3.3s}'.format('abc'), 'abc')
        self.assertEqual('{0:2.3s}'.format('abc'), 'abc')
        self.assertEqual('{0:2.2s}'.format('abc'), 'ab')
        self.assertEqual('{0:3.2s}'.format('abc'), 'ab ')
        self.assertEqual('{0:x<0s}'.format('result'), 'result')
        self.assertEqual('{0:x<5s}'.format('result'), 'result')
        self.assertEqual('{0:x<6s}'.format('result'), 'result')
        self.assertEqual('{0:x<7s}'.format('result'), 'resultx')
        self.assertEqual('{0:x<8s}'.format('result'), 'resultxx')
        self.assertEqual('{0: <7s}'.format('result'), 'result ')
        self.assertEqual('{0:<7s}'.format('result'), 'result ')
        self.assertEqual('{0:>7s}'.format('result'), ' result')
        self.assertEqual('{0:>8s}'.format('result'), '  result')
        self.assertEqual('{0:^8s}'.format('result'), ' result ')
        self.assertEqual('{0:^9s}'.format('result'), ' result  ')
        self.assertEqual('{0:^10s}'.format('result'), '  result  ')
        self.assertEqual('{0:8s}'.format('result'), 'result  ')
        self.assertEqual('{0:0s}'.format('result'), 'result')
        self.assertEqual('{0:08s}'.format('result'), 'result00')
        self.assertEqual('{0:<08s}'.format('result'), 'result00')
        self.assertEqual('{0:>08s}'.format('result'), '00result')
        self.assertEqual('{0:^08s}'.format('result'), '0result0')
        self.assertEqual('{0:10000}'.format('a'), 'a' + ' ' * 9999)
        self.assertEqual('{0:10000}'.format(''), ' ' * 10000)
        self.assertEqual('{0:10000000}'.format(''), ' ' * 10000000)

        # issue 12546: use \x00 as a fill character
        self.assertEqual('{0:\x00<6s}'.format('foo'), 'foo\x00\x00\x00')
        self.assertEqual('{0:\x01<6s}'.format('foo'), 'foo\x01\x01\x01')
        self.assertEqual('{0:\x00^6s}'.format('foo'), '\x00foo\x00\x00')
        self.assertEqual('{0:^6s}'.format('foo'), ' foo  ')

        self.assertEqual('{0:\x00<6}'.format(3), '3\x00\x00\x00\x00\x00')
        self.assertEqual('{0:\x01<6}'.format(3), '3\x01\x01\x01\x01\x01')
        self.assertEqual('{0:\x00^6}'.format(3), '\x00\x003\x00\x00\x00')
        self.assertEqual('{0:<6}'.format(3), '3     ')

        self.assertEqual('{0:\x00<6}'.format(3.14), '3.14\x00\x00')
        self.assertEqual('{0:\x01<6}'.format(3.14), '3.14\x01\x01')
        self.assertEqual('{0:\x00^6}'.format(3.14), '\x003.14\x00')
        self.assertEqual('{0:^6}'.format(3.14), ' 3.14 ')

        self.assertEqual('{0:\x00<12}'.format(3+2.0j), '(3+2j)\x00\x00\x00\x00\x00\x00')
        self.assertEqual('{0:\x01<12}'.format(3+2.0j), '(3+2j)\x01\x01\x01\x01\x01\x01')
        self.assertEqual('{0:\x00^12}'.format(3+2.0j), '\x00\x00\x00(3+2j)\x00\x00\x00')
        self.assertEqual('{0:^12}'.format(3+2.0j), '   (3+2j)   ')

        # format specifiers for user defined type
        self.assertEqual('{0:abc}'.format(C()), 'abc')

        # !r, !s and !a coercions
        self.assertEqual('{0!s}'.format('Hello'), 'Hello')
        self.assertEqual('{0!s:}'.format('Hello'), 'Hello')
        self.assertEqual('{0!s:15}'.format('Hello'), 'Hello          ')
        self.assertEqual('{0!s:15s}'.format('Hello'), 'Hello          ')
        self.assertEqual('{0!r}'.format('Hello'), "'Hello'")
        self.assertEqual('{0!r:}'.format('Hello'), "'Hello'")
        self.assertEqual('{0!r}'.format(F('Hello')), 'F(Hello)')
        self.assertEqual('{0!r}'.format('\u0378'), "'\\u0378'") # nonprintable
        self.assertEqual('{0!r}'.format('\u0374'), "'\u0374'")  # printable
        self.assertEqual('{0!r}'.format(F('\u0374')), 'F(\u0374)')
        self.assertEqual('{0!a}'.format('Hello'), "'Hello'")
        self.assertEqual('{0!a}'.format('\u0378'), "'\\u0378'") # nonprintable
        self.assertEqual('{0!a}'.format('\u0374'), "'\\u0374'") # printable
        self.assertEqual('{0!a:}'.format('Hello'), "'Hello'")
        self.assertEqual('{0!a}'.format(F('Hello')), 'F(Hello)')
        self.assertEqual('{0!a}'.format(F('\u0374')), 'F(\\u0374)')

        # test fallback to object.__format__
        self.assertEqual('{0}'.format({}), '{}')
        self.assertEqual('{0}'.format([]), '[]')
        self.assertEqual('{0}'.format([1]), '[1]')

        self.assertEqual('{0:d}'.format(G('data')), 'G(data)')
        self.assertEqual('{0!s}'.format(G('data')), 'string is data')

        self.assertRaises(TypeError, '{0:^10}'.format, E('data'))
        self.assertRaises(TypeError, '{0:^10s}'.format, E('data'))
        self.assertRaises(TypeError, '{0:>15s}'.format, G('data'))

        self.assertEqual("{0:date: %Y-%m-%d}".format(I(year=2007,
                                                       month=8,
                                                       day=27)),
                         "date: 2007-08-27")

        # test deriving from a builtin type and overriding __format__
        self.assertEqual("{0}".format(J(10)), "20")


        # string format specifiers
        self.assertEqual('{0:}'.format('a'), 'a')

        # computed format specifiers
        self.assertEqual("{0:.{1}}".format('hello world', 5), 'hello')
        self.assertEqual("{0:.{1}s}".format('hello world', 5), 'hello')
        self.assertEqual("{0:.{precision}s}".format('hello world', precision=5), 'hello')
        self.assertEqual("{0:{width}.{precision}s}".format('hello world', width=10, precision=5), 'hello     ')
        self.assertEqual("{0:{width}.{precision}s}".format('hello world', width='10', precision='5'), 'hello     ')

        # test various errors
        self.assertRaises(ValueError, '{'.format)
        self.assertRaises(ValueError, '}'.format)
        self.assertRaises(ValueError, 'a{'.format)
        self.assertRaises(ValueError, 'a}'.format)
        self.assertRaises(ValueError, '{a'.format)
        self.assertRaises(ValueError, '}a'.format)
        self.assertRaises(IndexError, '{0}'.format)
        self.assertRaises(IndexError, '{1}'.format, 'abc')
        self.assertRaises(KeyError,   '{x}'.format)
        self.assertRaises(ValueError, "}{".format)
        self.assertRaises(ValueError, "abc{0:{}".format)
        self.assertRaises(ValueError, "{0".format)
        self.assertRaises(IndexError, "{0.}".format)
        self.assertRaises(ValueError, "{0.}".format, 0)
        self.assertRaises(ValueError, "{0[}".format)
        self.assertRaises(ValueError, "{0[}".format, [])
        self.assertRaises(KeyError,   "{0]}".format)
        self.assertRaises(ValueError, "{0.[]}".format, 0)
        self.assertRaises(ValueError, "{0..foo}".format, 0)
        self.assertRaises(ValueError, "{0[0}".format, 0)
        self.assertRaises(ValueError, "{0[0:foo}".format, 0)
        self.assertRaises(KeyError,   "{c]}".format)
        self.assertRaises(ValueError, "{{ {{{0}}".format, 0)
        self.assertRaises(ValueError, "{0}}".format, 0)
        self.assertRaises(KeyError,   "{foo}".format, bar=3)
        self.assertRaises(ValueError, "{0!x}".format, 3)
        self.assertRaises(ValueError, "{0!}".format, 0)
        self.assertRaises(ValueError, "{0!rs}".format, 0)
        self.assertRaises(ValueError, "{!}".format)
        self.assertRaises(IndexError, "{:}".format)
        self.assertRaises(IndexError, "{:s}".format)
        self.assertRaises(IndexError, "{}".format)
        big = "23098475029384702983476098230754973209482573"
        self.assertRaises(ValueError, ("{" + big + "}").format)
        self.assertRaises(ValueError, ("{[" + big + "]}").format, [0])

        # issue 6089
        self.assertRaises(ValueError, "{0[0]x}".format, [None])
        self.assertRaises(ValueError, "{0[0](10)}".format, [None])

        # can't have a replacement on the field name portion
        self.assertRaises(TypeError, '{0[{1}]}'.format, 'abcdefg', 4)

        # exceed maximum recursion depth
        self.assertRaises(ValueError, "{0:{1:{2}}}".format, 'abc', 's', '')
        self.assertRaises(ValueError, "{0:{1:{2:{3:{4:{5:{6}}}}}}}".format,
                          0, 1, 2, 3, 4, 5, 6, 7)

        # string format spec errors
        sign_msg = "Sign not allowed in string format specifier"
        self.assertRaisesRegex(ValueError, sign_msg, "{0:-s}".format, '')
        self.assertRaisesRegex(ValueError, sign_msg, format, "", "-")
        space_msg = "Space not allowed in string format specifier"
        self.assertRaisesRegex(ValueError, space_msg, "{: }".format, '')
        self.assertRaises(ValueError, "{0:=s}".format, '')

        # Alternate formatting is not supported
        self.assertRaises(ValueError, format, '', '#')
        self.assertRaises(ValueError, format, '', '#20')

        # Non-ASCII
        self.assertEqual("{0:s}{1:s}".format("ABC", "\u0410\u0411\u0412"),
                         'ABC\u0410\u0411\u0412')
        self.assertEqual("{0:.3s}".format("ABC\u0410\u0411\u0412"),
                         'ABC')
        self.assertEqual("{0:.0s}".format("ABC\u0410\u0411\u0412"),
                         '')

        self.assertEqual("{[{}]}".format({"{}": 5}), "5")
        self.assertEqual("{[{}]}".format({"{}" : "a"}), "a")
        self.assertEqual("{[{]}".format({"{" : "a"}), "a")
        self.assertEqual("{[}]}".format({"}" : "a"}), "a")
        self.assertEqual("{[[]}".format({"[" : "a"}), "a")
        self.assertEqual("{[!]}".format({"!" : "a"}), "a")
        self.assertRaises(ValueError, "{a{}b}".format, 42)
        self.assertRaises(ValueError, "{a{b}".format, 42)
        self.assertRaises(ValueError, "{[}".format, 42)

        self.assertEqual("0x{:0{:d}X}".format(0x0,16), "0x0000000000000000")

        # Blocking fallback
        m = M('data')
        self.assertEqual("{!r}".format(m), 'M(data)')
        self.assertRaises(TypeError, "{!s}".format, m)
        self.assertRaises(TypeError, "{}".format, m)
        n = N('data')
        self.assertEqual("{!r}".format(n), 'N(data)')
        self.assertEqual("{!s}".format(n), 'N(data)')
        self.assertRaises(TypeError, "{}".format, n)

    def test_format_map(self):
        self.assertEqual(''.format_map({}), '')
        self.assertEqual('a'.format_map({}), 'a')
        self.assertEqual('ab'.format_map({}), 'ab')
        self.assertEqual('a{{'.format_map({}), 'a{')
        self.assertEqual('a}}'.format_map({}), 'a}')
        self.assertEqual('{{b'.format_map({}), '{b')
        self.assertEqual('}}b'.format_map({}), '}b')
        self.assertEqual('a{{b'.format_map({}), 'a{b')

        # using mappings
        class Mapping(dict):
            def __missing__(self, key):
                return key
        self.assertEqual('{hello}'.format_map(Mapping()), 'hello')
        self.assertEqual('{a} {world}'.format_map(Mapping(a='hello')), 'hello world')

        class InternalMapping:
            def __init__(self):
                self.mapping = {'a': 'hello'}
            def __getitem__(self, key):
                return self.mapping[key]
        self.assertEqual('{a}'.format_map(InternalMapping()), 'hello')


        class C:
            def __init__(self, x=100):
                self._x = x
            def __format__(self, spec):
                return spec
        self.assertEqual('{foo._x}'.format_map({'foo': C(20)}), '20')

        # test various errors
        self.assertRaises(TypeError, ''.format_map)
        self.assertRaises(TypeError, 'a'.format_map)

        self.assertRaises(ValueError, '{'.format_map, {})
        self.assertRaises(ValueError, '}'.format_map, {})
        self.assertRaises(ValueError, 'a{'.format_map, {})
        self.assertRaises(ValueError, 'a}'.format_map, {})
        self.assertRaises(ValueError, '{a'.format_map, {})
        self.assertRaises(ValueError, '}a'.format_map, {})

        # issue #12579: can't supply positional params to format_map
        self.assertRaises(ValueError, '{}'.format_map, {'a' : 2})
        self.assertRaises(ValueError, '{}'.format_map, 'a')
        self.assertRaises(ValueError, '{a} {}'.format_map, {"a" : 2, "b" : 1})

        class BadMapping:
            def __getitem__(self, key):
                return 1/0
        self.assertRaises(KeyError, '{a}'.format_map, {})
        self.assertRaises(TypeError, '{a}'.format_map, [])
        self.assertRaises(ZeroDivisionError, '{a}'.format_map, BadMapping())

    def test_format_huge_precision(self):
        format_string = ".{}f".format(sys.maxsize + 1)
        with self.assertRaises(ValueError):
            result = format(2.34, format_string)

    def test_format_huge_width(self):
        format_string = "{}f".format(sys.maxsize + 1)
        with self.assertRaises(ValueError):
            result = format(2.34, format_string)

    def test_format_huge_item_number(self):
        format_string = "{{{}:.6f}}".format(sys.maxsize + 1)
        with self.assertRaises(ValueError):
            result = format_string.format(2.34)

    def test_format_auto_numbering(self):
        class C:
            def __init__(self, x=100):
                self._x = x
            def __format__(self, spec):
                return spec

        self.assertEqual('{}'.format(10), '10')
        self.assertEqual('{:5}'.format('s'), 's    ')
        self.assertEqual('{!r}'.format('s'), "'s'")
        self.assertEqual('{._x}'.format(C(10)), '10')
        self.assertEqual('{[1]}'.format([1, 2]), '2')
        self.assertEqual('{[a]}'.format({'a':4, 'b':2}), '4')
        self.assertEqual('a{}b{}c'.format(0, 1), 'a0b1c')

        self.assertEqual('a{:{}}b'.format('x', '^10'), 'a    x     b')
        self.assertEqual('a{:{}x}b'.format(20, '#'), 'a0x14b')

        # can't mix and match numbering and auto-numbering
        self.assertRaises(ValueError, '{}{1}'.format, 1, 2)
        self.assertRaises(ValueError, '{1}{}'.format, 1, 2)
        self.assertRaises(ValueError, '{:{1}}'.format, 1, 2)
        self.assertRaises(ValueError, '{0:{}}'.format, 1, 2)

        # can mix and match auto-numbering and named
        self.assertEqual('{f}{}'.format(4, f='test'), 'test4')
        self.assertEqual('{}{f}'.format(4, f='test'), '4test')
        self.assertEqual('{:{f}}{g}{}'.format(1, 3, g='g', f=2), ' 1g3')
        self.assertEqual('{f:{}}{}{g}'.format(2, 4, f=1, g='g'), ' 14g')

    def test_formatting(self):
        string_tests.MixinStrUnicodeUserStringTest.test_formatting(self)
        # Testing Unicode formatting strings...
        self.assertEqual("%s, %s" % ("abc", "abc"), 'abc, abc')
        self.assertEqual("%s, %s, %i, %f, %5.2f" % ("abc", "abc", 1, 2, 3), 'abc, abc, 1, 2.000000,  3.00')
        self.assertEqual("%s, %s, %i, %f, %5.2f" % ("abc", "abc", 1, -2, 3), 'abc, abc, 1, -2.000000,  3.00')
        self.assertEqual("%s, %s, %i, %f, %5.2f" % ("abc", "abc", -1, -2, 3.5), 'abc, abc, -1, -2.000000,  3.50')
        self.assertEqual("%s, %s, %i, %f, %5.2f" % ("abc", "abc", -1, -2, 3.57), 'abc, abc, -1, -2.000000,  3.57')
        self.assertEqual("%s, %s, %i, %f, %5.2f" % ("abc", "abc", -1, -2, 1003.57), 'abc, abc, -1, -2.000000, 1003.57')
        if not sys.platform.startswith('java'):
            self.assertEqual("%r, %r" % (b"abc", "abc"), "b'abc', 'abc'")
            self.assertEqual("%r" % ("\u1234",), "'\u1234'")
            self.assertEqual("%a" % ("\u1234",), "'\\u1234'")
        self.assertEqual("%(x)s, %(y)s" % {'x':"abc", 'y':"def"}, 'abc, def')
        self.assertEqual("%(x)s, %(\xfc)s" % {'x':"abc", '\xfc':"def"}, 'abc, def')

        self.assertEqual('%c' % 0x1234, '\u1234')
        self.assertEqual('%c' % 0x21483, '\U00021483')
        self.assertRaises(OverflowError, "%c".__mod__, (0x110000,))
        self.assertEqual('%c' % '\U00021483', '\U00021483')
        self.assertRaises(TypeError, "%c".__mod__, "aa")
        self.assertRaises(ValueError, "%.1\u1032f".__mod__, (1.0/3))
        self.assertRaises(TypeError, "%i".__mod__, "aa")

        # formatting jobs delegated from the string implementation:
        self.assertEqual('...%(foo)s...' % {'foo':"abc"}, '...abc...')
        self.assertEqual('...%(foo)s...' % {'foo':"abc"}, '...abc...')
        self.assertEqual('...%(foo)s...' % {'foo':"abc"}, '...abc...')
        self.assertEqual('...%(foo)s...' % {'foo':"abc"}, '...abc...')
        self.assertEqual('...%(foo)s...' % {'foo':"abc",'def':123},  '...abc...')
        self.assertEqual('...%(foo)s...' % {'foo':"abc",'def':123}, '...abc...')
        self.assertEqual('...%s...%s...%s...%s...' % (1,2,3,"abc"), '...1...2...3...abc...')
        self.assertEqual('...%%...%%s...%s...%s...%s...%s...' % (1,2,3,"abc"), '...%...%s...1...2...3...abc...')
        self.assertEqual('...%s...' % "abc", '...abc...')
        self.assertEqual('%*s' % (5,'abc',), '  abc')
        self.assertEqual('%*s' % (-5,'abc',), 'abc  ')
        self.assertEqual('%*.*s' % (5,2,'abc',), '   ab')
        self.assertEqual('%*.*s' % (5,3,'abc',), '  abc')
        self.assertEqual('%i %*.*s' % (10, 5,3,'abc',), '10   abc')
        self.assertEqual('%i%s %*.*s' % (10, 3, 5, 3, 'abc',), '103   abc')
        self.assertEqual('%c' % 'a', 'a')
        class Wrapper:
            def __str__(self):
                return '\u1234'
        self.assertEqual('%s' % Wrapper(), '\u1234')

        # issue 3382
        NAN = float('nan')
        INF = float('inf')
        self.assertEqual('%f' % NAN, 'nan')
        self.assertEqual('%F' % NAN, 'NAN')
        self.assertEqual('%f' % INF, 'inf')
        self.assertEqual('%F' % INF, 'INF')

        # PEP 393
        self.assertEqual('%.1s' % "a\xe9\u20ac", 'a')
        self.assertEqual('%.2s' % "a\xe9\u20ac", 'a\xe9')

        #issue 19995
        class PseudoInt:
            def __init__(self, value):
                self.value = int(value)
            def __int__(self):
                return self.value
            def __index__(self):
                return self.value
        class PseudoFloat:
            def __init__(self, value):
                self.value = float(value)
            def __int__(self):
                return int(self.value)
        pi = PseudoFloat(3.1415)
        letter_m = PseudoInt(109)
        self.assertEqual('%x' % 42, '2a')
        self.assertEqual('%X' % 15, 'F')
        self.assertEqual('%o' % 9, '11')
        self.assertEqual('%c' % 109, 'm')
        self.assertEqual('%x' % letter_m, '6d')
        self.assertEqual('%X' % letter_m, '6D')
        self.assertEqual('%o' % letter_m, '155')
        self.assertEqual('%c' % letter_m, 'm')
        self.assertRaisesRegex(TypeError, '%x format: an integer is required, not float', operator.mod, '%x', 3.14),
        self.assertRaisesRegex(TypeError, '%X format: an integer is required, not float', operator.mod, '%X', 2.11),
        self.assertRaisesRegex(TypeError, '%o format: an integer is required, not float', operator.mod, '%o', 1.79),
        self.assertRaisesRegex(TypeError, '%x format: an integer is required, not PseudoFloat', operator.mod, '%x', pi),
        self.assertRaises(TypeError, operator.mod, '%c', pi),

    def test_formatting_with_enum(self):
        # issue18780
        import enum
        class Float(float, enum.Enum):
            # a mixed-in type will use the name for %s etc.
            PI = 3.1415926
        class Int(enum.IntEnum):
            # IntEnum uses the value and not the name for %s etc.
            IDES = 15
        class Str(enum.StrEnum):
            # StrEnum uses the value and not the name for %s etc.
            ABC = 'abc'
        # Testing Unicode formatting strings...
        self.assertEqual("%s, %s" % (Str.ABC, Str.ABC),
                         'abc, abc')
        self.assertEqual("%s, %s, %d, %i, %u, %f, %5.2f" %
                        (Str.ABC, Str.ABC,
                         Int.IDES, Int.IDES, Int.IDES,
                         Float.PI, Float.PI),
                         'abc, abc, 15, 15, 15, 3.141593,  3.14')

        # formatting jobs delegated from the string implementation:
        self.assertEqual('...%(foo)s...' % {'foo':Str.ABC},
                         '...abc...')
        self.assertEqual('...%(foo)r...' % {'foo':Int.IDES},
                         '...<Int.IDES: 15>...')
        self.assertEqual('...%(foo)s...' % {'foo':Int.IDES},
                         '...15...')
        self.assertEqual('...%(foo)i...' % {'foo':Int.IDES},
                         '...15...')
        self.assertEqual('...%(foo)d...' % {'foo':Int.IDES},
                         '...15...')
        self.assertEqual('...%(foo)u...' % {'foo':Int.IDES, 'def':Float.PI},
                         '...15...')
        self.assertEqual('...%(foo)f...' % {'foo':Float.PI,'def':123},
                         '...3.141593...')

    def test_formatting_huge_precision(self):
        format_string = "%.{}f".format(sys.maxsize + 1)
        with self.assertRaises(ValueError):
            result = format_string % 2.34

    def test_issue28598_strsubclass_rhs(self):
        # A subclass of str with an __rmod__ method should be able to hook
        # into the % operator
        class SubclassedStr(str):
            def __rmod__(self, other):
                return 'Success, self.__rmod__({!r}) was called'.format(other)
        self.assertEqual('lhs %% %r' % SubclassedStr('rhs'),
                         "Success, self.__rmod__('lhs %% %r') was called")

    @support.cpython_only
    @unittest.skipIf(_testcapi is None, 'need _testcapi module')
    def test_formatting_huge_precision_c_limits(self):
        format_string = "%.{}f".format(_testcapi.INT_MAX + 1)
        with self.assertRaises(ValueError):
            result = format_string % 2.34

    def test_formatting_huge_width(self):
        format_string = "%{}f".format(sys.maxsize + 1)
        with self.assertRaises(ValueError):
            result = format_string % 2.34

    def test_startswith_endswith_errors(self):
        for meth in ('foo'.startswith, 'foo'.endswith):
            with self.assertRaises(TypeError) as cm:
                meth(['f'])
            exc = str(cm.exception)
            self.assertIn('str', exc)
            self.assertIn('tuple', exc)

    @support.run_with_locale('LC_ALL', 'de_DE', 'fr_FR')
    def test_format_float(self):
        # should not format with a comma, but always with C locale
        self.assertEqual('1.0', '%.1f' % 1.0)

    def test_constructor(self):
        # unicode(obj) tests (this maps to PyObject_Unicode() at C level)

        self.assertEqual(
            str('unicode remains unicode'),
            'unicode remains unicode'
        )

        for text in ('ascii', '\xe9', '\u20ac', '\U0010FFFF'):
            subclass = StrSubclass(text)
            self.assertEqual(str(subclass), text)
            self.assertEqual(len(subclass), len(text))
            if text == 'ascii':
                self.assertEqual(subclass.encode('ascii'), b'ascii')
                self.assertEqual(subclass.encode('utf-8'), b'ascii')

        self.assertEqual(
            str('strings are converted to unicode'),
            'strings are converted to unicode'
        )

        class StringCompat:
            def __init__(self, x):
                self.x = x
            def __str__(self):
                return self.x

        self.assertEqual(
            str(StringCompat('__str__ compatible objects are recognized')),
            '__str__ compatible objects are recognized'
        )

        # unicode(obj) is compatible to str():

        o = StringCompat('unicode(obj) is compatible to str()')
        self.assertEqual(str(o), 'unicode(obj) is compatible to str()')
        self.assertEqual(str(o), 'unicode(obj) is compatible to str()')

        for obj in (123, 123.45, 123):
            self.assertEqual(str(obj), str(str(obj)))

        # unicode(obj, encoding, error) tests (this maps to
        # PyUnicode_FromEncodedObject() at C level)

        if not sys.platform.startswith('java'):
            self.assertRaises(
                TypeError,
                str,
                'decoding unicode is not supported',
                'utf-8',
                'strict'
            )

        self.assertEqual(
            str(b'strings are decoded to unicode', 'utf-8', 'strict'),
            'strings are decoded to unicode'
        )

        if not sys.platform.startswith('java'):
            self.assertEqual(
                str(
                    memoryview(b'character buffers are decoded to unicode'),
                    'utf-8',
                    'strict'
                ),
                'character buffers are decoded to unicode'
            )

        self.assertRaises(TypeError, str, 42, 42, 42)

    def test_constructor_keyword_args(self):
        """Pass various keyword argument combinations to the constructor."""
        # The object argument can be passed as a keyword.
        self.assertEqual(str(object='foo'), 'foo')
        self.assertEqual(str(object=b'foo', encoding='utf-8'), 'foo')
        # The errors argument without encoding triggers "decode" mode.
        self.assertEqual(str(b'foo', errors='strict'), 'foo')  # not "b'foo'"
        self.assertEqual(str(object=b'foo', errors='strict'), 'foo')

    def test_constructor_defaults(self):
        """Check the constructor argument defaults."""
        # The object argument defaults to '' or b''.
        self.assertEqual(str(), '')
        self.assertEqual(str(errors='strict'), '')
        utf8_cent = '¢'.encode('utf-8')
        # The encoding argument defaults to utf-8.
        self.assertEqual(str(utf8_cent, errors='strict'), '¢')
        # The errors argument defaults to strict.
        self.assertRaises(UnicodeDecodeError, str, utf8_cent, encoding='ascii')

    def test_codecs_utf7(self):
        utfTests = [
            ('A\u2262\u0391.', b'A+ImIDkQ.'),             # RFC2152 example
            ('Hi Mom -\u263a-!', b'Hi Mom -+Jjo--!'),     # RFC2152 example
            ('\u65E5\u672C\u8A9E', b'+ZeVnLIqe-'),        # RFC2152 example
            ('Item 3 is \u00a31.', b'Item 3 is +AKM-1.'), # RFC2152 example
            ('+', b'+-'),
            ('+-', b'+--'),
            ('+?', b'+-?'),
            (r'\?', b'+AFw?'),
            ('+?', b'+-?'),
            (r'\\?', b'+AFwAXA?'),
            (r'\\\?', b'+AFwAXABc?'),
            (r'++--', b'+-+---'),
            ('\U000abcde', b'+2m/c3g-'),                  # surrogate pairs
            ('/', b'/'),
        ]

        for (x, y) in utfTests:
            self.assertEqual(x.encode('utf-7'), y)

        # Unpaired surrogates are passed through
        self.assertEqual('\uD801'.encode('utf-7'), b'+2AE-')
        self.assertEqual('\uD801x'.encode('utf-7'), b'+2AE-x')
        self.assertEqual('\uDC01'.encode('utf-7'), b'+3AE-')
        self.assertEqual('\uDC01x'.encode('utf-7'), b'+3AE-x')
        self.assertEqual(b'+2AE-'.decode('utf-7'), '\uD801')
        self.assertEqual(b'+2AE-x'.decode('utf-7'), '\uD801x')
        self.assertEqual(b'+3AE-'.decode('utf-7'), '\uDC01')
        self.assertEqual(b'+3AE-x'.decode('utf-7'), '\uDC01x')

        self.assertEqual('\uD801\U000abcde'.encode('utf-7'), b'+2AHab9ze-')
        self.assertEqual(b'+2AHab9ze-'.decode('utf-7'), '\uD801\U000abcde')

        # Issue #2242: crash on some Windows/MSVC versions
        self.assertEqual(b'+\xc1'.decode('utf-7', 'ignore'), '')

        # Direct encoded characters
        set_d = "ABCDEFGHIJKLMNOPQRSTUVWXYZabcdefghijklmnopqrstuvwxyz0123456789'(),-./:?"
        # Optional direct characters
        set_o = '!"#$%&*;<=>@[]^_`{|}'
        for c in set_d:
            self.assertEqual(c.encode('utf7'), c.encode('ascii'))
            self.assertEqual(c.encode('ascii').decode('utf7'), c)
        for c in set_o:
            self.assertEqual(c.encode('ascii').decode('utf7'), c)

        with self.assertRaisesRegex(UnicodeDecodeError,
                                    'ill-formed sequence'):
            b'+@'.decode('utf-7')

    def test_codecs_utf8(self):
        self.assertEqual(''.encode('utf-8'), b'')
        self.assertEqual('\u20ac'.encode('utf-8'), b'\xe2\x82\xac')
        self.assertEqual('\U00010002'.encode('utf-8'), b'\xf0\x90\x80\x82')
        self.assertEqual('\U00023456'.encode('utf-8'), b'\xf0\xa3\x91\x96')
        self.assertEqual('\ud800'.encode('utf-8', 'surrogatepass'), b'\xed\xa0\x80')
        self.assertEqual('\udc00'.encode('utf-8', 'surrogatepass'), b'\xed\xb0\x80')
        self.assertEqual(('\U00010002'*10).encode('utf-8'),
                         b'\xf0\x90\x80\x82'*10)
        self.assertEqual(
            '\u6b63\u78ba\u306b\u8a00\u3046\u3068\u7ffb\u8a33\u306f'
            '\u3055\u308c\u3066\u3044\u307e\u305b\u3093\u3002\u4e00'
            '\u90e8\u306f\u30c9\u30a4\u30c4\u8a9e\u3067\u3059\u304c'
            '\u3001\u3042\u3068\u306f\u3067\u305f\u3089\u3081\u3067'
            '\u3059\u3002\u5b9f\u969b\u306b\u306f\u300cWenn ist das'
            ' Nunstuck git und'.encode('utf-8'),
            b'\xe6\xad\xa3\xe7\xa2\xba\xe3\x81\xab\xe8\xa8\x80\xe3\x81'
            b'\x86\xe3\x81\xa8\xe7\xbf\xbb\xe8\xa8\xb3\xe3\x81\xaf\xe3'
            b'\x81\x95\xe3\x82\x8c\xe3\x81\xa6\xe3\x81\x84\xe3\x81\xbe'
            b'\xe3\x81\x9b\xe3\x82\x93\xe3\x80\x82\xe4\xb8\x80\xe9\x83'
            b'\xa8\xe3\x81\xaf\xe3\x83\x89\xe3\x82\xa4\xe3\x83\x84\xe8'
            b'\xaa\x9e\xe3\x81\xa7\xe3\x81\x99\xe3\x81\x8c\xe3\x80\x81'
            b'\xe3\x81\x82\xe3\x81\xa8\xe3\x81\xaf\xe3\x81\xa7\xe3\x81'
            b'\x9f\xe3\x82\x89\xe3\x82\x81\xe3\x81\xa7\xe3\x81\x99\xe3'
            b'\x80\x82\xe5\xae\x9f\xe9\x9a\x9b\xe3\x81\xab\xe3\x81\xaf'
            b'\xe3\x80\x8cWenn ist das Nunstuck git und'
        )

        # UTF-8 specific decoding tests
        self.assertEqual(str(b'\xf0\xa3\x91\x96', 'utf-8'), '\U00023456' )
        self.assertEqual(str(b'\xf0\x90\x80\x82', 'utf-8'), '\U00010002' )
        self.assertEqual(str(b'\xe2\x82\xac', 'utf-8'), '\u20ac' )

        # Other possible utf-8 test cases:
        # * strict decoding testing for all of the
        #   UTF8_ERROR cases in PyUnicode_DecodeUTF8

    def test_utf8_decode_valid_sequences(self):
        sequences = [
            # single byte
            (b'\x00', '\x00'), (b'a', 'a'), (b'\x7f', '\x7f'),
            # 2 bytes
            (b'\xc2\x80', '\x80'), (b'\xdf\xbf', '\u07ff'),
            # 3 bytes
            (b'\xe0\xa0\x80', '\u0800'), (b'\xed\x9f\xbf', '\ud7ff'),
            (b'\xee\x80\x80', '\uE000'), (b'\xef\xbf\xbf', '\uffff'),
            # 4 bytes
            (b'\xF0\x90\x80\x80', '\U00010000'),
            (b'\xf4\x8f\xbf\xbf', '\U0010FFFF')
        ]
        for seq, res in sequences:
            self.assertEqual(seq.decode('utf-8'), res)


    def test_utf8_decode_invalid_sequences(self):
        # continuation bytes in a sequence of 2, 3, or 4 bytes
        continuation_bytes = [bytes([x]) for x in range(0x80, 0xC0)]
        # start bytes of a 2-byte sequence equivalent to code points < 0x7F
        invalid_2B_seq_start_bytes = [bytes([x]) for x in range(0xC0, 0xC2)]
        # start bytes of a 4-byte sequence equivalent to code points > 0x10FFFF
        invalid_4B_seq_start_bytes = [bytes([x]) for x in range(0xF5, 0xF8)]
        invalid_start_bytes = (
            continuation_bytes + invalid_2B_seq_start_bytes +
            invalid_4B_seq_start_bytes + [bytes([x]) for x in range(0xF7, 0x100)]
        )

        for byte in invalid_start_bytes:
            self.assertRaises(UnicodeDecodeError, byte.decode, 'utf-8')

        for sb in invalid_2B_seq_start_bytes:
            for cb in continuation_bytes:
                self.assertRaises(UnicodeDecodeError, (sb+cb).decode, 'utf-8')

        for sb in invalid_4B_seq_start_bytes:
            for cb1 in continuation_bytes[:3]:
                for cb3 in continuation_bytes[:3]:
                    self.assertRaises(UnicodeDecodeError,
                                      (sb+cb1+b'\x80'+cb3).decode, 'utf-8')

        for cb in [bytes([x]) for x in range(0x80, 0xA0)]:
            self.assertRaises(UnicodeDecodeError,
                              (b'\xE0'+cb+b'\x80').decode, 'utf-8')
            self.assertRaises(UnicodeDecodeError,
                              (b'\xE0'+cb+b'\xBF').decode, 'utf-8')
        # surrogates
        for cb in [bytes([x]) for x in range(0xA0, 0xC0)]:
            self.assertRaises(UnicodeDecodeError,
                              (b'\xED'+cb+b'\x80').decode, 'utf-8')
            self.assertRaises(UnicodeDecodeError,
                              (b'\xED'+cb+b'\xBF').decode, 'utf-8')
        for cb in [bytes([x]) for x in range(0x80, 0x90)]:
            self.assertRaises(UnicodeDecodeError,
                              (b'\xF0'+cb+b'\x80\x80').decode, 'utf-8')
            self.assertRaises(UnicodeDecodeError,
                              (b'\xF0'+cb+b'\xBF\xBF').decode, 'utf-8')
        for cb in [bytes([x]) for x in range(0x90, 0xC0)]:
            self.assertRaises(UnicodeDecodeError,
                              (b'\xF4'+cb+b'\x80\x80').decode, 'utf-8')
            self.assertRaises(UnicodeDecodeError,
                              (b'\xF4'+cb+b'\xBF\xBF').decode, 'utf-8')

    def test_issue8271(self):
        # Issue #8271: during the decoding of an invalid UTF-8 byte sequence,
        # only the start byte and the continuation byte(s) are now considered
        # invalid, instead of the number of bytes specified by the start byte.
        # See https://www.unicode.org/versions/Unicode5.2.0/ch03.pdf (page 95,
        # table 3-8, Row 2) for more information about the algorithm used.
        FFFD = '\ufffd'
        sequences = [
            # invalid start bytes
            (b'\x80', FFFD), # continuation byte
            (b'\x80\x80', FFFD*2), # 2 continuation bytes
            (b'\xc0', FFFD),
            (b'\xc0\xc0', FFFD*2),
            (b'\xc1', FFFD),
            (b'\xc1\xc0', FFFD*2),
            (b'\xc0\xc1', FFFD*2),
            # with start byte of a 2-byte sequence
            (b'\xc2', FFFD), # only the start byte
            (b'\xc2\xc2', FFFD*2), # 2 start bytes
            (b'\xc2\xc2\xc2', FFFD*3), # 3 start bytes
            (b'\xc2\x41', FFFD+'A'), # invalid continuation byte
            # with start byte of a 3-byte sequence
            (b'\xe1', FFFD), # only the start byte
            (b'\xe1\xe1', FFFD*2), # 2 start bytes
            (b'\xe1\xe1\xe1', FFFD*3), # 3 start bytes
            (b'\xe1\xe1\xe1\xe1', FFFD*4), # 4 start bytes
            (b'\xe1\x80', FFFD), # only 1 continuation byte
            (b'\xe1\x41', FFFD+'A'), # invalid continuation byte
            (b'\xe1\x41\x80', FFFD+'A'+FFFD), # invalid cb followed by valid cb
            (b'\xe1\x41\x41', FFFD+'AA'), # 2 invalid continuation bytes
            (b'\xe1\x80\x41', FFFD+'A'), # only 1 valid continuation byte
            (b'\xe1\x80\xe1\x41', FFFD*2+'A'), # 1 valid and the other invalid
            (b'\xe1\x41\xe1\x80', FFFD+'A'+FFFD), # 1 invalid and the other valid
            # with start byte of a 4-byte sequence
            (b'\xf1', FFFD), # only the start byte
            (b'\xf1\xf1', FFFD*2), # 2 start bytes
            (b'\xf1\xf1\xf1', FFFD*3), # 3 start bytes
            (b'\xf1\xf1\xf1\xf1', FFFD*4), # 4 start bytes
            (b'\xf1\xf1\xf1\xf1\xf1', FFFD*5), # 5 start bytes
            (b'\xf1\x80', FFFD), # only 1 continuation bytes
            (b'\xf1\x80\x80', FFFD), # only 2 continuation bytes
            (b'\xf1\x80\x41', FFFD+'A'), # 1 valid cb and 1 invalid
            (b'\xf1\x80\x41\x41', FFFD+'AA'), # 1 valid cb and 1 invalid
            (b'\xf1\x80\x80\x41', FFFD+'A'), # 2 valid cb and 1 invalid
            (b'\xf1\x41\x80', FFFD+'A'+FFFD), # 1 invalid cv and 1 valid
            (b'\xf1\x41\x80\x80', FFFD+'A'+FFFD*2), # 1 invalid cb and 2 invalid
            (b'\xf1\x41\x80\x41', FFFD+'A'+FFFD+'A'), # 2 invalid cb and 1 invalid
            (b'\xf1\x41\x41\x80', FFFD+'AA'+FFFD), # 1 valid cb and 1 invalid
            (b'\xf1\x41\xf1\x80', FFFD+'A'+FFFD),
            (b'\xf1\x41\x80\xf1', FFFD+'A'+FFFD*2),
            (b'\xf1\xf1\x80\x41', FFFD*2+'A'),
            (b'\xf1\x41\xf1\xf1', FFFD+'A'+FFFD*2),
            # with invalid start byte of a 4-byte sequence (rfc2279)
            (b'\xf5', FFFD), # only the start byte
            (b'\xf5\xf5', FFFD*2), # 2 start bytes
            (b'\xf5\x80', FFFD*2), # only 1 continuation byte
            (b'\xf5\x80\x80', FFFD*3), # only 2 continuation byte
            (b'\xf5\x80\x80\x80', FFFD*4), # 3 continuation bytes
            (b'\xf5\x80\x41', FFFD*2+'A'), #  1 valid cb and 1 invalid
            (b'\xf5\x80\x41\xf5', FFFD*2+'A'+FFFD),
            (b'\xf5\x41\x80\x80\x41', FFFD+'A'+FFFD*2+'A'),
            # with invalid start byte of a 5-byte sequence (rfc2279)
            (b'\xf8', FFFD), # only the start byte
            (b'\xf8\xf8', FFFD*2), # 2 start bytes
            (b'\xf8\x80', FFFD*2), # only one continuation byte
            (b'\xf8\x80\x41', FFFD*2 + 'A'), # 1 valid cb and 1 invalid
            (b'\xf8\x80\x80\x80\x80', FFFD*5), # invalid 5 bytes seq with 5 bytes
            # with invalid start byte of a 6-byte sequence (rfc2279)
            (b'\xfc', FFFD), # only the start byte
            (b'\xfc\xfc', FFFD*2), # 2 start bytes
            (b'\xfc\x80\x80', FFFD*3), # only 2 continuation bytes
            (b'\xfc\x80\x80\x80\x80\x80', FFFD*6), # 6 continuation bytes
            # invalid start byte
            (b'\xfe', FFFD),
            (b'\xfe\x80\x80', FFFD*3),
            # other sequences
            (b'\xf1\x80\x41\x42\x43', '\ufffd\x41\x42\x43'),
            (b'\xf1\x80\xff\x42\x43', '\ufffd\ufffd\x42\x43'),
            (b'\xf1\x80\xc2\x81\x43', '\ufffd\x81\x43'),
            (b'\x61\xF1\x80\x80\xE1\x80\xC2\x62\x80\x63\x80\xBF\x64',
             '\x61\uFFFD\uFFFD\uFFFD\x62\uFFFD\x63\uFFFD\uFFFD\x64'),
        ]
        for n, (seq, res) in enumerate(sequences):
            self.assertRaises(UnicodeDecodeError, seq.decode, 'utf-8', 'strict')
            self.assertEqual(seq.decode('utf-8', 'replace'), res)
            self.assertEqual((seq+b'b').decode('utf-8', 'replace'), res+'b')
            self.assertEqual(seq.decode('utf-8', 'ignore'),
                             res.replace('\uFFFD', ''))

    def assertCorrectUTF8Decoding(self, seq, res, err):
        """
        Check that an invalid UTF-8 sequence raises a UnicodeDecodeError when
        'strict' is used, returns res when 'replace' is used, and that doesn't
        return anything when 'ignore' is used.
        """
        with self.assertRaises(UnicodeDecodeError) as cm:
            seq.decode('utf-8')
        exc = cm.exception

        self.assertIn(err, str(exc))
        self.assertEqual(seq.decode('utf-8', 'replace'), res)
        self.assertEqual((b'aaaa' + seq + b'bbbb').decode('utf-8', 'replace'),
                         'aaaa' + res + 'bbbb')
        res = res.replace('\ufffd', '')
        self.assertEqual(seq.decode('utf-8', 'ignore'), res)
        self.assertEqual((b'aaaa' + seq + b'bbbb').decode('utf-8', 'ignore'),
                          'aaaa' + res + 'bbbb')

    def test_invalid_start_byte(self):
        """
        Test that an 'invalid start byte' error is raised when the first byte
        is not in the ASCII range or is not a valid start byte of a 2-, 3-, or
        4-bytes sequence. The invalid start byte is replaced with a single
        U+FFFD when errors='replace'.
        E.g. <80> is a continuation byte and can appear only after a start byte.
        """
        FFFD = '\ufffd'
        for byte in b'\x80\xA0\x9F\xBF\xC0\xC1\xF5\xFF':
            self.assertCorrectUTF8Decoding(bytes([byte]), '\ufffd',
                                           'invalid start byte')

    def test_unexpected_end_of_data(self):
        """
        Test that an 'unexpected end of data' error is raised when the string
        ends after a start byte of a 2-, 3-, or 4-bytes sequence without having
        enough continuation bytes.  The incomplete sequence is replaced with a
        single U+FFFD when errors='replace'.
        E.g. in the sequence <F3 80 80>, F3 is the start byte of a 4-bytes
        sequence, but it's followed by only 2 valid continuation bytes and the
        last continuation bytes is missing.
        Note: the continuation bytes must be all valid, if one of them is
        invalid another error will be raised.
        """
        sequences = [
            'C2', 'DF',
            'E0 A0', 'E0 BF', 'E1 80', 'E1 BF', 'EC 80', 'EC BF',
            'ED 80', 'ED 9F', 'EE 80', 'EE BF', 'EF 80', 'EF BF',
            'F0 90', 'F0 BF', 'F0 90 80', 'F0 90 BF', 'F0 BF 80', 'F0 BF BF',
            'F1 80', 'F1 BF', 'F1 80 80', 'F1 80 BF', 'F1 BF 80', 'F1 BF BF',
            'F3 80', 'F3 BF', 'F3 80 80', 'F3 80 BF', 'F3 BF 80', 'F3 BF BF',
            'F4 80', 'F4 8F', 'F4 80 80', 'F4 80 BF', 'F4 8F 80', 'F4 8F BF'
        ]
        FFFD = '\ufffd'
        for seq in sequences:
            self.assertCorrectUTF8Decoding(bytes.fromhex(seq), '\ufffd',
                                           'unexpected end of data')

    def test_invalid_cb_for_2bytes_seq(self):
        """
        Test that an 'invalid continuation byte' error is raised when the
        continuation byte of a 2-bytes sequence is invalid.  The start byte
        is replaced by a single U+FFFD and the second byte is handled
        separately when errors='replace'.
        E.g. in the sequence <C2 41>, C2 is the start byte of a 2-bytes
        sequence, but 41 is not a valid continuation byte because it's the
        ASCII letter 'A'.
        """
        FFFD = '\ufffd'
        FFFDx2 = FFFD * 2
        sequences = [
            ('C2 00', FFFD+'\x00'), ('C2 7F', FFFD+'\x7f'),
            ('C2 C0', FFFDx2), ('C2 FF', FFFDx2),
            ('DF 00', FFFD+'\x00'), ('DF 7F', FFFD+'\x7f'),
            ('DF C0', FFFDx2), ('DF FF', FFFDx2),
        ]
        for seq, res in sequences:
            self.assertCorrectUTF8Decoding(bytes.fromhex(seq), res,
                                           'invalid continuation byte')

    def test_invalid_cb_for_3bytes_seq(self):
        """
        Test that an 'invalid continuation byte' error is raised when the
        continuation byte(s) of a 3-bytes sequence are invalid.  When
        errors='replace', if the first continuation byte is valid, the first
        two bytes (start byte + 1st cb) are replaced by a single U+FFFD and the
        third byte is handled separately, otherwise only the start byte is
        replaced with a U+FFFD and the other continuation bytes are handled
        separately.
        E.g. in the sequence <E1 80 41>, E1 is the start byte of a 3-bytes
        sequence, 80 is a valid continuation byte, but 41 is not a valid cb
        because it's the ASCII letter 'A'.
        Note: when the start byte is E0 or ED, the valid ranges for the first
        continuation byte are limited to A0..BF and 80..9F respectively.
        Python 2 used to consider all the bytes in range 80..BF valid when the
        start byte was ED.  This is fixed in Python 3.
        """
        FFFD = '\ufffd'
        FFFDx2 = FFFD * 2
        sequences = [
            ('E0 00', FFFD+'\x00'), ('E0 7F', FFFD+'\x7f'), ('E0 80', FFFDx2),
            ('E0 9F', FFFDx2), ('E0 C0', FFFDx2), ('E0 FF', FFFDx2),
            ('E0 A0 00', FFFD+'\x00'), ('E0 A0 7F', FFFD+'\x7f'),
            ('E0 A0 C0', FFFDx2), ('E0 A0 FF', FFFDx2),
            ('E0 BF 00', FFFD+'\x00'), ('E0 BF 7F', FFFD+'\x7f'),
            ('E0 BF C0', FFFDx2), ('E0 BF FF', FFFDx2), ('E1 00', FFFD+'\x00'),
            ('E1 7F', FFFD+'\x7f'), ('E1 C0', FFFDx2), ('E1 FF', FFFDx2),
            ('E1 80 00', FFFD+'\x00'), ('E1 80 7F', FFFD+'\x7f'),
            ('E1 80 C0', FFFDx2), ('E1 80 FF', FFFDx2),
            ('E1 BF 00', FFFD+'\x00'), ('E1 BF 7F', FFFD+'\x7f'),
            ('E1 BF C0', FFFDx2), ('E1 BF FF', FFFDx2), ('EC 00', FFFD+'\x00'),
            ('EC 7F', FFFD+'\x7f'), ('EC C0', FFFDx2), ('EC FF', FFFDx2),
            ('EC 80 00', FFFD+'\x00'), ('EC 80 7F', FFFD+'\x7f'),
            ('EC 80 C0', FFFDx2), ('EC 80 FF', FFFDx2),
            ('EC BF 00', FFFD+'\x00'), ('EC BF 7F', FFFD+'\x7f'),
            ('EC BF C0', FFFDx2), ('EC BF FF', FFFDx2), ('ED 00', FFFD+'\x00'),
            ('ED 7F', FFFD+'\x7f'),
            ('ED A0', FFFDx2), ('ED BF', FFFDx2), # see note ^
            ('ED C0', FFFDx2), ('ED FF', FFFDx2), ('ED 80 00', FFFD+'\x00'),
            ('ED 80 7F', FFFD+'\x7f'), ('ED 80 C0', FFFDx2),
            ('ED 80 FF', FFFDx2), ('ED 9F 00', FFFD+'\x00'),
            ('ED 9F 7F', FFFD+'\x7f'), ('ED 9F C0', FFFDx2),
            ('ED 9F FF', FFFDx2), ('EE 00', FFFD+'\x00'),
            ('EE 7F', FFFD+'\x7f'), ('EE C0', FFFDx2), ('EE FF', FFFDx2),
            ('EE 80 00', FFFD+'\x00'), ('EE 80 7F', FFFD+'\x7f'),
            ('EE 80 C0', FFFDx2), ('EE 80 FF', FFFDx2),
            ('EE BF 00', FFFD+'\x00'), ('EE BF 7F', FFFD+'\x7f'),
            ('EE BF C0', FFFDx2), ('EE BF FF', FFFDx2), ('EF 00', FFFD+'\x00'),
            ('EF 7F', FFFD+'\x7f'), ('EF C0', FFFDx2), ('EF FF', FFFDx2),
            ('EF 80 00', FFFD+'\x00'), ('EF 80 7F', FFFD+'\x7f'),
            ('EF 80 C0', FFFDx2), ('EF 80 FF', FFFDx2),
            ('EF BF 00', FFFD+'\x00'), ('EF BF 7F', FFFD+'\x7f'),
            ('EF BF C0', FFFDx2), ('EF BF FF', FFFDx2),
        ]
        for seq, res in sequences:
            self.assertCorrectUTF8Decoding(bytes.fromhex(seq), res,
                                           'invalid continuation byte')

    def test_invalid_cb_for_4bytes_seq(self):
        """
        Test that an 'invalid continuation byte' error is raised when the
        continuation byte(s) of a 4-bytes sequence are invalid.  When
        errors='replace',the start byte and all the following valid
        continuation bytes are replaced with a single U+FFFD, and all the bytes
        starting from the first invalid continuation bytes (included) are
        handled separately.
        E.g. in the sequence <E1 80 41>, E1 is the start byte of a 3-bytes
        sequence, 80 is a valid continuation byte, but 41 is not a valid cb
        because it's the ASCII letter 'A'.
        Note: when the start byte is E0 or ED, the valid ranges for the first
        continuation byte are limited to A0..BF and 80..9F respectively.
        However, when the start byte is ED, Python 2 considers all the bytes
        in range 80..BF valid.  This is fixed in Python 3.
        """
        FFFD = '\ufffd'
        FFFDx2 = FFFD * 2
        sequences = [
            ('F0 00', FFFD+'\x00'), ('F0 7F', FFFD+'\x7f'), ('F0 80', FFFDx2),
            ('F0 8F', FFFDx2), ('F0 C0', FFFDx2), ('F0 FF', FFFDx2),
            ('F0 90 00', FFFD+'\x00'), ('F0 90 7F', FFFD+'\x7f'),
            ('F0 90 C0', FFFDx2), ('F0 90 FF', FFFDx2),
            ('F0 BF 00', FFFD+'\x00'), ('F0 BF 7F', FFFD+'\x7f'),
            ('F0 BF C0', FFFDx2), ('F0 BF FF', FFFDx2),
            ('F0 90 80 00', FFFD+'\x00'), ('F0 90 80 7F', FFFD+'\x7f'),
            ('F0 90 80 C0', FFFDx2), ('F0 90 80 FF', FFFDx2),
            ('F0 90 BF 00', FFFD+'\x00'), ('F0 90 BF 7F', FFFD+'\x7f'),
            ('F0 90 BF C0', FFFDx2), ('F0 90 BF FF', FFFDx2),
            ('F0 BF 80 00', FFFD+'\x00'), ('F0 BF 80 7F', FFFD+'\x7f'),
            ('F0 BF 80 C0', FFFDx2), ('F0 BF 80 FF', FFFDx2),
            ('F0 BF BF 00', FFFD+'\x00'), ('F0 BF BF 7F', FFFD+'\x7f'),
            ('F0 BF BF C0', FFFDx2), ('F0 BF BF FF', FFFDx2),
            ('F1 00', FFFD+'\x00'), ('F1 7F', FFFD+'\x7f'), ('F1 C0', FFFDx2),
            ('F1 FF', FFFDx2), ('F1 80 00', FFFD+'\x00'),
            ('F1 80 7F', FFFD+'\x7f'), ('F1 80 C0', FFFDx2),
            ('F1 80 FF', FFFDx2), ('F1 BF 00', FFFD+'\x00'),
            ('F1 BF 7F', FFFD+'\x7f'), ('F1 BF C0', FFFDx2),
            ('F1 BF FF', FFFDx2), ('F1 80 80 00', FFFD+'\x00'),
            ('F1 80 80 7F', FFFD+'\x7f'), ('F1 80 80 C0', FFFDx2),
            ('F1 80 80 FF', FFFDx2), ('F1 80 BF 00', FFFD+'\x00'),
            ('F1 80 BF 7F', FFFD+'\x7f'), ('F1 80 BF C0', FFFDx2),
            ('F1 80 BF FF', FFFDx2), ('F1 BF 80 00', FFFD+'\x00'),
            ('F1 BF 80 7F', FFFD+'\x7f'), ('F1 BF 80 C0', FFFDx2),
            ('F1 BF 80 FF', FFFDx2), ('F1 BF BF 00', FFFD+'\x00'),
            ('F1 BF BF 7F', FFFD+'\x7f'), ('F1 BF BF C0', FFFDx2),
            ('F1 BF BF FF', FFFDx2), ('F3 00', FFFD+'\x00'),
            ('F3 7F', FFFD+'\x7f'), ('F3 C0', FFFDx2), ('F3 FF', FFFDx2),
            ('F3 80 00', FFFD+'\x00'), ('F3 80 7F', FFFD+'\x7f'),
            ('F3 80 C0', FFFDx2), ('F3 80 FF', FFFDx2),
            ('F3 BF 00', FFFD+'\x00'), ('F3 BF 7F', FFFD+'\x7f'),
            ('F3 BF C0', FFFDx2), ('F3 BF FF', FFFDx2),
            ('F3 80 80 00', FFFD+'\x00'), ('F3 80 80 7F', FFFD+'\x7f'),
            ('F3 80 80 C0', FFFDx2), ('F3 80 80 FF', FFFDx2),
            ('F3 80 BF 00', FFFD+'\x00'), ('F3 80 BF 7F', FFFD+'\x7f'),
            ('F3 80 BF C0', FFFDx2), ('F3 80 BF FF', FFFDx2),
            ('F3 BF 80 00', FFFD+'\x00'), ('F3 BF 80 7F', FFFD+'\x7f'),
            ('F3 BF 80 C0', FFFDx2), ('F3 BF 80 FF', FFFDx2),
            ('F3 BF BF 00', FFFD+'\x00'), ('F3 BF BF 7F', FFFD+'\x7f'),
            ('F3 BF BF C0', FFFDx2), ('F3 BF BF FF', FFFDx2),
            ('F4 00', FFFD+'\x00'), ('F4 7F', FFFD+'\x7f'), ('F4 90', FFFDx2),
            ('F4 BF', FFFDx2), ('F4 C0', FFFDx2), ('F4 FF', FFFDx2),
            ('F4 80 00', FFFD+'\x00'), ('F4 80 7F', FFFD+'\x7f'),
            ('F4 80 C0', FFFDx2), ('F4 80 FF', FFFDx2),
            ('F4 8F 00', FFFD+'\x00'), ('F4 8F 7F', FFFD+'\x7f'),
            ('F4 8F C0', FFFDx2), ('F4 8F FF', FFFDx2),
            ('F4 80 80 00', FFFD+'\x00'), ('F4 80 80 7F', FFFD+'\x7f'),
            ('F4 80 80 C0', FFFDx2), ('F4 80 80 FF', FFFDx2),
            ('F4 80 BF 00', FFFD+'\x00'), ('F4 80 BF 7F', FFFD+'\x7f'),
            ('F4 80 BF C0', FFFDx2), ('F4 80 BF FF', FFFDx2),
            ('F4 8F 80 00', FFFD+'\x00'), ('F4 8F 80 7F', FFFD+'\x7f'),
            ('F4 8F 80 C0', FFFDx2), ('F4 8F 80 FF', FFFDx2),
            ('F4 8F BF 00', FFFD+'\x00'), ('F4 8F BF 7F', FFFD+'\x7f'),
            ('F4 8F BF C0', FFFDx2), ('F4 8F BF FF', FFFDx2)
        ]
        for seq, res in sequences:
            self.assertCorrectUTF8Decoding(bytes.fromhex(seq), res,
                                           'invalid continuation byte')

    def test_codecs_idna(self):
        # Test whether trailing dot is preserved
        self.assertEqual("www.python.org.".encode("idna"), b"www.python.org.")

    def test_codecs_errors(self):
        # Error handling (encoding)
        self.assertRaises(UnicodeError, 'Andr\202 x'.encode, 'ascii')
        self.assertRaises(UnicodeError, 'Andr\202 x'.encode, 'ascii','strict')
        self.assertEqual('Andr\202 x'.encode('ascii','ignore'), b"Andr x")
        self.assertEqual('Andr\202 x'.encode('ascii','replace'), b"Andr? x")
        self.assertEqual('Andr\202 x'.encode('ascii', 'replace'),
                         'Andr\202 x'.encode('ascii', errors='replace'))
        self.assertEqual('Andr\202 x'.encode('ascii', 'ignore'),
                         'Andr\202 x'.encode(encoding='ascii', errors='ignore'))

        # Error handling (decoding)
        self.assertRaises(UnicodeError, str, b'Andr\202 x', 'ascii')
        self.assertRaises(UnicodeError, str, b'Andr\202 x', 'ascii', 'strict')
        self.assertEqual(str(b'Andr\202 x', 'ascii', 'ignore'), "Andr x")
        self.assertEqual(str(b'Andr\202 x', 'ascii', 'replace'), 'Andr\uFFFD x')
        self.assertEqual(str(b'\202 x', 'ascii', 'replace'), '\uFFFD x')

        # Error handling (unknown character names)
        self.assertEqual(b"\\N{foo}xx".decode("unicode-escape", "ignore"), "xx")

        # Error handling (truncated escape sequence)
        self.assertRaises(UnicodeError, b"\\".decode, "unicode-escape")

        self.assertRaises(TypeError, b"hello".decode, "test.unicode1")
        self.assertRaises(TypeError, str, b"hello", "test.unicode2")
        self.assertRaises(TypeError, "hello".encode, "test.unicode1")
        self.assertRaises(TypeError, "hello".encode, "test.unicode2")

        # Error handling (wrong arguments)
        self.assertRaises(TypeError, "hello".encode, 42, 42, 42)

        # Error handling (lone surrogate in
        # _PyUnicode_TransformDecimalAndSpaceToASCII())
        self.assertRaises(ValueError, int, "\ud800")
        self.assertRaises(ValueError, int, "\udf00")
        self.assertRaises(ValueError, float, "\ud800")
        self.assertRaises(ValueError, float, "\udf00")
        self.assertRaises(ValueError, complex, "\ud800")
        self.assertRaises(ValueError, complex, "\udf00")

    def test_codecs(self):
        # Encoding
        self.assertEqual('hello'.encode('ascii'), b'hello')
        self.assertEqual('hello'.encode('utf-7'), b'hello')
        self.assertEqual('hello'.encode('utf-8'), b'hello')
        self.assertEqual('hello'.encode('utf-8'), b'hello')
        self.assertEqual('hello'.encode('utf-16-le'), b'h\000e\000l\000l\000o\000')
        self.assertEqual('hello'.encode('utf-16-be'), b'\000h\000e\000l\000l\000o')
        self.assertEqual('hello'.encode('latin-1'), b'hello')

        # Default encoding is utf-8
        self.assertEqual('\u2603'.encode(), b'\xe2\x98\x83')

        # Roundtrip safety for BMP (just the first 1024 chars)
        for c in range(1024):
            u = chr(c)
            for encoding in ('utf-7', 'utf-8', 'utf-16', 'utf-16-le',
                             'utf-16-be', 'raw_unicode_escape',
                             'unicode_escape'):
                self.assertEqual(str(u.encode(encoding),encoding), u)

        # Roundtrip safety for BMP (just the first 256 chars)
        for c in range(256):
            u = chr(c)
            for encoding in ('latin-1',):
                self.assertEqual(str(u.encode(encoding),encoding), u)

        # Roundtrip safety for BMP (just the first 128 chars)
        for c in range(128):
            u = chr(c)
            for encoding in ('ascii',):
                self.assertEqual(str(u.encode(encoding),encoding), u)

        # Roundtrip safety for non-BMP (just a few chars)
        with warnings.catch_warnings():
            u = '\U00010001\U00020002\U00030003\U00040004\U00050005'
            for encoding in ('utf-8', 'utf-16', 'utf-16-le', 'utf-16-be',
                             'raw_unicode_escape', 'unicode_escape'):
                self.assertEqual(str(u.encode(encoding),encoding), u)

        # UTF-8 must be roundtrip safe for all code points
        # (except surrogates, which are forbidden).
        u = ''.join(map(chr, list(range(0, 0xd800)) +
                             list(range(0xe000, 0x110000))))
        for encoding in ('utf-8',):
            self.assertEqual(str(u.encode(encoding),encoding), u)

    def test_codecs_charmap(self):
        # 0-127
        s = bytes(range(128))
        for encoding in (
            'cp037', 'cp1026', 'cp273',
            'cp437', 'cp500', 'cp720', 'cp737', 'cp775', 'cp850',
            'cp852', 'cp855', 'cp858', 'cp860', 'cp861', 'cp862',
            'cp863', 'cp865', 'cp866', 'cp1125',
            'iso8859_10', 'iso8859_13', 'iso8859_14', 'iso8859_15',
            'iso8859_2', 'iso8859_3', 'iso8859_4', 'iso8859_5', 'iso8859_6',
            'iso8859_7', 'iso8859_9',
            'koi8_r', 'koi8_t', 'koi8_u', 'kz1048', 'latin_1',
            'mac_cyrillic', 'mac_latin2',

            'cp1250', 'cp1251', 'cp1252', 'cp1253', 'cp1254', 'cp1255',
            'cp1256', 'cp1257', 'cp1258',
            'cp856', 'cp857', 'cp864', 'cp869', 'cp874',

            'mac_greek', 'mac_iceland','mac_roman', 'mac_turkish',
            'cp1006', 'iso8859_8',

            ### These have undefined mappings:
            #'cp424',

            ### These fail the round-trip:
            #'cp875'

            ):
            self.assertEqual(str(s, encoding).encode(encoding), s)

        # 128-255
        s = bytes(range(128, 256))
        for encoding in (
            'cp037', 'cp1026', 'cp273',
            'cp437', 'cp500', 'cp720', 'cp737', 'cp775', 'cp850',
            'cp852', 'cp855', 'cp858', 'cp860', 'cp861', 'cp862',
            'cp863', 'cp865', 'cp866', 'cp1125',
            'iso8859_10', 'iso8859_13', 'iso8859_14', 'iso8859_15',
            'iso8859_2', 'iso8859_4', 'iso8859_5',
            'iso8859_9', 'koi8_r', 'koi8_u', 'latin_1',
            'mac_cyrillic', 'mac_latin2',

            ### These have undefined mappings:
            #'cp1250', 'cp1251', 'cp1252', 'cp1253', 'cp1254', 'cp1255',
            #'cp1256', 'cp1257', 'cp1258',
            #'cp424', 'cp856', 'cp857', 'cp864', 'cp869', 'cp874',
            #'iso8859_3', 'iso8859_6', 'iso8859_7', 'koi8_t', 'kz1048',
            #'mac_greek', 'mac_iceland','mac_roman', 'mac_turkish',

            ### These fail the round-trip:
            #'cp1006', 'cp875', 'iso8859_8',

            ):
            self.assertEqual(str(s, encoding).encode(encoding), s)

    def test_concatenation(self):
        self.assertEqual(("abc" "def"), "abcdef")
        self.assertEqual(("abc" "def"), "abcdef")
        self.assertEqual(("abc" "def"), "abcdef")
        self.assertEqual(("abc" "def" "ghi"), "abcdefghi")
        self.assertEqual(("abc" "def" "ghi"), "abcdefghi")

    def test_ucs4(self):
        x = '\U00100000'
        y = x.encode("raw-unicode-escape").decode("raw-unicode-escape")
        self.assertEqual(x, y)

        y = br'\U00100000'
        x = y.decode("raw-unicode-escape").encode("raw-unicode-escape")
        self.assertEqual(x, y)
        y = br'\U00010000'
        x = y.decode("raw-unicode-escape").encode("raw-unicode-escape")
        self.assertEqual(x, y)

        try:
            br'\U11111111'.decode("raw-unicode-escape")
        except UnicodeDecodeError as e:
            self.assertEqual(e.start, 0)
            self.assertEqual(e.end, 10)
        else:
            self.fail("Should have raised UnicodeDecodeError")

    def test_conversion(self):
        # Make sure __str__() works properly
        class ObjectToStr:
            def __str__(self):
                return "foo"

        class StrSubclassToStr(str):
            def __str__(self):
                return "foo"

        class StrSubclassToStrSubclass(str):
            def __new__(cls, content=""):
                return str.__new__(cls, 2*content)
            def __str__(self):
                return self

        self.assertEqual(str(ObjectToStr()), "foo")
        self.assertEqual(str(StrSubclassToStr("bar")), "foo")
        s = str(StrSubclassToStrSubclass("foo"))
        self.assertEqual(s, "foofoo")
        self.assertIs(type(s), StrSubclassToStrSubclass)
        s = StrSubclass(StrSubclassToStrSubclass("foo"))
        self.assertEqual(s, "foofoo")
        self.assertIs(type(s), StrSubclass)

    def test_unicode_repr(self):
        class s1:
            def __repr__(self):
                return '\\n'

        self.assertEqual(repr(s1()), '\\n')

    def test_printable_repr(self):
        self.assertEqual(repr('\U00010000'), "'%c'" % (0x10000,)) # printable
        self.assertEqual(repr('\U00014000'), "'\\U00014000'")     # nonprintable

    # This test only affects 32-bit platforms because expandtabs can only take
    # an int as the max value, not a 64-bit C long.  If expandtabs is changed
    # to take a 64-bit long, this test should apply to all platforms.
    @unittest.skipIf(sys.maxsize > (1 << 32) or struct.calcsize('P') != 4,
                     'only applies to 32-bit platforms')
    def test_expandtabs_overflows_gracefully(self):
        self.assertRaises(OverflowError, 't\tt\t'.expandtabs, sys.maxsize)

    @support.cpython_only
    def test_expandtabs_optimization(self):
        s = 'abc'
        self.assertIs(s.expandtabs(), s)

    def test_raiseMemError(self):
        asciifields = "nnb"
        compactfields = asciifields + "nP"
        ascii_struct_size = support.calcobjsize(asciifields)
        compact_struct_size = support.calcobjsize(compactfields)

        for char in ('a', '\xe9', '\u20ac', '\U0010ffff'):
            code = ord(char)
            if code < 0x80:
                char_size = 1  # sizeof(Py_UCS1)
                struct_size = ascii_struct_size
            elif code < 0x100:
                char_size = 1  # sizeof(Py_UCS1)
                struct_size = compact_struct_size
            elif code < 0x10000:
                char_size = 2  # sizeof(Py_UCS2)
                struct_size = compact_struct_size
            else:
                char_size = 4  # sizeof(Py_UCS4)
                struct_size = compact_struct_size
            # Note: sys.maxsize is half of the actual max allocation because of
            # the signedness of Py_ssize_t. Strings of maxlen-1 should in principle
            # be allocatable, given enough memory.
            maxlen = ((sys.maxsize - struct_size) // char_size)
            alloc = lambda: char * maxlen
            with self.subTest(
                char=char,
                struct_size=struct_size,
                char_size=char_size
            ):
                # self-check
                self.assertEqual(
                    sys.getsizeof(char * 42),
                    struct_size + (char_size * (42 + 1))
                )
                self.assertRaises(MemoryError, alloc)
                self.assertRaises(MemoryError, alloc)

    def test_format_subclass(self):
        class S(str):
            def __str__(self):
                return '__str__ overridden'
        s = S('xxx')
        self.assertEqual("%s" % s, '__str__ overridden')
        self.assertEqual("{}".format(s), '__str__ overridden')

    def test_subclass_add(self):
        class S(str):
            def __add__(self, o):
                return "3"
        self.assertEqual(S("4") + S("5"), "3")
        class S(str):
            def __iadd__(self, o):
                return "3"
        s = S("1")
        s += "4"
        self.assertEqual(s, "3")

    def test_getnewargs(self):
        text = 'abc'
        args = text.__getnewargs__()
        self.assertIsNot(args[0], text)
        self.assertEqual(args[0], text)
        self.assertEqual(len(args), 1)

    @support.cpython_only
    @support.requires_legacy_unicode_capi
    @unittest.skipIf(_testcapi is None, 'need _testcapi module')
    def test_resize(self):
        for length in range(1, 100, 7):
            # generate a fresh string (refcount=1)
            text = 'a' * length + 'b'

            # fill wstr internal field
            with self.assertWarns(DeprecationWarning):
                abc = _testcapi.getargs_u(text)
            self.assertEqual(abc, text)

            # resize text: wstr field must be cleared and then recomputed
            text += 'c'
            with self.assertWarns(DeprecationWarning):
                abcdef = _testcapi.getargs_u(text)
            self.assertNotEqual(abc, abcdef)
            self.assertEqual(abcdef, text)

    def test_compare(self):
        # Issue #17615
        N = 10
        ascii = 'a' * N
        ascii2 = 'z' * N
        latin = '\x80' * N
        latin2 = '\xff' * N
        bmp = '\u0100' * N
        bmp2 = '\uffff' * N
        astral = '\U00100000' * N
        astral2 = '\U0010ffff' * N
        strings = (
            ascii, ascii2,
            latin, latin2,
            bmp, bmp2,
            astral, astral2)
        for text1, text2 in itertools.combinations(strings, 2):
            equal = (text1 is text2)
            self.assertEqual(text1 == text2, equal)
            self.assertEqual(text1 != text2, not equal)

            if equal:
                self.assertTrue(text1 <= text2)
                self.assertTrue(text1 >= text2)

                # text1 is text2: duplicate strings to skip the "str1 == str2"
                # optimization in unicode_compare_eq() and really compare
                # character per character
                copy1 = duplicate_string(text1)
                copy2 = duplicate_string(text2)
                self.assertIsNot(copy1, copy2)

                self.assertTrue(copy1 == copy2)
                self.assertFalse(copy1 != copy2)

                self.assertTrue(copy1 <= copy2)
                self.assertTrue(copy2 >= copy2)

        self.assertTrue(ascii < ascii2)
        self.assertTrue(ascii < latin)
        self.assertTrue(ascii < bmp)
        self.assertTrue(ascii < astral)
        self.assertFalse(ascii >= ascii2)
        self.assertFalse(ascii >= latin)
        self.assertFalse(ascii >= bmp)
        self.assertFalse(ascii >= astral)

        self.assertFalse(latin < ascii)
        self.assertTrue(latin < latin2)
        self.assertTrue(latin < bmp)
        self.assertTrue(latin < astral)
        self.assertTrue(latin >= ascii)
        self.assertFalse(latin >= latin2)
        self.assertFalse(latin >= bmp)
        self.assertFalse(latin >= astral)

        self.assertFalse(bmp < ascii)
        self.assertFalse(bmp < latin)
        self.assertTrue(bmp < bmp2)
        self.assertTrue(bmp < astral)
        self.assertTrue(bmp >= ascii)
        self.assertTrue(bmp >= latin)
        self.assertFalse(bmp >= bmp2)
        self.assertFalse(bmp >= astral)

        self.assertFalse(astral < ascii)
        self.assertFalse(astral < latin)
        self.assertFalse(astral < bmp2)
        self.assertTrue(astral < astral2)
        self.assertTrue(astral >= ascii)
        self.assertTrue(astral >= latin)
        self.assertTrue(astral >= bmp2)
        self.assertFalse(astral >= astral2)

    def test_free_after_iterating(self):
        support.check_free_after_iterating(self, iter, str)
        support.check_free_after_iterating(self, reversed, str)

    def test_check_encoding_errors(self):
        # bpo-37388: str(bytes) and str.decode() must check encoding and errors
        # arguments in dev mode
        encodings = ('ascii', 'utf8', 'latin1')
        invalid = 'Boom, Shaka Laka, Boom!'
        code = textwrap.dedent(f'''
            import sys
            encodings = {encodings!r}

            for data in (b'', b'short string'):
                try:
                    str(data, encoding={invalid!r})
                except LookupError:
                    pass
                else:
                    sys.exit(21)

                try:
                    str(data, errors={invalid!r})
                except LookupError:
                    pass
                else:
                    sys.exit(22)

                for encoding in encodings:
                    try:
                        str(data, encoding, errors={invalid!r})
                    except LookupError:
                        pass
                    else:
                        sys.exit(22)

            for data in ('', 'short string'):
                try:
                    data.encode(encoding={invalid!r})
                except LookupError:
                    pass
                else:
                    sys.exit(23)

                try:
                    data.encode(errors={invalid!r})
                except LookupError:
                    pass
                else:
                    sys.exit(24)

                for encoding in encodings:
                    try:
                        data.encode(encoding, errors={invalid!r})
                    except LookupError:
                        pass
                    else:
                        sys.exit(24)

            sys.exit(10)
        ''')
        proc = assert_python_failure('-X', 'dev', '-c', code)
        self.assertEqual(proc.rc, 10, proc)


<<<<<<< HEAD
class CAPITest(unittest.TestCase):

    # Test PyUnicode_FromFormat()
    def test_from_format(self):
        # Length modifiers "j" and "t" are not tested here because ctypes does
        # not expose types for intmax_t and ptrdiff_t.
        # _testcapi.test_string_from_format() has a wider coverage of all
        # formats.
        import_helper.import_module('ctypes')
        from ctypes import (
            c_char_p,
            pythonapi, py_object, sizeof,
            c_int, c_long, c_longlong, c_ssize_t,
            c_uint, c_ulong, c_ulonglong, c_size_t, c_void_p,
            sizeof, c_wchar, c_wchar_p)
        name = "PyUnicode_FromFormat"
        _PyUnicode_FromFormat = getattr(pythonapi, name)
        _PyUnicode_FromFormat.argtypes = (c_char_p,)
        _PyUnicode_FromFormat.restype = py_object

        def PyUnicode_FromFormat(format, *args):
            cargs = tuple(
                py_object(arg) if isinstance(arg, str) else arg
                for arg in args)
            return _PyUnicode_FromFormat(format, *cargs)

        def check_format(expected, format, *args):
            text = PyUnicode_FromFormat(format, *args)
            self.assertEqual(expected, text)

        # ascii format, non-ascii argument
        check_format('ascii\x7f=unicode\xe9',
                     b'ascii\x7f=%U', 'unicode\xe9')

        # non-ascii format, ascii argument: ensure that PyUnicode_FromFormatV()
        # raises an error
        self.assertRaisesRegex(ValueError,
            r'^PyUnicode_FromFormatV\(\) expects an ASCII-encoded format '
            'string, got a non-ASCII byte: 0xe9$',
            PyUnicode_FromFormat, b'unicode\xe9=%s', 'ascii')

        # test "%c"
        check_format('\uabcd',
                     b'%c', c_int(0xabcd))
        check_format('\U0010ffff',
                     b'%c', c_int(0x10ffff))
        with self.assertRaises(OverflowError):
            PyUnicode_FromFormat(b'%c', c_int(0x110000))
        # Issue #18183
        check_format('\U00010000\U00100000',
                     b'%c%c', c_int(0x10000), c_int(0x100000))

        # test "%"
        check_format('%',
                     b'%%')
        check_format('%s',
                     b'%%s')
        check_format('[%]',
                     b'[%%]')
        check_format('%abc',
                     b'%%%s', b'abc')

        # truncated string
        check_format('abc',
                     b'%.3s', b'abcdef')
        check_format('abc[\ufffd',
                     b'%.5s', 'abc[\u20ac]'.encode('utf8'))
        check_format("'\\u20acABC'",
                     b'%A', '\u20acABC')
        check_format("'\\u20",
                     b'%.5A', '\u20acABCDEF')
        check_format("'\u20acABC'",
                     b'%R', '\u20acABC')
        check_format("'\u20acA",
                     b'%.3R', '\u20acABCDEF')
        check_format('\u20acAB',
                     b'%.3S', '\u20acABCDEF')
        check_format('\u20acAB',
                     b'%.3U', '\u20acABCDEF')
        check_format('\u20acAB',
                     b'%.3V', '\u20acABCDEF', None)
        check_format('abc[\ufffd',
                     b'%.5V', None, 'abc[\u20ac]'.encode('utf8'))

        # following tests comes from #7330
        # test width modifier and precision modifier with %S
        check_format("repr=  abc",
                     b'repr=%5S', 'abc')
        check_format("repr=ab",
                     b'repr=%.2S', 'abc')
        check_format("repr=   ab",
                     b'repr=%5.2S', 'abc')

        # test width modifier and precision modifier with %R
        check_format("repr=   'abc'",
                     b'repr=%8R', 'abc')
        check_format("repr='ab",
                     b'repr=%.3R', 'abc')
        check_format("repr=  'ab",
                     b'repr=%5.3R', 'abc')

        # test width modifier and precision modifier with %A
        check_format("repr=   'abc'",
                     b'repr=%8A', 'abc')
        check_format("repr='ab",
                     b'repr=%.3A', 'abc')
        check_format("repr=  'ab",
                     b'repr=%5.3A', 'abc')

        # test width modifier and precision modifier with %s
        check_format("repr=  abc",
                     b'repr=%5s', b'abc')
        check_format("repr=ab",
                     b'repr=%.2s', b'abc')
        check_format("repr=   ab",
                     b'repr=%5.2s', b'abc')

        # test width modifier and precision modifier with %U
        check_format("repr=  abc",
                     b'repr=%5U', 'abc')
        check_format("repr=ab",
                     b'repr=%.2U', 'abc')
        check_format("repr=   ab",
                     b'repr=%5.2U', 'abc')

        # test width modifier and precision modifier with %V
        check_format("repr=  abc",
                     b'repr=%5V', 'abc', b'123')
        check_format("repr=ab",
                     b'repr=%.2V', 'abc', b'123')
        check_format("repr=   ab",
                     b'repr=%5.2V', 'abc', b'123')
        check_format("repr=  123",
                     b'repr=%5V', None, b'123')
        check_format("repr=12",
                     b'repr=%.2V', None, b'123')
        check_format("repr=   12",
                     b'repr=%5.2V', None, b'123')

        # test integer formats (%i, %d, %u, %o, %x, %X)
        check_format('010',
                     b'%03i', c_int(10))
        check_format('0010',
                     b'%0.4i', c_int(10))
        for conv, signed, value, expected in [
            (b'i', True, -123, '-123'),
            (b'd', True, -123, '-123'),
            (b'u', False, 123, '123'),
            (b'o', False, 0o123, '123'),
            (b'x', False, 0xabc, 'abc'),
            (b'X', False, 0xabc, 'ABC'),
        ]:
            for mod, ctype in [
                (b'', c_int if signed else c_uint),
                (b'l', c_long if signed else c_ulong),
                (b'll', c_longlong if signed else c_ulonglong),
                (b'z', c_ssize_t if signed else c_size_t),
            ]:
                with self.subTest(format=b'%' + mod + conv):
                    check_format(expected,
                                 b'%' + mod + conv, ctype(value))

        # test long output
        min_longlong = -(2 ** (8 * sizeof(c_longlong) - 1))
        max_longlong = -min_longlong - 1
        check_format(str(min_longlong),
                     b'%lld', c_longlong(min_longlong))
        check_format(str(max_longlong),
                     b'%lld', c_longlong(max_longlong))
        max_ulonglong = 2 ** (8 * sizeof(c_ulonglong)) - 1
        check_format(str(max_ulonglong),
                     b'%llu', c_ulonglong(max_ulonglong))
        PyUnicode_FromFormat(b'%p', c_void_p(-1))

        # test padding (width and/or precision)
        check_format('123',        b'%2i', c_int(123))
        check_format('       123', b'%10i', c_int(123))
        check_format('0000000123', b'%010i', c_int(123))
        check_format('123       ', b'%-10i', c_int(123))
        check_format('123       ', b'%-010i', c_int(123))
        check_format('123',        b'%.2i', c_int(123))
        check_format('0000123',    b'%.7i', c_int(123))
        check_format('       123', b'%10.2i', c_int(123))
        check_format('   0000123', b'%10.7i', c_int(123))
        check_format('0000000123', b'%010.7i', c_int(123))
        check_format('0000123   ', b'%-10.7i', c_int(123))
        check_format('0000123   ', b'%-010.7i', c_int(123))

        check_format('-123',       b'%2i', c_int(-123))
        check_format('      -123', b'%10i', c_int(-123))
        check_format('-000000123', b'%010i', c_int(-123))
        check_format('-123      ', b'%-10i', c_int(-123))
        check_format('-123      ', b'%-010i', c_int(-123))
        check_format('-123',       b'%.2i', c_int(-123))
        check_format('-0000123',   b'%.7i', c_int(-123))
        check_format('      -123', b'%10.2i', c_int(-123))
        check_format('  -0000123', b'%10.7i', c_int(-123))
        check_format('-000000123', b'%010.7i', c_int(-123))
        check_format('-0000123  ', b'%-10.7i', c_int(-123))
        check_format('-0000123  ', b'%-010.7i', c_int(-123))

        check_format('123',        b'%2u', c_uint(123))
        check_format('       123', b'%10u', c_uint(123))
        check_format('0000000123', b'%010u', c_uint(123))
        check_format('123       ', b'%-10u', c_uint(123))
        check_format('123       ', b'%-010u', c_uint(123))
        check_format('123',        b'%.2u', c_uint(123))
        check_format('0000123',    b'%.7u', c_uint(123))
        check_format('       123', b'%10.2u', c_uint(123))
        check_format('   0000123', b'%10.7u', c_uint(123))
        check_format('0000000123', b'%010.7u', c_uint(123))
        check_format('0000123   ', b'%-10.7u', c_uint(123))
        check_format('0000123   ', b'%-010.7u', c_uint(123))

        check_format('123',        b'%2o', c_uint(0o123))
        check_format('       123', b'%10o', c_uint(0o123))
        check_format('0000000123', b'%010o', c_uint(0o123))
        check_format('123       ', b'%-10o', c_uint(0o123))
        check_format('123       ', b'%-010o', c_uint(0o123))
        check_format('123',        b'%.2o', c_uint(0o123))
        check_format('0000123',    b'%.7o', c_uint(0o123))
        check_format('       123', b'%10.2o', c_uint(0o123))
        check_format('   0000123', b'%10.7o', c_uint(0o123))
        check_format('0000000123', b'%010.7o', c_uint(0o123))
        check_format('0000123   ', b'%-10.7o', c_uint(0o123))
        check_format('0000123   ', b'%-010.7o', c_uint(0o123))

        check_format('abc',        b'%2x', c_uint(0xabc))
        check_format('       abc', b'%10x', c_uint(0xabc))
        check_format('0000000abc', b'%010x', c_uint(0xabc))
        check_format('abc       ', b'%-10x', c_uint(0xabc))
        check_format('abc       ', b'%-010x', c_uint(0xabc))
        check_format('abc',        b'%.2x', c_uint(0xabc))
        check_format('0000abc',    b'%.7x', c_uint(0xabc))
        check_format('       abc', b'%10.2x', c_uint(0xabc))
        check_format('   0000abc', b'%10.7x', c_uint(0xabc))
        check_format('0000000abc', b'%010.7x', c_uint(0xabc))
        check_format('0000abc   ', b'%-10.7x', c_uint(0xabc))
        check_format('0000abc   ', b'%-010.7x', c_uint(0xabc))

        check_format('ABC',        b'%2X', c_uint(0xabc))
        check_format('       ABC', b'%10X', c_uint(0xabc))
        check_format('0000000ABC', b'%010X', c_uint(0xabc))
        check_format('ABC       ', b'%-10X', c_uint(0xabc))
        check_format('ABC       ', b'%-010X', c_uint(0xabc))
        check_format('ABC',        b'%.2X', c_uint(0xabc))
        check_format('0000ABC',    b'%.7X', c_uint(0xabc))
        check_format('       ABC', b'%10.2X', c_uint(0xabc))
        check_format('   0000ABC', b'%10.7X', c_uint(0xabc))
        check_format('0000000ABC', b'%010.7X', c_uint(0xabc))
        check_format('0000ABC   ', b'%-10.7X', c_uint(0xabc))
        check_format('0000ABC   ', b'%-010.7X', c_uint(0xabc))

        # test %A
        check_format(r"%A:'abc\xe9\uabcd\U0010ffff'",
                     b'%%A:%A', 'abc\xe9\uabcd\U0010ffff')

        # test %V
        check_format('abc',
                     b'%V', 'abc', b'xyz')
        check_format('xyz',
                     b'%V', None, b'xyz')

        # test %ls
        check_format('abc', b'%ls', c_wchar_p('abc'))
        check_format('\U0001f4bb+\U0001f40d',
                     b'%ls', c_wchar_p('\U0001f4bb+\U0001f40d'))
        check_format('\U0001f4bb+' if sizeof(c_wchar) > 2 else '\U0001f4bb',
                     b'%.2ls', c_wchar_p('\U0001f4bb+\U0001f40d'))

        # test %lV
        check_format('abc',
                     b'%lV', 'abc', c_wchar_p('xyz'))
        check_format('xyz',
                     b'%lV', None, c_wchar_p('xyz'))
        check_format('\U0001f4bb+\U0001f40d',
                     b'%lV', None, c_wchar_p('\U0001f4bb+\U0001f40d'))
        check_format('\U0001f4bb+' if sizeof(c_wchar) > 2 else '\U0001f4bb',
                     b'%.2lV', None, c_wchar_p('\U0001f4bb+\U0001f40d'))

        # test variable width and precision
        check_format('  abc', b'%*s', c_int(5), b'abc')
        check_format('ab', b'%.*s', c_int(2), b'abc')
        check_format('   ab', b'%*.*s', c_int(5), c_int(2), b'abc')
        check_format('  abc', b'%*U', c_int(5), 'abc')
        check_format('ab', b'%.*U', c_int(2), 'abc')
        check_format('   ab', b'%*.*U', c_int(5), c_int(2), 'abc')
        check_format('     123', b'%*i', c_int(8), c_int(123))
        check_format('00123', b'%.*i', c_int(5), c_int(123))
        check_format('   00123', b'%*.*i', c_int(8), c_int(5), c_int(123))

        # test %p
        # We cannot test the exact result,
        # because it returns a hex representation of a C pointer,
        # which is going to be different each time. But, we can test the format.
        p_format_regex = r'^0x[a-zA-Z0-9]{3,}$'
        p_format1 = PyUnicode_FromFormat(b'%p', 'abc')
        self.assertIsInstance(p_format1, str)
        self.assertRegex(p_format1, p_format_regex)

        p_format2 = PyUnicode_FromFormat(b'%p %p', '123456', b'xyz')
        self.assertIsInstance(p_format2, str)
        self.assertRegex(p_format2,
                         r'0x[a-zA-Z0-9]{3,} 0x[a-zA-Z0-9]{3,}')

        # Extra args are ignored:
        p_format3 = PyUnicode_FromFormat(b'%p', '123456', None, b'xyz')
        self.assertIsInstance(p_format3, str)
        self.assertRegex(p_format3, p_format_regex)

        # Test string decode from parameter of %s using utf-8.
        # b'\xe4\xba\xba\xe6\xb0\x91' is utf-8 encoded byte sequence of
        # '\u4eba\u6c11'
        check_format('repr=\u4eba\u6c11',
                     b'repr=%V', None, b'\xe4\xba\xba\xe6\xb0\x91')

        #Test replace error handler.
        check_format('repr=abc\ufffd',
                     b'repr=%V', None, b'abc\xff')

        # Issue #33817: empty strings
        check_format('',
                     b'')
        check_format('',
                     b'%s', b'')

        # test invalid format strings. these tests are just here
        # to check for crashes and should not be considered as specifications
        for fmt in (b'%', b'%0', b'%01', b'%.', b'%.1',
                    b'%0%s', b'%1%s', b'%.%s', b'%.1%s', b'%1abc',
                    b'%l', b'%ll', b'%z', b'%lls', b'%zs'):
            with self.subTest(fmt=fmt):
                self.assertRaisesRegex(SystemError, 'invalid format string',
                    PyUnicode_FromFormat, fmt, b'abc')
        self.assertRaisesRegex(SystemError, 'invalid format string',
            PyUnicode_FromFormat, b'%+i', c_int(10))

    # Test PyUnicode_AsWideChar()
    @support.cpython_only
    @unittest.skipIf(_testcapi is None, 'need _testcapi module')
    def test_aswidechar(self):
        from _testcapi import unicode_aswidechar
        import_helper.import_module('ctypes')
        from ctypes import c_wchar, sizeof

        wchar, size = unicode_aswidechar('abcdef', 2)
        self.assertEqual(size, 2)
        self.assertEqual(wchar, 'ab')

        wchar, size = unicode_aswidechar('abc', 3)
        self.assertEqual(size, 3)
        self.assertEqual(wchar, 'abc')

        wchar, size = unicode_aswidechar('abc', 4)
        self.assertEqual(size, 3)
        self.assertEqual(wchar, 'abc\0')

        wchar, size = unicode_aswidechar('abc', 10)
        self.assertEqual(size, 3)
        self.assertEqual(wchar, 'abc\0')

        wchar, size = unicode_aswidechar('abc\0def', 20)
        self.assertEqual(size, 7)
        self.assertEqual(wchar, 'abc\0def\0')

        nonbmp = chr(0x10ffff)
        if sizeof(c_wchar) == 2:
            buflen = 3
            nchar = 2
        else: # sizeof(c_wchar) == 4
            buflen = 2
            nchar = 1
        wchar, size = unicode_aswidechar(nonbmp, buflen)
        self.assertEqual(size, nchar)
        self.assertEqual(wchar, nonbmp + '\0')

    # Test PyUnicode_AsWideCharString()
    @support.cpython_only
    @unittest.skipIf(_testcapi is None, 'need _testcapi module')
    def test_aswidecharstring(self):
        from _testcapi import unicode_aswidecharstring
        import_helper.import_module('ctypes')
        from ctypes import c_wchar, sizeof

        wchar, size = unicode_aswidecharstring('abc')
        self.assertEqual(size, 3)
        self.assertEqual(wchar, 'abc\0')

        wchar, size = unicode_aswidecharstring('abc\0def')
        self.assertEqual(size, 7)
        self.assertEqual(wchar, 'abc\0def\0')

        nonbmp = chr(0x10ffff)
        if sizeof(c_wchar) == 2:
            nchar = 2
        else: # sizeof(c_wchar) == 4
            nchar = 1
        wchar, size = unicode_aswidecharstring(nonbmp)
        self.assertEqual(size, nchar)
        self.assertEqual(wchar, nonbmp + '\0')

    # Test PyUnicode_AsUCS4()
    @support.cpython_only
    @unittest.skipIf(_testcapi is None, 'need _testcapi module')
    def test_asucs4(self):
        from _testcapi import unicode_asucs4
        for s in ['abc', '\xa1\xa2', '\u4f60\u597d', 'a\U0001f600',
                  'a\ud800b\udfffc', '\ud834\udd1e']:
            l = len(s)
            self.assertEqual(unicode_asucs4(s, l, True), s+'\0')
            self.assertEqual(unicode_asucs4(s, l, False), s+'\uffff')
            self.assertEqual(unicode_asucs4(s, l+1, True), s+'\0\uffff')
            self.assertEqual(unicode_asucs4(s, l+1, False), s+'\0\uffff')
            self.assertRaises(SystemError, unicode_asucs4, s, l-1, True)
            self.assertRaises(SystemError, unicode_asucs4, s, l-2, False)
            s = '\0'.join([s, s])
            self.assertEqual(unicode_asucs4(s, len(s), True), s+'\0')
            self.assertEqual(unicode_asucs4(s, len(s), False), s+'\uffff')

    # Test PyUnicode_AsUTF8()
    @support.cpython_only
    @unittest.skipIf(_testcapi is None, 'need _testcapi module')
    def test_asutf8(self):
        from _testcapi import unicode_asutf8

        bmp = '\u0100'
        bmp2 = '\uffff'
        nonbmp = chr(0x10ffff)

        self.assertEqual(unicode_asutf8(bmp), b'\xc4\x80')
        self.assertEqual(unicode_asutf8(bmp2), b'\xef\xbf\xbf')
        self.assertEqual(unicode_asutf8(nonbmp), b'\xf4\x8f\xbf\xbf')
        self.assertRaises(UnicodeEncodeError, unicode_asutf8, 'a\ud800b\udfffc')

    # Test PyUnicode_AsUTF8AndSize()
    @support.cpython_only
    @unittest.skipIf(_testcapi is None, 'need _testcapi module')
    def test_asutf8andsize(self):
        from _testcapi import unicode_asutf8andsize

        bmp = '\u0100'
        bmp2 = '\uffff'
        nonbmp = chr(0x10ffff)

        self.assertEqual(unicode_asutf8andsize(bmp), (b'\xc4\x80', 2))
        self.assertEqual(unicode_asutf8andsize(bmp2), (b'\xef\xbf\xbf', 3))
        self.assertEqual(unicode_asutf8andsize(nonbmp), (b'\xf4\x8f\xbf\xbf', 4))
        self.assertRaises(UnicodeEncodeError, unicode_asutf8andsize, 'a\ud800b\udfffc')

    # Test PyUnicode_Count()
    @support.cpython_only
    @unittest.skipIf(_testcapi is None, 'need _testcapi module')
    def test_count(self):
        from _testcapi import unicode_count

        st = 'abcabd'
        self.assertEqual(unicode_count(st, 'a', 0, len(st)), 2)
        self.assertEqual(unicode_count(st, 'ab', 0, len(st)), 2)
        self.assertEqual(unicode_count(st, 'abc', 0, len(st)), 1)
        self.assertEqual(unicode_count(st, 'а', 0, len(st)), 0)  # cyrillic "a"
        # start < end
        self.assertEqual(unicode_count(st, 'a', 3, len(st)), 1)
        self.assertEqual(unicode_count(st, 'a', 4, len(st)), 0)
        self.assertEqual(unicode_count(st, 'a', 0, sys.maxsize), 2)
        # start >= end
        self.assertEqual(unicode_count(st, 'abc', 0, 0), 0)
        self.assertEqual(unicode_count(st, 'a', 3, 2), 0)
        self.assertEqual(unicode_count(st, 'a', sys.maxsize, 5), 0)
        # negative
        self.assertEqual(unicode_count(st, 'ab', -len(st), -1), 2)
        self.assertEqual(unicode_count(st, 'a', -len(st), -3), 1)
        # wrong args
        self.assertRaises(TypeError, unicode_count, 'a', 'a')
        self.assertRaises(TypeError, unicode_count, 'a', 'a', 1)
        self.assertRaises(TypeError, unicode_count, 1, 'a', 0, 1)
        self.assertRaises(TypeError, unicode_count, 'a', 1, 0, 1)
        # empty string
        self.assertEqual(unicode_count('abc', '', 0, 3), 4)
        self.assertEqual(unicode_count('abc', '', 1, 3), 3)
        self.assertEqual(unicode_count('', '', 0, 1), 1)
        self.assertEqual(unicode_count('', 'a', 0, 1), 0)
        # different unicode kinds
        for uni in "\xa1", "\u8000\u8080", "\ud800\udc02", "\U0001f100\U0001f1f1":
            for ch in uni:
                self.assertEqual(unicode_count(uni, ch, 0, len(uni)), 1)
                self.assertEqual(unicode_count(st, ch, 0, len(st)), 0)

        # subclasses should still work
        class MyStr(str):
            pass

        self.assertEqual(unicode_count(MyStr('aab'), 'a', 0, 3), 2)

    # Test PyUnicode_FindChar()
    @support.cpython_only
    @unittest.skipIf(_testcapi is None, 'need _testcapi module')
    def test_findchar(self):
        from _testcapi import unicode_findchar

        for str in "\xa1", "\u8000\u8080", "\ud800\udc02", "\U0001f100\U0001f1f1":
            for i, ch in enumerate(str):
                self.assertEqual(unicode_findchar(str, ord(ch), 0, len(str), 1), i)
                self.assertEqual(unicode_findchar(str, ord(ch), 0, len(str), -1), i)

        str = "!>_<!"
        self.assertEqual(unicode_findchar(str, 0x110000, 0, len(str), 1), -1)
        self.assertEqual(unicode_findchar(str, 0x110000, 0, len(str), -1), -1)
        # start < end
        self.assertEqual(unicode_findchar(str, ord('!'), 1, len(str)+1, 1), 4)
        self.assertEqual(unicode_findchar(str, ord('!'), 1, len(str)+1, -1), 4)
        # start >= end
        self.assertEqual(unicode_findchar(str, ord('!'), 0, 0, 1), -1)
        self.assertEqual(unicode_findchar(str, ord('!'), len(str), 0, 1), -1)
        # negative
        self.assertEqual(unicode_findchar(str, ord('!'), -len(str), -1, 1), 0)
        self.assertEqual(unicode_findchar(str, ord('!'), -len(str), -1, -1), 0)

    # Test PyUnicode_CopyCharacters()
    @support.cpython_only
    @unittest.skipIf(_testcapi is None, 'need _testcapi module')
    def test_copycharacters(self):
        from _testcapi import unicode_copycharacters

        strings = [
            'abcde', '\xa1\xa2\xa3\xa4\xa5',
            '\u4f60\u597d\u4e16\u754c\uff01',
            '\U0001f600\U0001f601\U0001f602\U0001f603\U0001f604'
        ]

        for idx, from_ in enumerate(strings):
            # wide -> narrow: exceed maxchar limitation
            for to in strings[:idx]:
                self.assertRaises(
                    SystemError,
                    unicode_copycharacters, to, 0, from_, 0, 5
                )
            # same kind
            for from_start in range(5):
                self.assertEqual(
                    unicode_copycharacters(from_, 0, from_, from_start, 5),
                    (from_[from_start:from_start+5].ljust(5, '\0'),
                     5-from_start)
                )
            for to_start in range(5):
                self.assertEqual(
                    unicode_copycharacters(from_, to_start, from_, to_start, 5),
                    (from_[to_start:to_start+5].rjust(5, '\0'),
                     5-to_start)
                )
            # narrow -> wide
            # Tests omitted since this creates invalid strings.

        s = strings[0]
        self.assertRaises(IndexError, unicode_copycharacters, s, 6, s, 0, 5)
        self.assertRaises(IndexError, unicode_copycharacters, s, -1, s, 0, 5)
        self.assertRaises(IndexError, unicode_copycharacters, s, 0, s, 6, 5)
        self.assertRaises(IndexError, unicode_copycharacters, s, 0, s, -1, 5)
        self.assertRaises(SystemError, unicode_copycharacters, s, 1, s, 0, 5)
        self.assertRaises(SystemError, unicode_copycharacters, s, 0, s, 0, -1)
        self.assertRaises(SystemError, unicode_copycharacters, s, 0, b'', 0, 0)

    @support.cpython_only
    @unittest.skipIf(_testcapi is None, 'need _testcapi module')
    def test_pep393_utf8_caching_bug(self):
        # Issue #25709: Problem with string concatenation and utf-8 cache
        from _testcapi import getargs_s_hash
        for k in 0x24, 0xa4, 0x20ac, 0x1f40d:
            s = ''
            for i in range(5):
                # Due to CPython specific optimization the 's' string can be
                # resized in-place.
                s += chr(k)
                # Parsing with the "s#" format code calls indirectly
                # PyUnicode_AsUTF8AndSize() which creates the UTF-8
                # encoded string cached in the Unicode object.
                self.assertEqual(getargs_s_hash(s), chr(k).encode() * (i + 1))
                # Check that the second call returns the same result
                self.assertEqual(getargs_s_hash(s), chr(k).encode() * (i + 1))

=======
>>>>>>> b0e1f9c2
class StringModuleTest(unittest.TestCase):
    def test_formatter_parser(self):
        def parse(format):
            return list(_string.formatter_parser(format))

        formatter = parse("prefix {2!s}xxx{0:^+10.3f}{obj.attr!s} {z[0]!s:10}")
        self.assertEqual(formatter, [
            ('prefix ', '2', '', 's'),
            ('xxx', '0', '^+10.3f', None),
            ('', 'obj.attr', '', 's'),
            (' ', 'z[0]', '10', 's'),
        ])

        formatter = parse("prefix {} suffix")
        self.assertEqual(formatter, [
            ('prefix ', '', '', None),
            (' suffix', None, None, None),
        ])

        formatter = parse("str")
        self.assertEqual(formatter, [
            ('str', None, None, None),
        ])

        formatter = parse("")
        self.assertEqual(formatter, [])

        formatter = parse("{0}")
        self.assertEqual(formatter, [
            ('', '0', '', None),
        ])

        self.assertRaises(TypeError, _string.formatter_parser, 1)

    def test_formatter_field_name_split(self):
        def split(name):
            items = list(_string.formatter_field_name_split(name))
            items[1] = list(items[1])
            return items
        self.assertEqual(split("obj"), ["obj", []])
        self.assertEqual(split("obj.arg"), ["obj", [(True, 'arg')]])
        self.assertEqual(split("obj[key]"), ["obj", [(False, 'key')]])
        self.assertEqual(split("obj.arg[key1][key2]"), [
            "obj",
            [(True, 'arg'),
             (False, 'key1'),
             (False, 'key2'),
            ]])
        self.assertRaises(TypeError, _string.formatter_field_name_split, 1)

    def test_str_subclass_attr(self):

        name = StrSubclass("name")
        name2 = StrSubclass("name2")
        class Bag:
            pass

        o = Bag()
        with self.assertRaises(AttributeError):
            delattr(o, name)
        setattr(o, name, 1)
        self.assertEqual(o.name, 1)
        o.name = 2
        self.assertEqual(list(o.__dict__), [name])

        with self.assertRaises(AttributeError):
            delattr(o, name2)
        with self.assertRaises(AttributeError):
            del o.name2
        setattr(o, name2, 3)
        self.assertEqual(o.name2, 3)
        o.name2 = 4
        self.assertEqual(list(o.__dict__), [name, name2])


if __name__ == "__main__":
    unittest.main()<|MERGE_RESOLUTION|>--- conflicted
+++ resolved
@@ -2622,588 +2622,6 @@
         self.assertEqual(proc.rc, 10, proc)
 
 
-<<<<<<< HEAD
-class CAPITest(unittest.TestCase):
-
-    # Test PyUnicode_FromFormat()
-    def test_from_format(self):
-        # Length modifiers "j" and "t" are not tested here because ctypes does
-        # not expose types for intmax_t and ptrdiff_t.
-        # _testcapi.test_string_from_format() has a wider coverage of all
-        # formats.
-        import_helper.import_module('ctypes')
-        from ctypes import (
-            c_char_p,
-            pythonapi, py_object, sizeof,
-            c_int, c_long, c_longlong, c_ssize_t,
-            c_uint, c_ulong, c_ulonglong, c_size_t, c_void_p,
-            sizeof, c_wchar, c_wchar_p)
-        name = "PyUnicode_FromFormat"
-        _PyUnicode_FromFormat = getattr(pythonapi, name)
-        _PyUnicode_FromFormat.argtypes = (c_char_p,)
-        _PyUnicode_FromFormat.restype = py_object
-
-        def PyUnicode_FromFormat(format, *args):
-            cargs = tuple(
-                py_object(arg) if isinstance(arg, str) else arg
-                for arg in args)
-            return _PyUnicode_FromFormat(format, *cargs)
-
-        def check_format(expected, format, *args):
-            text = PyUnicode_FromFormat(format, *args)
-            self.assertEqual(expected, text)
-
-        # ascii format, non-ascii argument
-        check_format('ascii\x7f=unicode\xe9',
-                     b'ascii\x7f=%U', 'unicode\xe9')
-
-        # non-ascii format, ascii argument: ensure that PyUnicode_FromFormatV()
-        # raises an error
-        self.assertRaisesRegex(ValueError,
-            r'^PyUnicode_FromFormatV\(\) expects an ASCII-encoded format '
-            'string, got a non-ASCII byte: 0xe9$',
-            PyUnicode_FromFormat, b'unicode\xe9=%s', 'ascii')
-
-        # test "%c"
-        check_format('\uabcd',
-                     b'%c', c_int(0xabcd))
-        check_format('\U0010ffff',
-                     b'%c', c_int(0x10ffff))
-        with self.assertRaises(OverflowError):
-            PyUnicode_FromFormat(b'%c', c_int(0x110000))
-        # Issue #18183
-        check_format('\U00010000\U00100000',
-                     b'%c%c', c_int(0x10000), c_int(0x100000))
-
-        # test "%"
-        check_format('%',
-                     b'%%')
-        check_format('%s',
-                     b'%%s')
-        check_format('[%]',
-                     b'[%%]')
-        check_format('%abc',
-                     b'%%%s', b'abc')
-
-        # truncated string
-        check_format('abc',
-                     b'%.3s', b'abcdef')
-        check_format('abc[\ufffd',
-                     b'%.5s', 'abc[\u20ac]'.encode('utf8'))
-        check_format("'\\u20acABC'",
-                     b'%A', '\u20acABC')
-        check_format("'\\u20",
-                     b'%.5A', '\u20acABCDEF')
-        check_format("'\u20acABC'",
-                     b'%R', '\u20acABC')
-        check_format("'\u20acA",
-                     b'%.3R', '\u20acABCDEF')
-        check_format('\u20acAB',
-                     b'%.3S', '\u20acABCDEF')
-        check_format('\u20acAB',
-                     b'%.3U', '\u20acABCDEF')
-        check_format('\u20acAB',
-                     b'%.3V', '\u20acABCDEF', None)
-        check_format('abc[\ufffd',
-                     b'%.5V', None, 'abc[\u20ac]'.encode('utf8'))
-
-        # following tests comes from #7330
-        # test width modifier and precision modifier with %S
-        check_format("repr=  abc",
-                     b'repr=%5S', 'abc')
-        check_format("repr=ab",
-                     b'repr=%.2S', 'abc')
-        check_format("repr=   ab",
-                     b'repr=%5.2S', 'abc')
-
-        # test width modifier and precision modifier with %R
-        check_format("repr=   'abc'",
-                     b'repr=%8R', 'abc')
-        check_format("repr='ab",
-                     b'repr=%.3R', 'abc')
-        check_format("repr=  'ab",
-                     b'repr=%5.3R', 'abc')
-
-        # test width modifier and precision modifier with %A
-        check_format("repr=   'abc'",
-                     b'repr=%8A', 'abc')
-        check_format("repr='ab",
-                     b'repr=%.3A', 'abc')
-        check_format("repr=  'ab",
-                     b'repr=%5.3A', 'abc')
-
-        # test width modifier and precision modifier with %s
-        check_format("repr=  abc",
-                     b'repr=%5s', b'abc')
-        check_format("repr=ab",
-                     b'repr=%.2s', b'abc')
-        check_format("repr=   ab",
-                     b'repr=%5.2s', b'abc')
-
-        # test width modifier and precision modifier with %U
-        check_format("repr=  abc",
-                     b'repr=%5U', 'abc')
-        check_format("repr=ab",
-                     b'repr=%.2U', 'abc')
-        check_format("repr=   ab",
-                     b'repr=%5.2U', 'abc')
-
-        # test width modifier and precision modifier with %V
-        check_format("repr=  abc",
-                     b'repr=%5V', 'abc', b'123')
-        check_format("repr=ab",
-                     b'repr=%.2V', 'abc', b'123')
-        check_format("repr=   ab",
-                     b'repr=%5.2V', 'abc', b'123')
-        check_format("repr=  123",
-                     b'repr=%5V', None, b'123')
-        check_format("repr=12",
-                     b'repr=%.2V', None, b'123')
-        check_format("repr=   12",
-                     b'repr=%5.2V', None, b'123')
-
-        # test integer formats (%i, %d, %u, %o, %x, %X)
-        check_format('010',
-                     b'%03i', c_int(10))
-        check_format('0010',
-                     b'%0.4i', c_int(10))
-        for conv, signed, value, expected in [
-            (b'i', True, -123, '-123'),
-            (b'd', True, -123, '-123'),
-            (b'u', False, 123, '123'),
-            (b'o', False, 0o123, '123'),
-            (b'x', False, 0xabc, 'abc'),
-            (b'X', False, 0xabc, 'ABC'),
-        ]:
-            for mod, ctype in [
-                (b'', c_int if signed else c_uint),
-                (b'l', c_long if signed else c_ulong),
-                (b'll', c_longlong if signed else c_ulonglong),
-                (b'z', c_ssize_t if signed else c_size_t),
-            ]:
-                with self.subTest(format=b'%' + mod + conv):
-                    check_format(expected,
-                                 b'%' + mod + conv, ctype(value))
-
-        # test long output
-        min_longlong = -(2 ** (8 * sizeof(c_longlong) - 1))
-        max_longlong = -min_longlong - 1
-        check_format(str(min_longlong),
-                     b'%lld', c_longlong(min_longlong))
-        check_format(str(max_longlong),
-                     b'%lld', c_longlong(max_longlong))
-        max_ulonglong = 2 ** (8 * sizeof(c_ulonglong)) - 1
-        check_format(str(max_ulonglong),
-                     b'%llu', c_ulonglong(max_ulonglong))
-        PyUnicode_FromFormat(b'%p', c_void_p(-1))
-
-        # test padding (width and/or precision)
-        check_format('123',        b'%2i', c_int(123))
-        check_format('       123', b'%10i', c_int(123))
-        check_format('0000000123', b'%010i', c_int(123))
-        check_format('123       ', b'%-10i', c_int(123))
-        check_format('123       ', b'%-010i', c_int(123))
-        check_format('123',        b'%.2i', c_int(123))
-        check_format('0000123',    b'%.7i', c_int(123))
-        check_format('       123', b'%10.2i', c_int(123))
-        check_format('   0000123', b'%10.7i', c_int(123))
-        check_format('0000000123', b'%010.7i', c_int(123))
-        check_format('0000123   ', b'%-10.7i', c_int(123))
-        check_format('0000123   ', b'%-010.7i', c_int(123))
-
-        check_format('-123',       b'%2i', c_int(-123))
-        check_format('      -123', b'%10i', c_int(-123))
-        check_format('-000000123', b'%010i', c_int(-123))
-        check_format('-123      ', b'%-10i', c_int(-123))
-        check_format('-123      ', b'%-010i', c_int(-123))
-        check_format('-123',       b'%.2i', c_int(-123))
-        check_format('-0000123',   b'%.7i', c_int(-123))
-        check_format('      -123', b'%10.2i', c_int(-123))
-        check_format('  -0000123', b'%10.7i', c_int(-123))
-        check_format('-000000123', b'%010.7i', c_int(-123))
-        check_format('-0000123  ', b'%-10.7i', c_int(-123))
-        check_format('-0000123  ', b'%-010.7i', c_int(-123))
-
-        check_format('123',        b'%2u', c_uint(123))
-        check_format('       123', b'%10u', c_uint(123))
-        check_format('0000000123', b'%010u', c_uint(123))
-        check_format('123       ', b'%-10u', c_uint(123))
-        check_format('123       ', b'%-010u', c_uint(123))
-        check_format('123',        b'%.2u', c_uint(123))
-        check_format('0000123',    b'%.7u', c_uint(123))
-        check_format('       123', b'%10.2u', c_uint(123))
-        check_format('   0000123', b'%10.7u', c_uint(123))
-        check_format('0000000123', b'%010.7u', c_uint(123))
-        check_format('0000123   ', b'%-10.7u', c_uint(123))
-        check_format('0000123   ', b'%-010.7u', c_uint(123))
-
-        check_format('123',        b'%2o', c_uint(0o123))
-        check_format('       123', b'%10o', c_uint(0o123))
-        check_format('0000000123', b'%010o', c_uint(0o123))
-        check_format('123       ', b'%-10o', c_uint(0o123))
-        check_format('123       ', b'%-010o', c_uint(0o123))
-        check_format('123',        b'%.2o', c_uint(0o123))
-        check_format('0000123',    b'%.7o', c_uint(0o123))
-        check_format('       123', b'%10.2o', c_uint(0o123))
-        check_format('   0000123', b'%10.7o', c_uint(0o123))
-        check_format('0000000123', b'%010.7o', c_uint(0o123))
-        check_format('0000123   ', b'%-10.7o', c_uint(0o123))
-        check_format('0000123   ', b'%-010.7o', c_uint(0o123))
-
-        check_format('abc',        b'%2x', c_uint(0xabc))
-        check_format('       abc', b'%10x', c_uint(0xabc))
-        check_format('0000000abc', b'%010x', c_uint(0xabc))
-        check_format('abc       ', b'%-10x', c_uint(0xabc))
-        check_format('abc       ', b'%-010x', c_uint(0xabc))
-        check_format('abc',        b'%.2x', c_uint(0xabc))
-        check_format('0000abc',    b'%.7x', c_uint(0xabc))
-        check_format('       abc', b'%10.2x', c_uint(0xabc))
-        check_format('   0000abc', b'%10.7x', c_uint(0xabc))
-        check_format('0000000abc', b'%010.7x', c_uint(0xabc))
-        check_format('0000abc   ', b'%-10.7x', c_uint(0xabc))
-        check_format('0000abc   ', b'%-010.7x', c_uint(0xabc))
-
-        check_format('ABC',        b'%2X', c_uint(0xabc))
-        check_format('       ABC', b'%10X', c_uint(0xabc))
-        check_format('0000000ABC', b'%010X', c_uint(0xabc))
-        check_format('ABC       ', b'%-10X', c_uint(0xabc))
-        check_format('ABC       ', b'%-010X', c_uint(0xabc))
-        check_format('ABC',        b'%.2X', c_uint(0xabc))
-        check_format('0000ABC',    b'%.7X', c_uint(0xabc))
-        check_format('       ABC', b'%10.2X', c_uint(0xabc))
-        check_format('   0000ABC', b'%10.7X', c_uint(0xabc))
-        check_format('0000000ABC', b'%010.7X', c_uint(0xabc))
-        check_format('0000ABC   ', b'%-10.7X', c_uint(0xabc))
-        check_format('0000ABC   ', b'%-010.7X', c_uint(0xabc))
-
-        # test %A
-        check_format(r"%A:'abc\xe9\uabcd\U0010ffff'",
-                     b'%%A:%A', 'abc\xe9\uabcd\U0010ffff')
-
-        # test %V
-        check_format('abc',
-                     b'%V', 'abc', b'xyz')
-        check_format('xyz',
-                     b'%V', None, b'xyz')
-
-        # test %ls
-        check_format('abc', b'%ls', c_wchar_p('abc'))
-        check_format('\U0001f4bb+\U0001f40d',
-                     b'%ls', c_wchar_p('\U0001f4bb+\U0001f40d'))
-        check_format('\U0001f4bb+' if sizeof(c_wchar) > 2 else '\U0001f4bb',
-                     b'%.2ls', c_wchar_p('\U0001f4bb+\U0001f40d'))
-
-        # test %lV
-        check_format('abc',
-                     b'%lV', 'abc', c_wchar_p('xyz'))
-        check_format('xyz',
-                     b'%lV', None, c_wchar_p('xyz'))
-        check_format('\U0001f4bb+\U0001f40d',
-                     b'%lV', None, c_wchar_p('\U0001f4bb+\U0001f40d'))
-        check_format('\U0001f4bb+' if sizeof(c_wchar) > 2 else '\U0001f4bb',
-                     b'%.2lV', None, c_wchar_p('\U0001f4bb+\U0001f40d'))
-
-        # test variable width and precision
-        check_format('  abc', b'%*s', c_int(5), b'abc')
-        check_format('ab', b'%.*s', c_int(2), b'abc')
-        check_format('   ab', b'%*.*s', c_int(5), c_int(2), b'abc')
-        check_format('  abc', b'%*U', c_int(5), 'abc')
-        check_format('ab', b'%.*U', c_int(2), 'abc')
-        check_format('   ab', b'%*.*U', c_int(5), c_int(2), 'abc')
-        check_format('     123', b'%*i', c_int(8), c_int(123))
-        check_format('00123', b'%.*i', c_int(5), c_int(123))
-        check_format('   00123', b'%*.*i', c_int(8), c_int(5), c_int(123))
-
-        # test %p
-        # We cannot test the exact result,
-        # because it returns a hex representation of a C pointer,
-        # which is going to be different each time. But, we can test the format.
-        p_format_regex = r'^0x[a-zA-Z0-9]{3,}$'
-        p_format1 = PyUnicode_FromFormat(b'%p', 'abc')
-        self.assertIsInstance(p_format1, str)
-        self.assertRegex(p_format1, p_format_regex)
-
-        p_format2 = PyUnicode_FromFormat(b'%p %p', '123456', b'xyz')
-        self.assertIsInstance(p_format2, str)
-        self.assertRegex(p_format2,
-                         r'0x[a-zA-Z0-9]{3,} 0x[a-zA-Z0-9]{3,}')
-
-        # Extra args are ignored:
-        p_format3 = PyUnicode_FromFormat(b'%p', '123456', None, b'xyz')
-        self.assertIsInstance(p_format3, str)
-        self.assertRegex(p_format3, p_format_regex)
-
-        # Test string decode from parameter of %s using utf-8.
-        # b'\xe4\xba\xba\xe6\xb0\x91' is utf-8 encoded byte sequence of
-        # '\u4eba\u6c11'
-        check_format('repr=\u4eba\u6c11',
-                     b'repr=%V', None, b'\xe4\xba\xba\xe6\xb0\x91')
-
-        #Test replace error handler.
-        check_format('repr=abc\ufffd',
-                     b'repr=%V', None, b'abc\xff')
-
-        # Issue #33817: empty strings
-        check_format('',
-                     b'')
-        check_format('',
-                     b'%s', b'')
-
-        # test invalid format strings. these tests are just here
-        # to check for crashes and should not be considered as specifications
-        for fmt in (b'%', b'%0', b'%01', b'%.', b'%.1',
-                    b'%0%s', b'%1%s', b'%.%s', b'%.1%s', b'%1abc',
-                    b'%l', b'%ll', b'%z', b'%lls', b'%zs'):
-            with self.subTest(fmt=fmt):
-                self.assertRaisesRegex(SystemError, 'invalid format string',
-                    PyUnicode_FromFormat, fmt, b'abc')
-        self.assertRaisesRegex(SystemError, 'invalid format string',
-            PyUnicode_FromFormat, b'%+i', c_int(10))
-
-    # Test PyUnicode_AsWideChar()
-    @support.cpython_only
-    @unittest.skipIf(_testcapi is None, 'need _testcapi module')
-    def test_aswidechar(self):
-        from _testcapi import unicode_aswidechar
-        import_helper.import_module('ctypes')
-        from ctypes import c_wchar, sizeof
-
-        wchar, size = unicode_aswidechar('abcdef', 2)
-        self.assertEqual(size, 2)
-        self.assertEqual(wchar, 'ab')
-
-        wchar, size = unicode_aswidechar('abc', 3)
-        self.assertEqual(size, 3)
-        self.assertEqual(wchar, 'abc')
-
-        wchar, size = unicode_aswidechar('abc', 4)
-        self.assertEqual(size, 3)
-        self.assertEqual(wchar, 'abc\0')
-
-        wchar, size = unicode_aswidechar('abc', 10)
-        self.assertEqual(size, 3)
-        self.assertEqual(wchar, 'abc\0')
-
-        wchar, size = unicode_aswidechar('abc\0def', 20)
-        self.assertEqual(size, 7)
-        self.assertEqual(wchar, 'abc\0def\0')
-
-        nonbmp = chr(0x10ffff)
-        if sizeof(c_wchar) == 2:
-            buflen = 3
-            nchar = 2
-        else: # sizeof(c_wchar) == 4
-            buflen = 2
-            nchar = 1
-        wchar, size = unicode_aswidechar(nonbmp, buflen)
-        self.assertEqual(size, nchar)
-        self.assertEqual(wchar, nonbmp + '\0')
-
-    # Test PyUnicode_AsWideCharString()
-    @support.cpython_only
-    @unittest.skipIf(_testcapi is None, 'need _testcapi module')
-    def test_aswidecharstring(self):
-        from _testcapi import unicode_aswidecharstring
-        import_helper.import_module('ctypes')
-        from ctypes import c_wchar, sizeof
-
-        wchar, size = unicode_aswidecharstring('abc')
-        self.assertEqual(size, 3)
-        self.assertEqual(wchar, 'abc\0')
-
-        wchar, size = unicode_aswidecharstring('abc\0def')
-        self.assertEqual(size, 7)
-        self.assertEqual(wchar, 'abc\0def\0')
-
-        nonbmp = chr(0x10ffff)
-        if sizeof(c_wchar) == 2:
-            nchar = 2
-        else: # sizeof(c_wchar) == 4
-            nchar = 1
-        wchar, size = unicode_aswidecharstring(nonbmp)
-        self.assertEqual(size, nchar)
-        self.assertEqual(wchar, nonbmp + '\0')
-
-    # Test PyUnicode_AsUCS4()
-    @support.cpython_only
-    @unittest.skipIf(_testcapi is None, 'need _testcapi module')
-    def test_asucs4(self):
-        from _testcapi import unicode_asucs4
-        for s in ['abc', '\xa1\xa2', '\u4f60\u597d', 'a\U0001f600',
-                  'a\ud800b\udfffc', '\ud834\udd1e']:
-            l = len(s)
-            self.assertEqual(unicode_asucs4(s, l, True), s+'\0')
-            self.assertEqual(unicode_asucs4(s, l, False), s+'\uffff')
-            self.assertEqual(unicode_asucs4(s, l+1, True), s+'\0\uffff')
-            self.assertEqual(unicode_asucs4(s, l+1, False), s+'\0\uffff')
-            self.assertRaises(SystemError, unicode_asucs4, s, l-1, True)
-            self.assertRaises(SystemError, unicode_asucs4, s, l-2, False)
-            s = '\0'.join([s, s])
-            self.assertEqual(unicode_asucs4(s, len(s), True), s+'\0')
-            self.assertEqual(unicode_asucs4(s, len(s), False), s+'\uffff')
-
-    # Test PyUnicode_AsUTF8()
-    @support.cpython_only
-    @unittest.skipIf(_testcapi is None, 'need _testcapi module')
-    def test_asutf8(self):
-        from _testcapi import unicode_asutf8
-
-        bmp = '\u0100'
-        bmp2 = '\uffff'
-        nonbmp = chr(0x10ffff)
-
-        self.assertEqual(unicode_asutf8(bmp), b'\xc4\x80')
-        self.assertEqual(unicode_asutf8(bmp2), b'\xef\xbf\xbf')
-        self.assertEqual(unicode_asutf8(nonbmp), b'\xf4\x8f\xbf\xbf')
-        self.assertRaises(UnicodeEncodeError, unicode_asutf8, 'a\ud800b\udfffc')
-
-    # Test PyUnicode_AsUTF8AndSize()
-    @support.cpython_only
-    @unittest.skipIf(_testcapi is None, 'need _testcapi module')
-    def test_asutf8andsize(self):
-        from _testcapi import unicode_asutf8andsize
-
-        bmp = '\u0100'
-        bmp2 = '\uffff'
-        nonbmp = chr(0x10ffff)
-
-        self.assertEqual(unicode_asutf8andsize(bmp), (b'\xc4\x80', 2))
-        self.assertEqual(unicode_asutf8andsize(bmp2), (b'\xef\xbf\xbf', 3))
-        self.assertEqual(unicode_asutf8andsize(nonbmp), (b'\xf4\x8f\xbf\xbf', 4))
-        self.assertRaises(UnicodeEncodeError, unicode_asutf8andsize, 'a\ud800b\udfffc')
-
-    # Test PyUnicode_Count()
-    @support.cpython_only
-    @unittest.skipIf(_testcapi is None, 'need _testcapi module')
-    def test_count(self):
-        from _testcapi import unicode_count
-
-        st = 'abcabd'
-        self.assertEqual(unicode_count(st, 'a', 0, len(st)), 2)
-        self.assertEqual(unicode_count(st, 'ab', 0, len(st)), 2)
-        self.assertEqual(unicode_count(st, 'abc', 0, len(st)), 1)
-        self.assertEqual(unicode_count(st, 'а', 0, len(st)), 0)  # cyrillic "a"
-        # start < end
-        self.assertEqual(unicode_count(st, 'a', 3, len(st)), 1)
-        self.assertEqual(unicode_count(st, 'a', 4, len(st)), 0)
-        self.assertEqual(unicode_count(st, 'a', 0, sys.maxsize), 2)
-        # start >= end
-        self.assertEqual(unicode_count(st, 'abc', 0, 0), 0)
-        self.assertEqual(unicode_count(st, 'a', 3, 2), 0)
-        self.assertEqual(unicode_count(st, 'a', sys.maxsize, 5), 0)
-        # negative
-        self.assertEqual(unicode_count(st, 'ab', -len(st), -1), 2)
-        self.assertEqual(unicode_count(st, 'a', -len(st), -3), 1)
-        # wrong args
-        self.assertRaises(TypeError, unicode_count, 'a', 'a')
-        self.assertRaises(TypeError, unicode_count, 'a', 'a', 1)
-        self.assertRaises(TypeError, unicode_count, 1, 'a', 0, 1)
-        self.assertRaises(TypeError, unicode_count, 'a', 1, 0, 1)
-        # empty string
-        self.assertEqual(unicode_count('abc', '', 0, 3), 4)
-        self.assertEqual(unicode_count('abc', '', 1, 3), 3)
-        self.assertEqual(unicode_count('', '', 0, 1), 1)
-        self.assertEqual(unicode_count('', 'a', 0, 1), 0)
-        # different unicode kinds
-        for uni in "\xa1", "\u8000\u8080", "\ud800\udc02", "\U0001f100\U0001f1f1":
-            for ch in uni:
-                self.assertEqual(unicode_count(uni, ch, 0, len(uni)), 1)
-                self.assertEqual(unicode_count(st, ch, 0, len(st)), 0)
-
-        # subclasses should still work
-        class MyStr(str):
-            pass
-
-        self.assertEqual(unicode_count(MyStr('aab'), 'a', 0, 3), 2)
-
-    # Test PyUnicode_FindChar()
-    @support.cpython_only
-    @unittest.skipIf(_testcapi is None, 'need _testcapi module')
-    def test_findchar(self):
-        from _testcapi import unicode_findchar
-
-        for str in "\xa1", "\u8000\u8080", "\ud800\udc02", "\U0001f100\U0001f1f1":
-            for i, ch in enumerate(str):
-                self.assertEqual(unicode_findchar(str, ord(ch), 0, len(str), 1), i)
-                self.assertEqual(unicode_findchar(str, ord(ch), 0, len(str), -1), i)
-
-        str = "!>_<!"
-        self.assertEqual(unicode_findchar(str, 0x110000, 0, len(str), 1), -1)
-        self.assertEqual(unicode_findchar(str, 0x110000, 0, len(str), -1), -1)
-        # start < end
-        self.assertEqual(unicode_findchar(str, ord('!'), 1, len(str)+1, 1), 4)
-        self.assertEqual(unicode_findchar(str, ord('!'), 1, len(str)+1, -1), 4)
-        # start >= end
-        self.assertEqual(unicode_findchar(str, ord('!'), 0, 0, 1), -1)
-        self.assertEqual(unicode_findchar(str, ord('!'), len(str), 0, 1), -1)
-        # negative
-        self.assertEqual(unicode_findchar(str, ord('!'), -len(str), -1, 1), 0)
-        self.assertEqual(unicode_findchar(str, ord('!'), -len(str), -1, -1), 0)
-
-    # Test PyUnicode_CopyCharacters()
-    @support.cpython_only
-    @unittest.skipIf(_testcapi is None, 'need _testcapi module')
-    def test_copycharacters(self):
-        from _testcapi import unicode_copycharacters
-
-        strings = [
-            'abcde', '\xa1\xa2\xa3\xa4\xa5',
-            '\u4f60\u597d\u4e16\u754c\uff01',
-            '\U0001f600\U0001f601\U0001f602\U0001f603\U0001f604'
-        ]
-
-        for idx, from_ in enumerate(strings):
-            # wide -> narrow: exceed maxchar limitation
-            for to in strings[:idx]:
-                self.assertRaises(
-                    SystemError,
-                    unicode_copycharacters, to, 0, from_, 0, 5
-                )
-            # same kind
-            for from_start in range(5):
-                self.assertEqual(
-                    unicode_copycharacters(from_, 0, from_, from_start, 5),
-                    (from_[from_start:from_start+5].ljust(5, '\0'),
-                     5-from_start)
-                )
-            for to_start in range(5):
-                self.assertEqual(
-                    unicode_copycharacters(from_, to_start, from_, to_start, 5),
-                    (from_[to_start:to_start+5].rjust(5, '\0'),
-                     5-to_start)
-                )
-            # narrow -> wide
-            # Tests omitted since this creates invalid strings.
-
-        s = strings[0]
-        self.assertRaises(IndexError, unicode_copycharacters, s, 6, s, 0, 5)
-        self.assertRaises(IndexError, unicode_copycharacters, s, -1, s, 0, 5)
-        self.assertRaises(IndexError, unicode_copycharacters, s, 0, s, 6, 5)
-        self.assertRaises(IndexError, unicode_copycharacters, s, 0, s, -1, 5)
-        self.assertRaises(SystemError, unicode_copycharacters, s, 1, s, 0, 5)
-        self.assertRaises(SystemError, unicode_copycharacters, s, 0, s, 0, -1)
-        self.assertRaises(SystemError, unicode_copycharacters, s, 0, b'', 0, 0)
-
-    @support.cpython_only
-    @unittest.skipIf(_testcapi is None, 'need _testcapi module')
-    def test_pep393_utf8_caching_bug(self):
-        # Issue #25709: Problem with string concatenation and utf-8 cache
-        from _testcapi import getargs_s_hash
-        for k in 0x24, 0xa4, 0x20ac, 0x1f40d:
-            s = ''
-            for i in range(5):
-                # Due to CPython specific optimization the 's' string can be
-                # resized in-place.
-                s += chr(k)
-                # Parsing with the "s#" format code calls indirectly
-                # PyUnicode_AsUTF8AndSize() which creates the UTF-8
-                # encoded string cached in the Unicode object.
-                self.assertEqual(getargs_s_hash(s), chr(k).encode() * (i + 1))
-                # Check that the second call returns the same result
-                self.assertEqual(getargs_s_hash(s), chr(k).encode() * (i + 1))
-
-=======
->>>>>>> b0e1f9c2
 class StringModuleTest(unittest.TestCase):
     def test_formatter_parser(self):
         def parse(format):
