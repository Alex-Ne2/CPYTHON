# Copyright (c) 2004 Python Software Foundation.
# All rights reserved.

# Written by Eric Price <eprice at tjhsst.edu>
#    and Facundo Batista <facundo at taniquetil.com.ar>
#    and Raymond Hettinger <python at rcn.com>
#    and Aahz (aahz at pobox.com)
#    and Tim Peters

"""
These are the test cases for the Decimal module.

There are two groups of tests, Arithmetic and Behaviour. The former test
the Decimal arithmetic using the tests provided by Mike Cowlishaw. The latter
test the pythonic behaviour according to PEP 327.

Cowlishaw's tests can be downloaded from:

   http://speleotrove.com/decimal/dectest.zip

This test module can be called from command line with one parameter (Arithmetic
or Behaviour) to test each part, or without parameter to test both parts. If
you're working through IDLE, you can import this test module and call test_main()
with the corresponding argument.
"""

import math
import os, sys
import operator
import warnings
import pickle, copy
import unittest
import numbers
import locale
from test.support import (run_unittest, run_doctest, is_resource_enabled,
<<<<<<< HEAD
                          requires_IEEE_754, requires_docstrings,
                          requires_legacy_unicode_capi)
from test.support import (import_fresh_module, TestFailed,
                          run_with_locale, cpython_only, get_attribute)
=======
                          requires_IEEE_754, requires_docstrings)
from test.support import (TestFailed,
                          run_with_locale, cpython_only)
from test.support.import_helper import import_fresh_module
>>>>>>> e67f7db3
import random
import inspect
import threading


C = import_fresh_module('decimal', fresh=['_decimal'])
P = import_fresh_module('decimal', blocked=['_decimal'])
orig_sys_decimal = sys.modules['decimal']

# fractions module must import the correct decimal module.
cfractions = import_fresh_module('fractions', fresh=['fractions'])
sys.modules['decimal'] = P
pfractions = import_fresh_module('fractions', fresh=['fractions'])
sys.modules['decimal'] = C
fractions = {C:cfractions, P:pfractions}
sys.modules['decimal'] = orig_sys_decimal


# Useful Test Constant
Signals = {
  C: tuple(C.getcontext().flags.keys()) if C else None,
  P: tuple(P.getcontext().flags.keys())
}
# Signals ordered with respect to precedence: when an operation
# produces multiple signals, signals occurring later in the list
# should be handled before those occurring earlier in the list.
OrderedSignals = {
  C: [C.Clamped, C.Rounded, C.Inexact, C.Subnormal, C.Underflow,
      C.Overflow, C.DivisionByZero, C.InvalidOperation,
      C.FloatOperation] if C else None,
  P: [P.Clamped, P.Rounded, P.Inexact, P.Subnormal, P.Underflow,
      P.Overflow, P.DivisionByZero, P.InvalidOperation,
      P.FloatOperation]
}
def assert_signals(cls, context, attr, expected):
    d = getattr(context, attr)
    cls.assertTrue(all(d[s] if s in expected else not d[s] for s in d))

ROUND_UP = P.ROUND_UP
ROUND_DOWN = P.ROUND_DOWN
ROUND_CEILING = P.ROUND_CEILING
ROUND_FLOOR = P.ROUND_FLOOR
ROUND_HALF_UP = P.ROUND_HALF_UP
ROUND_HALF_DOWN = P.ROUND_HALF_DOWN
ROUND_HALF_EVEN = P.ROUND_HALF_EVEN
ROUND_05UP = P.ROUND_05UP

RoundingModes = [
  ROUND_UP, ROUND_DOWN, ROUND_CEILING, ROUND_FLOOR,
  ROUND_HALF_UP, ROUND_HALF_DOWN, ROUND_HALF_EVEN,
  ROUND_05UP
]

# Tests are built around these assumed context defaults.
# test_main() restores the original context.
ORIGINAL_CONTEXT = {
  C: C.getcontext().copy() if C else None,
  P: P.getcontext().copy()
}
def init(m):
    if not m: return
    DefaultTestContext = m.Context(
       prec=9, rounding=ROUND_HALF_EVEN, traps=dict.fromkeys(Signals[m], 0)
    )
    m.setcontext(DefaultTestContext)

TESTDATADIR = 'decimaltestdata'
if __name__ == '__main__':
    file = sys.argv[0]
else:
    file = __file__
testdir = os.path.dirname(file) or os.curdir
directory = testdir + os.sep + TESTDATADIR + os.sep

skip_expected = not os.path.isdir(directory)

# Make sure it actually raises errors when not expected and caught in flags
# Slower, since it runs some things several times.
EXTENDEDERRORTEST = False

# Test extra functionality in the C version (-DEXTRA_FUNCTIONALITY).
EXTRA_FUNCTIONALITY = True if hasattr(C, 'DecClamped') else False
requires_extra_functionality = unittest.skipUnless(
  EXTRA_FUNCTIONALITY, "test requires build with -DEXTRA_FUNCTIONALITY")
skip_if_extra_functionality = unittest.skipIf(
  EXTRA_FUNCTIONALITY, "test requires regular build")


class IBMTestCases(unittest.TestCase):
    """Class which tests the Decimal class against the IBM test cases."""

    def setUp(self):
        self.context = self.decimal.Context()
        self.readcontext = self.decimal.Context()
        self.ignore_list = ['#']

        # List of individual .decTest test ids that correspond to tests that
        # we're skipping for one reason or another.
        self.skipped_test_ids = set([
            # Skip implementation-specific scaleb tests.
            'scbx164',
            'scbx165',

            # For some operations (currently exp, ln, log10, power), the decNumber
            # reference implementation imposes additional restrictions on the context
            # and operands.  These restrictions are not part of the specification;
            # however, the effect of these restrictions does show up in some of the
            # testcases.  We skip testcases that violate these restrictions, since
            # Decimal behaves differently from decNumber for these testcases so these
            # testcases would otherwise fail.
            'expx901',
            'expx902',
            'expx903',
            'expx905',
            'lnx901',
            'lnx902',
            'lnx903',
            'lnx905',
            'logx901',
            'logx902',
            'logx903',
            'logx905',
            'powx1183',
            'powx1184',
            'powx4001',
            'powx4002',
            'powx4003',
            'powx4005',
            'powx4008',
            'powx4010',
            'powx4012',
            'powx4014',
            ])

        if self.decimal == C:
            # status has additional Subnormal, Underflow
            self.skipped_test_ids.add('pwsx803')
            self.skipped_test_ids.add('pwsx805')
            # Correct rounding (skipped for decNumber, too)
            self.skipped_test_ids.add('powx4302')
            self.skipped_test_ids.add('powx4303')
            self.skipped_test_ids.add('powx4342')
            self.skipped_test_ids.add('powx4343')
            # http://bugs.python.org/issue7049
            self.skipped_test_ids.add('pwmx325')
            self.skipped_test_ids.add('pwmx326')

        # Map test directives to setter functions.
        self.ChangeDict = {'precision' : self.change_precision,
                           'rounding' : self.change_rounding_method,
                           'maxexponent' : self.change_max_exponent,
                           'minexponent' : self.change_min_exponent,
                           'clamp' : self.change_clamp}

        # Name adapter to be able to change the Decimal and Context
        # interface without changing the test files from Cowlishaw.
        self.NameAdapter = {'and':'logical_and',
                            'apply':'_apply',
                            'class':'number_class',
                            'comparesig':'compare_signal',
                            'comparetotal':'compare_total',
                            'comparetotmag':'compare_total_mag',
                            'copy':'copy_decimal',
                            'copyabs':'copy_abs',
                            'copynegate':'copy_negate',
                            'copysign':'copy_sign',
                            'divideint':'divide_int',
                            'invert':'logical_invert',
                            'iscanonical':'is_canonical',
                            'isfinite':'is_finite',
                            'isinfinite':'is_infinite',
                            'isnan':'is_nan',
                            'isnormal':'is_normal',
                            'isqnan':'is_qnan',
                            'issigned':'is_signed',
                            'issnan':'is_snan',
                            'issubnormal':'is_subnormal',
                            'iszero':'is_zero',
                            'maxmag':'max_mag',
                            'minmag':'min_mag',
                            'nextminus':'next_minus',
                            'nextplus':'next_plus',
                            'nexttoward':'next_toward',
                            'or':'logical_or',
                            'reduce':'normalize',
                            'remaindernear':'remainder_near',
                            'samequantum':'same_quantum',
                            'squareroot':'sqrt',
                            'toeng':'to_eng_string',
                            'tointegral':'to_integral_value',
                            'tointegralx':'to_integral_exact',
                            'tosci':'to_sci_string',
                            'xor':'logical_xor'}

        # Map test-case names to roundings.
        self.RoundingDict = {'ceiling' : ROUND_CEILING,
                             'down' : ROUND_DOWN,
                             'floor' : ROUND_FLOOR,
                             'half_down' : ROUND_HALF_DOWN,
                             'half_even' : ROUND_HALF_EVEN,
                             'half_up' : ROUND_HALF_UP,
                             'up' : ROUND_UP,
                             '05up' : ROUND_05UP}

        # Map the test cases' error names to the actual errors.
        self.ErrorNames = {'clamped' : self.decimal.Clamped,
                           'conversion_syntax' : self.decimal.InvalidOperation,
                           'division_by_zero' : self.decimal.DivisionByZero,
                           'division_impossible' : self.decimal.InvalidOperation,
                           'division_undefined' : self.decimal.InvalidOperation,
                           'inexact' : self.decimal.Inexact,
                           'invalid_context' : self.decimal.InvalidOperation,
                           'invalid_operation' : self.decimal.InvalidOperation,
                           'overflow' : self.decimal.Overflow,
                           'rounded' : self.decimal.Rounded,
                           'subnormal' : self.decimal.Subnormal,
                           'underflow' : self.decimal.Underflow}

        # The following functions return True/False rather than a
        # Decimal instance.
        self.LogicalFunctions = ('is_canonical',
                                 'is_finite',
                                 'is_infinite',
                                 'is_nan',
                                 'is_normal',
                                 'is_qnan',
                                 'is_signed',
                                 'is_snan',
                                 'is_subnormal',
                                 'is_zero',
                                 'same_quantum')

    def read_unlimited(self, v, context):
        """Work around the limitations of the 32-bit _decimal version. The
           guaranteed maximum values for prec, Emax etc. are 425000000,
           but higher values usually work, except for rare corner cases.
           In particular, all of the IBM tests pass with maximum values
           of 1070000000."""
        if self.decimal == C and self.decimal.MAX_EMAX == 425000000:
            self.readcontext._unsafe_setprec(1070000000)
            self.readcontext._unsafe_setemax(1070000000)
            self.readcontext._unsafe_setemin(-1070000000)
            return self.readcontext.create_decimal(v)
        else:
            return self.decimal.Decimal(v, context)

    def eval_file(self, file):
        global skip_expected
        if skip_expected:
            raise unittest.SkipTest
        with open(file) as f:
            for line in f:
                line = line.replace('\r\n', '').replace('\n', '')
                #print line
                try:
                    t = self.eval_line(line)
                except self.decimal.DecimalException as exception:
                    #Exception raised where there shouldn't have been one.
                    self.fail('Exception "'+exception.__class__.__name__ + '" raised on line '+line)


    def eval_line(self, s):
        if s.find(' -> ') >= 0 and s[:2] != '--' and not s.startswith('  --'):
            s = (s.split('->')[0] + '->' +
                 s.split('->')[1].split('--')[0]).strip()
        else:
            s = s.split('--')[0].strip()

        for ignore in self.ignore_list:
            if s.find(ignore) >= 0:
                #print s.split()[0], 'NotImplemented--', ignore
                return
        if not s:
            return
        elif ':' in s:
            return self.eval_directive(s)
        else:
            return self.eval_equation(s)

    def eval_directive(self, s):
        funct, value = (x.strip().lower() for x in s.split(':'))
        if funct == 'rounding':
            value = self.RoundingDict[value]
        else:
            try:
                value = int(value)
            except ValueError:
                pass

        funct = self.ChangeDict.get(funct, (lambda *args: None))
        funct(value)

    def eval_equation(self, s):

        if not TEST_ALL and random.random() < 0.90:
            return

        self.context.clear_flags()

        try:
            Sides = s.split('->')
            L = Sides[0].strip().split()
            id = L[0]
            if DEBUG:
                print("Test ", id, end=" ")
            funct = L[1].lower()
            valstemp = L[2:]
            L = Sides[1].strip().split()
            ans = L[0]
            exceptions = L[1:]
        except (TypeError, AttributeError, IndexError):
            raise self.decimal.InvalidOperation
        def FixQuotes(val):
            val = val.replace("''", 'SingleQuote').replace('""', 'DoubleQuote')
            val = val.replace("'", '').replace('"', '')
            val = val.replace('SingleQuote', "'").replace('DoubleQuote', '"')
            return val

        if id in self.skipped_test_ids:
            return

        fname = self.NameAdapter.get(funct, funct)
        if fname == 'rescale':
            return
        funct = getattr(self.context, fname)
        vals = []
        conglomerate = ''
        quote = 0
        theirexceptions = [self.ErrorNames[x.lower()] for x in exceptions]

        for exception in Signals[self.decimal]:
            self.context.traps[exception] = 1 #Catch these bugs...
        for exception in theirexceptions:
            self.context.traps[exception] = 0
        for i, val in enumerate(valstemp):
            if val.count("'") % 2 == 1:
                quote = 1 - quote
            if quote:
                conglomerate = conglomerate + ' ' + val
                continue
            else:
                val = conglomerate + val
                conglomerate = ''
            v = FixQuotes(val)
            if fname in ('to_sci_string', 'to_eng_string'):
                if EXTENDEDERRORTEST:
                    for error in theirexceptions:
                        self.context.traps[error] = 1
                        try:
                            funct(self.context.create_decimal(v))
                        except error:
                            pass
                        except Signals[self.decimal] as e:
                            self.fail("Raised %s in %s when %s disabled" % \
                                      (e, s, error))
                        else:
                            self.fail("Did not raise %s in %s" % (error, s))
                        self.context.traps[error] = 0
                v = self.context.create_decimal(v)
            else:
                v = self.read_unlimited(v, self.context)
            vals.append(v)

        ans = FixQuotes(ans)

        if EXTENDEDERRORTEST and fname not in ('to_sci_string', 'to_eng_string'):
            for error in theirexceptions:
                self.context.traps[error] = 1
                try:
                    funct(*vals)
                except error:
                    pass
                except Signals[self.decimal] as e:
                    self.fail("Raised %s in %s when %s disabled" % \
                              (e, s, error))
                else:
                    self.fail("Did not raise %s in %s" % (error, s))
                self.context.traps[error] = 0

            # as above, but add traps cumulatively, to check precedence
            ordered_errors = [e for e in OrderedSignals[self.decimal] if e in theirexceptions]
            for error in ordered_errors:
                self.context.traps[error] = 1
                try:
                    funct(*vals)
                except error:
                    pass
                except Signals[self.decimal] as e:
                    self.fail("Raised %s in %s; expected %s" %
                              (type(e), s, error))
                else:
                    self.fail("Did not raise %s in %s" % (error, s))
            # reset traps
            for error in ordered_errors:
                self.context.traps[error] = 0


        if DEBUG:
            print("--", self.context)
        try:
            result = str(funct(*vals))
            if fname in self.LogicalFunctions:
                result = str(int(eval(result))) # 'True', 'False' -> '1', '0'
        except Signals[self.decimal] as error:
            self.fail("Raised %s in %s" % (error, s))
        except: #Catch any error long enough to state the test case.
            print("ERROR:", s)
            raise

        myexceptions = self.getexceptions()

        myexceptions.sort(key=repr)
        theirexceptions.sort(key=repr)

        self.assertEqual(result, ans,
                         'Incorrect answer for ' + s + ' -- got ' + result)

        self.assertEqual(myexceptions, theirexceptions,
              'Incorrect flags set in ' + s + ' -- got ' + str(myexceptions))

    def getexceptions(self):
        return [e for e in Signals[self.decimal] if self.context.flags[e]]

    def change_precision(self, prec):
        if self.decimal == C and self.decimal.MAX_PREC == 425000000:
            self.context._unsafe_setprec(prec)
        else:
            self.context.prec = prec
    def change_rounding_method(self, rounding):
        self.context.rounding = rounding
    def change_min_exponent(self, exp):
        if self.decimal == C and self.decimal.MAX_PREC == 425000000:
            self.context._unsafe_setemin(exp)
        else:
            self.context.Emin = exp
    def change_max_exponent(self, exp):
        if self.decimal == C and self.decimal.MAX_PREC == 425000000:
            self.context._unsafe_setemax(exp)
        else:
            self.context.Emax = exp
    def change_clamp(self, clamp):
        self.context.clamp = clamp

class CIBMTestCases(IBMTestCases):
    decimal = C
class PyIBMTestCases(IBMTestCases):
    decimal = P

# The following classes test the behaviour of Decimal according to PEP 327

class ExplicitConstructionTest(unittest.TestCase):
    '''Unit tests for Explicit Construction cases of Decimal.'''

    def test_explicit_empty(self):
        Decimal = self.decimal.Decimal
        self.assertEqual(Decimal(), Decimal("0"))

    def test_explicit_from_None(self):
        Decimal = self.decimal.Decimal
        self.assertRaises(TypeError, Decimal, None)

    def test_explicit_from_int(self):
        Decimal = self.decimal.Decimal

        #positive
        d = Decimal(45)
        self.assertEqual(str(d), '45')

        #very large positive
        d = Decimal(500000123)
        self.assertEqual(str(d), '500000123')

        #negative
        d = Decimal(-45)
        self.assertEqual(str(d), '-45')

        #zero
        d = Decimal(0)
        self.assertEqual(str(d), '0')

        # single word longs
        for n in range(0, 32):
            for sign in (-1, 1):
                for x in range(-5, 5):
                    i = sign * (2**n + x)
                    d = Decimal(i)
                    self.assertEqual(str(d), str(i))

    def test_explicit_from_string(self):
        Decimal = self.decimal.Decimal
        InvalidOperation = self.decimal.InvalidOperation
        localcontext = self.decimal.localcontext

        #empty
        self.assertEqual(str(Decimal('')), 'NaN')

        #int
        self.assertEqual(str(Decimal('45')), '45')

        #float
        self.assertEqual(str(Decimal('45.34')), '45.34')

        #engineer notation
        self.assertEqual(str(Decimal('45e2')), '4.5E+3')

        #just not a number
        self.assertEqual(str(Decimal('ugly')), 'NaN')

        #leading and trailing whitespace permitted
        self.assertEqual(str(Decimal('1.3E4 \n')), '1.3E+4')
        self.assertEqual(str(Decimal('  -7.89')), '-7.89')
        self.assertEqual(str(Decimal("  3.45679  ")), '3.45679')

        # underscores
        self.assertEqual(str(Decimal('1_3.3e4_0')), '1.33E+41')
        self.assertEqual(str(Decimal('1_0_0_0')), '1000')

        # unicode whitespace
        for lead in ["", ' ', '\u00a0', '\u205f']:
            for trail in ["", ' ', '\u00a0', '\u205f']:
                self.assertEqual(str(Decimal(lead + '9.311E+28' + trail)),
                                 '9.311E+28')

        with localcontext() as c:
            c.traps[InvalidOperation] = True
            # Invalid string
            self.assertRaises(InvalidOperation, Decimal, "xyz")
            # Two arguments max
            self.assertRaises(TypeError, Decimal, "1234", "x", "y")

            # space within the numeric part
            self.assertRaises(InvalidOperation, Decimal, "1\u00a02\u00a03")
            self.assertRaises(InvalidOperation, Decimal, "\u00a01\u00a02\u00a0")

            # unicode whitespace
            self.assertRaises(InvalidOperation, Decimal, "\u00a0")
            self.assertRaises(InvalidOperation, Decimal, "\u00a0\u00a0")

            # embedded NUL
            self.assertRaises(InvalidOperation, Decimal, "12\u00003")

            # underscores don't prevent errors
            self.assertRaises(InvalidOperation, Decimal, "1_2_\u00003")

    @cpython_only
    @requires_legacy_unicode_capi
    def test_from_legacy_strings(self):
        import _testcapi
        Decimal = self.decimal.Decimal
        context = self.decimal.Context()

        s = _testcapi.unicode_legacy_string('9.999999')
        self.assertEqual(str(Decimal(s)), '9.999999')
        self.assertEqual(str(context.create_decimal(s)), '9.999999')

    def test_explicit_from_tuples(self):
        Decimal = self.decimal.Decimal

        #zero
        d = Decimal( (0, (0,), 0) )
        self.assertEqual(str(d), '0')

        #int
        d = Decimal( (1, (4, 5), 0) )
        self.assertEqual(str(d), '-45')

        #float
        d = Decimal( (0, (4, 5, 3, 4), -2) )
        self.assertEqual(str(d), '45.34')

        #weird
        d = Decimal( (1, (4, 3, 4, 9, 1, 3, 5, 3, 4), -25) )
        self.assertEqual(str(d), '-4.34913534E-17')

        #inf
        d = Decimal( (0, (), "F") )
        self.assertEqual(str(d), 'Infinity')

        #wrong number of items
        self.assertRaises(ValueError, Decimal, (1, (4, 3, 4, 9, 1)) )

        #bad sign
        self.assertRaises(ValueError, Decimal, (8, (4, 3, 4, 9, 1), 2) )
        self.assertRaises(ValueError, Decimal, (0., (4, 3, 4, 9, 1), 2) )
        self.assertRaises(ValueError, Decimal, (Decimal(1), (4, 3, 4, 9, 1), 2))

        #bad exp
        self.assertRaises(ValueError, Decimal, (1, (4, 3, 4, 9, 1), 'wrong!') )
        self.assertRaises(ValueError, Decimal, (1, (4, 3, 4, 9, 1), 0.) )
        self.assertRaises(ValueError, Decimal, (1, (4, 3, 4, 9, 1), '1') )

        #bad coefficients
        self.assertRaises(ValueError, Decimal, (1, "xyz", 2) )
        self.assertRaises(ValueError, Decimal, (1, (4, 3, 4, None, 1), 2) )
        self.assertRaises(ValueError, Decimal, (1, (4, -3, 4, 9, 1), 2) )
        self.assertRaises(ValueError, Decimal, (1, (4, 10, 4, 9, 1), 2) )
        self.assertRaises(ValueError, Decimal, (1, (4, 3, 4, 'a', 1), 2) )

    def test_explicit_from_list(self):
        Decimal = self.decimal.Decimal

        d = Decimal([0, [0], 0])
        self.assertEqual(str(d), '0')

        d = Decimal([1, [4, 3, 4, 9, 1, 3, 5, 3, 4], -25])
        self.assertEqual(str(d), '-4.34913534E-17')

        d = Decimal([1, (4, 3, 4, 9, 1, 3, 5, 3, 4), -25])
        self.assertEqual(str(d), '-4.34913534E-17')

        d = Decimal((1, [4, 3, 4, 9, 1, 3, 5, 3, 4], -25))
        self.assertEqual(str(d), '-4.34913534E-17')

    def test_explicit_from_bool(self):
        Decimal = self.decimal.Decimal

        self.assertIs(bool(Decimal(0)), False)
        self.assertIs(bool(Decimal(1)), True)
        self.assertEqual(Decimal(False), Decimal(0))
        self.assertEqual(Decimal(True), Decimal(1))

    def test_explicit_from_Decimal(self):
        Decimal = self.decimal.Decimal

        #positive
        d = Decimal(45)
        e = Decimal(d)
        self.assertEqual(str(e), '45')

        #very large positive
        d = Decimal(500000123)
        e = Decimal(d)
        self.assertEqual(str(e), '500000123')

        #negative
        d = Decimal(-45)
        e = Decimal(d)
        self.assertEqual(str(e), '-45')

        #zero
        d = Decimal(0)
        e = Decimal(d)
        self.assertEqual(str(e), '0')

    @requires_IEEE_754
    def test_explicit_from_float(self):

        Decimal = self.decimal.Decimal

        r = Decimal(0.1)
        self.assertEqual(type(r), Decimal)
        self.assertEqual(str(r),
                '0.1000000000000000055511151231257827021181583404541015625')
        self.assertTrue(Decimal(float('nan')).is_qnan())
        self.assertTrue(Decimal(float('inf')).is_infinite())
        self.assertTrue(Decimal(float('-inf')).is_infinite())
        self.assertEqual(str(Decimal(float('nan'))),
                         str(Decimal('NaN')))
        self.assertEqual(str(Decimal(float('inf'))),
                         str(Decimal('Infinity')))
        self.assertEqual(str(Decimal(float('-inf'))),
                         str(Decimal('-Infinity')))
        self.assertEqual(str(Decimal(float('-0.0'))),
                         str(Decimal('-0')))
        for i in range(200):
            x = random.expovariate(0.01) * (random.random() * 2.0 - 1.0)
            self.assertEqual(x, float(Decimal(x))) # roundtrip

    def test_explicit_context_create_decimal(self):
        Decimal = self.decimal.Decimal
        InvalidOperation = self.decimal.InvalidOperation
        Rounded = self.decimal.Rounded

        nc = copy.copy(self.decimal.getcontext())
        nc.prec = 3

        # empty
        d = Decimal()
        self.assertEqual(str(d), '0')
        d = nc.create_decimal()
        self.assertEqual(str(d), '0')

        # from None
        self.assertRaises(TypeError, nc.create_decimal, None)

        # from int
        d = nc.create_decimal(456)
        self.assertIsInstance(d, Decimal)
        self.assertEqual(nc.create_decimal(45678),
                         nc.create_decimal('457E+2'))

        # from string
        d = Decimal('456789')
        self.assertEqual(str(d), '456789')
        d = nc.create_decimal('456789')
        self.assertEqual(str(d), '4.57E+5')
        # leading and trailing whitespace should result in a NaN;
        # spaces are already checked in Cowlishaw's test-suite, so
        # here we just check that a trailing newline results in a NaN
        self.assertEqual(str(nc.create_decimal('3.14\n')), 'NaN')

        # from tuples
        d = Decimal( (1, (4, 3, 4, 9, 1, 3, 5, 3, 4), -25) )
        self.assertEqual(str(d), '-4.34913534E-17')
        d = nc.create_decimal( (1, (4, 3, 4, 9, 1, 3, 5, 3, 4), -25) )
        self.assertEqual(str(d), '-4.35E-17')

        # from Decimal
        prevdec = Decimal(500000123)
        d = Decimal(prevdec)
        self.assertEqual(str(d), '500000123')
        d = nc.create_decimal(prevdec)
        self.assertEqual(str(d), '5.00E+8')

        # more integers
        nc.prec = 28
        nc.traps[InvalidOperation] = True

        for v in [-2**63-1, -2**63, -2**31-1, -2**31, 0,
                   2**31-1, 2**31, 2**63-1, 2**63]:
            d = nc.create_decimal(v)
            self.assertTrue(isinstance(d, Decimal))
            self.assertEqual(int(d), v)

        nc.prec = 3
        nc.traps[Rounded] = True
        self.assertRaises(Rounded, nc.create_decimal, 1234)

        # from string
        nc.prec = 28
        self.assertEqual(str(nc.create_decimal('0E-017')), '0E-17')
        self.assertEqual(str(nc.create_decimal('45')), '45')
        self.assertEqual(str(nc.create_decimal('-Inf')), '-Infinity')
        self.assertEqual(str(nc.create_decimal('NaN123')), 'NaN123')

        # invalid arguments
        self.assertRaises(InvalidOperation, nc.create_decimal, "xyz")
        self.assertRaises(ValueError, nc.create_decimal, (1, "xyz", -25))
        self.assertRaises(TypeError, nc.create_decimal, "1234", "5678")
        # no whitespace and underscore stripping is done with this method
        self.assertRaises(InvalidOperation, nc.create_decimal, " 1234")
        self.assertRaises(InvalidOperation, nc.create_decimal, "12_34")

        # too many NaN payload digits
        nc.prec = 3
        self.assertRaises(InvalidOperation, nc.create_decimal, 'NaN12345')
        self.assertRaises(InvalidOperation, nc.create_decimal,
                          Decimal('NaN12345'))

        nc.traps[InvalidOperation] = False
        self.assertEqual(str(nc.create_decimal('NaN12345')), 'NaN')
        self.assertTrue(nc.flags[InvalidOperation])

        nc.flags[InvalidOperation] = False
        self.assertEqual(str(nc.create_decimal(Decimal('NaN12345'))), 'NaN')
        self.assertTrue(nc.flags[InvalidOperation])

    def test_explicit_context_create_from_float(self):

        Decimal = self.decimal.Decimal

        nc = self.decimal.Context()
        r = nc.create_decimal(0.1)
        self.assertEqual(type(r), Decimal)
        self.assertEqual(str(r), '0.1000000000000000055511151231')
        self.assertTrue(nc.create_decimal(float('nan')).is_qnan())
        self.assertTrue(nc.create_decimal(float('inf')).is_infinite())
        self.assertTrue(nc.create_decimal(float('-inf')).is_infinite())
        self.assertEqual(str(nc.create_decimal(float('nan'))),
                         str(nc.create_decimal('NaN')))
        self.assertEqual(str(nc.create_decimal(float('inf'))),
                         str(nc.create_decimal('Infinity')))
        self.assertEqual(str(nc.create_decimal(float('-inf'))),
                         str(nc.create_decimal('-Infinity')))
        self.assertEqual(str(nc.create_decimal(float('-0.0'))),
                         str(nc.create_decimal('-0')))
        nc.prec = 100
        for i in range(200):
            x = random.expovariate(0.01) * (random.random() * 2.0 - 1.0)
            self.assertEqual(x, float(nc.create_decimal(x))) # roundtrip

    def test_unicode_digits(self):
        Decimal = self.decimal.Decimal

        test_values = {
            '\uff11': '1',
            '\u0660.\u0660\u0663\u0667\u0662e-\u0663' : '0.0000372',
            '-nan\u0c68\u0c6a\u0c66\u0c66' : '-NaN2400',
            }
        for input, expected in test_values.items():
            self.assertEqual(str(Decimal(input)), expected)

class CExplicitConstructionTest(ExplicitConstructionTest):
    decimal = C
class PyExplicitConstructionTest(ExplicitConstructionTest):
    decimal = P

class ImplicitConstructionTest(unittest.TestCase):
    '''Unit tests for Implicit Construction cases of Decimal.'''

    def test_implicit_from_None(self):
        Decimal = self.decimal.Decimal
        self.assertRaises(TypeError, eval, 'Decimal(5) + None', locals())

    def test_implicit_from_int(self):
        Decimal = self.decimal.Decimal

        #normal
        self.assertEqual(str(Decimal(5) + 45), '50')
        #exceeding precision
        self.assertEqual(Decimal(5) + 123456789000, Decimal(123456789000))

    def test_implicit_from_string(self):
        Decimal = self.decimal.Decimal
        self.assertRaises(TypeError, eval, 'Decimal(5) + "3"', locals())

    def test_implicit_from_float(self):
        Decimal = self.decimal.Decimal
        self.assertRaises(TypeError, eval, 'Decimal(5) + 2.2', locals())

    def test_implicit_from_Decimal(self):
        Decimal = self.decimal.Decimal
        self.assertEqual(Decimal(5) + Decimal(45), Decimal(50))

    def test_rop(self):
        Decimal = self.decimal.Decimal

        # Allow other classes to be trained to interact with Decimals
        class E:
            def __divmod__(self, other):
                return 'divmod ' + str(other)
            def __rdivmod__(self, other):
                return str(other) + ' rdivmod'
            def __lt__(self, other):
                return 'lt ' + str(other)
            def __gt__(self, other):
                return 'gt ' + str(other)
            def __le__(self, other):
                return 'le ' + str(other)
            def __ge__(self, other):
                return 'ge ' + str(other)
            def __eq__(self, other):
                return 'eq ' + str(other)
            def __ne__(self, other):
                return 'ne ' + str(other)

        self.assertEqual(divmod(E(), Decimal(10)), 'divmod 10')
        self.assertEqual(divmod(Decimal(10), E()), '10 rdivmod')
        self.assertEqual(eval('Decimal(10) < E()'), 'gt 10')
        self.assertEqual(eval('Decimal(10) > E()'), 'lt 10')
        self.assertEqual(eval('Decimal(10) <= E()'), 'ge 10')
        self.assertEqual(eval('Decimal(10) >= E()'), 'le 10')
        self.assertEqual(eval('Decimal(10) == E()'), 'eq 10')
        self.assertEqual(eval('Decimal(10) != E()'), 'ne 10')

        # insert operator methods and then exercise them
        oplist = [
            ('+', '__add__', '__radd__'),
            ('-', '__sub__', '__rsub__'),
            ('*', '__mul__', '__rmul__'),
            ('/', '__truediv__', '__rtruediv__'),
            ('%', '__mod__', '__rmod__'),
            ('//', '__floordiv__', '__rfloordiv__'),
            ('**', '__pow__', '__rpow__')
        ]

        for sym, lop, rop in oplist:
            setattr(E, lop, lambda self, other: 'str' + lop + str(other))
            setattr(E, rop, lambda self, other: str(other) + rop + 'str')
            self.assertEqual(eval('E()' + sym + 'Decimal(10)'),
                             'str' + lop + '10')
            self.assertEqual(eval('Decimal(10)' + sym + 'E()'),
                             '10' + rop + 'str')

class CImplicitConstructionTest(ImplicitConstructionTest):
    decimal = C
class PyImplicitConstructionTest(ImplicitConstructionTest):
    decimal = P

class FormatTest(unittest.TestCase):
    '''Unit tests for the format function.'''
    def test_formatting(self):
        Decimal = self.decimal.Decimal

        # triples giving a format, a Decimal, and the expected result
        test_values = [
            ('e', '0E-15', '0e-15'),
            ('e', '2.3E-15', '2.3e-15'),
            ('e', '2.30E+2', '2.30e+2'), # preserve significant zeros
            ('e', '2.30000E-15', '2.30000e-15'),
            ('e', '1.23456789123456789e40', '1.23456789123456789e+40'),
            ('e', '1.5', '1.5e+0'),
            ('e', '0.15', '1.5e-1'),
            ('e', '0.015', '1.5e-2'),
            ('e', '0.0000000000015', '1.5e-12'),
            ('e', '15.0', '1.50e+1'),
            ('e', '-15', '-1.5e+1'),
            ('e', '0', '0e+0'),
            ('e', '0E1', '0e+1'),
            ('e', '0.0', '0e-1'),
            ('e', '0.00', '0e-2'),
            ('.6e', '0E-15', '0.000000e-9'),
            ('.6e', '0', '0.000000e+6'),
            ('.6e', '9.999999', '9.999999e+0'),
            ('.6e', '9.9999999', '1.000000e+1'),
            ('.6e', '-1.23e5', '-1.230000e+5'),
            ('.6e', '1.23456789e-3', '1.234568e-3'),
            ('f', '0', '0'),
            ('f', '0.0', '0.0'),
            ('f', '0E-2', '0.00'),
            ('f', '0.00E-8', '0.0000000000'),
            ('f', '0E1', '0'), # loses exponent information
            ('f', '3.2E1', '32'),
            ('f', '3.2E2', '320'),
            ('f', '3.20E2', '320'),
            ('f', '3.200E2', '320.0'),
            ('f', '3.2E-6', '0.0000032'),
            ('.6f', '0E-15', '0.000000'), # all zeros treated equally
            ('.6f', '0E1', '0.000000'),
            ('.6f', '0', '0.000000'),
            ('.0f', '0', '0'), # no decimal point
            ('.0f', '0e-2', '0'),
            ('.0f', '3.14159265', '3'),
            ('.1f', '3.14159265', '3.1'),
            ('.4f', '3.14159265', '3.1416'),
            ('.6f', '3.14159265', '3.141593'),
            ('.7f', '3.14159265', '3.1415926'), # round-half-even!
            ('.8f', '3.14159265', '3.14159265'),
            ('.9f', '3.14159265', '3.141592650'),

            ('g', '0', '0'),
            ('g', '0.0', '0.0'),
            ('g', '0E1', '0e+1'),
            ('G', '0E1', '0E+1'),
            ('g', '0E-5', '0.00000'),
            ('g', '0E-6', '0.000000'),
            ('g', '0E-7', '0e-7'),
            ('g', '-0E2', '-0e+2'),
            ('.0g', '3.14159265', '3'),  # 0 sig fig -> 1 sig fig
            ('.0n', '3.14159265', '3'),  # same for 'n'
            ('.1g', '3.14159265', '3'),
            ('.2g', '3.14159265', '3.1'),
            ('.5g', '3.14159265', '3.1416'),
            ('.7g', '3.14159265', '3.141593'),
            ('.8g', '3.14159265', '3.1415926'), # round-half-even!
            ('.9g', '3.14159265', '3.14159265'),
            ('.10g', '3.14159265', '3.14159265'), # don't pad

            ('%', '0E1', '0%'),
            ('%', '0E0', '0%'),
            ('%', '0E-1', '0%'),
            ('%', '0E-2', '0%'),
            ('%', '0E-3', '0.0%'),
            ('%', '0E-4', '0.00%'),

            ('.3%', '0', '0.000%'), # all zeros treated equally
            ('.3%', '0E10', '0.000%'),
            ('.3%', '0E-10', '0.000%'),
            ('.3%', '2.34', '234.000%'),
            ('.3%', '1.234567', '123.457%'),
            ('.0%', '1.23', '123%'),

            ('e', 'NaN', 'NaN'),
            ('f', '-NaN123', '-NaN123'),
            ('+g', 'NaN456', '+NaN456'),
            ('.3e', 'Inf', 'Infinity'),
            ('.16f', '-Inf', '-Infinity'),
            ('.0g', '-sNaN', '-sNaN'),

            ('', '1.00', '1.00'),

            # test alignment and padding
            ('6', '123', '   123'),
            ('<6', '123', '123   '),
            ('>6', '123', '   123'),
            ('^6', '123', ' 123  '),
            ('=+6', '123', '+  123'),
            ('#<10', 'NaN', 'NaN#######'),
            ('#<10', '-4.3', '-4.3######'),
            ('#<+10', '0.0130', '+0.0130###'),
            ('#< 10', '0.0130', ' 0.0130###'),
            ('@>10', '-Inf', '@-Infinity'),
            ('#>5', '-Inf', '-Infinity'),
            ('?^5', '123', '?123?'),
            ('%^6', '123', '%123%%'),
            (' ^6', '-45.6', '-45.6 '),
            ('/=10', '-45.6', '-/////45.6'),
            ('/=+10', '45.6', '+/////45.6'),
            ('/= 10', '45.6', ' /////45.6'),
            ('\x00=10', '-inf', '-\x00Infinity'),
            ('\x00^16', '-inf', '\x00\x00\x00-Infinity\x00\x00\x00\x00'),
            ('\x00>10', '1.2345', '\x00\x00\x00\x001.2345'),
            ('\x00<10', '1.2345', '1.2345\x00\x00\x00\x00'),

            # thousands separator
            (',', '1234567', '1,234,567'),
            (',', '123456', '123,456'),
            (',', '12345', '12,345'),
            (',', '1234', '1,234'),
            (',', '123', '123'),
            (',', '12', '12'),
            (',', '1', '1'),
            (',', '0', '0'),
            (',', '-1234567', '-1,234,567'),
            (',', '-123456', '-123,456'),
            ('7,', '123456', '123,456'),
            ('8,', '123456', ' 123,456'),
            ('08,', '123456', '0,123,456'), # special case: extra 0 needed
            ('+08,', '123456', '+123,456'), # but not if there's a sign
            (' 08,', '123456', ' 123,456'),
            ('08,', '-123456', '-123,456'),
            ('+09,', '123456', '+0,123,456'),
            # ... with fractional part...
            ('07,', '1234.56', '1,234.56'),
            ('08,', '1234.56', '1,234.56'),
            ('09,', '1234.56', '01,234.56'),
            ('010,', '1234.56', '001,234.56'),
            ('011,', '1234.56', '0,001,234.56'),
            ('012,', '1234.56', '0,001,234.56'),
            ('08,.1f', '1234.5', '01,234.5'),
            # no thousands separators in fraction part
            (',', '1.23456789', '1.23456789'),
            (',%', '123.456789', '12,345.6789%'),
            (',e', '123456', '1.23456e+5'),
            (',E', '123456', '1.23456E+5'),

            # issue 6850
            ('a=-7.0', '0.12345', 'aaaa0.1'),

            # issue 22090
            ('<^+15.20%', 'inf', '<<+Infinity%<<<'),
            ('\x07>,%', 'sNaN1234567', 'sNaN1234567%'),
            ('=10.10%', 'NaN123', '   NaN123%'),
            ]
        for fmt, d, result in test_values:
            self.assertEqual(format(Decimal(d), fmt), result)

        # bytes format argument
        self.assertRaises(TypeError, Decimal(1).__format__, b'-020')

    def test_n_format(self):
        Decimal = self.decimal.Decimal

        try:
            from locale import CHAR_MAX
        except ImportError:
            self.skipTest('locale.CHAR_MAX not available')

        def make_grouping(lst):
            return ''.join([chr(x) for x in lst]) if self.decimal == C else lst

        def get_fmt(x, override=None, fmt='n'):
            if self.decimal == C:
                return Decimal(x).__format__(fmt, override)
            else:
                return Decimal(x).__format__(fmt, _localeconv=override)

        # Set up some localeconv-like dictionaries
        en_US = {
            'decimal_point' : '.',
            'grouping' : make_grouping([3, 3, 0]),
            'thousands_sep' : ','
            }

        fr_FR = {
            'decimal_point' : ',',
            'grouping' : make_grouping([CHAR_MAX]),
            'thousands_sep' : ''
            }

        ru_RU = {
            'decimal_point' : ',',
            'grouping': make_grouping([3, 3, 0]),
            'thousands_sep' : ' '
            }

        crazy = {
            'decimal_point' : '&',
            'grouping': make_grouping([1, 4, 2, CHAR_MAX]),
            'thousands_sep' : '-'
            }

        dotsep_wide = {
            'decimal_point' : b'\xc2\xbf'.decode('utf-8'),
            'grouping': make_grouping([3, 3, 0]),
            'thousands_sep' : b'\xc2\xb4'.decode('utf-8')
            }

        self.assertEqual(get_fmt(Decimal('12.7'), en_US), '12.7')
        self.assertEqual(get_fmt(Decimal('12.7'), fr_FR), '12,7')
        self.assertEqual(get_fmt(Decimal('12.7'), ru_RU), '12,7')
        self.assertEqual(get_fmt(Decimal('12.7'), crazy), '1-2&7')

        self.assertEqual(get_fmt(123456789, en_US), '123,456,789')
        self.assertEqual(get_fmt(123456789, fr_FR), '123456789')
        self.assertEqual(get_fmt(123456789, ru_RU), '123 456 789')
        self.assertEqual(get_fmt(1234567890123, crazy), '123456-78-9012-3')

        self.assertEqual(get_fmt(123456789, en_US, '.6n'), '1.23457e+8')
        self.assertEqual(get_fmt(123456789, fr_FR, '.6n'), '1,23457e+8')
        self.assertEqual(get_fmt(123456789, ru_RU, '.6n'), '1,23457e+8')
        self.assertEqual(get_fmt(123456789, crazy, '.6n'), '1&23457e+8')

        # zero padding
        self.assertEqual(get_fmt(1234, fr_FR, '03n'), '1234')
        self.assertEqual(get_fmt(1234, fr_FR, '04n'), '1234')
        self.assertEqual(get_fmt(1234, fr_FR, '05n'), '01234')
        self.assertEqual(get_fmt(1234, fr_FR, '06n'), '001234')

        self.assertEqual(get_fmt(12345, en_US, '05n'), '12,345')
        self.assertEqual(get_fmt(12345, en_US, '06n'), '12,345')
        self.assertEqual(get_fmt(12345, en_US, '07n'), '012,345')
        self.assertEqual(get_fmt(12345, en_US, '08n'), '0,012,345')
        self.assertEqual(get_fmt(12345, en_US, '09n'), '0,012,345')
        self.assertEqual(get_fmt(12345, en_US, '010n'), '00,012,345')

        self.assertEqual(get_fmt(123456, crazy, '06n'), '1-2345-6')
        self.assertEqual(get_fmt(123456, crazy, '07n'), '1-2345-6')
        self.assertEqual(get_fmt(123456, crazy, '08n'), '1-2345-6')
        self.assertEqual(get_fmt(123456, crazy, '09n'), '01-2345-6')
        self.assertEqual(get_fmt(123456, crazy, '010n'), '0-01-2345-6')
        self.assertEqual(get_fmt(123456, crazy, '011n'), '0-01-2345-6')
        self.assertEqual(get_fmt(123456, crazy, '012n'), '00-01-2345-6')
        self.assertEqual(get_fmt(123456, crazy, '013n'), '000-01-2345-6')

        # wide char separator and decimal point
        self.assertEqual(get_fmt(Decimal('-1.5'), dotsep_wide, '020n'),
                         '-0\u00b4000\u00b4000\u00b4000\u00b4001\u00bf5')

    @run_with_locale('LC_ALL', 'ps_AF')
    def test_wide_char_separator_decimal_point(self):
        # locale with wide char separator and decimal point
        Decimal = self.decimal.Decimal

        decimal_point = locale.localeconv()['decimal_point']
        thousands_sep = locale.localeconv()['thousands_sep']
        if decimal_point != '\u066b':
            self.skipTest('inappropriate decimal point separator '
                          '({!a} not {!a})'.format(decimal_point, '\u066b'))
        if thousands_sep != '\u066c':
            self.skipTest('inappropriate thousands separator '
                          '({!a} not {!a})'.format(thousands_sep, '\u066c'))

        self.assertEqual(format(Decimal('100000000.123'), 'n'),
                         '100\u066c000\u066c000\u066b123')

    def test_decimal_from_float_argument_type(self):
        class A(self.decimal.Decimal):
            def __init__(self, a):
                self.a_type = type(a)
        a = A.from_float(42.5)
        self.assertEqual(self.decimal.Decimal, a.a_type)

        a = A.from_float(42)
        self.assertEqual(self.decimal.Decimal, a.a_type)

class CFormatTest(FormatTest):
    decimal = C
class PyFormatTest(FormatTest):
    decimal = P

class ArithmeticOperatorsTest(unittest.TestCase):
    '''Unit tests for all arithmetic operators, binary and unary.'''

    def test_addition(self):
        Decimal = self.decimal.Decimal

        d1 = Decimal('-11.1')
        d2 = Decimal('22.2')

        #two Decimals
        self.assertEqual(d1+d2, Decimal('11.1'))
        self.assertEqual(d2+d1, Decimal('11.1'))

        #with other type, left
        c = d1 + 5
        self.assertEqual(c, Decimal('-6.1'))
        self.assertEqual(type(c), type(d1))

        #with other type, right
        c = 5 + d1
        self.assertEqual(c, Decimal('-6.1'))
        self.assertEqual(type(c), type(d1))

        #inline with decimal
        d1 += d2
        self.assertEqual(d1, Decimal('11.1'))

        #inline with other type
        d1 += 5
        self.assertEqual(d1, Decimal('16.1'))

    def test_subtraction(self):
        Decimal = self.decimal.Decimal

        d1 = Decimal('-11.1')
        d2 = Decimal('22.2')

        #two Decimals
        self.assertEqual(d1-d2, Decimal('-33.3'))
        self.assertEqual(d2-d1, Decimal('33.3'))

        #with other type, left
        c = d1 - 5
        self.assertEqual(c, Decimal('-16.1'))
        self.assertEqual(type(c), type(d1))

        #with other type, right
        c = 5 - d1
        self.assertEqual(c, Decimal('16.1'))
        self.assertEqual(type(c), type(d1))

        #inline with decimal
        d1 -= d2
        self.assertEqual(d1, Decimal('-33.3'))

        #inline with other type
        d1 -= 5
        self.assertEqual(d1, Decimal('-38.3'))

    def test_multiplication(self):
        Decimal = self.decimal.Decimal

        d1 = Decimal('-5')
        d2 = Decimal('3')

        #two Decimals
        self.assertEqual(d1*d2, Decimal('-15'))
        self.assertEqual(d2*d1, Decimal('-15'))

        #with other type, left
        c = d1 * 5
        self.assertEqual(c, Decimal('-25'))
        self.assertEqual(type(c), type(d1))

        #with other type, right
        c = 5 * d1
        self.assertEqual(c, Decimal('-25'))
        self.assertEqual(type(c), type(d1))

        #inline with decimal
        d1 *= d2
        self.assertEqual(d1, Decimal('-15'))

        #inline with other type
        d1 *= 5
        self.assertEqual(d1, Decimal('-75'))

    def test_division(self):
        Decimal = self.decimal.Decimal

        d1 = Decimal('-5')
        d2 = Decimal('2')

        #two Decimals
        self.assertEqual(d1/d2, Decimal('-2.5'))
        self.assertEqual(d2/d1, Decimal('-0.4'))

        #with other type, left
        c = d1 / 4
        self.assertEqual(c, Decimal('-1.25'))
        self.assertEqual(type(c), type(d1))

        #with other type, right
        c = 4 / d1
        self.assertEqual(c, Decimal('-0.8'))
        self.assertEqual(type(c), type(d1))

        #inline with decimal
        d1 /= d2
        self.assertEqual(d1, Decimal('-2.5'))

        #inline with other type
        d1 /= 4
        self.assertEqual(d1, Decimal('-0.625'))

    def test_floor_division(self):
        Decimal = self.decimal.Decimal

        d1 = Decimal('5')
        d2 = Decimal('2')

        #two Decimals
        self.assertEqual(d1//d2, Decimal('2'))
        self.assertEqual(d2//d1, Decimal('0'))

        #with other type, left
        c = d1 // 4
        self.assertEqual(c, Decimal('1'))
        self.assertEqual(type(c), type(d1))

        #with other type, right
        c = 7 // d1
        self.assertEqual(c, Decimal('1'))
        self.assertEqual(type(c), type(d1))

        #inline with decimal
        d1 //= d2
        self.assertEqual(d1, Decimal('2'))

        #inline with other type
        d1 //= 2
        self.assertEqual(d1, Decimal('1'))

    def test_powering(self):
        Decimal = self.decimal.Decimal

        d1 = Decimal('5')
        d2 = Decimal('2')

        #two Decimals
        self.assertEqual(d1**d2, Decimal('25'))
        self.assertEqual(d2**d1, Decimal('32'))

        #with other type, left
        c = d1 ** 4
        self.assertEqual(c, Decimal('625'))
        self.assertEqual(type(c), type(d1))

        #with other type, right
        c = 7 ** d1
        self.assertEqual(c, Decimal('16807'))
        self.assertEqual(type(c), type(d1))

        #inline with decimal
        d1 **= d2
        self.assertEqual(d1, Decimal('25'))

        #inline with other type
        d1 **= 4
        self.assertEqual(d1, Decimal('390625'))

    def test_module(self):
        Decimal = self.decimal.Decimal

        d1 = Decimal('5')
        d2 = Decimal('2')

        #two Decimals
        self.assertEqual(d1%d2, Decimal('1'))
        self.assertEqual(d2%d1, Decimal('2'))

        #with other type, left
        c = d1 % 4
        self.assertEqual(c, Decimal('1'))
        self.assertEqual(type(c), type(d1))

        #with other type, right
        c = 7 % d1
        self.assertEqual(c, Decimal('2'))
        self.assertEqual(type(c), type(d1))

        #inline with decimal
        d1 %= d2
        self.assertEqual(d1, Decimal('1'))

        #inline with other type
        d1 %= 4
        self.assertEqual(d1, Decimal('1'))

    def test_floor_div_module(self):
        Decimal = self.decimal.Decimal

        d1 = Decimal('5')
        d2 = Decimal('2')

        #two Decimals
        (p, q) = divmod(d1, d2)
        self.assertEqual(p, Decimal('2'))
        self.assertEqual(q, Decimal('1'))
        self.assertEqual(type(p), type(d1))
        self.assertEqual(type(q), type(d1))

        #with other type, left
        (p, q) = divmod(d1, 4)
        self.assertEqual(p, Decimal('1'))
        self.assertEqual(q, Decimal('1'))
        self.assertEqual(type(p), type(d1))
        self.assertEqual(type(q), type(d1))

        #with other type, right
        (p, q) = divmod(7, d1)
        self.assertEqual(p, Decimal('1'))
        self.assertEqual(q, Decimal('2'))
        self.assertEqual(type(p), type(d1))
        self.assertEqual(type(q), type(d1))

    def test_unary_operators(self):
        Decimal = self.decimal.Decimal

        self.assertEqual(+Decimal(45), Decimal(+45))           #  +
        self.assertEqual(-Decimal(45), Decimal(-45))           #  -
        self.assertEqual(abs(Decimal(45)), abs(Decimal(-45)))  # abs

    def test_nan_comparisons(self):
        # comparisons involving signaling nans signal InvalidOperation

        # order comparisons (<, <=, >, >=) involving only quiet nans
        # also signal InvalidOperation

        # equality comparisons (==, !=) involving only quiet nans
        # don't signal, but return False or True respectively.
        Decimal = self.decimal.Decimal
        InvalidOperation = self.decimal.InvalidOperation
        localcontext = self.decimal.localcontext

        n = Decimal('NaN')
        s = Decimal('sNaN')
        i = Decimal('Inf')
        f = Decimal('2')

        qnan_pairs = (n, n), (n, i), (i, n), (n, f), (f, n)
        snan_pairs = (s, n), (n, s), (s, i), (i, s), (s, f), (f, s), (s, s)
        order_ops = operator.lt, operator.le, operator.gt, operator.ge
        equality_ops = operator.eq, operator.ne

        # results when InvalidOperation is not trapped
        for x, y in qnan_pairs + snan_pairs:
            for op in order_ops + equality_ops:
                got = op(x, y)
                expected = True if op is operator.ne else False
                self.assertIs(expected, got,
                              "expected {0!r} for operator.{1}({2!r}, {3!r}); "
                              "got {4!r}".format(
                        expected, op.__name__, x, y, got))

        # repeat the above, but this time trap the InvalidOperation
        with localcontext() as ctx:
            ctx.traps[InvalidOperation] = 1

            for x, y in qnan_pairs:
                for op in equality_ops:
                    got = op(x, y)
                    expected = True if op is operator.ne else False
                    self.assertIs(expected, got,
                                  "expected {0!r} for "
                                  "operator.{1}({2!r}, {3!r}); "
                                  "got {4!r}".format(
                            expected, op.__name__, x, y, got))

            for x, y in snan_pairs:
                for op in equality_ops:
                    self.assertRaises(InvalidOperation, operator.eq, x, y)
                    self.assertRaises(InvalidOperation, operator.ne, x, y)

            for x, y in qnan_pairs + snan_pairs:
                for op in order_ops:
                    self.assertRaises(InvalidOperation, op, x, y)

    def test_copy_sign(self):
        Decimal = self.decimal.Decimal

        d = Decimal(1).copy_sign(Decimal(-2))
        self.assertEqual(Decimal(1).copy_sign(-2), d)
        self.assertRaises(TypeError, Decimal(1).copy_sign, '-2')

class CArithmeticOperatorsTest(ArithmeticOperatorsTest):
    decimal = C
class PyArithmeticOperatorsTest(ArithmeticOperatorsTest):
    decimal = P

# The following are two functions used to test threading in the next class

def thfunc1(cls):
    Decimal = cls.decimal.Decimal
    InvalidOperation = cls.decimal.InvalidOperation
    DivisionByZero = cls.decimal.DivisionByZero
    Overflow = cls.decimal.Overflow
    Underflow = cls.decimal.Underflow
    Inexact = cls.decimal.Inexact
    getcontext = cls.decimal.getcontext
    localcontext = cls.decimal.localcontext

    d1 = Decimal(1)
    d3 = Decimal(3)
    test1 = d1/d3

    cls.finish1.set()
    cls.synchro.wait()

    test2 = d1/d3
    with localcontext() as c2:
        cls.assertTrue(c2.flags[Inexact])
        cls.assertRaises(DivisionByZero, c2.divide, d1, 0)
        cls.assertTrue(c2.flags[DivisionByZero])
        with localcontext() as c3:
            cls.assertTrue(c3.flags[Inexact])
            cls.assertTrue(c3.flags[DivisionByZero])
            cls.assertRaises(InvalidOperation, c3.compare, d1, Decimal('sNaN'))
            cls.assertTrue(c3.flags[InvalidOperation])
            del c3
        cls.assertFalse(c2.flags[InvalidOperation])
        del c2

    cls.assertEqual(test1, Decimal('0.333333333333333333333333'))
    cls.assertEqual(test2, Decimal('0.333333333333333333333333'))

    c1 = getcontext()
    cls.assertTrue(c1.flags[Inexact])
    for sig in Overflow, Underflow, DivisionByZero, InvalidOperation:
        cls.assertFalse(c1.flags[sig])

def thfunc2(cls):
    Decimal = cls.decimal.Decimal
    InvalidOperation = cls.decimal.InvalidOperation
    DivisionByZero = cls.decimal.DivisionByZero
    Overflow = cls.decimal.Overflow
    Underflow = cls.decimal.Underflow
    Inexact = cls.decimal.Inexact
    getcontext = cls.decimal.getcontext
    localcontext = cls.decimal.localcontext

    d1 = Decimal(1)
    d3 = Decimal(3)
    test1 = d1/d3

    thiscontext = getcontext()
    thiscontext.prec = 18
    test2 = d1/d3

    with localcontext() as c2:
        cls.assertTrue(c2.flags[Inexact])
        cls.assertRaises(Overflow, c2.multiply, Decimal('1e425000000'), 999)
        cls.assertTrue(c2.flags[Overflow])
        with localcontext(thiscontext) as c3:
            cls.assertTrue(c3.flags[Inexact])
            cls.assertFalse(c3.flags[Overflow])
            c3.traps[Underflow] = True
            cls.assertRaises(Underflow, c3.divide, Decimal('1e-425000000'), 999)
            cls.assertTrue(c3.flags[Underflow])
            del c3
        cls.assertFalse(c2.flags[Underflow])
        cls.assertFalse(c2.traps[Underflow])
        del c2

    cls.synchro.set()
    cls.finish2.set()

    cls.assertEqual(test1, Decimal('0.333333333333333333333333'))
    cls.assertEqual(test2, Decimal('0.333333333333333333'))

    cls.assertFalse(thiscontext.traps[Underflow])
    cls.assertTrue(thiscontext.flags[Inexact])
    for sig in Overflow, Underflow, DivisionByZero, InvalidOperation:
        cls.assertFalse(thiscontext.flags[sig])

class ThreadingTest(unittest.TestCase):
    '''Unit tests for thread local contexts in Decimal.'''

    # Take care executing this test from IDLE, there's an issue in threading
    # that hangs IDLE and I couldn't find it

    def test_threading(self):
        DefaultContext = self.decimal.DefaultContext

        if self.decimal == C and not self.decimal.HAVE_THREADS:
            self.skipTest("compiled without threading")
        # Test the "threading isolation" of a Context. Also test changing
        # the DefaultContext, which acts as a template for the thread-local
        # contexts.
        save_prec = DefaultContext.prec
        save_emax = DefaultContext.Emax
        save_emin = DefaultContext.Emin
        DefaultContext.prec = 24
        DefaultContext.Emax = 425000000
        DefaultContext.Emin = -425000000

        self.synchro = threading.Event()
        self.finish1 = threading.Event()
        self.finish2 = threading.Event()

        th1 = threading.Thread(target=thfunc1, args=(self,))
        th2 = threading.Thread(target=thfunc2, args=(self,))

        th1.start()
        th2.start()

        self.finish1.wait()
        self.finish2.wait()

        for sig in Signals[self.decimal]:
            self.assertFalse(DefaultContext.flags[sig])

        th1.join()
        th2.join()

        DefaultContext.prec = save_prec
        DefaultContext.Emax = save_emax
        DefaultContext.Emin = save_emin


class CThreadingTest(ThreadingTest):
    decimal = C

class PyThreadingTest(ThreadingTest):
    decimal = P

class UsabilityTest(unittest.TestCase):
    '''Unit tests for Usability cases of Decimal.'''

    def test_comparison_operators(self):

        Decimal = self.decimal.Decimal

        da = Decimal('23.42')
        db = Decimal('23.42')
        dc = Decimal('45')

        #two Decimals
        self.assertGreater(dc, da)
        self.assertGreaterEqual(dc, da)
        self.assertLess(da, dc)
        self.assertLessEqual(da, dc)
        self.assertEqual(da, db)
        self.assertNotEqual(da, dc)
        self.assertLessEqual(da, db)
        self.assertGreaterEqual(da, db)

        #a Decimal and an int
        self.assertGreater(dc, 23)
        self.assertLess(23, dc)
        self.assertEqual(dc, 45)

        #a Decimal and uncomparable
        self.assertNotEqual(da, 'ugly')
        self.assertNotEqual(da, 32.7)
        self.assertNotEqual(da, object())
        self.assertNotEqual(da, object)

        # sortable
        a = list(map(Decimal, range(100)))
        b =  a[:]
        random.shuffle(a)
        a.sort()
        self.assertEqual(a, b)

    def test_decimal_float_comparison(self):
        Decimal = self.decimal.Decimal

        da = Decimal('0.25')
        db = Decimal('3.0')
        self.assertLess(da, 3.0)
        self.assertLessEqual(da, 3.0)
        self.assertGreater(db, 0.25)
        self.assertGreaterEqual(db, 0.25)
        self.assertNotEqual(da, 1.5)
        self.assertEqual(da, 0.25)
        self.assertGreater(3.0, da)
        self.assertGreaterEqual(3.0, da)
        self.assertLess(0.25, db)
        self.assertLessEqual(0.25, db)
        self.assertNotEqual(0.25, db)
        self.assertEqual(3.0, db)
        self.assertNotEqual(0.1, Decimal('0.1'))

    def test_decimal_complex_comparison(self):
        Decimal = self.decimal.Decimal

        da = Decimal('0.25')
        db = Decimal('3.0')
        self.assertNotEqual(da, (1.5+0j))
        self.assertNotEqual((1.5+0j), da)
        self.assertEqual(da, (0.25+0j))
        self.assertEqual((0.25+0j), da)
        self.assertEqual((3.0+0j), db)
        self.assertEqual(db, (3.0+0j))

        self.assertNotEqual(db, (3.0+1j))
        self.assertNotEqual((3.0+1j), db)

        self.assertIs(db.__lt__(3.0+0j), NotImplemented)
        self.assertIs(db.__le__(3.0+0j), NotImplemented)
        self.assertIs(db.__gt__(3.0+0j), NotImplemented)
        self.assertIs(db.__le__(3.0+0j), NotImplemented)

    def test_decimal_fraction_comparison(self):
        D = self.decimal.Decimal
        F = fractions[self.decimal].Fraction
        Context = self.decimal.Context
        localcontext = self.decimal.localcontext
        InvalidOperation = self.decimal.InvalidOperation


        emax = C.MAX_EMAX if C else 999999999
        emin = C.MIN_EMIN if C else -999999999
        etiny = C.MIN_ETINY if C else -1999999997
        c = Context(Emax=emax, Emin=emin)

        with localcontext(c):
            c.prec = emax
            self.assertLess(D(0), F(1,9999999999999999999999999999999999999))
            self.assertLess(F(-1,9999999999999999999999999999999999999), D(0))
            self.assertLess(F(0,1), D("1e" + str(etiny)))
            self.assertLess(D("-1e" + str(etiny)), F(0,1))
            self.assertLess(F(0,9999999999999999999999999), D("1e" + str(etiny)))
            self.assertLess(D("-1e" + str(etiny)), F(0,9999999999999999999999999))

            self.assertEqual(D("0.1"), F(1,10))
            self.assertEqual(F(1,10), D("0.1"))

            c.prec = 300
            self.assertNotEqual(D(1)/3, F(1,3))
            self.assertNotEqual(F(1,3), D(1)/3)

            self.assertLessEqual(F(120984237, 9999999999), D("9e" + str(emax)))
            self.assertGreaterEqual(D("9e" + str(emax)), F(120984237, 9999999999))

            self.assertGreater(D('inf'), F(99999999999,123))
            self.assertGreater(D('inf'), F(-99999999999,123))
            self.assertLess(D('-inf'), F(99999999999,123))
            self.assertLess(D('-inf'), F(-99999999999,123))

            self.assertRaises(InvalidOperation, D('nan').__gt__, F(-9,123))
            self.assertIs(NotImplemented, F(-9,123).__lt__(D('nan')))
            self.assertNotEqual(D('nan'), F(-9,123))
            self.assertNotEqual(F(-9,123), D('nan'))

    def test_copy_and_deepcopy_methods(self):
        Decimal = self.decimal.Decimal

        d = Decimal('43.24')
        c = copy.copy(d)
        self.assertEqual(id(c), id(d))
        dc = copy.deepcopy(d)
        self.assertEqual(id(dc), id(d))

    def test_hash_method(self):

        Decimal = self.decimal.Decimal
        localcontext = self.decimal.localcontext

        def hashit(d):
            a = hash(d)
            b = d.__hash__()
            self.assertEqual(a, b)
            return a

        #just that it's hashable
        hashit(Decimal(23))
        hashit(Decimal('Infinity'))
        hashit(Decimal('-Infinity'))
        hashit(Decimal('nan123'))
        hashit(Decimal('-NaN'))

        test_values = [Decimal(sign*(2**m + n))
                       for m in [0, 14, 15, 16, 17, 30, 31,
                                 32, 33, 61, 62, 63, 64, 65, 66]
                       for n in range(-10, 10)
                       for sign in [-1, 1]]
        test_values.extend([
                Decimal("-1"), # ==> -2
                Decimal("-0"), # zeros
                Decimal("0.00"),
                Decimal("-0.000"),
                Decimal("0E10"),
                Decimal("-0E12"),
                Decimal("10.0"), # negative exponent
                Decimal("-23.00000"),
                Decimal("1230E100"), # positive exponent
                Decimal("-4.5678E50"),
                # a value for which hash(n) != hash(n % (2**64-1))
                # in Python pre-2.6
                Decimal(2**64 + 2**32 - 1),
                # selection of values which fail with the old (before
                # version 2.6) long.__hash__
                Decimal("1.634E100"),
                Decimal("90.697E100"),
                Decimal("188.83E100"),
                Decimal("1652.9E100"),
                Decimal("56531E100"),
                ])

        # check that hash(d) == hash(int(d)) for integral values
        for value in test_values:
            self.assertEqual(hashit(value), hashit(int(value)))

        #the same hash that to an int
        self.assertEqual(hashit(Decimal(23)), hashit(23))
        self.assertRaises(TypeError, hash, Decimal('sNaN'))
        self.assertTrue(hashit(Decimal('Inf')))
        self.assertTrue(hashit(Decimal('-Inf')))

        # check that the hashes of a Decimal float match when they
        # represent exactly the same values
        test_strings = ['inf', '-Inf', '0.0', '-.0e1',
                        '34.0', '2.5', '112390.625', '-0.515625']
        for s in test_strings:
            f = float(s)
            d = Decimal(s)
            self.assertEqual(hashit(f), hashit(d))

        with localcontext() as c:
            # check that the value of the hash doesn't depend on the
            # current context (issue #1757)
            x = Decimal("123456789.1")

            c.prec = 6
            h1 = hashit(x)
            c.prec = 10
            h2 = hashit(x)
            c.prec = 16
            h3 = hashit(x)

            self.assertEqual(h1, h2)
            self.assertEqual(h1, h3)

            c.prec = 10000
            x = 1100 ** 1248
            self.assertEqual(hashit(Decimal(x)), hashit(x))

    def test_min_and_max_methods(self):
        Decimal = self.decimal.Decimal

        d1 = Decimal('15.32')
        d2 = Decimal('28.5')
        l1 = 15
        l2 = 28

        #between Decimals
        self.assertIs(min(d1,d2), d1)
        self.assertIs(min(d2,d1), d1)
        self.assertIs(max(d1,d2), d2)
        self.assertIs(max(d2,d1), d2)

        #between Decimal and int
        self.assertIs(min(d1,l2), d1)
        self.assertIs(min(l2,d1), d1)
        self.assertIs(max(l1,d2), d2)
        self.assertIs(max(d2,l1), d2)

    def test_as_nonzero(self):
        Decimal = self.decimal.Decimal

        #as false
        self.assertFalse(Decimal(0))
        #as true
        self.assertTrue(Decimal('0.372'))

    def test_tostring_methods(self):
        #Test str and repr methods.
        Decimal = self.decimal.Decimal

        d = Decimal('15.32')
        self.assertEqual(str(d), '15.32')               # str
        self.assertEqual(repr(d), "Decimal('15.32')")   # repr

    def test_tonum_methods(self):
        #Test float and int methods.
        Decimal = self.decimal.Decimal

        d1 = Decimal('66')
        d2 = Decimal('15.32')

        #int
        self.assertEqual(int(d1), 66)
        self.assertEqual(int(d2), 15)

        #float
        self.assertEqual(float(d1), 66)
        self.assertEqual(float(d2), 15.32)

        #floor
        test_pairs = [
            ('123.00', 123),
            ('3.2', 3),
            ('3.54', 3),
            ('3.899', 3),
            ('-2.3', -3),
            ('-11.0', -11),
            ('0.0', 0),
            ('-0E3', 0),
            ('89891211712379812736.1', 89891211712379812736),
            ]
        for d, i in test_pairs:
            self.assertEqual(math.floor(Decimal(d)), i)
        self.assertRaises(ValueError, math.floor, Decimal('-NaN'))
        self.assertRaises(ValueError, math.floor, Decimal('sNaN'))
        self.assertRaises(ValueError, math.floor, Decimal('NaN123'))
        self.assertRaises(OverflowError, math.floor, Decimal('Inf'))
        self.assertRaises(OverflowError, math.floor, Decimal('-Inf'))

        #ceiling
        test_pairs = [
            ('123.00', 123),
            ('3.2', 4),
            ('3.54', 4),
            ('3.899', 4),
            ('-2.3', -2),
            ('-11.0', -11),
            ('0.0', 0),
            ('-0E3', 0),
            ('89891211712379812736.1', 89891211712379812737),
            ]
        for d, i in test_pairs:
            self.assertEqual(math.ceil(Decimal(d)), i)
        self.assertRaises(ValueError, math.ceil, Decimal('-NaN'))
        self.assertRaises(ValueError, math.ceil, Decimal('sNaN'))
        self.assertRaises(ValueError, math.ceil, Decimal('NaN123'))
        self.assertRaises(OverflowError, math.ceil, Decimal('Inf'))
        self.assertRaises(OverflowError, math.ceil, Decimal('-Inf'))

        #round, single argument
        test_pairs = [
            ('123.00', 123),
            ('3.2', 3),
            ('3.54', 4),
            ('3.899', 4),
            ('-2.3', -2),
            ('-11.0', -11),
            ('0.0', 0),
            ('-0E3', 0),
            ('-3.5', -4),
            ('-2.5', -2),
            ('-1.5', -2),
            ('-0.5', 0),
            ('0.5', 0),
            ('1.5', 2),
            ('2.5', 2),
            ('3.5', 4),
            ]
        for d, i in test_pairs:
            self.assertEqual(round(Decimal(d)), i)
        self.assertRaises(ValueError, round, Decimal('-NaN'))
        self.assertRaises(ValueError, round, Decimal('sNaN'))
        self.assertRaises(ValueError, round, Decimal('NaN123'))
        self.assertRaises(OverflowError, round, Decimal('Inf'))
        self.assertRaises(OverflowError, round, Decimal('-Inf'))

        #round, two arguments;  this is essentially equivalent
        #to quantize, which is already extensively tested
        test_triples = [
            ('123.456', -4, '0E+4'),
            ('123.456', -3, '0E+3'),
            ('123.456', -2, '1E+2'),
            ('123.456', -1, '1.2E+2'),
            ('123.456', 0, '123'),
            ('123.456', 1, '123.5'),
            ('123.456', 2, '123.46'),
            ('123.456', 3, '123.456'),
            ('123.456', 4, '123.4560'),
            ('123.455', 2, '123.46'),
            ('123.445', 2, '123.44'),
            ('Inf', 4, 'NaN'),
            ('-Inf', -23, 'NaN'),
            ('sNaN314', 3, 'NaN314'),
            ]
        for d, n, r in test_triples:
            self.assertEqual(str(round(Decimal(d), n)), r)

    def test_nan_to_float(self):
        # Test conversions of decimal NANs to float.
        # See http://bugs.python.org/issue15544
        Decimal = self.decimal.Decimal
        for s in ('nan', 'nan1234', '-nan', '-nan2468'):
            f = float(Decimal(s))
            self.assertTrue(math.isnan(f))
            sign = math.copysign(1.0, f)
            self.assertEqual(sign, -1.0 if s.startswith('-') else 1.0)

    def test_snan_to_float(self):
        Decimal = self.decimal.Decimal
        for s in ('snan', '-snan', 'snan1357', '-snan1234'):
            d = Decimal(s)
            self.assertRaises(ValueError, float, d)

    def test_eval_round_trip(self):
        Decimal = self.decimal.Decimal

        #with zero
        d = Decimal( (0, (0,), 0) )
        self.assertEqual(d, eval(repr(d)))

        #int
        d = Decimal( (1, (4, 5), 0) )
        self.assertEqual(d, eval(repr(d)))

        #float
        d = Decimal( (0, (4, 5, 3, 4), -2) )
        self.assertEqual(d, eval(repr(d)))

        #weird
        d = Decimal( (1, (4, 3, 4, 9, 1, 3, 5, 3, 4), -25) )
        self.assertEqual(d, eval(repr(d)))

    def test_as_tuple(self):
        Decimal = self.decimal.Decimal

        #with zero
        d = Decimal(0)
        self.assertEqual(d.as_tuple(), (0, (0,), 0) )

        #int
        d = Decimal(-45)
        self.assertEqual(d.as_tuple(), (1, (4, 5), 0) )

        #complicated string
        d = Decimal("-4.34913534E-17")
        self.assertEqual(d.as_tuple(), (1, (4, 3, 4, 9, 1, 3, 5, 3, 4), -25) )

        # The '0' coefficient is implementation specific to decimal.py.
        # It has no meaning in the C-version and is ignored there.
        d = Decimal("Infinity")
        self.assertEqual(d.as_tuple(), (0, (0,), 'F') )

        #leading zeros in coefficient should be stripped
        d = Decimal( (0, (0, 0, 4, 0, 5, 3, 4), -2) )
        self.assertEqual(d.as_tuple(), (0, (4, 0, 5, 3, 4), -2) )
        d = Decimal( (1, (0, 0, 0), 37) )
        self.assertEqual(d.as_tuple(), (1, (0,), 37))
        d = Decimal( (1, (), 37) )
        self.assertEqual(d.as_tuple(), (1, (0,), 37))

        #leading zeros in NaN diagnostic info should be stripped
        d = Decimal( (0, (0, 0, 4, 0, 5, 3, 4), 'n') )
        self.assertEqual(d.as_tuple(), (0, (4, 0, 5, 3, 4), 'n') )
        d = Decimal( (1, (0, 0, 0), 'N') )
        self.assertEqual(d.as_tuple(), (1, (), 'N') )
        d = Decimal( (1, (), 'n') )
        self.assertEqual(d.as_tuple(), (1, (), 'n') )

        # For infinities, decimal.py has always silently accepted any
        # coefficient tuple.
        d = Decimal( (0, (0,), 'F') )
        self.assertEqual(d.as_tuple(), (0, (0,), 'F'))
        d = Decimal( (0, (4, 5, 3, 4), 'F') )
        self.assertEqual(d.as_tuple(), (0, (0,), 'F'))
        d = Decimal( (1, (0, 2, 7, 1), 'F') )
        self.assertEqual(d.as_tuple(), (1, (0,), 'F'))

    def test_as_integer_ratio(self):
        Decimal = self.decimal.Decimal

        # exceptional cases
        self.assertRaises(OverflowError,
                          Decimal.as_integer_ratio, Decimal('inf'))
        self.assertRaises(OverflowError,
                          Decimal.as_integer_ratio, Decimal('-inf'))
        self.assertRaises(ValueError,
                          Decimal.as_integer_ratio, Decimal('-nan'))
        self.assertRaises(ValueError,
                          Decimal.as_integer_ratio, Decimal('snan123'))

        for exp in range(-4, 2):
            for coeff in range(1000):
                for sign in '+', '-':
                    d = Decimal('%s%dE%d' % (sign, coeff, exp))
                    pq = d.as_integer_ratio()
                    p, q = pq

                    # check return type
                    self.assertIsInstance(pq, tuple)
                    self.assertIsInstance(p, int)
                    self.assertIsInstance(q, int)

                    # check normalization:  q should be positive;
                    # p should be relatively prime to q.
                    self.assertGreater(q, 0)
                    self.assertEqual(math.gcd(p, q), 1)

                    # check that p/q actually gives the correct value
                    self.assertEqual(Decimal(p) / Decimal(q), d)

    def test_subclassing(self):
        # Different behaviours when subclassing Decimal
        Decimal = self.decimal.Decimal

        class MyDecimal(Decimal):
            y = None

        d1 = MyDecimal(1)
        d2 = MyDecimal(2)
        d = d1 + d2
        self.assertIs(type(d), Decimal)

        d = d1.max(d2)
        self.assertIs(type(d), Decimal)

        d = copy.copy(d1)
        self.assertIs(type(d), MyDecimal)
        self.assertEqual(d, d1)

        d = copy.deepcopy(d1)
        self.assertIs(type(d), MyDecimal)
        self.assertEqual(d, d1)

        # Decimal(Decimal)
        d = Decimal('1.0')
        x = Decimal(d)
        self.assertIs(type(x), Decimal)
        self.assertEqual(x, d)

        # MyDecimal(Decimal)
        m = MyDecimal(d)
        self.assertIs(type(m), MyDecimal)
        self.assertEqual(m, d)
        self.assertIs(m.y, None)

        # Decimal(MyDecimal)
        x = Decimal(m)
        self.assertIs(type(x), Decimal)
        self.assertEqual(x, d)

        # MyDecimal(MyDecimal)
        m.y = 9
        x = MyDecimal(m)
        self.assertIs(type(x), MyDecimal)
        self.assertEqual(x, d)
        self.assertIs(x.y, None)

    def test_implicit_context(self):
        Decimal = self.decimal.Decimal
        getcontext = self.decimal.getcontext

        # Check results when context given implicitly.  (Issue 2478)
        c = getcontext()
        self.assertEqual(str(Decimal(0).sqrt()),
                         str(c.sqrt(Decimal(0))))

    def test_none_args(self):
        Decimal = self.decimal.Decimal
        Context = self.decimal.Context
        localcontext = self.decimal.localcontext
        InvalidOperation = self.decimal.InvalidOperation
        DivisionByZero = self.decimal.DivisionByZero
        Overflow = self.decimal.Overflow
        Underflow = self.decimal.Underflow
        Subnormal = self.decimal.Subnormal
        Inexact = self.decimal.Inexact
        Rounded = self.decimal.Rounded
        Clamped = self.decimal.Clamped

        with localcontext(Context()) as c:
            c.prec = 7
            c.Emax = 999
            c.Emin = -999

            x = Decimal("111")
            y = Decimal("1e9999")
            z = Decimal("1e-9999")

            ##### Unary functions
            c.clear_flags()
            self.assertEqual(str(x.exp(context=None)), '1.609487E+48')
            self.assertTrue(c.flags[Inexact])
            self.assertTrue(c.flags[Rounded])
            c.clear_flags()
            self.assertRaises(Overflow, y.exp, context=None)
            self.assertTrue(c.flags[Overflow])

            self.assertIs(z.is_normal(context=None), False)
            self.assertIs(z.is_subnormal(context=None), True)

            c.clear_flags()
            self.assertEqual(str(x.ln(context=None)), '4.709530')
            self.assertTrue(c.flags[Inexact])
            self.assertTrue(c.flags[Rounded])
            c.clear_flags()
            self.assertRaises(InvalidOperation, Decimal(-1).ln, context=None)
            self.assertTrue(c.flags[InvalidOperation])

            c.clear_flags()
            self.assertEqual(str(x.log10(context=None)), '2.045323')
            self.assertTrue(c.flags[Inexact])
            self.assertTrue(c.flags[Rounded])
            c.clear_flags()
            self.assertRaises(InvalidOperation, Decimal(-1).log10, context=None)
            self.assertTrue(c.flags[InvalidOperation])

            c.clear_flags()
            self.assertEqual(str(x.logb(context=None)), '2')
            self.assertRaises(DivisionByZero, Decimal(0).logb, context=None)
            self.assertTrue(c.flags[DivisionByZero])

            c.clear_flags()
            self.assertEqual(str(x.logical_invert(context=None)), '1111000')
            self.assertRaises(InvalidOperation, y.logical_invert, context=None)
            self.assertTrue(c.flags[InvalidOperation])

            c.clear_flags()
            self.assertEqual(str(y.next_minus(context=None)), '9.999999E+999')
            self.assertRaises(InvalidOperation, Decimal('sNaN').next_minus, context=None)
            self.assertTrue(c.flags[InvalidOperation])

            c.clear_flags()
            self.assertEqual(str(y.next_plus(context=None)), 'Infinity')
            self.assertRaises(InvalidOperation, Decimal('sNaN').next_plus, context=None)
            self.assertTrue(c.flags[InvalidOperation])

            c.clear_flags()
            self.assertEqual(str(z.normalize(context=None)), '0')
            self.assertRaises(Overflow, y.normalize, context=None)
            self.assertTrue(c.flags[Overflow])

            self.assertEqual(str(z.number_class(context=None)), '+Subnormal')

            c.clear_flags()
            self.assertEqual(str(z.sqrt(context=None)), '0E-1005')
            self.assertTrue(c.flags[Clamped])
            self.assertTrue(c.flags[Inexact])
            self.assertTrue(c.flags[Rounded])
            self.assertTrue(c.flags[Subnormal])
            self.assertTrue(c.flags[Underflow])
            c.clear_flags()
            self.assertRaises(Overflow, y.sqrt, context=None)
            self.assertTrue(c.flags[Overflow])

            c.capitals = 0
            self.assertEqual(str(z.to_eng_string(context=None)), '1e-9999')
            c.capitals = 1


            ##### Binary functions
            c.clear_flags()
            ans = str(x.compare(Decimal('Nan891287828'), context=None))
            self.assertEqual(ans, 'NaN1287828')
            self.assertRaises(InvalidOperation, x.compare, Decimal('sNaN'), context=None)
            self.assertTrue(c.flags[InvalidOperation])

            c.clear_flags()
            ans = str(x.compare_signal(8224, context=None))
            self.assertEqual(ans, '-1')
            self.assertRaises(InvalidOperation, x.compare_signal, Decimal('NaN'), context=None)
            self.assertTrue(c.flags[InvalidOperation])

            c.clear_flags()
            ans = str(x.logical_and(101, context=None))
            self.assertEqual(ans, '101')
            self.assertRaises(InvalidOperation, x.logical_and, 123, context=None)
            self.assertTrue(c.flags[InvalidOperation])

            c.clear_flags()
            ans = str(x.logical_or(101, context=None))
            self.assertEqual(ans, '111')
            self.assertRaises(InvalidOperation, x.logical_or, 123, context=None)
            self.assertTrue(c.flags[InvalidOperation])

            c.clear_flags()
            ans = str(x.logical_xor(101, context=None))
            self.assertEqual(ans, '10')
            self.assertRaises(InvalidOperation, x.logical_xor, 123, context=None)
            self.assertTrue(c.flags[InvalidOperation])

            c.clear_flags()
            ans = str(x.max(101, context=None))
            self.assertEqual(ans, '111')
            self.assertRaises(InvalidOperation, x.max, Decimal('sNaN'), context=None)
            self.assertTrue(c.flags[InvalidOperation])

            c.clear_flags()
            ans = str(x.max_mag(101, context=None))
            self.assertEqual(ans, '111')
            self.assertRaises(InvalidOperation, x.max_mag, Decimal('sNaN'), context=None)
            self.assertTrue(c.flags[InvalidOperation])

            c.clear_flags()
            ans = str(x.min(101, context=None))
            self.assertEqual(ans, '101')
            self.assertRaises(InvalidOperation, x.min, Decimal('sNaN'), context=None)
            self.assertTrue(c.flags[InvalidOperation])

            c.clear_flags()
            ans = str(x.min_mag(101, context=None))
            self.assertEqual(ans, '101')
            self.assertRaises(InvalidOperation, x.min_mag, Decimal('sNaN'), context=None)
            self.assertTrue(c.flags[InvalidOperation])

            c.clear_flags()
            ans = str(x.remainder_near(101, context=None))
            self.assertEqual(ans, '10')
            self.assertRaises(InvalidOperation, y.remainder_near, 101, context=None)
            self.assertTrue(c.flags[InvalidOperation])

            c.clear_flags()
            ans = str(x.rotate(2, context=None))
            self.assertEqual(ans, '11100')
            self.assertRaises(InvalidOperation, x.rotate, 101, context=None)
            self.assertTrue(c.flags[InvalidOperation])

            c.clear_flags()
            ans = str(x.scaleb(7, context=None))
            self.assertEqual(ans, '1.11E+9')
            self.assertRaises(InvalidOperation, x.scaleb, 10000, context=None)
            self.assertTrue(c.flags[InvalidOperation])

            c.clear_flags()
            ans = str(x.shift(2, context=None))
            self.assertEqual(ans, '11100')
            self.assertRaises(InvalidOperation, x.shift, 10000, context=None)
            self.assertTrue(c.flags[InvalidOperation])


            ##### Ternary functions
            c.clear_flags()
            ans = str(x.fma(2, 3, context=None))
            self.assertEqual(ans, '225')
            self.assertRaises(Overflow, x.fma, Decimal('1e9999'), 3, context=None)
            self.assertTrue(c.flags[Overflow])


            ##### Special cases
            c.rounding = ROUND_HALF_EVEN
            ans = str(Decimal('1.5').to_integral(rounding=None, context=None))
            self.assertEqual(ans, '2')
            c.rounding = ROUND_DOWN
            ans = str(Decimal('1.5').to_integral(rounding=None, context=None))
            self.assertEqual(ans, '1')
            ans = str(Decimal('1.5').to_integral(rounding=ROUND_UP, context=None))
            self.assertEqual(ans, '2')
            c.clear_flags()
            self.assertRaises(InvalidOperation, Decimal('sNaN').to_integral, context=None)
            self.assertTrue(c.flags[InvalidOperation])

            c.rounding = ROUND_HALF_EVEN
            ans = str(Decimal('1.5').to_integral_value(rounding=None, context=None))
            self.assertEqual(ans, '2')
            c.rounding = ROUND_DOWN
            ans = str(Decimal('1.5').to_integral_value(rounding=None, context=None))
            self.assertEqual(ans, '1')
            ans = str(Decimal('1.5').to_integral_value(rounding=ROUND_UP, context=None))
            self.assertEqual(ans, '2')
            c.clear_flags()
            self.assertRaises(InvalidOperation, Decimal('sNaN').to_integral_value, context=None)
            self.assertTrue(c.flags[InvalidOperation])

            c.rounding = ROUND_HALF_EVEN
            ans = str(Decimal('1.5').to_integral_exact(rounding=None, context=None))
            self.assertEqual(ans, '2')
            c.rounding = ROUND_DOWN
            ans = str(Decimal('1.5').to_integral_exact(rounding=None, context=None))
            self.assertEqual(ans, '1')
            ans = str(Decimal('1.5').to_integral_exact(rounding=ROUND_UP, context=None))
            self.assertEqual(ans, '2')
            c.clear_flags()
            self.assertRaises(InvalidOperation, Decimal('sNaN').to_integral_exact, context=None)
            self.assertTrue(c.flags[InvalidOperation])

            c.rounding = ROUND_UP
            ans = str(Decimal('1.50001').quantize(exp=Decimal('1e-3'), rounding=None, context=None))
            self.assertEqual(ans, '1.501')
            c.rounding = ROUND_DOWN
            ans = str(Decimal('1.50001').quantize(exp=Decimal('1e-3'), rounding=None, context=None))
            self.assertEqual(ans, '1.500')
            ans = str(Decimal('1.50001').quantize(exp=Decimal('1e-3'), rounding=ROUND_UP, context=None))
            self.assertEqual(ans, '1.501')
            c.clear_flags()
            self.assertRaises(InvalidOperation, y.quantize, Decimal('1e-10'), rounding=ROUND_UP, context=None)
            self.assertTrue(c.flags[InvalidOperation])

        with localcontext(Context()) as context:
            context.prec = 7
            context.Emax = 999
            context.Emin = -999
            with localcontext(ctx=None) as c:
                self.assertEqual(c.prec, 7)
                self.assertEqual(c.Emax, 999)
                self.assertEqual(c.Emin, -999)

    def test_conversions_from_int(self):
        # Check that methods taking a second Decimal argument will
        # always accept an integer in place of a Decimal.
        Decimal = self.decimal.Decimal

        self.assertEqual(Decimal(4).compare(3),
                         Decimal(4).compare(Decimal(3)))
        self.assertEqual(Decimal(4).compare_signal(3),
                         Decimal(4).compare_signal(Decimal(3)))
        self.assertEqual(Decimal(4).compare_total(3),
                         Decimal(4).compare_total(Decimal(3)))
        self.assertEqual(Decimal(4).compare_total_mag(3),
                         Decimal(4).compare_total_mag(Decimal(3)))
        self.assertEqual(Decimal(10101).logical_and(1001),
                         Decimal(10101).logical_and(Decimal(1001)))
        self.assertEqual(Decimal(10101).logical_or(1001),
                         Decimal(10101).logical_or(Decimal(1001)))
        self.assertEqual(Decimal(10101).logical_xor(1001),
                         Decimal(10101).logical_xor(Decimal(1001)))
        self.assertEqual(Decimal(567).max(123),
                         Decimal(567).max(Decimal(123)))
        self.assertEqual(Decimal(567).max_mag(123),
                         Decimal(567).max_mag(Decimal(123)))
        self.assertEqual(Decimal(567).min(123),
                         Decimal(567).min(Decimal(123)))
        self.assertEqual(Decimal(567).min_mag(123),
                         Decimal(567).min_mag(Decimal(123)))
        self.assertEqual(Decimal(567).next_toward(123),
                         Decimal(567).next_toward(Decimal(123)))
        self.assertEqual(Decimal(1234).quantize(100),
                         Decimal(1234).quantize(Decimal(100)))
        self.assertEqual(Decimal(768).remainder_near(1234),
                         Decimal(768).remainder_near(Decimal(1234)))
        self.assertEqual(Decimal(123).rotate(1),
                         Decimal(123).rotate(Decimal(1)))
        self.assertEqual(Decimal(1234).same_quantum(1000),
                         Decimal(1234).same_quantum(Decimal(1000)))
        self.assertEqual(Decimal('9.123').scaleb(-100),
                         Decimal('9.123').scaleb(Decimal(-100)))
        self.assertEqual(Decimal(456).shift(-1),
                         Decimal(456).shift(Decimal(-1)))

        self.assertEqual(Decimal(-12).fma(Decimal(45), 67),
                         Decimal(-12).fma(Decimal(45), Decimal(67)))
        self.assertEqual(Decimal(-12).fma(45, 67),
                         Decimal(-12).fma(Decimal(45), Decimal(67)))
        self.assertEqual(Decimal(-12).fma(45, Decimal(67)),
                         Decimal(-12).fma(Decimal(45), Decimal(67)))

class CUsabilityTest(UsabilityTest):
    decimal = C
class PyUsabilityTest(UsabilityTest):
    decimal = P

class PythonAPItests(unittest.TestCase):

    def test_abc(self):
        Decimal = self.decimal.Decimal

        self.assertTrue(issubclass(Decimal, numbers.Number))
        self.assertFalse(issubclass(Decimal, numbers.Real))
        self.assertIsInstance(Decimal(0), numbers.Number)
        self.assertNotIsInstance(Decimal(0), numbers.Real)

    def test_pickle(self):
        for proto in range(pickle.HIGHEST_PROTOCOL + 1):
            Decimal = self.decimal.Decimal

            savedecimal = sys.modules['decimal']

            # Round trip
            sys.modules['decimal'] = self.decimal
            d = Decimal('-3.141590000')
            p = pickle.dumps(d, proto)
            e = pickle.loads(p)
            self.assertEqual(d, e)

            if C:
                # Test interchangeability
                x = C.Decimal('-3.123e81723')
                y = P.Decimal('-3.123e81723')

                sys.modules['decimal'] = C
                sx = pickle.dumps(x, proto)
                sys.modules['decimal'] = P
                r = pickle.loads(sx)
                self.assertIsInstance(r, P.Decimal)
                self.assertEqual(r, y)

                sys.modules['decimal'] = P
                sy = pickle.dumps(y, proto)
                sys.modules['decimal'] = C
                r = pickle.loads(sy)
                self.assertIsInstance(r, C.Decimal)
                self.assertEqual(r, x)

                x = C.Decimal('-3.123e81723').as_tuple()
                y = P.Decimal('-3.123e81723').as_tuple()

                sys.modules['decimal'] = C
                sx = pickle.dumps(x, proto)
                sys.modules['decimal'] = P
                r = pickle.loads(sx)
                self.assertIsInstance(r, P.DecimalTuple)
                self.assertEqual(r, y)

                sys.modules['decimal'] = P
                sy = pickle.dumps(y, proto)
                sys.modules['decimal'] = C
                r = pickle.loads(sy)
                self.assertIsInstance(r, C.DecimalTuple)
                self.assertEqual(r, x)

            sys.modules['decimal'] = savedecimal

    def test_int(self):
        Decimal = self.decimal.Decimal

        for x in range(-250, 250):
            s = '%0.2f' % (x / 100.0)
            # should work the same as for floats
            self.assertEqual(int(Decimal(s)), int(float(s)))
            # should work the same as to_integral in the ROUND_DOWN mode
            d = Decimal(s)
            r = d.to_integral(ROUND_DOWN)
            self.assertEqual(Decimal(int(d)), r)

        self.assertRaises(ValueError, int, Decimal('-nan'))
        self.assertRaises(ValueError, int, Decimal('snan'))
        self.assertRaises(OverflowError, int, Decimal('inf'))
        self.assertRaises(OverflowError, int, Decimal('-inf'))

    def test_trunc(self):
        Decimal = self.decimal.Decimal

        for x in range(-250, 250):
            s = '%0.2f' % (x / 100.0)
            # should work the same as for floats
            self.assertEqual(int(Decimal(s)), int(float(s)))
            # should work the same as to_integral in the ROUND_DOWN mode
            d = Decimal(s)
            r = d.to_integral(ROUND_DOWN)
            self.assertEqual(Decimal(math.trunc(d)), r)

    def test_from_float(self):

        Decimal = self.decimal.Decimal

        class MyDecimal(Decimal):
            def __init__(self, _):
                self.x = 'y'

        self.assertTrue(issubclass(MyDecimal, Decimal))

        r = MyDecimal.from_float(0.1)
        self.assertEqual(type(r), MyDecimal)
        self.assertEqual(str(r),
                '0.1000000000000000055511151231257827021181583404541015625')
        self.assertEqual(r.x, 'y')

        bigint = 12345678901234567890123456789
        self.assertEqual(MyDecimal.from_float(bigint), MyDecimal(bigint))
        self.assertTrue(MyDecimal.from_float(float('nan')).is_qnan())
        self.assertTrue(MyDecimal.from_float(float('inf')).is_infinite())
        self.assertTrue(MyDecimal.from_float(float('-inf')).is_infinite())
        self.assertEqual(str(MyDecimal.from_float(float('nan'))),
                         str(Decimal('NaN')))
        self.assertEqual(str(MyDecimal.from_float(float('inf'))),
                         str(Decimal('Infinity')))
        self.assertEqual(str(MyDecimal.from_float(float('-inf'))),
                         str(Decimal('-Infinity')))
        self.assertRaises(TypeError, MyDecimal.from_float, 'abc')
        for i in range(200):
            x = random.expovariate(0.01) * (random.random() * 2.0 - 1.0)
            self.assertEqual(x, float(MyDecimal.from_float(x))) # roundtrip

    def test_create_decimal_from_float(self):
        Decimal = self.decimal.Decimal
        Context = self.decimal.Context
        Inexact = self.decimal.Inexact

        context = Context(prec=5, rounding=ROUND_DOWN)
        self.assertEqual(
            context.create_decimal_from_float(math.pi),
            Decimal('3.1415')
        )
        context = Context(prec=5, rounding=ROUND_UP)
        self.assertEqual(
            context.create_decimal_from_float(math.pi),
            Decimal('3.1416')
        )
        context = Context(prec=5, traps=[Inexact])
        self.assertRaises(
            Inexact,
            context.create_decimal_from_float,
            math.pi
        )
        self.assertEqual(repr(context.create_decimal_from_float(-0.0)),
                         "Decimal('-0')")
        self.assertEqual(repr(context.create_decimal_from_float(1.0)),
                         "Decimal('1')")
        self.assertEqual(repr(context.create_decimal_from_float(10)),
                         "Decimal('10')")

    def test_quantize(self):
        Decimal = self.decimal.Decimal
        Context = self.decimal.Context
        InvalidOperation = self.decimal.InvalidOperation

        c = Context(Emax=99999, Emin=-99999)
        self.assertEqual(
            Decimal('7.335').quantize(Decimal('.01')),
            Decimal('7.34')
        )
        self.assertEqual(
            Decimal('7.335').quantize(Decimal('.01'), rounding=ROUND_DOWN),
            Decimal('7.33')
        )
        self.assertRaises(
            InvalidOperation,
            Decimal("10e99999").quantize, Decimal('1e100000'), context=c
        )

        c = Context()
        d = Decimal("0.871831e800")
        x = d.quantize(context=c, exp=Decimal("1e797"), rounding=ROUND_DOWN)
        self.assertEqual(x, Decimal('8.71E+799'))

    def test_complex(self):
        Decimal = self.decimal.Decimal

        x = Decimal("9.8182731e181273")
        self.assertEqual(x.real, x)
        self.assertEqual(x.imag, 0)
        self.assertEqual(x.conjugate(), x)

        x = Decimal("1")
        self.assertEqual(complex(x), complex(float(1)))

        self.assertRaises(AttributeError, setattr, x, 'real', 100)
        self.assertRaises(AttributeError, setattr, x, 'imag', 100)
        self.assertRaises(AttributeError, setattr, x, 'conjugate', 100)
        self.assertRaises(AttributeError, setattr, x, '__complex__', 100)

    def test_named_parameters(self):
        D = self.decimal.Decimal
        Context = self.decimal.Context
        localcontext = self.decimal.localcontext
        InvalidOperation = self.decimal.InvalidOperation
        Overflow = self.decimal.Overflow

        xc = Context()
        xc.prec = 1
        xc.Emax = 1
        xc.Emin = -1

        with localcontext() as c:
            c.clear_flags()

            self.assertEqual(D(9, xc), 9)
            self.assertEqual(D(9, context=xc), 9)
            self.assertEqual(D(context=xc, value=9), 9)
            self.assertEqual(D(context=xc), 0)
            xc.clear_flags()
            self.assertRaises(InvalidOperation, D, "xyz", context=xc)
            self.assertTrue(xc.flags[InvalidOperation])
            self.assertFalse(c.flags[InvalidOperation])

            xc.clear_flags()
            self.assertEqual(D(2).exp(context=xc), 7)
            self.assertRaises(Overflow, D(8).exp, context=xc)
            self.assertTrue(xc.flags[Overflow])
            self.assertFalse(c.flags[Overflow])

            xc.clear_flags()
            self.assertEqual(D(2).ln(context=xc), D('0.7'))
            self.assertRaises(InvalidOperation, D(-1).ln, context=xc)
            self.assertTrue(xc.flags[InvalidOperation])
            self.assertFalse(c.flags[InvalidOperation])

            self.assertEqual(D(0).log10(context=xc), D('-inf'))
            self.assertEqual(D(-1).next_minus(context=xc), -2)
            self.assertEqual(D(-1).next_plus(context=xc), D('-0.9'))
            self.assertEqual(D("9.73").normalize(context=xc), D('1E+1'))
            self.assertEqual(D("9999").to_integral(context=xc), 9999)
            self.assertEqual(D("-2000").to_integral_exact(context=xc), -2000)
            self.assertEqual(D("123").to_integral_value(context=xc), 123)
            self.assertEqual(D("0.0625").sqrt(context=xc), D('0.2'))

            self.assertEqual(D("0.0625").compare(context=xc, other=3), -1)
            xc.clear_flags()
            self.assertRaises(InvalidOperation,
                              D("0").compare_signal, D('nan'), context=xc)
            self.assertTrue(xc.flags[InvalidOperation])
            self.assertFalse(c.flags[InvalidOperation])
            self.assertEqual(D("0.01").max(D('0.0101'), context=xc), D('0.0'))
            self.assertEqual(D("0.01").max(D('0.0101'), context=xc), D('0.0'))
            self.assertEqual(D("0.2").max_mag(D('-0.3'), context=xc),
                             D('-0.3'))
            self.assertEqual(D("0.02").min(D('-0.03'), context=xc), D('-0.0'))
            self.assertEqual(D("0.02").min_mag(D('-0.03'), context=xc),
                             D('0.0'))
            self.assertEqual(D("0.2").next_toward(D('-1'), context=xc), D('0.1'))
            xc.clear_flags()
            self.assertRaises(InvalidOperation,
                              D("0.2").quantize, D('1e10'), context=xc)
            self.assertTrue(xc.flags[InvalidOperation])
            self.assertFalse(c.flags[InvalidOperation])
            self.assertEqual(D("9.99").remainder_near(D('1.5'), context=xc),
                             D('-0.5'))

            self.assertEqual(D("9.9").fma(third=D('0.9'), context=xc, other=7),
                             D('7E+1'))

            self.assertRaises(TypeError, D(1).is_canonical, context=xc)
            self.assertRaises(TypeError, D(1).is_finite, context=xc)
            self.assertRaises(TypeError, D(1).is_infinite, context=xc)
            self.assertRaises(TypeError, D(1).is_nan, context=xc)
            self.assertRaises(TypeError, D(1).is_qnan, context=xc)
            self.assertRaises(TypeError, D(1).is_snan, context=xc)
            self.assertRaises(TypeError, D(1).is_signed, context=xc)
            self.assertRaises(TypeError, D(1).is_zero, context=xc)

            self.assertFalse(D("0.01").is_normal(context=xc))
            self.assertTrue(D("0.01").is_subnormal(context=xc))

            self.assertRaises(TypeError, D(1).adjusted, context=xc)
            self.assertRaises(TypeError, D(1).conjugate, context=xc)
            self.assertRaises(TypeError, D(1).radix, context=xc)

            self.assertEqual(D(-111).logb(context=xc), 2)
            self.assertEqual(D(0).logical_invert(context=xc), 1)
            self.assertEqual(D('0.01').number_class(context=xc), '+Subnormal')
            self.assertEqual(D('0.21').to_eng_string(context=xc), '0.21')

            self.assertEqual(D('11').logical_and(D('10'), context=xc), 0)
            self.assertEqual(D('11').logical_or(D('10'), context=xc), 1)
            self.assertEqual(D('01').logical_xor(D('10'), context=xc), 1)
            self.assertEqual(D('23').rotate(1, context=xc), 3)
            self.assertEqual(D('23').rotate(1, context=xc), 3)
            xc.clear_flags()
            self.assertRaises(Overflow,
                              D('23').scaleb, 1, context=xc)
            self.assertTrue(xc.flags[Overflow])
            self.assertFalse(c.flags[Overflow])
            self.assertEqual(D('23').shift(-1, context=xc), 0)

            self.assertRaises(TypeError, D.from_float, 1.1, context=xc)
            self.assertRaises(TypeError, D(0).as_tuple, context=xc)

            self.assertEqual(D(1).canonical(), 1)
            self.assertRaises(TypeError, D("-1").copy_abs, context=xc)
            self.assertRaises(TypeError, D("-1").copy_negate, context=xc)
            self.assertRaises(TypeError, D(1).canonical, context="x")
            self.assertRaises(TypeError, D(1).canonical, xyz="x")

    def test_exception_hierarchy(self):

        decimal = self.decimal
        DecimalException = decimal.DecimalException
        InvalidOperation = decimal.InvalidOperation
        FloatOperation = decimal.FloatOperation
        DivisionByZero = decimal.DivisionByZero
        Overflow = decimal.Overflow
        Underflow = decimal.Underflow
        Subnormal = decimal.Subnormal
        Inexact = decimal.Inexact
        Rounded = decimal.Rounded
        Clamped = decimal.Clamped

        self.assertTrue(issubclass(DecimalException, ArithmeticError))

        self.assertTrue(issubclass(InvalidOperation, DecimalException))
        self.assertTrue(issubclass(FloatOperation, DecimalException))
        self.assertTrue(issubclass(FloatOperation, TypeError))
        self.assertTrue(issubclass(DivisionByZero, DecimalException))
        self.assertTrue(issubclass(DivisionByZero, ZeroDivisionError))
        self.assertTrue(issubclass(Overflow, Rounded))
        self.assertTrue(issubclass(Overflow, Inexact))
        self.assertTrue(issubclass(Overflow, DecimalException))
        self.assertTrue(issubclass(Underflow, Inexact))
        self.assertTrue(issubclass(Underflow, Rounded))
        self.assertTrue(issubclass(Underflow, Subnormal))
        self.assertTrue(issubclass(Underflow, DecimalException))

        self.assertTrue(issubclass(Subnormal, DecimalException))
        self.assertTrue(issubclass(Inexact, DecimalException))
        self.assertTrue(issubclass(Rounded, DecimalException))
        self.assertTrue(issubclass(Clamped, DecimalException))

        self.assertTrue(issubclass(decimal.ConversionSyntax, InvalidOperation))
        self.assertTrue(issubclass(decimal.DivisionImpossible, InvalidOperation))
        self.assertTrue(issubclass(decimal.DivisionUndefined, InvalidOperation))
        self.assertTrue(issubclass(decimal.DivisionUndefined, ZeroDivisionError))
        self.assertTrue(issubclass(decimal.InvalidContext, InvalidOperation))

class CPythonAPItests(PythonAPItests):
    decimal = C
class PyPythonAPItests(PythonAPItests):
    decimal = P

class ContextAPItests(unittest.TestCase):

    def test_none_args(self):
        Context = self.decimal.Context
        InvalidOperation = self.decimal.InvalidOperation
        DivisionByZero = self.decimal.DivisionByZero
        Overflow = self.decimal.Overflow

        c1 = Context()
        c2 = Context(prec=None, rounding=None, Emax=None, Emin=None,
                     capitals=None, clamp=None, flags=None, traps=None)
        for c in [c1, c2]:
            self.assertEqual(c.prec, 28)
            self.assertEqual(c.rounding, ROUND_HALF_EVEN)
            self.assertEqual(c.Emax, 999999)
            self.assertEqual(c.Emin, -999999)
            self.assertEqual(c.capitals, 1)
            self.assertEqual(c.clamp, 0)
            assert_signals(self, c, 'flags', [])
            assert_signals(self, c, 'traps', [InvalidOperation, DivisionByZero,
                                              Overflow])

    @cpython_only
    @requires_legacy_unicode_capi
    def test_from_legacy_strings(self):
        import _testcapi
        c = self.decimal.Context()

        for rnd in RoundingModes:
            c.rounding = _testcapi.unicode_legacy_string(rnd)
            self.assertEqual(c.rounding, rnd)

        s = _testcapi.unicode_legacy_string('')
        self.assertRaises(TypeError, setattr, c, 'rounding', s)

        s = _testcapi.unicode_legacy_string('ROUND_\x00UP')
        self.assertRaises(TypeError, setattr, c, 'rounding', s)

    def test_pickle(self):

        for proto in range(pickle.HIGHEST_PROTOCOL + 1):
            Context = self.decimal.Context

            savedecimal = sys.modules['decimal']

            # Round trip
            sys.modules['decimal'] = self.decimal
            c = Context()
            e = pickle.loads(pickle.dumps(c, proto))

            self.assertEqual(c.prec, e.prec)
            self.assertEqual(c.Emin, e.Emin)
            self.assertEqual(c.Emax, e.Emax)
            self.assertEqual(c.rounding, e.rounding)
            self.assertEqual(c.capitals, e.capitals)
            self.assertEqual(c.clamp, e.clamp)
            self.assertEqual(c.flags, e.flags)
            self.assertEqual(c.traps, e.traps)

            # Test interchangeability
            combinations = [(C, P), (P, C)] if C else [(P, P)]
            for dumper, loader in combinations:
                for ri, _ in enumerate(RoundingModes):
                    for fi, _ in enumerate(OrderedSignals[dumper]):
                        for ti, _ in enumerate(OrderedSignals[dumper]):

                            prec = random.randrange(1, 100)
                            emin = random.randrange(-100, 0)
                            emax = random.randrange(1, 100)
                            caps = random.randrange(2)
                            clamp = random.randrange(2)

                            # One module dumps
                            sys.modules['decimal'] = dumper
                            c = dumper.Context(
                                  prec=prec, Emin=emin, Emax=emax,
                                  rounding=RoundingModes[ri],
                                  capitals=caps, clamp=clamp,
                                  flags=OrderedSignals[dumper][:fi],
                                  traps=OrderedSignals[dumper][:ti]
                            )
                            s = pickle.dumps(c, proto)

                            # The other module loads
                            sys.modules['decimal'] = loader
                            d = pickle.loads(s)
                            self.assertIsInstance(d, loader.Context)

                            self.assertEqual(d.prec, prec)
                            self.assertEqual(d.Emin, emin)
                            self.assertEqual(d.Emax, emax)
                            self.assertEqual(d.rounding, RoundingModes[ri])
                            self.assertEqual(d.capitals, caps)
                            self.assertEqual(d.clamp, clamp)
                            assert_signals(self, d, 'flags', OrderedSignals[loader][:fi])
                            assert_signals(self, d, 'traps', OrderedSignals[loader][:ti])

            sys.modules['decimal'] = savedecimal

    def test_equality_with_other_types(self):
        Decimal = self.decimal.Decimal

        self.assertIn(Decimal(10), ['a', 1.0, Decimal(10), (1,2), {}])
        self.assertNotIn(Decimal(10), ['a', 1.0, (1,2), {}])

    def test_copy(self):
        # All copies should be deep
        Decimal = self.decimal.Decimal
        Context = self.decimal.Context

        c = Context()
        d = c.copy()
        self.assertNotEqual(id(c), id(d))
        self.assertNotEqual(id(c.flags), id(d.flags))
        self.assertNotEqual(id(c.traps), id(d.traps))
        k1 = set(c.flags.keys())
        k2 = set(d.flags.keys())
        self.assertEqual(k1, k2)
        self.assertEqual(c.flags, d.flags)

    def test__clamp(self):
        # In Python 3.2, the private attribute `_clamp` was made
        # public (issue 8540), with the old `_clamp` becoming a
        # property wrapping `clamp`.  For the duration of Python 3.2
        # only, the attribute should be gettable/settable via both
        # `clamp` and `_clamp`; in Python 3.3, `_clamp` should be
        # removed.
        Context = self.decimal.Context
        c = Context()
        self.assertRaises(AttributeError, getattr, c, '_clamp')

    def test_abs(self):
        Decimal = self.decimal.Decimal
        Context = self.decimal.Context

        c = Context()
        d = c.abs(Decimal(-1))
        self.assertEqual(c.abs(-1), d)
        self.assertRaises(TypeError, c.abs, '-1')

    def test_add(self):
        Decimal = self.decimal.Decimal
        Context = self.decimal.Context

        c = Context()
        d = c.add(Decimal(1), Decimal(1))
        self.assertEqual(c.add(1, 1), d)
        self.assertEqual(c.add(Decimal(1), 1), d)
        self.assertEqual(c.add(1, Decimal(1)), d)
        self.assertRaises(TypeError, c.add, '1', 1)
        self.assertRaises(TypeError, c.add, 1, '1')

    def test_compare(self):
        Decimal = self.decimal.Decimal
        Context = self.decimal.Context

        c = Context()
        d = c.compare(Decimal(1), Decimal(1))
        self.assertEqual(c.compare(1, 1), d)
        self.assertEqual(c.compare(Decimal(1), 1), d)
        self.assertEqual(c.compare(1, Decimal(1)), d)
        self.assertRaises(TypeError, c.compare, '1', 1)
        self.assertRaises(TypeError, c.compare, 1, '1')

    def test_compare_signal(self):
        Decimal = self.decimal.Decimal
        Context = self.decimal.Context

        c = Context()
        d = c.compare_signal(Decimal(1), Decimal(1))
        self.assertEqual(c.compare_signal(1, 1), d)
        self.assertEqual(c.compare_signal(Decimal(1), 1), d)
        self.assertEqual(c.compare_signal(1, Decimal(1)), d)
        self.assertRaises(TypeError, c.compare_signal, '1', 1)
        self.assertRaises(TypeError, c.compare_signal, 1, '1')

    def test_compare_total(self):
        Decimal = self.decimal.Decimal
        Context = self.decimal.Context

        c = Context()
        d = c.compare_total(Decimal(1), Decimal(1))
        self.assertEqual(c.compare_total(1, 1), d)
        self.assertEqual(c.compare_total(Decimal(1), 1), d)
        self.assertEqual(c.compare_total(1, Decimal(1)), d)
        self.assertRaises(TypeError, c.compare_total, '1', 1)
        self.assertRaises(TypeError, c.compare_total, 1, '1')

    def test_compare_total_mag(self):
        Decimal = self.decimal.Decimal
        Context = self.decimal.Context

        c = Context()
        d = c.compare_total_mag(Decimal(1), Decimal(1))
        self.assertEqual(c.compare_total_mag(1, 1), d)
        self.assertEqual(c.compare_total_mag(Decimal(1), 1), d)
        self.assertEqual(c.compare_total_mag(1, Decimal(1)), d)
        self.assertRaises(TypeError, c.compare_total_mag, '1', 1)
        self.assertRaises(TypeError, c.compare_total_mag, 1, '1')

    def test_copy_abs(self):
        Decimal = self.decimal.Decimal
        Context = self.decimal.Context

        c = Context()
        d = c.copy_abs(Decimal(-1))
        self.assertEqual(c.copy_abs(-1), d)
        self.assertRaises(TypeError, c.copy_abs, '-1')

    def test_copy_decimal(self):
        Decimal = self.decimal.Decimal
        Context = self.decimal.Context

        c = Context()
        d = c.copy_decimal(Decimal(-1))
        self.assertEqual(c.copy_decimal(-1), d)
        self.assertRaises(TypeError, c.copy_decimal, '-1')

    def test_copy_negate(self):
        Decimal = self.decimal.Decimal
        Context = self.decimal.Context

        c = Context()
        d = c.copy_negate(Decimal(-1))
        self.assertEqual(c.copy_negate(-1), d)
        self.assertRaises(TypeError, c.copy_negate, '-1')

    def test_copy_sign(self):
        Decimal = self.decimal.Decimal
        Context = self.decimal.Context

        c = Context()
        d = c.copy_sign(Decimal(1), Decimal(-2))
        self.assertEqual(c.copy_sign(1, -2), d)
        self.assertEqual(c.copy_sign(Decimal(1), -2), d)
        self.assertEqual(c.copy_sign(1, Decimal(-2)), d)
        self.assertRaises(TypeError, c.copy_sign, '1', -2)
        self.assertRaises(TypeError, c.copy_sign, 1, '-2')

    def test_divide(self):
        Decimal = self.decimal.Decimal
        Context = self.decimal.Context

        c = Context()
        d = c.divide(Decimal(1), Decimal(2))
        self.assertEqual(c.divide(1, 2), d)
        self.assertEqual(c.divide(Decimal(1), 2), d)
        self.assertEqual(c.divide(1, Decimal(2)), d)
        self.assertRaises(TypeError, c.divide, '1', 2)
        self.assertRaises(TypeError, c.divide, 1, '2')

    def test_divide_int(self):
        Decimal = self.decimal.Decimal
        Context = self.decimal.Context

        c = Context()
        d = c.divide_int(Decimal(1), Decimal(2))
        self.assertEqual(c.divide_int(1, 2), d)
        self.assertEqual(c.divide_int(Decimal(1), 2), d)
        self.assertEqual(c.divide_int(1, Decimal(2)), d)
        self.assertRaises(TypeError, c.divide_int, '1', 2)
        self.assertRaises(TypeError, c.divide_int, 1, '2')

    def test_divmod(self):
        Decimal = self.decimal.Decimal
        Context = self.decimal.Context

        c = Context()
        d = c.divmod(Decimal(1), Decimal(2))
        self.assertEqual(c.divmod(1, 2), d)
        self.assertEqual(c.divmod(Decimal(1), 2), d)
        self.assertEqual(c.divmod(1, Decimal(2)), d)
        self.assertRaises(TypeError, c.divmod, '1', 2)
        self.assertRaises(TypeError, c.divmod, 1, '2')

    def test_exp(self):
        Decimal = self.decimal.Decimal
        Context = self.decimal.Context

        c = Context()
        d = c.exp(Decimal(10))
        self.assertEqual(c.exp(10), d)
        self.assertRaises(TypeError, c.exp, '10')

    def test_fma(self):
        Decimal = self.decimal.Decimal
        Context = self.decimal.Context

        c = Context()
        d = c.fma(Decimal(2), Decimal(3), Decimal(4))
        self.assertEqual(c.fma(2, 3, 4), d)
        self.assertEqual(c.fma(Decimal(2), 3, 4), d)
        self.assertEqual(c.fma(2, Decimal(3), 4), d)
        self.assertEqual(c.fma(2, 3, Decimal(4)), d)
        self.assertEqual(c.fma(Decimal(2), Decimal(3), 4), d)
        self.assertRaises(TypeError, c.fma, '2', 3, 4)
        self.assertRaises(TypeError, c.fma, 2, '3', 4)
        self.assertRaises(TypeError, c.fma, 2, 3, '4')

        # Issue 12079 for Context.fma ...
        self.assertRaises(TypeError, c.fma,
                          Decimal('Infinity'), Decimal(0), "not a decimal")
        self.assertRaises(TypeError, c.fma,
                          Decimal(1), Decimal('snan'), 1.222)
        # ... and for Decimal.fma.
        self.assertRaises(TypeError, Decimal('Infinity').fma,
                          Decimal(0), "not a decimal")
        self.assertRaises(TypeError, Decimal(1).fma,
                          Decimal('snan'), 1.222)

    def test_is_finite(self):
        Decimal = self.decimal.Decimal
        Context = self.decimal.Context

        c = Context()
        d = c.is_finite(Decimal(10))
        self.assertEqual(c.is_finite(10), d)
        self.assertRaises(TypeError, c.is_finite, '10')

    def test_is_infinite(self):
        Decimal = self.decimal.Decimal
        Context = self.decimal.Context

        c = Context()
        d = c.is_infinite(Decimal(10))
        self.assertEqual(c.is_infinite(10), d)
        self.assertRaises(TypeError, c.is_infinite, '10')

    def test_is_nan(self):
        Decimal = self.decimal.Decimal
        Context = self.decimal.Context

        c = Context()
        d = c.is_nan(Decimal(10))
        self.assertEqual(c.is_nan(10), d)
        self.assertRaises(TypeError, c.is_nan, '10')

    def test_is_normal(self):
        Decimal = self.decimal.Decimal
        Context = self.decimal.Context

        c = Context()
        d = c.is_normal(Decimal(10))
        self.assertEqual(c.is_normal(10), d)
        self.assertRaises(TypeError, c.is_normal, '10')

    def test_is_qnan(self):
        Decimal = self.decimal.Decimal
        Context = self.decimal.Context

        c = Context()
        d = c.is_qnan(Decimal(10))
        self.assertEqual(c.is_qnan(10), d)
        self.assertRaises(TypeError, c.is_qnan, '10')

    def test_is_signed(self):
        Decimal = self.decimal.Decimal
        Context = self.decimal.Context

        c = Context()
        d = c.is_signed(Decimal(10))
        self.assertEqual(c.is_signed(10), d)
        self.assertRaises(TypeError, c.is_signed, '10')

    def test_is_snan(self):
        Decimal = self.decimal.Decimal
        Context = self.decimal.Context

        c = Context()
        d = c.is_snan(Decimal(10))
        self.assertEqual(c.is_snan(10), d)
        self.assertRaises(TypeError, c.is_snan, '10')

    def test_is_subnormal(self):
        Decimal = self.decimal.Decimal
        Context = self.decimal.Context

        c = Context()
        d = c.is_subnormal(Decimal(10))
        self.assertEqual(c.is_subnormal(10), d)
        self.assertRaises(TypeError, c.is_subnormal, '10')

    def test_is_zero(self):
        Decimal = self.decimal.Decimal
        Context = self.decimal.Context

        c = Context()
        d = c.is_zero(Decimal(10))
        self.assertEqual(c.is_zero(10), d)
        self.assertRaises(TypeError, c.is_zero, '10')

    def test_ln(self):
        Decimal = self.decimal.Decimal
        Context = self.decimal.Context

        c = Context()
        d = c.ln(Decimal(10))
        self.assertEqual(c.ln(10), d)
        self.assertRaises(TypeError, c.ln, '10')

    def test_log10(self):
        Decimal = self.decimal.Decimal
        Context = self.decimal.Context

        c = Context()
        d = c.log10(Decimal(10))
        self.assertEqual(c.log10(10), d)
        self.assertRaises(TypeError, c.log10, '10')

    def test_logb(self):
        Decimal = self.decimal.Decimal
        Context = self.decimal.Context

        c = Context()
        d = c.logb(Decimal(10))
        self.assertEqual(c.logb(10), d)
        self.assertRaises(TypeError, c.logb, '10')

    def test_logical_and(self):
        Decimal = self.decimal.Decimal
        Context = self.decimal.Context

        c = Context()
        d = c.logical_and(Decimal(1), Decimal(1))
        self.assertEqual(c.logical_and(1, 1), d)
        self.assertEqual(c.logical_and(Decimal(1), 1), d)
        self.assertEqual(c.logical_and(1, Decimal(1)), d)
        self.assertRaises(TypeError, c.logical_and, '1', 1)
        self.assertRaises(TypeError, c.logical_and, 1, '1')

    def test_logical_invert(self):
        Decimal = self.decimal.Decimal
        Context = self.decimal.Context

        c = Context()
        d = c.logical_invert(Decimal(1000))
        self.assertEqual(c.logical_invert(1000), d)
        self.assertRaises(TypeError, c.logical_invert, '1000')

    def test_logical_or(self):
        Decimal = self.decimal.Decimal
        Context = self.decimal.Context

        c = Context()
        d = c.logical_or(Decimal(1), Decimal(1))
        self.assertEqual(c.logical_or(1, 1), d)
        self.assertEqual(c.logical_or(Decimal(1), 1), d)
        self.assertEqual(c.logical_or(1, Decimal(1)), d)
        self.assertRaises(TypeError, c.logical_or, '1', 1)
        self.assertRaises(TypeError, c.logical_or, 1, '1')

    def test_logical_xor(self):
        Decimal = self.decimal.Decimal
        Context = self.decimal.Context

        c = Context()
        d = c.logical_xor(Decimal(1), Decimal(1))
        self.assertEqual(c.logical_xor(1, 1), d)
        self.assertEqual(c.logical_xor(Decimal(1), 1), d)
        self.assertEqual(c.logical_xor(1, Decimal(1)), d)
        self.assertRaises(TypeError, c.logical_xor, '1', 1)
        self.assertRaises(TypeError, c.logical_xor, 1, '1')

    def test_max(self):
        Decimal = self.decimal.Decimal
        Context = self.decimal.Context

        c = Context()
        d = c.max(Decimal(1), Decimal(2))
        self.assertEqual(c.max(1, 2), d)
        self.assertEqual(c.max(Decimal(1), 2), d)
        self.assertEqual(c.max(1, Decimal(2)), d)
        self.assertRaises(TypeError, c.max, '1', 2)
        self.assertRaises(TypeError, c.max, 1, '2')

    def test_max_mag(self):
        Decimal = self.decimal.Decimal
        Context = self.decimal.Context

        c = Context()
        d = c.max_mag(Decimal(1), Decimal(2))
        self.assertEqual(c.max_mag(1, 2), d)
        self.assertEqual(c.max_mag(Decimal(1), 2), d)
        self.assertEqual(c.max_mag(1, Decimal(2)), d)
        self.assertRaises(TypeError, c.max_mag, '1', 2)
        self.assertRaises(TypeError, c.max_mag, 1, '2')

    def test_min(self):
        Decimal = self.decimal.Decimal
        Context = self.decimal.Context

        c = Context()
        d = c.min(Decimal(1), Decimal(2))
        self.assertEqual(c.min(1, 2), d)
        self.assertEqual(c.min(Decimal(1), 2), d)
        self.assertEqual(c.min(1, Decimal(2)), d)
        self.assertRaises(TypeError, c.min, '1', 2)
        self.assertRaises(TypeError, c.min, 1, '2')

    def test_min_mag(self):
        Decimal = self.decimal.Decimal
        Context = self.decimal.Context

        c = Context()
        d = c.min_mag(Decimal(1), Decimal(2))
        self.assertEqual(c.min_mag(1, 2), d)
        self.assertEqual(c.min_mag(Decimal(1), 2), d)
        self.assertEqual(c.min_mag(1, Decimal(2)), d)
        self.assertRaises(TypeError, c.min_mag, '1', 2)
        self.assertRaises(TypeError, c.min_mag, 1, '2')

    def test_minus(self):
        Decimal = self.decimal.Decimal
        Context = self.decimal.Context

        c = Context()
        d = c.minus(Decimal(10))
        self.assertEqual(c.minus(10), d)
        self.assertRaises(TypeError, c.minus, '10')

    def test_multiply(self):
        Decimal = self.decimal.Decimal
        Context = self.decimal.Context

        c = Context()
        d = c.multiply(Decimal(1), Decimal(2))
        self.assertEqual(c.multiply(1, 2), d)
        self.assertEqual(c.multiply(Decimal(1), 2), d)
        self.assertEqual(c.multiply(1, Decimal(2)), d)
        self.assertRaises(TypeError, c.multiply, '1', 2)
        self.assertRaises(TypeError, c.multiply, 1, '2')

    def test_next_minus(self):
        Decimal = self.decimal.Decimal
        Context = self.decimal.Context

        c = Context()
        d = c.next_minus(Decimal(10))
        self.assertEqual(c.next_minus(10), d)
        self.assertRaises(TypeError, c.next_minus, '10')

    def test_next_plus(self):
        Decimal = self.decimal.Decimal
        Context = self.decimal.Context

        c = Context()
        d = c.next_plus(Decimal(10))
        self.assertEqual(c.next_plus(10), d)
        self.assertRaises(TypeError, c.next_plus, '10')

    def test_next_toward(self):
        Decimal = self.decimal.Decimal
        Context = self.decimal.Context

        c = Context()
        d = c.next_toward(Decimal(1), Decimal(2))
        self.assertEqual(c.next_toward(1, 2), d)
        self.assertEqual(c.next_toward(Decimal(1), 2), d)
        self.assertEqual(c.next_toward(1, Decimal(2)), d)
        self.assertRaises(TypeError, c.next_toward, '1', 2)
        self.assertRaises(TypeError, c.next_toward, 1, '2')

    def test_normalize(self):
        Decimal = self.decimal.Decimal
        Context = self.decimal.Context

        c = Context()
        d = c.normalize(Decimal(10))
        self.assertEqual(c.normalize(10), d)
        self.assertRaises(TypeError, c.normalize, '10')

    def test_number_class(self):
        Decimal = self.decimal.Decimal
        Context = self.decimal.Context

        c = Context()
        self.assertEqual(c.number_class(123), c.number_class(Decimal(123)))
        self.assertEqual(c.number_class(0), c.number_class(Decimal(0)))
        self.assertEqual(c.number_class(-45), c.number_class(Decimal(-45)))

    def test_plus(self):
        Decimal = self.decimal.Decimal
        Context = self.decimal.Context

        c = Context()
        d = c.plus(Decimal(10))
        self.assertEqual(c.plus(10), d)
        self.assertRaises(TypeError, c.plus, '10')

    def test_power(self):
        Decimal = self.decimal.Decimal
        Context = self.decimal.Context

        c = Context()
        d = c.power(Decimal(1), Decimal(4))
        self.assertEqual(c.power(1, 4), d)
        self.assertEqual(c.power(Decimal(1), 4), d)
        self.assertEqual(c.power(1, Decimal(4)), d)
        self.assertEqual(c.power(Decimal(1), Decimal(4)), d)
        self.assertRaises(TypeError, c.power, '1', 4)
        self.assertRaises(TypeError, c.power, 1, '4')
        self.assertEqual(c.power(modulo=5, b=8, a=2), 1)

    def test_quantize(self):
        Decimal = self.decimal.Decimal
        Context = self.decimal.Context

        c = Context()
        d = c.quantize(Decimal(1), Decimal(2))
        self.assertEqual(c.quantize(1, 2), d)
        self.assertEqual(c.quantize(Decimal(1), 2), d)
        self.assertEqual(c.quantize(1, Decimal(2)), d)
        self.assertRaises(TypeError, c.quantize, '1', 2)
        self.assertRaises(TypeError, c.quantize, 1, '2')

    def test_remainder(self):
        Decimal = self.decimal.Decimal
        Context = self.decimal.Context

        c = Context()
        d = c.remainder(Decimal(1), Decimal(2))
        self.assertEqual(c.remainder(1, 2), d)
        self.assertEqual(c.remainder(Decimal(1), 2), d)
        self.assertEqual(c.remainder(1, Decimal(2)), d)
        self.assertRaises(TypeError, c.remainder, '1', 2)
        self.assertRaises(TypeError, c.remainder, 1, '2')

    def test_remainder_near(self):
        Decimal = self.decimal.Decimal
        Context = self.decimal.Context

        c = Context()
        d = c.remainder_near(Decimal(1), Decimal(2))
        self.assertEqual(c.remainder_near(1, 2), d)
        self.assertEqual(c.remainder_near(Decimal(1), 2), d)
        self.assertEqual(c.remainder_near(1, Decimal(2)), d)
        self.assertRaises(TypeError, c.remainder_near, '1', 2)
        self.assertRaises(TypeError, c.remainder_near, 1, '2')

    def test_rotate(self):
        Decimal = self.decimal.Decimal
        Context = self.decimal.Context

        c = Context()
        d = c.rotate(Decimal(1), Decimal(2))
        self.assertEqual(c.rotate(1, 2), d)
        self.assertEqual(c.rotate(Decimal(1), 2), d)
        self.assertEqual(c.rotate(1, Decimal(2)), d)
        self.assertRaises(TypeError, c.rotate, '1', 2)
        self.assertRaises(TypeError, c.rotate, 1, '2')

    def test_sqrt(self):
        Decimal = self.decimal.Decimal
        Context = self.decimal.Context

        c = Context()
        d = c.sqrt(Decimal(10))
        self.assertEqual(c.sqrt(10), d)
        self.assertRaises(TypeError, c.sqrt, '10')

    def test_same_quantum(self):
        Decimal = self.decimal.Decimal
        Context = self.decimal.Context

        c = Context()
        d = c.same_quantum(Decimal(1), Decimal(2))
        self.assertEqual(c.same_quantum(1, 2), d)
        self.assertEqual(c.same_quantum(Decimal(1), 2), d)
        self.assertEqual(c.same_quantum(1, Decimal(2)), d)
        self.assertRaises(TypeError, c.same_quantum, '1', 2)
        self.assertRaises(TypeError, c.same_quantum, 1, '2')

    def test_scaleb(self):
        Decimal = self.decimal.Decimal
        Context = self.decimal.Context

        c = Context()
        d = c.scaleb(Decimal(1), Decimal(2))
        self.assertEqual(c.scaleb(1, 2), d)
        self.assertEqual(c.scaleb(Decimal(1), 2), d)
        self.assertEqual(c.scaleb(1, Decimal(2)), d)
        self.assertRaises(TypeError, c.scaleb, '1', 2)
        self.assertRaises(TypeError, c.scaleb, 1, '2')

    def test_shift(self):
        Decimal = self.decimal.Decimal
        Context = self.decimal.Context

        c = Context()
        d = c.shift(Decimal(1), Decimal(2))
        self.assertEqual(c.shift(1, 2), d)
        self.assertEqual(c.shift(Decimal(1), 2), d)
        self.assertEqual(c.shift(1, Decimal(2)), d)
        self.assertRaises(TypeError, c.shift, '1', 2)
        self.assertRaises(TypeError, c.shift, 1, '2')

    def test_subtract(self):
        Decimal = self.decimal.Decimal
        Context = self.decimal.Context

        c = Context()
        d = c.subtract(Decimal(1), Decimal(2))
        self.assertEqual(c.subtract(1, 2), d)
        self.assertEqual(c.subtract(Decimal(1), 2), d)
        self.assertEqual(c.subtract(1, Decimal(2)), d)
        self.assertRaises(TypeError, c.subtract, '1', 2)
        self.assertRaises(TypeError, c.subtract, 1, '2')

    def test_to_eng_string(self):
        Decimal = self.decimal.Decimal
        Context = self.decimal.Context

        c = Context()
        d = c.to_eng_string(Decimal(10))
        self.assertEqual(c.to_eng_string(10), d)
        self.assertRaises(TypeError, c.to_eng_string, '10')

    def test_to_sci_string(self):
        Decimal = self.decimal.Decimal
        Context = self.decimal.Context

        c = Context()
        d = c.to_sci_string(Decimal(10))
        self.assertEqual(c.to_sci_string(10), d)
        self.assertRaises(TypeError, c.to_sci_string, '10')

    def test_to_integral_exact(self):
        Decimal = self.decimal.Decimal
        Context = self.decimal.Context

        c = Context()
        d = c.to_integral_exact(Decimal(10))
        self.assertEqual(c.to_integral_exact(10), d)
        self.assertRaises(TypeError, c.to_integral_exact, '10')

    def test_to_integral_value(self):
        Decimal = self.decimal.Decimal
        Context = self.decimal.Context

        c = Context()
        d = c.to_integral_value(Decimal(10))
        self.assertEqual(c.to_integral_value(10), d)
        self.assertRaises(TypeError, c.to_integral_value, '10')
        self.assertRaises(TypeError, c.to_integral_value, 10, 'x')

class CContextAPItests(ContextAPItests):
    decimal = C
class PyContextAPItests(ContextAPItests):
    decimal = P

class ContextWithStatement(unittest.TestCase):
    # Can't do these as docstrings until Python 2.6
    # as doctest can't handle __future__ statements

    def test_localcontext(self):
        # Use a copy of the current context in the block
        getcontext = self.decimal.getcontext
        localcontext = self.decimal.localcontext

        orig_ctx = getcontext()
        with localcontext() as enter_ctx:
            set_ctx = getcontext()
        final_ctx = getcontext()
        self.assertIs(orig_ctx, final_ctx, 'did not restore context correctly')
        self.assertIsNot(orig_ctx, set_ctx, 'did not copy the context')
        self.assertIs(set_ctx, enter_ctx, '__enter__ returned wrong context')

    def test_localcontextarg(self):
        # Use a copy of the supplied context in the block
        Context = self.decimal.Context
        getcontext = self.decimal.getcontext
        localcontext = self.decimal.localcontext

        localcontext = self.decimal.localcontext
        orig_ctx = getcontext()
        new_ctx = Context(prec=42)
        with localcontext(new_ctx) as enter_ctx:
            set_ctx = getcontext()
        final_ctx = getcontext()
        self.assertIs(orig_ctx, final_ctx, 'did not restore context correctly')
        self.assertEqual(set_ctx.prec, new_ctx.prec, 'did not set correct context')
        self.assertIsNot(new_ctx, set_ctx, 'did not copy the context')
        self.assertIs(set_ctx, enter_ctx, '__enter__ returned wrong context')

    def test_nested_with_statements(self):
        # Use a copy of the supplied context in the block
        Decimal = self.decimal.Decimal
        Context = self.decimal.Context
        getcontext = self.decimal.getcontext
        localcontext = self.decimal.localcontext
        Clamped = self.decimal.Clamped
        Overflow = self.decimal.Overflow

        orig_ctx = getcontext()
        orig_ctx.clear_flags()
        new_ctx = Context(Emax=384)
        with localcontext() as c1:
            self.assertEqual(c1.flags, orig_ctx.flags)
            self.assertEqual(c1.traps, orig_ctx.traps)
            c1.traps[Clamped] = True
            c1.Emin = -383
            self.assertNotEqual(orig_ctx.Emin, -383)
            self.assertRaises(Clamped, c1.create_decimal, '0e-999')
            self.assertTrue(c1.flags[Clamped])
            with localcontext(new_ctx) as c2:
                self.assertEqual(c2.flags, new_ctx.flags)
                self.assertEqual(c2.traps, new_ctx.traps)
                self.assertRaises(Overflow, c2.power, Decimal('3.4e200'), 2)
                self.assertFalse(c2.flags[Clamped])
                self.assertTrue(c2.flags[Overflow])
                del c2
            self.assertFalse(c1.flags[Overflow])
            del c1
        self.assertNotEqual(orig_ctx.Emin, -383)
        self.assertFalse(orig_ctx.flags[Clamped])
        self.assertFalse(orig_ctx.flags[Overflow])
        self.assertFalse(new_ctx.flags[Clamped])
        self.assertFalse(new_ctx.flags[Overflow])

    def test_with_statements_gc1(self):
        localcontext = self.decimal.localcontext

        with localcontext() as c1:
            del c1
            with localcontext() as c2:
                del c2
                with localcontext() as c3:
                    del c3
                    with localcontext() as c4:
                        del c4

    def test_with_statements_gc2(self):
        localcontext = self.decimal.localcontext

        with localcontext() as c1:
            with localcontext(c1) as c2:
                del c1
                with localcontext(c2) as c3:
                    del c2
                    with localcontext(c3) as c4:
                        del c3
                        del c4

    def test_with_statements_gc3(self):
        Context = self.decimal.Context
        localcontext = self.decimal.localcontext
        getcontext = self.decimal.getcontext
        setcontext = self.decimal.setcontext

        with localcontext() as c1:
            del c1
            n1 = Context(prec=1)
            setcontext(n1)
            with localcontext(n1) as c2:
                del n1
                self.assertEqual(c2.prec, 1)
                del c2
                n2 = Context(prec=2)
                setcontext(n2)
                del n2
                self.assertEqual(getcontext().prec, 2)
                n3 = Context(prec=3)
                setcontext(n3)
                self.assertEqual(getcontext().prec, 3)
                with localcontext(n3) as c3:
                    del n3
                    self.assertEqual(c3.prec, 3)
                    del c3
                    n4 = Context(prec=4)
                    setcontext(n4)
                    del n4
                    self.assertEqual(getcontext().prec, 4)
                    with localcontext() as c4:
                        self.assertEqual(c4.prec, 4)
                        del c4

class CContextWithStatement(ContextWithStatement):
    decimal = C
class PyContextWithStatement(ContextWithStatement):
    decimal = P

class ContextFlags(unittest.TestCase):

    def test_flags_irrelevant(self):
        # check that the result (numeric result + flags raised) of an
        # arithmetic operation doesn't depend on the current flags
        Decimal = self.decimal.Decimal
        Context = self.decimal.Context
        Inexact = self.decimal.Inexact
        Rounded = self.decimal.Rounded
        Underflow = self.decimal.Underflow
        Clamped = self.decimal.Clamped
        Subnormal = self.decimal.Subnormal

        def raise_error(context, flag):
            if self.decimal == C:
                context.flags[flag] = True
                if context.traps[flag]:
                    raise flag
            else:
                context._raise_error(flag)

        context = Context(prec=9, Emin = -425000000, Emax = 425000000,
                          rounding=ROUND_HALF_EVEN, traps=[], flags=[])

        # operations that raise various flags, in the form (function, arglist)
        operations = [
            (context._apply, [Decimal("100E-425000010")]),
            (context.sqrt, [Decimal(2)]),
            (context.add, [Decimal("1.23456789"), Decimal("9.87654321")]),
            (context.multiply, [Decimal("1.23456789"), Decimal("9.87654321")]),
            (context.subtract, [Decimal("1.23456789"), Decimal("9.87654321")]),
            ]

        # try various flags individually, then a whole lot at once
        flagsets = [[Inexact], [Rounded], [Underflow], [Clamped], [Subnormal],
                    [Inexact, Rounded, Underflow, Clamped, Subnormal]]

        for fn, args in operations:
            # find answer and flags raised using a clean context
            context.clear_flags()
            ans = fn(*args)
            flags = [k for k, v in context.flags.items() if v]

            for extra_flags in flagsets:
                # set flags, before calling operation
                context.clear_flags()
                for flag in extra_flags:
                    raise_error(context, flag)
                new_ans = fn(*args)

                # flags that we expect to be set after the operation
                expected_flags = list(flags)
                for flag in extra_flags:
                    if flag not in expected_flags:
                        expected_flags.append(flag)
                expected_flags.sort(key=id)

                # flags we actually got
                new_flags = [k for k,v in context.flags.items() if v]
                new_flags.sort(key=id)

                self.assertEqual(ans, new_ans,
                                 "operation produces different answers depending on flags set: " +
                                 "expected %s, got %s." % (ans, new_ans))
                self.assertEqual(new_flags, expected_flags,
                                  "operation raises different flags depending on flags set: " +
                                  "expected %s, got %s" % (expected_flags, new_flags))

    def test_flag_comparisons(self):
        Context = self.decimal.Context
        Inexact = self.decimal.Inexact
        Rounded = self.decimal.Rounded

        c = Context()

        # Valid SignalDict
        self.assertNotEqual(c.flags, c.traps)
        self.assertNotEqual(c.traps, c.flags)

        c.flags = c.traps
        self.assertEqual(c.flags, c.traps)
        self.assertEqual(c.traps, c.flags)

        c.flags[Rounded] = True
        c.traps = c.flags
        self.assertEqual(c.flags, c.traps)
        self.assertEqual(c.traps, c.flags)

        d = {}
        d.update(c.flags)
        self.assertEqual(d, c.flags)
        self.assertEqual(c.flags, d)

        d[Inexact] = True
        self.assertNotEqual(d, c.flags)
        self.assertNotEqual(c.flags, d)

        # Invalid SignalDict
        d = {Inexact:False}
        self.assertNotEqual(d, c.flags)
        self.assertNotEqual(c.flags, d)

        d = ["xyz"]
        self.assertNotEqual(d, c.flags)
        self.assertNotEqual(c.flags, d)

    @requires_IEEE_754
    def test_float_operation(self):
        Decimal = self.decimal.Decimal
        FloatOperation = self.decimal.FloatOperation
        localcontext = self.decimal.localcontext

        with localcontext() as c:
            ##### trap is off by default
            self.assertFalse(c.traps[FloatOperation])

            # implicit conversion sets the flag
            c.clear_flags()
            self.assertEqual(Decimal(7.5), 7.5)
            self.assertTrue(c.flags[FloatOperation])

            c.clear_flags()
            self.assertEqual(c.create_decimal(7.5), 7.5)
            self.assertTrue(c.flags[FloatOperation])

            # explicit conversion does not set the flag
            c.clear_flags()
            x = Decimal.from_float(7.5)
            self.assertFalse(c.flags[FloatOperation])
            # comparison sets the flag
            self.assertEqual(x, 7.5)
            self.assertTrue(c.flags[FloatOperation])

            c.clear_flags()
            x = c.create_decimal_from_float(7.5)
            self.assertFalse(c.flags[FloatOperation])
            self.assertEqual(x, 7.5)
            self.assertTrue(c.flags[FloatOperation])

            ##### set the trap
            c.traps[FloatOperation] = True

            # implicit conversion raises
            c.clear_flags()
            self.assertRaises(FloatOperation, Decimal, 7.5)
            self.assertTrue(c.flags[FloatOperation])

            c.clear_flags()
            self.assertRaises(FloatOperation, c.create_decimal, 7.5)
            self.assertTrue(c.flags[FloatOperation])

            # explicit conversion is silent
            c.clear_flags()
            x = Decimal.from_float(7.5)
            self.assertFalse(c.flags[FloatOperation])

            c.clear_flags()
            x = c.create_decimal_from_float(7.5)
            self.assertFalse(c.flags[FloatOperation])

    def test_float_comparison(self):
        Decimal = self.decimal.Decimal
        Context = self.decimal.Context
        FloatOperation = self.decimal.FloatOperation
        localcontext = self.decimal.localcontext

        def assert_attr(a, b, attr, context, signal=None):
            context.clear_flags()
            f = getattr(a, attr)
            if signal == FloatOperation:
                self.assertRaises(signal, f, b)
            else:
                self.assertIs(f(b), True)
            self.assertTrue(context.flags[FloatOperation])

        small_d = Decimal('0.25')
        big_d = Decimal('3.0')
        small_f = 0.25
        big_f = 3.0

        zero_d = Decimal('0.0')
        neg_zero_d = Decimal('-0.0')
        zero_f = 0.0
        neg_zero_f = -0.0

        inf_d = Decimal('Infinity')
        neg_inf_d = Decimal('-Infinity')
        inf_f = float('inf')
        neg_inf_f = float('-inf')

        def doit(c, signal=None):
            # Order
            for attr in '__lt__', '__le__':
                assert_attr(small_d, big_f, attr, c, signal)

            for attr in '__gt__', '__ge__':
                assert_attr(big_d, small_f, attr, c, signal)

            # Equality
            assert_attr(small_d, small_f, '__eq__', c, None)

            assert_attr(neg_zero_d, neg_zero_f, '__eq__', c, None)
            assert_attr(neg_zero_d, zero_f, '__eq__', c, None)

            assert_attr(zero_d, neg_zero_f, '__eq__', c, None)
            assert_attr(zero_d, zero_f, '__eq__', c, None)

            assert_attr(neg_inf_d, neg_inf_f, '__eq__', c, None)
            assert_attr(inf_d, inf_f, '__eq__', c, None)

            # Inequality
            assert_attr(small_d, big_f, '__ne__', c, None)

            assert_attr(Decimal('0.1'), 0.1, '__ne__', c, None)

            assert_attr(neg_inf_d, inf_f, '__ne__', c, None)
            assert_attr(inf_d, neg_inf_f, '__ne__', c, None)

            assert_attr(Decimal('NaN'), float('nan'), '__ne__', c, None)

        def test_containers(c, signal=None):
            c.clear_flags()
            s = set([100.0, Decimal('100.0')])
            self.assertEqual(len(s), 1)
            self.assertTrue(c.flags[FloatOperation])

            c.clear_flags()
            if signal:
                self.assertRaises(signal, sorted, [1.0, Decimal('10.0')])
            else:
                s = sorted([10.0, Decimal('10.0')])
            self.assertTrue(c.flags[FloatOperation])

            c.clear_flags()
            b = 10.0 in [Decimal('10.0'), 1.0]
            self.assertTrue(c.flags[FloatOperation])

            c.clear_flags()
            b = 10.0 in {Decimal('10.0'):'a', 1.0:'b'}
            self.assertTrue(c.flags[FloatOperation])

        nc = Context()
        with localcontext(nc) as c:
            self.assertFalse(c.traps[FloatOperation])
            doit(c, signal=None)
            test_containers(c, signal=None)

            c.traps[FloatOperation] = True
            doit(c, signal=FloatOperation)
            test_containers(c, signal=FloatOperation)

    def test_float_operation_default(self):
        Decimal = self.decimal.Decimal
        Context = self.decimal.Context
        Inexact = self.decimal.Inexact
        FloatOperation= self.decimal.FloatOperation

        context = Context()
        self.assertFalse(context.flags[FloatOperation])
        self.assertFalse(context.traps[FloatOperation])

        context.clear_traps()
        context.traps[Inexact] = True
        context.traps[FloatOperation] = True
        self.assertTrue(context.traps[FloatOperation])
        self.assertTrue(context.traps[Inexact])

class CContextFlags(ContextFlags):
    decimal = C
class PyContextFlags(ContextFlags):
    decimal = P

class SpecialContexts(unittest.TestCase):
    """Test the context templates."""

    def test_context_templates(self):
        BasicContext = self.decimal.BasicContext
        ExtendedContext = self.decimal.ExtendedContext
        getcontext = self.decimal.getcontext
        setcontext = self.decimal.setcontext
        InvalidOperation = self.decimal.InvalidOperation
        DivisionByZero = self.decimal.DivisionByZero
        Overflow = self.decimal.Overflow
        Underflow = self.decimal.Underflow
        Clamped = self.decimal.Clamped

        assert_signals(self, BasicContext, 'traps',
            [InvalidOperation, DivisionByZero, Overflow, Underflow, Clamped]
        )

        savecontext = getcontext().copy()
        basic_context_prec = BasicContext.prec
        extended_context_prec = ExtendedContext.prec

        ex = None
        try:
            BasicContext.prec = ExtendedContext.prec = 441
            for template in BasicContext, ExtendedContext:
                setcontext(template)
                c = getcontext()
                self.assertIsNot(c, template)
                self.assertEqual(c.prec, 441)
        except Exception as e:
            ex = e.__class__
        finally:
            BasicContext.prec = basic_context_prec
            ExtendedContext.prec = extended_context_prec
            setcontext(savecontext)
            if ex:
                raise ex

    def test_default_context(self):
        DefaultContext = self.decimal.DefaultContext
        BasicContext = self.decimal.BasicContext
        ExtendedContext = self.decimal.ExtendedContext
        getcontext = self.decimal.getcontext
        setcontext = self.decimal.setcontext
        InvalidOperation = self.decimal.InvalidOperation
        DivisionByZero = self.decimal.DivisionByZero
        Overflow = self.decimal.Overflow

        self.assertEqual(BasicContext.prec, 9)
        self.assertEqual(ExtendedContext.prec, 9)

        assert_signals(self, DefaultContext, 'traps',
            [InvalidOperation, DivisionByZero, Overflow]
        )

        savecontext = getcontext().copy()
        default_context_prec = DefaultContext.prec

        ex = None
        try:
            c = getcontext()
            saveprec = c.prec

            DefaultContext.prec = 961
            c = getcontext()
            self.assertEqual(c.prec, saveprec)

            setcontext(DefaultContext)
            c = getcontext()
            self.assertIsNot(c, DefaultContext)
            self.assertEqual(c.prec, 961)
        except Exception as e:
            ex = e.__class__
        finally:
            DefaultContext.prec = default_context_prec
            setcontext(savecontext)
            if ex:
                raise ex

class CSpecialContexts(SpecialContexts):
    decimal = C
class PySpecialContexts(SpecialContexts):
    decimal = P

class ContextInputValidation(unittest.TestCase):

    def test_invalid_context(self):
        Context = self.decimal.Context
        DefaultContext = self.decimal.DefaultContext

        c = DefaultContext.copy()

        # prec, Emax
        for attr in ['prec', 'Emax']:
            setattr(c, attr, 999999)
            self.assertEqual(getattr(c, attr), 999999)
            self.assertRaises(ValueError, setattr, c, attr, -1)
            self.assertRaises(TypeError, setattr, c, attr, 'xyz')

        # Emin
        setattr(c, 'Emin', -999999)
        self.assertEqual(getattr(c, 'Emin'), -999999)
        self.assertRaises(ValueError, setattr, c, 'Emin', 1)
        self.assertRaises(TypeError, setattr, c, 'Emin', (1,2,3))

        self.assertRaises(TypeError, setattr, c, 'rounding', -1)
        self.assertRaises(TypeError, setattr, c, 'rounding', 9)
        self.assertRaises(TypeError, setattr, c, 'rounding', 1.0)
        self.assertRaises(TypeError, setattr, c, 'rounding', 'xyz')

        # capitals, clamp
        for attr in ['capitals', 'clamp']:
            self.assertRaises(ValueError, setattr, c, attr, -1)
            self.assertRaises(ValueError, setattr, c, attr, 2)
            self.assertRaises(TypeError, setattr, c, attr, [1,2,3])

        # Invalid attribute
        self.assertRaises(AttributeError, setattr, c, 'emax', 100)

        # Invalid signal dict
        self.assertRaises(TypeError, setattr, c, 'flags', [])
        self.assertRaises(KeyError, setattr, c, 'flags', {})
        self.assertRaises(KeyError, setattr, c, 'traps',
                          {'InvalidOperation':0})

        # Attributes cannot be deleted
        for attr in ['prec', 'Emax', 'Emin', 'rounding', 'capitals', 'clamp',
                     'flags', 'traps']:
            self.assertRaises(AttributeError, c.__delattr__, attr)

        # Invalid attributes
        self.assertRaises(TypeError, getattr, c, 9)
        self.assertRaises(TypeError, setattr, c, 9)

        # Invalid values in constructor
        self.assertRaises(TypeError, Context, rounding=999999)
        self.assertRaises(TypeError, Context, rounding='xyz')
        self.assertRaises(ValueError, Context, clamp=2)
        self.assertRaises(ValueError, Context, capitals=-1)
        self.assertRaises(KeyError, Context, flags=["P"])
        self.assertRaises(KeyError, Context, traps=["Q"])

        # Type error in conversion
        self.assertRaises(TypeError, Context, flags=(0,1))
        self.assertRaises(TypeError, Context, traps=(1,0))

class CContextInputValidation(ContextInputValidation):
    decimal = C
class PyContextInputValidation(ContextInputValidation):
    decimal = P

class ContextSubclassing(unittest.TestCase):

    def test_context_subclassing(self):
        decimal = self.decimal
        Decimal = decimal.Decimal
        Context = decimal.Context
        Clamped = decimal.Clamped
        DivisionByZero = decimal.DivisionByZero
        Inexact = decimal.Inexact
        Overflow = decimal.Overflow
        Rounded = decimal.Rounded
        Subnormal = decimal.Subnormal
        Underflow = decimal.Underflow
        InvalidOperation = decimal.InvalidOperation

        class MyContext(Context):
            def __init__(self, prec=None, rounding=None, Emin=None, Emax=None,
                               capitals=None, clamp=None, flags=None,
                               traps=None):
                Context.__init__(self)
                if prec is not None:
                    self.prec = prec
                if rounding is not None:
                    self.rounding = rounding
                if Emin is not None:
                    self.Emin = Emin
                if Emax is not None:
                    self.Emax = Emax
                if capitals is not None:
                    self.capitals = capitals
                if clamp is not None:
                    self.clamp = clamp
                if flags is not None:
                    if isinstance(flags, list):
                        flags = {v:(v in flags) for v in OrderedSignals[decimal] + flags}
                    self.flags = flags
                if traps is not None:
                    if isinstance(traps, list):
                        traps = {v:(v in traps) for v in OrderedSignals[decimal] + traps}
                    self.traps = traps

        c = Context()
        d = MyContext()
        for attr in ('prec', 'rounding', 'Emin', 'Emax', 'capitals', 'clamp',
                     'flags', 'traps'):
            self.assertEqual(getattr(c, attr), getattr(d, attr))

        # prec
        self.assertRaises(ValueError, MyContext, **{'prec':-1})
        c = MyContext(prec=1)
        self.assertEqual(c.prec, 1)
        self.assertRaises(InvalidOperation, c.quantize, Decimal('9e2'), 0)

        # rounding
        self.assertRaises(TypeError, MyContext, **{'rounding':'XYZ'})
        c = MyContext(rounding=ROUND_DOWN, prec=1)
        self.assertEqual(c.rounding, ROUND_DOWN)
        self.assertEqual(c.plus(Decimal('9.9')), 9)

        # Emin
        self.assertRaises(ValueError, MyContext, **{'Emin':5})
        c = MyContext(Emin=-1, prec=1)
        self.assertEqual(c.Emin, -1)
        x = c.add(Decimal('1e-99'), Decimal('2.234e-2000'))
        self.assertEqual(x, Decimal('0.0'))
        for signal in (Inexact, Underflow, Subnormal, Rounded, Clamped):
            self.assertTrue(c.flags[signal])

        # Emax
        self.assertRaises(ValueError, MyContext, **{'Emax':-1})
        c = MyContext(Emax=1, prec=1)
        self.assertEqual(c.Emax, 1)
        self.assertRaises(Overflow, c.add, Decimal('1e99'), Decimal('2.234e2000'))
        if self.decimal == C:
            for signal in (Inexact, Overflow, Rounded):
                self.assertTrue(c.flags[signal])

        # capitals
        self.assertRaises(ValueError, MyContext, **{'capitals':-1})
        c = MyContext(capitals=0)
        self.assertEqual(c.capitals, 0)
        x = c.create_decimal('1E222')
        self.assertEqual(c.to_sci_string(x), '1e+222')

        # clamp
        self.assertRaises(ValueError, MyContext, **{'clamp':2})
        c = MyContext(clamp=1, Emax=99)
        self.assertEqual(c.clamp, 1)
        x = c.plus(Decimal('1e99'))
        self.assertEqual(str(x), '1.000000000000000000000000000E+99')

        # flags
        self.assertRaises(TypeError, MyContext, **{'flags':'XYZ'})
        c = MyContext(flags=[Rounded, DivisionByZero])
        for signal in (Rounded, DivisionByZero):
            self.assertTrue(c.flags[signal])
        c.clear_flags()
        for signal in OrderedSignals[decimal]:
            self.assertFalse(c.flags[signal])

        # traps
        self.assertRaises(TypeError, MyContext, **{'traps':'XYZ'})
        c = MyContext(traps=[Rounded, DivisionByZero])
        for signal in (Rounded, DivisionByZero):
            self.assertTrue(c.traps[signal])
        c.clear_traps()
        for signal in OrderedSignals[decimal]:
            self.assertFalse(c.traps[signal])

class CContextSubclassing(ContextSubclassing):
    decimal = C
class PyContextSubclassing(ContextSubclassing):
    decimal = P

@skip_if_extra_functionality
class CheckAttributes(unittest.TestCase):

    def test_module_attributes(self):

        # Architecture dependent context limits
        self.assertEqual(C.MAX_PREC, P.MAX_PREC)
        self.assertEqual(C.MAX_EMAX, P.MAX_EMAX)
        self.assertEqual(C.MIN_EMIN, P.MIN_EMIN)
        self.assertEqual(C.MIN_ETINY, P.MIN_ETINY)

        self.assertTrue(C.HAVE_THREADS is True or C.HAVE_THREADS is False)
        self.assertTrue(P.HAVE_THREADS is True or P.HAVE_THREADS is False)

        self.assertEqual(C.__version__, P.__version__)

        self.assertEqual(dir(C), dir(P))

    def test_context_attributes(self):

        x = [s for s in dir(C.Context()) if '__' in s or not s.startswith('_')]
        y = [s for s in dir(P.Context()) if '__' in s or not s.startswith('_')]
        self.assertEqual(set(x) - set(y), set())

    def test_decimal_attributes(self):

        x = [s for s in dir(C.Decimal(9)) if '__' in s or not s.startswith('_')]
        y = [s for s in dir(C.Decimal(9)) if '__' in s or not s.startswith('_')]
        self.assertEqual(set(x) - set(y), set())

class Coverage(unittest.TestCase):

    def test_adjusted(self):
        Decimal = self.decimal.Decimal

        self.assertEqual(Decimal('1234e9999').adjusted(), 10002)
        # XXX raise?
        self.assertEqual(Decimal('nan').adjusted(), 0)
        self.assertEqual(Decimal('inf').adjusted(), 0)

    def test_canonical(self):
        Decimal = self.decimal.Decimal
        getcontext = self.decimal.getcontext

        x = Decimal(9).canonical()
        self.assertEqual(x, 9)

        c = getcontext()
        x = c.canonical(Decimal(9))
        self.assertEqual(x, 9)

    def test_context_repr(self):
        c = self.decimal.DefaultContext.copy()

        c.prec = 425000000
        c.Emax = 425000000
        c.Emin = -425000000
        c.rounding = ROUND_HALF_DOWN
        c.capitals = 0
        c.clamp = 1
        for sig in OrderedSignals[self.decimal]:
            c.flags[sig] = False
            c.traps[sig] = False

        s = c.__repr__()
        t = "Context(prec=425000000, rounding=ROUND_HALF_DOWN, " \
            "Emin=-425000000, Emax=425000000, capitals=0, clamp=1, " \
            "flags=[], traps=[])"
        self.assertEqual(s, t)

    def test_implicit_context(self):
        Decimal = self.decimal.Decimal
        localcontext = self.decimal.localcontext

        with localcontext() as c:
            c.prec = 1
            c.Emax = 1
            c.Emin = -1

            # abs
            self.assertEqual(abs(Decimal("-10")), 10)
            # add
            self.assertEqual(Decimal("7") + 1, 8)
            # divide
            self.assertEqual(Decimal("10") / 5, 2)
            # divide_int
            self.assertEqual(Decimal("10") // 7, 1)
            # fma
            self.assertEqual(Decimal("1.2").fma(Decimal("0.01"), 1), 1)
            self.assertIs(Decimal("NaN").fma(7, 1).is_nan(), True)
            # three arg power
            self.assertEqual(pow(Decimal(10), 2, 7), 2)
            # exp
            self.assertEqual(Decimal("1.01").exp(), 3)
            # is_normal
            self.assertIs(Decimal("0.01").is_normal(), False)
            # is_subnormal
            self.assertIs(Decimal("0.01").is_subnormal(), True)
            # ln
            self.assertEqual(Decimal("20").ln(), 3)
            # log10
            self.assertEqual(Decimal("20").log10(), 1)
            # logb
            self.assertEqual(Decimal("580").logb(), 2)
            # logical_invert
            self.assertEqual(Decimal("10").logical_invert(), 1)
            # minus
            self.assertEqual(-Decimal("-10"), 10)
            # multiply
            self.assertEqual(Decimal("2") * 4, 8)
            # next_minus
            self.assertEqual(Decimal("10").next_minus(), 9)
            # next_plus
            self.assertEqual(Decimal("10").next_plus(), Decimal('2E+1'))
            # normalize
            self.assertEqual(Decimal("-10").normalize(), Decimal('-1E+1'))
            # number_class
            self.assertEqual(Decimal("10").number_class(), '+Normal')
            # plus
            self.assertEqual(+Decimal("-1"), -1)
            # remainder
            self.assertEqual(Decimal("10") % 7, 3)
            # subtract
            self.assertEqual(Decimal("10") - 7, 3)
            # to_integral_exact
            self.assertEqual(Decimal("1.12345").to_integral_exact(), 1)

            # Boolean functions
            self.assertTrue(Decimal("1").is_canonical())
            self.assertTrue(Decimal("1").is_finite())
            self.assertTrue(Decimal("1").is_finite())
            self.assertTrue(Decimal("snan").is_snan())
            self.assertTrue(Decimal("-1").is_signed())
            self.assertTrue(Decimal("0").is_zero())
            self.assertTrue(Decimal("0").is_zero())

        # Copy
        with localcontext() as c:
            c.prec = 10000
            x = 1228 ** 1523
            y = -Decimal(x)

            z = y.copy_abs()
            self.assertEqual(z, x)

            z = y.copy_negate()
            self.assertEqual(z, x)

            z = y.copy_sign(Decimal(1))
            self.assertEqual(z, x)

    def test_divmod(self):
        Decimal = self.decimal.Decimal
        localcontext = self.decimal.localcontext
        InvalidOperation = self.decimal.InvalidOperation
        DivisionByZero = self.decimal.DivisionByZero

        with localcontext() as c:
            q, r = divmod(Decimal("10912837129"), 1001)
            self.assertEqual(q, Decimal('10901935'))
            self.assertEqual(r, Decimal('194'))

            q, r = divmod(Decimal("NaN"), 7)
            self.assertTrue(q.is_nan() and r.is_nan())

            c.traps[InvalidOperation] = False
            q, r = divmod(Decimal("NaN"), 7)
            self.assertTrue(q.is_nan() and r.is_nan())

            c.traps[InvalidOperation] = False
            c.clear_flags()
            q, r = divmod(Decimal("inf"), Decimal("inf"))
            self.assertTrue(q.is_nan() and r.is_nan())
            self.assertTrue(c.flags[InvalidOperation])

            c.clear_flags()
            q, r = divmod(Decimal("inf"), 101)
            self.assertTrue(q.is_infinite() and r.is_nan())
            self.assertTrue(c.flags[InvalidOperation])

            c.clear_flags()
            q, r = divmod(Decimal(0), 0)
            self.assertTrue(q.is_nan() and r.is_nan())
            self.assertTrue(c.flags[InvalidOperation])

            c.traps[DivisionByZero] = False
            c.clear_flags()
            q, r = divmod(Decimal(11), 0)
            self.assertTrue(q.is_infinite() and r.is_nan())
            self.assertTrue(c.flags[InvalidOperation] and
                            c.flags[DivisionByZero])

    def test_power(self):
        Decimal = self.decimal.Decimal
        localcontext = self.decimal.localcontext
        Overflow = self.decimal.Overflow
        Rounded = self.decimal.Rounded

        with localcontext() as c:
            c.prec = 3
            c.clear_flags()
            self.assertEqual(Decimal("1.0") ** 100, Decimal('1.00'))
            self.assertTrue(c.flags[Rounded])

            c.prec = 1
            c.Emax = 1
            c.Emin = -1
            c.clear_flags()
            c.traps[Overflow] = False
            self.assertEqual(Decimal(10000) ** Decimal("0.5"), Decimal('inf'))
            self.assertTrue(c.flags[Overflow])

    def test_quantize(self):
        Decimal = self.decimal.Decimal
        localcontext = self.decimal.localcontext
        InvalidOperation = self.decimal.InvalidOperation

        with localcontext() as c:
            c.prec = 1
            c.Emax = 1
            c.Emin = -1
            c.traps[InvalidOperation] = False
            x = Decimal(99).quantize(Decimal("1e1"))
            self.assertTrue(x.is_nan())

    def test_radix(self):
        Decimal = self.decimal.Decimal
        getcontext = self.decimal.getcontext

        c = getcontext()
        self.assertEqual(Decimal("1").radix(), 10)
        self.assertEqual(c.radix(), 10)

    def test_rop(self):
        Decimal = self.decimal.Decimal

        for attr in ('__radd__', '__rsub__', '__rmul__', '__rtruediv__',
                     '__rdivmod__', '__rmod__', '__rfloordiv__', '__rpow__'):
            self.assertIs(getattr(Decimal("1"), attr)("xyz"), NotImplemented)

    def test_round(self):
        # Python3 behavior: round() returns Decimal
        Decimal = self.decimal.Decimal
        localcontext = self.decimal.localcontext

        with localcontext() as c:
            c.prec = 28

            self.assertEqual(str(Decimal("9.99").__round__()), "10")
            self.assertEqual(str(Decimal("9.99e-5").__round__()), "0")
            self.assertEqual(str(Decimal("1.23456789").__round__(5)), "1.23457")
            self.assertEqual(str(Decimal("1.2345").__round__(10)), "1.2345000000")
            self.assertEqual(str(Decimal("1.2345").__round__(-10)), "0E+10")

            self.assertRaises(TypeError, Decimal("1.23").__round__, "5")
            self.assertRaises(TypeError, Decimal("1.23").__round__, 5, 8)

    def test_create_decimal(self):
        c = self.decimal.Context()
        self.assertRaises(ValueError, c.create_decimal, ["%"])

    def test_int(self):
        Decimal = self.decimal.Decimal
        localcontext = self.decimal.localcontext

        with localcontext() as c:
            c.prec = 9999
            x = Decimal(1221**1271) / 10**3923
            self.assertEqual(int(x), 1)
            self.assertEqual(x.to_integral(), 2)

    def test_copy(self):
        Context = self.decimal.Context

        c = Context()
        c.prec = 10000
        x = -(1172 ** 1712)

        y = c.copy_abs(x)
        self.assertEqual(y, -x)

        y = c.copy_negate(x)
        self.assertEqual(y, -x)

        y = c.copy_sign(x, 1)
        self.assertEqual(y, -x)

class CCoverage(Coverage):
    decimal = C
class PyCoverage(Coverage):
    decimal = P

class PyFunctionality(unittest.TestCase):
    """Extra functionality in decimal.py"""

    def test_py_alternate_formatting(self):
        # triples giving a format, a Decimal, and the expected result
        Decimal = P.Decimal
        localcontext = P.localcontext

        test_values = [
            # Issue 7094: Alternate formatting (specified by #)
            ('.0e', '1.0', '1e+0'),
            ('#.0e', '1.0', '1.e+0'),
            ('.0f', '1.0', '1'),
            ('#.0f', '1.0', '1.'),
            ('g', '1.1', '1.1'),
            ('#g', '1.1', '1.1'),
            ('.0g', '1', '1'),
            ('#.0g', '1', '1.'),
            ('.0%', '1.0', '100%'),
            ('#.0%', '1.0', '100.%'),
            ]
        for fmt, d, result in test_values:
            self.assertEqual(format(Decimal(d), fmt), result)

class PyWhitebox(unittest.TestCase):
    """White box testing for decimal.py"""

    def test_py_exact_power(self):
        # Rarely exercised lines in _power_exact.
        Decimal = P.Decimal
        localcontext = P.localcontext

        with localcontext() as c:
            c.prec = 8
            x = Decimal(2**16) ** Decimal("-0.5")
            self.assertEqual(x, Decimal('0.00390625'))

            x = Decimal(2**16) ** Decimal("-0.6")
            self.assertEqual(x, Decimal('0.0012885819'))

            x = Decimal("256e7") ** Decimal("-0.5")

            x = Decimal(152587890625) ** Decimal('-0.0625')
            self.assertEqual(x, Decimal("0.2"))

            x = Decimal("152587890625e7") ** Decimal('-0.0625')

            x = Decimal(5**2659) ** Decimal('-0.0625')

            c.prec = 1
            x = Decimal("152587890625") ** Decimal('-0.5')
            c.prec = 201
            x = Decimal(2**578) ** Decimal("-0.5")

    def test_py_immutability_operations(self):
        # Do operations and check that it didn't change internal objects.
        Decimal = P.Decimal
        DefaultContext = P.DefaultContext
        setcontext = P.setcontext

        c = DefaultContext.copy()
        c.traps = dict((s, 0) for s in OrderedSignals[P])
        setcontext(c)

        d1 = Decimal('-25e55')
        b1 = Decimal('-25e55')
        d2 = Decimal('33e+33')
        b2 = Decimal('33e+33')

        def checkSameDec(operation, useOther=False):
            if useOther:
                eval("d1." + operation + "(d2)")
                self.assertEqual(d1._sign, b1._sign)
                self.assertEqual(d1._int, b1._int)
                self.assertEqual(d1._exp, b1._exp)
                self.assertEqual(d2._sign, b2._sign)
                self.assertEqual(d2._int, b2._int)
                self.assertEqual(d2._exp, b2._exp)
            else:
                eval("d1." + operation + "()")
                self.assertEqual(d1._sign, b1._sign)
                self.assertEqual(d1._int, b1._int)
                self.assertEqual(d1._exp, b1._exp)

        Decimal(d1)
        self.assertEqual(d1._sign, b1._sign)
        self.assertEqual(d1._int, b1._int)
        self.assertEqual(d1._exp, b1._exp)

        checkSameDec("__abs__")
        checkSameDec("__add__", True)
        checkSameDec("__divmod__", True)
        checkSameDec("__eq__", True)
        checkSameDec("__ne__", True)
        checkSameDec("__le__", True)
        checkSameDec("__lt__", True)
        checkSameDec("__ge__", True)
        checkSameDec("__gt__", True)
        checkSameDec("__float__")
        checkSameDec("__floordiv__", True)
        checkSameDec("__hash__")
        checkSameDec("__int__")
        checkSameDec("__trunc__")
        checkSameDec("__mod__", True)
        checkSameDec("__mul__", True)
        checkSameDec("__neg__")
        checkSameDec("__bool__")
        checkSameDec("__pos__")
        checkSameDec("__pow__", True)
        checkSameDec("__radd__", True)
        checkSameDec("__rdivmod__", True)
        checkSameDec("__repr__")
        checkSameDec("__rfloordiv__", True)
        checkSameDec("__rmod__", True)
        checkSameDec("__rmul__", True)
        checkSameDec("__rpow__", True)
        checkSameDec("__rsub__", True)
        checkSameDec("__str__")
        checkSameDec("__sub__", True)
        checkSameDec("__truediv__", True)
        checkSameDec("adjusted")
        checkSameDec("as_tuple")
        checkSameDec("compare", True)
        checkSameDec("max", True)
        checkSameDec("min", True)
        checkSameDec("normalize")
        checkSameDec("quantize", True)
        checkSameDec("remainder_near", True)
        checkSameDec("same_quantum", True)
        checkSameDec("sqrt")
        checkSameDec("to_eng_string")
        checkSameDec("to_integral")

    def test_py_decimal_id(self):
        Decimal = P.Decimal

        d = Decimal(45)
        e = Decimal(d)
        self.assertEqual(str(e), '45')
        self.assertNotEqual(id(d), id(e))

    def test_py_rescale(self):
        # Coverage
        Decimal = P.Decimal
        localcontext = P.localcontext

        with localcontext() as c:
            x = Decimal("NaN")._rescale(3, ROUND_UP)
            self.assertTrue(x.is_nan())

    def test_py__round(self):
        # Coverage
        Decimal = P.Decimal

        self.assertRaises(ValueError, Decimal("3.1234")._round, 0, ROUND_UP)

class CFunctionality(unittest.TestCase):
    """Extra functionality in _decimal"""

    @requires_extra_functionality
    def test_c_ieee_context(self):
        # issue 8786: Add support for IEEE 754 contexts to decimal module.
        IEEEContext = C.IEEEContext
        DECIMAL32 = C.DECIMAL32
        DECIMAL64 = C.DECIMAL64
        DECIMAL128 = C.DECIMAL128

        def assert_rest(self, context):
            self.assertEqual(context.clamp, 1)
            assert_signals(self, context, 'traps', [])
            assert_signals(self, context, 'flags', [])

        c = IEEEContext(DECIMAL32)
        self.assertEqual(c.prec, 7)
        self.assertEqual(c.Emax, 96)
        self.assertEqual(c.Emin, -95)
        assert_rest(self, c)

        c = IEEEContext(DECIMAL64)
        self.assertEqual(c.prec, 16)
        self.assertEqual(c.Emax, 384)
        self.assertEqual(c.Emin, -383)
        assert_rest(self, c)

        c = IEEEContext(DECIMAL128)
        self.assertEqual(c.prec, 34)
        self.assertEqual(c.Emax, 6144)
        self.assertEqual(c.Emin, -6143)
        assert_rest(self, c)

        # Invalid values
        self.assertRaises(OverflowError, IEEEContext, 2**63)
        self.assertRaises(ValueError, IEEEContext, -1)
        self.assertRaises(ValueError, IEEEContext, 1024)

    @requires_extra_functionality
    def test_c_context(self):
        Context = C.Context

        c = Context(flags=C.DecClamped, traps=C.DecRounded)
        self.assertEqual(c._flags, C.DecClamped)
        self.assertEqual(c._traps, C.DecRounded)

    @requires_extra_functionality
    def test_constants(self):
        # Condition flags
        cond = (
            C.DecClamped, C.DecConversionSyntax, C.DecDivisionByZero,
            C.DecDivisionImpossible, C.DecDivisionUndefined,
            C.DecFpuError, C.DecInexact, C.DecInvalidContext,
            C.DecInvalidOperation, C.DecMallocError,
            C.DecFloatOperation, C.DecOverflow, C.DecRounded,
            C.DecSubnormal, C.DecUnderflow
        )

        # IEEEContext
        self.assertEqual(C.DECIMAL32, 32)
        self.assertEqual(C.DECIMAL64, 64)
        self.assertEqual(C.DECIMAL128, 128)
        self.assertEqual(C.IEEE_CONTEXT_MAX_BITS, 512)

        # Conditions
        for i, v in enumerate(cond):
            self.assertEqual(v, 1<<i)

        self.assertEqual(C.DecIEEEInvalidOperation,
                         C.DecConversionSyntax|
                         C.DecDivisionImpossible|
                         C.DecDivisionUndefined|
                         C.DecFpuError|
                         C.DecInvalidContext|
                         C.DecInvalidOperation|
                         C.DecMallocError)

        self.assertEqual(C.DecErrors,
                         C.DecIEEEInvalidOperation|
                         C.DecDivisionByZero)

        self.assertEqual(C.DecTraps,
                         C.DecErrors|C.DecOverflow|C.DecUnderflow)

class CWhitebox(unittest.TestCase):
    """Whitebox testing for _decimal"""

    def test_bignum(self):
        # Not exactly whitebox, but too slow with pydecimal.

        Decimal = C.Decimal
        localcontext = C.localcontext

        b1 = 10**35
        b2 = 10**36
        with localcontext() as c:
            c.prec = 1000000
            for i in range(5):
                a = random.randrange(b1, b2)
                b = random.randrange(1000, 1200)
                x = a ** b
                y = Decimal(a) ** Decimal(b)
                self.assertEqual(x, y)

    def test_invalid_construction(self):
        self.assertRaises(TypeError, C.Decimal, 9, "xyz")

    def test_c_input_restriction(self):
        # Too large for _decimal to be converted exactly
        Decimal = C.Decimal
        InvalidOperation = C.InvalidOperation
        Context = C.Context
        localcontext = C.localcontext

        with localcontext(Context()):
            self.assertRaises(InvalidOperation, Decimal,
                              "1e9999999999999999999")

    def test_c_context_repr(self):
        # This test is _decimal-only because flags are not printed
        # in the same order.
        DefaultContext = C.DefaultContext
        FloatOperation = C.FloatOperation

        c = DefaultContext.copy()

        c.prec = 425000000
        c.Emax = 425000000
        c.Emin = -425000000
        c.rounding = ROUND_HALF_DOWN
        c.capitals = 0
        c.clamp = 1
        for sig in OrderedSignals[C]:
            c.flags[sig] = True
            c.traps[sig] = True
        c.flags[FloatOperation] = True
        c.traps[FloatOperation] = True

        s = c.__repr__()
        t = "Context(prec=425000000, rounding=ROUND_HALF_DOWN, " \
            "Emin=-425000000, Emax=425000000, capitals=0, clamp=1, " \
            "flags=[Clamped, InvalidOperation, DivisionByZero, Inexact, " \
                   "FloatOperation, Overflow, Rounded, Subnormal, Underflow], " \
            "traps=[Clamped, InvalidOperation, DivisionByZero, Inexact, " \
                   "FloatOperation, Overflow, Rounded, Subnormal, Underflow])"
        self.assertEqual(s, t)

    def test_c_context_errors(self):
        Context = C.Context
        InvalidOperation = C.InvalidOperation
        Overflow = C.Overflow
        FloatOperation = C.FloatOperation
        localcontext = C.localcontext
        getcontext = C.getcontext
        setcontext = C.setcontext
        HAVE_CONFIG_64 = (C.MAX_PREC > 425000000)

        c = Context()

        # SignalDict: input validation
        self.assertRaises(KeyError, c.flags.__setitem__, 801, 0)
        self.assertRaises(KeyError, c.traps.__setitem__, 801, 0)
        self.assertRaises(ValueError, c.flags.__delitem__, Overflow)
        self.assertRaises(ValueError, c.traps.__delitem__, InvalidOperation)
        self.assertRaises(TypeError, setattr, c, 'flags', ['x'])
        self.assertRaises(TypeError, setattr, c,'traps', ['y'])
        self.assertRaises(KeyError, setattr, c, 'flags', {0:1})
        self.assertRaises(KeyError, setattr, c, 'traps', {0:1})

        # Test assignment from a signal dict with the correct length but
        # one invalid key.
        d = c.flags.copy()
        del d[FloatOperation]
        d["XYZ"] = 91283719
        self.assertRaises(KeyError, setattr, c, 'flags', d)
        self.assertRaises(KeyError, setattr, c, 'traps', d)

        # Input corner cases
        int_max = 2**63-1 if HAVE_CONFIG_64 else 2**31-1
        gt_max_emax = 10**18 if HAVE_CONFIG_64 else 10**9

        # prec, Emax, Emin
        for attr in ['prec', 'Emax']:
            self.assertRaises(ValueError, setattr, c, attr, gt_max_emax)
        self.assertRaises(ValueError, setattr, c, 'Emin', -gt_max_emax)

        # prec, Emax, Emin in context constructor
        self.assertRaises(ValueError, Context, prec=gt_max_emax)
        self.assertRaises(ValueError, Context, Emax=gt_max_emax)
        self.assertRaises(ValueError, Context, Emin=-gt_max_emax)

        # Overflow in conversion
        self.assertRaises(OverflowError, Context, prec=int_max+1)
        self.assertRaises(OverflowError, Context, Emax=int_max+1)
        self.assertRaises(OverflowError, Context, Emin=-int_max-2)
        self.assertRaises(OverflowError, Context, clamp=int_max+1)
        self.assertRaises(OverflowError, Context, capitals=int_max+1)

        # OverflowError, general ValueError
        for attr in ('prec', 'Emin', 'Emax', 'capitals', 'clamp'):
            self.assertRaises(OverflowError, setattr, c, attr, int_max+1)
            self.assertRaises(OverflowError, setattr, c, attr, -int_max-2)
            if sys.platform != 'win32':
                self.assertRaises(ValueError, setattr, c, attr, int_max)
                self.assertRaises(ValueError, setattr, c, attr, -int_max-1)

        # OverflowError: _unsafe_setprec, _unsafe_setemin, _unsafe_setemax
        if C.MAX_PREC == 425000000:
            self.assertRaises(OverflowError, getattr(c, '_unsafe_setprec'),
                              int_max+1)
            self.assertRaises(OverflowError, getattr(c, '_unsafe_setemax'),
                              int_max+1)
            self.assertRaises(OverflowError, getattr(c, '_unsafe_setemin'),
                              -int_max-2)

        # ValueError: _unsafe_setprec, _unsafe_setemin, _unsafe_setemax
        if C.MAX_PREC == 425000000:
            self.assertRaises(ValueError, getattr(c, '_unsafe_setprec'), 0)
            self.assertRaises(ValueError, getattr(c, '_unsafe_setprec'),
                              1070000001)
            self.assertRaises(ValueError, getattr(c, '_unsafe_setemax'), -1)
            self.assertRaises(ValueError, getattr(c, '_unsafe_setemax'),
                              1070000001)
            self.assertRaises(ValueError, getattr(c, '_unsafe_setemin'),
                              -1070000001)
            self.assertRaises(ValueError, getattr(c, '_unsafe_setemin'), 1)

        # capitals, clamp
        for attr in ['capitals', 'clamp']:
            self.assertRaises(ValueError, setattr, c, attr, -1)
            self.assertRaises(ValueError, setattr, c, attr, 2)
            self.assertRaises(TypeError, setattr, c, attr, [1,2,3])
            if HAVE_CONFIG_64:
                self.assertRaises(ValueError, setattr, c, attr, 2**32)
                self.assertRaises(ValueError, setattr, c, attr, 2**32+1)

        # Invalid local context
        self.assertRaises(TypeError, exec, 'with localcontext("xyz"): pass',
                          locals())
        self.assertRaises(TypeError, exec,
                          'with localcontext(context=getcontext()): pass',
                          locals())

        # setcontext
        saved_context = getcontext()
        self.assertRaises(TypeError, setcontext, "xyz")
        setcontext(saved_context)

    def test_rounding_strings_interned(self):

        self.assertIs(C.ROUND_UP, P.ROUND_UP)
        self.assertIs(C.ROUND_DOWN, P.ROUND_DOWN)
        self.assertIs(C.ROUND_CEILING, P.ROUND_CEILING)
        self.assertIs(C.ROUND_FLOOR, P.ROUND_FLOOR)
        self.assertIs(C.ROUND_HALF_UP, P.ROUND_HALF_UP)
        self.assertIs(C.ROUND_HALF_DOWN, P.ROUND_HALF_DOWN)
        self.assertIs(C.ROUND_HALF_EVEN, P.ROUND_HALF_EVEN)
        self.assertIs(C.ROUND_05UP, P.ROUND_05UP)

    @requires_extra_functionality
    def test_c_context_errors_extra(self):
        Context = C.Context
        InvalidOperation = C.InvalidOperation
        Overflow = C.Overflow
        localcontext = C.localcontext
        getcontext = C.getcontext
        setcontext = C.setcontext
        HAVE_CONFIG_64 = (C.MAX_PREC > 425000000)

        c = Context()

        # Input corner cases
        int_max = 2**63-1 if HAVE_CONFIG_64 else 2**31-1

        # OverflowError, general ValueError
        self.assertRaises(OverflowError, setattr, c, '_allcr', int_max+1)
        self.assertRaises(OverflowError, setattr, c, '_allcr', -int_max-2)
        if sys.platform != 'win32':
            self.assertRaises(ValueError, setattr, c, '_allcr', int_max)
            self.assertRaises(ValueError, setattr, c, '_allcr', -int_max-1)

        # OverflowError, general TypeError
        for attr in ('_flags', '_traps'):
            self.assertRaises(OverflowError, setattr, c, attr, int_max+1)
            self.assertRaises(OverflowError, setattr, c, attr, -int_max-2)
            if sys.platform != 'win32':
                self.assertRaises(TypeError, setattr, c, attr, int_max)
                self.assertRaises(TypeError, setattr, c, attr, -int_max-1)

        # _allcr
        self.assertRaises(ValueError, setattr, c, '_allcr', -1)
        self.assertRaises(ValueError, setattr, c, '_allcr', 2)
        self.assertRaises(TypeError, setattr, c, '_allcr', [1,2,3])
        if HAVE_CONFIG_64:
            self.assertRaises(ValueError, setattr, c, '_allcr', 2**32)
            self.assertRaises(ValueError, setattr, c, '_allcr', 2**32+1)

        # _flags, _traps
        for attr in ['_flags', '_traps']:
            self.assertRaises(TypeError, setattr, c, attr, 999999)
            self.assertRaises(TypeError, setattr, c, attr, 'x')

    def test_c_valid_context(self):
        # These tests are for code coverage in _decimal.
        DefaultContext = C.DefaultContext
        Clamped = C.Clamped
        Underflow = C.Underflow
        Inexact = C.Inexact
        Rounded = C.Rounded
        Subnormal = C.Subnormal

        c = DefaultContext.copy()

        # Exercise all getters and setters
        c.prec = 34
        c.rounding = ROUND_HALF_UP
        c.Emax = 3000
        c.Emin = -3000
        c.capitals = 1
        c.clamp = 0

        self.assertEqual(c.prec, 34)
        self.assertEqual(c.rounding, ROUND_HALF_UP)
        self.assertEqual(c.Emin, -3000)
        self.assertEqual(c.Emax, 3000)
        self.assertEqual(c.capitals, 1)
        self.assertEqual(c.clamp, 0)

        self.assertEqual(c.Etiny(), -3033)
        self.assertEqual(c.Etop(), 2967)

        # Exercise all unsafe setters
        if C.MAX_PREC == 425000000:
            c._unsafe_setprec(999999999)
            c._unsafe_setemax(999999999)
            c._unsafe_setemin(-999999999)
            self.assertEqual(c.prec, 999999999)
            self.assertEqual(c.Emax, 999999999)
            self.assertEqual(c.Emin, -999999999)

    @requires_extra_functionality
    def test_c_valid_context_extra(self):
        DefaultContext = C.DefaultContext

        c = DefaultContext.copy()
        self.assertEqual(c._allcr, 1)
        c._allcr = 0
        self.assertEqual(c._allcr, 0)

    def test_c_round(self):
        # Restricted input.
        Decimal = C.Decimal
        InvalidOperation = C.InvalidOperation
        localcontext = C.localcontext
        MAX_EMAX = C.MAX_EMAX
        MIN_ETINY = C.MIN_ETINY
        int_max = 2**63-1 if C.MAX_PREC > 425000000 else 2**31-1

        with localcontext() as c:
            c.traps[InvalidOperation] = True
            self.assertRaises(InvalidOperation, Decimal("1.23").__round__,
                              -int_max-1)
            self.assertRaises(InvalidOperation, Decimal("1.23").__round__,
                              int_max)
            self.assertRaises(InvalidOperation, Decimal("1").__round__,
                              int(MAX_EMAX+1))
            self.assertRaises(C.InvalidOperation, Decimal("1").__round__,
                              -int(MIN_ETINY-1))
            self.assertRaises(OverflowError, Decimal("1.23").__round__,
                              -int_max-2)
            self.assertRaises(OverflowError, Decimal("1.23").__round__,
                              int_max+1)

    def test_c_format(self):
        # Restricted input
        Decimal = C.Decimal
        HAVE_CONFIG_64 = (C.MAX_PREC > 425000000)

        self.assertRaises(TypeError, Decimal(1).__format__, "=10.10", [], 9)
        self.assertRaises(TypeError, Decimal(1).__format__, "=10.10", 9)
        self.assertRaises(TypeError, Decimal(1).__format__, [])

        self.assertRaises(ValueError, Decimal(1).__format__, "<>=10.10")
        maxsize = 2**63-1 if HAVE_CONFIG_64 else 2**31-1
        self.assertRaises(ValueError, Decimal("1.23456789").__format__,
                          "=%d.1" % maxsize)

    def test_c_integral(self):
        Decimal = C.Decimal
        Inexact = C.Inexact
        localcontext = C.localcontext

        x = Decimal(10)
        self.assertEqual(x.to_integral(), 10)
        self.assertRaises(TypeError, x.to_integral, '10')
        self.assertRaises(TypeError, x.to_integral, 10, 'x')
        self.assertRaises(TypeError, x.to_integral, 10)

        self.assertEqual(x.to_integral_value(), 10)
        self.assertRaises(TypeError, x.to_integral_value, '10')
        self.assertRaises(TypeError, x.to_integral_value, 10, 'x')
        self.assertRaises(TypeError, x.to_integral_value, 10)

        self.assertEqual(x.to_integral_exact(), 10)
        self.assertRaises(TypeError, x.to_integral_exact, '10')
        self.assertRaises(TypeError, x.to_integral_exact, 10, 'x')
        self.assertRaises(TypeError, x.to_integral_exact, 10)

        with localcontext() as c:
            x = Decimal("99999999999999999999999999.9").to_integral_value(ROUND_UP)
            self.assertEqual(x, Decimal('100000000000000000000000000'))

            x = Decimal("99999999999999999999999999.9").to_integral_exact(ROUND_UP)
            self.assertEqual(x, Decimal('100000000000000000000000000'))

            c.traps[Inexact] = True
            self.assertRaises(Inexact, Decimal("999.9").to_integral_exact, ROUND_UP)

    def test_c_funcs(self):
        # Invalid arguments
        Decimal = C.Decimal
        InvalidOperation = C.InvalidOperation
        DivisionByZero = C.DivisionByZero
        getcontext = C.getcontext
        localcontext = C.localcontext

        self.assertEqual(Decimal('9.99e10').to_eng_string(), '99.9E+9')

        self.assertRaises(TypeError, pow, Decimal(1), 2, "3")
        self.assertRaises(TypeError, Decimal(9).number_class, "x", "y")
        self.assertRaises(TypeError, Decimal(9).same_quantum, 3, "x", "y")

        self.assertRaises(
            TypeError,
            Decimal("1.23456789").quantize, Decimal('1e-100000'), []
        )
        self.assertRaises(
            TypeError,
            Decimal("1.23456789").quantize, Decimal('1e-100000'), getcontext()
        )
        self.assertRaises(
            TypeError,
            Decimal("1.23456789").quantize, Decimal('1e-100000'), 10
        )
        self.assertRaises(
            TypeError,
            Decimal("1.23456789").quantize, Decimal('1e-100000'), ROUND_UP, 1000
        )

        with localcontext() as c:
            c.clear_traps()

            # Invalid arguments
            self.assertRaises(TypeError, c.copy_sign, Decimal(1), "x", "y")
            self.assertRaises(TypeError, c.canonical, 200)
            self.assertRaises(TypeError, c.is_canonical, 200)
            self.assertRaises(TypeError, c.divmod, 9, 8, "x", "y")
            self.assertRaises(TypeError, c.same_quantum, 9, 3, "x", "y")

            self.assertEqual(str(c.canonical(Decimal(200))), '200')
            self.assertEqual(c.radix(), 10)

            c.traps[DivisionByZero] = True
            self.assertRaises(DivisionByZero, Decimal(9).__divmod__, 0)
            self.assertRaises(DivisionByZero, c.divmod, 9, 0)
            self.assertTrue(c.flags[InvalidOperation])

            c.clear_flags()
            c.traps[InvalidOperation] = True
            self.assertRaises(InvalidOperation, Decimal(9).__divmod__, 0)
            self.assertRaises(InvalidOperation, c.divmod, 9, 0)
            self.assertTrue(c.flags[DivisionByZero])

            c.traps[InvalidOperation] = True
            c.prec = 2
            self.assertRaises(InvalidOperation, pow, Decimal(1000), 1, 501)

    def test_va_args_exceptions(self):
        Decimal = C.Decimal
        Context = C.Context

        x = Decimal("10001111111")

        for attr in ['exp', 'is_normal', 'is_subnormal', 'ln', 'log10',
                     'logb', 'logical_invert', 'next_minus', 'next_plus',
                     'normalize', 'number_class', 'sqrt', 'to_eng_string']:
            func = getattr(x, attr)
            self.assertRaises(TypeError, func, context="x")
            self.assertRaises(TypeError, func, "x", context=None)

        for attr in ['compare', 'compare_signal', 'logical_and',
                     'logical_or', 'max', 'max_mag', 'min', 'min_mag',
                     'remainder_near', 'rotate', 'scaleb', 'shift']:
            func = getattr(x, attr)
            self.assertRaises(TypeError, func, context="x")
            self.assertRaises(TypeError, func, "x", context=None)

        self.assertRaises(TypeError, x.to_integral, rounding=None, context=[])
        self.assertRaises(TypeError, x.to_integral, rounding={}, context=[])
        self.assertRaises(TypeError, x.to_integral, [], [])

        self.assertRaises(TypeError, x.to_integral_value, rounding=None, context=[])
        self.assertRaises(TypeError, x.to_integral_value, rounding={}, context=[])
        self.assertRaises(TypeError, x.to_integral_value, [], [])

        self.assertRaises(TypeError, x.to_integral_exact, rounding=None, context=[])
        self.assertRaises(TypeError, x.to_integral_exact, rounding={}, context=[])
        self.assertRaises(TypeError, x.to_integral_exact, [], [])

        self.assertRaises(TypeError, x.fma, 1, 2, context="x")
        self.assertRaises(TypeError, x.fma, 1, 2, "x", context=None)

        self.assertRaises(TypeError, x.quantize, 1, [], context=None)
        self.assertRaises(TypeError, x.quantize, 1, [], rounding=None)
        self.assertRaises(TypeError, x.quantize, 1, [], [])

        c = Context()
        self.assertRaises(TypeError, c.power, 1, 2, mod="x")
        self.assertRaises(TypeError, c.power, 1, "x", mod=None)
        self.assertRaises(TypeError, c.power, "x", 2, mod=None)

    @requires_extra_functionality
    def test_c_context_templates(self):
        self.assertEqual(
            C.BasicContext._traps,
            C.DecIEEEInvalidOperation|C.DecDivisionByZero|C.DecOverflow|
            C.DecUnderflow|C.DecClamped
        )
        self.assertEqual(
            C.DefaultContext._traps,
            C.DecIEEEInvalidOperation|C.DecDivisionByZero|C.DecOverflow
        )

    @requires_extra_functionality
    def test_c_signal_dict(self):

        # SignalDict coverage
        Context = C.Context
        DefaultContext = C.DefaultContext

        InvalidOperation = C.InvalidOperation
        FloatOperation = C.FloatOperation
        DivisionByZero = C.DivisionByZero
        Overflow = C.Overflow
        Subnormal = C.Subnormal
        Underflow = C.Underflow
        Rounded = C.Rounded
        Inexact = C.Inexact
        Clamped = C.Clamped

        DecClamped = C.DecClamped
        DecInvalidOperation = C.DecInvalidOperation
        DecIEEEInvalidOperation = C.DecIEEEInvalidOperation

        def assertIsExclusivelySet(signal, signal_dict):
            for sig in signal_dict:
                if sig == signal:
                    self.assertTrue(signal_dict[sig])
                else:
                    self.assertFalse(signal_dict[sig])

        c = DefaultContext.copy()

        # Signal dict methods
        self.assertTrue(Overflow in c.traps)
        c.clear_traps()
        for k in c.traps.keys():
            c.traps[k] = True
        for v in c.traps.values():
            self.assertTrue(v)
        c.clear_traps()
        for k, v in c.traps.items():
            self.assertFalse(v)

        self.assertFalse(c.flags.get(Overflow))
        self.assertIs(c.flags.get("x"), None)
        self.assertEqual(c.flags.get("x", "y"), "y")
        self.assertRaises(TypeError, c.flags.get, "x", "y", "z")

        self.assertEqual(len(c.flags), len(c.traps))
        s = sys.getsizeof(c.flags)
        s = sys.getsizeof(c.traps)
        s = c.flags.__repr__()

        # Set flags/traps.
        c.clear_flags()
        c._flags = DecClamped
        self.assertTrue(c.flags[Clamped])

        c.clear_traps()
        c._traps = DecInvalidOperation
        self.assertTrue(c.traps[InvalidOperation])

        # Set flags/traps from dictionary.
        c.clear_flags()
        d = c.flags.copy()
        d[DivisionByZero] = True
        c.flags = d
        assertIsExclusivelySet(DivisionByZero, c.flags)

        c.clear_traps()
        d = c.traps.copy()
        d[Underflow] = True
        c.traps = d
        assertIsExclusivelySet(Underflow, c.traps)

        # Random constructors
        IntSignals = {
          Clamped: C.DecClamped,
          Rounded: C.DecRounded,
          Inexact: C.DecInexact,
          Subnormal: C.DecSubnormal,
          Underflow: C.DecUnderflow,
          Overflow: C.DecOverflow,
          DivisionByZero: C.DecDivisionByZero,
          FloatOperation: C.DecFloatOperation,
          InvalidOperation: C.DecIEEEInvalidOperation
        }
        IntCond = [
          C.DecDivisionImpossible, C.DecDivisionUndefined, C.DecFpuError,
          C.DecInvalidContext, C.DecInvalidOperation, C.DecMallocError,
          C.DecConversionSyntax,
        ]

        lim = len(OrderedSignals[C])
        for r in range(lim):
            for t in range(lim):
                for round in RoundingModes:
                    flags = random.sample(OrderedSignals[C], r)
                    traps = random.sample(OrderedSignals[C], t)
                    prec = random.randrange(1, 10000)
                    emin = random.randrange(-10000, 0)
                    emax = random.randrange(0, 10000)
                    clamp = random.randrange(0, 2)
                    caps = random.randrange(0, 2)
                    cr = random.randrange(0, 2)
                    c = Context(prec=prec, rounding=round, Emin=emin, Emax=emax,
                                capitals=caps, clamp=clamp, flags=list(flags),
                                traps=list(traps))

                    self.assertEqual(c.prec, prec)
                    self.assertEqual(c.rounding, round)
                    self.assertEqual(c.Emin, emin)
                    self.assertEqual(c.Emax, emax)
                    self.assertEqual(c.capitals, caps)
                    self.assertEqual(c.clamp, clamp)

                    f = 0
                    for x in flags:
                        f |= IntSignals[x]
                    self.assertEqual(c._flags, f)

                    f = 0
                    for x in traps:
                        f |= IntSignals[x]
                    self.assertEqual(c._traps, f)

        for cond in IntCond:
            c._flags = cond
            self.assertTrue(c._flags&DecIEEEInvalidOperation)
            assertIsExclusivelySet(InvalidOperation, c.flags)

        for cond in IntCond:
            c._traps = cond
            self.assertTrue(c._traps&DecIEEEInvalidOperation)
            assertIsExclusivelySet(InvalidOperation, c.traps)

    def test_invalid_override(self):
        Decimal = C.Decimal

        try:
            from locale import CHAR_MAX
        except ImportError:
            self.skipTest('locale.CHAR_MAX not available')

        def make_grouping(lst):
            return ''.join([chr(x) for x in lst])

        def get_fmt(x, override=None, fmt='n'):
            return Decimal(x).__format__(fmt, override)

        invalid_grouping = {
            'decimal_point' : ',',
            'grouping' : make_grouping([255, 255, 0]),
            'thousands_sep' : ','
        }
        invalid_dot = {
            'decimal_point' : 'xxxxx',
            'grouping' : make_grouping([3, 3, 0]),
            'thousands_sep' : ','
        }
        invalid_sep = {
            'decimal_point' : '.',
            'grouping' : make_grouping([3, 3, 0]),
            'thousands_sep' : 'yyyyy'
        }

        if CHAR_MAX == 127: # negative grouping in override
            self.assertRaises(ValueError, get_fmt, 12345,
                              invalid_grouping, 'g')

        self.assertRaises(ValueError, get_fmt, 12345, invalid_dot, 'g')
        self.assertRaises(ValueError, get_fmt, 12345, invalid_sep, 'g')

    def test_exact_conversion(self):
        Decimal = C.Decimal
        localcontext = C.localcontext
        InvalidOperation = C.InvalidOperation

        with localcontext() as c:

            c.traps[InvalidOperation] = True

            # Clamped
            x = "0e%d" % sys.maxsize
            self.assertRaises(InvalidOperation, Decimal, x)

            x = "0e%d" % (-sys.maxsize-1)
            self.assertRaises(InvalidOperation, Decimal, x)

            # Overflow
            x = "1e%d" % sys.maxsize
            self.assertRaises(InvalidOperation, Decimal, x)

            # Underflow
            x = "1e%d" % (-sys.maxsize-1)
            self.assertRaises(InvalidOperation, Decimal, x)

    def test_from_tuple(self):
        Decimal = C.Decimal
        localcontext = C.localcontext
        InvalidOperation = C.InvalidOperation
        Overflow = C.Overflow
        Underflow = C.Underflow

        with localcontext() as c:

            c.traps[InvalidOperation] = True
            c.traps[Overflow] = True
            c.traps[Underflow] = True

            # SSIZE_MAX
            x = (1, (), sys.maxsize)
            self.assertEqual(str(c.create_decimal(x)), '-0E+999999')
            self.assertRaises(InvalidOperation, Decimal, x)

            x = (1, (0, 1, 2), sys.maxsize)
            self.assertRaises(Overflow, c.create_decimal, x)
            self.assertRaises(InvalidOperation, Decimal, x)

            # SSIZE_MIN
            x = (1, (), -sys.maxsize-1)
            self.assertEqual(str(c.create_decimal(x)), '-0E-1000007')
            self.assertRaises(InvalidOperation, Decimal, x)

            x = (1, (0, 1, 2), -sys.maxsize-1)
            self.assertRaises(Underflow, c.create_decimal, x)
            self.assertRaises(InvalidOperation, Decimal, x)

            # OverflowError
            x = (1, (), sys.maxsize+1)
            self.assertRaises(OverflowError, c.create_decimal, x)
            self.assertRaises(OverflowError, Decimal, x)

            x = (1, (), -sys.maxsize-2)
            self.assertRaises(OverflowError, c.create_decimal, x)
            self.assertRaises(OverflowError, Decimal, x)

            # Specials
            x = (1, (), "N")
            self.assertEqual(str(Decimal(x)), '-sNaN')
            x = (1, (0,), "N")
            self.assertEqual(str(Decimal(x)), '-sNaN')
            x = (1, (0, 1), "N")
            self.assertEqual(str(Decimal(x)), '-sNaN1')

    def test_sizeof(self):
        Decimal = C.Decimal
        HAVE_CONFIG_64 = (C.MAX_PREC > 425000000)

        self.assertGreater(Decimal(0).__sizeof__(), 0)
        if HAVE_CONFIG_64:
            x = Decimal(10**(19*24)).__sizeof__()
            y = Decimal(10**(19*25)).__sizeof__()
            self.assertEqual(y, x+8)
        else:
            x = Decimal(10**(9*24)).__sizeof__()
            y = Decimal(10**(9*25)).__sizeof__()
            self.assertEqual(y, x+4)

    def test_internal_use_of_overridden_methods(self):
        Decimal = C.Decimal

        # Unsound subtyping
        class X(float):
            def as_integer_ratio(self):
                return 1
            def __abs__(self):
                return self

        class Y(float):
            def __abs__(self):
                return [1]*200

        class I(int):
            def bit_length(self):
                return [1]*200

        class Z(float):
            def as_integer_ratio(self):
                return (I(1), I(1))
            def __abs__(self):
                return self

        for cls in X, Y, Z:
            self.assertEqual(Decimal.from_float(cls(101.1)),
                             Decimal.from_float(101.1))

    def test_maxcontext_exact_arith(self):

        # Make sure that exact operations do not raise MemoryError due
        # to huge intermediate values when the context precision is very
        # large.

        # The following functions fill the available precision and are
        # therefore not suitable for large precisions (by design of the
        # specification).
        MaxContextSkip = ['logical_invert', 'next_minus', 'next_plus',
                          'logical_and', 'logical_or', 'logical_xor',
                          'next_toward', 'rotate', 'shift']

        Decimal = C.Decimal
        Context = C.Context
        localcontext = C.localcontext

        # Here only some functions that are likely candidates for triggering a
        # MemoryError are tested.  deccheck.py has an exhaustive test.
        maxcontext = Context(prec=C.MAX_PREC, Emin=C.MIN_EMIN, Emax=C.MAX_EMAX)
        with localcontext(maxcontext):
            self.assertEqual(Decimal(0).exp(), 1)
            self.assertEqual(Decimal(1).ln(), 0)
            self.assertEqual(Decimal(1).log10(), 0)
            self.assertEqual(Decimal(10**2).log10(), 2)
            self.assertEqual(Decimal(10**223).log10(), 223)
            self.assertEqual(Decimal(10**19).logb(), 19)
            self.assertEqual(Decimal(4).sqrt(), 2)
            self.assertEqual(Decimal("40E9").sqrt(), Decimal('2.0E+5'))
            self.assertEqual(divmod(Decimal(10), 3), (3, 1))
            self.assertEqual(Decimal(10) // 3, 3)
            self.assertEqual(Decimal(4) / 2, 2)
            self.assertEqual(Decimal(400) ** -1, Decimal('0.0025'))


@requires_docstrings
@unittest.skipUnless(C, "test requires C version")
class SignatureTest(unittest.TestCase):
    """Function signatures"""

    def test_inspect_module(self):
        for attr in dir(P):
            if attr.startswith('_'):
                continue
            p_func = getattr(P, attr)
            c_func = getattr(C, attr)
            if (attr == 'Decimal' or attr == 'Context' or
                inspect.isfunction(p_func)):
                p_sig = inspect.signature(p_func)
                c_sig = inspect.signature(c_func)

                # parameter names:
                c_names = list(c_sig.parameters.keys())
                p_names = [x for x in p_sig.parameters.keys() if not
                           x.startswith('_')]

                self.assertEqual(c_names, p_names,
                                 msg="parameter name mismatch in %s" % p_func)

                c_kind = [x.kind for x in c_sig.parameters.values()]
                p_kind = [x[1].kind for x in p_sig.parameters.items() if not
                          x[0].startswith('_')]

                # parameters:
                if attr != 'setcontext':
                    self.assertEqual(c_kind, p_kind,
                                     msg="parameter kind mismatch in %s" % p_func)

    def test_inspect_types(self):

        POS = inspect._ParameterKind.POSITIONAL_ONLY
        POS_KWD = inspect._ParameterKind.POSITIONAL_OR_KEYWORD

        # Type heuristic (type annotations would help!):
        pdict = {C: {'other': C.Decimal(1),
                     'third': C.Decimal(1),
                     'x': C.Decimal(1),
                     'y': C.Decimal(1),
                     'z': C.Decimal(1),
                     'a': C.Decimal(1),
                     'b': C.Decimal(1),
                     'c': C.Decimal(1),
                     'exp': C.Decimal(1),
                     'modulo': C.Decimal(1),
                     'num': "1",
                     'f': 1.0,
                     'rounding': C.ROUND_HALF_UP,
                     'context': C.getcontext()},
                 P: {'other': P.Decimal(1),
                     'third': P.Decimal(1),
                     'a': P.Decimal(1),
                     'b': P.Decimal(1),
                     'c': P.Decimal(1),
                     'exp': P.Decimal(1),
                     'modulo': P.Decimal(1),
                     'num': "1",
                     'f': 1.0,
                     'rounding': P.ROUND_HALF_UP,
                     'context': P.getcontext()}}

        def mkargs(module, sig):
            args = []
            kwargs = {}
            for name, param in sig.parameters.items():
                if name == 'self': continue
                if param.kind == POS:
                    args.append(pdict[module][name])
                elif param.kind == POS_KWD:
                    kwargs[name] = pdict[module][name]
                else:
                    raise TestFailed("unexpected parameter kind")
            return args, kwargs

        def tr(s):
            """The C Context docstrings use 'x' in order to prevent confusion
               with the article 'a' in the descriptions."""
            if s == 'x': return 'a'
            if s == 'y': return 'b'
            if s == 'z': return 'c'
            return s

        def doit(ty):
            p_type = getattr(P, ty)
            c_type = getattr(C, ty)
            for attr in dir(p_type):
                if attr.startswith('_'):
                    continue
                p_func = getattr(p_type, attr)
                c_func = getattr(c_type, attr)
                if inspect.isfunction(p_func):
                    p_sig = inspect.signature(p_func)
                    c_sig = inspect.signature(c_func)

                    # parameter names:
                    p_names = list(p_sig.parameters.keys())
                    c_names = [tr(x) for x in c_sig.parameters.keys()]

                    self.assertEqual(c_names, p_names,
                                     msg="parameter name mismatch in %s" % p_func)

                    p_kind = [x.kind for x in p_sig.parameters.values()]
                    c_kind = [x.kind for x in c_sig.parameters.values()]

                    # 'self' parameter:
                    self.assertIs(p_kind[0], POS_KWD)
                    self.assertIs(c_kind[0], POS)

                    # remaining parameters:
                    if ty == 'Decimal':
                        self.assertEqual(c_kind[1:], p_kind[1:],
                                         msg="parameter kind mismatch in %s" % p_func)
                    else: # Context methods are positional only in the C version.
                        self.assertEqual(len(c_kind), len(p_kind),
                                         msg="parameter kind mismatch in %s" % p_func)

                    # Run the function:
                    args, kwds = mkargs(C, c_sig)
                    try:
                        getattr(c_type(9), attr)(*args, **kwds)
                    except Exception:
                        raise TestFailed("invalid signature for %s: %s %s" % (c_func, args, kwds))

                    args, kwds = mkargs(P, p_sig)
                    try:
                        getattr(p_type(9), attr)(*args, **kwds)
                    except Exception:
                        raise TestFailed("invalid signature for %s: %s %s" % (p_func, args, kwds))

        doit('Decimal')
        doit('Context')


all_tests = [
  CExplicitConstructionTest, PyExplicitConstructionTest,
  CImplicitConstructionTest, PyImplicitConstructionTest,
  CFormatTest,               PyFormatTest,
  CArithmeticOperatorsTest,  PyArithmeticOperatorsTest,
  CThreadingTest,            PyThreadingTest,
  CUsabilityTest,            PyUsabilityTest,
  CPythonAPItests,           PyPythonAPItests,
  CContextAPItests,          PyContextAPItests,
  CContextWithStatement,     PyContextWithStatement,
  CContextFlags,             PyContextFlags,
  CSpecialContexts,          PySpecialContexts,
  CContextInputValidation,   PyContextInputValidation,
  CContextSubclassing,       PyContextSubclassing,
  CCoverage,                 PyCoverage,
  CFunctionality,            PyFunctionality,
  CWhitebox,                 PyWhitebox,
  CIBMTestCases,             PyIBMTestCases,
]

# Delete C tests if _decimal.so is not present.
if not C:
    all_tests = all_tests[1::2]
else:
    all_tests.insert(0, CheckAttributes)
    all_tests.insert(1, SignatureTest)


def test_main(arith=None, verbose=None, todo_tests=None, debug=None):
    """ Execute the tests.

    Runs all arithmetic tests if arith is True or if the "decimal" resource
    is enabled in regrtest.py
    """

    init(C)
    init(P)
    global TEST_ALL, DEBUG
    TEST_ALL = arith if arith is not None else is_resource_enabled('decimal')
    DEBUG = debug

    if todo_tests is None:
        test_classes = all_tests
    else:
        test_classes = [CIBMTestCases, PyIBMTestCases]

    # Dynamically build custom test definition for each file in the test
    # directory and add the definitions to the DecimalTest class.  This
    # procedure insures that new files do not get skipped.
    for filename in os.listdir(directory):
        if '.decTest' not in filename or filename.startswith("."):
            continue
        head, tail = filename.split('.')
        if todo_tests is not None and head not in todo_tests:
            continue
        tester = lambda self, f=filename: self.eval_file(directory + f)
        setattr(CIBMTestCases, 'test_' + head, tester)
        setattr(PyIBMTestCases, 'test_' + head, tester)
        del filename, head, tail, tester


    try:
        run_unittest(*test_classes)
        if todo_tests is None:
            from doctest import IGNORE_EXCEPTION_DETAIL
            savedecimal = sys.modules['decimal']
            if C:
                sys.modules['decimal'] = C
                run_doctest(C, verbose, optionflags=IGNORE_EXCEPTION_DETAIL)
            sys.modules['decimal'] = P
            run_doctest(P, verbose)
            sys.modules['decimal'] = savedecimal
    finally:
        if C: C.setcontext(ORIGINAL_CONTEXT[C])
        P.setcontext(ORIGINAL_CONTEXT[P])
        if not C:
            warnings.warn('C tests skipped: no module named _decimal.',
                          UserWarning)
        if not orig_sys_decimal is sys.modules['decimal']:
            raise TestFailed("Internal error: unbalanced number of changes to "
                             "sys.modules['decimal'].")


if __name__ == '__main__':
    import optparse
    p = optparse.OptionParser("test_decimal.py [--debug] [{--skip | test1 [test2 [...]]}]")
    p.add_option('--debug', '-d', action='store_true', help='shows the test number and context before each test')
    p.add_option('--skip',  '-s', action='store_true', help='skip over 90% of the arithmetic tests')
    (opt, args) = p.parse_args()

    if opt.skip:
        test_main(arith=False, verbose=True)
    elif args:
        test_main(arith=True, verbose=True, todo_tests=args, debug=opt.debug)
    else:
        test_main(arith=True, verbose=True)<|MERGE_RESOLUTION|>--- conflicted
+++ resolved
@@ -33,17 +33,11 @@
 import numbers
 import locale
 from test.support import (run_unittest, run_doctest, is_resource_enabled,
-<<<<<<< HEAD
                           requires_IEEE_754, requires_docstrings,
                           requires_legacy_unicode_capi)
-from test.support import (import_fresh_module, TestFailed,
-                          run_with_locale, cpython_only, get_attribute)
-=======
-                          requires_IEEE_754, requires_docstrings)
 from test.support import (TestFailed,
                           run_with_locale, cpython_only)
 from test.support.import_helper import import_fresh_module
->>>>>>> e67f7db3
 import random
 import inspect
 import threading
