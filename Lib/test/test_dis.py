# Minimal tests for dis module

import contextlib
import dis
import io
import re
import sys
import types
import unittest
from test.support import captured_stdout, requires_debug_ranges
from test.support.bytecode_helper import BytecodeTestCase

import opcode


def get_tb():
    def _error():
        try:
            1 / 0
        except Exception as e:
            tb = e.__traceback__
        return tb

    tb = _error()
    while tb.tb_next:
        tb = tb.tb_next
    return tb

TRACEBACK_CODE = get_tb().tb_frame.f_code

class _C:
    def __init__(self, x):
        self.x = x == 1

    @staticmethod
    def sm(x):
        x = x == 1

    @classmethod
    def cm(cls, x):
        cls.x = x == 1

dis_c_instance_method = """\
%3d        RESUME                   0

%3d        LOAD_FAST                1 (x)
           LOAD_CONST               1 (1)
           COMPARE_OP               2 (==)
           LOAD_FAST                0 (self)
           STORE_ATTR               0 (x)
           LOAD_CONST               0 (None)
           RETURN_VALUE
""" % (_C.__init__.__code__.co_firstlineno, _C.__init__.__code__.co_firstlineno + 1,)

dis_c_instance_method_bytes = """\
       RESUME                   0
       LOAD_FAST                1
       LOAD_CONST               1
       COMPARE_OP               2 (==)
       LOAD_FAST                0
       STORE_ATTR               0
       LOAD_CONST               0
       RETURN_VALUE
"""

dis_c_class_method = """\
%3d        RESUME                   0

%3d        LOAD_FAST                1 (x)
           LOAD_CONST               1 (1)
           COMPARE_OP               2 (==)
           LOAD_FAST                0 (cls)
           STORE_ATTR               0 (x)
           LOAD_CONST               0 (None)
           RETURN_VALUE
""" % (_C.cm.__code__.co_firstlineno, _C.cm.__code__.co_firstlineno + 2,)

dis_c_static_method = """\
%3d        RESUME                   0

%3d        LOAD_FAST                0 (x)
           LOAD_CONST               1 (1)
           COMPARE_OP               2 (==)
           STORE_FAST               0 (x)
           LOAD_CONST               0 (None)
           RETURN_VALUE
""" % (_C.sm.__code__.co_firstlineno, _C.sm.__code__.co_firstlineno + 2,)

# Class disassembling info has an extra newline at end.
dis_c = """\
Disassembly of %s:
%s
Disassembly of %s:
%s
Disassembly of %s:
%s
""" % (_C.__init__.__name__, dis_c_instance_method,
       _C.cm.__name__, dis_c_class_method,
       _C.sm.__name__, dis_c_static_method)

def _f(a):
    print(a)
    return 1

dis_f = """\
%3d        RESUME                   0

%3d        LOAD_GLOBAL              1 (NULL + print)
           LOAD_FAST                0 (a)
           PRECALL                  1
           CALL                     1
           POP_TOP

%3d        LOAD_CONST               1 (1)
           RETURN_VALUE
""" % (_f.__code__.co_firstlineno,
       _f.__code__.co_firstlineno + 1,
       _f.__code__.co_firstlineno + 2)


dis_f_co_code = """\
       RESUME                   0
       LOAD_GLOBAL              1
       LOAD_FAST                0
       PRECALL                  1
       CALL                     1
       POP_TOP
       LOAD_CONST               1
       RETURN_VALUE
"""


def bug708901():
    for res in range(1,
                     10):
        pass

dis_bug708901 = """\
%3d        RESUME                   0

%3d        LOAD_GLOBAL              1 (NULL + range)
           LOAD_CONST               1 (1)

%3d        LOAD_CONST               2 (10)

%3d        PRECALL                  2
           CALL                     2
           GET_ITER
        >> FOR_ITER                 2 (to 40)
           STORE_FAST               0 (res)

%3d        JUMP_BACKWARD            3 (to 34)

%3d     >> LOAD_CONST               0 (None)
           RETURN_VALUE
""" % (bug708901.__code__.co_firstlineno,
       bug708901.__code__.co_firstlineno + 1,
       bug708901.__code__.co_firstlineno + 2,
       bug708901.__code__.co_firstlineno + 1,
       bug708901.__code__.co_firstlineno + 3,
       bug708901.__code__.co_firstlineno + 1)


def bug1333982(x=[]):
    assert 0, ([s for s in x] +
              1)
    pass

dis_bug1333982 = """\
%3d        RESUME                   0

%3d        LOAD_ASSERTION_ERROR
           LOAD_CONST               2 (<code object <listcomp> at 0x..., file "%s", line %d>)
           MAKE_FUNCTION            0
           LOAD_FAST                0 (x)
           GET_ITER
           PRECALL                  0
           CALL                     0

%3d        LOAD_CONST               3 (1)

%3d        BINARY_OP                0 (+)
           PRECALL                  0
           CALL                     0
           RAISE_VARARGS            1
""" % (bug1333982.__code__.co_firstlineno,
       bug1333982.__code__.co_firstlineno + 1,
       __file__,
       bug1333982.__code__.co_firstlineno + 1,
       bug1333982.__code__.co_firstlineno + 2,
       bug1333982.__code__.co_firstlineno + 1)


def bug42562():
    pass


# Set line number for 'pass' to None
bug42562.__code__ = bug42562.__code__.replace(co_linetable=b'\x04\x80')


dis_bug42562 = """\
       RESUME                   0
       LOAD_CONST               0 (None)
       RETURN_VALUE
"""

# Extended arg followed by NOP
code_bug_45757 = bytes([
        0x90, 0x01,  # EXTENDED_ARG 0x01
        0x09, 0xFF,  # NOP 0xFF
        0x90, 0x01,  # EXTENDED_ARG 0x01
        0x64, 0x29,  # LOAD_CONST 0x29
        0x53, 0x00,  # RETURN_VALUE 0x00
    ])

dis_bug_45757 = """\
       EXTENDED_ARG             1
       NOP
       EXTENDED_ARG             1
       LOAD_CONST             297
       RETURN_VALUE
"""

# [255, 255, 255, 252] is -4 in a 4 byte signed integer
bug46724 = bytes([
    opcode.EXTENDED_ARG, 255,
    opcode.EXTENDED_ARG, 255,
    opcode.EXTENDED_ARG, 255,
    opcode.opmap['JUMP_FORWARD'], 252,
])


dis_bug46724 = """\
    >> EXTENDED_ARG           255
       EXTENDED_ARG         65535
       EXTENDED_ARG         16777215
       JUMP_FORWARD            -4 (to 0)
"""

_BIG_LINENO_FORMAT = """\
  1        RESUME                   0

%3d        LOAD_GLOBAL              0 (spam)
           POP_TOP
           LOAD_CONST               0 (None)
           RETURN_VALUE
"""

_BIG_LINENO_FORMAT2 = """\
   1        RESUME                   0

%4d        LOAD_GLOBAL              0 (spam)
            POP_TOP
            LOAD_CONST               0 (None)
            RETURN_VALUE
"""

dis_module_expected_results = """\
Disassembly of f:
  4        RESUME                   0
           LOAD_CONST               0 (None)
           RETURN_VALUE

Disassembly of g:
  5        RESUME                   0
           LOAD_CONST               0 (None)
           RETURN_VALUE

"""

expr_str = "x + 1"

dis_expr_str = """\
           RESUME                   0

  1        LOAD_NAME                0 (x)
           LOAD_CONST               0 (1)
           BINARY_OP                0 (+)
           RETURN_VALUE
"""

simple_stmt_str = "x = x + 1"

dis_simple_stmt_str = """\
           RESUME                   0

  1        LOAD_NAME                0 (x)
           LOAD_CONST               0 (1)
           BINARY_OP                0 (+)
           STORE_NAME               0 (x)
           LOAD_CONST               1 (None)
           RETURN_VALUE
"""

annot_stmt_str = """\

x: int = 1
y: fun(1)
lst[fun(0)]: int = 1
"""
# leading newline is for a reason (tests lineno)

dis_annot_stmt_str = """\
           RESUME                   0

  2        SETUP_ANNOTATIONS
           LOAD_CONST               0 (1)
           STORE_NAME               0 (x)
           LOAD_NAME                1 (int)
           LOAD_NAME                2 (__annotations__)
           LOAD_CONST               1 ('x')
           STORE_SUBSCR

  3        PUSH_NULL
           LOAD_NAME                3 (fun)
           LOAD_CONST               0 (1)
           PRECALL                  1
           CALL                     1
           LOAD_NAME                2 (__annotations__)
           LOAD_CONST               2 ('y')
           STORE_SUBSCR

  4        LOAD_CONST               0 (1)
           LOAD_NAME                4 (lst)
           PUSH_NULL
           LOAD_NAME                3 (fun)
           LOAD_CONST               3 (0)
           PRECALL                  1
           CALL                     1
           STORE_SUBSCR
           LOAD_NAME                1 (int)
           POP_TOP
           LOAD_CONST               4 (None)
           RETURN_VALUE
"""

compound_stmt_str = """\
x = 0
while 1:
    x += 1"""
# Trailing newline has been deliberately omitted

dis_compound_stmt_str = """\
           RESUME                   0

  1        LOAD_CONST               0 (0)
           STORE_NAME               0 (x)

  2        NOP

  3     >> LOAD_NAME                0 (x)
           LOAD_CONST               1 (1)
           BINARY_OP               13 (+=)
           STORE_NAME               0 (x)

  2        JUMP_BACKWARD            6 (to 8)
"""

dis_traceback = """\
%3d        RESUME                   0

%3d        NOP

%3d        LOAD_CONST               1 (1)
           LOAD_CONST               2 (0)
    -->    BINARY_OP               11 (/)
           POP_TOP

%3d        LOAD_FAST                1 (tb)
           RETURN_VALUE
        >> PUSH_EXC_INFO

%3d        LOAD_GLOBAL              0 (Exception)
           CHECK_EXC_MATCH
           POP_JUMP_IF_FALSE       36 (to 72)
           STORE_FAST               0 (e)

%3d        LOAD_FAST                0 (e)
           LOAD_ATTR                1 (__traceback__)
           STORE_FAST               1 (tb)
           POP_EXCEPT
           LOAD_CONST               0 (None)
           STORE_FAST               0 (e)
           DELETE_FAST              0 (e)

%3d        LOAD_FAST                1 (tb)
           RETURN_VALUE
        >> LOAD_CONST               0 (None)
           STORE_FAST               0 (e)
           DELETE_FAST              0 (e)
           RERAISE                  1

%3d     >> RERAISE                  0
        >> COPY                     3
           POP_EXCEPT
           RERAISE                  1
ExceptionTable:
""" % (TRACEBACK_CODE.co_firstlineno,
       TRACEBACK_CODE.co_firstlineno + 1,
       TRACEBACK_CODE.co_firstlineno + 2,
       TRACEBACK_CODE.co_firstlineno + 5,
       TRACEBACK_CODE.co_firstlineno + 3,
       TRACEBACK_CODE.co_firstlineno + 4,
       TRACEBACK_CODE.co_firstlineno + 5,
       TRACEBACK_CODE.co_firstlineno + 3)

def _fstring(a, b, c, d):
    return f'{a} {b:4} {c!r} {d!r:4}'

dis_fstring = """\
%3d        RESUME                   0

%3d        LOAD_FAST                0 (a)
           FORMAT_VALUE             0
           LOAD_CONST               1 (' ')
           LOAD_FAST                1 (b)
           LOAD_CONST               2 ('4')
           FORMAT_VALUE             4 (with format)
           LOAD_CONST               1 (' ')
           LOAD_FAST                2 (c)
           FORMAT_VALUE             2 (repr)
           LOAD_CONST               1 (' ')
           LOAD_FAST                3 (d)
           LOAD_CONST               2 ('4')
           FORMAT_VALUE             6 (repr, with format)
           BUILD_STRING             7
           RETURN_VALUE
""" % (_fstring.__code__.co_firstlineno, _fstring.__code__.co_firstlineno + 1)

def _tryfinally(a, b):
    try:
        return a
    finally:
        b()

def _tryfinallyconst(b):
    try:
        return 1
    finally:
        b()

dis_tryfinally = """\
%3d        RESUME                   0

%3d        NOP

%3d        LOAD_FAST                0 (a)

%3d        PUSH_NULL
           LOAD_FAST                1 (b)
           PRECALL                  0
           CALL                     0
           POP_TOP
           RETURN_VALUE
        >> PUSH_EXC_INFO
           PUSH_NULL
           LOAD_FAST                1 (b)
           PRECALL                  0
           CALL                     0
           POP_TOP
           RERAISE                  0
        >> COPY                     3
           POP_EXCEPT
           RERAISE                  1
ExceptionTable:
""" % (_tryfinally.__code__.co_firstlineno,
       _tryfinally.__code__.co_firstlineno + 1,
       _tryfinally.__code__.co_firstlineno + 2,
       _tryfinally.__code__.co_firstlineno + 4,
       )

dis_tryfinallyconst = """\
%3d        RESUME                   0

%3d        NOP

%3d        NOP

%3d        PUSH_NULL
           LOAD_FAST                0 (b)
           PRECALL                  0
           CALL                     0
           POP_TOP
           LOAD_CONST               1 (1)
           RETURN_VALUE
           PUSH_EXC_INFO
           PUSH_NULL
           LOAD_FAST                0 (b)
           PRECALL                  0
           CALL                     0
           POP_TOP
           RERAISE                  0
        >> COPY                     3
           POP_EXCEPT
           RERAISE                  1
ExceptionTable:
""" % (_tryfinallyconst.__code__.co_firstlineno,
       _tryfinallyconst.__code__.co_firstlineno + 1,
       _tryfinallyconst.__code__.co_firstlineno + 2,
       _tryfinallyconst.__code__.co_firstlineno + 4,
       )

def _g(x):
    yield x

async def _ag(x):
    yield x

async def _co(x):
    async for item in _ag(x):
        pass

def _h(y):
    def foo(x):
        '''funcdoc'''
        return [x + z for z in y]
    return foo

dis_nested_0 = """\
           MAKE_CELL                0 (y)

%3d        RESUME                   0

%3d        LOAD_CLOSURE             0 (y)
           BUILD_TUPLE              1
           LOAD_CONST               1 (<code object foo at 0x..., file "%s", line %d>)
           MAKE_FUNCTION            8 (closure)
           STORE_FAST               1 (foo)

%3d        LOAD_FAST                1 (foo)
           RETURN_VALUE
""" % (_h.__code__.co_firstlineno,
       _h.__code__.co_firstlineno + 1,
       __file__,
       _h.__code__.co_firstlineno + 1,
       _h.__code__.co_firstlineno + 4,
)

dis_nested_1 = """%s
Disassembly of <code object foo at 0x..., file "%s", line %d>:
           COPY_FREE_VARS           1
           MAKE_CELL                0 (x)

%3d        RESUME                   0

%3d        LOAD_CLOSURE             0 (x)
           BUILD_TUPLE              1
           LOAD_CONST               1 (<code object <listcomp> at 0x..., file "%s", line %d>)
           MAKE_FUNCTION            8 (closure)
           LOAD_DEREF               1 (y)
           GET_ITER
           PRECALL                  0
           CALL                     0
           RETURN_VALUE
""" % (dis_nested_0,
       __file__,
       _h.__code__.co_firstlineno + 1,
       _h.__code__.co_firstlineno + 1,
       _h.__code__.co_firstlineno + 3,
       __file__,
       _h.__code__.co_firstlineno + 3,
)

dis_nested_2 = """%s
Disassembly of <code object <listcomp> at 0x..., file "%s", line %d>:
           COPY_FREE_VARS           1

%3d        RESUME                   0
           BUILD_LIST               0
           LOAD_FAST                0 (.0)
        >> FOR_ITER                 7 (to 24)
           STORE_FAST               1 (z)
           LOAD_DEREF               2 (x)
           LOAD_FAST                1 (z)
           BINARY_OP                0 (+)
           LIST_APPEND              2
           JUMP_BACKWARD            8 (to 8)
        >> RETURN_VALUE
""" % (dis_nested_1,
       __file__,
       _h.__code__.co_firstlineno + 3,
       _h.__code__.co_firstlineno + 3,
)

class DisTestBase(unittest.TestCase):
    "Common utilities for DisTests and TestDisTraceback"

    def strip_addresses(self, text):
        return re.sub(r'\b0x[0-9A-Fa-f]+\b', '0x...', text)

    def find_offset_column(self, lines):
        for line in lines:
            if line and not line.startswith("Disassembly"):
                break
        else:
            return 0, 0
        offset = 5
        while (line[offset] == " "):
            offset += 1
        if (line[offset] == ">"):
            offset += 2
        while (line[offset] == " "):
            offset += 1
        end = offset
        while line[end] in "0123456789":
            end += 1
        return end-5, end

    def assert_offsets_increasing(self, text, delta):
        expected_offset = 0
        lines = text.splitlines()
        start, end = self.find_offset_column(lines)
        for line in lines:
            if not line:
                continue
            if line.startswith("Disassembly"):
                expected_offset = 0
                continue
            if line.startswith("Exception"):
                break
            offset = int(line[start:end])
            self.assertGreaterEqual(offset, expected_offset, line)
            expected_offset = offset + delta

    def strip_offsets(self, text):
        lines = text.splitlines(True)
        start, end = self.find_offset_column(lines)
        res = []
        lines = iter(lines)
        for line in lines:
            if line.startswith("Exception"):
                res.append(line)
                break
            if not line or line.startswith("Disassembly"):
                res.append(line)
            else:
                res.append(line[:start] + line[end:])
        return "".join(res)

    def do_disassembly_compare(self, got, expected, with_offsets=False):
        if not with_offsets:
            self.assert_offsets_increasing(got, 2)
            got = self.strip_offsets(got)
        if got != expected:
            got = self.strip_addresses(got)
        self.assertEqual(got, expected)


class DisTests(DisTestBase):

    maxDiff = None

    def get_disassembly(self, func, lasti=-1, wrapper=True, **kwargs):
        # We want to test the default printing behaviour, not the file arg
        output = io.StringIO()
        with contextlib.redirect_stdout(output):
            if wrapper:
                dis.dis(func, **kwargs)
            else:
                dis.disassemble(func, lasti, **kwargs)
        return output.getvalue()

    def get_disassemble_as_string(self, func, lasti=-1):
        return self.get_disassembly(func, lasti, False)

    def do_disassembly_test(self, func, expected, with_offsets=False):
        self.maxDiff = None
        got = self.get_disassembly(func, depth=0)
        self.do_disassembly_compare(got, expected, with_offsets)

    def test_opmap(self):
        self.assertEqual(dis.opmap["NOP"], 9)
        self.assertIn(dis.opmap["LOAD_CONST"], dis.hasconst)
        self.assertIn(dis.opmap["STORE_NAME"], dis.hasname)

    def test_opname(self):
        self.assertEqual(dis.opname[dis.opmap["LOAD_FAST"]], "LOAD_FAST")

    def test_boundaries(self):
        self.assertEqual(dis.opmap["EXTENDED_ARG"], dis.EXTENDED_ARG)
        self.assertEqual(dis.opmap["STORE_NAME"], dis.HAVE_ARGUMENT)

    def test_widths(self):
        for opcode, opname in enumerate(dis.opname):
            if opname in ('BUILD_MAP_UNPACK_WITH_CALL',
<<<<<<< HEAD
                          'BUILD_TUPLE_UNPACK_WITH_CALL',
                          'JUMP_IF_NOT_EXC_MATCH',
                          'JUMP_BACKWARD_NO_INTERRUPT'):
=======
                          'BUILD_TUPLE_UNPACK_WITH_CALL'):
>>>>>>> 079143df
                continue
            with self.subTest(opname=opname):
                width = dis._OPNAME_WIDTH
                if opcode < dis.HAVE_ARGUMENT:
                    width += 1 + dis._OPARG_WIDTH
                self.assertLessEqual(len(opname), width)

    def test_dis(self):
        self.do_disassembly_test(_f, dis_f)

    def test_bug_708901(self):
        self.do_disassembly_test(bug708901, dis_bug708901)

    def test_bug_1333982(self):
        # This one is checking bytecodes generated for an `assert` statement,
        # so fails if the tests are run with -O.  Skip this test then.
        if not __debug__:
            self.skipTest('need asserts, run without -O')

        self.do_disassembly_test(bug1333982, dis_bug1333982)

    def test_bug_42562(self):
        self.do_disassembly_test(bug42562, dis_bug42562)

    def test_bug_45757(self):
        # Extended arg followed by NOP
        self.do_disassembly_test(code_bug_45757, dis_bug_45757)

    def test_bug_46724(self):
        # Test that negative operargs are handled properly
        self.do_disassembly_test(bug46724, dis_bug46724)

    def test_big_linenos(self):
        def func(count):
            namespace = {}
            func = "def foo():\n " + "".join(["\n "] * count + ["spam\n"])
            exec(func, namespace)
            return namespace['foo']

        # Test all small ranges
        for i in range(1, 300):
            expected = _BIG_LINENO_FORMAT % (i + 2)
            self.do_disassembly_test(func(i), expected)

        # Test some larger ranges too
        for i in range(300, 1000, 10):
            expected = _BIG_LINENO_FORMAT % (i + 2)
            self.do_disassembly_test(func(i), expected)

        for i in range(1000, 5000, 10):
            expected = _BIG_LINENO_FORMAT2 % (i + 2)
            self.do_disassembly_test(func(i), expected)

        from test import dis_module
        self.do_disassembly_test(dis_module, dis_module_expected_results)

    def test_big_offsets(self):
        self.maxDiff = None
        def func(count):
            namespace = {}
            func = "def foo(x):\n " + ";".join(["x = x + 1"] * count) + "\n return x"
            exec(func, namespace)
            return namespace['foo']

        def expected(count, w):
            s = ['''\
  1        %*d RESUME                   0

''' % (w, 0)]
            s += ['''\
           %*d LOAD_FAST                0 (x)
           %*d LOAD_CONST               1 (1)
           %*d BINARY_OP                0 (+)
           %*d STORE_FAST               0 (x)
''' % (w, 10*i + 2, w, 10*i + 4, w, 10*i + 6, w, 10*i + 10)
                 for i in range(count)]
            s += ['''\

  3        %*d LOAD_FAST                0 (x)
           %*d RETURN_VALUE
''' % (w, 10*count + 2, w, 10*count + 4)]
            s[1] = '  2' + s[1][3:]
            return ''.join(s)

        for i in range(1, 5):
            self.do_disassembly_test(func(i), expected(i, 4), True)
        self.do_disassembly_test(func(999), expected(999, 4), True)
        self.do_disassembly_test(func(1000), expected(1000, 5), True)

    def test_disassemble_str(self):
        self.do_disassembly_test(expr_str, dis_expr_str)
        self.do_disassembly_test(simple_stmt_str, dis_simple_stmt_str)
        self.do_disassembly_test(annot_stmt_str, dis_annot_stmt_str)
        self.do_disassembly_test(compound_stmt_str, dis_compound_stmt_str)

    def test_disassemble_bytes(self):
        self.do_disassembly_test(_f.__code__.co_code, dis_f_co_code)

    def test_disassemble_class(self):
        self.do_disassembly_test(_C, dis_c)

    def test_disassemble_instance_method(self):
        self.do_disassembly_test(_C(1).__init__, dis_c_instance_method)

    def test_disassemble_instance_method_bytes(self):
        method_bytecode = _C(1).__init__.__code__.co_code
        self.do_disassembly_test(method_bytecode, dis_c_instance_method_bytes)

    def test_disassemble_static_method(self):
        self.do_disassembly_test(_C.sm, dis_c_static_method)

    def test_disassemble_class_method(self):
        self.do_disassembly_test(_C.cm, dis_c_class_method)

    def test_disassemble_generator(self):
        gen_func_disas = self.get_disassembly(_g)  # Generator function
        gen_disas = self.get_disassembly(_g(1))  # Generator iterator
        self.assertEqual(gen_disas, gen_func_disas)

    def test_disassemble_async_generator(self):
        agen_func_disas = self.get_disassembly(_ag)  # Async generator function
        agen_disas = self.get_disassembly(_ag(1))  # Async generator iterator
        self.assertEqual(agen_disas, agen_func_disas)

    def test_disassemble_coroutine(self):
        coro_func_disas = self.get_disassembly(_co)  # Coroutine function
        coro = _co(1)  # Coroutine object
        coro.close()  # Avoid a RuntimeWarning (never awaited)
        coro_disas = self.get_disassembly(coro)
        self.assertEqual(coro_disas, coro_func_disas)

    def test_disassemble_fstring(self):
        self.do_disassembly_test(_fstring, dis_fstring)

    def test_disassemble_try_finally(self):
        self.do_disassembly_test(_tryfinally, dis_tryfinally)
        self.do_disassembly_test(_tryfinallyconst, dis_tryfinallyconst)

    def test_dis_none(self):
        try:
            del sys.last_traceback
        except AttributeError:
            pass
        self.assertRaises(RuntimeError, dis.dis, None)

    def test_dis_traceback(self):
        self.maxDiff = None
        try:
            del sys.last_traceback
        except AttributeError:
            pass

        try:
            1/0
        except Exception as e:
            tb = e.__traceback__
            sys.last_traceback = tb

        tb_dis = self.get_disassemble_as_string(tb.tb_frame.f_code, tb.tb_lasti)
        self.do_disassembly_test(None, tb_dis, True)

    def test_dis_object(self):
        self.assertRaises(TypeError, dis.dis, object())

    def test_disassemble_recursive(self):
        def check(expected, **kwargs):
            dis = self.get_disassembly(_h, **kwargs)
            dis = self.strip_addresses(dis)
            dis = self.strip_offsets(dis)
            self.assertEqual(dis, expected)

        check(dis_nested_0, depth=0)
        check(dis_nested_1, depth=1)
        check(dis_nested_2, depth=2)
        check(dis_nested_2, depth=3)
        check(dis_nested_2, depth=None)
        check(dis_nested_2)


class DisWithFileTests(DisTests):

    # Run the tests again, using the file arg instead of print
    def get_disassembly(self, func, lasti=-1, wrapper=True, **kwargs):
        output = io.StringIO()
        if wrapper:
            dis.dis(func, file=output, **kwargs)
        else:
            dis.disassemble(func, lasti, file=output, **kwargs)
        return output.getvalue()


if sys.flags.optimize:
    code_info_consts = "0: None"
else:
    code_info_consts = "0: 'Formatted details of methods, functions, or code.'"

code_info_code_info = f"""\
Name:              code_info
Filename:          (.*)
Argument count:    1
Positional-only arguments: 0
Kw-only arguments: 0
Number of locals:  1
Stack size:        \\d+
Flags:             OPTIMIZED, NEWLOCALS
Constants:
   {code_info_consts}
Names:
   0: _format_code_info
   1: _get_code_object
Variable names:
   0: x"""


@staticmethod
def tricky(a, b, /, x, y, z=True, *args, c, d, e=[], **kwds):
    def f(c=c):
        print(a, b, x, y, z, c, d, e, f)
    yield a, b, x, y, z, c, d, e, f

code_info_tricky = """\
Name:              tricky
Filename:          (.*)
Argument count:    5
Positional-only arguments: 2
Kw-only arguments: 3
Number of locals:  10
Stack size:        \\d+
Flags:             OPTIMIZED, NEWLOCALS, VARARGS, VARKEYWORDS, GENERATOR
Constants:
   0: None
   1: <code object f at (.*), file "(.*)", line (.*)>
Variable names:
   0: a
   1: b
   2: x
   3: y
   4: z
   5: c
   6: d
   7: e
   8: args
   9: kwds
Cell variables:
   0: [abedfxyz]
   1: [abedfxyz]
   2: [abedfxyz]
   3: [abedfxyz]
   4: [abedfxyz]
   5: [abedfxyz]"""
# NOTE: the order of the cell variables above depends on dictionary order!

co_tricky_nested_f = tricky.__func__.__code__.co_consts[1]

code_info_tricky_nested_f = """\
Filename:          (.*)
Argument count:    1
Positional-only arguments: 0
Kw-only arguments: 0
Number of locals:  1
Stack size:        \\d+
Flags:             OPTIMIZED, NEWLOCALS, NESTED
Constants:
   0: None
Names:
   0: print
Variable names:
   0: c
Free variables:
   0: [abedfxyz]
   1: [abedfxyz]
   2: [abedfxyz]
   3: [abedfxyz]
   4: [abedfxyz]
   5: [abedfxyz]"""

code_info_expr_str = """\
Name:              <module>
Filename:          <disassembly>
Argument count:    0
Positional-only arguments: 0
Kw-only arguments: 0
Number of locals:  0
Stack size:        \\d+
Flags:             0x0
Constants:
   0: 1
Names:
   0: x"""

code_info_simple_stmt_str = """\
Name:              <module>
Filename:          <disassembly>
Argument count:    0
Positional-only arguments: 0
Kw-only arguments: 0
Number of locals:  0
Stack size:        \\d+
Flags:             0x0
Constants:
   0: 1
   1: None
Names:
   0: x"""

code_info_compound_stmt_str = """\
Name:              <module>
Filename:          <disassembly>
Argument count:    0
Positional-only arguments: 0
Kw-only arguments: 0
Number of locals:  0
Stack size:        \\d+
Flags:             0x0
Constants:
   0: 0
   1: 1
Names:
   0: x"""


async def async_def():
    await 1
    async for a in b: pass
    async with c as d: pass

code_info_async_def = """\
Name:              async_def
Filename:          (.*)
Argument count:    0
Positional-only arguments: 0
Kw-only arguments: 0
Number of locals:  2
Stack size:        \\d+
Flags:             OPTIMIZED, NEWLOCALS, COROUTINE
Constants:
   0: None
   1: 1
Names:
   0: b
   1: c
Variable names:
   0: a
   1: d"""

class CodeInfoTests(unittest.TestCase):
    test_pairs = [
      (dis.code_info, code_info_code_info),
      (tricky, code_info_tricky),
      (co_tricky_nested_f, code_info_tricky_nested_f),
      (expr_str, code_info_expr_str),
      (simple_stmt_str, code_info_simple_stmt_str),
      (compound_stmt_str, code_info_compound_stmt_str),
      (async_def, code_info_async_def)
    ]

    def test_code_info(self):
        self.maxDiff = 1000
        for x, expected in self.test_pairs:
            self.assertRegex(dis.code_info(x), expected)

    def test_show_code(self):
        self.maxDiff = 1000
        for x, expected in self.test_pairs:
            with captured_stdout() as output:
                dis.show_code(x)
            self.assertRegex(output.getvalue(), expected+"\n")
            output = io.StringIO()
            dis.show_code(x, file=output)
            self.assertRegex(output.getvalue(), expected)

    def test_code_info_object(self):
        self.assertRaises(TypeError, dis.code_info, object())

    def test_pretty_flags_no_flags(self):
        self.assertEqual(dis.pretty_flags(0), '0x0')


# Fodder for instruction introspection tests
#   Editing any of these may require recalculating the expected output
def outer(a=1, b=2):
    def f(c=3, d=4):
        def inner(e=5, f=6):
            print(a, b, c, d, e, f)
        print(a, b, c, d)
        return inner
    print(a, b, '', 1, [], {}, "Hello world!")
    return f

def jumpy():
    # This won't actually run (but that's OK, we only disassemble it)
    for i in range(10):
        print(i)
        if i < 4:
            continue
        if i > 6:
            break
    else:
        print("I can haz else clause?")
    while i:
        print(i)
        i -= 1
        if i > 6:
            continue
        if i < 4:
            break
    else:
        print("Who let lolcatz into this test suite?")
    try:
        1 / 0
    except ZeroDivisionError:
        print("Here we go, here we go, here we go...")
    else:
        with i as dodgy:
            print("Never reach this")
    finally:
        print("OK, now we're done")

# End fodder for opinfo generation tests
expected_outer_line = 1
_line_offset = outer.__code__.co_firstlineno - 1
code_object_f = outer.__code__.co_consts[3]
expected_f_line = code_object_f.co_firstlineno - _line_offset
code_object_inner = code_object_f.co_consts[3]
expected_inner_line = code_object_inner.co_firstlineno - _line_offset
expected_jumpy_line = 1

# The following lines are useful to regenerate the expected results after
# either the fodder is modified or the bytecode generation changes
# After regeneration, update the references to code_object_f and
# code_object_inner before rerunning the tests

def _stringify_instruction(instr):
    # Since line numbers and other offsets change a lot for these
    # test cases, ignore them.
    return str(instr._replace(positions=None))

def _prepare_test_cases():
    _instructions = dis.get_instructions(outer, first_line=expected_outer_line)
    print('expected_opinfo_outer = [\n  ',
          ',\n  '.join(map(_stringify_instruction, _instructions)), ',\n]', sep='')
    _instructions = dis.get_instructions(outer(), first_line=expected_f_line)
    print('expected_opinfo_f = [\n  ',
          ',\n  '.join(map(_stringify_instruction, _instructions)), ',\n]', sep='')
    _instructions = dis.get_instructions(outer()(), first_line=expected_inner_line)
    print('expected_opinfo_inner = [\n  ',
          ',\n  '.join(map(_stringify_instruction, _instructions)), ',\n]', sep='')
    _instructions = dis.get_instructions(jumpy, first_line=expected_jumpy_line)
    print('expected_opinfo_jumpy = [\n  ',
          ',\n  '.join(map(_stringify_instruction, _instructions)), ',\n]', sep='')
    dis.dis(outer)

#_prepare_test_cases()

Instruction = dis.Instruction
expected_opinfo_outer = [
  Instruction(opname='MAKE_CELL', opcode=135, arg=0, argval='a', argrepr='a', offset=0, starts_line=None, is_jump_target=False, positions=None),
  Instruction(opname='MAKE_CELL', opcode=135, arg=1, argval='b', argrepr='b', offset=2, starts_line=None, is_jump_target=False, positions=None),
  Instruction(opname='RESUME', opcode=151, arg=0, argval=0, argrepr='', offset=4, starts_line=1, is_jump_target=False, positions=None),
  Instruction(opname='LOAD_CONST', opcode=100, arg=7, argval=(3, 4), argrepr='(3, 4)', offset=6, starts_line=2, is_jump_target=False, positions=None),
  Instruction(opname='LOAD_CLOSURE', opcode=136, arg=0, argval='a', argrepr='a', offset=8, starts_line=None, is_jump_target=False, positions=None),
  Instruction(opname='LOAD_CLOSURE', opcode=136, arg=1, argval='b', argrepr='b', offset=10, starts_line=None, is_jump_target=False, positions=None),
  Instruction(opname='BUILD_TUPLE', opcode=102, arg=2, argval=2, argrepr='', offset=12, starts_line=None, is_jump_target=False, positions=None),
  Instruction(opname='LOAD_CONST', opcode=100, arg=3, argval=code_object_f, argrepr=repr(code_object_f), offset=14, starts_line=None, is_jump_target=False, positions=None),
  Instruction(opname='MAKE_FUNCTION', opcode=132, arg=9, argval=9, argrepr='defaults, closure', offset=16, starts_line=None, is_jump_target=False, positions=None),
  Instruction(opname='STORE_FAST', opcode=125, arg=2, argval='f', argrepr='f', offset=18, starts_line=None, is_jump_target=False, positions=None),
  Instruction(opname='LOAD_GLOBAL', opcode=116, arg=1, argval='print', argrepr='NULL + print', offset=20, starts_line=7, is_jump_target=False, positions=None),
  Instruction(opname='LOAD_DEREF', opcode=137, arg=0, argval='a', argrepr='a', offset=32, starts_line=None, is_jump_target=False, positions=None),
  Instruction(opname='LOAD_DEREF', opcode=137, arg=1, argval='b', argrepr='b', offset=34, starts_line=None, is_jump_target=False, positions=None),
  Instruction(opname='LOAD_CONST', opcode=100, arg=4, argval='', argrepr="''", offset=36, starts_line=None, is_jump_target=False, positions=None),
  Instruction(opname='LOAD_CONST', opcode=100, arg=5, argval=1, argrepr='1', offset=38, starts_line=None, is_jump_target=False, positions=None),
  Instruction(opname='BUILD_LIST', opcode=103, arg=0, argval=0, argrepr='', offset=40, starts_line=None, is_jump_target=False, positions=None),
  Instruction(opname='BUILD_MAP', opcode=105, arg=0, argval=0, argrepr='', offset=42, starts_line=None, is_jump_target=False, positions=None),
  Instruction(opname='LOAD_CONST', opcode=100, arg=6, argval='Hello world!', argrepr="'Hello world!'", offset=44, starts_line=None, is_jump_target=False, positions=None),
  Instruction(opname='PRECALL', opcode=166, arg=7, argval=7, argrepr='', offset=46, starts_line=None, is_jump_target=False, positions=None),
  Instruction(opname='CALL', opcode=171, arg=7, argval=7, argrepr='', offset=50, starts_line=None, is_jump_target=False, positions=None),
  Instruction(opname='POP_TOP', opcode=1, arg=None, argval=None, argrepr='', offset=60, starts_line=None, is_jump_target=False, positions=None),
  Instruction(opname='LOAD_FAST', opcode=124, arg=2, argval='f', argrepr='f', offset=62, starts_line=8, is_jump_target=False, positions=None),
  Instruction(opname='RETURN_VALUE', opcode=83, arg=None, argval=None, argrepr='', offset=64, starts_line=None, is_jump_target=False, positions=None),
]

expected_opinfo_f = [
  Instruction(opname='COPY_FREE_VARS', opcode=149, arg=2, argval=2, argrepr='', offset=0, starts_line=None, is_jump_target=False, positions=None),
  Instruction(opname='MAKE_CELL', opcode=135, arg=0, argval='c', argrepr='c', offset=2, starts_line=None, is_jump_target=False, positions=None),
  Instruction(opname='MAKE_CELL', opcode=135, arg=1, argval='d', argrepr='d', offset=4, starts_line=None, is_jump_target=False, positions=None),
  Instruction(opname='RESUME', opcode=151, arg=0, argval=0, argrepr='', offset=6, starts_line=2, is_jump_target=False, positions=None),
  Instruction(opname='LOAD_CONST', opcode=100, arg=4, argval=(5, 6), argrepr='(5, 6)', offset=8, starts_line=3, is_jump_target=False, positions=None),
  Instruction(opname='LOAD_CLOSURE', opcode=136, arg=3, argval='a', argrepr='a', offset=10, starts_line=None, is_jump_target=False, positions=None),
  Instruction(opname='LOAD_CLOSURE', opcode=136, arg=4, argval='b', argrepr='b', offset=12, starts_line=None, is_jump_target=False, positions=None),
  Instruction(opname='LOAD_CLOSURE', opcode=136, arg=0, argval='c', argrepr='c', offset=14, starts_line=None, is_jump_target=False, positions=None),
  Instruction(opname='LOAD_CLOSURE', opcode=136, arg=1, argval='d', argrepr='d', offset=16, starts_line=None, is_jump_target=False, positions=None),
  Instruction(opname='BUILD_TUPLE', opcode=102, arg=4, argval=4, argrepr='', offset=18, starts_line=None, is_jump_target=False, positions=None),
  Instruction(opname='LOAD_CONST', opcode=100, arg=3, argval=code_object_inner, argrepr=repr(code_object_inner), offset=20, starts_line=None, is_jump_target=False, positions=None),
  Instruction(opname='MAKE_FUNCTION', opcode=132, arg=9, argval=9, argrepr='defaults, closure', offset=22, starts_line=None, is_jump_target=False, positions=None),
  Instruction(opname='STORE_FAST', opcode=125, arg=2, argval='inner', argrepr='inner', offset=24, starts_line=None, is_jump_target=False, positions=None),
  Instruction(opname='LOAD_GLOBAL', opcode=116, arg=1, argval='print', argrepr='NULL + print', offset=26, starts_line=5, is_jump_target=False, positions=None),
  Instruction(opname='LOAD_DEREF', opcode=137, arg=3, argval='a', argrepr='a', offset=38, starts_line=None, is_jump_target=False, positions=None),
  Instruction(opname='LOAD_DEREF', opcode=137, arg=4, argval='b', argrepr='b', offset=40, starts_line=None, is_jump_target=False, positions=None),
  Instruction(opname='LOAD_DEREF', opcode=137, arg=0, argval='c', argrepr='c', offset=42, starts_line=None, is_jump_target=False, positions=None),
  Instruction(opname='LOAD_DEREF', opcode=137, arg=1, argval='d', argrepr='d', offset=44, starts_line=None, is_jump_target=False, positions=None),
  Instruction(opname='PRECALL', opcode=166, arg=4, argval=4, argrepr='', offset=46, starts_line=None, is_jump_target=False, positions=None),
  Instruction(opname='CALL', opcode=171, arg=4, argval=4, argrepr='', offset=50, starts_line=None, is_jump_target=False, positions=None),
  Instruction(opname='POP_TOP', opcode=1, arg=None, argval=None, argrepr='', offset=60, starts_line=None, is_jump_target=False, positions=None),
  Instruction(opname='LOAD_FAST', opcode=124, arg=2, argval='inner', argrepr='inner', offset=62, starts_line=6, is_jump_target=False, positions=None),
  Instruction(opname='RETURN_VALUE', opcode=83, arg=None, argval=None, argrepr='', offset=64, starts_line=None, is_jump_target=False, positions=None),
]

expected_opinfo_inner = [
  Instruction(opname='COPY_FREE_VARS', opcode=149, arg=4, argval=4, argrepr='', offset=0, starts_line=None, is_jump_target=False, positions=None),
  Instruction(opname='RESUME', opcode=151, arg=0, argval=0, argrepr='', offset=2, starts_line=3, is_jump_target=False, positions=None),
  Instruction(opname='LOAD_GLOBAL', opcode=116, arg=1, argval='print', argrepr='NULL + print', offset=4, starts_line=4, is_jump_target=False, positions=None),
  Instruction(opname='LOAD_DEREF', opcode=137, arg=2, argval='a', argrepr='a', offset=16, starts_line=None, is_jump_target=False, positions=None),
  Instruction(opname='LOAD_DEREF', opcode=137, arg=3, argval='b', argrepr='b', offset=18, starts_line=None, is_jump_target=False, positions=None),
  Instruction(opname='LOAD_DEREF', opcode=137, arg=4, argval='c', argrepr='c', offset=20, starts_line=None, is_jump_target=False, positions=None),
  Instruction(opname='LOAD_DEREF', opcode=137, arg=5, argval='d', argrepr='d', offset=22, starts_line=None, is_jump_target=False, positions=None),
  Instruction(opname='LOAD_FAST', opcode=124, arg=0, argval='e', argrepr='e', offset=24, starts_line=None, is_jump_target=False, positions=None),
  Instruction(opname='LOAD_FAST', opcode=124, arg=1, argval='f', argrepr='f', offset=26, starts_line=None, is_jump_target=False, positions=None),
  Instruction(opname='PRECALL', opcode=166, arg=6, argval=6, argrepr='', offset=28, starts_line=None, is_jump_target=False, positions=None),
  Instruction(opname='CALL', opcode=171, arg=6, argval=6, argrepr='', offset=32, starts_line=None, is_jump_target=False, positions=None),
  Instruction(opname='POP_TOP', opcode=1, arg=None, argval=None, argrepr='', offset=42, starts_line=None, is_jump_target=False, positions=None),
  Instruction(opname='LOAD_CONST', opcode=100, arg=0, argval=None, argrepr='None', offset=44, starts_line=None, is_jump_target=False, positions=None),
  Instruction(opname='RETURN_VALUE', opcode=83, arg=None, argval=None, argrepr='', offset=46, starts_line=None, is_jump_target=False, positions=None),
]

expected_opinfo_jumpy = [
  Instruction(opname='RESUME', opcode=151, arg=0, argval=0, argrepr='', offset=0, starts_line=1, is_jump_target=False, positions=None),
  Instruction(opname='LOAD_GLOBAL', opcode=116, arg=1, argval='range', argrepr='NULL + range', offset=2, starts_line=3, is_jump_target=False, positions=None),
  Instruction(opname='LOAD_CONST', opcode=100, arg=1, argval=10, argrepr='10', offset=14, starts_line=None, is_jump_target=False, positions=None),
  Instruction(opname='PRECALL', opcode=166, arg=1, argval=1, argrepr='', offset=16, starts_line=None, is_jump_target=False, positions=None),
  Instruction(opname='CALL', opcode=171, arg=1, argval=1, argrepr='', offset=20, starts_line=None, is_jump_target=False, positions=None),
  Instruction(opname='GET_ITER', opcode=68, arg=None, argval=None, argrepr='', offset=30, starts_line=None, is_jump_target=False, positions=None),
  Instruction(opname='FOR_ITER', opcode=93, arg=32, argval=98, argrepr='to 98', offset=32, starts_line=None, is_jump_target=True, positions=None),
  Instruction(opname='STORE_FAST', opcode=125, arg=0, argval='i', argrepr='i', offset=34, starts_line=None, is_jump_target=False, positions=None),
  Instruction(opname='LOAD_GLOBAL', opcode=116, arg=3, argval='print', argrepr='NULL + print', offset=36, starts_line=4, is_jump_target=False, positions=None),
  Instruction(opname='LOAD_FAST', opcode=124, arg=0, argval='i', argrepr='i', offset=48, starts_line=None, is_jump_target=False, positions=None),
  Instruction(opname='PRECALL', opcode=166, arg=1, argval=1, argrepr='', offset=50, starts_line=None, is_jump_target=False, positions=None),
  Instruction(opname='CALL', opcode=171, arg=1, argval=1, argrepr='', offset=54, starts_line=None, is_jump_target=False, positions=None),
  Instruction(opname='POP_TOP', opcode=1, arg=None, argval=None, argrepr='', offset=64, starts_line=None, is_jump_target=False, positions=None),
  Instruction(opname='LOAD_FAST', opcode=124, arg=0, argval='i', argrepr='i', offset=66, starts_line=5, is_jump_target=False, positions=None),
  Instruction(opname='LOAD_CONST', opcode=100, arg=2, argval=4, argrepr='4', offset=68, starts_line=None, is_jump_target=False, positions=None),
  Instruction(opname='COMPARE_OP', opcode=107, arg=0, argval='<', argrepr='<', offset=70, starts_line=None, is_jump_target=False, positions=None),
  Instruction(opname='POP_JUMP_IF_FALSE', opcode=114, arg=40, argval=80, argrepr='to 80', offset=76, starts_line=None, is_jump_target=False, positions=None),
  Instruction(opname='JUMP_BACKWARD', opcode=140, arg=24, argval=32, argrepr='to 32', offset=78, starts_line=6, is_jump_target=False, positions=None),
  Instruction(opname='LOAD_FAST', opcode=124, arg=0, argval='i', argrepr='i', offset=80, starts_line=7, is_jump_target=True, positions=None),
  Instruction(opname='LOAD_CONST', opcode=100, arg=3, argval=6, argrepr='6', offset=82, starts_line=None, is_jump_target=False, positions=None),
  Instruction(opname='COMPARE_OP', opcode=107, arg=4, argval='>', argrepr='>', offset=84, starts_line=None, is_jump_target=False, positions=None),
  Instruction(opname='POP_JUMP_IF_FALSE', opcode=114, arg=48, argval=96, argrepr='to 96', offset=90, starts_line=None, is_jump_target=False, positions=None),
  Instruction(opname='POP_TOP', opcode=1, arg=None, argval=None, argrepr='', offset=92, starts_line=8, is_jump_target=False, positions=None),
  Instruction(opname='JUMP_FORWARD', opcode=110, arg=16, argval=128, argrepr='to 128', offset=94, starts_line=None, is_jump_target=False, positions=None),
  Instruction(opname='JUMP_BACKWARD', opcode=140, arg=33, argval=32, argrepr='to 32', offset=96, starts_line=7, is_jump_target=True, positions=None),
  Instruction(opname='LOAD_GLOBAL', opcode=116, arg=3, argval='print', argrepr='NULL + print', offset=98, starts_line=10, is_jump_target=True, positions=None),
  Instruction(opname='LOAD_CONST', opcode=100, arg=4, argval='I can haz else clause?', argrepr="'I can haz else clause?'", offset=110, starts_line=None, is_jump_target=False, positions=None),
  Instruction(opname='PRECALL', opcode=166, arg=1, argval=1, argrepr='', offset=112, starts_line=None, is_jump_target=False, positions=None),
  Instruction(opname='CALL', opcode=171, arg=1, argval=1, argrepr='', offset=116, starts_line=None, is_jump_target=False, positions=None),
  Instruction(opname='POP_TOP', opcode=1, arg=None, argval=None, argrepr='', offset=126, starts_line=None, is_jump_target=False, positions=None),
  Instruction(opname='LOAD_FAST', opcode=124, arg=0, argval='i', argrepr='i', offset=128, starts_line=11, is_jump_target=True, positions=None),
  Instruction(opname='POP_JUMP_IF_FALSE', opcode=114, arg=102, argval=204, argrepr='to 204', offset=130, starts_line=None, is_jump_target=False, positions=None),
  Instruction(opname='LOAD_GLOBAL', opcode=116, arg=3, argval='print', argrepr='NULL + print', offset=132, starts_line=12, is_jump_target=True, positions=None),
  Instruction(opname='LOAD_FAST', opcode=124, arg=0, argval='i', argrepr='i', offset=144, starts_line=None, is_jump_target=False, positions=None),
  Instruction(opname='PRECALL', opcode=166, arg=1, argval=1, argrepr='', offset=146, starts_line=None, is_jump_target=False, positions=None),
  Instruction(opname='CALL', opcode=171, arg=1, argval=1, argrepr='', offset=150, starts_line=None, is_jump_target=False, positions=None),
  Instruction(opname='POP_TOP', opcode=1, arg=None, argval=None, argrepr='', offset=160, starts_line=None, is_jump_target=False, positions=None),
  Instruction(opname='LOAD_FAST', opcode=124, arg=0, argval='i', argrepr='i', offset=162, starts_line=13, is_jump_target=False, positions=None),
  Instruction(opname='LOAD_CONST', opcode=100, arg=5, argval=1, argrepr='1', offset=164, starts_line=None, is_jump_target=False, positions=None),
  Instruction(opname='BINARY_OP', opcode=122, arg=23, argval=23, argrepr='-=', offset=166, starts_line=None, is_jump_target=False, positions=None),
  Instruction(opname='STORE_FAST', opcode=125, arg=0, argval='i', argrepr='i', offset=170, starts_line=None, is_jump_target=False, positions=None),
  Instruction(opname='LOAD_FAST', opcode=124, arg=0, argval='i', argrepr='i', offset=172, starts_line=14, is_jump_target=False, positions=None),
  Instruction(opname='LOAD_CONST', opcode=100, arg=3, argval=6, argrepr='6', offset=174, starts_line=None, is_jump_target=False, positions=None),
  Instruction(opname='COMPARE_OP', opcode=107, arg=4, argval='>', argrepr='>', offset=176, starts_line=None, is_jump_target=False, positions=None),
  Instruction(opname='POP_JUMP_IF_FALSE', opcode=114, arg=93, argval=186, argrepr='to 186', offset=182, starts_line=None, is_jump_target=False, positions=None),
  Instruction(opname='JUMP_BACKWARD', opcode=140, arg=29, argval=128, argrepr='to 128', offset=184, starts_line=15, is_jump_target=False, positions=None),
  Instruction(opname='LOAD_FAST', opcode=124, arg=0, argval='i', argrepr='i', offset=186, starts_line=16, is_jump_target=True, positions=None),
  Instruction(opname='LOAD_CONST', opcode=100, arg=2, argval=4, argrepr='4', offset=188, starts_line=None, is_jump_target=False, positions=None),
  Instruction(opname='COMPARE_OP', opcode=107, arg=0, argval='<', argrepr='<', offset=190, starts_line=None, is_jump_target=False, positions=None),
  Instruction(opname='POP_JUMP_IF_FALSE', opcode=114, arg=100, argval=200, argrepr='to 200', offset=196, starts_line=None, is_jump_target=False, positions=None),
  Instruction(opname='JUMP_FORWARD', opcode=110, arg=17, argval=234, argrepr='to 234', offset=198, starts_line=17, is_jump_target=False, positions=None),
  Instruction(opname='LOAD_FAST', opcode=124, arg=0, argval='i', argrepr='i', offset=200, starts_line=11, is_jump_target=True, positions=None),
  Instruction(opname='POP_JUMP_IF_TRUE', opcode=115, arg=66, argval=132, argrepr='to 132', offset=202, starts_line=None, is_jump_target=False, positions=None),
  Instruction(opname='LOAD_GLOBAL', opcode=116, arg=3, argval='print', argrepr='NULL + print', offset=204, starts_line=19, is_jump_target=True, positions=None),
  Instruction(opname='LOAD_CONST', opcode=100, arg=6, argval='Who let lolcatz into this test suite?', argrepr="'Who let lolcatz into this test suite?'", offset=216, starts_line=None, is_jump_target=False, positions=None),
  Instruction(opname='PRECALL', opcode=166, arg=1, argval=1, argrepr='', offset=218, starts_line=None, is_jump_target=False, positions=None),
  Instruction(opname='CALL', opcode=171, arg=1, argval=1, argrepr='', offset=222, starts_line=None, is_jump_target=False, positions=None),
  Instruction(opname='POP_TOP', opcode=1, arg=None, argval=None, argrepr='', offset=232, starts_line=None, is_jump_target=False, positions=None),
  Instruction(opname='NOP', opcode=9, arg=None, argval=None, argrepr='', offset=234, starts_line=20, is_jump_target=True, positions=None),
  Instruction(opname='LOAD_CONST', opcode=100, arg=5, argval=1, argrepr='1', offset=236, starts_line=21, is_jump_target=False, positions=None),
  Instruction(opname='LOAD_CONST', opcode=100, arg=7, argval=0, argrepr='0', offset=238, starts_line=None, is_jump_target=False, positions=None),
  Instruction(opname='BINARY_OP', opcode=122, arg=11, argval=11, argrepr='/', offset=240, starts_line=None, is_jump_target=False, positions=None),
  Instruction(opname='POP_TOP', opcode=1, arg=None, argval=None, argrepr='', offset=244, starts_line=None, is_jump_target=False, positions=None),
  Instruction(opname='LOAD_FAST', opcode=124, arg=0, argval='i', argrepr='i', offset=246, starts_line=25, is_jump_target=False, positions=None),
  Instruction(opname='BEFORE_WITH', opcode=53, arg=None, argval=None, argrepr='', offset=248, starts_line=None, is_jump_target=False, positions=None),
  Instruction(opname='STORE_FAST', opcode=125, arg=1, argval='dodgy', argrepr='dodgy', offset=250, starts_line=None, is_jump_target=False, positions=None),
  Instruction(opname='LOAD_GLOBAL', opcode=116, arg=3, argval='print', argrepr='NULL + print', offset=252, starts_line=26, is_jump_target=False, positions=None),
  Instruction(opname='LOAD_CONST', opcode=100, arg=8, argval='Never reach this', argrepr="'Never reach this'", offset=264, starts_line=None, is_jump_target=False, positions=None),
  Instruction(opname='PRECALL', opcode=166, arg=1, argval=1, argrepr='', offset=266, starts_line=None, is_jump_target=False, positions=None),
  Instruction(opname='CALL', opcode=171, arg=1, argval=1, argrepr='', offset=270, starts_line=None, is_jump_target=False, positions=None),
  Instruction(opname='POP_TOP', opcode=1, arg=None, argval=None, argrepr='', offset=280, starts_line=None, is_jump_target=False, positions=None),
  Instruction(opname='LOAD_CONST', opcode=100, arg=0, argval=None, argrepr='None', offset=282, starts_line=25, is_jump_target=False, positions=None),
  Instruction(opname='LOAD_CONST', opcode=100, arg=0, argval=None, argrepr='None', offset=284, starts_line=None, is_jump_target=False, positions=None),
  Instruction(opname='LOAD_CONST', opcode=100, arg=0, argval=None, argrepr='None', offset=286, starts_line=None, is_jump_target=False, positions=None),
  Instruction(opname='PRECALL', opcode=166, arg=2, argval=2, argrepr='', offset=288, starts_line=None, is_jump_target=False, positions=None),
  Instruction(opname='CALL', opcode=171, arg=2, argval=2, argrepr='', offset=292, starts_line=None, is_jump_target=False, positions=None),
  Instruction(opname='POP_TOP', opcode=1, arg=None, argval=None, argrepr='', offset=302, starts_line=None, is_jump_target=False, positions=None),
  Instruction(opname='JUMP_FORWARD', opcode=110, arg=11, argval=328, argrepr='to 328', offset=304, starts_line=None, is_jump_target=False, positions=None),
  Instruction(opname='PUSH_EXC_INFO', opcode=35, arg=None, argval=None, argrepr='', offset=306, starts_line=None, is_jump_target=False, positions=None),
  Instruction(opname='WITH_EXCEPT_START', opcode=49, arg=None, argval=None, argrepr='', offset=308, starts_line=None, is_jump_target=False, positions=None),
  Instruction(opname='POP_JUMP_IF_TRUE', opcode=115, arg=160, argval=320, argrepr='to 320', offset=310, starts_line=None, is_jump_target=False, positions=None),
  Instruction(opname='RERAISE', opcode=119, arg=2, argval=2, argrepr='', offset=312, starts_line=None, is_jump_target=False, positions=None),
  Instruction(opname='COPY', opcode=120, arg=3, argval=3, argrepr='', offset=314, starts_line=None, is_jump_target=False, positions=None),
  Instruction(opname='POP_EXCEPT', opcode=89, arg=None, argval=None, argrepr='', offset=316, starts_line=None, is_jump_target=False, positions=None),
  Instruction(opname='RERAISE', opcode=119, arg=1, argval=1, argrepr='', offset=318, starts_line=None, is_jump_target=False, positions=None),
  Instruction(opname='POP_TOP', opcode=1, arg=None, argval=None, argrepr='', offset=320, starts_line=None, is_jump_target=True, positions=None),
  Instruction(opname='POP_EXCEPT', opcode=89, arg=None, argval=None, argrepr='', offset=322, starts_line=None, is_jump_target=False, positions=None),
  Instruction(opname='POP_TOP', opcode=1, arg=None, argval=None, argrepr='', offset=324, starts_line=None, is_jump_target=False, positions=None),
  Instruction(opname='POP_TOP', opcode=1, arg=None, argval=None, argrepr='', offset=326, starts_line=None, is_jump_target=False, positions=None),
  Instruction(opname='JUMP_FORWARD', opcode=110, arg=31, argval=392, argrepr='to 392', offset=328, starts_line=None, is_jump_target=True, positions=None),
  Instruction(opname='PUSH_EXC_INFO', opcode=35, arg=None, argval=None, argrepr='', offset=330, starts_line=None, is_jump_target=False, positions=None),
  Instruction(opname='LOAD_GLOBAL', opcode=116, arg=4, argval='ZeroDivisionError', argrepr='ZeroDivisionError', offset=332, starts_line=22, is_jump_target=False, positions=None),
  Instruction(opname='CHECK_EXC_MATCH', opcode=36, arg=None, argval=None, argrepr='', offset=344, starts_line=None, is_jump_target=False, positions=None),
  Instruction(opname='POP_JUMP_IF_FALSE', opcode=114, arg=192, argval=384, argrepr='to 384', offset=346, starts_line=None, is_jump_target=False, positions=None),
  Instruction(opname='POP_TOP', opcode=1, arg=None, argval=None, argrepr='', offset=348, starts_line=None, is_jump_target=False, positions=None),
  Instruction(opname='LOAD_GLOBAL', opcode=116, arg=3, argval='print', argrepr='NULL + print', offset=350, starts_line=23, is_jump_target=False, positions=None),
  Instruction(opname='LOAD_CONST', opcode=100, arg=9, argval='Here we go, here we go, here we go...', argrepr="'Here we go, here we go, here we go...'", offset=362, starts_line=None, is_jump_target=False, positions=None),
  Instruction(opname='PRECALL', opcode=166, arg=1, argval=1, argrepr='', offset=364, starts_line=None, is_jump_target=False, positions=None),
  Instruction(opname='CALL', opcode=171, arg=1, argval=1, argrepr='', offset=368, starts_line=None, is_jump_target=False, positions=None),
  Instruction(opname='POP_TOP', opcode=1, arg=None, argval=None, argrepr='', offset=378, starts_line=None, is_jump_target=False, positions=None),
  Instruction(opname='POP_EXCEPT', opcode=89, arg=None, argval=None, argrepr='', offset=380, starts_line=None, is_jump_target=False, positions=None),
  Instruction(opname='JUMP_FORWARD', opcode=110, arg=21, argval=426, argrepr='to 426', offset=382, starts_line=None, is_jump_target=False, positions=None),
  Instruction(opname='RERAISE', opcode=119, arg=0, argval=0, argrepr='', offset=384, starts_line=22, is_jump_target=True, positions=None),
  Instruction(opname='COPY', opcode=120, arg=3, argval=3, argrepr='', offset=386, starts_line=None, is_jump_target=False, positions=None),
  Instruction(opname='POP_EXCEPT', opcode=89, arg=None, argval=None, argrepr='', offset=388, starts_line=None, is_jump_target=False, positions=None),
  Instruction(opname='RERAISE', opcode=119, arg=1, argval=1, argrepr='', offset=390, starts_line=None, is_jump_target=False, positions=None),
  Instruction(opname='LOAD_GLOBAL', opcode=116, arg=3, argval='print', argrepr='NULL + print', offset=392, starts_line=28, is_jump_target=True, positions=None),
  Instruction(opname='LOAD_CONST', opcode=100, arg=10, argval="OK, now we're done", argrepr='"OK, now we\'re done"', offset=404, starts_line=None, is_jump_target=False, positions=None),
  Instruction(opname='PRECALL', opcode=166, arg=1, argval=1, argrepr='', offset=406, starts_line=None, is_jump_target=False, positions=None),
  Instruction(opname='CALL', opcode=171, arg=1, argval=1, argrepr='', offset=410, starts_line=None, is_jump_target=False, positions=None),
  Instruction(opname='POP_TOP', opcode=1, arg=None, argval=None, argrepr='', offset=420, starts_line=None, is_jump_target=False, positions=None),
  Instruction(opname='LOAD_CONST', opcode=100, arg=0, argval=None, argrepr='None', offset=422, starts_line=None, is_jump_target=False, positions=None),
  Instruction(opname='RETURN_VALUE', opcode=83, arg=None, argval=None, argrepr='', offset=424, starts_line=None, is_jump_target=False, positions=None),
  Instruction(opname='NOP', opcode=9, arg=None, argval=None, argrepr='', offset=426, starts_line=23, is_jump_target=True, positions=None),
  Instruction(opname='LOAD_GLOBAL', opcode=116, arg=3, argval='print', argrepr='NULL + print', offset=428, starts_line=28, is_jump_target=False, positions=None),
  Instruction(opname='LOAD_CONST', opcode=100, arg=10, argval="OK, now we're done", argrepr='"OK, now we\'re done"', offset=440, starts_line=None, is_jump_target=False, positions=None),
  Instruction(opname='PRECALL', opcode=166, arg=1, argval=1, argrepr='', offset=442, starts_line=None, is_jump_target=False, positions=None),
  Instruction(opname='CALL', opcode=171, arg=1, argval=1, argrepr='', offset=446, starts_line=None, is_jump_target=False, positions=None),
  Instruction(opname='POP_TOP', opcode=1, arg=None, argval=None, argrepr='', offset=456, starts_line=None, is_jump_target=False, positions=None),
  Instruction(opname='LOAD_CONST', opcode=100, arg=0, argval=None, argrepr='None', offset=458, starts_line=None, is_jump_target=False, positions=None),
  Instruction(opname='RETURN_VALUE', opcode=83, arg=None, argval=None, argrepr='', offset=460, starts_line=None, is_jump_target=False, positions=None),
  Instruction(opname='PUSH_EXC_INFO', opcode=35, arg=None, argval=None, argrepr='', offset=462, starts_line=None, is_jump_target=False, positions=None),
  Instruction(opname='LOAD_GLOBAL', opcode=116, arg=3, argval='print', argrepr='NULL + print', offset=464, starts_line=None, is_jump_target=False, positions=None),
  Instruction(opname='LOAD_CONST', opcode=100, arg=10, argval="OK, now we're done", argrepr='"OK, now we\'re done"', offset=476, starts_line=None, is_jump_target=False, positions=None),
  Instruction(opname='PRECALL', opcode=166, arg=1, argval=1, argrepr='', offset=478, starts_line=None, is_jump_target=False, positions=None),
  Instruction(opname='CALL', opcode=171, arg=1, argval=1, argrepr='', offset=482, starts_line=None, is_jump_target=False, positions=None),
  Instruction(opname='POP_TOP', opcode=1, arg=None, argval=None, argrepr='', offset=492, starts_line=None, is_jump_target=False, positions=None),
  Instruction(opname='RERAISE', opcode=119, arg=0, argval=0, argrepr='', offset=494, starts_line=None, is_jump_target=False, positions=None),
  Instruction(opname='COPY', opcode=120, arg=3, argval=3, argrepr='', offset=496, starts_line=None, is_jump_target=False, positions=None),
  Instruction(opname='POP_EXCEPT', opcode=89, arg=None, argval=None, argrepr='', offset=498, starts_line=None, is_jump_target=False, positions=None),
  Instruction(opname='RERAISE', opcode=119, arg=1, argval=1, argrepr='', offset=500, starts_line=None, is_jump_target=False, positions=None),
]

# One last piece of inspect fodder to check the default line number handling
def simple(): pass
expected_opinfo_simple = [
  Instruction(opname='RESUME', opcode=151, arg=0, argval=0, argrepr='', offset=0, starts_line=simple.__code__.co_firstlineno, is_jump_target=False, positions=None),
  Instruction(opname='LOAD_CONST', opcode=100, arg=0, argval=None, argrepr='None', offset=2, starts_line=None, is_jump_target=False),
  Instruction(opname='RETURN_VALUE', opcode=83, arg=None, argval=None, argrepr='', offset=4, starts_line=None, is_jump_target=False)
]


class InstructionTestCase(BytecodeTestCase):

    def assertInstructionsEqual(self, instrs_1, instrs_2, /):
        instrs_1 = [instr_1._replace(positions=None) for instr_1 in instrs_1]
        instrs_2 = [instr_2._replace(positions=None) for instr_2 in instrs_2]
        self.assertEqual(instrs_1, instrs_2)

class InstructionTests(InstructionTestCase):

    def __init__(self, *args):
        super().__init__(*args)
        self.maxDiff = None

    def test_default_first_line(self):
        actual = dis.get_instructions(simple)
        self.assertInstructionsEqual(list(actual), expected_opinfo_simple)

    def test_first_line_set_to_None(self):
        actual = dis.get_instructions(simple, first_line=None)
        self.assertInstructionsEqual(list(actual), expected_opinfo_simple)

    def test_outer(self):
        actual = dis.get_instructions(outer, first_line=expected_outer_line)
        self.assertInstructionsEqual(list(actual), expected_opinfo_outer)

    def test_nested(self):
        with captured_stdout():
            f = outer()
        actual = dis.get_instructions(f, first_line=expected_f_line)
        self.assertInstructionsEqual(list(actual), expected_opinfo_f)

    def test_doubly_nested(self):
        with captured_stdout():
            inner = outer()()
        actual = dis.get_instructions(inner, first_line=expected_inner_line)
        self.assertInstructionsEqual(list(actual), expected_opinfo_inner)

    def test_jumpy(self):
        actual = dis.get_instructions(jumpy, first_line=expected_jumpy_line)
        self.assertInstructionsEqual(list(actual), expected_opinfo_jumpy)

    @requires_debug_ranges()
    def test_co_positions(self):
        code = compile('f(\n  x, y, z\n)', '<test>', 'exec')
        positions = [
            instr.positions
            for instr in dis.get_instructions(code)
        ]
        expected = [
            (None, None, None, None),
            (1, 1, 0, 1),
            (1, 1, 0, 1),
            (2, 2, 2, 3),
            (2, 2, 5, 6),
            (2, 2, 8, 9),
            (1, 3, 0, 1),
            (1, 3, 0, 1),
            (1, 3, 0, 1),
            (1, 3, 0, 1),
            (1, 3, 0, 1)
        ]
        self.assertEqual(positions, expected)

        named_positions = [
            (pos.lineno, pos.end_lineno, pos.col_offset, pos.end_col_offset)
            for pos in positions
        ]
        self.assertEqual(named_positions, expected)

    @requires_debug_ranges()
    def test_co_positions_missing_info(self):
        code = compile('x, y, z', '<test>', 'exec')
        code_without_column_table = code.replace(co_columntable=b'')
        actual = dis.get_instructions(code_without_column_table)
        for instruction in actual:
            with self.subTest(instruction=instruction):
                positions = instruction.positions
                self.assertEqual(len(positions), 4)
                if instruction.opname == "RESUME":
                    continue
                self.assertEqual(positions.lineno, 1)
                self.assertEqual(positions.end_lineno, 1)
                self.assertIsNone(positions.col_offset)
                self.assertIsNone(positions.end_col_offset)

        code_without_endline_table = code.replace(co_endlinetable=b'')
        actual = dis.get_instructions(code_without_endline_table)
        for instruction in actual:
            with self.subTest(instruction=instruction):
                positions = instruction.positions
                self.assertEqual(len(positions), 4)
                if instruction.opname == "RESUME":
                    continue
                self.assertEqual(positions.lineno, 1)
                self.assertIsNone(positions.end_lineno)
                self.assertIsNotNone(positions.col_offset)
                self.assertIsNotNone(positions.end_col_offset)

# get_instructions has its own tests above, so can rely on it to validate
# the object oriented API
class BytecodeTests(InstructionTestCase, DisTestBase):

    def test_instantiation(self):
        # Test with function, method, code string and code object
        for obj in [_f, _C(1).__init__, "a=1", _f.__code__]:
            with self.subTest(obj=obj):
                b = dis.Bytecode(obj)
                self.assertIsInstance(b.codeobj, types.CodeType)

        self.assertRaises(TypeError, dis.Bytecode, object())

    def test_iteration(self):
        for obj in [_f, _C(1).__init__, "a=1", _f.__code__]:
            with self.subTest(obj=obj):
                via_object = list(dis.Bytecode(obj))
                via_generator = list(dis.get_instructions(obj))
                self.assertInstructionsEqual(via_object, via_generator)

    def test_explicit_first_line(self):
        actual = dis.Bytecode(outer, first_line=expected_outer_line)
        self.assertInstructionsEqual(list(actual), expected_opinfo_outer)

    def test_source_line_in_disassembly(self):
        # Use the line in the source code
        actual = dis.Bytecode(simple).dis()
        actual = actual.strip().partition(" ")[0]  # extract the line no
        expected = str(simple.__code__.co_firstlineno)
        self.assertEqual(actual, expected)
        # Use an explicit first line number
        actual = dis.Bytecode(simple, first_line=350).dis()
        actual = actual.strip().partition(" ")[0]  # extract the line no
        self.assertEqual(actual, "350")

    def test_info(self):
        self.maxDiff = 1000
        for x, expected in CodeInfoTests.test_pairs:
            b = dis.Bytecode(x)
            self.assertRegex(b.info(), expected)

    def test_disassembled(self):
        actual = dis.Bytecode(_f).dis()
        self.do_disassembly_compare(actual, dis_f)

    def test_from_traceback(self):
        tb = get_tb()
        b = dis.Bytecode.from_traceback(tb)
        while tb.tb_next: tb = tb.tb_next

        self.assertEqual(b.current_offset, tb.tb_lasti)

    def test_from_traceback_dis(self):
        self.maxDiff = None
        tb = get_tb()
        b = dis.Bytecode.from_traceback(tb)
        self.assertEqual(self.strip_offsets(b.dis()), dis_traceback)

    @requires_debug_ranges()
    def test_bytecode_co_positions(self):
        bytecode = dis.Bytecode("a=1")
        for instr, positions in zip(bytecode, bytecode.codeobj.co_positions()):
            assert instr.positions == positions

class TestBytecodeTestCase(BytecodeTestCase):
    def test_assert_not_in_with_op_not_in_bytecode(self):
        code = compile("a = 1", "<string>", "exec")
        self.assertInBytecode(code, "LOAD_CONST", 1)
        self.assertNotInBytecode(code, "LOAD_NAME")
        self.assertNotInBytecode(code, "LOAD_NAME", "a")

    def test_assert_not_in_with_arg_not_in_bytecode(self):
        code = compile("a = 1", "<string>", "exec")
        self.assertInBytecode(code, "LOAD_CONST")
        self.assertInBytecode(code, "LOAD_CONST", 1)
        self.assertNotInBytecode(code, "LOAD_CONST", 2)

    def test_assert_not_in_with_arg_in_bytecode(self):
        code = compile("a = 1", "<string>", "exec")
        with self.assertRaises(AssertionError):
            self.assertNotInBytecode(code, "LOAD_CONST", 1)

class TestFinderMethods(unittest.TestCase):
    def test__find_imports(self):
        cases = [
            ("import a.b.c", ('a.b.c', 0, None)),
            ("from a.b import c", ('a.b', 0, ('c',))),
            ("from a.b import c as d", ('a.b', 0, ('c',))),
            ("from a.b import *", ('a.b', 0, ('*',))),
            ("from ...a.b import c as d", ('a.b', 3, ('c',))),
            ("from ..a.b import c as d, e as f", ('a.b', 2, ('c', 'e'))),
            ("from ..a.b import *", ('a.b', 2, ('*',))),
        ]
        for src, expected in cases:
            with self.subTest(src=src):
                code = compile(src, "<string>", "exec")
                res = tuple(dis._find_imports(code))
                self.assertEqual(len(res), 1)
                self.assertEqual(res[0], expected)

    def test__find_store_names(self):
        cases = [
            ("x+y", ()),
            ("x=y=1", ('x', 'y')),
            ("x+=y", ('x',)),
            ("global x\nx=y=1", ('x', 'y')),
            ("global x\nz=x", ('z',)),
        ]
        for src, expected in cases:
            with self.subTest(src=src):
                code = compile(src, "<string>", "exec")
                res = tuple(dis._find_store_names(code))
                self.assertEqual(res, expected)

    def test_findlabels(self):
        labels = dis.findlabels(jumpy.__code__.co_code)
        jumps = [
            instr.offset
            for instr in expected_opinfo_jumpy
            if instr.is_jump_target
        ]

        self.assertEqual(sorted(labels), sorted(jumps))


class TestDisTraceback(DisTestBase):
    def setUp(self) -> None:
        try:  # We need to clean up existing tracebacks
            del sys.last_traceback
        except AttributeError:
            pass
        return super().setUp()

    def get_disassembly(self, tb):
        output = io.StringIO()
        with contextlib.redirect_stdout(output):
            dis.distb(tb)
        return output.getvalue()

    def test_distb_empty(self):
        with self.assertRaises(RuntimeError):
            dis.distb()

    def test_distb_last_traceback(self):
        self.maxDiff = None
        # We need to have an existing last traceback in `sys`:
        tb = get_tb()
        sys.last_traceback = tb

        self.do_disassembly_compare(self.get_disassembly(None), dis_traceback)

    def test_distb_explicit_arg(self):
        self.maxDiff = None
        tb = get_tb()

        self.do_disassembly_compare(self.get_disassembly(tb), dis_traceback)


class TestDisTracebackWithFile(TestDisTraceback):
    # Run the `distb` tests again, using the file arg instead of print
    def get_disassembly(self, tb):
        output = io.StringIO()
        with contextlib.redirect_stdout(output):
            dis.distb(tb, file=output)
        return output.getvalue()


if __name__ == "__main__":
    unittest.main()<|MERGE_RESOLUTION|>--- conflicted
+++ resolved
@@ -684,13 +684,7 @@
     def test_widths(self):
         for opcode, opname in enumerate(dis.opname):
             if opname in ('BUILD_MAP_UNPACK_WITH_CALL',
-<<<<<<< HEAD
-                          'BUILD_TUPLE_UNPACK_WITH_CALL',
-                          'JUMP_IF_NOT_EXC_MATCH',
-                          'JUMP_BACKWARD_NO_INTERRUPT'):
-=======
                           'BUILD_TUPLE_UNPACK_WITH_CALL'):
->>>>>>> 079143df
                 continue
             with self.subTest(opname=opname):
                 width = dis._OPNAME_WIDTH
