# Minimal tests for dis module

from test.support import captured_stdout, requires_debug_ranges
from test.support.bytecode_helper import BytecodeTestCase
import unittest
import sys
import dis
import io
import re
import types
import contextlib

def get_tb():
    def _error():
        try:
            1 / 0
        except Exception as e:
            tb = e.__traceback__
        return tb

    tb = _error()
    while tb.tb_next:
        tb = tb.tb_next
    return tb

TRACEBACK_CODE = get_tb().tb_frame.f_code

class _C:
    def __init__(self, x):
        self.x = x == 1

    @staticmethod
    def sm(x):
        x = x == 1

    @classmethod
    def cm(cls, x):
        cls.x = x == 1

dis_c_instance_method = """\
%3d           0 RESUME                   0

%3d           2 LOAD_FAST                1 (x)
              4 LOAD_CONST               1 (1)
              6 COMPARE_OP               2 (==)
              8 LOAD_FAST                0 (self)
             10 STORE_ATTR               0 (x)
             12 LOAD_CONST               0 (None)
             14 RETURN_VALUE
""" % (_C.__init__.__code__.co_firstlineno, _C.__init__.__code__.co_firstlineno + 1,)

dis_c_instance_method_bytes = """\
          0 RESUME                   0
          2 LOAD_FAST                1
          4 LOAD_CONST               1
          6 COMPARE_OP               2 (==)
          8 LOAD_FAST                0
         10 STORE_ATTR               0
         12 LOAD_CONST               0
         14 RETURN_VALUE
"""

dis_c_class_method = """\
%3d           0 RESUME                   0

%3d           2 LOAD_FAST                1 (x)
              4 LOAD_CONST               1 (1)
              6 COMPARE_OP               2 (==)
              8 LOAD_FAST                0 (cls)
             10 STORE_ATTR               0 (x)
             12 LOAD_CONST               0 (None)
             14 RETURN_VALUE
""" % (_C.cm.__code__.co_firstlineno, _C.cm.__code__.co_firstlineno + 2,)

dis_c_static_method = """\
%3d           0 RESUME                   0

%3d           2 LOAD_FAST                0 (x)
              4 LOAD_CONST               1 (1)
              6 COMPARE_OP               2 (==)
              8 STORE_FAST               0 (x)
             10 LOAD_CONST               0 (None)
             12 RETURN_VALUE
""" % (_C.sm.__code__.co_firstlineno, _C.sm.__code__.co_firstlineno + 2,)

# Class disassembling info has an extra newline at end.
dis_c = """\
Disassembly of %s:
%s
Disassembly of %s:
%s
Disassembly of %s:
%s
""" % (_C.__init__.__name__, dis_c_instance_method,
       _C.cm.__name__, dis_c_class_method,
       _C.sm.__name__, dis_c_static_method)

def _f(a):
    print(a)
    return 1

dis_f = """\
<<<<<<< HEAD
%3d           0 LOAD_GLOBAL              0 (print)
              2 LOAD_FAST                0 (a)
              4 PRECALL_FUNCTION         1
              6 CALL                     0
=======
%3d           0 RESUME                   0

%3d           2 LOAD_GLOBAL              0 (print)
              4 LOAD_FAST                0 (a)
              6 CALL_NO_KW               1
>>>>>>> b127e70a
              8 POP_TOP

%3d          10 LOAD_CONST               1 (1)
             12 RETURN_VALUE
<<<<<<< HEAD
""" % (_f.__code__.co_firstlineno + 1,
=======
""" % (_f.__code__.co_firstlineno,
       _f.__code__.co_firstlineno + 1,
>>>>>>> b127e70a
       _f.__code__.co_firstlineno + 2)


dis_f_co_code = """\
<<<<<<< HEAD
          0 LOAD_GLOBAL              0
          2 LOAD_FAST                0
          4 PRECALL_FUNCTION         1
          6 CALL                     0
=======
          0 RESUME                   0
          2 LOAD_GLOBAL              0
          4 LOAD_FAST                0
          6 CALL_NO_KW               1
>>>>>>> b127e70a
          8 POP_TOP
         10 LOAD_CONST               1
         12 RETURN_VALUE
"""


def bug708901():
    for res in range(1,
                     10):
        pass

dis_bug708901 = """\
%3d           0 RESUME                   0

%3d           2 LOAD_GLOBAL              0 (range)
              4 LOAD_CONST               1 (1)

%3d           6 LOAD_CONST               2 (10)

<<<<<<< HEAD
%3d           6 PRECALL_FUNCTION         2
              8 CALL                     0
=======
%3d           8 CALL_NO_KW               2
>>>>>>> b127e70a
             10 GET_ITER
        >>   12 FOR_ITER                 2 (to 18)
             14 STORE_FAST               0 (res)

%3d          16 JUMP_ABSOLUTE            6 (to 12)

%3d     >>   18 LOAD_CONST               0 (None)
             20 RETURN_VALUE
<<<<<<< HEAD
""" % (bug708901.__code__.co_firstlineno + 1,
=======
""" % (bug708901.__code__.co_firstlineno,
       bug708901.__code__.co_firstlineno + 1,
>>>>>>> b127e70a
       bug708901.__code__.co_firstlineno + 2,
       bug708901.__code__.co_firstlineno + 1,
       bug708901.__code__.co_firstlineno + 3,
       bug708901.__code__.co_firstlineno + 1)


def bug1333982(x=[]):
    assert 0, ([s for s in x] +
              1)
    pass

dis_bug1333982 = """\
<<<<<<< HEAD
%3d           0 LOAD_ASSERTION_ERROR
              2 LOAD_CONST               2 (<code object <listcomp> at 0x..., file "%s", line %d>)
              4 MAKE_FUNCTION            0
              6 LOAD_FAST                0 (x)
              8 GET_ITER
             10 PRECALL_FUNCTION         1
             12 CALL                     0
=======
%3d           0 RESUME                   0

%3d           2 LOAD_ASSERTION_ERROR
              4 LOAD_CONST               2 (<code object <listcomp> at 0x..., file "%s", line %d>)
              6 MAKE_FUNCTION            0
              8 LOAD_FAST                0 (x)
             10 GET_ITER
             12 CALL_NO_KW               1
>>>>>>> b127e70a

%3d          14 LOAD_CONST               3 (1)

%3d          16 BINARY_OP                0 (+)
<<<<<<< HEAD
             18 PRECALL_FUNCTION         1
             20 CALL                     0
             22 RAISE_VARARGS            1
""" % (bug1333982.__code__.co_firstlineno + 1,
=======
             18 CALL_NO_KW               1
             20 RAISE_VARARGS            1
""" % (bug1333982.__code__.co_firstlineno,
       bug1333982.__code__.co_firstlineno + 1,
>>>>>>> b127e70a
       __file__,
       bug1333982.__code__.co_firstlineno + 1,
       bug1333982.__code__.co_firstlineno + 2,
       bug1333982.__code__.co_firstlineno + 1)


def bug42562():
    pass


# Set line number for 'pass' to None
bug42562.__code__ = bug42562.__code__.replace(co_linetable=b'\x04\x80')


dis_bug42562 = """\
          0 RESUME                   0
          2 LOAD_CONST               0 (None)
          4 RETURN_VALUE
"""

# Extended arg followed by NOP
code_bug_45757 = bytes([
        0x90, 0x01,  # EXTENDED_ARG 0x01
        0x09, 0xFF,  # NOP 0xFF
        0x90, 0x01,  # EXTENDED_ARG 0x01
        0x64, 0x29,  # LOAD_CONST 0x29
        0x53, 0x00,  # RETURN_VALUE 0x00
    ])

dis_bug_45757 = """\
          0 EXTENDED_ARG             1
          2 NOP
          4 EXTENDED_ARG             1
          6 LOAD_CONST             297
          8 RETURN_VALUE
"""

_BIG_LINENO_FORMAT = """\
  1           0 RESUME                   0

%3d           2 LOAD_GLOBAL              0 (spam)
              4 POP_TOP
              6 LOAD_CONST               0 (None)
              8 RETURN_VALUE
"""

_BIG_LINENO_FORMAT2 = """\
   1           0 RESUME                   0

%4d           2 LOAD_GLOBAL              0 (spam)
               4 POP_TOP
               6 LOAD_CONST               0 (None)
               8 RETURN_VALUE
"""

dis_module_expected_results = """\
Disassembly of f:
  4           0 RESUME                   0
              2 LOAD_CONST               0 (None)
              4 RETURN_VALUE

Disassembly of g:
  5           0 RESUME                   0
              2 LOAD_CONST               0 (None)
              4 RETURN_VALUE

"""

expr_str = "x + 1"

dis_expr_str = """\
              0 RESUME                   0

  1           2 LOAD_NAME                0 (x)
              4 LOAD_CONST               0 (1)
              6 BINARY_OP                0 (+)
              8 RETURN_VALUE
"""

simple_stmt_str = "x = x + 1"

dis_simple_stmt_str = """\
              0 RESUME                   0

  1           2 LOAD_NAME                0 (x)
              4 LOAD_CONST               0 (1)
              6 BINARY_OP                0 (+)
              8 STORE_NAME               0 (x)
             10 LOAD_CONST               1 (None)
             12 RETURN_VALUE
"""

annot_stmt_str = """\

x: int = 1
y: fun(1)
lst[fun(0)]: int = 1
"""
# leading newline is for a reason (tests lineno)

dis_annot_stmt_str = """\
              0 RESUME                   0

<<<<<<< HEAD
  3          14 LOAD_NAME                3 (fun)
             16 LOAD_CONST               0 (1)
             18 PRECALL_FUNCTION         1
             20 CALL                     0
=======
  2           2 SETUP_ANNOTATIONS
              4 LOAD_CONST               0 (1)
              6 STORE_NAME               0 (x)
              8 LOAD_NAME                1 (int)
             10 LOAD_NAME                2 (__annotations__)
             12 LOAD_CONST               1 ('x')
             14 STORE_SUBSCR

  3          16 LOAD_NAME                3 (fun)
             18 LOAD_CONST               0 (1)
             20 CALL_NO_KW               1
>>>>>>> b127e70a
             22 LOAD_NAME                2 (__annotations__)
             24 LOAD_CONST               2 ('y')
             26 STORE_SUBSCR

  4          28 LOAD_CONST               0 (1)
             30 LOAD_NAME                4 (lst)
             32 LOAD_NAME                3 (fun)
             34 LOAD_CONST               3 (0)
<<<<<<< HEAD
             36 PRECALL_FUNCTION         1
             38 CALL                     0
             40 STORE_SUBSCR
             42 LOAD_NAME                1 (int)
             44 POP_TOP
             46 LOAD_CONST               4 (None)
             48 RETURN_VALUE
=======
             36 CALL_NO_KW               1
             38 STORE_SUBSCR
             40 LOAD_NAME                1 (int)
             42 POP_TOP
             44 LOAD_CONST               4 (None)
             46 RETURN_VALUE
>>>>>>> b127e70a
"""

compound_stmt_str = """\
x = 0
while 1:
    x += 1"""
# Trailing newline has been deliberately omitted

dis_compound_stmt_str = """\
              0 RESUME                   0

  1           2 LOAD_CONST               0 (0)
              4 STORE_NAME               0 (x)

  2           6 NOP

  3     >>    8 LOAD_NAME                0 (x)
             10 LOAD_CONST               1 (1)
             12 BINARY_OP               13 (+=)
             14 STORE_NAME               0 (x)

  2          16 JUMP_ABSOLUTE            4 (to 8)
"""

dis_traceback = """\
%3d           0 RESUME                   0

%3d           2 NOP

%3d           4 LOAD_CONST               1 (1)
              6 LOAD_CONST               2 (0)
    -->       8 BINARY_OP               11 (/)
             10 POP_TOP

%3d          12 LOAD_FAST                1 (tb)
             14 RETURN_VALUE
        >>   16 PUSH_EXC_INFO

%3d          18 LOAD_GLOBAL              0 (Exception)
             20 JUMP_IF_NOT_EXC_MATCH    25 (to 50)
             22 STORE_FAST               0 (e)

%3d          24 LOAD_FAST                0 (e)
             26 LOAD_ATTR                1 (__traceback__)
             28 STORE_FAST               1 (tb)
             30 POP_EXCEPT
             32 LOAD_CONST               0 (None)
             34 STORE_FAST               0 (e)
             36 DELETE_FAST              0 (e)

%3d          38 LOAD_FAST                1 (tb)
             40 RETURN_VALUE
        >>   42 LOAD_CONST               0 (None)
             44 STORE_FAST               0 (e)
             46 DELETE_FAST              0 (e)
             48 RERAISE                  1

%3d     >>   50 RERAISE                  0
        >>   52 COPY                     3
             54 POP_EXCEPT
             56 RERAISE                  1
ExceptionTable:
  4 to 10 -> 16 [0]
  16 to 22 -> 52 [1] lasti
  24 to 28 -> 42 [1] lasti
  42 to 50 -> 52 [1] lasti
""" % (TRACEBACK_CODE.co_firstlineno,
       TRACEBACK_CODE.co_firstlineno + 1,
       TRACEBACK_CODE.co_firstlineno + 2,
       TRACEBACK_CODE.co_firstlineno + 5,
       TRACEBACK_CODE.co_firstlineno + 3,
       TRACEBACK_CODE.co_firstlineno + 4,
       TRACEBACK_CODE.co_firstlineno + 5,
       TRACEBACK_CODE.co_firstlineno + 3)

def _fstring(a, b, c, d):
    return f'{a} {b:4} {c!r} {d!r:4}'

dis_fstring = """\
%3d           0 RESUME                   0

%3d           2 LOAD_FAST                0 (a)
              4 FORMAT_VALUE             0
              6 LOAD_CONST               1 (' ')
              8 LOAD_FAST                1 (b)
             10 LOAD_CONST               2 ('4')
             12 FORMAT_VALUE             4 (with format)
             14 LOAD_CONST               1 (' ')
             16 LOAD_FAST                2 (c)
             18 FORMAT_VALUE             2 (repr)
             20 LOAD_CONST               1 (' ')
             22 LOAD_FAST                3 (d)
             24 LOAD_CONST               2 ('4')
             26 FORMAT_VALUE             6 (repr, with format)
             28 BUILD_STRING             7
             30 RETURN_VALUE
""" % (_fstring.__code__.co_firstlineno, _fstring.__code__.co_firstlineno + 1)

def _tryfinally(a, b):
    try:
        return a
    finally:
        b()

def _tryfinallyconst(b):
    try:
        return 1
    finally:
        b()

dis_tryfinally = """\
<<<<<<< HEAD
%3d           0 NOP

%3d           2 LOAD_FAST                0 (a)

%3d           4 LOAD_FAST                1 (b)
              6 PRECALL_FUNCTION         0
              8 CALL                     0
             10 POP_TOP
             12 RETURN_VALUE
        >>   14 PUSH_EXC_INFO
             16 LOAD_FAST                1 (b)
             18 PRECALL_FUNCTION         0
             20 CALL                     0
             22 POP_TOP
             24 RERAISE                  0
        >>   26 COPY                     3
             28 POP_EXCEPT
             30 RERAISE                  1
ExceptionTable:
  2 to 2 -> 14 [0]
  14 to 24 -> 26 [1] lasti
""" % (_tryfinally.__code__.co_firstlineno + 1,
       _tryfinally.__code__.co_firstlineno + 2,
       _tryfinally.__code__.co_firstlineno + 4,
       )

dis_tryfinallyconst = """\
%3d           0 NOP

%3d           2 NOP

%3d           4 LOAD_FAST                0 (b)
              6 PRECALL_FUNCTION         0
              8 CALL                     0
             10 POP_TOP
             12 LOAD_CONST               1 (1)
             14 RETURN_VALUE
             16 PUSH_EXC_INFO
             18 LOAD_FAST                0 (b)
             20 PRECALL_FUNCTION         0
             22 CALL                     0
             24 POP_TOP
             26 RERAISE                  0
        >>   28 COPY                     3
             30 POP_EXCEPT
             32 RERAISE                  1
ExceptionTable:
  16 to 26 -> 28 [1] lasti
""" % (_tryfinallyconst.__code__.co_firstlineno + 1,
=======
%3d           0 RESUME                   0

%3d           2 NOP

%3d           4 LOAD_FAST                0 (a)

%3d           6 LOAD_FAST                1 (b)
              8 CALL_NO_KW               0
             10 POP_TOP
             12 RETURN_VALUE
        >>   14 PUSH_EXC_INFO
             16 LOAD_FAST                1 (b)
             18 CALL_NO_KW               0
             20 POP_TOP
             22 RERAISE                  0
        >>   24 COPY                     3
             26 POP_EXCEPT
             28 RERAISE                  1
ExceptionTable:
  4 to 4 -> 14 [0]
  14 to 22 -> 24 [1] lasti
""" % (_tryfinally.__code__.co_firstlineno,
       _tryfinally.__code__.co_firstlineno + 1,
       _tryfinally.__code__.co_firstlineno + 2,
       _tryfinally.__code__.co_firstlineno + 4,
       )

dis_tryfinallyconst = """\
%3d           0 RESUME                   0

%3d           2 NOP

%3d           4 NOP

%3d           6 LOAD_FAST                0 (b)
              8 CALL_NO_KW               0
             10 POP_TOP
             12 LOAD_CONST               1 (1)
             14 RETURN_VALUE
             16 PUSH_EXC_INFO
             18 LOAD_FAST                0 (b)
             20 CALL_NO_KW               0
             22 POP_TOP
             24 RERAISE                  0
        >>   26 COPY                     3
             28 POP_EXCEPT
             30 RERAISE                  1
ExceptionTable:
  16 to 24 -> 26 [1] lasti
""" % (_tryfinallyconst.__code__.co_firstlineno,
       _tryfinallyconst.__code__.co_firstlineno + 1,
>>>>>>> b127e70a
       _tryfinallyconst.__code__.co_firstlineno + 2,
       _tryfinallyconst.__code__.co_firstlineno + 4,
       )

def _g(x):
    yield x

async def _ag(x):
    yield x

async def _co(x):
    async for item in _ag(x):
        pass

def _h(y):
    def foo(x):
        '''funcdoc'''
        return [x + z for z in y]
    return foo

dis_nested_0 = """\
              0 MAKE_CELL                0 (y)

%3d           2 RESUME                   0

%3d           4 LOAD_CLOSURE             0 (y)
              6 BUILD_TUPLE              1
              8 LOAD_CONST               1 (<code object foo at 0x..., file "%s", line %d>)
             10 MAKE_FUNCTION            8 (closure)
             12 STORE_FAST               1 (foo)

%3d          14 LOAD_FAST                1 (foo)
             16 RETURN_VALUE
""" % (_h.__code__.co_firstlineno,
       _h.__code__.co_firstlineno + 1,
       __file__,
       _h.__code__.co_firstlineno + 1,
       _h.__code__.co_firstlineno + 4,
)

dis_nested_1 = """%s
Disassembly of <code object foo at 0x..., file "%s", line %d>:
              0 COPY_FREE_VARS           1
              2 MAKE_CELL                0 (x)

<<<<<<< HEAD
%3d           4 LOAD_CLOSURE             0 (x)
              6 BUILD_TUPLE              1
              8 LOAD_CONST               1 (<code object <listcomp> at 0x..., file "%s", line %d>)
             10 MAKE_FUNCTION            8 (closure)
             12 LOAD_DEREF               1 (y)
             14 GET_ITER
             16 PRECALL_FUNCTION         1
             18 CALL                     0
=======
%3d           4 RESUME                   0

%3d           6 LOAD_CLOSURE             0 (x)
              8 BUILD_TUPLE              1
             10 LOAD_CONST               1 (<code object <listcomp> at 0x..., file "%s", line %d>)
             12 MAKE_FUNCTION            8 (closure)
             14 LOAD_DEREF               1 (y)
             16 GET_ITER
             18 CALL_NO_KW               1
>>>>>>> b127e70a
             20 RETURN_VALUE
""" % (dis_nested_0,
       __file__,
       _h.__code__.co_firstlineno + 1,
       _h.__code__.co_firstlineno + 1,
       _h.__code__.co_firstlineno + 3,
       __file__,
       _h.__code__.co_firstlineno + 3,
)

dis_nested_2 = """%s
Disassembly of <code object <listcomp> at 0x..., file "%s", line %d>:
              0 COPY_FREE_VARS           1

%3d           2 RESUME                   0
              4 BUILD_LIST               0
              6 LOAD_FAST                0 (.0)
        >>    8 FOR_ITER                 6 (to 22)
             10 STORE_FAST               1 (z)
             12 LOAD_DEREF               2 (x)
             14 LOAD_FAST                1 (z)
             16 BINARY_OP                0 (+)
             18 LIST_APPEND              2
             20 JUMP_ABSOLUTE            4 (to 8)
        >>   22 RETURN_VALUE
""" % (dis_nested_1,
       __file__,
       _h.__code__.co_firstlineno + 3,
       _h.__code__.co_firstlineno + 3,
)


class DisTests(unittest.TestCase):

    maxDiff = None

    def get_disassembly(self, func, lasti=-1, wrapper=True, **kwargs):
        # We want to test the default printing behaviour, not the file arg
        output = io.StringIO()
        with contextlib.redirect_stdout(output):
            if wrapper:
                dis.dis(func, **kwargs)
            else:
                dis.disassemble(func, lasti, **kwargs)
        return output.getvalue()

    def get_disassemble_as_string(self, func, lasti=-1):
        return self.get_disassembly(func, lasti, False)

    def strip_addresses(self, text):
        return re.sub(r'\b0x[0-9A-Fa-f]+\b', '0x...', text)

    def do_disassembly_test(self, func, expected):
        self.maxDiff = None
        got = self.get_disassembly(func, depth=0)
        if got != expected:
            got = self.strip_addresses(got)
        self.assertEqual(got, expected)

    def test_opmap(self):
        self.assertEqual(dis.opmap["NOP"], 9)
        self.assertIn(dis.opmap["LOAD_CONST"], dis.hasconst)
        self.assertIn(dis.opmap["STORE_NAME"], dis.hasname)

    def test_opname(self):
        self.assertEqual(dis.opname[dis.opmap["LOAD_FAST"]], "LOAD_FAST")

    def test_boundaries(self):
        self.assertEqual(dis.opmap["EXTENDED_ARG"], dis.EXTENDED_ARG)
        self.assertEqual(dis.opmap["STORE_NAME"], dis.HAVE_ARGUMENT)

    def test_widths(self):
        for opcode, opname in enumerate(dis.opname):
            if opname in ('BUILD_MAP_UNPACK_WITH_CALL',
                          'BUILD_TUPLE_UNPACK_WITH_CALL',
                          'JUMP_IF_NOT_EXC_MATCH'):
                continue
            with self.subTest(opname=opname):
                width = dis._OPNAME_WIDTH
                if opcode < dis.HAVE_ARGUMENT:
                    width += 1 + dis._OPARG_WIDTH
                self.assertLessEqual(len(opname), width)

    def test_dis(self):
        self.do_disassembly_test(_f, dis_f)

    def test_bug_708901(self):
        self.do_disassembly_test(bug708901, dis_bug708901)

    def test_bug_1333982(self):
        # This one is checking bytecodes generated for an `assert` statement,
        # so fails if the tests are run with -O.  Skip this test then.
        if not __debug__:
            self.skipTest('need asserts, run without -O')

        self.do_disassembly_test(bug1333982, dis_bug1333982)

    def test_bug_42562(self):
        self.do_disassembly_test(bug42562, dis_bug42562)

    def test_bug_45757(self):
        # Extended arg followed by NOP
        self.do_disassembly_test(code_bug_45757, dis_bug_45757)

    def test_big_linenos(self):
        def func(count):
            namespace = {}
            func = "def foo():\n " + "".join(["\n "] * count + ["spam\n"])
            exec(func, namespace)
            return namespace['foo']

        # Test all small ranges
        for i in range(1, 300):
            expected = _BIG_LINENO_FORMAT % (i + 2)
            self.do_disassembly_test(func(i), expected)

        # Test some larger ranges too
        for i in range(300, 1000, 10):
            expected = _BIG_LINENO_FORMAT % (i + 2)
            self.do_disassembly_test(func(i), expected)

        for i in range(1000, 5000, 10):
            expected = _BIG_LINENO_FORMAT2 % (i + 2)
            self.do_disassembly_test(func(i), expected)

        from test import dis_module
        self.do_disassembly_test(dis_module, dis_module_expected_results)

    def test_big_offsets(self):
        self.maxDiff = None
        def func(count):
            namespace = {}
            func = "def foo(x):\n " + ";".join(["x = x + 1"] * count) + "\n return x"
            exec(func, namespace)
            return namespace['foo']

        def expected(count, w):
            s = ['''\
  1        %*d RESUME                   0

''' % (w, 0)]
            s += ['''\
           %*d LOAD_FAST                0 (x)
           %*d LOAD_CONST               1 (1)
           %*d BINARY_OP                0 (+)
           %*d STORE_FAST               0 (x)
''' % (w, 8*i + 2, w, 8*i + 4, w, 8*i + 6, w, 8*i + 8)
                 for i in range(count)]
            s += ['''\

  3        %*d LOAD_FAST                0 (x)
           %*d RETURN_VALUE
''' % (w, 8*count + 2, w, 8*count + 4)]
            s[1] = '  2' + s[1][3:]
            return ''.join(s)

        for i in range(1, 5):
            self.do_disassembly_test(func(i), expected(i, 4))
        self.do_disassembly_test(func(1248), expected(1248, 4))
        self.do_disassembly_test(func(1250), expected(1250, 5))

    def test_disassemble_str(self):
        self.do_disassembly_test(expr_str, dis_expr_str)
        self.do_disassembly_test(simple_stmt_str, dis_simple_stmt_str)
        self.do_disassembly_test(annot_stmt_str, dis_annot_stmt_str)
        self.do_disassembly_test(compound_stmt_str, dis_compound_stmt_str)

    def test_disassemble_bytes(self):
        self.do_disassembly_test(_f.__code__.co_code, dis_f_co_code)

    def test_disassemble_class(self):
        self.do_disassembly_test(_C, dis_c)

    def test_disassemble_instance_method(self):
        self.do_disassembly_test(_C(1).__init__, dis_c_instance_method)

    def test_disassemble_instance_method_bytes(self):
        method_bytecode = _C(1).__init__.__code__.co_code
        self.do_disassembly_test(method_bytecode, dis_c_instance_method_bytes)

    def test_disassemble_static_method(self):
        self.do_disassembly_test(_C.sm, dis_c_static_method)

    def test_disassemble_class_method(self):
        self.do_disassembly_test(_C.cm, dis_c_class_method)

    def test_disassemble_generator(self):
        gen_func_disas = self.get_disassembly(_g)  # Generator function
        gen_disas = self.get_disassembly(_g(1))  # Generator iterator
        self.assertEqual(gen_disas, gen_func_disas)

    def test_disassemble_async_generator(self):
        agen_func_disas = self.get_disassembly(_ag)  # Async generator function
        agen_disas = self.get_disassembly(_ag(1))  # Async generator iterator
        self.assertEqual(agen_disas, agen_func_disas)

    def test_disassemble_coroutine(self):
        coro_func_disas = self.get_disassembly(_co)  # Coroutine function
        coro = _co(1)  # Coroutine object
        coro.close()  # Avoid a RuntimeWarning (never awaited)
        coro_disas = self.get_disassembly(coro)
        self.assertEqual(coro_disas, coro_func_disas)

    def test_disassemble_fstring(self):
        self.do_disassembly_test(_fstring, dis_fstring)

    def test_disassemble_try_finally(self):
        self.do_disassembly_test(_tryfinally, dis_tryfinally)
        self.do_disassembly_test(_tryfinallyconst, dis_tryfinallyconst)

    def test_dis_none(self):
        try:
            del sys.last_traceback
        except AttributeError:
            pass
        self.assertRaises(RuntimeError, dis.dis, None)

    def test_dis_traceback(self):
        self.maxDiff = None
        try:
            del sys.last_traceback
        except AttributeError:
            pass

        try:
            1/0
        except Exception as e:
            tb = e.__traceback__
            sys.last_traceback = tb

        tb_dis = self.get_disassemble_as_string(tb.tb_frame.f_code, tb.tb_lasti)
        self.do_disassembly_test(None, tb_dis)

    def test_dis_object(self):
        self.assertRaises(TypeError, dis.dis, object())

    def test_disassemble_recursive(self):
        def check(expected, **kwargs):
            dis = self.get_disassembly(_h, **kwargs)
            dis = self.strip_addresses(dis)
            self.assertEqual(dis, expected)

        check(dis_nested_0, depth=0)
        check(dis_nested_1, depth=1)
        check(dis_nested_2, depth=2)
        check(dis_nested_2, depth=3)
        check(dis_nested_2, depth=None)
        check(dis_nested_2)


class DisWithFileTests(DisTests):

    # Run the tests again, using the file arg instead of print
    def get_disassembly(self, func, lasti=-1, wrapper=True, **kwargs):
        output = io.StringIO()
        if wrapper:
            dis.dis(func, file=output, **kwargs)
        else:
            dis.disassemble(func, lasti, file=output, **kwargs)
        return output.getvalue()


if sys.flags.optimize:
    code_info_consts = "0: None"
else:
    code_info_consts = "0: 'Formatted details of methods, functions, or code.'"

code_info_code_info = f"""\
Name:              code_info
Filename:          (.*)
Argument count:    1
Positional-only arguments: 0
Kw-only arguments: 0
Number of locals:  1
Stack size:        3
Flags:             OPTIMIZED, NEWLOCALS
Constants:
   {code_info_consts}
Names:
   0: _format_code_info
   1: _get_code_object
Variable names:
   0: x"""


@staticmethod
def tricky(a, b, /, x, y, z=True, *args, c, d, e=[], **kwds):
    def f(c=c):
        print(a, b, x, y, z, c, d, e, f)
    yield a, b, x, y, z, c, d, e, f

code_info_tricky = """\
Name:              tricky
Filename:          (.*)
Argument count:    5
Positional-only arguments: 2
Kw-only arguments: 3
Number of locals:  10
Stack size:        9
Flags:             OPTIMIZED, NEWLOCALS, VARARGS, VARKEYWORDS, GENERATOR
Constants:
   0: None
   1: <code object f at (.*), file "(.*)", line (.*)>
Variable names:
   0: a
   1: b
   2: x
   3: y
   4: z
   5: c
   6: d
   7: e
   8: args
   9: kwds
Cell variables:
   0: [abedfxyz]
   1: [abedfxyz]
   2: [abedfxyz]
   3: [abedfxyz]
   4: [abedfxyz]
   5: [abedfxyz]"""
# NOTE: the order of the cell variables above depends on dictionary order!

co_tricky_nested_f = tricky.__func__.__code__.co_consts[1]

code_info_tricky_nested_f = """\
Filename:          (.*)
Argument count:    1
Positional-only arguments: 0
Kw-only arguments: 0
Number of locals:  1
Stack size:        10
Flags:             OPTIMIZED, NEWLOCALS, NESTED
Constants:
   0: None
Names:
   0: print
Variable names:
   0: c
Free variables:
   0: [abedfxyz]
   1: [abedfxyz]
   2: [abedfxyz]
   3: [abedfxyz]
   4: [abedfxyz]
   5: [abedfxyz]"""

code_info_expr_str = """\
Name:              <module>
Filename:          <disassembly>
Argument count:    0
Positional-only arguments: 0
Kw-only arguments: 0
Number of locals:  0
Stack size:        2
Flags:             0x0
Constants:
   0: 1
Names:
   0: x"""

code_info_simple_stmt_str = """\
Name:              <module>
Filename:          <disassembly>
Argument count:    0
Positional-only arguments: 0
Kw-only arguments: 0
Number of locals:  0
Stack size:        2
Flags:             0x0
Constants:
   0: 1
   1: None
Names:
   0: x"""

code_info_compound_stmt_str = """\
Name:              <module>
Filename:          <disassembly>
Argument count:    0
Positional-only arguments: 0
Kw-only arguments: 0
Number of locals:  0
Stack size:        2
Flags:             0x0
Constants:
   0: 0
   1: 1
Names:
   0: x"""


async def async_def():
    await 1
    async for a in b: pass
    async with c as d: pass

code_info_async_def = """\
Name:              async_def
Filename:          (.*)
Argument count:    0
Positional-only arguments: 0
Kw-only arguments: 0
Number of locals:  2
Stack size:        6
Flags:             OPTIMIZED, NEWLOCALS, COROUTINE
Constants:
   0: None
   1: 1
Names:
   0: b
   1: c
Variable names:
   0: a
   1: d"""

class CodeInfoTests(unittest.TestCase):
    test_pairs = [
      (dis.code_info, code_info_code_info),
      (tricky, code_info_tricky),
      (co_tricky_nested_f, code_info_tricky_nested_f),
      (expr_str, code_info_expr_str),
      (simple_stmt_str, code_info_simple_stmt_str),
      (compound_stmt_str, code_info_compound_stmt_str),
      (async_def, code_info_async_def)
    ]

    def test_code_info(self):
        self.maxDiff = 1000
        for x, expected in self.test_pairs:
            self.assertRegex(dis.code_info(x), expected)

    def test_show_code(self):
        self.maxDiff = 1000
        for x, expected in self.test_pairs:
            with captured_stdout() as output:
                dis.show_code(x)
            self.assertRegex(output.getvalue(), expected+"\n")
            output = io.StringIO()
            dis.show_code(x, file=output)
            self.assertRegex(output.getvalue(), expected)

    def test_code_info_object(self):
        self.assertRaises(TypeError, dis.code_info, object())

    def test_pretty_flags_no_flags(self):
        self.assertEqual(dis.pretty_flags(0), '0x0')


# Fodder for instruction introspection tests
#   Editing any of these may require recalculating the expected output
def outer(a=1, b=2):
    def f(c=3, d=4):
        def inner(e=5, f=6):
            print(a, b, c, d, e, f)
        print(a, b, c, d)
        return inner
    print(a, b, '', 1, [], {}, "Hello world!")
    return f

def jumpy():
    # This won't actually run (but that's OK, we only disassemble it)
    for i in range(10):
        print(i)
        if i < 4:
            continue
        if i > 6:
            break
    else:
        print("I can haz else clause?")
    while i:
        print(i)
        i -= 1
        if i > 6:
            continue
        if i < 4:
            break
    else:
        print("Who let lolcatz into this test suite?")
    try:
        1 / 0
    except ZeroDivisionError:
        print("Here we go, here we go, here we go...")
    else:
        with i as dodgy:
            print("Never reach this")
    finally:
        print("OK, now we're done")

# End fodder for opinfo generation tests
expected_outer_line = 1
_line_offset = outer.__code__.co_firstlineno - 1
code_object_f = outer.__code__.co_consts[3]
expected_f_line = code_object_f.co_firstlineno - _line_offset
code_object_inner = code_object_f.co_consts[3]
expected_inner_line = code_object_inner.co_firstlineno - _line_offset
expected_jumpy_line = 1

# The following lines are useful to regenerate the expected results after
# either the fodder is modified or the bytecode generation changes
# After regeneration, update the references to code_object_f and
# code_object_inner before rerunning the tests

def _stringify_instruction(instr):
    # Since line numbers and other offsets change a lot for these
    # test cases, ignore them.
    return str(instr._replace(positions=None))

def _prepare_test_cases():
    _instructions = dis.get_instructions(outer, first_line=expected_outer_line)
    print('expected_opinfo_outer = [\n  ',
          ',\n  '.join(map(_stringify_instruction, _instructions)), ',\n]', sep='')
    _instructions = dis.get_instructions(outer(), first_line=expected_f_line)
    print('expected_opinfo_f = [\n  ',
          ',\n  '.join(map(_stringify_instruction, _instructions)), ',\n]', sep='')
    _instructions = dis.get_instructions(outer()(), first_line=expected_inner_line)
    print('expected_opinfo_inner = [\n  ',
          ',\n  '.join(map(_stringify_instruction, _instructions)), ',\n]', sep='')
    _instructions = dis.get_instructions(jumpy, first_line=expected_jumpy_line)
    print('expected_opinfo_jumpy = [\n  ',
          ',\n  '.join(map(_stringify_instruction, _instructions)), ',\n]', sep='')
    dis.dis(outer)

#_prepare_test_cases()

Instruction = dis.Instruction
expected_opinfo_outer = [
  Instruction(opname='MAKE_CELL', opcode=135, arg=0, argval='a', argrepr='a', offset=0, starts_line=None, is_jump_target=False, positions=None),
  Instruction(opname='MAKE_CELL', opcode=135, arg=1, argval='b', argrepr='b', offset=2, starts_line=None, is_jump_target=False, positions=None),
<<<<<<< HEAD
  Instruction(opname='LOAD_CONST', opcode=100, arg=7, argval=(3, 4), argrepr='(3, 4)', offset=4, starts_line=2, is_jump_target=False, positions=None),
  Instruction(opname='LOAD_CLOSURE', opcode=136, arg=0, argval='a', argrepr='a', offset=6, starts_line=None, is_jump_target=False, positions=None),
  Instruction(opname='LOAD_CLOSURE', opcode=136, arg=1, argval='b', argrepr='b', offset=8, starts_line=None, is_jump_target=False, positions=None),
  Instruction(opname='BUILD_TUPLE', opcode=102, arg=2, argval=2, argrepr='', offset=10, starts_line=None, is_jump_target=False, positions=None),
  Instruction(opname='LOAD_CONST', opcode=100, arg=3, argval=code_object_f, argrepr=repr(code_object_f), offset=12, starts_line=None, is_jump_target=False, positions=None),
  Instruction(opname='MAKE_FUNCTION', opcode=132, arg=9, argval=9, argrepr='defaults, closure', offset=14, starts_line=None, is_jump_target=False, positions=None),
  Instruction(opname='STORE_FAST', opcode=125, arg=2, argval='f', argrepr='f', offset=16, starts_line=None, is_jump_target=False, positions=None),
  Instruction(opname='LOAD_GLOBAL', opcode=116, arg=0, argval='print', argrepr='print', offset=18, starts_line=7, is_jump_target=False, positions=None),
  Instruction(opname='LOAD_DEREF', opcode=137, arg=0, argval='a', argrepr='a', offset=20, starts_line=None, is_jump_target=False, positions=None),
  Instruction(opname='LOAD_DEREF', opcode=137, arg=1, argval='b', argrepr='b', offset=22, starts_line=None, is_jump_target=False, positions=None),
  Instruction(opname='LOAD_CONST', opcode=100, arg=4, argval='', argrepr="''", offset=24, starts_line=None, is_jump_target=False, positions=None),
  Instruction(opname='LOAD_CONST', opcode=100, arg=5, argval=1, argrepr='1', offset=26, starts_line=None, is_jump_target=False, positions=None),
  Instruction(opname='BUILD_LIST', opcode=103, arg=0, argval=0, argrepr='', offset=28, starts_line=None, is_jump_target=False, positions=None),
  Instruction(opname='BUILD_MAP', opcode=105, arg=0, argval=0, argrepr='', offset=30, starts_line=None, is_jump_target=False, positions=None),
  Instruction(opname='LOAD_CONST', opcode=100, arg=6, argval='Hello world!', argrepr="'Hello world!'", offset=32, starts_line=None, is_jump_target=False, positions=None),
  Instruction(opname='PRECALL_FUNCTION', opcode=167, arg=7, argval=7, argrepr='', offset=34, starts_line=None, is_jump_target=False, positions=None),
  Instruction(opname='CALL', opcode=171, arg=0, argval=0, argrepr='', offset=36, starts_line=None, is_jump_target=False, positions=None),
=======
  Instruction(opname='RESUME', opcode=151, arg=0, argval=0, argrepr='', offset=4, starts_line=1, is_jump_target=False, positions=None),
  Instruction(opname='LOAD_CONST', opcode=100, arg=7, argval=(3, 4), argrepr='(3, 4)', offset=6, starts_line=2, is_jump_target=False, positions=None),
  Instruction(opname='LOAD_CLOSURE', opcode=136, arg=0, argval='a', argrepr='a', offset=8, starts_line=None, is_jump_target=False, positions=None),
  Instruction(opname='LOAD_CLOSURE', opcode=136, arg=1, argval='b', argrepr='b', offset=10, starts_line=None, is_jump_target=False, positions=None),
  Instruction(opname='BUILD_TUPLE', opcode=102, arg=2, argval=2, argrepr='', offset=12, starts_line=None, is_jump_target=False, positions=None),
  Instruction(opname='LOAD_CONST', opcode=100, arg=3, argval=code_object_f, argrepr=repr(code_object_f), offset=14, starts_line=None, is_jump_target=False, positions=None),
  Instruction(opname='MAKE_FUNCTION', opcode=132, arg=9, argval=9, argrepr='defaults, closure', offset=16, starts_line=None, is_jump_target=False, positions=None),
  Instruction(opname='STORE_FAST', opcode=125, arg=2, argval='f', argrepr='f', offset=18, starts_line=None, is_jump_target=False, positions=None),
  Instruction(opname='LOAD_GLOBAL', opcode=116, arg=0, argval='print', argrepr='print', offset=20, starts_line=7, is_jump_target=False, positions=None),
  Instruction(opname='LOAD_DEREF', opcode=137, arg=0, argval='a', argrepr='a', offset=22, starts_line=None, is_jump_target=False, positions=None),
  Instruction(opname='LOAD_DEREF', opcode=137, arg=1, argval='b', argrepr='b', offset=24, starts_line=None, is_jump_target=False, positions=None),
  Instruction(opname='LOAD_CONST', opcode=100, arg=4, argval='', argrepr="''", offset=26, starts_line=None, is_jump_target=False, positions=None),
  Instruction(opname='LOAD_CONST', opcode=100, arg=5, argval=1, argrepr='1', offset=28, starts_line=None, is_jump_target=False, positions=None),
  Instruction(opname='BUILD_LIST', opcode=103, arg=0, argval=0, argrepr='', offset=30, starts_line=None, is_jump_target=False, positions=None),
  Instruction(opname='BUILD_MAP', opcode=105, arg=0, argval=0, argrepr='', offset=32, starts_line=None, is_jump_target=False, positions=None),
  Instruction(opname='LOAD_CONST', opcode=100, arg=6, argval='Hello world!', argrepr="'Hello world!'", offset=34, starts_line=None, is_jump_target=False, positions=None),
  Instruction(opname='CALL_NO_KW', opcode=169, arg=7, argval=7, argrepr='', offset=36, starts_line=None, is_jump_target=False, positions=None),
>>>>>>> b127e70a
  Instruction(opname='POP_TOP', opcode=1, arg=None, argval=None, argrepr='', offset=38, starts_line=None, is_jump_target=False, positions=None),
  Instruction(opname='LOAD_FAST', opcode=124, arg=2, argval='f', argrepr='f', offset=40, starts_line=8, is_jump_target=False, positions=None),
  Instruction(opname='RETURN_VALUE', opcode=83, arg=None, argval=None, argrepr='', offset=42, starts_line=None, is_jump_target=False, positions=None),
]

expected_opinfo_f = [
  Instruction(opname='COPY_FREE_VARS', opcode=149, arg=2, argval=2, argrepr='', offset=0, starts_line=None, is_jump_target=False, positions=None),
  Instruction(opname='MAKE_CELL', opcode=135, arg=0, argval='c', argrepr='c', offset=2, starts_line=None, is_jump_target=False, positions=None),
  Instruction(opname='MAKE_CELL', opcode=135, arg=1, argval='d', argrepr='d', offset=4, starts_line=None, is_jump_target=False, positions=None),
<<<<<<< HEAD
  Instruction(opname='LOAD_CONST', opcode=100, arg=4, argval=(5, 6), argrepr='(5, 6)', offset=6, starts_line=3, is_jump_target=False, positions=None),
  Instruction(opname='LOAD_CLOSURE', opcode=136, arg=3, argval='a', argrepr='a', offset=8, starts_line=None, is_jump_target=False, positions=None),
  Instruction(opname='LOAD_CLOSURE', opcode=136, arg=4, argval='b', argrepr='b', offset=10, starts_line=None, is_jump_target=False, positions=None),
  Instruction(opname='LOAD_CLOSURE', opcode=136, arg=0, argval='c', argrepr='c', offset=12, starts_line=None, is_jump_target=False, positions=None),
  Instruction(opname='LOAD_CLOSURE', opcode=136, arg=1, argval='d', argrepr='d', offset=14, starts_line=None, is_jump_target=False, positions=None),
  Instruction(opname='BUILD_TUPLE', opcode=102, arg=4, argval=4, argrepr='', offset=16, starts_line=None, is_jump_target=False, positions=None),
  Instruction(opname='LOAD_CONST', opcode=100, arg=3, argval=code_object_inner, argrepr=repr(code_object_inner), offset=18, starts_line=None, is_jump_target=False, positions=None),
  Instruction(opname='MAKE_FUNCTION', opcode=132, arg=9, argval=9, argrepr='defaults, closure', offset=20, starts_line=None, is_jump_target=False, positions=None),
  Instruction(opname='STORE_FAST', opcode=125, arg=2, argval='inner', argrepr='inner', offset=22, starts_line=None, is_jump_target=False, positions=None),
  Instruction(opname='LOAD_GLOBAL', opcode=116, arg=0, argval='print', argrepr='print', offset=24, starts_line=5, is_jump_target=False, positions=None),
  Instruction(opname='LOAD_DEREF', opcode=137, arg=3, argval='a', argrepr='a', offset=26, starts_line=None, is_jump_target=False, positions=None),
  Instruction(opname='LOAD_DEREF', opcode=137, arg=4, argval='b', argrepr='b', offset=28, starts_line=None, is_jump_target=False, positions=None),
  Instruction(opname='LOAD_DEREF', opcode=137, arg=0, argval='c', argrepr='c', offset=30, starts_line=None, is_jump_target=False, positions=None),
  Instruction(opname='LOAD_DEREF', opcode=137, arg=1, argval='d', argrepr='d', offset=32, starts_line=None, is_jump_target=False, positions=None),
  Instruction(opname='PRECALL_FUNCTION', opcode=167, arg=4, argval=4, argrepr='', offset=34, starts_line=None, is_jump_target=False, positions=None),
  Instruction(opname='CALL', opcode=171, arg=0, argval=0, argrepr='', offset=36, starts_line=None, is_jump_target=False, positions=None),
=======
  Instruction(opname='RESUME', opcode=151, arg=0, argval=0, argrepr='', offset=6, starts_line=2, is_jump_target=False, positions=None),
  Instruction(opname='LOAD_CONST', opcode=100, arg=4, argval=(5, 6), argrepr='(5, 6)', offset=8, starts_line=3, is_jump_target=False, positions=None),
  Instruction(opname='LOAD_CLOSURE', opcode=136, arg=3, argval='a', argrepr='a', offset=10, starts_line=None, is_jump_target=False, positions=None),
  Instruction(opname='LOAD_CLOSURE', opcode=136, arg=4, argval='b', argrepr='b', offset=12, starts_line=None, is_jump_target=False, positions=None),
  Instruction(opname='LOAD_CLOSURE', opcode=136, arg=0, argval='c', argrepr='c', offset=14, starts_line=None, is_jump_target=False, positions=None),
  Instruction(opname='LOAD_CLOSURE', opcode=136, arg=1, argval='d', argrepr='d', offset=16, starts_line=None, is_jump_target=False, positions=None),
  Instruction(opname='BUILD_TUPLE', opcode=102, arg=4, argval=4, argrepr='', offset=18, starts_line=None, is_jump_target=False, positions=None),
  Instruction(opname='LOAD_CONST', opcode=100, arg=3, argval=code_object_inner, argrepr=repr(code_object_inner), offset=20, starts_line=None, is_jump_target=False, positions=None),
  Instruction(opname='MAKE_FUNCTION', opcode=132, arg=9, argval=9, argrepr='defaults, closure', offset=22, starts_line=None, is_jump_target=False, positions=None),
  Instruction(opname='STORE_FAST', opcode=125, arg=2, argval='inner', argrepr='inner', offset=24, starts_line=None, is_jump_target=False, positions=None),
  Instruction(opname='LOAD_GLOBAL', opcode=116, arg=0, argval='print', argrepr='print', offset=26, starts_line=5, is_jump_target=False, positions=None),
  Instruction(opname='LOAD_DEREF', opcode=137, arg=3, argval='a', argrepr='a', offset=28, starts_line=None, is_jump_target=False, positions=None),
  Instruction(opname='LOAD_DEREF', opcode=137, arg=4, argval='b', argrepr='b', offset=30, starts_line=None, is_jump_target=False, positions=None),
  Instruction(opname='LOAD_DEREF', opcode=137, arg=0, argval='c', argrepr='c', offset=32, starts_line=None, is_jump_target=False, positions=None),
  Instruction(opname='LOAD_DEREF', opcode=137, arg=1, argval='d', argrepr='d', offset=34, starts_line=None, is_jump_target=False, positions=None),
  Instruction(opname='CALL_NO_KW', opcode=169, arg=4, argval=4, argrepr='', offset=36, starts_line=None, is_jump_target=False, positions=None),
>>>>>>> b127e70a
  Instruction(opname='POP_TOP', opcode=1, arg=None, argval=None, argrepr='', offset=38, starts_line=None, is_jump_target=False, positions=None),
  Instruction(opname='LOAD_FAST', opcode=124, arg=2, argval='inner', argrepr='inner', offset=40, starts_line=6, is_jump_target=False, positions=None),
  Instruction(opname='RETURN_VALUE', opcode=83, arg=None, argval=None, argrepr='', offset=42, starts_line=None, is_jump_target=False, positions=None),
]

expected_opinfo_inner = [
  Instruction(opname='COPY_FREE_VARS', opcode=149, arg=4, argval=4, argrepr='', offset=0, starts_line=None, is_jump_target=False, positions=None),
<<<<<<< HEAD
  Instruction(opname='LOAD_GLOBAL', opcode=116, arg=0, argval='print', argrepr='print', offset=2, starts_line=4, is_jump_target=False, positions=None),
  Instruction(opname='LOAD_DEREF', opcode=137, arg=2, argval='a', argrepr='a', offset=4, starts_line=None, is_jump_target=False, positions=None),
  Instruction(opname='LOAD_DEREF', opcode=137, arg=3, argval='b', argrepr='b', offset=6, starts_line=None, is_jump_target=False, positions=None),
  Instruction(opname='LOAD_DEREF', opcode=137, arg=4, argval='c', argrepr='c', offset=8, starts_line=None, is_jump_target=False, positions=None),
  Instruction(opname='LOAD_DEREF', opcode=137, arg=5, argval='d', argrepr='d', offset=10, starts_line=None, is_jump_target=False, positions=None),
  Instruction(opname='LOAD_FAST', opcode=124, arg=0, argval='e', argrepr='e', offset=12, starts_line=None, is_jump_target=False, positions=None),
  Instruction(opname='LOAD_FAST', opcode=124, arg=1, argval='f', argrepr='f', offset=14, starts_line=None, is_jump_target=False, positions=None),
  Instruction(opname='PRECALL_FUNCTION', opcode=167, arg=6, argval=6, argrepr='', offset=16, starts_line=None, is_jump_target=False, positions=None),
  Instruction(opname='CALL', opcode=171, arg=0, argval=0, argrepr='', offset=18, starts_line=None, is_jump_target=False, positions=None),
=======
  Instruction(opname='RESUME', opcode=151, arg=0, argval=0, argrepr='', offset=2, starts_line=3, is_jump_target=False, positions=None),
  Instruction(opname='LOAD_GLOBAL', opcode=116, arg=0, argval='print', argrepr='print', offset=4, starts_line=4, is_jump_target=False, positions=None),
  Instruction(opname='LOAD_DEREF', opcode=137, arg=2, argval='a', argrepr='a', offset=6, starts_line=None, is_jump_target=False, positions=None),
  Instruction(opname='LOAD_DEREF', opcode=137, arg=3, argval='b', argrepr='b', offset=8, starts_line=None, is_jump_target=False, positions=None),
  Instruction(opname='LOAD_DEREF', opcode=137, arg=4, argval='c', argrepr='c', offset=10, starts_line=None, is_jump_target=False, positions=None),
  Instruction(opname='LOAD_DEREF', opcode=137, arg=5, argval='d', argrepr='d', offset=12, starts_line=None, is_jump_target=False, positions=None),
  Instruction(opname='LOAD_FAST', opcode=124, arg=0, argval='e', argrepr='e', offset=14, starts_line=None, is_jump_target=False, positions=None),
  Instruction(opname='LOAD_FAST', opcode=124, arg=1, argval='f', argrepr='f', offset=16, starts_line=None, is_jump_target=False, positions=None),
  Instruction(opname='CALL_NO_KW', opcode=169, arg=6, argval=6, argrepr='', offset=18, starts_line=None, is_jump_target=False, positions=None),
>>>>>>> b127e70a
  Instruction(opname='POP_TOP', opcode=1, arg=None, argval=None, argrepr='', offset=20, starts_line=None, is_jump_target=False, positions=None),
  Instruction(opname='LOAD_CONST', opcode=100, arg=0, argval=None, argrepr='None', offset=22, starts_line=None, is_jump_target=False, positions=None),
  Instruction(opname='RETURN_VALUE', opcode=83, arg=None, argval=None, argrepr='', offset=24, starts_line=None, is_jump_target=False, positions=None),
]

expected_opinfo_jumpy = [
<<<<<<< HEAD
  Instruction(opname='LOAD_GLOBAL', opcode=116, arg=0, argval='range', argrepr='range', offset=0, starts_line=3, is_jump_target=False, positions=None),
  Instruction(opname='LOAD_CONST', opcode=100, arg=1, argval=10, argrepr='10', offset=2, starts_line=None, is_jump_target=False, positions=None),
  Instruction(opname='PRECALL_FUNCTION', opcode=167, arg=1, argval=1, argrepr='', offset=4, starts_line=None, is_jump_target=False, positions=None),
  Instruction(opname='CALL', opcode=171, arg=0, argval=0, argrepr='', offset=6, starts_line=None, is_jump_target=False, positions=None),
  Instruction(opname='GET_ITER', opcode=68, arg=None, argval=None, argrepr='', offset=8, starts_line=None, is_jump_target=False, positions=None),
  Instruction(opname='FOR_ITER', opcode=93, arg=18, argval=48, argrepr='to 48', offset=10, starts_line=None, is_jump_target=True, positions=None),
  Instruction(opname='STORE_FAST', opcode=125, arg=0, argval='i', argrepr='i', offset=12, starts_line=None, is_jump_target=False, positions=None),
  Instruction(opname='LOAD_GLOBAL', opcode=116, arg=1, argval='print', argrepr='print', offset=14, starts_line=4, is_jump_target=False, positions=None),
  Instruction(opname='LOAD_FAST', opcode=124, arg=0, argval='i', argrepr='i', offset=16, starts_line=None, is_jump_target=False, positions=None),
  Instruction(opname='PRECALL_FUNCTION', opcode=167, arg=1, argval=1, argrepr='', offset=18, starts_line=None, is_jump_target=False, positions=None),
  Instruction(opname='CALL', opcode=171, arg=0, argval=0, argrepr='', offset=20, starts_line=None, is_jump_target=False, positions=None),
  Instruction(opname='POP_TOP', opcode=1, arg=None, argval=None, argrepr='', offset=22, starts_line=None, is_jump_target=False, positions=None),
  Instruction(opname='LOAD_FAST', opcode=124, arg=0, argval='i', argrepr='i', offset=24, starts_line=5, is_jump_target=False, positions=None),
  Instruction(opname='LOAD_CONST', opcode=100, arg=2, argval=4, argrepr='4', offset=26, starts_line=None, is_jump_target=False, positions=None),
  Instruction(opname='COMPARE_OP', opcode=107, arg=0, argval='<', argrepr='<', offset=28, starts_line=None, is_jump_target=False, positions=None),
  Instruction(opname='POP_JUMP_IF_FALSE', opcode=114, arg=17, argval=34, argrepr='to 34', offset=30, starts_line=None, is_jump_target=False, positions=None),
  Instruction(opname='JUMP_ABSOLUTE', opcode=113, arg=5, argval=10, argrepr='to 10', offset=32, starts_line=6, is_jump_target=False, positions=None),
  Instruction(opname='LOAD_FAST', opcode=124, arg=0, argval='i', argrepr='i', offset=34, starts_line=7, is_jump_target=True, positions=None),
  Instruction(opname='LOAD_CONST', opcode=100, arg=3, argval=6, argrepr='6', offset=36, starts_line=None, is_jump_target=False, positions=None),
  Instruction(opname='COMPARE_OP', opcode=107, arg=4, argval='>', argrepr='>', offset=38, starts_line=None, is_jump_target=False, positions=None),
  Instruction(opname='POP_JUMP_IF_FALSE', opcode=114, arg=23, argval=46, argrepr='to 46', offset=40, starts_line=None, is_jump_target=False, positions=None),
  Instruction(opname='POP_TOP', opcode=1, arg=None, argval=None, argrepr='', offset=42, starts_line=8, is_jump_target=False, positions=None),
  Instruction(opname='JUMP_FORWARD', opcode=110, arg=6, argval=58, argrepr='to 58', offset=44, starts_line=None, is_jump_target=False, positions=None),
  Instruction(opname='JUMP_ABSOLUTE', opcode=113, arg=5, argval=10, argrepr='to 10', offset=46, starts_line=7, is_jump_target=True, positions=None),
  Instruction(opname='LOAD_GLOBAL', opcode=116, arg=1, argval='print', argrepr='print', offset=48, starts_line=10, is_jump_target=True, positions=None),
  Instruction(opname='LOAD_CONST', opcode=100, arg=4, argval='I can haz else clause?', argrepr="'I can haz else clause?'", offset=50, starts_line=None, is_jump_target=False, positions=None),
  Instruction(opname='PRECALL_FUNCTION', opcode=167, arg=1, argval=1, argrepr='', offset=52, starts_line=None, is_jump_target=False, positions=None),
  Instruction(opname='CALL', opcode=171, arg=0, argval=0, argrepr='', offset=54, starts_line=None, is_jump_target=False, positions=None),
  Instruction(opname='POP_TOP', opcode=1, arg=None, argval=None, argrepr='', offset=56, starts_line=None, is_jump_target=False, positions=None),
  Instruction(opname='LOAD_FAST', opcode=124, arg=0, argval='i', argrepr='i', offset=58, starts_line=11, is_jump_target=True, positions=None),
  Instruction(opname='POP_JUMP_IF_FALSE', opcode=114, arg=52, argval=104, argrepr='to 104', offset=60, starts_line=None, is_jump_target=False, positions=None),
  Instruction(opname='LOAD_GLOBAL', opcode=116, arg=1, argval='print', argrepr='print', offset=62, starts_line=12, is_jump_target=True, positions=None),
  Instruction(opname='LOAD_FAST', opcode=124, arg=0, argval='i', argrepr='i', offset=64, starts_line=None, is_jump_target=False, positions=None),
  Instruction(opname='PRECALL_FUNCTION', opcode=167, arg=1, argval=1, argrepr='', offset=66, starts_line=None, is_jump_target=False, positions=None),
  Instruction(opname='CALL', opcode=171, arg=0, argval=0, argrepr='', offset=68, starts_line=None, is_jump_target=False, positions=None),
  Instruction(opname='POP_TOP', opcode=1, arg=None, argval=None, argrepr='', offset=70, starts_line=None, is_jump_target=False, positions=None),
  Instruction(opname='LOAD_FAST', opcode=124, arg=0, argval='i', argrepr='i', offset=72, starts_line=13, is_jump_target=False, positions=None),
  Instruction(opname='LOAD_CONST', opcode=100, arg=5, argval=1, argrepr='1', offset=74, starts_line=None, is_jump_target=False, positions=None),
  Instruction(opname='BINARY_OP', opcode=122, arg=23, argval=23, argrepr='-=', offset=76, starts_line=None, is_jump_target=False, positions=None),
  Instruction(opname='STORE_FAST', opcode=125, arg=0, argval='i', argrepr='i', offset=78, starts_line=None, is_jump_target=False, positions=None),
  Instruction(opname='LOAD_FAST', opcode=124, arg=0, argval='i', argrepr='i', offset=80, starts_line=14, is_jump_target=False, positions=None),
  Instruction(opname='LOAD_CONST', opcode=100, arg=3, argval=6, argrepr='6', offset=82, starts_line=None, is_jump_target=False, positions=None),
  Instruction(opname='COMPARE_OP', opcode=107, arg=4, argval='>', argrepr='>', offset=84, starts_line=None, is_jump_target=False, positions=None),
  Instruction(opname='POP_JUMP_IF_FALSE', opcode=114, arg=45, argval=90, argrepr='to 90', offset=86, starts_line=None, is_jump_target=False, positions=None),
  Instruction(opname='JUMP_ABSOLUTE', opcode=113, arg=29, argval=58, argrepr='to 58', offset=88, starts_line=15, is_jump_target=False, positions=None),
  Instruction(opname='LOAD_FAST', opcode=124, arg=0, argval='i', argrepr='i', offset=90, starts_line=16, is_jump_target=True, positions=None),
  Instruction(opname='LOAD_CONST', opcode=100, arg=2, argval=4, argrepr='4', offset=92, starts_line=None, is_jump_target=False, positions=None),
  Instruction(opname='COMPARE_OP', opcode=107, arg=0, argval='<', argrepr='<', offset=94, starts_line=None, is_jump_target=False, positions=None),
  Instruction(opname='POP_JUMP_IF_FALSE', opcode=114, arg=50, argval=100, argrepr='to 100', offset=96, starts_line=None, is_jump_target=False, positions=None),
  Instruction(opname='JUMP_FORWARD', opcode=110, arg=7, argval=114, argrepr='to 114', offset=98, starts_line=17, is_jump_target=False, positions=None),
  Instruction(opname='LOAD_FAST', opcode=124, arg=0, argval='i', argrepr='i', offset=100, starts_line=11, is_jump_target=True, positions=None),
  Instruction(opname='POP_JUMP_IF_TRUE', opcode=115, arg=31, argval=62, argrepr='to 62', offset=102, starts_line=None, is_jump_target=False, positions=None),
  Instruction(opname='LOAD_GLOBAL', opcode=116, arg=1, argval='print', argrepr='print', offset=104, starts_line=19, is_jump_target=True, positions=None),
  Instruction(opname='LOAD_CONST', opcode=100, arg=6, argval='Who let lolcatz into this test suite?', argrepr="'Who let lolcatz into this test suite?'", offset=106, starts_line=None, is_jump_target=False, positions=None),
  Instruction(opname='PRECALL_FUNCTION', opcode=167, arg=1, argval=1, argrepr='', offset=108, starts_line=None, is_jump_target=False, positions=None),
  Instruction(opname='CALL', opcode=171, arg=0, argval=0, argrepr='', offset=110, starts_line=None, is_jump_target=False, positions=None),
  Instruction(opname='POP_TOP', opcode=1, arg=None, argval=None, argrepr='', offset=112, starts_line=None, is_jump_target=False, positions=None),
  Instruction(opname='NOP', opcode=9, arg=None, argval=None, argrepr='', offset=114, starts_line=20, is_jump_target=True, positions=None),
  Instruction(opname='LOAD_CONST', opcode=100, arg=5, argval=1, argrepr='1', offset=116, starts_line=21, is_jump_target=False, positions=None),
  Instruction(opname='LOAD_CONST', opcode=100, arg=7, argval=0, argrepr='0', offset=118, starts_line=None, is_jump_target=False, positions=None),
  Instruction(opname='BINARY_OP', opcode=122, arg=11, argval=11, argrepr='/', offset=120, starts_line=None, is_jump_target=False, positions=None),
  Instruction(opname='POP_TOP', opcode=1, arg=None, argval=None, argrepr='', offset=122, starts_line=None, is_jump_target=False, positions=None),
  Instruction(opname='JUMP_FORWARD', opcode=110, arg=15, argval=156, argrepr='to 156', offset=124, starts_line=None, is_jump_target=False, positions=None),
  Instruction(opname='PUSH_EXC_INFO', opcode=35, arg=None, argval=None, argrepr='', offset=126, starts_line=None, is_jump_target=False, positions=None),
  Instruction(opname='LOAD_GLOBAL', opcode=116, arg=2, argval='ZeroDivisionError', argrepr='ZeroDivisionError', offset=128, starts_line=22, is_jump_target=False, positions=None),
  Instruction(opname='JUMP_IF_NOT_EXC_MATCH', opcode=121, arg=74, argval=148, argrepr='to 148', offset=130, starts_line=None, is_jump_target=False, positions=None),
  Instruction(opname='POP_TOP', opcode=1, arg=None, argval=None, argrepr='', offset=132, starts_line=None, is_jump_target=False, positions=None),
  Instruction(opname='LOAD_GLOBAL', opcode=116, arg=1, argval='print', argrepr='print', offset=134, starts_line=23, is_jump_target=False, positions=None),
  Instruction(opname='LOAD_CONST', opcode=100, arg=8, argval='Here we go, here we go, here we go...', argrepr="'Here we go, here we go, here we go...'", offset=136, starts_line=None, is_jump_target=False, positions=None),
  Instruction(opname='PRECALL_FUNCTION', opcode=167, arg=1, argval=1, argrepr='', offset=138, starts_line=None, is_jump_target=False, positions=None),
  Instruction(opname='CALL', opcode=171, arg=0, argval=0, argrepr='', offset=140, starts_line=None, is_jump_target=False, positions=None),
  Instruction(opname='POP_TOP', opcode=1, arg=None, argval=None, argrepr='', offset=142, starts_line=None, is_jump_target=False, positions=None),
  Instruction(opname='POP_EXCEPT', opcode=89, arg=None, argval=None, argrepr='', offset=144, starts_line=None, is_jump_target=False, positions=None),
  Instruction(opname='JUMP_FORWARD', opcode=110, arg=37, argval=222, argrepr='to 222', offset=146, starts_line=None, is_jump_target=False, positions=None),
  Instruction(opname='RERAISE', opcode=119, arg=0, argval=0, argrepr='', offset=148, starts_line=22, is_jump_target=True, positions=None),
  Instruction(opname='COPY', opcode=120, arg=3, argval=3, argrepr='', offset=150, starts_line=None, is_jump_target=False, positions=None),
  Instruction(opname='POP_EXCEPT', opcode=89, arg=None, argval=None, argrepr='', offset=152, starts_line=None, is_jump_target=False, positions=None),
  Instruction(opname='RERAISE', opcode=119, arg=1, argval=1, argrepr='', offset=154, starts_line=None, is_jump_target=False, positions=None),
  Instruction(opname='LOAD_FAST', opcode=124, arg=0, argval='i', argrepr='i', offset=156, starts_line=25, is_jump_target=True, positions=None),
  Instruction(opname='BEFORE_WITH', opcode=53, arg=None, argval=None, argrepr='', offset=158, starts_line=None, is_jump_target=False, positions=None),
  Instruction(opname='STORE_FAST', opcode=125, arg=1, argval='dodgy', argrepr='dodgy', offset=160, starts_line=None, is_jump_target=False, positions=None),
  Instruction(opname='LOAD_GLOBAL', opcode=116, arg=1, argval='print', argrepr='print', offset=162, starts_line=26, is_jump_target=False, positions=None),
  Instruction(opname='LOAD_CONST', opcode=100, arg=9, argval='Never reach this', argrepr="'Never reach this'", offset=164, starts_line=None, is_jump_target=False, positions=None),
  Instruction(opname='PRECALL_FUNCTION', opcode=167, arg=1, argval=1, argrepr='', offset=166, starts_line=None, is_jump_target=False, positions=None),
  Instruction(opname='CALL', opcode=171, arg=0, argval=0, argrepr='', offset=168, starts_line=None, is_jump_target=False, positions=None),
  Instruction(opname='POP_TOP', opcode=1, arg=None, argval=None, argrepr='', offset=170, starts_line=None, is_jump_target=False, positions=None),
  Instruction(opname='LOAD_CONST', opcode=100, arg=0, argval=None, argrepr='None', offset=172, starts_line=25, is_jump_target=False, positions=None),
  Instruction(opname='DUP_TOP', opcode=4, arg=None, argval=None, argrepr='', offset=174, starts_line=None, is_jump_target=False, positions=None),
  Instruction(opname='DUP_TOP', opcode=4, arg=None, argval=None, argrepr='', offset=176, starts_line=None, is_jump_target=False, positions=None),
  Instruction(opname='PRECALL_FUNCTION', opcode=167, arg=3, argval=3, argrepr='', offset=178, starts_line=None, is_jump_target=False, positions=None),
  Instruction(opname='CALL', opcode=171, arg=0, argval=0, argrepr='', offset=180, starts_line=None, is_jump_target=False, positions=None),
  Instruction(opname='POP_TOP', opcode=1, arg=None, argval=None, argrepr='', offset=182, starts_line=None, is_jump_target=False, positions=None),
  Instruction(opname='JUMP_FORWARD', opcode=110, arg=11, argval=208, argrepr='to 208', offset=184, starts_line=None, is_jump_target=False, positions=None),
  Instruction(opname='PUSH_EXC_INFO', opcode=35, arg=None, argval=None, argrepr='', offset=186, starts_line=None, is_jump_target=False, positions=None),
  Instruction(opname='WITH_EXCEPT_START', opcode=49, arg=None, argval=None, argrepr='', offset=188, starts_line=None, is_jump_target=False, positions=None),
  Instruction(opname='POP_JUMP_IF_TRUE', opcode=115, arg=100, argval=200, argrepr='to 200', offset=190, starts_line=None, is_jump_target=False, positions=None),
  Instruction(opname='RERAISE', opcode=119, arg=2, argval=2, argrepr='', offset=192, starts_line=None, is_jump_target=False, positions=None),
  Instruction(opname='COPY', opcode=120, arg=3, argval=3, argrepr='', offset=194, starts_line=None, is_jump_target=False, positions=None),
  Instruction(opname='POP_EXCEPT', opcode=89, arg=None, argval=None, argrepr='', offset=196, starts_line=None, is_jump_target=False, positions=None),
  Instruction(opname='RERAISE', opcode=119, arg=1, argval=1, argrepr='', offset=198, starts_line=None, is_jump_target=False, positions=None),
  Instruction(opname='POP_TOP', opcode=1, arg=None, argval=None, argrepr='', offset=200, starts_line=None, is_jump_target=True, positions=None),
  Instruction(opname='POP_EXCEPT', opcode=89, arg=None, argval=None, argrepr='', offset=202, starts_line=None, is_jump_target=False, positions=None),
  Instruction(opname='POP_TOP', opcode=1, arg=None, argval=None, argrepr='', offset=204, starts_line=None, is_jump_target=False, positions=None),
  Instruction(opname='POP_TOP', opcode=1, arg=None, argval=None, argrepr='', offset=206, starts_line=None, is_jump_target=False, positions=None),
  Instruction(opname='LOAD_GLOBAL', opcode=116, arg=1, argval='print', argrepr='print', offset=208, starts_line=28, is_jump_target=True, positions=None),
  Instruction(opname='LOAD_CONST', opcode=100, arg=10, argval="OK, now we're done", argrepr='"OK, now we\'re done"', offset=210, starts_line=None, is_jump_target=False, positions=None),
  Instruction(opname='PRECALL_FUNCTION', opcode=167, arg=1, argval=1, argrepr='', offset=212, starts_line=None, is_jump_target=False, positions=None),
  Instruction(opname='CALL', opcode=171, arg=0, argval=0, argrepr='', offset=214, starts_line=None, is_jump_target=False, positions=None),
  Instruction(opname='POP_TOP', opcode=1, arg=None, argval=None, argrepr='', offset=216, starts_line=None, is_jump_target=False, positions=None),
  Instruction(opname='LOAD_CONST', opcode=100, arg=0, argval=None, argrepr='None', offset=218, starts_line=None, is_jump_target=False, positions=None),
  Instruction(opname='RETURN_VALUE', opcode=83, arg=None, argval=None, argrepr='', offset=220, starts_line=None, is_jump_target=False, positions=None),
  Instruction(opname='NOP', opcode=9, arg=None, argval=None, argrepr='', offset=222, starts_line=23, is_jump_target=True, positions=None),
  Instruction(opname='LOAD_GLOBAL', opcode=116, arg=1, argval='print', argrepr='print', offset=224, starts_line=28, is_jump_target=False, positions=None),
  Instruction(opname='LOAD_CONST', opcode=100, arg=10, argval="OK, now we're done", argrepr='"OK, now we\'re done"', offset=226, starts_line=None, is_jump_target=False, positions=None),
  Instruction(opname='PRECALL_FUNCTION', opcode=167, arg=1, argval=1, argrepr='', offset=228, starts_line=None, is_jump_target=False, positions=None),
  Instruction(opname='CALL', opcode=171, arg=0, argval=0, argrepr='', offset=230, starts_line=None, is_jump_target=False, positions=None),
  Instruction(opname='POP_TOP', opcode=1, arg=None, argval=None, argrepr='', offset=232, starts_line=None, is_jump_target=False, positions=None),
  Instruction(opname='LOAD_CONST', opcode=100, arg=0, argval=None, argrepr='None', offset=234, starts_line=None, is_jump_target=False, positions=None),
  Instruction(opname='RETURN_VALUE', opcode=83, arg=None, argval=None, argrepr='', offset=236, starts_line=None, is_jump_target=False, positions=None),
  Instruction(opname='PUSH_EXC_INFO', opcode=35, arg=None, argval=None, argrepr='', offset=238, starts_line=None, is_jump_target=False, positions=None),
  Instruction(opname='LOAD_GLOBAL', opcode=116, arg=1, argval='print', argrepr='print', offset=240, starts_line=None, is_jump_target=False, positions=None),
  Instruction(opname='LOAD_CONST', opcode=100, arg=10, argval="OK, now we're done", argrepr='"OK, now we\'re done"', offset=242, starts_line=None, is_jump_target=False, positions=None),
  Instruction(opname='PRECALL_FUNCTION', opcode=167, arg=1, argval=1, argrepr='', offset=244, starts_line=None, is_jump_target=False, positions=None),
  Instruction(opname='CALL', opcode=171, arg=0, argval=0, argrepr='', offset=246, starts_line=None, is_jump_target=False, positions=None),
  Instruction(opname='POP_TOP', opcode=1, arg=None, argval=None, argrepr='', offset=248, starts_line=None, is_jump_target=False, positions=None),
  Instruction(opname='RERAISE', opcode=119, arg=0, argval=0, argrepr='', offset=250, starts_line=None, is_jump_target=False, positions=None),
  Instruction(opname='COPY', opcode=120, arg=3, argval=3, argrepr='', offset=252, starts_line=None, is_jump_target=False, positions=None),
  Instruction(opname='POP_EXCEPT', opcode=89, arg=None, argval=None, argrepr='', offset=254, starts_line=None, is_jump_target=False, positions=None),
  Instruction(opname='RERAISE', opcode=119, arg=1, argval=1, argrepr='', offset=256, starts_line=None, is_jump_target=False, positions=None),
=======
  Instruction(opname='RESUME', opcode=151, arg=0, argval=0, argrepr='', offset=0, starts_line=1, is_jump_target=False, positions=None),
  Instruction(opname='LOAD_GLOBAL', opcode=116, arg=0, argval='range', argrepr='range', offset=2, starts_line=3, is_jump_target=False, positions=None),
  Instruction(opname='LOAD_CONST', opcode=100, arg=1, argval=10, argrepr='10', offset=4, starts_line=None, is_jump_target=False, positions=None),
  Instruction(opname='CALL_NO_KW', opcode=169, arg=1, argval=1, argrepr='', offset=6, starts_line=None, is_jump_target=False, positions=None),
  Instruction(opname='GET_ITER', opcode=68, arg=None, argval=None, argrepr='', offset=8, starts_line=None, is_jump_target=False, positions=None),
  Instruction(opname='FOR_ITER', opcode=93, arg=17, argval=46, argrepr='to 46', offset=10, starts_line=None, is_jump_target=True, positions=None),
  Instruction(opname='STORE_FAST', opcode=125, arg=0, argval='i', argrepr='i', offset=12, starts_line=None, is_jump_target=False, positions=None),
  Instruction(opname='LOAD_GLOBAL', opcode=116, arg=1, argval='print', argrepr='print', offset=14, starts_line=4, is_jump_target=False, positions=None),
  Instruction(opname='LOAD_FAST', opcode=124, arg=0, argval='i', argrepr='i', offset=16, starts_line=None, is_jump_target=False, positions=None),
  Instruction(opname='CALL_NO_KW', opcode=169, arg=1, argval=1, argrepr='', offset=18, starts_line=None, is_jump_target=False, positions=None),
  Instruction(opname='POP_TOP', opcode=1, arg=None, argval=None, argrepr='', offset=20, starts_line=None, is_jump_target=False, positions=None),
  Instruction(opname='LOAD_FAST', opcode=124, arg=0, argval='i', argrepr='i', offset=22, starts_line=5, is_jump_target=False, positions=None),
  Instruction(opname='LOAD_CONST', opcode=100, arg=2, argval=4, argrepr='4', offset=24, starts_line=None, is_jump_target=False, positions=None),
  Instruction(opname='COMPARE_OP', opcode=107, arg=0, argval='<', argrepr='<', offset=26, starts_line=None, is_jump_target=False, positions=None),
  Instruction(opname='POP_JUMP_IF_FALSE', opcode=114, arg=16, argval=32, argrepr='to 32', offset=28, starts_line=None, is_jump_target=False, positions=None),
  Instruction(opname='JUMP_ABSOLUTE', opcode=113, arg=5, argval=10, argrepr='to 10', offset=30, starts_line=6, is_jump_target=False, positions=None),
  Instruction(opname='LOAD_FAST', opcode=124, arg=0, argval='i', argrepr='i', offset=32, starts_line=7, is_jump_target=True, positions=None),
  Instruction(opname='LOAD_CONST', opcode=100, arg=3, argval=6, argrepr='6', offset=34, starts_line=None, is_jump_target=False, positions=None),
  Instruction(opname='COMPARE_OP', opcode=107, arg=4, argval='>', argrepr='>', offset=36, starts_line=None, is_jump_target=False, positions=None),
  Instruction(opname='POP_JUMP_IF_FALSE', opcode=114, arg=22, argval=44, argrepr='to 44', offset=38, starts_line=None, is_jump_target=False, positions=None),
  Instruction(opname='POP_TOP', opcode=1, arg=None, argval=None, argrepr='', offset=40, starts_line=8, is_jump_target=False, positions=None),
  Instruction(opname='JUMP_FORWARD', opcode=110, arg=5, argval=54, argrepr='to 54', offset=42, starts_line=None, is_jump_target=False, positions=None),
  Instruction(opname='JUMP_ABSOLUTE', opcode=113, arg=5, argval=10, argrepr='to 10', offset=44, starts_line=7, is_jump_target=True, positions=None),
  Instruction(opname='LOAD_GLOBAL', opcode=116, arg=1, argval='print', argrepr='print', offset=46, starts_line=10, is_jump_target=True, positions=None),
  Instruction(opname='LOAD_CONST', opcode=100, arg=4, argval='I can haz else clause?', argrepr="'I can haz else clause?'", offset=48, starts_line=None, is_jump_target=False, positions=None),
  Instruction(opname='CALL_NO_KW', opcode=169, arg=1, argval=1, argrepr='', offset=50, starts_line=None, is_jump_target=False, positions=None),
  Instruction(opname='POP_TOP', opcode=1, arg=None, argval=None, argrepr='', offset=52, starts_line=None, is_jump_target=False, positions=None),
  Instruction(opname='LOAD_FAST', opcode=124, arg=0, argval='i', argrepr='i', offset=54, starts_line=11, is_jump_target=True, positions=None),
  Instruction(opname='POP_JUMP_IF_FALSE', opcode=114, arg=49, argval=98, argrepr='to 98', offset=56, starts_line=None, is_jump_target=False, positions=None),
  Instruction(opname='LOAD_GLOBAL', opcode=116, arg=1, argval='print', argrepr='print', offset=58, starts_line=12, is_jump_target=True, positions=None),
  Instruction(opname='LOAD_FAST', opcode=124, arg=0, argval='i', argrepr='i', offset=60, starts_line=None, is_jump_target=False, positions=None),
  Instruction(opname='CALL_NO_KW', opcode=169, arg=1, argval=1, argrepr='', offset=62, starts_line=None, is_jump_target=False, positions=None),
  Instruction(opname='POP_TOP', opcode=1, arg=None, argval=None, argrepr='', offset=64, starts_line=None, is_jump_target=False, positions=None),
  Instruction(opname='LOAD_FAST', opcode=124, arg=0, argval='i', argrepr='i', offset=66, starts_line=13, is_jump_target=False, positions=None),
  Instruction(opname='LOAD_CONST', opcode=100, arg=5, argval=1, argrepr='1', offset=68, starts_line=None, is_jump_target=False, positions=None),
  Instruction(opname='BINARY_OP', opcode=122, arg=23, argval=23, argrepr='-=', offset=70, starts_line=None, is_jump_target=False, positions=None),
  Instruction(opname='STORE_FAST', opcode=125, arg=0, argval='i', argrepr='i', offset=72, starts_line=None, is_jump_target=False, positions=None),
  Instruction(opname='LOAD_FAST', opcode=124, arg=0, argval='i', argrepr='i', offset=74, starts_line=14, is_jump_target=False, positions=None),
  Instruction(opname='LOAD_CONST', opcode=100, arg=3, argval=6, argrepr='6', offset=76, starts_line=None, is_jump_target=False, positions=None),
  Instruction(opname='COMPARE_OP', opcode=107, arg=4, argval='>', argrepr='>', offset=78, starts_line=None, is_jump_target=False, positions=None),
  Instruction(opname='POP_JUMP_IF_FALSE', opcode=114, arg=42, argval=84, argrepr='to 84', offset=80, starts_line=None, is_jump_target=False, positions=None),
  Instruction(opname='JUMP_ABSOLUTE', opcode=113, arg=27, argval=54, argrepr='to 54', offset=82, starts_line=15, is_jump_target=False, positions=None),
  Instruction(opname='LOAD_FAST', opcode=124, arg=0, argval='i', argrepr='i', offset=84, starts_line=16, is_jump_target=True, positions=None),
  Instruction(opname='LOAD_CONST', opcode=100, arg=2, argval=4, argrepr='4', offset=86, starts_line=None, is_jump_target=False, positions=None),
  Instruction(opname='COMPARE_OP', opcode=107, arg=0, argval='<', argrepr='<', offset=88, starts_line=None, is_jump_target=False, positions=None),
  Instruction(opname='POP_JUMP_IF_FALSE', opcode=114, arg=47, argval=94, argrepr='to 94', offset=90, starts_line=None, is_jump_target=False, positions=None),
  Instruction(opname='JUMP_FORWARD', opcode=110, arg=6, argval=106, argrepr='to 106', offset=92, starts_line=17, is_jump_target=False, positions=None),
  Instruction(opname='LOAD_FAST', opcode=124, arg=0, argval='i', argrepr='i', offset=94, starts_line=11, is_jump_target=True, positions=None),
  Instruction(opname='POP_JUMP_IF_TRUE', opcode=115, arg=29, argval=58, argrepr='to 58', offset=96, starts_line=None, is_jump_target=False, positions=None),
  Instruction(opname='LOAD_GLOBAL', opcode=116, arg=1, argval='print', argrepr='print', offset=98, starts_line=19, is_jump_target=True, positions=None),
  Instruction(opname='LOAD_CONST', opcode=100, arg=6, argval='Who let lolcatz into this test suite?', argrepr="'Who let lolcatz into this test suite?'", offset=100, starts_line=None, is_jump_target=False, positions=None),
  Instruction(opname='CALL_NO_KW', opcode=169, arg=1, argval=1, argrepr='', offset=102, starts_line=None, is_jump_target=False, positions=None),
  Instruction(opname='POP_TOP', opcode=1, arg=None, argval=None, argrepr='', offset=104, starts_line=None, is_jump_target=False, positions=None),
  Instruction(opname='NOP', opcode=9, arg=None, argval=None, argrepr='', offset=106, starts_line=20, is_jump_target=True, positions=None),
  Instruction(opname='LOAD_CONST', opcode=100, arg=5, argval=1, argrepr='1', offset=108, starts_line=21, is_jump_target=False, positions=None),
  Instruction(opname='LOAD_CONST', opcode=100, arg=7, argval=0, argrepr='0', offset=110, starts_line=None, is_jump_target=False, positions=None),
  Instruction(opname='BINARY_OP', opcode=122, arg=11, argval=11, argrepr='/', offset=112, starts_line=None, is_jump_target=False, positions=None),
  Instruction(opname='POP_TOP', opcode=1, arg=None, argval=None, argrepr='', offset=114, starts_line=None, is_jump_target=False, positions=None),
  Instruction(opname='JUMP_FORWARD', opcode=110, arg=14, argval=146, argrepr='to 146', offset=116, starts_line=None, is_jump_target=False, positions=None),
  Instruction(opname='PUSH_EXC_INFO', opcode=35, arg=None, argval=None, argrepr='', offset=118, starts_line=None, is_jump_target=False, positions=None),
  Instruction(opname='LOAD_GLOBAL', opcode=116, arg=2, argval='ZeroDivisionError', argrepr='ZeroDivisionError', offset=120, starts_line=22, is_jump_target=False, positions=None),
  Instruction(opname='JUMP_IF_NOT_EXC_MATCH', opcode=121, arg=69, argval=138, argrepr='to 138', offset=122, starts_line=None, is_jump_target=False, positions=None),
  Instruction(opname='POP_TOP', opcode=1, arg=None, argval=None, argrepr='', offset=124, starts_line=None, is_jump_target=False, positions=None),
  Instruction(opname='LOAD_GLOBAL', opcode=116, arg=1, argval='print', argrepr='print', offset=126, starts_line=23, is_jump_target=False, positions=None),
  Instruction(opname='LOAD_CONST', opcode=100, arg=8, argval='Here we go, here we go, here we go...', argrepr="'Here we go, here we go, here we go...'", offset=128, starts_line=None, is_jump_target=False, positions=None),
  Instruction(opname='CALL_NO_KW', opcode=169, arg=1, argval=1, argrepr='', offset=130, starts_line=None, is_jump_target=False, positions=None),
  Instruction(opname='POP_TOP', opcode=1, arg=None, argval=None, argrepr='', offset=132, starts_line=None, is_jump_target=False, positions=None),
  Instruction(opname='POP_EXCEPT', opcode=89, arg=None, argval=None, argrepr='', offset=134, starts_line=None, is_jump_target=False, positions=None),
  Instruction(opname='JUMP_FORWARD', opcode=110, arg=34, argval=206, argrepr='to 206', offset=136, starts_line=None, is_jump_target=False, positions=None),
  Instruction(opname='RERAISE', opcode=119, arg=0, argval=0, argrepr='', offset=138, starts_line=22, is_jump_target=True, positions=None),
  Instruction(opname='COPY', opcode=120, arg=3, argval=3, argrepr='', offset=140, starts_line=None, is_jump_target=False, positions=None),
  Instruction(opname='POP_EXCEPT', opcode=89, arg=None, argval=None, argrepr='', offset=142, starts_line=None, is_jump_target=False, positions=None),
  Instruction(opname='RERAISE', opcode=119, arg=1, argval=1, argrepr='', offset=144, starts_line=None, is_jump_target=False, positions=None),
  Instruction(opname='LOAD_FAST', opcode=124, arg=0, argval='i', argrepr='i', offset=146, starts_line=25, is_jump_target=True, positions=None),
  Instruction(opname='BEFORE_WITH', opcode=53, arg=None, argval=None, argrepr='', offset=148, starts_line=None, is_jump_target=False, positions=None),
  Instruction(opname='STORE_FAST', opcode=125, arg=1, argval='dodgy', argrepr='dodgy', offset=150, starts_line=None, is_jump_target=False, positions=None),
  Instruction(opname='LOAD_GLOBAL', opcode=116, arg=1, argval='print', argrepr='print', offset=152, starts_line=26, is_jump_target=False, positions=None),
  Instruction(opname='LOAD_CONST', opcode=100, arg=9, argval='Never reach this', argrepr="'Never reach this'", offset=154, starts_line=None, is_jump_target=False, positions=None),
  Instruction(opname='CALL_NO_KW', opcode=169, arg=1, argval=1, argrepr='', offset=156, starts_line=None, is_jump_target=False, positions=None),
  Instruction(opname='POP_TOP', opcode=1, arg=None, argval=None, argrepr='', offset=158, starts_line=None, is_jump_target=False, positions=None),
  Instruction(opname='LOAD_CONST', opcode=100, arg=0, argval=None, argrepr='None', offset=160, starts_line=25, is_jump_target=False, positions=None),
  Instruction(opname='DUP_TOP', opcode=4, arg=None, argval=None, argrepr='', offset=162, starts_line=None, is_jump_target=False, positions=None),
  Instruction(opname='DUP_TOP', opcode=4, arg=None, argval=None, argrepr='', offset=164, starts_line=None, is_jump_target=False, positions=None),
  Instruction(opname='CALL_NO_KW', opcode=169, arg=3, argval=3, argrepr='', offset=166, starts_line=None, is_jump_target=False, positions=None),
  Instruction(opname='POP_TOP', opcode=1, arg=None, argval=None, argrepr='', offset=168, starts_line=None, is_jump_target=False, positions=None),
  Instruction(opname='JUMP_FORWARD', opcode=110, arg=11, argval=194, argrepr='to 194', offset=170, starts_line=None, is_jump_target=False, positions=None),
  Instruction(opname='PUSH_EXC_INFO', opcode=35, arg=None, argval=None, argrepr='', offset=172, starts_line=None, is_jump_target=False, positions=None),
  Instruction(opname='WITH_EXCEPT_START', opcode=49, arg=None, argval=None, argrepr='', offset=174, starts_line=None, is_jump_target=False, positions=None),
  Instruction(opname='POP_JUMP_IF_TRUE', opcode=115, arg=93, argval=186, argrepr='to 186', offset=176, starts_line=None, is_jump_target=False, positions=None),
  Instruction(opname='RERAISE', opcode=119, arg=2, argval=2, argrepr='', offset=178, starts_line=None, is_jump_target=False, positions=None),
  Instruction(opname='COPY', opcode=120, arg=3, argval=3, argrepr='', offset=180, starts_line=None, is_jump_target=False, positions=None),
  Instruction(opname='POP_EXCEPT', opcode=89, arg=None, argval=None, argrepr='', offset=182, starts_line=None, is_jump_target=False, positions=None),
  Instruction(opname='RERAISE', opcode=119, arg=1, argval=1, argrepr='', offset=184, starts_line=None, is_jump_target=False, positions=None),
  Instruction(opname='POP_TOP', opcode=1, arg=None, argval=None, argrepr='', offset=186, starts_line=None, is_jump_target=True, positions=None),
  Instruction(opname='POP_EXCEPT', opcode=89, arg=None, argval=None, argrepr='', offset=188, starts_line=None, is_jump_target=False, positions=None),
  Instruction(opname='POP_TOP', opcode=1, arg=None, argval=None, argrepr='', offset=190, starts_line=None, is_jump_target=False, positions=None),
  Instruction(opname='POP_TOP', opcode=1, arg=None, argval=None, argrepr='', offset=192, starts_line=None, is_jump_target=False, positions=None),
  Instruction(opname='LOAD_GLOBAL', opcode=116, arg=1, argval='print', argrepr='print', offset=194, starts_line=28, is_jump_target=True, positions=None),
  Instruction(opname='LOAD_CONST', opcode=100, arg=10, argval="OK, now we're done", argrepr='"OK, now we\'re done"', offset=196, starts_line=None, is_jump_target=False, positions=None),
  Instruction(opname='CALL_NO_KW', opcode=169, arg=1, argval=1, argrepr='', offset=198, starts_line=None, is_jump_target=False, positions=None),
  Instruction(opname='POP_TOP', opcode=1, arg=None, argval=None, argrepr='', offset=200, starts_line=None, is_jump_target=False, positions=None),
  Instruction(opname='LOAD_CONST', opcode=100, arg=0, argval=None, argrepr='None', offset=202, starts_line=None, is_jump_target=False, positions=None),
  Instruction(opname='RETURN_VALUE', opcode=83, arg=None, argval=None, argrepr='', offset=204, starts_line=None, is_jump_target=False, positions=None),
  Instruction(opname='NOP', opcode=9, arg=None, argval=None, argrepr='', offset=206, starts_line=23, is_jump_target=True, positions=None),
  Instruction(opname='LOAD_GLOBAL', opcode=116, arg=1, argval='print', argrepr='print', offset=208, starts_line=28, is_jump_target=False, positions=None),
  Instruction(opname='LOAD_CONST', opcode=100, arg=10, argval="OK, now we're done", argrepr='"OK, now we\'re done"', offset=210, starts_line=None, is_jump_target=False, positions=None),
  Instruction(opname='CALL_NO_KW', opcode=169, arg=1, argval=1, argrepr='', offset=212, starts_line=None, is_jump_target=False, positions=None),
  Instruction(opname='POP_TOP', opcode=1, arg=None, argval=None, argrepr='', offset=214, starts_line=None, is_jump_target=False, positions=None),
  Instruction(opname='LOAD_CONST', opcode=100, arg=0, argval=None, argrepr='None', offset=216, starts_line=None, is_jump_target=False, positions=None),
  Instruction(opname='RETURN_VALUE', opcode=83, arg=None, argval=None, argrepr='', offset=218, starts_line=None, is_jump_target=False, positions=None),
  Instruction(opname='PUSH_EXC_INFO', opcode=35, arg=None, argval=None, argrepr='', offset=220, starts_line=None, is_jump_target=False, positions=None),
  Instruction(opname='LOAD_GLOBAL', opcode=116, arg=1, argval='print', argrepr='print', offset=222, starts_line=None, is_jump_target=False, positions=None),
  Instruction(opname='LOAD_CONST', opcode=100, arg=10, argval="OK, now we're done", argrepr='"OK, now we\'re done"', offset=224, starts_line=None, is_jump_target=False, positions=None),
  Instruction(opname='CALL_NO_KW', opcode=169, arg=1, argval=1, argrepr='', offset=226, starts_line=None, is_jump_target=False, positions=None),
  Instruction(opname='POP_TOP', opcode=1, arg=None, argval=None, argrepr='', offset=228, starts_line=None, is_jump_target=False, positions=None),
  Instruction(opname='RERAISE', opcode=119, arg=0, argval=0, argrepr='', offset=230, starts_line=None, is_jump_target=False, positions=None),
  Instruction(opname='COPY', opcode=120, arg=3, argval=3, argrepr='', offset=232, starts_line=None, is_jump_target=False, positions=None),
  Instruction(opname='POP_EXCEPT', opcode=89, arg=None, argval=None, argrepr='', offset=234, starts_line=None, is_jump_target=False, positions=None),
  Instruction(opname='RERAISE', opcode=119, arg=1, argval=1, argrepr='', offset=236, starts_line=None, is_jump_target=False, positions=None),
>>>>>>> b127e70a
]

# One last piece of inspect fodder to check the default line number handling
def simple(): pass
expected_opinfo_simple = [
  Instruction(opname='RESUME', opcode=151, arg=0, argval=0, argrepr='', offset=0, starts_line=simple.__code__.co_firstlineno, is_jump_target=False, positions=None),
  Instruction(opname='LOAD_CONST', opcode=100, arg=0, argval=None, argrepr='None', offset=2, starts_line=None, is_jump_target=False),
  Instruction(opname='RETURN_VALUE', opcode=83, arg=None, argval=None, argrepr='', offset=4, starts_line=None, is_jump_target=False)
]


class InstructionTestCase(BytecodeTestCase):

    def assertInstructionsEqual(self, instrs_1, instrs_2, /):
        instrs_1 = [instr_1._replace(positions=None) for instr_1 in instrs_1]
        instrs_2 = [instr_2._replace(positions=None) for instr_2 in instrs_2]
        self.assertEqual(instrs_1, instrs_2)

class InstructionTests(InstructionTestCase):

    def __init__(self, *args):
        super().__init__(*args)
        self.maxDiff = None

    def test_default_first_line(self):
        actual = dis.get_instructions(simple)
        self.assertInstructionsEqual(list(actual), expected_opinfo_simple)

    def test_first_line_set_to_None(self):
        actual = dis.get_instructions(simple, first_line=None)
        self.assertInstructionsEqual(list(actual), expected_opinfo_simple)

    def test_outer(self):
        actual = dis.get_instructions(outer, first_line=expected_outer_line)
        self.assertInstructionsEqual(list(actual), expected_opinfo_outer)

    def test_nested(self):
        with captured_stdout():
            f = outer()
        actual = dis.get_instructions(f, first_line=expected_f_line)
        self.assertInstructionsEqual(list(actual), expected_opinfo_f)

    def test_doubly_nested(self):
        with captured_stdout():
            inner = outer()()
        actual = dis.get_instructions(inner, first_line=expected_inner_line)
        self.assertInstructionsEqual(list(actual), expected_opinfo_inner)

    def test_jumpy(self):
        actual = dis.get_instructions(jumpy, first_line=expected_jumpy_line)
        self.assertInstructionsEqual(list(actual), expected_opinfo_jumpy)

    @requires_debug_ranges()
    def test_co_positions(self):
        code = compile('f(\n  x, y, z\n)', '<test>', 'exec')
        positions = [
            instr.positions
            for instr in dis.get_instructions(code)
        ]
        expected = [
            (None, None, None, None),
            (1, 1, 0, 1),
            (2, 2, 2, 3),
            (2, 2, 5, 6),
            (2, 2, 8, 9),
            (1, 3, 0, 1),
            (1, 3, 0, 1),
            (1, 3, 0, 1),
            (1, 3, 0, 1),
            (1, 3, 0, 1)
        ]
        self.assertEqual(positions, expected)

    @requires_debug_ranges()
    def test_co_positions_missing_info(self):
        code = compile('x, y, z', '<test>', 'exec')
        code_without_column_table = code.replace(co_columntable=b'')
        actual = dis.get_instructions(code_without_column_table)
        for instruction in actual:
            with self.subTest(instruction=instruction):
                start_line, end_line, start_offset, end_offset = instruction.positions
                if instruction.opname == "RESUME":
                    continue
                assert start_line == 1
                assert end_line == 1
                assert start_offset is None
                assert end_offset is None

        code_without_endline_table = code.replace(co_endlinetable=b'')
        actual = dis.get_instructions(code_without_endline_table)
        for instruction in actual:
            with self.subTest(instruction=instruction):
                start_line, end_line, start_offset, end_offset = instruction.positions
                if instruction.opname == "RESUME":
                    continue
                assert start_line == 1
                assert end_line is None
                assert start_offset is not None
                assert end_offset is not None

# get_instructions has its own tests above, so can rely on it to validate
# the object oriented API
class BytecodeTests(InstructionTestCase):

    def test_instantiation(self):
        # Test with function, method, code string and code object
        for obj in [_f, _C(1).__init__, "a=1", _f.__code__]:
            with self.subTest(obj=obj):
                b = dis.Bytecode(obj)
                self.assertIsInstance(b.codeobj, types.CodeType)

        self.assertRaises(TypeError, dis.Bytecode, object())

    def test_iteration(self):
        for obj in [_f, _C(1).__init__, "a=1", _f.__code__]:
            with self.subTest(obj=obj):
                via_object = list(dis.Bytecode(obj))
                via_generator = list(dis.get_instructions(obj))
                self.assertInstructionsEqual(via_object, via_generator)

    def test_explicit_first_line(self):
        actual = dis.Bytecode(outer, first_line=expected_outer_line)
        self.assertInstructionsEqual(list(actual), expected_opinfo_outer)

    def test_source_line_in_disassembly(self):
        # Use the line in the source code
        actual = dis.Bytecode(simple).dis()
        actual = actual.strip().partition(" ")[0]  # extract the line no
        expected = str(simple.__code__.co_firstlineno)
        self.assertEqual(actual, expected)
        # Use an explicit first line number
        actual = dis.Bytecode(simple, first_line=350).dis()
        actual = actual.strip().partition(" ")[0]  # extract the line no
        self.assertEqual(actual, "350")

    def test_info(self):
        self.maxDiff = 1000
        for x, expected in CodeInfoTests.test_pairs:
            b = dis.Bytecode(x)
            self.assertRegex(b.info(), expected)

    def test_disassembled(self):
        actual = dis.Bytecode(_f).dis()
        self.assertEqual(actual, dis_f)

    def test_from_traceback(self):
        tb = get_tb()
        b = dis.Bytecode.from_traceback(tb)
        while tb.tb_next: tb = tb.tb_next

        self.assertEqual(b.current_offset, tb.tb_lasti)

    def test_from_traceback_dis(self):
        self.maxDiff = None
        tb = get_tb()
        b = dis.Bytecode.from_traceback(tb)
        self.assertEqual(b.dis(), dis_traceback)

    @requires_debug_ranges()
    def test_bytecode_co_positions(self):
        bytecode = dis.Bytecode("a=1")
        for instr, positions in zip(bytecode, bytecode.codeobj.co_positions()):
            assert instr.positions == positions

class TestBytecodeTestCase(BytecodeTestCase):
    def test_assert_not_in_with_op_not_in_bytecode(self):
        code = compile("a = 1", "<string>", "exec")
        self.assertInBytecode(code, "LOAD_CONST", 1)
        self.assertNotInBytecode(code, "LOAD_NAME")
        self.assertNotInBytecode(code, "LOAD_NAME", "a")

    def test_assert_not_in_with_arg_not_in_bytecode(self):
        code = compile("a = 1", "<string>", "exec")
        self.assertInBytecode(code, "LOAD_CONST")
        self.assertInBytecode(code, "LOAD_CONST", 1)
        self.assertNotInBytecode(code, "LOAD_CONST", 2)

    def test_assert_not_in_with_arg_in_bytecode(self):
        code = compile("a = 1", "<string>", "exec")
        with self.assertRaises(AssertionError):
            self.assertNotInBytecode(code, "LOAD_CONST", 1)

class TestFinderMethods(unittest.TestCase):
    def test__find_imports(self):
        cases = [
            ("import a.b.c", ('a.b.c', 0, None)),
            ("from a.b import c", ('a.b', 0, ('c',))),
            ("from a.b import c as d", ('a.b', 0, ('c',))),
            ("from a.b import *", ('a.b', 0, ('*',))),
            ("from ...a.b import c as d", ('a.b', 3, ('c',))),
            ("from ..a.b import c as d, e as f", ('a.b', 2, ('c', 'e'))),
            ("from ..a.b import *", ('a.b', 2, ('*',))),
        ]
        for src, expected in cases:
            with self.subTest(src=src):
                code = compile(src, "<string>", "exec")
                res = tuple(dis._find_imports(code))
                self.assertEqual(len(res), 1)
                self.assertEqual(res[0], expected)

    def test__find_store_names(self):
        cases = [
            ("x+y", ()),
            ("x=y=1", ('x', 'y')),
            ("x+=y", ('x',)),
            ("global x\nx=y=1", ('x', 'y')),
            ("global x\nz=x", ('z',)),
        ]
        for src, expected in cases:
            with self.subTest(src=src):
                code = compile(src, "<string>", "exec")
                res = tuple(dis._find_store_names(code))
                self.assertEqual(res, expected)


class TestDisTraceback(unittest.TestCase):
    def setUp(self) -> None:
        try:  # We need to clean up existing tracebacks
            del sys.last_traceback
        except AttributeError:
            pass
        return super().setUp()

    def get_disassembly(self, tb):
        output = io.StringIO()
        with contextlib.redirect_stdout(output):
            dis.distb(tb)
        return output.getvalue()

    def test_distb_empty(self):
        with self.assertRaises(RuntimeError):
            dis.distb()

    def test_distb_last_traceback(self):
        self.maxDiff = None
        # We need to have an existing last traceback in `sys`:
        tb = get_tb()
        sys.last_traceback = tb

        self.assertEqual(self.get_disassembly(None), dis_traceback)

    def test_distb_explicit_arg(self):
        self.maxDiff = None
        tb = get_tb()

        self.assertEqual(self.get_disassembly(tb), dis_traceback)


class TestDisTracebackWithFile(TestDisTraceback):
    # Run the `distb` tests again, using the file arg instead of print
    def get_disassembly(self, tb):
        output = io.StringIO()
        with contextlib.redirect_stdout(output):
            dis.distb(tb, file=output)
        return output.getvalue()


if __name__ == "__main__":
    unittest.main()<|MERGE_RESOLUTION|>--- conflicted
+++ resolved
@@ -100,43 +100,25 @@
     return 1
 
 dis_f = """\
-<<<<<<< HEAD
-%3d           0 LOAD_GLOBAL              0 (print)
-              2 LOAD_FAST                0 (a)
-              4 PRECALL_FUNCTION         1
-              6 CALL                     0
-=======
 %3d           0 RESUME                   0
 
 %3d           2 LOAD_GLOBAL              0 (print)
               4 LOAD_FAST                0 (a)
               6 CALL_NO_KW               1
->>>>>>> b127e70a
               8 POP_TOP
 
 %3d          10 LOAD_CONST               1 (1)
              12 RETURN_VALUE
-<<<<<<< HEAD
-""" % (_f.__code__.co_firstlineno + 1,
-=======
 """ % (_f.__code__.co_firstlineno,
        _f.__code__.co_firstlineno + 1,
->>>>>>> b127e70a
        _f.__code__.co_firstlineno + 2)
 
 
 dis_f_co_code = """\
-<<<<<<< HEAD
-          0 LOAD_GLOBAL              0
-          2 LOAD_FAST                0
-          4 PRECALL_FUNCTION         1
-          6 CALL                     0
-=======
           0 RESUME                   0
           2 LOAD_GLOBAL              0
           4 LOAD_FAST                0
           6 CALL_NO_KW               1
->>>>>>> b127e70a
           8 POP_TOP
          10 LOAD_CONST               1
          12 RETURN_VALUE
@@ -156,12 +138,7 @@
 
 %3d           6 LOAD_CONST               2 (10)
 
-<<<<<<< HEAD
-%3d           6 PRECALL_FUNCTION         2
-              8 CALL                     0
-=======
 %3d           8 CALL_NO_KW               2
->>>>>>> b127e70a
              10 GET_ITER
         >>   12 FOR_ITER                 2 (to 18)
              14 STORE_FAST               0 (res)
@@ -170,12 +147,8 @@
 
 %3d     >>   18 LOAD_CONST               0 (None)
              20 RETURN_VALUE
-<<<<<<< HEAD
-""" % (bug708901.__code__.co_firstlineno + 1,
-=======
 """ % (bug708901.__code__.co_firstlineno,
        bug708901.__code__.co_firstlineno + 1,
->>>>>>> b127e70a
        bug708901.__code__.co_firstlineno + 2,
        bug708901.__code__.co_firstlineno + 1,
        bug708901.__code__.co_firstlineno + 3,
@@ -188,15 +161,6 @@
     pass
 
 dis_bug1333982 = """\
-<<<<<<< HEAD
-%3d           0 LOAD_ASSERTION_ERROR
-              2 LOAD_CONST               2 (<code object <listcomp> at 0x..., file "%s", line %d>)
-              4 MAKE_FUNCTION            0
-              6 LOAD_FAST                0 (x)
-              8 GET_ITER
-             10 PRECALL_FUNCTION         1
-             12 CALL                     0
-=======
 %3d           0 RESUME                   0
 
 %3d           2 LOAD_ASSERTION_ERROR
@@ -205,22 +169,14 @@
               8 LOAD_FAST                0 (x)
              10 GET_ITER
              12 CALL_NO_KW               1
->>>>>>> b127e70a
 
 %3d          14 LOAD_CONST               3 (1)
 
 %3d          16 BINARY_OP                0 (+)
-<<<<<<< HEAD
-             18 PRECALL_FUNCTION         1
-             20 CALL                     0
-             22 RAISE_VARARGS            1
-""" % (bug1333982.__code__.co_firstlineno + 1,
-=======
              18 CALL_NO_KW               1
              20 RAISE_VARARGS            1
 """ % (bug1333982.__code__.co_firstlineno,
        bug1333982.__code__.co_firstlineno + 1,
->>>>>>> b127e70a
        __file__,
        bug1333982.__code__.co_firstlineno + 1,
        bug1333982.__code__.co_firstlineno + 2,
@@ -324,12 +280,6 @@
 dis_annot_stmt_str = """\
               0 RESUME                   0
 
-<<<<<<< HEAD
-  3          14 LOAD_NAME                3 (fun)
-             16 LOAD_CONST               0 (1)
-             18 PRECALL_FUNCTION         1
-             20 CALL                     0
-=======
   2           2 SETUP_ANNOTATIONS
               4 LOAD_CONST               0 (1)
               6 STORE_NAME               0 (x)
@@ -341,7 +291,6 @@
   3          16 LOAD_NAME                3 (fun)
              18 LOAD_CONST               0 (1)
              20 CALL_NO_KW               1
->>>>>>> b127e70a
              22 LOAD_NAME                2 (__annotations__)
              24 LOAD_CONST               2 ('y')
              26 STORE_SUBSCR
@@ -350,22 +299,12 @@
              30 LOAD_NAME                4 (lst)
              32 LOAD_NAME                3 (fun)
              34 LOAD_CONST               3 (0)
-<<<<<<< HEAD
-             36 PRECALL_FUNCTION         1
-             38 CALL                     0
-             40 STORE_SUBSCR
-             42 LOAD_NAME                1 (int)
-             44 POP_TOP
-             46 LOAD_CONST               4 (None)
-             48 RETURN_VALUE
-=======
              36 CALL_NO_KW               1
              38 STORE_SUBSCR
              40 LOAD_NAME                1 (int)
              42 POP_TOP
              44 LOAD_CONST               4 (None)
              46 RETURN_VALUE
->>>>>>> b127e70a
 """
 
 compound_stmt_str = """\
@@ -477,57 +416,6 @@
         b()
 
 dis_tryfinally = """\
-<<<<<<< HEAD
-%3d           0 NOP
-
-%3d           2 LOAD_FAST                0 (a)
-
-%3d           4 LOAD_FAST                1 (b)
-              6 PRECALL_FUNCTION         0
-              8 CALL                     0
-             10 POP_TOP
-             12 RETURN_VALUE
-        >>   14 PUSH_EXC_INFO
-             16 LOAD_FAST                1 (b)
-             18 PRECALL_FUNCTION         0
-             20 CALL                     0
-             22 POP_TOP
-             24 RERAISE                  0
-        >>   26 COPY                     3
-             28 POP_EXCEPT
-             30 RERAISE                  1
-ExceptionTable:
-  2 to 2 -> 14 [0]
-  14 to 24 -> 26 [1] lasti
-""" % (_tryfinally.__code__.co_firstlineno + 1,
-       _tryfinally.__code__.co_firstlineno + 2,
-       _tryfinally.__code__.co_firstlineno + 4,
-       )
-
-dis_tryfinallyconst = """\
-%3d           0 NOP
-
-%3d           2 NOP
-
-%3d           4 LOAD_FAST                0 (b)
-              6 PRECALL_FUNCTION         0
-              8 CALL                     0
-             10 POP_TOP
-             12 LOAD_CONST               1 (1)
-             14 RETURN_VALUE
-             16 PUSH_EXC_INFO
-             18 LOAD_FAST                0 (b)
-             20 PRECALL_FUNCTION         0
-             22 CALL                     0
-             24 POP_TOP
-             26 RERAISE                  0
-        >>   28 COPY                     3
-             30 POP_EXCEPT
-             32 RERAISE                  1
-ExceptionTable:
-  16 to 26 -> 28 [1] lasti
-""" % (_tryfinallyconst.__code__.co_firstlineno + 1,
-=======
 %3d           0 RESUME                   0
 
 %3d           2 NOP
@@ -579,7 +467,6 @@
   16 to 24 -> 26 [1] lasti
 """ % (_tryfinallyconst.__code__.co_firstlineno,
        _tryfinallyconst.__code__.co_firstlineno + 1,
->>>>>>> b127e70a
        _tryfinallyconst.__code__.co_firstlineno + 2,
        _tryfinallyconst.__code__.co_firstlineno + 4,
        )
@@ -625,16 +512,6 @@
               0 COPY_FREE_VARS           1
               2 MAKE_CELL                0 (x)
 
-<<<<<<< HEAD
-%3d           4 LOAD_CLOSURE             0 (x)
-              6 BUILD_TUPLE              1
-              8 LOAD_CONST               1 (<code object <listcomp> at 0x..., file "%s", line %d>)
-             10 MAKE_FUNCTION            8 (closure)
-             12 LOAD_DEREF               1 (y)
-             14 GET_ITER
-             16 PRECALL_FUNCTION         1
-             18 CALL                     0
-=======
 %3d           4 RESUME                   0
 
 %3d           6 LOAD_CLOSURE             0 (x)
@@ -644,7 +521,6 @@
              14 LOAD_DEREF               1 (y)
              16 GET_ITER
              18 CALL_NO_KW               1
->>>>>>> b127e70a
              20 RETURN_VALUE
 """ % (dis_nested_0,
        __file__,
@@ -1174,25 +1050,6 @@
 expected_opinfo_outer = [
   Instruction(opname='MAKE_CELL', opcode=135, arg=0, argval='a', argrepr='a', offset=0, starts_line=None, is_jump_target=False, positions=None),
   Instruction(opname='MAKE_CELL', opcode=135, arg=1, argval='b', argrepr='b', offset=2, starts_line=None, is_jump_target=False, positions=None),
-<<<<<<< HEAD
-  Instruction(opname='LOAD_CONST', opcode=100, arg=7, argval=(3, 4), argrepr='(3, 4)', offset=4, starts_line=2, is_jump_target=False, positions=None),
-  Instruction(opname='LOAD_CLOSURE', opcode=136, arg=0, argval='a', argrepr='a', offset=6, starts_line=None, is_jump_target=False, positions=None),
-  Instruction(opname='LOAD_CLOSURE', opcode=136, arg=1, argval='b', argrepr='b', offset=8, starts_line=None, is_jump_target=False, positions=None),
-  Instruction(opname='BUILD_TUPLE', opcode=102, arg=2, argval=2, argrepr='', offset=10, starts_line=None, is_jump_target=False, positions=None),
-  Instruction(opname='LOAD_CONST', opcode=100, arg=3, argval=code_object_f, argrepr=repr(code_object_f), offset=12, starts_line=None, is_jump_target=False, positions=None),
-  Instruction(opname='MAKE_FUNCTION', opcode=132, arg=9, argval=9, argrepr='defaults, closure', offset=14, starts_line=None, is_jump_target=False, positions=None),
-  Instruction(opname='STORE_FAST', opcode=125, arg=2, argval='f', argrepr='f', offset=16, starts_line=None, is_jump_target=False, positions=None),
-  Instruction(opname='LOAD_GLOBAL', opcode=116, arg=0, argval='print', argrepr='print', offset=18, starts_line=7, is_jump_target=False, positions=None),
-  Instruction(opname='LOAD_DEREF', opcode=137, arg=0, argval='a', argrepr='a', offset=20, starts_line=None, is_jump_target=False, positions=None),
-  Instruction(opname='LOAD_DEREF', opcode=137, arg=1, argval='b', argrepr='b', offset=22, starts_line=None, is_jump_target=False, positions=None),
-  Instruction(opname='LOAD_CONST', opcode=100, arg=4, argval='', argrepr="''", offset=24, starts_line=None, is_jump_target=False, positions=None),
-  Instruction(opname='LOAD_CONST', opcode=100, arg=5, argval=1, argrepr='1', offset=26, starts_line=None, is_jump_target=False, positions=None),
-  Instruction(opname='BUILD_LIST', opcode=103, arg=0, argval=0, argrepr='', offset=28, starts_line=None, is_jump_target=False, positions=None),
-  Instruction(opname='BUILD_MAP', opcode=105, arg=0, argval=0, argrepr='', offset=30, starts_line=None, is_jump_target=False, positions=None),
-  Instruction(opname='LOAD_CONST', opcode=100, arg=6, argval='Hello world!', argrepr="'Hello world!'", offset=32, starts_line=None, is_jump_target=False, positions=None),
-  Instruction(opname='PRECALL_FUNCTION', opcode=167, arg=7, argval=7, argrepr='', offset=34, starts_line=None, is_jump_target=False, positions=None),
-  Instruction(opname='CALL', opcode=171, arg=0, argval=0, argrepr='', offset=36, starts_line=None, is_jump_target=False, positions=None),
-=======
   Instruction(opname='RESUME', opcode=151, arg=0, argval=0, argrepr='', offset=4, starts_line=1, is_jump_target=False, positions=None),
   Instruction(opname='LOAD_CONST', opcode=100, arg=7, argval=(3, 4), argrepr='(3, 4)', offset=6, starts_line=2, is_jump_target=False, positions=None),
   Instruction(opname='LOAD_CLOSURE', opcode=136, arg=0, argval='a', argrepr='a', offset=8, starts_line=None, is_jump_target=False, positions=None),
@@ -1210,7 +1067,6 @@
   Instruction(opname='BUILD_MAP', opcode=105, arg=0, argval=0, argrepr='', offset=32, starts_line=None, is_jump_target=False, positions=None),
   Instruction(opname='LOAD_CONST', opcode=100, arg=6, argval='Hello world!', argrepr="'Hello world!'", offset=34, starts_line=None, is_jump_target=False, positions=None),
   Instruction(opname='CALL_NO_KW', opcode=169, arg=7, argval=7, argrepr='', offset=36, starts_line=None, is_jump_target=False, positions=None),
->>>>>>> b127e70a
   Instruction(opname='POP_TOP', opcode=1, arg=None, argval=None, argrepr='', offset=38, starts_line=None, is_jump_target=False, positions=None),
   Instruction(opname='LOAD_FAST', opcode=124, arg=2, argval='f', argrepr='f', offset=40, starts_line=8, is_jump_target=False, positions=None),
   Instruction(opname='RETURN_VALUE', opcode=83, arg=None, argval=None, argrepr='', offset=42, starts_line=None, is_jump_target=False, positions=None),
@@ -1220,24 +1076,6 @@
   Instruction(opname='COPY_FREE_VARS', opcode=149, arg=2, argval=2, argrepr='', offset=0, starts_line=None, is_jump_target=False, positions=None),
   Instruction(opname='MAKE_CELL', opcode=135, arg=0, argval='c', argrepr='c', offset=2, starts_line=None, is_jump_target=False, positions=None),
   Instruction(opname='MAKE_CELL', opcode=135, arg=1, argval='d', argrepr='d', offset=4, starts_line=None, is_jump_target=False, positions=None),
-<<<<<<< HEAD
-  Instruction(opname='LOAD_CONST', opcode=100, arg=4, argval=(5, 6), argrepr='(5, 6)', offset=6, starts_line=3, is_jump_target=False, positions=None),
-  Instruction(opname='LOAD_CLOSURE', opcode=136, arg=3, argval='a', argrepr='a', offset=8, starts_line=None, is_jump_target=False, positions=None),
-  Instruction(opname='LOAD_CLOSURE', opcode=136, arg=4, argval='b', argrepr='b', offset=10, starts_line=None, is_jump_target=False, positions=None),
-  Instruction(opname='LOAD_CLOSURE', opcode=136, arg=0, argval='c', argrepr='c', offset=12, starts_line=None, is_jump_target=False, positions=None),
-  Instruction(opname='LOAD_CLOSURE', opcode=136, arg=1, argval='d', argrepr='d', offset=14, starts_line=None, is_jump_target=False, positions=None),
-  Instruction(opname='BUILD_TUPLE', opcode=102, arg=4, argval=4, argrepr='', offset=16, starts_line=None, is_jump_target=False, positions=None),
-  Instruction(opname='LOAD_CONST', opcode=100, arg=3, argval=code_object_inner, argrepr=repr(code_object_inner), offset=18, starts_line=None, is_jump_target=False, positions=None),
-  Instruction(opname='MAKE_FUNCTION', opcode=132, arg=9, argval=9, argrepr='defaults, closure', offset=20, starts_line=None, is_jump_target=False, positions=None),
-  Instruction(opname='STORE_FAST', opcode=125, arg=2, argval='inner', argrepr='inner', offset=22, starts_line=None, is_jump_target=False, positions=None),
-  Instruction(opname='LOAD_GLOBAL', opcode=116, arg=0, argval='print', argrepr='print', offset=24, starts_line=5, is_jump_target=False, positions=None),
-  Instruction(opname='LOAD_DEREF', opcode=137, arg=3, argval='a', argrepr='a', offset=26, starts_line=None, is_jump_target=False, positions=None),
-  Instruction(opname='LOAD_DEREF', opcode=137, arg=4, argval='b', argrepr='b', offset=28, starts_line=None, is_jump_target=False, positions=None),
-  Instruction(opname='LOAD_DEREF', opcode=137, arg=0, argval='c', argrepr='c', offset=30, starts_line=None, is_jump_target=False, positions=None),
-  Instruction(opname='LOAD_DEREF', opcode=137, arg=1, argval='d', argrepr='d', offset=32, starts_line=None, is_jump_target=False, positions=None),
-  Instruction(opname='PRECALL_FUNCTION', opcode=167, arg=4, argval=4, argrepr='', offset=34, starts_line=None, is_jump_target=False, positions=None),
-  Instruction(opname='CALL', opcode=171, arg=0, argval=0, argrepr='', offset=36, starts_line=None, is_jump_target=False, positions=None),
-=======
   Instruction(opname='RESUME', opcode=151, arg=0, argval=0, argrepr='', offset=6, starts_line=2, is_jump_target=False, positions=None),
   Instruction(opname='LOAD_CONST', opcode=100, arg=4, argval=(5, 6), argrepr='(5, 6)', offset=8, starts_line=3, is_jump_target=False, positions=None),
   Instruction(opname='LOAD_CLOSURE', opcode=136, arg=3, argval='a', argrepr='a', offset=10, starts_line=None, is_jump_target=False, positions=None),
@@ -1254,7 +1092,6 @@
   Instruction(opname='LOAD_DEREF', opcode=137, arg=0, argval='c', argrepr='c', offset=32, starts_line=None, is_jump_target=False, positions=None),
   Instruction(opname='LOAD_DEREF', opcode=137, arg=1, argval='d', argrepr='d', offset=34, starts_line=None, is_jump_target=False, positions=None),
   Instruction(opname='CALL_NO_KW', opcode=169, arg=4, argval=4, argrepr='', offset=36, starts_line=None, is_jump_target=False, positions=None),
->>>>>>> b127e70a
   Instruction(opname='POP_TOP', opcode=1, arg=None, argval=None, argrepr='', offset=38, starts_line=None, is_jump_target=False, positions=None),
   Instruction(opname='LOAD_FAST', opcode=124, arg=2, argval='inner', argrepr='inner', offset=40, starts_line=6, is_jump_target=False, positions=None),
   Instruction(opname='RETURN_VALUE', opcode=83, arg=None, argval=None, argrepr='', offset=42, starts_line=None, is_jump_target=False, positions=None),
@@ -1262,17 +1099,6 @@
 
 expected_opinfo_inner = [
   Instruction(opname='COPY_FREE_VARS', opcode=149, arg=4, argval=4, argrepr='', offset=0, starts_line=None, is_jump_target=False, positions=None),
-<<<<<<< HEAD
-  Instruction(opname='LOAD_GLOBAL', opcode=116, arg=0, argval='print', argrepr='print', offset=2, starts_line=4, is_jump_target=False, positions=None),
-  Instruction(opname='LOAD_DEREF', opcode=137, arg=2, argval='a', argrepr='a', offset=4, starts_line=None, is_jump_target=False, positions=None),
-  Instruction(opname='LOAD_DEREF', opcode=137, arg=3, argval='b', argrepr='b', offset=6, starts_line=None, is_jump_target=False, positions=None),
-  Instruction(opname='LOAD_DEREF', opcode=137, arg=4, argval='c', argrepr='c', offset=8, starts_line=None, is_jump_target=False, positions=None),
-  Instruction(opname='LOAD_DEREF', opcode=137, arg=5, argval='d', argrepr='d', offset=10, starts_line=None, is_jump_target=False, positions=None),
-  Instruction(opname='LOAD_FAST', opcode=124, arg=0, argval='e', argrepr='e', offset=12, starts_line=None, is_jump_target=False, positions=None),
-  Instruction(opname='LOAD_FAST', opcode=124, arg=1, argval='f', argrepr='f', offset=14, starts_line=None, is_jump_target=False, positions=None),
-  Instruction(opname='PRECALL_FUNCTION', opcode=167, arg=6, argval=6, argrepr='', offset=16, starts_line=None, is_jump_target=False, positions=None),
-  Instruction(opname='CALL', opcode=171, arg=0, argval=0, argrepr='', offset=18, starts_line=None, is_jump_target=False, positions=None),
-=======
   Instruction(opname='RESUME', opcode=151, arg=0, argval=0, argrepr='', offset=2, starts_line=3, is_jump_target=False, positions=None),
   Instruction(opname='LOAD_GLOBAL', opcode=116, arg=0, argval='print', argrepr='print', offset=4, starts_line=4, is_jump_target=False, positions=None),
   Instruction(opname='LOAD_DEREF', opcode=137, arg=2, argval='a', argrepr='a', offset=6, starts_line=None, is_jump_target=False, positions=None),
@@ -1282,144 +1108,12 @@
   Instruction(opname='LOAD_FAST', opcode=124, arg=0, argval='e', argrepr='e', offset=14, starts_line=None, is_jump_target=False, positions=None),
   Instruction(opname='LOAD_FAST', opcode=124, arg=1, argval='f', argrepr='f', offset=16, starts_line=None, is_jump_target=False, positions=None),
   Instruction(opname='CALL_NO_KW', opcode=169, arg=6, argval=6, argrepr='', offset=18, starts_line=None, is_jump_target=False, positions=None),
->>>>>>> b127e70a
   Instruction(opname='POP_TOP', opcode=1, arg=None, argval=None, argrepr='', offset=20, starts_line=None, is_jump_target=False, positions=None),
   Instruction(opname='LOAD_CONST', opcode=100, arg=0, argval=None, argrepr='None', offset=22, starts_line=None, is_jump_target=False, positions=None),
   Instruction(opname='RETURN_VALUE', opcode=83, arg=None, argval=None, argrepr='', offset=24, starts_line=None, is_jump_target=False, positions=None),
 ]
 
 expected_opinfo_jumpy = [
-<<<<<<< HEAD
-  Instruction(opname='LOAD_GLOBAL', opcode=116, arg=0, argval='range', argrepr='range', offset=0, starts_line=3, is_jump_target=False, positions=None),
-  Instruction(opname='LOAD_CONST', opcode=100, arg=1, argval=10, argrepr='10', offset=2, starts_line=None, is_jump_target=False, positions=None),
-  Instruction(opname='PRECALL_FUNCTION', opcode=167, arg=1, argval=1, argrepr='', offset=4, starts_line=None, is_jump_target=False, positions=None),
-  Instruction(opname='CALL', opcode=171, arg=0, argval=0, argrepr='', offset=6, starts_line=None, is_jump_target=False, positions=None),
-  Instruction(opname='GET_ITER', opcode=68, arg=None, argval=None, argrepr='', offset=8, starts_line=None, is_jump_target=False, positions=None),
-  Instruction(opname='FOR_ITER', opcode=93, arg=18, argval=48, argrepr='to 48', offset=10, starts_line=None, is_jump_target=True, positions=None),
-  Instruction(opname='STORE_FAST', opcode=125, arg=0, argval='i', argrepr='i', offset=12, starts_line=None, is_jump_target=False, positions=None),
-  Instruction(opname='LOAD_GLOBAL', opcode=116, arg=1, argval='print', argrepr='print', offset=14, starts_line=4, is_jump_target=False, positions=None),
-  Instruction(opname='LOAD_FAST', opcode=124, arg=0, argval='i', argrepr='i', offset=16, starts_line=None, is_jump_target=False, positions=None),
-  Instruction(opname='PRECALL_FUNCTION', opcode=167, arg=1, argval=1, argrepr='', offset=18, starts_line=None, is_jump_target=False, positions=None),
-  Instruction(opname='CALL', opcode=171, arg=0, argval=0, argrepr='', offset=20, starts_line=None, is_jump_target=False, positions=None),
-  Instruction(opname='POP_TOP', opcode=1, arg=None, argval=None, argrepr='', offset=22, starts_line=None, is_jump_target=False, positions=None),
-  Instruction(opname='LOAD_FAST', opcode=124, arg=0, argval='i', argrepr='i', offset=24, starts_line=5, is_jump_target=False, positions=None),
-  Instruction(opname='LOAD_CONST', opcode=100, arg=2, argval=4, argrepr='4', offset=26, starts_line=None, is_jump_target=False, positions=None),
-  Instruction(opname='COMPARE_OP', opcode=107, arg=0, argval='<', argrepr='<', offset=28, starts_line=None, is_jump_target=False, positions=None),
-  Instruction(opname='POP_JUMP_IF_FALSE', opcode=114, arg=17, argval=34, argrepr='to 34', offset=30, starts_line=None, is_jump_target=False, positions=None),
-  Instruction(opname='JUMP_ABSOLUTE', opcode=113, arg=5, argval=10, argrepr='to 10', offset=32, starts_line=6, is_jump_target=False, positions=None),
-  Instruction(opname='LOAD_FAST', opcode=124, arg=0, argval='i', argrepr='i', offset=34, starts_line=7, is_jump_target=True, positions=None),
-  Instruction(opname='LOAD_CONST', opcode=100, arg=3, argval=6, argrepr='6', offset=36, starts_line=None, is_jump_target=False, positions=None),
-  Instruction(opname='COMPARE_OP', opcode=107, arg=4, argval='>', argrepr='>', offset=38, starts_line=None, is_jump_target=False, positions=None),
-  Instruction(opname='POP_JUMP_IF_FALSE', opcode=114, arg=23, argval=46, argrepr='to 46', offset=40, starts_line=None, is_jump_target=False, positions=None),
-  Instruction(opname='POP_TOP', opcode=1, arg=None, argval=None, argrepr='', offset=42, starts_line=8, is_jump_target=False, positions=None),
-  Instruction(opname='JUMP_FORWARD', opcode=110, arg=6, argval=58, argrepr='to 58', offset=44, starts_line=None, is_jump_target=False, positions=None),
-  Instruction(opname='JUMP_ABSOLUTE', opcode=113, arg=5, argval=10, argrepr='to 10', offset=46, starts_line=7, is_jump_target=True, positions=None),
-  Instruction(opname='LOAD_GLOBAL', opcode=116, arg=1, argval='print', argrepr='print', offset=48, starts_line=10, is_jump_target=True, positions=None),
-  Instruction(opname='LOAD_CONST', opcode=100, arg=4, argval='I can haz else clause?', argrepr="'I can haz else clause?'", offset=50, starts_line=None, is_jump_target=False, positions=None),
-  Instruction(opname='PRECALL_FUNCTION', opcode=167, arg=1, argval=1, argrepr='', offset=52, starts_line=None, is_jump_target=False, positions=None),
-  Instruction(opname='CALL', opcode=171, arg=0, argval=0, argrepr='', offset=54, starts_line=None, is_jump_target=False, positions=None),
-  Instruction(opname='POP_TOP', opcode=1, arg=None, argval=None, argrepr='', offset=56, starts_line=None, is_jump_target=False, positions=None),
-  Instruction(opname='LOAD_FAST', opcode=124, arg=0, argval='i', argrepr='i', offset=58, starts_line=11, is_jump_target=True, positions=None),
-  Instruction(opname='POP_JUMP_IF_FALSE', opcode=114, arg=52, argval=104, argrepr='to 104', offset=60, starts_line=None, is_jump_target=False, positions=None),
-  Instruction(opname='LOAD_GLOBAL', opcode=116, arg=1, argval='print', argrepr='print', offset=62, starts_line=12, is_jump_target=True, positions=None),
-  Instruction(opname='LOAD_FAST', opcode=124, arg=0, argval='i', argrepr='i', offset=64, starts_line=None, is_jump_target=False, positions=None),
-  Instruction(opname='PRECALL_FUNCTION', opcode=167, arg=1, argval=1, argrepr='', offset=66, starts_line=None, is_jump_target=False, positions=None),
-  Instruction(opname='CALL', opcode=171, arg=0, argval=0, argrepr='', offset=68, starts_line=None, is_jump_target=False, positions=None),
-  Instruction(opname='POP_TOP', opcode=1, arg=None, argval=None, argrepr='', offset=70, starts_line=None, is_jump_target=False, positions=None),
-  Instruction(opname='LOAD_FAST', opcode=124, arg=0, argval='i', argrepr='i', offset=72, starts_line=13, is_jump_target=False, positions=None),
-  Instruction(opname='LOAD_CONST', opcode=100, arg=5, argval=1, argrepr='1', offset=74, starts_line=None, is_jump_target=False, positions=None),
-  Instruction(opname='BINARY_OP', opcode=122, arg=23, argval=23, argrepr='-=', offset=76, starts_line=None, is_jump_target=False, positions=None),
-  Instruction(opname='STORE_FAST', opcode=125, arg=0, argval='i', argrepr='i', offset=78, starts_line=None, is_jump_target=False, positions=None),
-  Instruction(opname='LOAD_FAST', opcode=124, arg=0, argval='i', argrepr='i', offset=80, starts_line=14, is_jump_target=False, positions=None),
-  Instruction(opname='LOAD_CONST', opcode=100, arg=3, argval=6, argrepr='6', offset=82, starts_line=None, is_jump_target=False, positions=None),
-  Instruction(opname='COMPARE_OP', opcode=107, arg=4, argval='>', argrepr='>', offset=84, starts_line=None, is_jump_target=False, positions=None),
-  Instruction(opname='POP_JUMP_IF_FALSE', opcode=114, arg=45, argval=90, argrepr='to 90', offset=86, starts_line=None, is_jump_target=False, positions=None),
-  Instruction(opname='JUMP_ABSOLUTE', opcode=113, arg=29, argval=58, argrepr='to 58', offset=88, starts_line=15, is_jump_target=False, positions=None),
-  Instruction(opname='LOAD_FAST', opcode=124, arg=0, argval='i', argrepr='i', offset=90, starts_line=16, is_jump_target=True, positions=None),
-  Instruction(opname='LOAD_CONST', opcode=100, arg=2, argval=4, argrepr='4', offset=92, starts_line=None, is_jump_target=False, positions=None),
-  Instruction(opname='COMPARE_OP', opcode=107, arg=0, argval='<', argrepr='<', offset=94, starts_line=None, is_jump_target=False, positions=None),
-  Instruction(opname='POP_JUMP_IF_FALSE', opcode=114, arg=50, argval=100, argrepr='to 100', offset=96, starts_line=None, is_jump_target=False, positions=None),
-  Instruction(opname='JUMP_FORWARD', opcode=110, arg=7, argval=114, argrepr='to 114', offset=98, starts_line=17, is_jump_target=False, positions=None),
-  Instruction(opname='LOAD_FAST', opcode=124, arg=0, argval='i', argrepr='i', offset=100, starts_line=11, is_jump_target=True, positions=None),
-  Instruction(opname='POP_JUMP_IF_TRUE', opcode=115, arg=31, argval=62, argrepr='to 62', offset=102, starts_line=None, is_jump_target=False, positions=None),
-  Instruction(opname='LOAD_GLOBAL', opcode=116, arg=1, argval='print', argrepr='print', offset=104, starts_line=19, is_jump_target=True, positions=None),
-  Instruction(opname='LOAD_CONST', opcode=100, arg=6, argval='Who let lolcatz into this test suite?', argrepr="'Who let lolcatz into this test suite?'", offset=106, starts_line=None, is_jump_target=False, positions=None),
-  Instruction(opname='PRECALL_FUNCTION', opcode=167, arg=1, argval=1, argrepr='', offset=108, starts_line=None, is_jump_target=False, positions=None),
-  Instruction(opname='CALL', opcode=171, arg=0, argval=0, argrepr='', offset=110, starts_line=None, is_jump_target=False, positions=None),
-  Instruction(opname='POP_TOP', opcode=1, arg=None, argval=None, argrepr='', offset=112, starts_line=None, is_jump_target=False, positions=None),
-  Instruction(opname='NOP', opcode=9, arg=None, argval=None, argrepr='', offset=114, starts_line=20, is_jump_target=True, positions=None),
-  Instruction(opname='LOAD_CONST', opcode=100, arg=5, argval=1, argrepr='1', offset=116, starts_line=21, is_jump_target=False, positions=None),
-  Instruction(opname='LOAD_CONST', opcode=100, arg=7, argval=0, argrepr='0', offset=118, starts_line=None, is_jump_target=False, positions=None),
-  Instruction(opname='BINARY_OP', opcode=122, arg=11, argval=11, argrepr='/', offset=120, starts_line=None, is_jump_target=False, positions=None),
-  Instruction(opname='POP_TOP', opcode=1, arg=None, argval=None, argrepr='', offset=122, starts_line=None, is_jump_target=False, positions=None),
-  Instruction(opname='JUMP_FORWARD', opcode=110, arg=15, argval=156, argrepr='to 156', offset=124, starts_line=None, is_jump_target=False, positions=None),
-  Instruction(opname='PUSH_EXC_INFO', opcode=35, arg=None, argval=None, argrepr='', offset=126, starts_line=None, is_jump_target=False, positions=None),
-  Instruction(opname='LOAD_GLOBAL', opcode=116, arg=2, argval='ZeroDivisionError', argrepr='ZeroDivisionError', offset=128, starts_line=22, is_jump_target=False, positions=None),
-  Instruction(opname='JUMP_IF_NOT_EXC_MATCH', opcode=121, arg=74, argval=148, argrepr='to 148', offset=130, starts_line=None, is_jump_target=False, positions=None),
-  Instruction(opname='POP_TOP', opcode=1, arg=None, argval=None, argrepr='', offset=132, starts_line=None, is_jump_target=False, positions=None),
-  Instruction(opname='LOAD_GLOBAL', opcode=116, arg=1, argval='print', argrepr='print', offset=134, starts_line=23, is_jump_target=False, positions=None),
-  Instruction(opname='LOAD_CONST', opcode=100, arg=8, argval='Here we go, here we go, here we go...', argrepr="'Here we go, here we go, here we go...'", offset=136, starts_line=None, is_jump_target=False, positions=None),
-  Instruction(opname='PRECALL_FUNCTION', opcode=167, arg=1, argval=1, argrepr='', offset=138, starts_line=None, is_jump_target=False, positions=None),
-  Instruction(opname='CALL', opcode=171, arg=0, argval=0, argrepr='', offset=140, starts_line=None, is_jump_target=False, positions=None),
-  Instruction(opname='POP_TOP', opcode=1, arg=None, argval=None, argrepr='', offset=142, starts_line=None, is_jump_target=False, positions=None),
-  Instruction(opname='POP_EXCEPT', opcode=89, arg=None, argval=None, argrepr='', offset=144, starts_line=None, is_jump_target=False, positions=None),
-  Instruction(opname='JUMP_FORWARD', opcode=110, arg=37, argval=222, argrepr='to 222', offset=146, starts_line=None, is_jump_target=False, positions=None),
-  Instruction(opname='RERAISE', opcode=119, arg=0, argval=0, argrepr='', offset=148, starts_line=22, is_jump_target=True, positions=None),
-  Instruction(opname='COPY', opcode=120, arg=3, argval=3, argrepr='', offset=150, starts_line=None, is_jump_target=False, positions=None),
-  Instruction(opname='POP_EXCEPT', opcode=89, arg=None, argval=None, argrepr='', offset=152, starts_line=None, is_jump_target=False, positions=None),
-  Instruction(opname='RERAISE', opcode=119, arg=1, argval=1, argrepr='', offset=154, starts_line=None, is_jump_target=False, positions=None),
-  Instruction(opname='LOAD_FAST', opcode=124, arg=0, argval='i', argrepr='i', offset=156, starts_line=25, is_jump_target=True, positions=None),
-  Instruction(opname='BEFORE_WITH', opcode=53, arg=None, argval=None, argrepr='', offset=158, starts_line=None, is_jump_target=False, positions=None),
-  Instruction(opname='STORE_FAST', opcode=125, arg=1, argval='dodgy', argrepr='dodgy', offset=160, starts_line=None, is_jump_target=False, positions=None),
-  Instruction(opname='LOAD_GLOBAL', opcode=116, arg=1, argval='print', argrepr='print', offset=162, starts_line=26, is_jump_target=False, positions=None),
-  Instruction(opname='LOAD_CONST', opcode=100, arg=9, argval='Never reach this', argrepr="'Never reach this'", offset=164, starts_line=None, is_jump_target=False, positions=None),
-  Instruction(opname='PRECALL_FUNCTION', opcode=167, arg=1, argval=1, argrepr='', offset=166, starts_line=None, is_jump_target=False, positions=None),
-  Instruction(opname='CALL', opcode=171, arg=0, argval=0, argrepr='', offset=168, starts_line=None, is_jump_target=False, positions=None),
-  Instruction(opname='POP_TOP', opcode=1, arg=None, argval=None, argrepr='', offset=170, starts_line=None, is_jump_target=False, positions=None),
-  Instruction(opname='LOAD_CONST', opcode=100, arg=0, argval=None, argrepr='None', offset=172, starts_line=25, is_jump_target=False, positions=None),
-  Instruction(opname='DUP_TOP', opcode=4, arg=None, argval=None, argrepr='', offset=174, starts_line=None, is_jump_target=False, positions=None),
-  Instruction(opname='DUP_TOP', opcode=4, arg=None, argval=None, argrepr='', offset=176, starts_line=None, is_jump_target=False, positions=None),
-  Instruction(opname='PRECALL_FUNCTION', opcode=167, arg=3, argval=3, argrepr='', offset=178, starts_line=None, is_jump_target=False, positions=None),
-  Instruction(opname='CALL', opcode=171, arg=0, argval=0, argrepr='', offset=180, starts_line=None, is_jump_target=False, positions=None),
-  Instruction(opname='POP_TOP', opcode=1, arg=None, argval=None, argrepr='', offset=182, starts_line=None, is_jump_target=False, positions=None),
-  Instruction(opname='JUMP_FORWARD', opcode=110, arg=11, argval=208, argrepr='to 208', offset=184, starts_line=None, is_jump_target=False, positions=None),
-  Instruction(opname='PUSH_EXC_INFO', opcode=35, arg=None, argval=None, argrepr='', offset=186, starts_line=None, is_jump_target=False, positions=None),
-  Instruction(opname='WITH_EXCEPT_START', opcode=49, arg=None, argval=None, argrepr='', offset=188, starts_line=None, is_jump_target=False, positions=None),
-  Instruction(opname='POP_JUMP_IF_TRUE', opcode=115, arg=100, argval=200, argrepr='to 200', offset=190, starts_line=None, is_jump_target=False, positions=None),
-  Instruction(opname='RERAISE', opcode=119, arg=2, argval=2, argrepr='', offset=192, starts_line=None, is_jump_target=False, positions=None),
-  Instruction(opname='COPY', opcode=120, arg=3, argval=3, argrepr='', offset=194, starts_line=None, is_jump_target=False, positions=None),
-  Instruction(opname='POP_EXCEPT', opcode=89, arg=None, argval=None, argrepr='', offset=196, starts_line=None, is_jump_target=False, positions=None),
-  Instruction(opname='RERAISE', opcode=119, arg=1, argval=1, argrepr='', offset=198, starts_line=None, is_jump_target=False, positions=None),
-  Instruction(opname='POP_TOP', opcode=1, arg=None, argval=None, argrepr='', offset=200, starts_line=None, is_jump_target=True, positions=None),
-  Instruction(opname='POP_EXCEPT', opcode=89, arg=None, argval=None, argrepr='', offset=202, starts_line=None, is_jump_target=False, positions=None),
-  Instruction(opname='POP_TOP', opcode=1, arg=None, argval=None, argrepr='', offset=204, starts_line=None, is_jump_target=False, positions=None),
-  Instruction(opname='POP_TOP', opcode=1, arg=None, argval=None, argrepr='', offset=206, starts_line=None, is_jump_target=False, positions=None),
-  Instruction(opname='LOAD_GLOBAL', opcode=116, arg=1, argval='print', argrepr='print', offset=208, starts_line=28, is_jump_target=True, positions=None),
-  Instruction(opname='LOAD_CONST', opcode=100, arg=10, argval="OK, now we're done", argrepr='"OK, now we\'re done"', offset=210, starts_line=None, is_jump_target=False, positions=None),
-  Instruction(opname='PRECALL_FUNCTION', opcode=167, arg=1, argval=1, argrepr='', offset=212, starts_line=None, is_jump_target=False, positions=None),
-  Instruction(opname='CALL', opcode=171, arg=0, argval=0, argrepr='', offset=214, starts_line=None, is_jump_target=False, positions=None),
-  Instruction(opname='POP_TOP', opcode=1, arg=None, argval=None, argrepr='', offset=216, starts_line=None, is_jump_target=False, positions=None),
-  Instruction(opname='LOAD_CONST', opcode=100, arg=0, argval=None, argrepr='None', offset=218, starts_line=None, is_jump_target=False, positions=None),
-  Instruction(opname='RETURN_VALUE', opcode=83, arg=None, argval=None, argrepr='', offset=220, starts_line=None, is_jump_target=False, positions=None),
-  Instruction(opname='NOP', opcode=9, arg=None, argval=None, argrepr='', offset=222, starts_line=23, is_jump_target=True, positions=None),
-  Instruction(opname='LOAD_GLOBAL', opcode=116, arg=1, argval='print', argrepr='print', offset=224, starts_line=28, is_jump_target=False, positions=None),
-  Instruction(opname='LOAD_CONST', opcode=100, arg=10, argval="OK, now we're done", argrepr='"OK, now we\'re done"', offset=226, starts_line=None, is_jump_target=False, positions=None),
-  Instruction(opname='PRECALL_FUNCTION', opcode=167, arg=1, argval=1, argrepr='', offset=228, starts_line=None, is_jump_target=False, positions=None),
-  Instruction(opname='CALL', opcode=171, arg=0, argval=0, argrepr='', offset=230, starts_line=None, is_jump_target=False, positions=None),
-  Instruction(opname='POP_TOP', opcode=1, arg=None, argval=None, argrepr='', offset=232, starts_line=None, is_jump_target=False, positions=None),
-  Instruction(opname='LOAD_CONST', opcode=100, arg=0, argval=None, argrepr='None', offset=234, starts_line=None, is_jump_target=False, positions=None),
-  Instruction(opname='RETURN_VALUE', opcode=83, arg=None, argval=None, argrepr='', offset=236, starts_line=None, is_jump_target=False, positions=None),
-  Instruction(opname='PUSH_EXC_INFO', opcode=35, arg=None, argval=None, argrepr='', offset=238, starts_line=None, is_jump_target=False, positions=None),
-  Instruction(opname='LOAD_GLOBAL', opcode=116, arg=1, argval='print', argrepr='print', offset=240, starts_line=None, is_jump_target=False, positions=None),
-  Instruction(opname='LOAD_CONST', opcode=100, arg=10, argval="OK, now we're done", argrepr='"OK, now we\'re done"', offset=242, starts_line=None, is_jump_target=False, positions=None),
-  Instruction(opname='PRECALL_FUNCTION', opcode=167, arg=1, argval=1, argrepr='', offset=244, starts_line=None, is_jump_target=False, positions=None),
-  Instruction(opname='CALL', opcode=171, arg=0, argval=0, argrepr='', offset=246, starts_line=None, is_jump_target=False, positions=None),
-  Instruction(opname='POP_TOP', opcode=1, arg=None, argval=None, argrepr='', offset=248, starts_line=None, is_jump_target=False, positions=None),
-  Instruction(opname='RERAISE', opcode=119, arg=0, argval=0, argrepr='', offset=250, starts_line=None, is_jump_target=False, positions=None),
-  Instruction(opname='COPY', opcode=120, arg=3, argval=3, argrepr='', offset=252, starts_line=None, is_jump_target=False, positions=None),
-  Instruction(opname='POP_EXCEPT', opcode=89, arg=None, argval=None, argrepr='', offset=254, starts_line=None, is_jump_target=False, positions=None),
-  Instruction(opname='RERAISE', opcode=119, arg=1, argval=1, argrepr='', offset=256, starts_line=None, is_jump_target=False, positions=None),
-=======
   Instruction(opname='RESUME', opcode=151, arg=0, argval=0, argrepr='', offset=0, starts_line=1, is_jump_target=False, positions=None),
   Instruction(opname='LOAD_GLOBAL', opcode=116, arg=0, argval='range', argrepr='range', offset=2, starts_line=3, is_jump_target=False, positions=None),
   Instruction(opname='LOAD_CONST', opcode=100, arg=1, argval=10, argrepr='10', offset=4, starts_line=None, is_jump_target=False, positions=None),
@@ -1539,7 +1233,6 @@
   Instruction(opname='COPY', opcode=120, arg=3, argval=3, argrepr='', offset=232, starts_line=None, is_jump_target=False, positions=None),
   Instruction(opname='POP_EXCEPT', opcode=89, arg=None, argval=None, argrepr='', offset=234, starts_line=None, is_jump_target=False, positions=None),
   Instruction(opname='RERAISE', opcode=119, arg=1, argval=1, argrepr='', offset=236, starts_line=None, is_jump_target=False, positions=None),
->>>>>>> b127e70a
 ]
 
 # One last piece of inspect fodder to check the default line number handling
@@ -1605,7 +1298,6 @@
             (2, 2, 2, 3),
             (2, 2, 5, 6),
             (2, 2, 8, 9),
-            (1, 3, 0, 1),
             (1, 3, 0, 1),
             (1, 3, 0, 1),
             (1, 3, 0, 1),
