--- conflicted
+++ resolved
@@ -1278,14 +1278,13 @@
 
         self.assertRaises(RuntimeError, iter_and_mutate)
 
-<<<<<<< HEAD
     def test_reversed(self):
         d = {"a": 1, "b": 2, "foo": 0, "c": 3, "d": 4}
         del d["foo"]
         r = reversed(d)
         self.assertEqual(list(r), list('dcba'))
         self.assertRaises(StopIteration, next, r)
-=======
+
     def test_dict_copy_order(self):
         # bpo-34320
         od = collections.OrderedDict([('a', 1), ('b', 2)])
@@ -1315,7 +1314,6 @@
 
         d = CustomReversedDict(pairs)
         self.assertEqual(pairs[::-1], list(dict(d).items()))
->>>>>>> ad1a25f4
 
 
 class CAPITest(unittest.TestCase):
