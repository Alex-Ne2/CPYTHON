--- conflicted
+++ resolved
@@ -533,7 +533,6 @@
 
         # http://bugs.python.org/issue9548
         self.assertNotIn('locale', modules, stderr)
-<<<<<<< HEAD
         if sys.platform != 'darwin':
             # http://bugs.python.org/issue19209
             self.assertNotIn('copyreg', modules, stderr)
@@ -552,17 +551,6 @@
                             'heapq', 'itertools', 'keyword', 'operator',
                             'reprlib', 'types', 'weakref'
                             }.difference(sys.builtin_module_names)
-=======
-
-        # http://bugs.python.org/issue19209
-        self.assertNotIn('copyreg', modules, stderr)
-
-        # http://bugs.python.org/issue19218
-        collection_mods = {'_collections', 'collections', 'functools',
-                           'heapq', 'itertools', 'keyword', 'operator',
-                           'reprlib', 'types', 'weakref'
-                          }.difference(sys.builtin_module_names)
->>>>>>> 678bb9d1
         self.assertFalse(modules.intersection(collection_mods), stderr)
 
     def test_startup_interactivehook(self):
