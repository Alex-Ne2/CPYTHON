# Python test set -- part 5, built-in exceptions

import copy
import os
import sys
import unittest
import pickle
import weakref
import errno

from test.support import (TESTFN, captured_stderr, check_impl_detail,
                          check_warnings, cpython_only, gc_collect, run_unittest,
<<<<<<< HEAD
                          no_tracing, unlink, import_module, script_helper,
                          SuppressCrashReport)
=======
                          no_tracing, unlink, import_module, script_helper)
>>>>>>> 275d2d9c

class NaiveException(Exception):
    def __init__(self, x):
        self.x = x

class SlottedNaiveException(Exception):
    __slots__ = ('x',)
    def __init__(self, x):
        self.x = x

class BrokenStrException(Exception):
    def __str__(self):
        raise Exception("str() is broken")

# XXX This is not really enough, each *operation* should be tested!

class ExceptionTests(unittest.TestCase):

    def raise_catch(self, exc, excname):
        try:
            raise exc("spam")
        except exc as err:
            buf1 = str(err)
        try:
            raise exc("spam")
        except exc as err:
            buf2 = str(err)
        self.assertEqual(buf1, buf2)
        self.assertEqual(exc.__name__, excname)

    def testRaising(self):
        self.raise_catch(AttributeError, "AttributeError")
        self.assertRaises(AttributeError, getattr, sys, "undefined_attribute")

        self.raise_catch(EOFError, "EOFError")
        fp = open(TESTFN, 'w')
        fp.close()
        fp = open(TESTFN, 'r')
        savestdin = sys.stdin
        try:
            try:
                import marshal
                marshal.loads(b'')
            except EOFError:
                pass
        finally:
            sys.stdin = savestdin
            fp.close()
            unlink(TESTFN)

        self.raise_catch(OSError, "OSError")
        self.assertRaises(OSError, open, 'this file does not exist', 'r')

        self.raise_catch(ImportError, "ImportError")
        self.assertRaises(ImportError, __import__, "undefined_module")

        self.raise_catch(IndexError, "IndexError")
        x = []
        self.assertRaises(IndexError, x.__getitem__, 10)

        self.raise_catch(KeyError, "KeyError")
        x = {}
        self.assertRaises(KeyError, x.__getitem__, 'key')

        self.raise_catch(KeyboardInterrupt, "KeyboardInterrupt")

        self.raise_catch(MemoryError, "MemoryError")

        self.raise_catch(NameError, "NameError")
        try: x = undefined_variable
        except NameError: pass

        self.raise_catch(OverflowError, "OverflowError")
        x = 1
        for dummy in range(128):
            x += x  # this simply shouldn't blow up

        self.raise_catch(RuntimeError, "RuntimeError")
        self.raise_catch(RecursionError, "RecursionError")

        self.raise_catch(SyntaxError, "SyntaxError")
        try: exec('/\n')
        except SyntaxError: pass

        self.raise_catch(IndentationError, "IndentationError")

        self.raise_catch(TabError, "TabError")
        try: compile("try:\n\t1/0\n    \t1/0\nfinally:\n pass\n",
                     '<string>', 'exec')
        except TabError: pass
        else: self.fail("TabError not raised")

        self.raise_catch(SystemError, "SystemError")

        self.raise_catch(SystemExit, "SystemExit")
        self.assertRaises(SystemExit, sys.exit, 0)

        self.raise_catch(TypeError, "TypeError")
        try: [] + ()
        except TypeError: pass

        self.raise_catch(ValueError, "ValueError")
        self.assertRaises(ValueError, chr, 17<<16)

        self.raise_catch(ZeroDivisionError, "ZeroDivisionError")
        try: x = 1/0
        except ZeroDivisionError: pass

        self.raise_catch(Exception, "Exception")
        try: x = 1/0
        except Exception as e: pass

        self.raise_catch(StopAsyncIteration, "StopAsyncIteration")

    def testSyntaxErrorMessage(self):
        # make sure the right exception message is raised for each of
        # these code fragments

        def ckmsg(src, msg):
            try:
                compile(src, '<fragment>', 'exec')
            except SyntaxError as e:
                if e.msg != msg:
                    self.fail("expected %s, got %s" % (msg, e.msg))
            else:
                self.fail("failed to get expected SyntaxError")

        s = '''while 1:
            try:
                pass
            finally:
                continue'''

        if not sys.platform.startswith('java'):
            ckmsg(s, "'continue' not supported inside 'finally' clause")

        s = '''if 1:
        try:
            continue
        except:
            pass'''

        ckmsg(s, "'continue' not properly in loop")
        ckmsg("continue\n", "'continue' not properly in loop")

    def testSyntaxErrorMissingParens(self):
        def ckmsg(src, msg, exception=SyntaxError):
            try:
                compile(src, '<fragment>', 'exec')
            except exception as e:
                if e.msg != msg:
                    self.fail("expected %s, got %s" % (msg, e.msg))
            else:
                self.fail("failed to get expected SyntaxError")

        s = '''print "old style"'''
        ckmsg(s, "Missing parentheses in call to 'print'. "
                 "Did you mean print(\"old style\")?")

        s = '''print "old style",'''
        ckmsg(s, "Missing parentheses in call to 'print'. "
                 "Did you mean print(\"old style\", end=\" \")?")

        s = '''exec "old style"'''
        ckmsg(s, "Missing parentheses in call to 'exec'")

        # should not apply to subclasses, see issue #31161
        s = '''if True:\nprint "No indent"'''
        ckmsg(s, "expected an indented block", IndentationError)

        s = '''if True:\n        print()\n\texec "mixed tabs and spaces"'''
        ckmsg(s, "inconsistent use of tabs and spaces in indentation", TabError)

    def testSyntaxErrorOffset(self):
        def check(src, lineno, offset):
            with self.assertRaises(SyntaxError) as cm:
                compile(src, '<fragment>', 'exec')
            self.assertEqual(cm.exception.lineno, lineno)
            self.assertEqual(cm.exception.offset, offset)

        check('def fact(x):\n\treturn x!\n', 2, 10)
        check('1 +\n', 1, 4)
        check('def spam():\n  print(1)\n print(2)', 3, 10)
        check('Python = "Python" +', 1, 20)
        check('Python = "\u1e54\xfd\u0163\u0125\xf2\xf1" +', 1, 20)

    @cpython_only
    def testSettingException(self):
        # test that setting an exception at the C level works even if the
        # exception object can't be constructed.

        class BadException(Exception):
            def __init__(self_):
                raise RuntimeError("can't instantiate BadException")

        class InvalidException:
            pass

        def test_capi1():
            import _testcapi
            try:
                _testcapi.raise_exception(BadException, 1)
            except TypeError as err:
                exc, err, tb = sys.exc_info()
                co = tb.tb_frame.f_code
                self.assertEqual(co.co_name, "test_capi1")
                self.assertTrue(co.co_filename.endswith('test_exceptions.py'))
            else:
                self.fail("Expected exception")

        def test_capi2():
            import _testcapi
            try:
                _testcapi.raise_exception(BadException, 0)
            except RuntimeError as err:
                exc, err, tb = sys.exc_info()
                co = tb.tb_frame.f_code
                self.assertEqual(co.co_name, "__init__")
                self.assertTrue(co.co_filename.endswith('test_exceptions.py'))
                co2 = tb.tb_frame.f_back.f_code
                self.assertEqual(co2.co_name, "test_capi2")
            else:
                self.fail("Expected exception")

        def test_capi3():
            import _testcapi
            self.assertRaises(SystemError, _testcapi.raise_exception,
                              InvalidException, 1)

        if not sys.platform.startswith('java'):
            test_capi1()
            test_capi2()
            test_capi3()

    def test_WindowsError(self):
        try:
            WindowsError
        except NameError:
            pass
        else:
            self.assertIs(WindowsError, OSError)
            self.assertEqual(str(OSError(1001)), "1001")
            self.assertEqual(str(OSError(1001, "message")),
                             "[Errno 1001] message")
            # POSIX errno (9 aka EBADF) is untranslated
            w = OSError(9, 'foo', 'bar')
            self.assertEqual(w.errno, 9)
            self.assertEqual(w.winerror, None)
            self.assertEqual(str(w), "[Errno 9] foo: 'bar'")
            # ERROR_PATH_NOT_FOUND (win error 3) becomes ENOENT (2)
            w = OSError(0, 'foo', 'bar', 3)
            self.assertEqual(w.errno, 2)
            self.assertEqual(w.winerror, 3)
            self.assertEqual(w.strerror, 'foo')
            self.assertEqual(w.filename, 'bar')
            self.assertEqual(w.filename2, None)
            self.assertEqual(str(w), "[WinError 3] foo: 'bar'")
            # Unknown win error becomes EINVAL (22)
            w = OSError(0, 'foo', None, 1001)
            self.assertEqual(w.errno, 22)
            self.assertEqual(w.winerror, 1001)
            self.assertEqual(w.strerror, 'foo')
            self.assertEqual(w.filename, None)
            self.assertEqual(w.filename2, None)
            self.assertEqual(str(w), "[WinError 1001] foo")
            # Non-numeric "errno"
            w = OSError('bar', 'foo')
            self.assertEqual(w.errno, 'bar')
            self.assertEqual(w.winerror, None)
            self.assertEqual(w.strerror, 'foo')
            self.assertEqual(w.filename, None)
            self.assertEqual(w.filename2, None)

    @unittest.skipUnless(sys.platform == 'win32',
                         'test specific to Windows')
    def test_windows_message(self):
        """Should fill in unknown error code in Windows error message"""
        ctypes = import_module('ctypes')
        # this error code has no message, Python formats it as hexadecimal
        code = 3765269347
        with self.assertRaisesRegex(OSError, 'Windows Error 0x%x' % code):
            ctypes.pythonapi.PyErr_SetFromWindowsErr(code)

    def testAttributes(self):
        # test that exception attributes are happy

        exceptionList = [
            (BaseException, (), {'args' : ()}),
            (BaseException, (1, ), {'args' : (1,)}),
            (BaseException, ('foo',),
                {'args' : ('foo',)}),
            (BaseException, ('foo', 1),
                {'args' : ('foo', 1)}),
            (SystemExit, ('foo',),
                {'args' : ('foo',), 'code' : 'foo'}),
            (OSError, ('foo',),
                {'args' : ('foo',), 'filename' : None, 'filename2' : None,
                 'errno' : None, 'strerror' : None}),
            (OSError, ('foo', 'bar'),
                {'args' : ('foo', 'bar'),
                 'filename' : None, 'filename2' : None,
                 'errno' : 'foo', 'strerror' : 'bar'}),
            (OSError, ('foo', 'bar', 'baz'),
                {'args' : ('foo', 'bar'),
                 'filename' : 'baz', 'filename2' : None,
                 'errno' : 'foo', 'strerror' : 'bar'}),
            (OSError, ('foo', 'bar', 'baz', None, 'quux'),
                {'args' : ('foo', 'bar'), 'filename' : 'baz', 'filename2': 'quux'}),
            (OSError, ('errnoStr', 'strErrorStr', 'filenameStr'),
                {'args' : ('errnoStr', 'strErrorStr'),
                 'strerror' : 'strErrorStr', 'errno' : 'errnoStr',
                 'filename' : 'filenameStr'}),
            (OSError, (1, 'strErrorStr', 'filenameStr'),
                {'args' : (1, 'strErrorStr'), 'errno' : 1,
                 'strerror' : 'strErrorStr',
                 'filename' : 'filenameStr', 'filename2' : None}),
            (SyntaxError, (), {'msg' : None, 'text' : None,
                'filename' : None, 'lineno' : None, 'offset' : None,
                'print_file_and_line' : None}),
            (SyntaxError, ('msgStr',),
                {'args' : ('msgStr',), 'text' : None,
                 'print_file_and_line' : None, 'msg' : 'msgStr',
                 'filename' : None, 'lineno' : None, 'offset' : None}),
            (SyntaxError, ('msgStr', ('filenameStr', 'linenoStr', 'offsetStr',
                           'textStr')),
                {'offset' : 'offsetStr', 'text' : 'textStr',
                 'args' : ('msgStr', ('filenameStr', 'linenoStr',
                                      'offsetStr', 'textStr')),
                 'print_file_and_line' : None, 'msg' : 'msgStr',
                 'filename' : 'filenameStr', 'lineno' : 'linenoStr'}),
            (SyntaxError, ('msgStr', 'filenameStr', 'linenoStr', 'offsetStr',
                           'textStr', 'print_file_and_lineStr'),
                {'text' : None,
                 'args' : ('msgStr', 'filenameStr', 'linenoStr', 'offsetStr',
                           'textStr', 'print_file_and_lineStr'),
                 'print_file_and_line' : None, 'msg' : 'msgStr',
                 'filename' : None, 'lineno' : None, 'offset' : None}),
            (UnicodeError, (), {'args' : (),}),
            (UnicodeEncodeError, ('ascii', 'a', 0, 1,
                                  'ordinal not in range'),
                {'args' : ('ascii', 'a', 0, 1,
                                           'ordinal not in range'),
                 'encoding' : 'ascii', 'object' : 'a',
                 'start' : 0, 'reason' : 'ordinal not in range'}),
            (UnicodeDecodeError, ('ascii', bytearray(b'\xff'), 0, 1,
                                  'ordinal not in range'),
                {'args' : ('ascii', bytearray(b'\xff'), 0, 1,
                                           'ordinal not in range'),
                 'encoding' : 'ascii', 'object' : b'\xff',
                 'start' : 0, 'reason' : 'ordinal not in range'}),
            (UnicodeDecodeError, ('ascii', b'\xff', 0, 1,
                                  'ordinal not in range'),
                {'args' : ('ascii', b'\xff', 0, 1,
                                           'ordinal not in range'),
                 'encoding' : 'ascii', 'object' : b'\xff',
                 'start' : 0, 'reason' : 'ordinal not in range'}),
            (UnicodeTranslateError, ("\u3042", 0, 1, "ouch"),
                {'args' : ('\u3042', 0, 1, 'ouch'),
                 'object' : '\u3042', 'reason' : 'ouch',
                 'start' : 0, 'end' : 1}),
            (NaiveException, ('foo',),
                {'args': ('foo',), 'x': 'foo'}),
            (SlottedNaiveException, ('foo',),
                {'args': ('foo',), 'x': 'foo'}),
        ]
        try:
            # More tests are in test_WindowsError
            exceptionList.append(
                (WindowsError, (1, 'strErrorStr', 'filenameStr'),
                    {'args' : (1, 'strErrorStr'),
                     'strerror' : 'strErrorStr', 'winerror' : None,
                     'errno' : 1,
                     'filename' : 'filenameStr', 'filename2' : None})
            )
        except NameError:
            pass

        for exc, args, expected in exceptionList:
            try:
                e = exc(*args)
            except:
                print("\nexc=%r, args=%r" % (exc, args), file=sys.stderr)
                raise
            else:
                # Verify module name
                if not type(e).__name__.endswith('NaiveException'):
                    self.assertEqual(type(e).__module__, 'builtins')
                # Verify no ref leaks in Exc_str()
                s = str(e)
                for checkArgName in expected:
                    value = getattr(e, checkArgName)
                    self.assertEqual(repr(value),
                                     repr(expected[checkArgName]),
                                     '%r.%s == %r, expected %r' % (
                                     e, checkArgName,
                                     value, expected[checkArgName]))

                # test for pickling support
                for p in [pickle]:
                    for protocol in range(p.HIGHEST_PROTOCOL + 1):
                        s = p.dumps(e, protocol)
                        new = p.loads(s)
                        for checkArgName in expected:
                            got = repr(getattr(new, checkArgName))
                            want = repr(expected[checkArgName])
                            self.assertEqual(got, want,
                                             'pickled "%r", attribute "%s' %
                                             (e, checkArgName))

    def testWithTraceback(self):
        try:
            raise IndexError(4)
        except:
            tb = sys.exc_info()[2]

        e = BaseException().with_traceback(tb)
        self.assertIsInstance(e, BaseException)
        self.assertEqual(e.__traceback__, tb)

        e = IndexError(5).with_traceback(tb)
        self.assertIsInstance(e, IndexError)
        self.assertEqual(e.__traceback__, tb)

        class MyException(Exception):
            pass

        e = MyException().with_traceback(tb)
        self.assertIsInstance(e, MyException)
        self.assertEqual(e.__traceback__, tb)

    def testInvalidTraceback(self):
        try:
            Exception().__traceback__ = 5
        except TypeError as e:
            self.assertIn("__traceback__ must be a traceback", str(e))
        else:
            self.fail("No exception raised")

    def testInvalidAttrs(self):
        self.assertRaises(TypeError, setattr, Exception(), '__cause__', 1)
        self.assertRaises(TypeError, delattr, Exception(), '__cause__')
        self.assertRaises(TypeError, setattr, Exception(), '__context__', 1)
        self.assertRaises(TypeError, delattr, Exception(), '__context__')

    def testNoneClearsTracebackAttr(self):
        try:
            raise IndexError(4)
        except:
            tb = sys.exc_info()[2]

        e = Exception()
        e.__traceback__ = tb
        e.__traceback__ = None
        self.assertEqual(e.__traceback__, None)

    def testChainingAttrs(self):
        e = Exception()
        self.assertIsNone(e.__context__)
        self.assertIsNone(e.__cause__)

        e = TypeError()
        self.assertIsNone(e.__context__)
        self.assertIsNone(e.__cause__)

        class MyException(OSError):
            pass

        e = MyException()
        self.assertIsNone(e.__context__)
        self.assertIsNone(e.__cause__)

    def testChainingDescriptors(self):
        try:
            raise Exception()
        except Exception as exc:
            e = exc

        self.assertIsNone(e.__context__)
        self.assertIsNone(e.__cause__)
        self.assertFalse(e.__suppress_context__)

        e.__context__ = NameError()
        e.__cause__ = None
        self.assertIsInstance(e.__context__, NameError)
        self.assertIsNone(e.__cause__)
        self.assertTrue(e.__suppress_context__)
        e.__suppress_context__ = False
        self.assertFalse(e.__suppress_context__)

    def testKeywordArgs(self):
        # test that builtin exception don't take keyword args,
        # but user-defined subclasses can if they want
        self.assertRaises(TypeError, BaseException, a=1)

        class DerivedException(BaseException):
            def __init__(self, fancy_arg):
                BaseException.__init__(self)
                self.fancy_arg = fancy_arg

        x = DerivedException(fancy_arg=42)
        self.assertEqual(x.fancy_arg, 42)

    @no_tracing
    def testInfiniteRecursion(self):
        def f():
            return f()
        self.assertRaises(RecursionError, f)

        def g():
            try:
                return g()
            except ValueError:
                return -1
        self.assertRaises(RecursionError, g)

    def test_str(self):
        # Make sure both instances and classes have a str representation.
        self.assertTrue(str(Exception))
        self.assertTrue(str(Exception('a')))
        self.assertTrue(str(Exception('a', 'b')))

    def testExceptionCleanupNames(self):
        # Make sure the local variable bound to the exception instance by
        # an "except" statement is only visible inside the except block.
        try:
            raise Exception()
        except Exception as e:
            self.assertTrue(e)
            del e
        self.assertNotIn('e', locals())

    def testExceptionCleanupState(self):
        # Make sure exception state is cleaned up as soon as the except
        # block is left. See #2507

        class MyException(Exception):
            def __init__(self, obj):
                self.obj = obj
        class MyObj:
            pass

        def inner_raising_func():
            # Create some references in exception value and traceback
            local_ref = obj
            raise MyException(obj)

        # Qualified "except" with "as"
        obj = MyObj()
        wr = weakref.ref(obj)
        try:
            inner_raising_func()
        except MyException as e:
            pass
        obj = None
        obj = wr()
        self.assertIsNone(obj)

        # Qualified "except" without "as"
        obj = MyObj()
        wr = weakref.ref(obj)
        try:
            inner_raising_func()
        except MyException:
            pass
        obj = None
        obj = wr()
        self.assertIsNone(obj)

        # Bare "except"
        obj = MyObj()
        wr = weakref.ref(obj)
        try:
            inner_raising_func()
        except:
            pass
        obj = None
        obj = wr()
        self.assertIsNone(obj)

        # "except" with premature block leave
        obj = MyObj()
        wr = weakref.ref(obj)
        for i in [0]:
            try:
                inner_raising_func()
            except:
                break
        obj = None
        obj = wr()
        self.assertIsNone(obj)

        # "except" block raising another exception
        obj = MyObj()
        wr = weakref.ref(obj)
        try:
            try:
                inner_raising_func()
            except:
                raise KeyError
        except KeyError as e:
            # We want to test that the except block above got rid of
            # the exception raised in inner_raising_func(), but it
            # also ends up in the __context__ of the KeyError, so we
            # must clear the latter manually for our test to succeed.
            e.__context__ = None
            obj = None
            obj = wr()
            # guarantee no ref cycles on CPython (don't gc_collect)
            if check_impl_detail(cpython=False):
                gc_collect()
            self.assertIsNone(obj)

        # Some complicated construct
        obj = MyObj()
        wr = weakref.ref(obj)
        try:
            inner_raising_func()
        except MyException:
            try:
                try:
                    raise
                finally:
                    raise
            except MyException:
                pass
        obj = None
        if check_impl_detail(cpython=False):
            gc_collect()
        obj = wr()
        self.assertIsNone(obj)

        # Inside an exception-silencing "with" block
        class Context:
            def __enter__(self):
                return self
            def __exit__ (self, exc_type, exc_value, exc_tb):
                return True
        obj = MyObj()
        wr = weakref.ref(obj)
        with Context():
            inner_raising_func()
        obj = None
        if check_impl_detail(cpython=False):
            gc_collect()
        obj = wr()
        self.assertIsNone(obj)

    def test_exception_target_in_nested_scope(self):
        # issue 4617: This used to raise a SyntaxError
        # "can not delete variable 'e' referenced in nested scope"
        def print_error():
            e
        try:
            something
        except Exception as e:
            print_error()
            # implicit "del e" here

    def test_generator_leaking(self):
        # Test that generator exception state doesn't leak into the calling
        # frame
        def yield_raise():
            try:
                raise KeyError("caught")
            except KeyError:
                yield sys.exc_info()[0]
                yield sys.exc_info()[0]
            yield sys.exc_info()[0]
        g = yield_raise()
        self.assertEqual(next(g), KeyError)
        self.assertEqual(sys.exc_info()[0], None)
        self.assertEqual(next(g), KeyError)
        self.assertEqual(sys.exc_info()[0], None)
        self.assertEqual(next(g), None)

        # Same test, but inside an exception handler
        try:
            raise TypeError("foo")
        except TypeError:
            g = yield_raise()
            self.assertEqual(next(g), KeyError)
            self.assertEqual(sys.exc_info()[0], TypeError)
            self.assertEqual(next(g), KeyError)
            self.assertEqual(sys.exc_info()[0], TypeError)
            self.assertEqual(next(g), TypeError)
            del g
            self.assertEqual(sys.exc_info()[0], TypeError)

    def test_generator_leaking2(self):
        # See issue 12475.
        def g():
            yield
        try:
            raise RuntimeError
        except RuntimeError:
            it = g()
            next(it)
        try:
            next(it)
        except StopIteration:
            pass
        self.assertEqual(sys.exc_info(), (None, None, None))

    def test_generator_leaking3(self):
        # See issue #23353.  When gen.throw() is called, the caller's
        # exception state should be save and restored.
        def g():
            try:
                yield
            except ZeroDivisionError:
                yield sys.exc_info()[1]
        it = g()
        next(it)
        try:
            1/0
        except ZeroDivisionError as e:
            self.assertIs(sys.exc_info()[1], e)
            gen_exc = it.throw(e)
            self.assertIs(sys.exc_info()[1], e)
            self.assertIs(gen_exc, e)
        self.assertEqual(sys.exc_info(), (None, None, None))

    def test_generator_leaking4(self):
        # See issue #23353.  When an exception is raised by a generator,
        # the caller's exception state should still be restored.
        def g():
            try:
                1/0
            except ZeroDivisionError:
                yield sys.exc_info()[0]
                raise
        it = g()
        try:
            raise TypeError
        except TypeError:
            # The caller's exception state (TypeError) is temporarily
            # saved in the generator.
            tp = next(it)
        self.assertIs(tp, ZeroDivisionError)
        try:
            next(it)
            # We can't check it immediately, but while next() returns
            # with an exception, it shouldn't have restored the old
            # exception state (TypeError).
        except ZeroDivisionError as e:
            self.assertIs(sys.exc_info()[1], e)
        # We used to find TypeError here.
        self.assertEqual(sys.exc_info(), (None, None, None))

    def test_generator_doesnt_retain_old_exc(self):
        def g():
            self.assertIsInstance(sys.exc_info()[1], RuntimeError)
            yield
            self.assertEqual(sys.exc_info(), (None, None, None))
        it = g()
        try:
            raise RuntimeError
        except RuntimeError:
            next(it)
        self.assertRaises(StopIteration, next, it)

    def test_generator_finalizing_and_exc_info(self):
        # See #7173
        def simple_gen():
            yield 1
        def run_gen():
            gen = simple_gen()
            try:
                raise RuntimeError
            except RuntimeError:
                return next(gen)
        run_gen()
        gc_collect()
        self.assertEqual(sys.exc_info(), (None, None, None))

    def _check_generator_cleanup_exc_state(self, testfunc):
        # Issue #12791: exception state is cleaned up as soon as a generator
        # is closed (reference cycles are broken).
        class MyException(Exception):
            def __init__(self, obj):
                self.obj = obj
        class MyObj:
            pass

        def raising_gen():
            try:
                raise MyException(obj)
            except MyException:
                yield

        obj = MyObj()
        wr = weakref.ref(obj)
        g = raising_gen()
        next(g)
        testfunc(g)
        g = obj = None
        obj = wr()
        self.assertIsNone(obj)

    def test_generator_throw_cleanup_exc_state(self):
        def do_throw(g):
            try:
                g.throw(RuntimeError())
            except RuntimeError:
                pass
        self._check_generator_cleanup_exc_state(do_throw)

    def test_generator_close_cleanup_exc_state(self):
        def do_close(g):
            g.close()
        self._check_generator_cleanup_exc_state(do_close)

    def test_generator_del_cleanup_exc_state(self):
        def do_del(g):
            g = None
        self._check_generator_cleanup_exc_state(do_del)

    def test_generator_next_cleanup_exc_state(self):
        def do_next(g):
            try:
                next(g)
            except StopIteration:
                pass
            else:
                self.fail("should have raised StopIteration")
        self._check_generator_cleanup_exc_state(do_next)

    def test_generator_send_cleanup_exc_state(self):
        def do_send(g):
            try:
                g.send(None)
            except StopIteration:
                pass
            else:
                self.fail("should have raised StopIteration")
        self._check_generator_cleanup_exc_state(do_send)

    def test_3114(self):
        # Bug #3114: in its destructor, MyObject retrieves a pointer to
        # obsolete and/or deallocated objects.
        class MyObject:
            def __del__(self):
                nonlocal e
                e = sys.exc_info()
        e = ()
        try:
            raise Exception(MyObject())
        except:
            pass
        self.assertEqual(e, (None, None, None))

    def test_unicode_change_attributes(self):
        # See issue 7309. This was a crasher.

        u = UnicodeEncodeError('baz', 'xxxxx', 1, 5, 'foo')
        self.assertEqual(str(u), "'baz' codec can't encode characters in position 1-4: foo")
        u.end = 2
        self.assertEqual(str(u), "'baz' codec can't encode character '\\x78' in position 1: foo")
        u.end = 5
        u.reason = 0x345345345345345345
        self.assertEqual(str(u), "'baz' codec can't encode characters in position 1-4: 965230951443685724997")
        u.encoding = 4000
        self.assertEqual(str(u), "'4000' codec can't encode characters in position 1-4: 965230951443685724997")
        u.start = 1000
        self.assertEqual(str(u), "'4000' codec can't encode characters in position 1000-4: 965230951443685724997")

        u = UnicodeDecodeError('baz', b'xxxxx', 1, 5, 'foo')
        self.assertEqual(str(u), "'baz' codec can't decode bytes in position 1-4: foo")
        u.end = 2
        self.assertEqual(str(u), "'baz' codec can't decode byte 0x78 in position 1: foo")
        u.end = 5
        u.reason = 0x345345345345345345
        self.assertEqual(str(u), "'baz' codec can't decode bytes in position 1-4: 965230951443685724997")
        u.encoding = 4000
        self.assertEqual(str(u), "'4000' codec can't decode bytes in position 1-4: 965230951443685724997")
        u.start = 1000
        self.assertEqual(str(u), "'4000' codec can't decode bytes in position 1000-4: 965230951443685724997")

        u = UnicodeTranslateError('xxxx', 1, 5, 'foo')
        self.assertEqual(str(u), "can't translate characters in position 1-4: foo")
        u.end = 2
        self.assertEqual(str(u), "can't translate character '\\x78' in position 1: foo")
        u.end = 5
        u.reason = 0x345345345345345345
        self.assertEqual(str(u), "can't translate characters in position 1-4: 965230951443685724997")
        u.start = 1000
        self.assertEqual(str(u), "can't translate characters in position 1000-4: 965230951443685724997")

    def test_unicode_errors_no_object(self):
        # See issue #21134.
        klasses = UnicodeEncodeError, UnicodeDecodeError, UnicodeTranslateError
        for klass in klasses:
            self.assertEqual(str(klass.__new__(klass)), "")

    @no_tracing
    def test_badisinstance(self):
        # Bug #2542: if issubclass(e, MyException) raises an exception,
        # it should be ignored
        class Meta(type):
            def __subclasscheck__(cls, subclass):
                raise ValueError()
        class MyException(Exception, metaclass=Meta):
            pass

        with captured_stderr() as stderr:
            try:
                raise KeyError()
            except MyException as e:
                self.fail("exception should not be a MyException")
            except KeyError:
                pass
            except:
                self.fail("Should have raised KeyError")
            else:
                self.fail("Should have raised KeyError")

        def g():
            try:
                return g()
            except RecursionError:
                return sys.exc_info()
        e, v, tb = g()
        self.assertIsInstance(v, RecursionError, type(v))
        self.assertIn("maximum recursion depth exceeded", str(v))

    @cpython_only
    def test_recursion_normalizing_exception(self):
        # Issue #22898.
        # Test that a RecursionError is raised when tstate->recursion_depth is
        # equal to recursion_limit in PyErr_NormalizeException() and check
        # that a ResourceWarning is printed.
        # Prior to #22898, the recursivity of PyErr_NormalizeException() was
        # controled by tstate->recursion_depth and a PyExc_RecursionErrorInst
        # singleton was being used in that case, that held traceback data and
        # locals indefinitely and would cause a segfault in _PyExc_Fini() upon
        # finalization of these locals.
        code = """if 1:
            import sys
            from _testcapi import get_recursion_depth

            class MyException(Exception): pass

            def setrecursionlimit(depth):
                while 1:
                    try:
                        sys.setrecursionlimit(depth)
                        return depth
                    except RecursionError:
                        # sys.setrecursionlimit() raises a RecursionError if
                        # the new recursion limit is too low (issue #25274).
                        depth += 1

            def recurse(cnt):
                cnt -= 1
                if cnt:
                    recurse(cnt)
                else:
                    generator.throw(MyException)

            def gen():
                f = open(%a, mode='rb', buffering=0)
                yield

            generator = gen()
            next(generator)
            recursionlimit = sys.getrecursionlimit()
            depth = get_recursion_depth()
            try:
                # Upon the last recursive invocation of recurse(),
                # tstate->recursion_depth is equal to (recursion_limit - 1)
                # and is equal to recursion_limit when _gen_throw() calls
                # PyErr_NormalizeException().
                recurse(setrecursionlimit(depth + 2) - depth - 1)
            finally:
                sys.setrecursionlimit(recursionlimit)
                print('Done.')
        """ % __file__
        rc, out, err = script_helper.assert_python_failure("-Wd", "-c", code)
        # Check that the program does not fail with SIGABRT.
        self.assertEqual(rc, 1)
        self.assertIn(b'RecursionError', err)
        self.assertIn(b'ResourceWarning', err)
        self.assertIn(b'Done.', out)

    @cpython_only
    def test_recursion_normalizing_infinite_exception(self):
        # Issue #30697. Test that a RecursionError is raised when
        # PyErr_NormalizeException() maximum recursion depth has been
        # exceeded.
        code = """if 1:
            import _testcapi
            try:
                raise _testcapi.RecursingInfinitelyError
            finally:
                print('Done.')
        """
        rc, out, err = script_helper.assert_python_failure("-c", code)
        self.assertEqual(rc, 1)
        self.assertIn(b'RecursionError: maximum recursion depth exceeded '
                      b'while normalizing an exception', err)
        self.assertIn(b'Done.', out)

    @cpython_only
    def test_recursion_normalizing_with_no_memory(self):
        # Issue #30697. Test that in the abort that occurs when there is no
        # memory left and the size of the Python frames stack is greater than
        # the size of the list of preallocated MemoryError instances, the
        # Fatal Python error message mentions MemoryError.
        code = """if 1:
            import _testcapi
            class C(): pass
            def recurse(cnt):
                cnt -= 1
                if cnt:
                    recurse(cnt)
                else:
                    _testcapi.set_nomemory(0)
                    C()
            recurse(16)
        """
        with SuppressCrashReport():
            rc, out, err = script_helper.assert_python_failure("-c", code)
            self.assertIn(b'Fatal Python error: Cannot recover from '
                          b'MemoryErrors while normalizing exceptions.', err)

    @cpython_only
    def test_MemoryError(self):
        # PyErr_NoMemory always raises the same exception instance.
        # Check that the traceback is not doubled.
        import traceback
        from _testcapi import raise_memoryerror
        def raiseMemError():
            try:
                raise_memoryerror()
            except MemoryError as e:
                tb = e.__traceback__
            else:
                self.fail("Should have raises a MemoryError")
            return traceback.format_tb(tb)

        tb1 = raiseMemError()
        tb2 = raiseMemError()
        self.assertEqual(tb1, tb2)

    @cpython_only
    def test_exception_with_doc(self):
        import _testcapi
        doc2 = "This is a test docstring."
        doc4 = "This is another test docstring."

        self.assertRaises(SystemError, _testcapi.make_exception_with_doc,
                          "error1")

        # test basic usage of PyErr_NewException
        error1 = _testcapi.make_exception_with_doc("_testcapi.error1")
        self.assertIs(type(error1), type)
        self.assertTrue(issubclass(error1, Exception))
        self.assertIsNone(error1.__doc__)

        # test with given docstring
        error2 = _testcapi.make_exception_with_doc("_testcapi.error2", doc2)
        self.assertEqual(error2.__doc__, doc2)

        # test with explicit base (without docstring)
        error3 = _testcapi.make_exception_with_doc("_testcapi.error3",
                                                   base=error2)
        self.assertTrue(issubclass(error3, error2))

        # test with explicit base tuple
        class C(object):
            pass
        error4 = _testcapi.make_exception_with_doc("_testcapi.error4", doc4,
                                                   (error3, C))
        self.assertTrue(issubclass(error4, error3))
        self.assertTrue(issubclass(error4, C))
        self.assertEqual(error4.__doc__, doc4)

        # test with explicit dictionary
        error5 = _testcapi.make_exception_with_doc("_testcapi.error5", "",
                                                   error4, {'a': 1})
        self.assertTrue(issubclass(error5, error4))
        self.assertEqual(error5.a, 1)
        self.assertEqual(error5.__doc__, "")

    @cpython_only
    def test_memory_error_cleanup(self):
        # Issue #5437: preallocated MemoryError instances should not keep
        # traceback objects alive.
        from _testcapi import raise_memoryerror
        class C:
            pass
        wr = None
        def inner():
            nonlocal wr
            c = C()
            wr = weakref.ref(c)
            raise_memoryerror()
        # We cannot use assertRaises since it manually deletes the traceback
        try:
            inner()
        except MemoryError as e:
            self.assertNotEqual(wr(), None)
        else:
            self.fail("MemoryError not raised")
        self.assertEqual(wr(), None)

    @no_tracing
    def test_recursion_error_cleanup(self):
        # Same test as above, but with "recursion exceeded" errors
        class C:
            pass
        wr = None
        def inner():
            nonlocal wr
            c = C()
            wr = weakref.ref(c)
            inner()
        # We cannot use assertRaises since it manually deletes the traceback
        try:
            inner()
        except RecursionError as e:
            self.assertNotEqual(wr(), None)
        else:
            self.fail("RecursionError not raised")
        self.assertEqual(wr(), None)

    def test_errno_ENOTDIR(self):
        # Issue #12802: "not a directory" errors are ENOTDIR even on Windows
        with self.assertRaises(OSError) as cm:
            os.listdir(__file__)
        self.assertEqual(cm.exception.errno, errno.ENOTDIR, cm.exception)

    def test_unraisable(self):
        # Issue #22836: PyErr_WriteUnraisable() should give sensible reports
        class BrokenDel:
            def __del__(self):
                exc = ValueError("del is broken")
                # The following line is included in the traceback report:
                raise exc

        class BrokenExceptionDel:
            def __del__(self):
                exc = BrokenStrException()
                # The following line is included in the traceback report:
                raise exc

        for test_class in (BrokenDel, BrokenExceptionDel):
            with self.subTest(test_class):
                obj = test_class()
                with captured_stderr() as stderr:
                    del obj
                report = stderr.getvalue()
                self.assertIn("Exception ignored", report)
                self.assertIn(test_class.__del__.__qualname__, report)
                self.assertIn("test_exceptions.py", report)
                self.assertIn("raise exc", report)
                if test_class is BrokenExceptionDel:
                    self.assertIn("BrokenStrException", report)
                    self.assertIn("<exception str() failed>", report)
                else:
                    self.assertIn("ValueError", report)
                    self.assertIn("del is broken", report)
                self.assertTrue(report.endswith("\n"))

    def test_unhandled(self):
        # Check for sensible reporting of unhandled exceptions
        for exc_type in (ValueError, BrokenStrException):
            with self.subTest(exc_type):
                try:
                    exc = exc_type("test message")
                    # The following line is included in the traceback report:
                    raise exc
                except exc_type:
                    with captured_stderr() as stderr:
                        sys.__excepthook__(*sys.exc_info())
                report = stderr.getvalue()
                self.assertIn("test_exceptions.py", report)
                self.assertIn("raise exc", report)
                self.assertIn(exc_type.__name__, report)
                if exc_type is BrokenStrException:
                    self.assertIn("<exception str() failed>", report)
                else:
                    self.assertIn("test message", report)
                self.assertTrue(report.endswith("\n"))

    @cpython_only
    def test_memory_error_in_PyErr_PrintEx(self):
        code = """if 1:
            import _testcapi
            class C(): pass
            _testcapi.set_nomemory(0, %d)
            C()
        """

        # Issue #30817: Abort in PyErr_PrintEx() when no memory.
        # Span a large range of tests as the CPython code always evolves with
        # changes that add or remove memory allocations.
        for i in range(1, 20):
            rc, out, err = script_helper.assert_python_failure("-c", code % i)
            self.assertIn(rc, (1, 120))
            self.assertIn(b'MemoryError', err)

    def test_yield_in_nested_try_excepts(self):
        #Issue #25612
        class MainError(Exception):
            pass

        class SubError(Exception):
            pass

        def main():
            try:
                raise MainError()
            except MainError:
                try:
                    yield
                except SubError:
                    pass
                raise

        coro = main()
        coro.send(None)
        with self.assertRaises(MainError):
            coro.throw(SubError())

    def test_generator_doesnt_retain_old_exc2(self):
        #Issue 28884#msg282532
        def g():
            try:
                raise ValueError
            except ValueError:
                yield 1
            self.assertEqual(sys.exc_info(), (None, None, None))
            yield 2

        gen = g()

        try:
            raise IndexError
        except IndexError:
            self.assertEqual(next(gen), 1)
        self.assertEqual(next(gen), 2)

    def test_raise_in_generator(self):
        #Issue 25612#msg304117
        def g():
            yield 1
            raise
            yield 2

        with self.assertRaises(ZeroDivisionError):
            i = g()
            try:
                1/0
            except:
                next(i)
                next(i)


class ImportErrorTests(unittest.TestCase):

    def test_attributes(self):
        # Setting 'name' and 'path' should not be a problem.
        exc = ImportError('test')
        self.assertIsNone(exc.name)
        self.assertIsNone(exc.path)

        exc = ImportError('test', name='somemodule')
        self.assertEqual(exc.name, 'somemodule')
        self.assertIsNone(exc.path)

        exc = ImportError('test', path='somepath')
        self.assertEqual(exc.path, 'somepath')
        self.assertIsNone(exc.name)

        exc = ImportError('test', path='somepath', name='somename')
        self.assertEqual(exc.name, 'somename')
        self.assertEqual(exc.path, 'somepath')

        msg = "'invalid' is an invalid keyword argument for ImportError"
        with self.assertRaisesRegex(TypeError, msg):
            ImportError('test', invalid='keyword')

        with self.assertRaisesRegex(TypeError, msg):
            ImportError('test', name='name', invalid='keyword')

        with self.assertRaisesRegex(TypeError, msg):
            ImportError('test', path='path', invalid='keyword')

        with self.assertRaisesRegex(TypeError, msg):
            ImportError(invalid='keyword')

        with self.assertRaisesRegex(TypeError, msg):
            ImportError('test', invalid='keyword', another=True)

    def test_reset_attributes(self):
        exc = ImportError('test', name='name', path='path')
        self.assertEqual(exc.args, ('test',))
        self.assertEqual(exc.msg, 'test')
        self.assertEqual(exc.name, 'name')
        self.assertEqual(exc.path, 'path')

        # Reset not specified attributes
        exc.__init__()
        self.assertEqual(exc.args, ())
        self.assertEqual(exc.msg, None)
        self.assertEqual(exc.name, None)
        self.assertEqual(exc.path, None)

    def test_non_str_argument(self):
        # Issue #15778
        with check_warnings(('', BytesWarning), quiet=True):
            arg = b'abc'
            exc = ImportError(arg)
            self.assertEqual(str(arg), str(exc))

    def test_copy_pickle(self):
        for kwargs in (dict(),
                       dict(name='somename'),
                       dict(path='somepath'),
                       dict(name='somename', path='somepath')):
            orig = ImportError('test', **kwargs)
            for proto in range(pickle.HIGHEST_PROTOCOL + 1):
                exc = pickle.loads(pickle.dumps(orig, proto))
                self.assertEqual(exc.args, ('test',))
                self.assertEqual(exc.msg, 'test')
                self.assertEqual(exc.name, orig.name)
                self.assertEqual(exc.path, orig.path)
            for c in copy.copy, copy.deepcopy:
                exc = c(orig)
                self.assertEqual(exc.args, ('test',))
                self.assertEqual(exc.msg, 'test')
                self.assertEqual(exc.name, orig.name)
                self.assertEqual(exc.path, orig.path)


if __name__ == '__main__':
    unittest.main()<|MERGE_RESOLUTION|>--- conflicted
+++ resolved
@@ -10,13 +10,8 @@
 
 from test.support import (TESTFN, captured_stderr, check_impl_detail,
                           check_warnings, cpython_only, gc_collect, run_unittest,
-<<<<<<< HEAD
                           no_tracing, unlink, import_module, script_helper,
                           SuppressCrashReport)
-=======
-                          no_tracing, unlink, import_module, script_helper)
->>>>>>> 275d2d9c
-
 class NaiveException(Exception):
     def __init__(self, x):
         self.x = x
