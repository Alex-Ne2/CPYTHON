import unittest
from unittest import mock
from test import support
from test.support import check_sanitizer
from test.support import import_helper
from test.support import os_helper
from test.support import strace_helper
from test.support import warnings_helper
from test.support.script_helper import assert_python_ok
import subprocess
import sys
import signal
import io
import itertools
import os
import errno
import tempfile
import time
import traceback
import types
import selectors
import sysconfig
import select
import shutil
import threading
import gc
import textwrap
import json
from test.support.os_helper import FakePath

try:
    import _testcapi
except ImportError:
    _testcapi = None

try:
    import pwd
except ImportError:
    pwd = None
try:
    import grp
except ImportError:
    grp = None

try:
    import fcntl
except:
    fcntl = None

if support.PGO:
    raise unittest.SkipTest("test is not helpful for PGO")

if not support.has_subprocess_support:
    raise unittest.SkipTest("test module requires subprocess")

mswindows = (sys.platform == "win32")

#
# Depends on the following external programs: Python
#

if mswindows:
    SETBINARY = ('import msvcrt; msvcrt.setmode(sys.stdout.fileno(), '
                                                'os.O_BINARY);')
else:
    SETBINARY = ''

NONEXISTING_CMD = ('nonexisting_i_hope',)
# Ignore errors that indicate the command was not found
NONEXISTING_ERRORS = (FileNotFoundError, NotADirectoryError, PermissionError)

ZERO_RETURN_CMD = (sys.executable, '-c', 'pass')


def setUpModule():
    shell_true = shutil.which('true')
    if shell_true is None:
        return
    if (os.access(shell_true, os.X_OK) and
        subprocess.run([shell_true]).returncode == 0):
        global ZERO_RETURN_CMD
        ZERO_RETURN_CMD = (shell_true,)  # Faster than Python startup.


class BaseTestCase(unittest.TestCase):
    def setUp(self):
        # Try to minimize the number of children we have so this test
        # doesn't crash on some buildbots (Alphas in particular).
        support.reap_children()

    def tearDown(self):
        if not mswindows:
            # subprocess._active is not used on Windows and is set to None.
            for inst in subprocess._active:
                inst.wait()
            subprocess._cleanup()
            self.assertFalse(
                subprocess._active, "subprocess._active not empty"
            )
        self.doCleanups()
        support.reap_children()


class PopenTestException(Exception):
    pass


class PopenExecuteChildRaises(subprocess.Popen):
    """Popen subclass for testing cleanup of subprocess.PIPE filehandles when
    _execute_child fails.
    """
    def _execute_child(self, *args, **kwargs):
        raise PopenTestException("Forced Exception for Test")


class ProcessTestCase(BaseTestCase):

    def test_io_buffered_by_default(self):
        p = subprocess.Popen(ZERO_RETURN_CMD,
                             stdin=subprocess.PIPE, stdout=subprocess.PIPE,
                             stderr=subprocess.PIPE)
        try:
            self.assertIsInstance(p.stdin, io.BufferedIOBase)
            self.assertIsInstance(p.stdout, io.BufferedIOBase)
            self.assertIsInstance(p.stderr, io.BufferedIOBase)
        finally:
            p.stdin.close()
            p.stdout.close()
            p.stderr.close()
            p.wait()

    def test_io_unbuffered_works(self):
        p = subprocess.Popen(ZERO_RETURN_CMD,
                             stdin=subprocess.PIPE, stdout=subprocess.PIPE,
                             stderr=subprocess.PIPE, bufsize=0)
        try:
            self.assertIsInstance(p.stdin, io.RawIOBase)
            self.assertIsInstance(p.stdout, io.RawIOBase)
            self.assertIsInstance(p.stderr, io.RawIOBase)
        finally:
            p.stdin.close()
            p.stdout.close()
            p.stderr.close()
            p.wait()

    def test_call_seq(self):
        # call() function with sequence argument
        rc = subprocess.call([sys.executable, "-c",
                              "import sys; sys.exit(47)"])
        self.assertEqual(rc, 47)

    def test_call_timeout(self):
        # call() function with timeout argument; we want to test that the child
        # process gets killed when the timeout expires.  If the child isn't
        # killed, this call will deadlock since subprocess.call waits for the
        # child.
        self.assertRaises(subprocess.TimeoutExpired, subprocess.call,
                          [sys.executable, "-c", "while True: pass"],
                          timeout=0.1)

    def test_check_call_zero(self):
        # check_call() function with zero return code
        rc = subprocess.check_call(ZERO_RETURN_CMD)
        self.assertEqual(rc, 0)

    def test_check_call_nonzero(self):
        # check_call() function with non-zero return code
        with self.assertRaises(subprocess.CalledProcessError) as c:
            subprocess.check_call([sys.executable, "-c",
                                   "import sys; sys.exit(47)"])
        self.assertEqual(c.exception.returncode, 47)

    def test_check_output(self):
        # check_output() function with zero return code
        output = subprocess.check_output(
                [sys.executable, "-c", "print('BDFL')"])
        self.assertIn(b'BDFL', output)

        with self.assertRaisesRegex(ValueError,
                "stdout argument not allowed, it will be overridden"):
            subprocess.check_output([], stdout=None)

        with self.assertRaisesRegex(ValueError,
                "check argument not allowed, it will be overridden"):
            subprocess.check_output([], check=False)

    def test_check_output_nonzero(self):
        # check_call() function with non-zero return code
        with self.assertRaises(subprocess.CalledProcessError) as c:
            subprocess.check_output(
                    [sys.executable, "-c", "import sys; sys.exit(5)"])
        self.assertEqual(c.exception.returncode, 5)

    def test_check_output_stderr(self):
        # check_output() function stderr redirected to stdout
        output = subprocess.check_output(
                [sys.executable, "-c", "import sys; sys.stderr.write('BDFL')"],
                stderr=subprocess.STDOUT)
        self.assertIn(b'BDFL', output)

    def test_check_output_stdin_arg(self):
        # check_output() can be called with stdin set to a file
        tf = tempfile.TemporaryFile()
        self.addCleanup(tf.close)
        tf.write(b'pear')
        tf.seek(0)
        output = subprocess.check_output(
                [sys.executable, "-c",
                 "import sys; sys.stdout.write(sys.stdin.read().upper())"],
                stdin=tf)
        self.assertIn(b'PEAR', output)

    def test_check_output_input_arg(self):
        # check_output() can be called with input set to a string
        output = subprocess.check_output(
                [sys.executable, "-c",
                 "import sys; sys.stdout.write(sys.stdin.read().upper())"],
                input=b'pear')
        self.assertIn(b'PEAR', output)

    def test_check_output_input_none(self):
        """input=None has a legacy meaning of input='' on check_output."""
        output = subprocess.check_output(
                [sys.executable, "-c",
                 "import sys; print('XX' if sys.stdin.read() else '')"],
                input=None)
        self.assertNotIn(b'XX', output)

    def test_check_output_input_none_text(self):
        output = subprocess.check_output(
                [sys.executable, "-c",
                 "import sys; print('XX' if sys.stdin.read() else '')"],
                input=None, text=True)
        self.assertNotIn('XX', output)

    def test_check_output_input_none_universal_newlines(self):
        output = subprocess.check_output(
                [sys.executable, "-c",
                 "import sys; print('XX' if sys.stdin.read() else '')"],
                input=None, universal_newlines=True)
        self.assertNotIn('XX', output)

    def test_check_output_input_none_encoding_errors(self):
        output = subprocess.check_output(
                [sys.executable, "-c", "print('foo')"],
                input=None, encoding='utf-8', errors='ignore')
        self.assertIn('foo', output)

    def test_check_output_stdout_arg(self):
        # check_output() refuses to accept 'stdout' argument
        with self.assertRaises(ValueError) as c:
            output = subprocess.check_output(
                    [sys.executable, "-c", "print('will not be run')"],
                    stdout=sys.stdout)
            self.fail("Expected ValueError when stdout arg supplied.")
        self.assertIn('stdout', c.exception.args[0])

    def test_check_output_stdin_with_input_arg(self):
        # check_output() refuses to accept 'stdin' with 'input'
        tf = tempfile.TemporaryFile()
        self.addCleanup(tf.close)
        tf.write(b'pear')
        tf.seek(0)
        with self.assertRaises(ValueError) as c:
            output = subprocess.check_output(
                    [sys.executable, "-c", "print('will not be run')"],
                    stdin=tf, input=b'hare')
            self.fail("Expected ValueError when stdin and input args supplied.")
        self.assertIn('stdin', c.exception.args[0])
        self.assertIn('input', c.exception.args[0])

    @support.requires_resource('walltime')
    def test_check_output_timeout(self):
        # check_output() function with timeout arg
        with self.assertRaises(subprocess.TimeoutExpired) as c:
            output = subprocess.check_output(
                    [sys.executable, "-c",
                     "import sys, time\n"
                     "sys.stdout.write('BDFL')\n"
                     "sys.stdout.flush()\n"
                     "time.sleep(3600)"],
                    # Some heavily loaded buildbots (sparc Debian 3.x) require
                    # this much time to start and print.
                    timeout=3)
            self.fail("Expected TimeoutExpired.")
        self.assertEqual(c.exception.output, b'BDFL')

    def test_call_kwargs(self):
        # call() function with keyword args
        newenv = os.environ.copy()
        newenv["FRUIT"] = "banana"
        rc = subprocess.call([sys.executable, "-c",
                              'import sys, os;'
                              'sys.exit(os.getenv("FRUIT")=="banana")'],
                             env=newenv)
        self.assertEqual(rc, 1)

    def test_invalid_args(self):
        # Popen() called with invalid arguments should raise TypeError
        # but Popen.__del__ should not complain (issue #12085)
        with support.captured_stderr() as s:
            self.assertRaises(TypeError, subprocess.Popen, invalid_arg_name=1)
            argcount = subprocess.Popen.__init__.__code__.co_argcount
            too_many_args = [0] * (argcount + 1)
            self.assertRaises(TypeError, subprocess.Popen, *too_many_args)
        self.assertEqual(s.getvalue(), '')

    def test_stdin_none(self):
        # .stdin is None when not redirected
        p = subprocess.Popen([sys.executable, "-c", 'print("banana")'],
                         stdout=subprocess.PIPE, stderr=subprocess.PIPE)
        self.addCleanup(p.stdout.close)
        self.addCleanup(p.stderr.close)
        p.wait()
        self.assertEqual(p.stdin, None)

    def test_stdout_none(self):
        # .stdout is None when not redirected, and the child's stdout will
        # be inherited from the parent.  In order to test this we run a
        # subprocess in a subprocess:
        # this_test
        #   \-- subprocess created by this test (parent)
        #          \-- subprocess created by the parent subprocess (child)
        # The parent doesn't specify stdout, so the child will use the
        # parent's stdout.  This test checks that the message printed by the
        # child goes to the parent stdout.  The parent also checks that the
        # child's stdout is None.  See #11963.
        code = ('import sys; from subprocess import Popen, PIPE;'
                'p = Popen([sys.executable, "-c", "print(\'test_stdout_none\')"],'
                '          stdin=PIPE, stderr=PIPE);'
                'p.wait(); assert p.stdout is None;')
        p = subprocess.Popen([sys.executable, "-c", code],
                             stdout=subprocess.PIPE, stderr=subprocess.PIPE)
        self.addCleanup(p.stdout.close)
        self.addCleanup(p.stderr.close)
        out, err = p.communicate()
        self.assertEqual(p.returncode, 0, err)
        self.assertEqual(out.rstrip(), b'test_stdout_none')

    def test_stderr_none(self):
        # .stderr is None when not redirected
        p = subprocess.Popen([sys.executable, "-c", 'print("banana")'],
                         stdin=subprocess.PIPE, stdout=subprocess.PIPE)
        self.addCleanup(p.stdout.close)
        self.addCleanup(p.stdin.close)
        p.wait()
        self.assertEqual(p.stderr, None)

    def _assert_python(self, pre_args, **kwargs):
        # We include sys.exit() to prevent the test runner from hanging
        # whenever python is found.
        args = pre_args + ["import sys; sys.exit(47)"]
        p = subprocess.Popen(args, **kwargs)
        p.wait()
        self.assertEqual(47, p.returncode)

    def test_executable(self):
        # Check that the executable argument works.
        #
        # On Unix (non-Mac and non-Windows), Python looks at args[0] to
        # determine where its standard library is, so we need the directory
        # of args[0] to be valid for the Popen() call to Python to succeed.
        # See also issue #16170 and issue #7774.
        doesnotexist = os.path.join(os.path.dirname(sys.executable),
                                    "doesnotexist")
        self._assert_python([doesnotexist, "-c"], executable=sys.executable)

    def test_bytes_executable(self):
        doesnotexist = os.path.join(os.path.dirname(sys.executable),
                                    "doesnotexist")
        self._assert_python([doesnotexist, "-c"],
                            executable=os.fsencode(sys.executable))

    def test_pathlike_executable(self):
        doesnotexist = os.path.join(os.path.dirname(sys.executable),
                                    "doesnotexist")
        self._assert_python([doesnotexist, "-c"],
                            executable=FakePath(sys.executable))

    def test_executable_takes_precedence(self):
        # Check that the executable argument takes precedence over args[0].
        #
        # Verify first that the call succeeds without the executable arg.
        pre_args = [sys.executable, "-c"]
        self._assert_python(pre_args)
        self.assertRaises(NONEXISTING_ERRORS,
                          self._assert_python, pre_args,
                          executable=NONEXISTING_CMD[0])

    @unittest.skipIf(mswindows, "executable argument replaces shell")
    def test_executable_replaces_shell(self):
        # Check that the executable argument replaces the default shell
        # when shell=True.
        self._assert_python([], executable=sys.executable, shell=True)

    @unittest.skipIf(mswindows, "executable argument replaces shell")
    def test_bytes_executable_replaces_shell(self):
        self._assert_python([], executable=os.fsencode(sys.executable),
                            shell=True)

    @unittest.skipIf(mswindows, "executable argument replaces shell")
    def test_pathlike_executable_replaces_shell(self):
        self._assert_python([], executable=FakePath(sys.executable),
                            shell=True)

    # For use in the test_cwd* tests below.
    def _normalize_cwd(self, cwd):
        # Normalize an expected cwd (for Tru64 support).
        # We can't use os.path.realpath since it doesn't expand Tru64 {memb}
        # strings.  See bug #1063571.
        with os_helper.change_cwd(cwd):
            return os.getcwd()

    # For use in the test_cwd* tests below.
    def _split_python_path(self):
        # Return normalized (python_dir, python_base).
        python_path = os.path.realpath(sys.executable)
        return os.path.split(python_path)

    # For use in the test_cwd* tests below.
    def _assert_cwd(self, expected_cwd, python_arg, **kwargs):
        # Invoke Python via Popen, and assert that (1) the call succeeds,
        # and that (2) the current working directory of the child process
        # matches *expected_cwd*.
        p = subprocess.Popen([python_arg, "-c",
                              "import os, sys; "
                              "buf = sys.stdout.buffer; "
                              "buf.write(os.getcwd().encode()); "
                              "buf.flush(); "
                              "sys.exit(47)"],
                              stdout=subprocess.PIPE,
                              **kwargs)
        self.addCleanup(p.stdout.close)
        p.wait()
        self.assertEqual(47, p.returncode)
        normcase = os.path.normcase
        self.assertEqual(normcase(expected_cwd),
                         normcase(p.stdout.read().decode()))

    def test_cwd(self):
        # Check that cwd changes the cwd for the child process.
        temp_dir = tempfile.gettempdir()
        temp_dir = self._normalize_cwd(temp_dir)
        self._assert_cwd(temp_dir, sys.executable, cwd=temp_dir)

    def test_cwd_with_bytes(self):
        temp_dir = tempfile.gettempdir()
        temp_dir = self._normalize_cwd(temp_dir)
        self._assert_cwd(temp_dir, sys.executable, cwd=os.fsencode(temp_dir))

    def test_cwd_with_pathlike(self):
        temp_dir = tempfile.gettempdir()
        temp_dir = self._normalize_cwd(temp_dir)
        self._assert_cwd(temp_dir, sys.executable, cwd=FakePath(temp_dir))

    @unittest.skipIf(mswindows, "pending resolution of issue #15533")
    def test_cwd_with_relative_arg(self):
        # Check that Popen looks for args[0] relative to cwd if args[0]
        # is relative.
        python_dir, python_base = self._split_python_path()
        rel_python = os.path.join(os.curdir, python_base)
        with os_helper.temp_cwd() as wrong_dir:
            # Before calling with the correct cwd, confirm that the call fails
            # without cwd and with the wrong cwd.
            self.assertRaises(FileNotFoundError, subprocess.Popen,
                              [rel_python])
            self.assertRaises(FileNotFoundError, subprocess.Popen,
                              [rel_python], cwd=wrong_dir)
            python_dir = self._normalize_cwd(python_dir)
            self._assert_cwd(python_dir, rel_python, cwd=python_dir)

    @unittest.skipIf(mswindows, "pending resolution of issue #15533")
    def test_cwd_with_relative_executable(self):
        # Check that Popen looks for executable relative to cwd if executable
        # is relative (and that executable takes precedence over args[0]).
        python_dir, python_base = self._split_python_path()
        rel_python = os.path.join(os.curdir, python_base)
        doesntexist = "somethingyoudonthave"
        with os_helper.temp_cwd() as wrong_dir:
            # Before calling with the correct cwd, confirm that the call fails
            # without cwd and with the wrong cwd.
            self.assertRaises(FileNotFoundError, subprocess.Popen,
                              [doesntexist], executable=rel_python)
            self.assertRaises(FileNotFoundError, subprocess.Popen,
                              [doesntexist], executable=rel_python,
                              cwd=wrong_dir)
            python_dir = self._normalize_cwd(python_dir)
            self._assert_cwd(python_dir, doesntexist, executable=rel_python,
                             cwd=python_dir)

    def test_cwd_with_absolute_arg(self):
        # Check that Popen can find the executable when the cwd is wrong
        # if args[0] is an absolute path.
        python_dir, python_base = self._split_python_path()
        abs_python = os.path.join(python_dir, python_base)
        rel_python = os.path.join(os.curdir, python_base)
        with os_helper.temp_dir() as wrong_dir:
            # Before calling with an absolute path, confirm that using a
            # relative path fails.
            self.assertRaises(FileNotFoundError, subprocess.Popen,
                              [rel_python], cwd=wrong_dir)
            wrong_dir = self._normalize_cwd(wrong_dir)
            self._assert_cwd(wrong_dir, abs_python, cwd=wrong_dir)

    @unittest.skipIf(sys.base_prefix != sys.prefix,
                     'Test is not venv-compatible')
    def test_executable_with_cwd(self):
        python_dir, python_base = self._split_python_path()
        python_dir = self._normalize_cwd(python_dir)
        self._assert_cwd(python_dir, "somethingyoudonthave",
                         executable=sys.executable, cwd=python_dir)

    @unittest.skipIf(sys.base_prefix != sys.prefix,
                     'Test is not venv-compatible')
    @unittest.skipIf(sysconfig.is_python_build(),
                     "need an installed Python. See #7774")
    def test_executable_without_cwd(self):
        # For a normal installation, it should work without 'cwd'
        # argument.  For test runs in the build directory, see #7774.
        self._assert_cwd(os.getcwd(), "somethingyoudonthave",
                         executable=sys.executable)

    def test_stdin_pipe(self):
        # stdin redirection
        p = subprocess.Popen([sys.executable, "-c",
                         'import sys; sys.exit(sys.stdin.read() == "pear")'],
                        stdin=subprocess.PIPE)
        p.stdin.write(b"pear")
        p.stdin.close()
        p.wait()
        self.assertEqual(p.returncode, 1)

    def test_stdin_filedes(self):
        # stdin is set to open file descriptor
        tf = tempfile.TemporaryFile()
        self.addCleanup(tf.close)
        d = tf.fileno()
        os.write(d, b"pear")
        os.lseek(d, 0, 0)
        p = subprocess.Popen([sys.executable, "-c",
                         'import sys; sys.exit(sys.stdin.read() == "pear")'],
                         stdin=d)
        p.wait()
        self.assertEqual(p.returncode, 1)

    def test_stdin_fileobj(self):
        # stdin is set to open file object
        tf = tempfile.TemporaryFile()
        self.addCleanup(tf.close)
        tf.write(b"pear")
        tf.seek(0)
        p = subprocess.Popen([sys.executable, "-c",
                         'import sys; sys.exit(sys.stdin.read() == "pear")'],
                         stdin=tf)
        p.wait()
        self.assertEqual(p.returncode, 1)

    def test_stdout_pipe(self):
        # stdout redirection
        p = subprocess.Popen([sys.executable, "-c",
                          'import sys; sys.stdout.write("orange")'],
                         stdout=subprocess.PIPE)
        with p:
            self.assertEqual(p.stdout.read(), b"orange")

    def test_stdout_filedes(self):
        # stdout is set to open file descriptor
        tf = tempfile.TemporaryFile()
        self.addCleanup(tf.close)
        d = tf.fileno()
        p = subprocess.Popen([sys.executable, "-c",
                          'import sys; sys.stdout.write("orange")'],
                         stdout=d)
        p.wait()
        os.lseek(d, 0, 0)
        self.assertEqual(os.read(d, 1024), b"orange")

    def test_stdout_fileobj(self):
        # stdout is set to open file object
        tf = tempfile.TemporaryFile()
        self.addCleanup(tf.close)
        p = subprocess.Popen([sys.executable, "-c",
                          'import sys; sys.stdout.write("orange")'],
                         stdout=tf)
        p.wait()
        tf.seek(0)
        self.assertEqual(tf.read(), b"orange")

    def test_stderr_pipe(self):
        # stderr redirection
        p = subprocess.Popen([sys.executable, "-c",
                          'import sys; sys.stderr.write("strawberry")'],
                         stderr=subprocess.PIPE)
        with p:
            self.assertEqual(p.stderr.read(), b"strawberry")

    def test_stderr_filedes(self):
        # stderr is set to open file descriptor
        tf = tempfile.TemporaryFile()
        self.addCleanup(tf.close)
        d = tf.fileno()
        p = subprocess.Popen([sys.executable, "-c",
                          'import sys; sys.stderr.write("strawberry")'],
                         stderr=d)
        p.wait()
        os.lseek(d, 0, 0)
        self.assertEqual(os.read(d, 1024), b"strawberry")

    def test_stderr_fileobj(self):
        # stderr is set to open file object
        tf = tempfile.TemporaryFile()
        self.addCleanup(tf.close)
        p = subprocess.Popen([sys.executable, "-c",
                          'import sys; sys.stderr.write("strawberry")'],
                         stderr=tf)
        p.wait()
        tf.seek(0)
        self.assertEqual(tf.read(), b"strawberry")

    def test_stderr_redirect_with_no_stdout_redirect(self):
        # test stderr=STDOUT while stdout=None (not set)

        # - grandchild prints to stderr
        # - child redirects grandchild's stderr to its stdout
        # - the parent should get grandchild's stderr in child's stdout
        p = subprocess.Popen([sys.executable, "-c",
                              'import sys, subprocess;'
                              'rc = subprocess.call([sys.executable, "-c",'
                              '    "import sys;"'
                              '    "sys.stderr.write(\'42\')"],'
                              '    stderr=subprocess.STDOUT);'
                              'sys.exit(rc)'],
                             stdout=subprocess.PIPE,
                             stderr=subprocess.PIPE)
        stdout, stderr = p.communicate()
        #NOTE: stdout should get stderr from grandchild
        self.assertEqual(stdout, b'42')
        self.assertEqual(stderr, b'') # should be empty
        self.assertEqual(p.returncode, 0)

    def test_stdout_stderr_pipe(self):
        # capture stdout and stderr to the same pipe
        p = subprocess.Popen([sys.executable, "-c",
                              'import sys;'
                              'sys.stdout.write("apple");'
                              'sys.stdout.flush();'
                              'sys.stderr.write("orange")'],
                             stdout=subprocess.PIPE,
                             stderr=subprocess.STDOUT)
        with p:
            self.assertEqual(p.stdout.read(), b"appleorange")

    def test_stdout_stderr_file(self):
        # capture stdout and stderr to the same open file
        tf = tempfile.TemporaryFile()
        self.addCleanup(tf.close)
        p = subprocess.Popen([sys.executable, "-c",
                              'import sys;'
                              'sys.stdout.write("apple");'
                              'sys.stdout.flush();'
                              'sys.stderr.write("orange")'],
                             stdout=tf,
                             stderr=tf)
        p.wait()
        tf.seek(0)
        self.assertEqual(tf.read(), b"appleorange")

    def test_stdout_filedes_of_stdout(self):
        # stdout is set to 1 (#1531862).
        # To avoid printing the text on stdout, we do something similar to
        # test_stdout_none (see above).  The parent subprocess calls the child
        # subprocess passing stdout=1, and this test uses stdout=PIPE in
        # order to capture and check the output of the parent. See #11963.
        code = ('import sys, subprocess; '
                'rc = subprocess.call([sys.executable, "-c", '
                '    "import os, sys; sys.exit(os.write(sys.stdout.fileno(), '
                     'b\'test with stdout=1\'))"], stdout=1); '
                'assert rc == 18')
        p = subprocess.Popen([sys.executable, "-c", code],
                             stdout=subprocess.PIPE, stderr=subprocess.PIPE)
        self.addCleanup(p.stdout.close)
        self.addCleanup(p.stderr.close)
        out, err = p.communicate()
        self.assertEqual(p.returncode, 0, err)
        self.assertEqual(out.rstrip(), b'test with stdout=1')

    def test_stdout_devnull(self):
        p = subprocess.Popen([sys.executable, "-c",
                              'for i in range(10240):'
                              'print("x" * 1024)'],
                              stdout=subprocess.DEVNULL)
        p.wait()
        self.assertEqual(p.stdout, None)

    def test_stderr_devnull(self):
        p = subprocess.Popen([sys.executable, "-c",
                              'import sys\n'
                              'for i in range(10240):'
                              'sys.stderr.write("x" * 1024)'],
                              stderr=subprocess.DEVNULL)
        p.wait()
        self.assertEqual(p.stderr, None)

    def test_stdin_devnull(self):
        p = subprocess.Popen([sys.executable, "-c",
                              'import sys;'
                              'sys.stdin.read(1)'],
                              stdin=subprocess.DEVNULL)
        p.wait()
        self.assertEqual(p.stdin, None)

    @unittest.skipUnless(fcntl and hasattr(fcntl, 'F_GETPIPE_SZ'),
                         'fcntl.F_GETPIPE_SZ required for test.')
    def test_pipesizes(self):
        test_pipe_r, test_pipe_w = os.pipe()
        try:
            # Get the default pipesize with F_GETPIPE_SZ
            pipesize_default = fcntl.fcntl(test_pipe_w, fcntl.F_GETPIPE_SZ)
        finally:
            os.close(test_pipe_r)
            os.close(test_pipe_w)
        pipesize = pipesize_default // 2
        pagesize_default = support.get_pagesize()
        if pipesize < pagesize_default:  # the POSIX minimum
            raise unittest.SkipTest(
                'default pipesize too small to perform test.')
        p = subprocess.Popen(
            [sys.executable, "-c",
             'import sys; sys.stdin.read(); sys.stdout.write("out"); '
             'sys.stderr.write("error!")'],
            stdin=subprocess.PIPE, stdout=subprocess.PIPE,
            stderr=subprocess.PIPE, pipesize=pipesize)
        try:
            for fifo in [p.stdin, p.stdout, p.stderr]:
                self.assertEqual(
                    fcntl.fcntl(fifo.fileno(), fcntl.F_GETPIPE_SZ),
                    pipesize)
            # Windows pipe size can be acquired via GetNamedPipeInfoFunction
            # https://docs.microsoft.com/en-us/windows/win32/api/namedpipeapi/nf-namedpipeapi-getnamedpipeinfo
            # However, this function is not yet in _winapi.
            p.stdin.write(b"pear")
            p.stdin.close()
            p.stdout.close()
            p.stderr.close()
        finally:
            p.kill()
            p.wait()

    @unittest.skipUnless(fcntl and hasattr(fcntl, 'F_GETPIPE_SZ'),
                         'fcntl.F_GETPIPE_SZ required for test.')
    def test_pipesize_default(self):
        proc = subprocess.Popen(
            [sys.executable, "-c",
             'import sys; sys.stdin.read(); sys.stdout.write("out"); '
             'sys.stderr.write("error!")'],
            stdin=subprocess.PIPE, stdout=subprocess.PIPE,
            stderr=subprocess.PIPE, pipesize=-1)

        with proc:
            try:
                fp_r, fp_w = os.pipe()
                try:
                    default_read_pipesize = fcntl.fcntl(fp_r, fcntl.F_GETPIPE_SZ)
                    default_write_pipesize = fcntl.fcntl(fp_w, fcntl.F_GETPIPE_SZ)
                finally:
                    os.close(fp_r)
                    os.close(fp_w)

                self.assertEqual(
                    fcntl.fcntl(proc.stdin.fileno(), fcntl.F_GETPIPE_SZ),
                    default_read_pipesize)
                self.assertEqual(
                    fcntl.fcntl(proc.stdout.fileno(), fcntl.F_GETPIPE_SZ),
                    default_write_pipesize)
                self.assertEqual(
                    fcntl.fcntl(proc.stderr.fileno(), fcntl.F_GETPIPE_SZ),
                    default_write_pipesize)
                # On other platforms we cannot test the pipe size (yet). But above
                # code using pipesize=-1 should not crash.
            finally:
                proc.kill()

    def test_env(self):
        newenv = os.environ.copy()
        newenv["FRUIT"] = "orange"
        with subprocess.Popen([sys.executable, "-c",
                               'import sys,os;'
                               'sys.stdout.write(os.getenv("FRUIT"))'],
                              stdout=subprocess.PIPE,
                              env=newenv) as p:
            stdout, stderr = p.communicate()
            self.assertEqual(stdout, b"orange")

    @unittest.skipUnless(sys.platform == "win32", "Windows only issue")
    def test_win32_duplicate_envs(self):
        newenv = os.environ.copy()
        newenv["fRUit"] = "cherry"
        newenv["fruit"] = "lemon"
        newenv["FRUIT"] = "orange"
        newenv["frUit"] = "banana"
        with subprocess.Popen(["CMD", "/c", "SET", "fruit"],
                              stdout=subprocess.PIPE,
                              env=newenv) as p:
            stdout, _ = p.communicate()
            self.assertEqual(stdout.strip(), b"frUit=banana")

    # Windows requires at least the SYSTEMROOT environment variable to start
    # Python
    @unittest.skipIf(sys.platform == 'win32',
                     'cannot test an empty env on Windows')
    @unittest.skipIf(sysconfig.get_config_var('Py_ENABLE_SHARED') == 1,
                     'The Python shared library cannot be loaded '
                     'with an empty environment.')
    @unittest.skipIf(check_sanitizer(address=True),
                     'AddressSanitizer adds to the environment.')
    def test_empty_env(self):
        """Verify that env={} is as empty as possible."""

        def is_env_var_to_ignore(n):
            """Determine if an environment variable is under our control."""
            # This excludes some __CF_* and VERSIONER_* keys MacOS insists
            # on adding even when the environment in exec is empty.
            # Gentoo sandboxes also force LD_PRELOAD and SANDBOX_* to exist.
            return ('VERSIONER' in n or '__CF' in n or  # MacOS
                    n == 'LD_PRELOAD' or n.startswith('SANDBOX') or # Gentoo
                    n == 'LC_CTYPE') # Locale coercion triggered

        with subprocess.Popen([sys.executable, "-c",
                               'import os; print(list(os.environ.keys()))'],
                              stdout=subprocess.PIPE, env={}) as p:
            stdout, stderr = p.communicate()
            child_env_names = eval(stdout.strip())
            self.assertIsInstance(child_env_names, list)
            child_env_names = [k for k in child_env_names
                               if not is_env_var_to_ignore(k)]
            self.assertEqual(child_env_names, [])

    @unittest.skipIf(sysconfig.get_config_var('Py_ENABLE_SHARED') == 1,
                     'The Python shared library cannot be loaded '
                     'without some system environments.')
    @unittest.skipIf(check_sanitizer(address=True),
                     'AddressSanitizer adds to the environment.')
    def test_one_environment_variable(self):
        newenv = {'fruit': 'orange'}
        cmd = [sys.executable, '-c',
                               'import sys,os;'
                               'sys.stdout.write("fruit="+os.getenv("fruit"))']
        if sys.platform == "win32":
            cmd = ["CMD", "/c", "SET", "fruit"]
        with subprocess.Popen(cmd, stdout=subprocess.PIPE, stderr=subprocess.PIPE, env=newenv) as p:
            stdout, stderr = p.communicate()
            if p.returncode and support.verbose:
                print("STDOUT:", stdout.decode("ascii", "replace"))
                print("STDERR:", stderr.decode("ascii", "replace"))
            self.assertEqual(p.returncode, 0)
            self.assertEqual(stdout.strip(), b"fruit=orange")

    def test_invalid_cmd(self):
        # null character in the command name
        cmd = sys.executable + '\0'
        with self.assertRaises(ValueError):
            subprocess.Popen([cmd, "-c", "pass"])

        # null character in the command argument
        with self.assertRaises(ValueError):
            subprocess.Popen([sys.executable, "-c", "pass#\0"])

    def test_invalid_env(self):
        # null character in the environment variable name
        newenv = os.environ.copy()
        newenv["FRUIT\0VEGETABLE"] = "cabbage"
        with self.assertRaises(ValueError):
            subprocess.Popen(ZERO_RETURN_CMD, env=newenv)

        # null character in the environment variable value
        newenv = os.environ.copy()
        newenv["FRUIT"] = "orange\0VEGETABLE=cabbage"
        with self.assertRaises(ValueError):
            subprocess.Popen(ZERO_RETURN_CMD, env=newenv)

        # equal character in the environment variable name
        newenv = os.environ.copy()
        newenv["FRUIT=ORANGE"] = "lemon"
        with self.assertRaises(ValueError):
            subprocess.Popen(ZERO_RETURN_CMD, env=newenv)

        # equal character in the environment variable value
        newenv = os.environ.copy()
        newenv["FRUIT"] = "orange=lemon"
        with subprocess.Popen([sys.executable, "-c",
                               'import sys, os;'
                               'sys.stdout.write(os.getenv("FRUIT"))'],
                              stdout=subprocess.PIPE,
                              env=newenv) as p:
            stdout, stderr = p.communicate()
            self.assertEqual(stdout, b"orange=lemon")

    @unittest.skipUnless(sys.platform == "win32", "Windows only issue")
    def test_win32_invalid_env(self):
        # '=' in the environment variable name
        newenv = os.environ.copy()
        newenv["FRUIT=VEGETABLE"] = "cabbage"
        with self.assertRaises(ValueError):
            subprocess.Popen(ZERO_RETURN_CMD, env=newenv)

        newenv = os.environ.copy()
        newenv["==FRUIT"] = "cabbage"
        with self.assertRaises(ValueError):
            subprocess.Popen(ZERO_RETURN_CMD, env=newenv)

    def test_communicate_stdin(self):
        p = subprocess.Popen([sys.executable, "-c",
                              'import sys;'
                              'sys.exit(sys.stdin.read() == "pear")'],
                             stdin=subprocess.PIPE)
        p.communicate(b"pear")
        self.assertEqual(p.returncode, 1)

    def test_communicate_stdout(self):
        p = subprocess.Popen([sys.executable, "-c",
                              'import sys; sys.stdout.write("pineapple")'],
                             stdout=subprocess.PIPE)
        (stdout, stderr) = p.communicate()
        self.assertEqual(stdout, b"pineapple")
        self.assertEqual(stderr, None)

    def test_communicate_stderr(self):
        p = subprocess.Popen([sys.executable, "-c",
                              'import sys; sys.stderr.write("pineapple")'],
                             stderr=subprocess.PIPE)
        (stdout, stderr) = p.communicate()
        self.assertEqual(stdout, None)
        self.assertEqual(stderr, b"pineapple")

    def test_communicate(self):
        p = subprocess.Popen([sys.executable, "-c",
                              'import sys,os;'
                              'sys.stderr.write("pineapple");'
                              'sys.stdout.write(sys.stdin.read())'],
                             stdin=subprocess.PIPE,
                             stdout=subprocess.PIPE,
                             stderr=subprocess.PIPE)
        self.addCleanup(p.stdout.close)
        self.addCleanup(p.stderr.close)
        self.addCleanup(p.stdin.close)
        (stdout, stderr) = p.communicate(b"banana")
        self.assertEqual(stdout, b"banana")
        self.assertEqual(stderr, b"pineapple")

    def test_communicate_timeout(self):
        p = subprocess.Popen([sys.executable, "-c",
                              'import sys,os,time;'
                              'sys.stderr.write("pineapple\\n");'
                              'time.sleep(1);'
                              'sys.stderr.write("pear\\n");'
                              'sys.stdout.write(sys.stdin.read())'],
                             universal_newlines=True,
                             stdin=subprocess.PIPE,
                             stdout=subprocess.PIPE,
                             stderr=subprocess.PIPE)
        self.assertRaises(subprocess.TimeoutExpired, p.communicate, "banana",
                          timeout=0.3)
        # Make sure we can keep waiting for it, and that we get the whole output
        # after it completes.
        (stdout, stderr) = p.communicate()
        self.assertEqual(stdout, "banana")
        self.assertEqual(stderr.encode(), b"pineapple\npear\n")

    def test_communicate_timeout_large_output(self):
        # Test an expiring timeout while the child is outputting lots of data.
        p = subprocess.Popen([sys.executable, "-c",
                              'import sys,os,time;'
                              'sys.stdout.write("a" * (64 * 1024));'
                              'time.sleep(0.2);'
                              'sys.stdout.write("a" * (64 * 1024));'
                              'time.sleep(0.2);'
                              'sys.stdout.write("a" * (64 * 1024));'
                              'time.sleep(0.2);'
                              'sys.stdout.write("a" * (64 * 1024));'],
                             stdout=subprocess.PIPE)
        self.assertRaises(subprocess.TimeoutExpired, p.communicate, timeout=0.4)
        (stdout, _) = p.communicate()
        self.assertEqual(len(stdout), 4 * 64 * 1024)

    # Test for the fd leak reported in http://bugs.python.org/issue2791.
    def test_communicate_pipe_fd_leak(self):
        for stdin_pipe in (False, True):
            for stdout_pipe in (False, True):
                for stderr_pipe in (False, True):
                    options = {}
                    if stdin_pipe:
                        options['stdin'] = subprocess.PIPE
                    if stdout_pipe:
                        options['stdout'] = subprocess.PIPE
                    if stderr_pipe:
                        options['stderr'] = subprocess.PIPE
                    if not options:
                        continue
                    p = subprocess.Popen(ZERO_RETURN_CMD, **options)
                    p.communicate()
                    if p.stdin is not None:
                        self.assertTrue(p.stdin.closed)
                    if p.stdout is not None:
                        self.assertTrue(p.stdout.closed)
                    if p.stderr is not None:
                        self.assertTrue(p.stderr.closed)

    def test_communicate_returns(self):
        # communicate() should return None if no redirection is active
        p = subprocess.Popen([sys.executable, "-c",
                              "import sys; sys.exit(47)"])
        (stdout, stderr) = p.communicate()
        self.assertEqual(stdout, None)
        self.assertEqual(stderr, None)

    def test_communicate_pipe_buf(self):
        # communicate() with writes larger than pipe_buf
        # This test will probably deadlock rather than fail, if
        # communicate() does not work properly.
        x, y = os.pipe()
        os.close(x)
        os.close(y)
        p = subprocess.Popen([sys.executable, "-c",
                              'import sys,os;'
                              'sys.stdout.write(sys.stdin.read(47));'
                              'sys.stderr.write("x" * %d);'
                              'sys.stdout.write(sys.stdin.read())' %
                              support.PIPE_MAX_SIZE],
                             stdin=subprocess.PIPE,
                             stdout=subprocess.PIPE,
                             stderr=subprocess.PIPE)
        self.addCleanup(p.stdout.close)
        self.addCleanup(p.stderr.close)
        self.addCleanup(p.stdin.close)
        string_to_write = b"a" * support.PIPE_MAX_SIZE
        (stdout, stderr) = p.communicate(string_to_write)
        self.assertEqual(stdout, string_to_write)

    def test_writes_before_communicate(self):
        # stdin.write before communicate()
        p = subprocess.Popen([sys.executable, "-c",
                              'import sys,os;'
                              'sys.stdout.write(sys.stdin.read())'],
                             stdin=subprocess.PIPE,
                             stdout=subprocess.PIPE,
                             stderr=subprocess.PIPE)
        self.addCleanup(p.stdout.close)
        self.addCleanup(p.stderr.close)
        self.addCleanup(p.stdin.close)
        p.stdin.write(b"banana")
        (stdout, stderr) = p.communicate(b"split")
        self.assertEqual(stdout, b"bananasplit")
        self.assertEqual(stderr, b"")

    def test_universal_newlines_and_text(self):
        args = [
            sys.executable, "-c",
            'import sys,os;' + SETBINARY +
            'buf = sys.stdout.buffer;'
            'buf.write(sys.stdin.readline().encode());'
            'buf.flush();'
            'buf.write(b"line2\\n");'
            'buf.flush();'
            'buf.write(sys.stdin.read().encode());'
            'buf.flush();'
            'buf.write(b"line4\\n");'
            'buf.flush();'
            'buf.write(b"line5\\r\\n");'
            'buf.flush();'
            'buf.write(b"line6\\r");'
            'buf.flush();'
            'buf.write(b"\\nline7");'
            'buf.flush();'
            'buf.write(b"\\nline8");']

        for extra_kwarg in ('universal_newlines', 'text'):
            p = subprocess.Popen(args, **{'stdin': subprocess.PIPE,
                                          'stdout': subprocess.PIPE,
                                          extra_kwarg: True})
            with p:
                p.stdin.write("line1\n")
                p.stdin.flush()
                self.assertEqual(p.stdout.readline(), "line1\n")
                p.stdin.write("line3\n")
                p.stdin.close()
                self.addCleanup(p.stdout.close)
                self.assertEqual(p.stdout.readline(),
                                 "line2\n")
                self.assertEqual(p.stdout.read(6),
                                 "line3\n")
                self.assertEqual(p.stdout.read(),
                                 "line4\nline5\nline6\nline7\nline8")

    def test_universal_newlines_communicate(self):
        # universal newlines through communicate()
        p = subprocess.Popen([sys.executable, "-c",
                              'import sys,os;' + SETBINARY +
                              'buf = sys.stdout.buffer;'
                              'buf.write(b"line2\\n");'
                              'buf.flush();'
                              'buf.write(b"line4\\n");'
                              'buf.flush();'
                              'buf.write(b"line5\\r\\n");'
                              'buf.flush();'
                              'buf.write(b"line6\\r");'
                              'buf.flush();'
                              'buf.write(b"\\nline7");'
                              'buf.flush();'
                              'buf.write(b"\\nline8");'],
                             stderr=subprocess.PIPE,
                             stdout=subprocess.PIPE,
                             universal_newlines=1)
        self.addCleanup(p.stdout.close)
        self.addCleanup(p.stderr.close)
        (stdout, stderr) = p.communicate()
        self.assertEqual(stdout,
                         "line2\nline4\nline5\nline6\nline7\nline8")

    def test_universal_newlines_communicate_stdin(self):
        # universal newlines through communicate(), with only stdin
        p = subprocess.Popen([sys.executable, "-c",
                              'import sys,os;' + SETBINARY + textwrap.dedent('''
                               s = sys.stdin.readline()
                               assert s == "line1\\n", repr(s)
                               s = sys.stdin.read()
                               assert s == "line3\\n", repr(s)
                              ''')],
                             stdin=subprocess.PIPE,
                             universal_newlines=1)
        (stdout, stderr) = p.communicate("line1\nline3\n")
        self.assertEqual(p.returncode, 0)

    def test_universal_newlines_communicate_input_none(self):
        # Test communicate(input=None) with universal newlines.
        #
        # We set stdout to PIPE because, as of this writing, a different
        # code path is tested when the number of pipes is zero or one.
        p = subprocess.Popen(ZERO_RETURN_CMD,
                             stdin=subprocess.PIPE,
                             stdout=subprocess.PIPE,
                             universal_newlines=True)
        p.communicate()
        self.assertEqual(p.returncode, 0)

    def test_universal_newlines_communicate_stdin_stdout_stderr(self):
        # universal newlines through communicate(), with stdin, stdout, stderr
        p = subprocess.Popen([sys.executable, "-c",
                              'import sys,os;' + SETBINARY + textwrap.dedent('''
                               s = sys.stdin.buffer.readline()
                               sys.stdout.buffer.write(s)
                               sys.stdout.buffer.write(b"line2\\r")
                               sys.stderr.buffer.write(b"eline2\\n")
                               s = sys.stdin.buffer.read()
                               sys.stdout.buffer.write(s)
                               sys.stdout.buffer.write(b"line4\\n")
                               sys.stdout.buffer.write(b"line5\\r\\n")
                               sys.stderr.buffer.write(b"eline6\\r")
                               sys.stderr.buffer.write(b"eline7\\r\\nz")
                              ''')],
                             stdin=subprocess.PIPE,
                             stderr=subprocess.PIPE,
                             stdout=subprocess.PIPE,
                             universal_newlines=True)
        self.addCleanup(p.stdout.close)
        self.addCleanup(p.stderr.close)
        (stdout, stderr) = p.communicate("line1\nline3\n")
        self.assertEqual(p.returncode, 0)
        self.assertEqual("line1\nline2\nline3\nline4\nline5\n", stdout)
        # Python debug build push something like "[42442 refs]\n"
        # to stderr at exit of subprocess.
        self.assertTrue(stderr.startswith("eline2\neline6\neline7\n"))

    def test_universal_newlines_communicate_encodings(self):
        # Check that universal newlines mode works for various encodings,
        # in particular for encodings in the UTF-16 and UTF-32 families.
        # See issue #15595.
        #
        # UTF-16 and UTF-32-BE are sufficient to check both with BOM and
        # without, and UTF-16 and UTF-32.
        for encoding in ['utf-16', 'utf-32-be']:
            code = ("import sys; "
                    r"sys.stdout.buffer.write('1\r\n2\r3\n4'.encode('%s'))" %
                    encoding)
            args = [sys.executable, '-c', code]
            # We set stdin to be non-None because, as of this writing,
            # a different code path is used when the number of pipes is
            # zero or one.
            popen = subprocess.Popen(args,
                                     stdin=subprocess.PIPE,
                                     stdout=subprocess.PIPE,
                                     encoding=encoding)
            stdout, stderr = popen.communicate(input='')
            self.assertEqual(stdout, '1\n2\n3\n4')

    def test_communicate_errors(self):
        for errors, expected in [
            ('ignore', ''),
            ('replace', '\ufffd\ufffd'),
            ('surrogateescape', '\udc80\udc80'),
            ('backslashreplace', '\\x80\\x80'),
        ]:
            code = ("import sys; "
                    r"sys.stdout.buffer.write(b'[\x80\x80]')")
            args = [sys.executable, '-c', code]
            # We set stdin to be non-None because, as of this writing,
            # a different code path is used when the number of pipes is
            # zero or one.
            popen = subprocess.Popen(args,
                                     stdin=subprocess.PIPE,
                                     stdout=subprocess.PIPE,
                                     encoding='utf-8',
                                     errors=errors)
            stdout, stderr = popen.communicate(input='')
            self.assertEqual(stdout, '[{}]'.format(expected))

    def test_no_leaking(self):
        # Make sure we leak no resources
        if not mswindows:
            max_handles = 1026 # too much for most UNIX systems
        else:
            max_handles = 2050 # too much for (at least some) Windows setups
        handles = []
        tmpdir = tempfile.mkdtemp()
        try:
            for i in range(max_handles):
                try:
                    tmpfile = os.path.join(tmpdir, os_helper.TESTFN)
                    handles.append(os.open(tmpfile, os.O_WRONLY|os.O_CREAT))
                except OSError as e:
                    if e.errno != errno.EMFILE:
                        raise
                    break
            else:
                self.skipTest("failed to reach the file descriptor limit "
                    "(tried %d)" % max_handles)
            # Close a couple of them (should be enough for a subprocess)
            for i in range(10):
                os.close(handles.pop())
            # Loop creating some subprocesses. If one of them leaks some fds,
            # the next loop iteration will fail by reaching the max fd limit.
            for i in range(15):
                p = subprocess.Popen([sys.executable, "-c",
                                      "import sys;"
                                      "sys.stdout.write(sys.stdin.read())"],
                                     stdin=subprocess.PIPE,
                                     stdout=subprocess.PIPE,
                                     stderr=subprocess.PIPE)
                data = p.communicate(b"lime")[0]
                self.assertEqual(data, b"lime")
        finally:
            for h in handles:
                os.close(h)
            shutil.rmtree(tmpdir)

    def test_list2cmdline(self):
        self.assertEqual(subprocess.list2cmdline(['a b c', 'd', 'e']),
                         '"a b c" d e')
        self.assertEqual(subprocess.list2cmdline(['ab"c', '\\', 'd']),
                         'ab\\"c \\ d')
        self.assertEqual(subprocess.list2cmdline(['ab"c', ' \\', 'd']),
                         'ab\\"c " \\\\" d')
        self.assertEqual(subprocess.list2cmdline(['a\\\\\\b', 'de fg', 'h']),
                         'a\\\\\\b "de fg" h')
        self.assertEqual(subprocess.list2cmdline(['a\\"b', 'c', 'd']),
                         'a\\\\\\"b c d')
        self.assertEqual(subprocess.list2cmdline(['a\\\\b c', 'd', 'e']),
                         '"a\\\\b c" d e')
        self.assertEqual(subprocess.list2cmdline(['a\\\\b\\ c', 'd', 'e']),
                         '"a\\\\b\\ c" d e')
        self.assertEqual(subprocess.list2cmdline(['ab', '']),
                         'ab ""')

    def test_poll(self):
        p = subprocess.Popen([sys.executable, "-c",
                              "import os; os.read(0, 1)"],
                             stdin=subprocess.PIPE)
        self.addCleanup(p.stdin.close)
        self.assertIsNone(p.poll())
        os.write(p.stdin.fileno(), b'A')
        p.wait()
        # Subsequent invocations should just return the returncode
        self.assertEqual(p.poll(), 0)

    def test_wait(self):
        p = subprocess.Popen(ZERO_RETURN_CMD)
        self.assertEqual(p.wait(), 0)
        # Subsequent invocations should just return the returncode
        self.assertEqual(p.wait(), 0)

    def test_wait_timeout(self):
        p = subprocess.Popen([sys.executable,
                              "-c", "import time; time.sleep(0.3)"])
        with self.assertRaises(subprocess.TimeoutExpired) as c:
            p.wait(timeout=0.0001)
        self.assertIn("0.0001", str(c.exception))  # For coverage of __str__.
        self.assertEqual(p.wait(timeout=support.SHORT_TIMEOUT), 0)

    def test_invalid_bufsize(self):
        # an invalid type of the bufsize argument should raise
        # TypeError.
        with self.assertRaises(TypeError):
            subprocess.Popen(ZERO_RETURN_CMD, "orange")

    def test_bufsize_is_none(self):
        # bufsize=None should be the same as bufsize=0.
        p = subprocess.Popen(ZERO_RETURN_CMD, None)
        self.assertEqual(p.wait(), 0)
        # Again with keyword arg
        p = subprocess.Popen(ZERO_RETURN_CMD, bufsize=None)
        self.assertEqual(p.wait(), 0)

    def _test_bufsize_equal_one(self, line, expected, universal_newlines):
        # subprocess may deadlock with bufsize=1, see issue #21332
        with subprocess.Popen([sys.executable, "-c", "import sys;"
                               "sys.stdout.write(sys.stdin.readline());"
                               "sys.stdout.flush()"],
                              stdin=subprocess.PIPE,
                              stdout=subprocess.PIPE,
                              stderr=subprocess.DEVNULL,
                              bufsize=1,
                              universal_newlines=universal_newlines) as p:
            p.stdin.write(line) # expect that it flushes the line in text mode
            os.close(p.stdin.fileno()) # close it without flushing the buffer
            read_line = p.stdout.readline()
            with support.SuppressCrashReport():
                try:
                    p.stdin.close()
                except OSError:
                    pass
            p.stdin = None
        self.assertEqual(p.returncode, 0)
        self.assertEqual(read_line, expected)

    def test_bufsize_equal_one_text_mode(self):
        # line is flushed in text mode with bufsize=1.
        # we should get the full line in return
        line = "line\n"
        self._test_bufsize_equal_one(line, line, universal_newlines=True)

    def test_bufsize_equal_one_binary_mode(self):
        # line is not flushed in binary mode with bufsize=1.
        # we should get empty response
        line = b'line' + os.linesep.encode() # assume ascii-based locale
        with self.assertWarnsRegex(RuntimeWarning, 'line buffering'):
            self._test_bufsize_equal_one(line, b'', universal_newlines=False)

    @support.requires_resource('cpu')
    def test_leaking_fds_on_error(self):
        # see bug #5179: Popen leaks file descriptors to PIPEs if
        # the child fails to execute; this will eventually exhaust
        # the maximum number of open fds. 1024 seems a very common
        # value for that limit, but Windows has 2048, so we loop
        # 1024 times (each call leaked two fds).
        for i in range(1024):
            with self.assertRaises(NONEXISTING_ERRORS):
                subprocess.Popen(NONEXISTING_CMD,
                                 stdout=subprocess.PIPE,
                                 stderr=subprocess.PIPE)

    def test_nonexisting_with_pipes(self):
        # bpo-30121: Popen with pipes must close properly pipes on error.
        # Previously, os.close() was called with a Windows handle which is not
        # a valid file descriptor.
        #
        # Run the test in a subprocess to control how the CRT reports errors
        # and to get stderr content.
        try:
            import msvcrt
            msvcrt.CrtSetReportMode
        except (AttributeError, ImportError):
            self.skipTest("need msvcrt.CrtSetReportMode")

        code = textwrap.dedent(f"""
            import msvcrt
            import subprocess

            cmd = {NONEXISTING_CMD!r}

            for report_type in [msvcrt.CRT_WARN,
                                msvcrt.CRT_ERROR,
                                msvcrt.CRT_ASSERT]:
                msvcrt.CrtSetReportMode(report_type, msvcrt.CRTDBG_MODE_FILE)
                msvcrt.CrtSetReportFile(report_type, msvcrt.CRTDBG_FILE_STDERR)

            try:
                subprocess.Popen(cmd,
                                 stdout=subprocess.PIPE,
                                 stderr=subprocess.PIPE)
            except OSError:
                pass
        """)
        cmd = [sys.executable, "-c", code]
        proc = subprocess.Popen(cmd,
                                stderr=subprocess.PIPE,
                                universal_newlines=True)
        with proc:
            stderr = proc.communicate()[1]
        self.assertEqual(stderr, "")
        self.assertEqual(proc.returncode, 0)

    def test_double_close_on_error(self):
        # Issue #18851
        fds = []
        def open_fds():
            for i in range(20):
                fds.extend(os.pipe())
                time.sleep(0.001)
        t = threading.Thread(target=open_fds)
        t.start()
        try:
            with self.assertRaises(OSError):
                subprocess.Popen(NONEXISTING_CMD,
                                 stdin=subprocess.PIPE,
                                 stdout=subprocess.PIPE,
                                 stderr=subprocess.PIPE)
        finally:
            t.join()
            exc = None
            for fd in fds:
                # If a double close occurred, some of those fds will
                # already have been closed by mistake, and os.close()
                # here will raise.
                try:
                    os.close(fd)
                except OSError as e:
                    exc = e
            if exc is not None:
                raise exc

    def test_threadsafe_wait(self):
        """Issue21291: Popen.wait() needs to be threadsafe for returncode."""
        proc = subprocess.Popen([sys.executable, '-c',
                                 'import time; time.sleep(12)'])
        self.assertEqual(proc.returncode, None)
        results = []

        def kill_proc_timer_thread():
            results.append(('thread-start-poll-result', proc.poll()))
            # terminate it from the thread and wait for the result.
            proc.kill()
            proc.wait()
            results.append(('thread-after-kill-and-wait', proc.returncode))
            # this wait should be a no-op given the above.
            proc.wait()
            results.append(('thread-after-second-wait', proc.returncode))

        # This is a timing sensitive test, the failure mode is
        # triggered when both the main thread and this thread are in
        # the wait() call at once.  The delay here is to allow the
        # main thread to most likely be blocked in its wait() call.
        t = threading.Timer(0.2, kill_proc_timer_thread)
        t.start()

        if mswindows:
            expected_errorcode = 1
        else:
            # Should be -9 because of the proc.kill() from the thread.
            expected_errorcode = -9

        # Wait for the process to finish; the thread should kill it
        # long before it finishes on its own.  Supplying a timeout
        # triggers a different code path for better coverage.
        proc.wait(timeout=support.SHORT_TIMEOUT)
        self.assertEqual(proc.returncode, expected_errorcode,
                         msg="unexpected result in wait from main thread")

        # This should be a no-op with no change in returncode.
        proc.wait()
        self.assertEqual(proc.returncode, expected_errorcode,
                         msg="unexpected result in second main wait.")

        t.join()
        # Ensure that all of the thread results are as expected.
        # When a race condition occurs in wait(), the returncode could
        # be set by the wrong thread that doesn't actually have it
        # leading to an incorrect value.
        self.assertEqual([('thread-start-poll-result', None),
                          ('thread-after-kill-and-wait', expected_errorcode),
                          ('thread-after-second-wait', expected_errorcode)],
                         results)

    def test_issue8780(self):
        # Ensure that stdout is inherited from the parent
        # if stdout=PIPE is not used
        code = ';'.join((
            'import subprocess, sys',
            'retcode = subprocess.call('
                "[sys.executable, '-c', 'print(\"Hello World!\")'])",
            'assert retcode == 0'))
        output = subprocess.check_output([sys.executable, '-c', code])
        self.assertTrue(output.startswith(b'Hello World!'), ascii(output))

    def test_handles_closed_on_exception(self):
        # If CreateProcess exits with an error, ensure the
        # duplicate output handles are released
        ifhandle, ifname = tempfile.mkstemp()
        ofhandle, ofname = tempfile.mkstemp()
        efhandle, efname = tempfile.mkstemp()
        try:
            subprocess.Popen (["*"], stdin=ifhandle, stdout=ofhandle,
              stderr=efhandle)
        except OSError:
            os.close(ifhandle)
            os.remove(ifname)
            os.close(ofhandle)
            os.remove(ofname)
            os.close(efhandle)
            os.remove(efname)
        self.assertFalse(os.path.exists(ifname))
        self.assertFalse(os.path.exists(ofname))
        self.assertFalse(os.path.exists(efname))

    def test_communicate_epipe(self):
        # Issue 10963: communicate() should hide EPIPE
        p = subprocess.Popen(ZERO_RETURN_CMD,
                             stdin=subprocess.PIPE,
                             stdout=subprocess.PIPE,
                             stderr=subprocess.PIPE)
        self.addCleanup(p.stdout.close)
        self.addCleanup(p.stderr.close)
        self.addCleanup(p.stdin.close)
        p.communicate(b"x" * 2**20)

    def test_repr(self):
        cases = [
            ("ls", True, 123, "<Popen: returncode: 123 args: 'ls'>"),
            ('a' * 100, True, 0,
             "<Popen: returncode: 0 args: 'aaaaaaaaaaaaaaaaaaaaaaaaaaaaaaaaaaaaaaaaaaaaaaa...>"),
            (["ls"], False, None, "<Popen: returncode: None args: ['ls']>"),
            (["ls", '--my-opts', 'a' * 100], False, None,
             "<Popen: returncode: None args: ['ls', '--my-opts', 'aaaaaaaaaaaaaaaaaaaaaaaa...>"),
            (os_helper.FakePath("my-tool.py"), False, 7,
             "<Popen: returncode: 7 args: <FakePath 'my-tool.py'>>")
        ]
        with unittest.mock.patch.object(subprocess.Popen, '_execute_child'):
            for cmd, shell, code, sx in cases:
                p = subprocess.Popen(cmd, shell=shell)
                p.returncode = code
                self.assertEqual(repr(p), sx)

    def test_communicate_epipe_only_stdin(self):
        # Issue 10963: communicate() should hide EPIPE
        p = subprocess.Popen(ZERO_RETURN_CMD,
                             stdin=subprocess.PIPE)
        self.addCleanup(p.stdin.close)
        p.wait()
        p.communicate(b"x" * 2**20)

    @unittest.skipUnless(hasattr(signal, 'SIGUSR1'),
                         "Requires signal.SIGUSR1")
    @unittest.skipUnless(hasattr(os, 'kill'),
                         "Requires os.kill")
    @unittest.skipUnless(hasattr(os, 'getppid'),
                         "Requires os.getppid")
    def test_communicate_eintr(self):
        # Issue #12493: communicate() should handle EINTR
        def handler(signum, frame):
            pass
        old_handler = signal.signal(signal.SIGUSR1, handler)
        self.addCleanup(signal.signal, signal.SIGUSR1, old_handler)

        args = [sys.executable, "-c",
                'import os, signal;'
                'os.kill(os.getppid(), signal.SIGUSR1)']
        for stream in ('stdout', 'stderr'):
            kw = {stream: subprocess.PIPE}
            with subprocess.Popen(args, **kw) as process:
                # communicate() will be interrupted by SIGUSR1
                process.communicate()


    # This test is Linux-ish specific for simplicity to at least have
    # some coverage.  It is not a platform specific bug.
    @unittest.skipUnless(os.path.isdir('/proc/%d/fd' % os.getpid()),
                         "Linux specific")
    def test_failed_child_execute_fd_leak(self):
        """Test for the fork() failure fd leak reported in issue16327."""
        fd_directory = '/proc/%d/fd' % os.getpid()
        fds_before_popen = os.listdir(fd_directory)
        with self.assertRaises(PopenTestException):
            PopenExecuteChildRaises(
                    ZERO_RETURN_CMD, stdin=subprocess.PIPE,
                    stdout=subprocess.PIPE, stderr=subprocess.PIPE)

        # NOTE: This test doesn't verify that the real _execute_child
        # does not close the file descriptors itself on the way out
        # during an exception.  Code inspection has confirmed that.

        fds_after_exception = os.listdir(fd_directory)
        self.assertEqual(fds_before_popen, fds_after_exception)

    @unittest.skipIf(mswindows, "behavior currently not supported on Windows")
    def test_file_not_found_includes_filename(self):
        with self.assertRaises(FileNotFoundError) as c:
            subprocess.call(['/opt/nonexistent_binary', 'with', 'some', 'args'])
        self.assertEqual(c.exception.filename, '/opt/nonexistent_binary')

    @unittest.skipIf(mswindows, "behavior currently not supported on Windows")
    def test_file_not_found_with_bad_cwd(self):
        with self.assertRaises(FileNotFoundError) as c:
            subprocess.Popen(['exit', '0'], cwd='/some/nonexistent/directory')
        self.assertEqual(c.exception.filename, '/some/nonexistent/directory')

    def test_class_getitems(self):
        self.assertIsInstance(subprocess.Popen[bytes], types.GenericAlias)
        self.assertIsInstance(subprocess.CompletedProcess[str], types.GenericAlias)

    @unittest.skipUnless(hasattr(subprocess, '_winapi'),
                         'need subprocess._winapi')
    def test_wait_negative_timeout(self):
        proc = subprocess.Popen(ZERO_RETURN_CMD)
        with proc:
            patch = mock.patch.object(
                subprocess._winapi,
                'WaitForSingleObject',
                return_value=subprocess._winapi.WAIT_OBJECT_0)
            with patch as mock_wait:
                proc.wait(-1)  # negative timeout
                mock_wait.assert_called_once_with(proc._handle, 0)
                proc.returncode = None

            self.assertEqual(proc.wait(), 0)


class RunFuncTestCase(BaseTestCase):
    def run_python(self, code, **kwargs):
        """Run Python code in a subprocess using subprocess.run"""
        argv = [sys.executable, "-c", code]
        return subprocess.run(argv, **kwargs)

    def test_returncode(self):
        # call() function with sequence argument
        cp = self.run_python("import sys; sys.exit(47)")
        self.assertEqual(cp.returncode, 47)
        with self.assertRaises(subprocess.CalledProcessError):
            cp.check_returncode()

    def test_check(self):
        with self.assertRaises(subprocess.CalledProcessError) as c:
            self.run_python("import sys; sys.exit(47)", check=True)
        self.assertEqual(c.exception.returncode, 47)

    def test_check_zero(self):
        # check_returncode shouldn't raise when returncode is zero
        cp = subprocess.run(ZERO_RETURN_CMD, check=True)
        self.assertEqual(cp.returncode, 0)

    def test_timeout(self):
        # run() function with timeout argument; we want to test that the child
        # process gets killed when the timeout expires.  If the child isn't
        # killed, this call will deadlock since subprocess.run waits for the
        # child.
        with self.assertRaises(subprocess.TimeoutExpired):
            self.run_python("while True: pass", timeout=0.0001)

    def test_capture_stdout(self):
        # capture stdout with zero return code
        cp = self.run_python("print('BDFL')", stdout=subprocess.PIPE)
        self.assertIn(b'BDFL', cp.stdout)

    def test_capture_stderr(self):
        cp = self.run_python("import sys; sys.stderr.write('BDFL')",
                             stderr=subprocess.PIPE)
        self.assertIn(b'BDFL', cp.stderr)

    def test_check_output_stdin_arg(self):
        # run() can be called with stdin set to a file
        tf = tempfile.TemporaryFile()
        self.addCleanup(tf.close)
        tf.write(b'pear')
        tf.seek(0)
        cp = self.run_python(
                 "import sys; sys.stdout.write(sys.stdin.read().upper())",
                stdin=tf, stdout=subprocess.PIPE)
        self.assertIn(b'PEAR', cp.stdout)

    def test_check_output_input_arg(self):
        # check_output() can be called with input set to a string
        cp = self.run_python(
                "import sys; sys.stdout.write(sys.stdin.read().upper())",
                input=b'pear', stdout=subprocess.PIPE)
        self.assertIn(b'PEAR', cp.stdout)

    def test_check_output_stdin_with_input_arg(self):
        # run() refuses to accept 'stdin' with 'input'
        tf = tempfile.TemporaryFile()
        self.addCleanup(tf.close)
        tf.write(b'pear')
        tf.seek(0)
        with self.assertRaises(ValueError,
              msg="Expected ValueError when stdin and input args supplied.") as c:
            output = self.run_python("print('will not be run')",
                                     stdin=tf, input=b'hare')
        self.assertIn('stdin', c.exception.args[0])
        self.assertIn('input', c.exception.args[0])

    @support.requires_resource('walltime')
    def test_check_output_timeout(self):
        with self.assertRaises(subprocess.TimeoutExpired) as c:
            cp = self.run_python((
                     "import sys, time\n"
                     "sys.stdout.write('BDFL')\n"
                     "sys.stdout.flush()\n"
                     "time.sleep(3600)"),
                    # Some heavily loaded buildbots (sparc Debian 3.x) require
                    # this much time to start and print.
                    timeout=3, stdout=subprocess.PIPE)
        self.assertEqual(c.exception.output, b'BDFL')
        # output is aliased to stdout
        self.assertEqual(c.exception.stdout, b'BDFL')

    def test_run_kwargs(self):
        newenv = os.environ.copy()
        newenv["FRUIT"] = "banana"
        cp = self.run_python(('import sys, os;'
                      'sys.exit(33 if os.getenv("FRUIT")=="banana" else 31)'),
                             env=newenv)
        self.assertEqual(cp.returncode, 33)

    def test_run_with_pathlike_path(self):
        # bpo-31961: test run(pathlike_object)
        # the name of a command that can be run without
        # any arguments that exit fast
        prog = 'tree.com' if mswindows else 'ls'
        path = shutil.which(prog)
        if path is None:
            self.skipTest(f'{prog} required for this test')
        path = FakePath(path)
        res = subprocess.run(path, stdout=subprocess.DEVNULL)
        self.assertEqual(res.returncode, 0)
        with self.assertRaises(TypeError):
            subprocess.run(path, stdout=subprocess.DEVNULL, shell=True)

    def test_run_with_bytes_path_and_arguments(self):
        # bpo-31961: test run([bytes_object, b'additional arguments'])
        path = os.fsencode(sys.executable)
        args = [path, '-c', b'import sys; sys.exit(57)']
        res = subprocess.run(args)
        self.assertEqual(res.returncode, 57)

    def test_run_with_pathlike_path_and_arguments(self):
        # bpo-31961: test run([pathlike_object, 'additional arguments'])
        path = FakePath(sys.executable)
        args = [path, '-c', 'import sys; sys.exit(57)']
        res = subprocess.run(args)
        self.assertEqual(res.returncode, 57)

    @unittest.skipUnless(mswindows, "Maybe test trigger a leak on Ubuntu")
    def test_run_with_an_empty_env(self):
        # gh-105436: fix subprocess.run(..., env={}) broken on Windows
        args = [sys.executable, "-c", 'pass']
        # Ignore subprocess errors - we only care that the API doesn't
        # raise an OSError
        subprocess.run(args, env={})

    def test_capture_output(self):
        cp = self.run_python(("import sys;"
                              "sys.stdout.write('BDFL'); "
                              "sys.stderr.write('FLUFL')"),
                             capture_output=True)
        self.assertIn(b'BDFL', cp.stdout)
        self.assertIn(b'FLUFL', cp.stderr)

    def test_stdout_stdout(self):
        # run() refuses to accept stdout=STDOUT
        with self.assertRaises(ValueError,
                msg=("STDOUT can only be used for stderr")):
            self.run_python("print('will not be run')",
                            stdout=subprocess.STDOUT)

    def test_stdout_with_capture_output_arg(self):
        # run() refuses to accept 'stdout' with 'capture_output'
        tf = tempfile.TemporaryFile()
        self.addCleanup(tf.close)
        with self.assertRaises(ValueError,
            msg=("Expected ValueError when stdout and capture_output "
                 "args supplied.")) as c:
            output = self.run_python("print('will not be run')",
                                      capture_output=True, stdout=tf)
        self.assertIn('stdout', c.exception.args[0])
        self.assertIn('capture_output', c.exception.args[0])

    def test_stderr_with_capture_output_arg(self):
        # run() refuses to accept 'stderr' with 'capture_output'
        tf = tempfile.TemporaryFile()
        self.addCleanup(tf.close)
        with self.assertRaises(ValueError,
            msg=("Expected ValueError when stderr and capture_output "
                 "args supplied.")) as c:
            output = self.run_python("print('will not be run')",
                                      capture_output=True, stderr=tf)
        self.assertIn('stderr', c.exception.args[0])
        self.assertIn('capture_output', c.exception.args[0])

    # This test _might_ wind up a bit fragile on loaded build+test machines
    # as it depends on the timing with wide enough margins for normal situations
    # but does assert that it happened "soon enough" to believe the right thing
    # happened.
    @unittest.skipIf(mswindows, "requires posix like 'sleep' shell command")
    def test_run_with_shell_timeout_and_capture_output(self):
        """Output capturing after a timeout mustn't hang forever on open filehandles."""
        before_secs = time.monotonic()
        try:
            subprocess.run('sleep 3', shell=True, timeout=0.1,
                           capture_output=True)  # New session unspecified.
        except subprocess.TimeoutExpired as exc:
            after_secs = time.monotonic()
            stacks = traceback.format_exc()  # assertRaises doesn't give this.
        else:
            self.fail("TimeoutExpired not raised.")
        self.assertLess(after_secs - before_secs, 1.5,
                        msg="TimeoutExpired was delayed! Bad traceback:\n```\n"
                        f"{stacks}```")

    def test_encoding_warning(self):
        code = textwrap.dedent("""\
            from subprocess import *
            run("echo hello", shell=True, text=True)
            check_output("echo hello", shell=True, text=True)
            """)
        cp = subprocess.run([sys.executable, "-Xwarn_default_encoding", "-c", code],
                            capture_output=True)
        lines = cp.stderr.splitlines()
        self.assertEqual(len(lines), 4, lines)
        self.assertTrue(lines[0].startswith(b"<string>:2: EncodingWarning: "))
        self.assertTrue(lines[2].startswith(b"<string>:3: EncodingWarning: "))


def _get_test_grp_name():
    for name_group in ('staff', 'nogroup', 'grp', 'nobody', 'nfsnobody'):
        if grp:
            try:
                grp.getgrnam(name_group)
            except KeyError:
                continue
            return name_group
    else:
        raise unittest.SkipTest('No identified group name to use for this test on this platform.')


@unittest.skipIf(mswindows, "POSIX specific tests")
class POSIXProcessTestCase(BaseTestCase):

    def setUp(self):
        super().setUp()
        self._nonexistent_dir = "/_this/pa.th/does/not/exist"

    def _get_chdir_exception(self):
        try:
            os.chdir(self._nonexistent_dir)
        except OSError as e:
            # This avoids hard coding the errno value or the OS perror()
            # string and instead capture the exception that we want to see
            # below for comparison.
            desired_exception = e
        else:
            self.fail("chdir to nonexistent directory %s succeeded." %
                      self._nonexistent_dir)
        return desired_exception

    def test_exception_cwd(self):
        """Test error in the child raised in the parent for a bad cwd."""
        desired_exception = self._get_chdir_exception()
        try:
            p = subprocess.Popen([sys.executable, "-c", ""],
                                 cwd=self._nonexistent_dir)
        except OSError as e:
            # Test that the child process chdir failure actually makes
            # it up to the parent process as the correct exception.
            self.assertEqual(desired_exception.errno, e.errno)
            self.assertEqual(desired_exception.strerror, e.strerror)
            self.assertEqual(desired_exception.filename, e.filename)
        else:
            self.fail("Expected OSError: %s" % desired_exception)

    def test_exception_bad_executable(self):
        """Test error in the child raised in the parent for a bad executable."""
        desired_exception = self._get_chdir_exception()
        try:
            p = subprocess.Popen([sys.executable, "-c", ""],
                                 executable=self._nonexistent_dir)
        except OSError as e:
            # Test that the child process exec failure actually makes
            # it up to the parent process as the correct exception.
            self.assertEqual(desired_exception.errno, e.errno)
            self.assertEqual(desired_exception.strerror, e.strerror)
            self.assertEqual(desired_exception.filename, e.filename)
        else:
            self.fail("Expected OSError: %s" % desired_exception)

    def test_exception_bad_args_0(self):
        """Test error in the child raised in the parent for a bad args[0]."""
        desired_exception = self._get_chdir_exception()
        try:
            p = subprocess.Popen([self._nonexistent_dir, "-c", ""])
        except OSError as e:
            # Test that the child process exec failure actually makes
            # it up to the parent process as the correct exception.
            self.assertEqual(desired_exception.errno, e.errno)
            self.assertEqual(desired_exception.strerror, e.strerror)
            self.assertEqual(desired_exception.filename, e.filename)
        else:
            self.fail("Expected OSError: %s" % desired_exception)

    # We mock the __del__ method for Popen in the next two tests
    # because it does cleanup based on the pid returned by fork_exec
    # along with issuing a resource warning if it still exists. Since
    # we don't actually spawn a process in these tests we can forego
    # the destructor. An alternative would be to set _child_created to
    # False before the destructor is called but there is no easy way
    # to do that
    class PopenNoDestructor(subprocess.Popen):
        def __del__(self):
            pass

    @mock.patch("subprocess._fork_exec")
    def test_exception_errpipe_normal(self, fork_exec):
        """Test error passing done through errpipe_write in the good case"""
        def proper_error(*args):
            errpipe_write = args[13]
            # Write the hex for the error code EISDIR: 'is a directory'
            err_code = '{:x}'.format(errno.EISDIR).encode()
            os.write(errpipe_write, b"OSError:" + err_code + b":")
            return 0

        fork_exec.side_effect = proper_error

        with mock.patch("subprocess.os.waitpid",
                        side_effect=ChildProcessError):
            with self.assertRaises(IsADirectoryError):
                self.PopenNoDestructor(["non_existent_command"])

    @mock.patch("subprocess._fork_exec")
    def test_exception_errpipe_bad_data(self, fork_exec):
        """Test error passing done through errpipe_write where its not
        in the expected format"""
        error_data = b"\xFF\x00\xDE\xAD"
        def bad_error(*args):
            errpipe_write = args[13]
            # Anything can be in the pipe, no assumptions should
            # be made about its encoding, so we'll write some
            # arbitrary hex bytes to test it out
            os.write(errpipe_write, error_data)
            return 0

        fork_exec.side_effect = bad_error

        with mock.patch("subprocess.os.waitpid",
                        side_effect=ChildProcessError):
            with self.assertRaises(subprocess.SubprocessError) as e:
                self.PopenNoDestructor(["non_existent_command"])

        self.assertIn(repr(error_data), str(e.exception))

    @unittest.skipIf(not os.path.exists('/proc/self/status'),
                     "need /proc/self/status")
    def test_restore_signals(self):
        # Blindly assume that cat exists on systems with /proc/self/status...
        default_proc_status = subprocess.check_output(
                ['cat', '/proc/self/status'],
                restore_signals=False)
        for line in default_proc_status.splitlines():
            if line.startswith(b'SigIgn'):
                default_sig_ign_mask = line
                break
        else:
            self.skipTest("SigIgn not found in /proc/self/status.")
        restored_proc_status = subprocess.check_output(
                ['cat', '/proc/self/status'],
                restore_signals=True)
        for line in restored_proc_status.splitlines():
            if line.startswith(b'SigIgn'):
                restored_sig_ign_mask = line
                break
        self.assertNotEqual(default_sig_ign_mask, restored_sig_ign_mask,
                            msg="restore_signals=True should've unblocked "
                            "SIGPIPE and friends.")

    def test_start_new_session(self):
        # For code coverage of calling setsid().  We don't care if we get an
        # EPERM error from it depending on the test execution environment, that
        # still indicates that it was called.
        try:
            output = subprocess.check_output(
                    [sys.executable, "-c", "import os; print(os.getsid(0))"],
                    start_new_session=True)
        except PermissionError as e:
            if e.errno != errno.EPERM:
                raise  # EACCES?
        else:
            parent_sid = os.getsid(0)
            child_sid = int(output)
            self.assertNotEqual(parent_sid, child_sid)

    @unittest.skipUnless(hasattr(os, 'setpgid') and hasattr(os, 'getpgid'),
                         'no setpgid or getpgid on platform')
    def test_process_group_0(self):
        # For code coverage of calling setpgid().  We don't care if we get an
        # EPERM error from it depending on the test execution environment, that
        # still indicates that it was called.
        try:
            output = subprocess.check_output(
                    [sys.executable, "-c", "import os; print(os.getpgid(0))"],
                    process_group=0)
        except PermissionError as e:
            if e.errno != errno.EPERM:
                raise  # EACCES?
        else:
            parent_pgid = os.getpgid(0)
            child_pgid = int(output)
            self.assertNotEqual(parent_pgid, child_pgid)

    @unittest.skipUnless(hasattr(os, 'setreuid'), 'no setreuid on platform')
    def test_user(self):
        # For code coverage of the user parameter.  We don't care if we get a
        # permission error from it depending on the test execution environment,
        # that still indicates that it was called.

        uid = os.geteuid()
        test_users = [65534 if uid != 65534 else 65533, uid]
        name_uid = "nobody" if sys.platform != 'darwin' else "unknown"

        if pwd is not None:
            try:
                pwd.getpwnam(name_uid)
                test_users.append(name_uid)
            except KeyError:
                # unknown user name
                name_uid = None

        for user in test_users:
            # posix_spawn() may be used with close_fds=False
            for close_fds in (False, True):
                with self.subTest(user=user, close_fds=close_fds):
                    try:
                        output = subprocess.check_output(
                                [sys.executable, "-c",
                                 "import os; print(os.getuid())"],
                                user=user,
                                close_fds=close_fds)
                    except PermissionError as e:  # (EACCES, EPERM)
                        if e.errno == errno.EACCES:
                            self.assertEqual(e.filename, sys.executable)
                        else:
                            self.assertIsNone(e.filename)
                    else:
                        if isinstance(user, str):
                            user_uid = pwd.getpwnam(user).pw_uid
                        else:
                            user_uid = user
                        child_user = int(output)
                        self.assertEqual(child_user, user_uid)

        with self.assertRaises(ValueError):
            subprocess.check_call(ZERO_RETURN_CMD, user=-1)

        with self.assertRaises(OverflowError):
            subprocess.check_call(ZERO_RETURN_CMD,
                                  cwd=os.curdir, env=os.environ, user=2**64)

        if pwd is None and name_uid is not None:
            with self.assertRaises(ValueError):
                subprocess.check_call(ZERO_RETURN_CMD, user=name_uid)

    @unittest.skipIf(hasattr(os, 'setreuid'), 'setreuid() available on platform')
    def test_user_error(self):
        with self.assertRaises(ValueError):
            subprocess.check_call(ZERO_RETURN_CMD, user=65535)

    @unittest.skipUnless(hasattr(os, 'setregid'), 'no setregid() on platform')
    def test_group(self):
        gid = os.getegid()
        group_list = [65534 if gid != 65534 else 65533]
        name_group = _get_test_grp_name()

        if grp is not None:
            group_list.append(name_group)

        for group in group_list + [gid]:
            # posix_spawn() may be used with close_fds=False
            for close_fds in (False, True):
                with self.subTest(group=group, close_fds=close_fds):
                    try:
                        output = subprocess.check_output(
                                [sys.executable, "-c",
                                 "import os; print(os.getgid())"],
                                group=group,
                                close_fds=close_fds)
                    except PermissionError as e:  # (EACCES, EPERM)
                        self.assertIsNone(e.filename)
                    else:
                        if isinstance(group, str):
                            group_gid = grp.getgrnam(group).gr_gid
                        else:
                            group_gid = group

                        child_group = int(output)
                        self.assertEqual(child_group, group_gid)

        # make sure we bomb on negative values
        with self.assertRaises(ValueError):
            subprocess.check_call(ZERO_RETURN_CMD, group=-1)

        with self.assertRaises(OverflowError):
            subprocess.check_call(ZERO_RETURN_CMD,
                                  cwd=os.curdir, env=os.environ, group=2**64)

        if grp is None:
            with self.assertRaises(ValueError):
                subprocess.check_call(ZERO_RETURN_CMD, group=name_group)

    @unittest.skipIf(hasattr(os, 'setregid'), 'setregid() available on platform')
    def test_group_error(self):
        with self.assertRaises(ValueError):
            subprocess.check_call(ZERO_RETURN_CMD, group=65535)

    @unittest.skipUnless(hasattr(os, 'setgroups'), 'no setgroups() on platform')
    def test_extra_groups(self):
        gid = os.getegid()
        group_list = [65534 if gid != 65534 else 65533]
        self._test_extra_groups_impl(gid=gid, group_list=group_list)

    @unittest.skipUnless(hasattr(os, 'setgroups'), 'no setgroups() on platform')
    def test_extra_groups_empty_list(self):
        self._test_extra_groups_impl(gid=os.getegid(), group_list=[])

    def _test_extra_groups_impl(self, *, gid, group_list):
        name_group = _get_test_grp_name()

        if grp is not None:
            group_list.append(name_group)

        try:
            output = subprocess.check_output(
                    [sys.executable, "-c",
                     "import os, sys, json; json.dump(os.getgroups(), sys.stdout)"],
                    extra_groups=group_list)
        except PermissionError as e:
            self.assertIsNone(e.filename)
            self.skipTest("setgroup() EPERM; this test may require root.")
        else:
            parent_groups = os.getgroups()
            child_groups = json.loads(output)

            if grp is not None:
                desired_gids = [grp.getgrnam(g).gr_gid if isinstance(g, str) else g
                                for g in group_list]
            else:
                desired_gids = group_list

            self.assertEqual(set(desired_gids), set(child_groups))

        if grp is None:
            with self.assertRaises(ValueError):
                subprocess.check_call(ZERO_RETURN_CMD,
                                      extra_groups=[name_group])

    # No skip necessary, this test won't make it to a setgroup() call.
    def test_extra_groups_invalid_gid_t_values(self):
        with self.assertRaises(ValueError):
            subprocess.check_call(ZERO_RETURN_CMD, extra_groups=[-1])

        with self.assertRaises(ValueError):
            subprocess.check_call(ZERO_RETURN_CMD,
                                  cwd=os.curdir, env=os.environ,
                                  extra_groups=[2**64])

    @unittest.skipIf(mswindows or not hasattr(os, 'umask'),
                     'POSIX umask() is not available.')
    def test_umask(self):
        tmpdir = None
        try:
            tmpdir = tempfile.mkdtemp()
            name = os.path.join(tmpdir, "beans")
            # We set an unusual umask in the child so as a unique mode
            # for us to test the child's touched file for.
            subprocess.check_call(
                    [sys.executable, "-c", f"open({name!r}, 'w').close()"],
                    umask=0o053)
            # Ignore execute permissions entirely in our test,
            # filesystems could be mounted to ignore or force that.
            st_mode = os.stat(name).st_mode & 0o666
            expected_mode = 0o624
            self.assertEqual(expected_mode, st_mode,
                             msg=f'{oct(expected_mode)} != {oct(st_mode)}')
        finally:
            if tmpdir is not None:
                shutil.rmtree(tmpdir)

    def test_run_abort(self):
        # returncode handles signal termination
        with support.SuppressCrashReport():
            p = subprocess.Popen([sys.executable, "-c",
                                  'import os; os.abort()'])
            p.wait()
        self.assertEqual(-p.returncode, signal.SIGABRT)

    def test_CalledProcessError_str_signal(self):
        err = subprocess.CalledProcessError(-int(signal.SIGABRT), "fake cmd")
        error_string = str(err)
        # We're relying on the repr() of the signal.Signals intenum to provide
        # the word signal, the signal name and the numeric value.
        self.assertIn("signal", error_string.lower())
        # We're not being specific about the signal name as some signals have
        # multiple names and which name is revealed can vary.
        self.assertIn("SIG", error_string)
        self.assertIn(str(signal.SIGABRT), error_string)

    def test_CalledProcessError_str_unknown_signal(self):
        err = subprocess.CalledProcessError(-9876543, "fake cmd")
        error_string = str(err)
        self.assertIn("unknown signal 9876543.", error_string)

    def test_CalledProcessError_str_non_zero(self):
        err = subprocess.CalledProcessError(2, "fake cmd")
        error_string = str(err)
        self.assertIn("non-zero exit status 2.", error_string)

    def test_preexec(self):
        # DISCLAIMER: Setting environment variables is *not* a good use
        # of a preexec_fn.  This is merely a test.
        p = subprocess.Popen([sys.executable, "-c",
                              'import sys,os;'
                              'sys.stdout.write(os.getenv("FRUIT"))'],
                             stdout=subprocess.PIPE,
                             preexec_fn=lambda: os.putenv("FRUIT", "apple"))
        with p:
            self.assertEqual(p.stdout.read(), b"apple")

    def test_preexec_exception(self):
        def raise_it():
            raise ValueError("What if two swallows carried a coconut?")
        try:
            p = subprocess.Popen([sys.executable, "-c", ""],
                                 preexec_fn=raise_it)
        except subprocess.SubprocessError as e:
            self.assertTrue(
                    subprocess._fork_exec,
                    "Expected a ValueError from the preexec_fn")
        except ValueError as e:
            self.assertIn("coconut", e.args[0])
        else:
            self.fail("Exception raised by preexec_fn did not make it "
                      "to the parent process.")

    class _TestExecuteChildPopen(subprocess.Popen):
        """Used to test behavior at the end of _execute_child."""
        def __init__(self, testcase, *args, **kwargs):
            self._testcase = testcase
            subprocess.Popen.__init__(self, *args, **kwargs)

        def _execute_child(self, *args, **kwargs):
            try:
                subprocess.Popen._execute_child(self, *args, **kwargs)
            finally:
                # Open a bunch of file descriptors and verify that
                # none of them are the same as the ones the Popen
                # instance is using for stdin/stdout/stderr.
                devzero_fds = [os.open("/dev/zero", os.O_RDONLY)
                               for _ in range(8)]
                try:
                    for fd in devzero_fds:
                        self._testcase.assertNotIn(
                                fd, (self.stdin.fileno(), self.stdout.fileno(),
                                     self.stderr.fileno()),
                                msg="At least one fd was closed early.")
                finally:
                    for fd in devzero_fds:
                        os.close(fd)

    @unittest.skipIf(not os.path.exists("/dev/zero"), "/dev/zero required.")
    def test_preexec_errpipe_does_not_double_close_pipes(self):
        """Issue16140: Don't double close pipes on preexec error."""

        def raise_it():
            raise subprocess.SubprocessError(
                    "force the _execute_child() errpipe_data path.")

        with self.assertRaises(subprocess.SubprocessError):
            self._TestExecuteChildPopen(
                        self, ZERO_RETURN_CMD,
                        stdin=subprocess.PIPE, stdout=subprocess.PIPE,
                        stderr=subprocess.PIPE, preexec_fn=raise_it)

    def test_preexec_gc_module_failure(self):
        # This tests the code that disables garbage collection if the child
        # process will execute any Python.
        enabled = gc.isenabled()
        try:
            gc.disable()
            self.assertFalse(gc.isenabled())
            subprocess.call([sys.executable, '-c', ''],
                            preexec_fn=lambda: None)
            self.assertFalse(gc.isenabled(),
                             "Popen enabled gc when it shouldn't.")

            gc.enable()
            self.assertTrue(gc.isenabled())
            subprocess.call([sys.executable, '-c', ''],
                            preexec_fn=lambda: None)
            self.assertTrue(gc.isenabled(), "Popen left gc disabled.")
        finally:
            if not enabled:
                gc.disable()

    @unittest.skipIf(
        sys.platform == 'darwin', 'setrlimit() seems to fail on OS X')
    def test_preexec_fork_failure(self):
        # The internal code did not preserve the previous exception when
        # re-enabling garbage collection
        try:
            from resource import getrlimit, setrlimit, RLIMIT_NPROC
        except ImportError as err:
            self.skipTest(err)  # RLIMIT_NPROC is specific to Linux and BSD
        limits = getrlimit(RLIMIT_NPROC)
        [_, hard] = limits
        setrlimit(RLIMIT_NPROC, (0, hard))
        self.addCleanup(setrlimit, RLIMIT_NPROC, limits)
        try:
            subprocess.call([sys.executable, '-c', ''],
                            preexec_fn=lambda: None)
        except BlockingIOError:
            # Forking should raise EAGAIN, translated to BlockingIOError
            pass
        else:
            self.skipTest('RLIMIT_NPROC had no effect; probably superuser')

    def test_args_string(self):
        # args is a string
        fd, fname = tempfile.mkstemp()
        # reopen in text mode
        with open(fd, "w", errors="surrogateescape") as fobj:
            fobj.write("#!%s\n" % support.unix_shell)
            fobj.write("exec '%s' -c 'import sys; sys.exit(47)'\n" %
                       sys.executable)
        os.chmod(fname, 0o700)
        p = subprocess.Popen(fname)
        p.wait()
        os.remove(fname)
        self.assertEqual(p.returncode, 47)

    def test_invalid_args(self):
        # invalid arguments should raise ValueError
        self.assertRaises(ValueError, subprocess.call,
                          [sys.executable, "-c",
                           "import sys; sys.exit(47)"],
                          startupinfo=47)
        self.assertRaises(ValueError, subprocess.call,
                          [sys.executable, "-c",
                           "import sys; sys.exit(47)"],
                          creationflags=47)

    def test_shell_sequence(self):
        # Run command through the shell (sequence)
        newenv = os.environ.copy()
        newenv["FRUIT"] = "apple"
        p = subprocess.Popen(["echo $FRUIT"], shell=1,
                             stdout=subprocess.PIPE,
                             env=newenv)
        with p:
            self.assertEqual(p.stdout.read().strip(b" \t\r\n\f"), b"apple")

    def test_shell_string(self):
        # Run command through the shell (string)
        newenv = os.environ.copy()
        newenv["FRUIT"] = "apple"
        p = subprocess.Popen("echo $FRUIT", shell=1,
                             stdout=subprocess.PIPE,
                             env=newenv)
        with p:
            self.assertEqual(p.stdout.read().strip(b" \t\r\n\f"), b"apple")

    def test_call_string(self):
        # call() function with string argument on UNIX
        fd, fname = tempfile.mkstemp()
        # reopen in text mode
        with open(fd, "w", errors="surrogateescape") as fobj:
            fobj.write("#!%s\n" % support.unix_shell)
            fobj.write("exec '%s' -c 'import sys; sys.exit(47)'\n" %
                       sys.executable)
        os.chmod(fname, 0o700)
        rc = subprocess.call(fname)
        os.remove(fname)
        self.assertEqual(rc, 47)

    def test_specific_shell(self):
        # Issue #9265: Incorrect name passed as arg[0].
        shells = []
        for prefix in ['/bin', '/usr/bin/', '/usr/local/bin']:
            for name in ['bash', 'ksh']:
                sh = os.path.join(prefix, name)
                if os.path.isfile(sh):
                    shells.append(sh)
        if not shells: # Will probably work for any shell but csh.
            self.skipTest("bash or ksh required for this test")
        sh = '/bin/sh'
        if os.path.isfile(sh) and not os.path.islink(sh):
            # Test will fail if /bin/sh is a symlink to csh.
            shells.append(sh)
        for sh in shells:
            p = subprocess.Popen("echo $0", executable=sh, shell=True,
                                 stdout=subprocess.PIPE)
            with p:
                self.assertEqual(p.stdout.read().strip(), bytes(sh, 'ascii'))

    def _kill_process(self, method, *args):
        # Do not inherit file handles from the parent.
        # It should fix failures on some platforms.
        # Also set the SIGINT handler to the default to make sure it's not
        # being ignored (some tests rely on that.)
        old_handler = signal.signal(signal.SIGINT, signal.default_int_handler)
        try:
            p = subprocess.Popen([sys.executable, "-c", """if 1:
                                 import sys, time
                                 sys.stdout.write('x\\n')
                                 sys.stdout.flush()
                                 time.sleep(30)
                                 """],
                                 close_fds=True,
                                 stdin=subprocess.PIPE,
                                 stdout=subprocess.PIPE,
                                 stderr=subprocess.PIPE)
        finally:
            signal.signal(signal.SIGINT, old_handler)
        # Wait for the interpreter to be completely initialized before
        # sending any signal.
        p.stdout.read(1)
        getattr(p, method)(*args)
        return p

    @unittest.skipIf(sys.platform.startswith(('netbsd', 'openbsd')),
                     "Due to known OS bug (issue #16762)")
    def _kill_dead_process(self, method, *args):
        # Do not inherit file handles from the parent.
        # It should fix failures on some platforms.
        p = subprocess.Popen([sys.executable, "-c", """if 1:
                             import sys, time
                             sys.stdout.write('x\\n')
                             sys.stdout.flush()
                             """],
                             close_fds=True,
                             stdin=subprocess.PIPE,
                             stdout=subprocess.PIPE,
                             stderr=subprocess.PIPE)
        # Wait for the interpreter to be completely initialized before
        # sending any signal.
        p.stdout.read(1)
        # The process should end after this
        time.sleep(1)
        # This shouldn't raise even though the child is now dead
        getattr(p, method)(*args)
        p.communicate()

    def test_send_signal(self):
        p = self._kill_process('send_signal', signal.SIGINT)
        _, stderr = p.communicate()
        self.assertIn(b'KeyboardInterrupt', stderr)
        self.assertNotEqual(p.wait(), 0)

    def test_kill(self):
        p = self._kill_process('kill')
        _, stderr = p.communicate()
        self.assertEqual(stderr, b'')
        self.assertEqual(p.wait(), -signal.SIGKILL)

    def test_terminate(self):
        p = self._kill_process('terminate')
        _, stderr = p.communicate()
        self.assertEqual(stderr, b'')
        self.assertEqual(p.wait(), -signal.SIGTERM)

    def test_send_signal_dead(self):
        # Sending a signal to a dead process
        self._kill_dead_process('send_signal', signal.SIGINT)

    def test_kill_dead(self):
        # Killing a dead process
        self._kill_dead_process('kill')

    def test_terminate_dead(self):
        # Terminating a dead process
        self._kill_dead_process('terminate')

    def _save_fds(self, save_fds):
        fds = []
        for fd in save_fds:
            inheritable = os.get_inheritable(fd)
            saved = os.dup(fd)
            fds.append((fd, saved, inheritable))
        return fds

    def _restore_fds(self, fds):
        for fd, saved, inheritable in fds:
            os.dup2(saved, fd, inheritable=inheritable)
            os.close(saved)

    def check_close_std_fds(self, fds):
        # Issue #9905: test that subprocess pipes still work properly with
        # some standard fds closed
        stdin = 0
        saved_fds = self._save_fds(fds)
        for fd, saved, inheritable in saved_fds:
            if fd == 0:
                stdin = saved
                break
        try:
            for fd in fds:
                os.close(fd)
            out, err = subprocess.Popen([sys.executable, "-c",
                              'import sys;'
                              'sys.stdout.write("apple");'
                              'sys.stdout.flush();'
                              'sys.stderr.write("orange")'],
                       stdin=stdin,
                       stdout=subprocess.PIPE,
                       stderr=subprocess.PIPE).communicate()
            self.assertEqual(out, b'apple')
            self.assertEqual(err, b'orange')
        finally:
            self._restore_fds(saved_fds)

    def test_close_fd_0(self):
        self.check_close_std_fds([0])

    def test_close_fd_1(self):
        self.check_close_std_fds([1])

    def test_close_fd_2(self):
        self.check_close_std_fds([2])

    def test_close_fds_0_1(self):
        self.check_close_std_fds([0, 1])

    def test_close_fds_0_2(self):
        self.check_close_std_fds([0, 2])

    def test_close_fds_1_2(self):
        self.check_close_std_fds([1, 2])

    def test_close_fds_0_1_2(self):
        # Issue #10806: test that subprocess pipes still work properly with
        # all standard fds closed.
        self.check_close_std_fds([0, 1, 2])

    def test_small_errpipe_write_fd(self):
        """Issue #15798: Popen should work when stdio fds are available."""
        new_stdin = os.dup(0)
        new_stdout = os.dup(1)
        try:
            os.close(0)
            os.close(1)

            # Side test: if errpipe_write fails to have its CLOEXEC
            # flag set this should cause the parent to think the exec
            # failed.  Extremely unlikely: everyone supports CLOEXEC.
            subprocess.Popen([
                    sys.executable, "-c",
                    "print('AssertionError:0:CLOEXEC failure.')"]).wait()
        finally:
            # Restore original stdin and stdout
            os.dup2(new_stdin, 0)
            os.dup2(new_stdout, 1)
            os.close(new_stdin)
            os.close(new_stdout)

    def test_remapping_std_fds(self):
        # open up some temporary files
        temps = [tempfile.mkstemp() for i in range(3)]
        try:
            temp_fds = [fd for fd, fname in temps]

            # unlink the files -- we won't need to reopen them
            for fd, fname in temps:
                os.unlink(fname)

            # write some data to what will become stdin, and rewind
            os.write(temp_fds[1], b"STDIN")
            os.lseek(temp_fds[1], 0, 0)

            # move the standard file descriptors out of the way
            saved_fds = self._save_fds(range(3))
            try:
                # duplicate the file objects over the standard fd's
                for fd, temp_fd in enumerate(temp_fds):
                    os.dup2(temp_fd, fd)

                # now use those files in the "wrong" order, so that subprocess
                # has to rearrange them in the child
                p = subprocess.Popen([sys.executable, "-c",
                    'import sys; got = sys.stdin.read();'
                    'sys.stdout.write("got %s"%got); sys.stderr.write("err")'],
                    stdin=temp_fds[1],
                    stdout=temp_fds[2],
                    stderr=temp_fds[0])
                p.wait()
            finally:
                self._restore_fds(saved_fds)

            for fd in temp_fds:
                os.lseek(fd, 0, 0)

            out = os.read(temp_fds[2], 1024)
            err = os.read(temp_fds[0], 1024).strip()
            self.assertEqual(out, b"got STDIN")
            self.assertEqual(err, b"err")

        finally:
            for fd in temp_fds:
                os.close(fd)

    def check_swap_fds(self, stdin_no, stdout_no, stderr_no):
        # open up some temporary files
        temps = [tempfile.mkstemp() for i in range(3)]
        temp_fds = [fd for fd, fname in temps]
        try:
            # unlink the files -- we won't need to reopen them
            for fd, fname in temps:
                os.unlink(fname)

            # save a copy of the standard file descriptors
            saved_fds = self._save_fds(range(3))
            try:
                # duplicate the temp files over the standard fd's 0, 1, 2
                for fd, temp_fd in enumerate(temp_fds):
                    os.dup2(temp_fd, fd)

                # write some data to what will become stdin, and rewind
                os.write(stdin_no, b"STDIN")
                os.lseek(stdin_no, 0, 0)

                # now use those files in the given order, so that subprocess
                # has to rearrange them in the child
                p = subprocess.Popen([sys.executable, "-c",
                    'import sys; got = sys.stdin.read();'
                    'sys.stdout.write("got %s"%got); sys.stderr.write("err")'],
                    stdin=stdin_no,
                    stdout=stdout_no,
                    stderr=stderr_no)
                p.wait()

                for fd in temp_fds:
                    os.lseek(fd, 0, 0)

                out = os.read(stdout_no, 1024)
                err = os.read(stderr_no, 1024).strip()
            finally:
                self._restore_fds(saved_fds)

            self.assertEqual(out, b"got STDIN")
            self.assertEqual(err, b"err")

        finally:
            for fd in temp_fds:
                os.close(fd)

    # When duping fds, if there arises a situation where one of the fds is
    # either 0, 1 or 2, it is possible that it is overwritten (#12607).
    # This tests all combinations of this.
    def test_swap_fds(self):
        self.check_swap_fds(0, 1, 2)
        self.check_swap_fds(0, 2, 1)
        self.check_swap_fds(1, 0, 2)
        self.check_swap_fds(1, 2, 0)
        self.check_swap_fds(2, 0, 1)
        self.check_swap_fds(2, 1, 0)

    def _check_swap_std_fds_with_one_closed(self, from_fds, to_fds):
        saved_fds = self._save_fds(range(3))
        try:
            for from_fd in from_fds:
                with tempfile.TemporaryFile() as f:
                    os.dup2(f.fileno(), from_fd)

            fd_to_close = (set(range(3)) - set(from_fds)).pop()
            os.close(fd_to_close)

            arg_names = ['stdin', 'stdout', 'stderr']
            kwargs = {}
            for from_fd, to_fd in zip(from_fds, to_fds):
                kwargs[arg_names[to_fd]] = from_fd

            code = textwrap.dedent(r'''
                import os, sys
                skipped_fd = int(sys.argv[1])
                for fd in range(3):
                    if fd != skipped_fd:
                        os.write(fd, str(fd).encode('ascii'))
            ''')

            skipped_fd = (set(range(3)) - set(to_fds)).pop()

            rc = subprocess.call([sys.executable, '-c', code, str(skipped_fd)],
                                 **kwargs)
            self.assertEqual(rc, 0)

            for from_fd, to_fd in zip(from_fds, to_fds):
                os.lseek(from_fd, 0, os.SEEK_SET)
                read_bytes = os.read(from_fd, 1024)
                read_fds = list(map(int, read_bytes.decode('ascii')))
                msg = textwrap.dedent(f"""
                    When testing {from_fds} to {to_fds} redirection,
                    parent descriptor {from_fd} got redirected
                    to descriptor(s) {read_fds} instead of descriptor {to_fd}.
                """)
                self.assertEqual([to_fd], read_fds, msg)
        finally:
            self._restore_fds(saved_fds)

    # Check that subprocess can remap std fds correctly even
    # if one of them is closed (#32844).
    def test_swap_std_fds_with_one_closed(self):
        for from_fds in itertools.combinations(range(3), 2):
            for to_fds in itertools.permutations(range(3), 2):
                self._check_swap_std_fds_with_one_closed(from_fds, to_fds)

    def test_surrogates_error_message(self):
        def prepare():
            raise ValueError("surrogate:\uDCff")

        try:
            subprocess.call(
                ZERO_RETURN_CMD,
                preexec_fn=prepare)
        except ValueError as err:
            # Pure Python implementations keeps the message
            self.assertIsNone(subprocess._fork_exec)
            self.assertEqual(str(err), "surrogate:\uDCff")
        except subprocess.SubprocessError as err:
            # _posixsubprocess uses a default message
            self.assertIsNotNone(subprocess._fork_exec)
            self.assertEqual(str(err), "Exception occurred in preexec_fn.")
        else:
            self.fail("Expected ValueError or subprocess.SubprocessError")

    def test_undecodable_env(self):
        for key, value in (('test', 'abc\uDCFF'), ('test\uDCFF', '42')):
            encoded_value = value.encode("ascii", "surrogateescape")

            # test str with surrogates
            script = "import os; print(ascii(os.getenv(%s)))" % repr(key)
            env = os.environ.copy()
            env[key] = value
            # Use C locale to get ASCII for the locale encoding to force
            # surrogate-escaping of \xFF in the child process
            env['LC_ALL'] = 'C'
            decoded_value = value
            stdout = subprocess.check_output(
                [sys.executable, "-c", script],
                env=env)
            stdout = stdout.rstrip(b'\n\r')
            self.assertEqual(stdout.decode('ascii'), ascii(decoded_value))

            # test bytes
            key = key.encode("ascii", "surrogateescape")
            script = "import os; print(ascii(os.getenvb(%s)))" % repr(key)
            env = os.environ.copy()
            env[key] = encoded_value
            stdout = subprocess.check_output(
                [sys.executable, "-c", script],
                env=env)
            stdout = stdout.rstrip(b'\n\r')
            self.assertEqual(stdout.decode('ascii'), ascii(encoded_value))

    def test_bytes_program(self):
        abs_program = os.fsencode(ZERO_RETURN_CMD[0])
        args = list(ZERO_RETURN_CMD[1:])
        path, program = os.path.split(ZERO_RETURN_CMD[0])
        program = os.fsencode(program)

        # absolute bytes path
        exitcode = subprocess.call([abs_program]+args)
        self.assertEqual(exitcode, 0)

        # absolute bytes path as a string
        cmd = b"'%s' %s" % (abs_program, " ".join(args).encode("utf-8"))
        exitcode = subprocess.call(cmd, shell=True)
        self.assertEqual(exitcode, 0)

        # bytes program, unicode PATH
        env = os.environ.copy()
        env["PATH"] = path
        exitcode = subprocess.call([program]+args, env=env)
        self.assertEqual(exitcode, 0)

        # bytes program, bytes PATH
        envb = os.environb.copy()
        envb[b"PATH"] = os.fsencode(path)
        exitcode = subprocess.call([program]+args, env=envb)
        self.assertEqual(exitcode, 0)

    def test_pipe_cloexec(self):
        sleeper = support.findfile("input_reader.py", subdir="subprocessdata")
        fd_status = support.findfile("fd_status.py", subdir="subprocessdata")

        p1 = subprocess.Popen([sys.executable, sleeper],
                              stdin=subprocess.PIPE, stdout=subprocess.PIPE,
                              stderr=subprocess.PIPE, close_fds=False)

        self.addCleanup(p1.communicate, b'')

        p2 = subprocess.Popen([sys.executable, fd_status],
                              stdout=subprocess.PIPE, close_fds=False)

        output, error = p2.communicate()
        result_fds = set(map(int, output.split(b',')))
        unwanted_fds = set([p1.stdin.fileno(), p1.stdout.fileno(),
                            p1.stderr.fileno()])

        self.assertFalse(result_fds & unwanted_fds,
                         "Expected no fds from %r to be open in child, "
                         "found %r" %
                              (unwanted_fds, result_fds & unwanted_fds))

    def test_pipe_cloexec_real_tools(self):
        qcat = support.findfile("qcat.py", subdir="subprocessdata")
        qgrep = support.findfile("qgrep.py", subdir="subprocessdata")

        subdata = b'zxcvbn'
        data = subdata * 4 + b'\n'

        p1 = subprocess.Popen([sys.executable, qcat],
                              stdin=subprocess.PIPE, stdout=subprocess.PIPE,
                              close_fds=False)

        p2 = subprocess.Popen([sys.executable, qgrep, subdata],
                              stdin=p1.stdout, stdout=subprocess.PIPE,
                              close_fds=False)

        self.addCleanup(p1.wait)
        self.addCleanup(p2.wait)
        def kill_p1():
            try:
                p1.terminate()
            except ProcessLookupError:
                pass
        def kill_p2():
            try:
                p2.terminate()
            except ProcessLookupError:
                pass
        self.addCleanup(kill_p1)
        self.addCleanup(kill_p2)

        p1.stdin.write(data)
        p1.stdin.close()

        readfiles, ignored1, ignored2 = select.select([p2.stdout], [], [], 10)

        self.assertTrue(readfiles, "The child hung")
        self.assertEqual(p2.stdout.read(), data)

        p1.stdout.close()
        p2.stdout.close()

    def test_close_fds(self):
        fd_status = support.findfile("fd_status.py", subdir="subprocessdata")

        fds = os.pipe()
        self.addCleanup(os.close, fds[0])
        self.addCleanup(os.close, fds[1])

        open_fds = set(fds)
        # add a bunch more fds
        for _ in range(9):
            fd = os.open(os.devnull, os.O_RDONLY)
            self.addCleanup(os.close, fd)
            open_fds.add(fd)

        for fd in open_fds:
            os.set_inheritable(fd, True)

        p = subprocess.Popen([sys.executable, fd_status],
                             stdout=subprocess.PIPE, close_fds=False)
        output, ignored = p.communicate()
        remaining_fds = set(map(int, output.split(b',')))

        self.assertEqual(remaining_fds & open_fds, open_fds,
                         "Some fds were closed")

        p = subprocess.Popen([sys.executable, fd_status],
                             stdout=subprocess.PIPE, close_fds=True)
        output, ignored = p.communicate()
        remaining_fds = set(map(int, output.split(b',')))

        self.assertFalse(remaining_fds & open_fds,
                         "Some fds were left open")
        self.assertIn(1, remaining_fds, "Subprocess failed")

        # Keep some of the fd's we opened open in the subprocess.
        # This tests _posixsubprocess.c's proper handling of fds_to_keep.
        fds_to_keep = set(open_fds.pop() for _ in range(8))
        p = subprocess.Popen([sys.executable, fd_status],
                             stdout=subprocess.PIPE, close_fds=True,
                             pass_fds=fds_to_keep)
        output, ignored = p.communicate()
        remaining_fds = set(map(int, output.split(b',')))

        self.assertFalse((remaining_fds - fds_to_keep) & open_fds,
                         "Some fds not in pass_fds were left open")
        self.assertIn(1, remaining_fds, "Subprocess failed")


    @unittest.skipIf(sys.platform.startswith("freebsd") and
                     os.stat("/dev").st_dev == os.stat("/dev/fd").st_dev,
                     "Requires fdescfs mounted on /dev/fd on FreeBSD")
    def test_close_fds_when_max_fd_is_lowered(self):
        """Confirm that issue21618 is fixed (may fail under valgrind)."""
        fd_status = support.findfile("fd_status.py", subdir="subprocessdata")

        # This launches the meat of the test in a child process to
        # avoid messing with the larger unittest processes maximum
        # number of file descriptors.
        #  This process launches:
        #  +--> Process that lowers its RLIMIT_NOFILE aftr setting up
        #    a bunch of high open fds above the new lower rlimit.
        #    Those are reported via stdout before launching a new
        #    process with close_fds=False to run the actual test:
        #    +--> The TEST: This one launches a fd_status.py
        #      subprocess with close_fds=True so we can find out if
        #      any of the fds above the lowered rlimit are still open.
        p = subprocess.Popen([sys.executable, '-c', textwrap.dedent(
        '''
        import os, resource, subprocess, sys, textwrap
        open_fds = set()
        # Add a bunch more fds to pass down.
        for _ in range(40):
            fd = os.open(os.devnull, os.O_RDONLY)
            open_fds.add(fd)

        # Leave a two pairs of low ones available for use by the
        # internal child error pipe and the stdout pipe.
        # We also leave 10 more open as some Python buildbots run into
        # "too many open files" errors during the test if we do not.
        for fd in sorted(open_fds)[:14]:
            os.close(fd)
            open_fds.remove(fd)

        for fd in open_fds:
            #self.addCleanup(os.close, fd)
            os.set_inheritable(fd, True)

        max_fd_open = max(open_fds)

        # Communicate the open_fds to the parent unittest.TestCase process.
        print(','.join(map(str, sorted(open_fds))))
        sys.stdout.flush()

        rlim_cur, rlim_max = resource.getrlimit(resource.RLIMIT_NOFILE)
        try:
            # 29 is lower than the highest fds we are leaving open.
            resource.setrlimit(resource.RLIMIT_NOFILE, (29, rlim_max))
            # Launch a new Python interpreter with our low fd rlim_cur that
            # inherits open fds above that limit.  It then uses subprocess
            # with close_fds=True to get a report of open fds in the child.
            # An explicit list of fds to check is passed to fd_status.py as
            # letting fd_status rely on its default logic would miss the
            # fds above rlim_cur as it normally only checks up to that limit.
            subprocess.Popen(
                [sys.executable, '-c',
                 textwrap.dedent("""
                     import subprocess, sys
                     subprocess.Popen([sys.executable, %r] +
                                      [str(x) for x in range({max_fd})],
                                      close_fds=True).wait()
                     """.format(max_fd=max_fd_open+1))],
                close_fds=False).wait()
        finally:
            resource.setrlimit(resource.RLIMIT_NOFILE, (rlim_cur, rlim_max))
        ''' % fd_status)], stdout=subprocess.PIPE)

        output, unused_stderr = p.communicate()
        output_lines = output.splitlines()
        self.assertEqual(len(output_lines), 2,
                         msg="expected exactly two lines of output:\n%r" % output)
        opened_fds = set(map(int, output_lines[0].strip().split(b',')))
        remaining_fds = set(map(int, output_lines[1].strip().split(b',')))

        self.assertFalse(remaining_fds & opened_fds,
                         msg="Some fds were left open.")


    # Mac OS X Tiger (10.4) has a kernel bug: sometimes, the file
    # descriptor of a pipe closed in the parent process is valid in the
    # child process according to fstat(), but the mode of the file
    # descriptor is invalid, and read or write raise an error.
    @support.requires_mac_ver(10, 5)
    def test_pass_fds(self):
        fd_status = support.findfile("fd_status.py", subdir="subprocessdata")

        open_fds = set()

        for x in range(5):
            fds = os.pipe()
            self.addCleanup(os.close, fds[0])
            self.addCleanup(os.close, fds[1])
            os.set_inheritable(fds[0], True)
            os.set_inheritable(fds[1], True)
            open_fds.update(fds)

        for fd in open_fds:
            p = subprocess.Popen([sys.executable, fd_status],
                                 stdout=subprocess.PIPE, close_fds=True,
                                 pass_fds=(fd, ))
            output, ignored = p.communicate()

            remaining_fds = set(map(int, output.split(b',')))
            to_be_closed = open_fds - {fd}

            self.assertIn(fd, remaining_fds, "fd to be passed not passed")
            self.assertFalse(remaining_fds & to_be_closed,
                             "fd to be closed passed")

            # pass_fds overrides close_fds with a warning.
            with self.assertWarns(RuntimeWarning) as context:
                self.assertFalse(subprocess.call(
                        ZERO_RETURN_CMD,
                        close_fds=False, pass_fds=(fd, )))
            self.assertIn('overriding close_fds', str(context.warning))

    def test_pass_fds_inheritable(self):
        script = support.findfile("fd_status.py", subdir="subprocessdata")

        inheritable, non_inheritable = os.pipe()
        self.addCleanup(os.close, inheritable)
        self.addCleanup(os.close, non_inheritable)
        os.set_inheritable(inheritable, True)
        os.set_inheritable(non_inheritable, False)
        pass_fds = (inheritable, non_inheritable)
        args = [sys.executable, script]
        args += list(map(str, pass_fds))

        p = subprocess.Popen(args,
                             stdout=subprocess.PIPE, close_fds=True,
                             pass_fds=pass_fds)
        output, ignored = p.communicate()
        fds = set(map(int, output.split(b',')))

        # the inheritable file descriptor must be inherited, so its inheritable
        # flag must be set in the child process after fork() and before exec()
        self.assertEqual(fds, set(pass_fds), "output=%a" % output)

        # inheritable flag must not be changed in the parent process
        self.assertEqual(os.get_inheritable(inheritable), True)
        self.assertEqual(os.get_inheritable(non_inheritable), False)


    # bpo-32270: Ensure that descriptors specified in pass_fds
    # are inherited even if they are used in redirections.
    # Contributed by @izbyshev.
    def test_pass_fds_redirected(self):
        """Regression test for https://bugs.python.org/issue32270."""
        fd_status = support.findfile("fd_status.py", subdir="subprocessdata")
        pass_fds = []
        for _ in range(2):
            fd = os.open(os.devnull, os.O_RDWR)
            self.addCleanup(os.close, fd)
            pass_fds.append(fd)

        stdout_r, stdout_w = os.pipe()
        self.addCleanup(os.close, stdout_r)
        self.addCleanup(os.close, stdout_w)
        pass_fds.insert(1, stdout_w)

        with subprocess.Popen([sys.executable, fd_status],
                              stdin=pass_fds[0],
                              stdout=pass_fds[1],
                              stderr=pass_fds[2],
                              close_fds=True,
                              pass_fds=pass_fds):
            output = os.read(stdout_r, 1024)
        fds = {int(num) for num in output.split(b',')}

        self.assertEqual(fds, {0, 1, 2} | frozenset(pass_fds), f"output={output!a}")


    def test_stdout_stdin_are_single_inout_fd(self):
        with io.open(os.devnull, "r+") as inout:
            p = subprocess.Popen(ZERO_RETURN_CMD,
                                 stdout=inout, stdin=inout)
            p.wait()

    def test_stdout_stderr_are_single_inout_fd(self):
        with io.open(os.devnull, "r+") as inout:
            p = subprocess.Popen(ZERO_RETURN_CMD,
                                 stdout=inout, stderr=inout)
            p.wait()

    def test_stderr_stdin_are_single_inout_fd(self):
        with io.open(os.devnull, "r+") as inout:
            p = subprocess.Popen(ZERO_RETURN_CMD,
                                 stderr=inout, stdin=inout)
            p.wait()

    def test_wait_when_sigchild_ignored(self):
        # NOTE: sigchild_ignore.py may not be an effective test on all OSes.
        sigchild_ignore = support.findfile("sigchild_ignore.py",
                                           subdir="subprocessdata")
        p = subprocess.Popen([sys.executable, sigchild_ignore],
                             stdout=subprocess.PIPE, stderr=subprocess.PIPE)
        stdout, stderr = p.communicate()
        self.assertEqual(0, p.returncode, "sigchild_ignore.py exited"
                         " non-zero with this error:\n%s" %
                         stderr.decode('utf-8'))

    def test_select_unbuffered(self):
        # Issue #11459: bufsize=0 should really set the pipes as
        # unbuffered (and therefore let select() work properly).
        select = import_helper.import_module("select")
        p = subprocess.Popen([sys.executable, "-c",
                              'import sys;'
                              'sys.stdout.write("apple")'],
                             stdout=subprocess.PIPE,
                             bufsize=0)
        f = p.stdout
        self.addCleanup(f.close)
        try:
            self.assertEqual(f.read(4), b"appl")
            self.assertIn(f, select.select([f], [], [], 0.0)[0])
        finally:
            p.wait()

    def test_zombie_fast_process_del(self):
        # Issue #12650: on Unix, if Popen.__del__() was called before the
        # process exited, it wouldn't be added to subprocess._active, and would
        # remain a zombie.
        # spawn a Popen, and delete its reference before it exits
        p = subprocess.Popen([sys.executable, "-c",
                              'import sys, time;'
                              'time.sleep(0.2)'],
                             stdout=subprocess.PIPE,
                             stderr=subprocess.PIPE)
        self.addCleanup(p.stdout.close)
        self.addCleanup(p.stderr.close)
        ident = id(p)
        pid = p.pid
        with warnings_helper.check_warnings(('', ResourceWarning)):
            p = None

        if mswindows:
            # subprocess._active is not used on Windows and is set to None.
            self.assertIsNone(subprocess._active)
        else:
            # check that p is in the active processes list
            self.assertIn(ident, [id(o) for o in subprocess._active])

    def test_leak_fast_process_del_killed(self):
        # Issue #12650: on Unix, if Popen.__del__() was called before the
        # process exited, and the process got killed by a signal, it would never
        # be removed from subprocess._active, which triggered a FD and memory
        # leak.
        # spawn a Popen, delete its reference and kill it
        p = subprocess.Popen([sys.executable, "-c",
                              'import time;'
                              'time.sleep(3)'],
                             stdout=subprocess.PIPE,
                             stderr=subprocess.PIPE)
        self.addCleanup(p.stdout.close)
        self.addCleanup(p.stderr.close)
        ident = id(p)
        pid = p.pid
        with warnings_helper.check_warnings(('', ResourceWarning)):
            p = None
            support.gc_collect()  # For PyPy or other GCs.

        os.kill(pid, signal.SIGKILL)
        if mswindows:
            # subprocess._active is not used on Windows and is set to None.
            self.assertIsNone(subprocess._active)
        else:
            # check that p is in the active processes list
            self.assertIn(ident, [id(o) for o in subprocess._active])

        # let some time for the process to exit, and create a new Popen: this
        # should trigger the wait() of p
        time.sleep(0.2)
        with self.assertRaises(OSError):
            with subprocess.Popen(NONEXISTING_CMD,
                                  stdout=subprocess.PIPE,
                                  stderr=subprocess.PIPE) as proc:
                pass
        # p should have been wait()ed on, and removed from the _active list
        self.assertRaises(OSError, os.waitpid, pid, 0)
        if mswindows:
            # subprocess._active is not used on Windows and is set to None.
            self.assertIsNone(subprocess._active)
        else:
            self.assertNotIn(ident, [id(o) for o in subprocess._active])

    def test_close_fds_after_preexec(self):
        fd_status = support.findfile("fd_status.py", subdir="subprocessdata")

        # this FD is used as dup2() target by preexec_fn, and should be closed
        # in the child process
        fd = os.dup(1)
        self.addCleanup(os.close, fd)

        p = subprocess.Popen([sys.executable, fd_status],
                             stdout=subprocess.PIPE, close_fds=True,
                             preexec_fn=lambda: os.dup2(1, fd))
        output, ignored = p.communicate()

        remaining_fds = set(map(int, output.split(b',')))

        self.assertNotIn(fd, remaining_fds)

    @support.cpython_only
    def test_fork_exec(self):
        # Issue #22290: fork_exec() must not crash on memory allocation failure
        # or other errors
        import _posixsubprocess
        gc_enabled = gc.isenabled()
        try:
            # Use a preexec function and enable the garbage collector
            # to force fork_exec() to re-enable the garbage collector
            # on error.
            func = lambda: None
            gc.enable()

            for args, exe_list, cwd, env_list in (
                (123,      [b"exe"], None, [b"env"]),
                ([b"arg"], 123,      None, [b"env"]),
                ([b"arg"], [b"exe"], 123,  [b"env"]),
                ([b"arg"], [b"exe"], None, 123),
            ):
                with self.assertRaises(TypeError) as err:
                    _posixsubprocess.fork_exec(
                        args, exe_list,
                        True, (), cwd, env_list,
                        -1, -1, -1, -1,
                        1, 2, 3, 4,
                        True, True, 0,
                        False, [], 0, -1,
                        func, False)
                # Attempt to prevent
                # "TypeError: fork_exec() takes exactly N arguments (M given)"
                # from passing the test.  More refactoring to have us start
                # with a valid *args list, confirm a good call with that works
                # before mutating it in various ways to ensure that bad calls
                # with individual arg type errors raise a typeerror would be
                # ideal.  Saving that for a future PR...
                self.assertNotIn('takes exactly', str(err.exception))
        finally:
            if not gc_enabled:
                gc.disable()

    @support.cpython_only
    def test_fork_exec_sorted_fd_sanity_check(self):
        # Issue #23564: sanity check the fork_exec() fds_to_keep sanity check.
        import _posixsubprocess
        class BadInt:
            first = True
            def __init__(self, value):
                self.value = value
            def __int__(self):
                if self.first:
                    self.first = False
                    return self.value
                raise ValueError

        gc_enabled = gc.isenabled()
        try:
            gc.enable()

            for fds_to_keep in (
                (-1, 2, 3, 4, 5),  # Negative number.
                ('str', 4),  # Not an int.
                (18, 23, 42, 2**63),  # Out of range.
                (5, 4),  # Not sorted.
                (6, 7, 7, 8),  # Duplicate.
                (BadInt(1), BadInt(2)),
            ):
                with self.assertRaises(
                        ValueError,
                        msg='fds_to_keep={}'.format(fds_to_keep)) as c:
                    _posixsubprocess.fork_exec(
                        [b"false"], [b"false"],
                        True, fds_to_keep, None, [b"env"],
                        -1, -1, -1, -1,
                        1, 2, 3, 4,
                        True, True, 0,
                        None, None, None, -1,
                        None)
                self.assertIn('fds_to_keep', str(c.exception))
        finally:
            if not gc_enabled:
                gc.disable()

    def test_communicate_BrokenPipeError_stdin_close(self):
        # By not setting stdout or stderr or a timeout we force the fast path
        # that just calls _stdin_write() internally due to our mock.
        proc = subprocess.Popen(ZERO_RETURN_CMD)
        with proc, mock.patch.object(proc, 'stdin') as mock_proc_stdin:
            mock_proc_stdin.close.side_effect = BrokenPipeError
            proc.communicate()  # Should swallow BrokenPipeError from close.
            mock_proc_stdin.close.assert_called_with()

    def test_communicate_BrokenPipeError_stdin_write(self):
        # By not setting stdout or stderr or a timeout we force the fast path
        # that just calls _stdin_write() internally due to our mock.
        proc = subprocess.Popen(ZERO_RETURN_CMD)
        with proc, mock.patch.object(proc, 'stdin') as mock_proc_stdin:
            mock_proc_stdin.write.side_effect = BrokenPipeError
            proc.communicate(b'stuff')  # Should swallow the BrokenPipeError.
            mock_proc_stdin.write.assert_called_once_with(b'stuff')
            mock_proc_stdin.close.assert_called_once_with()

    def test_communicate_BrokenPipeError_stdin_flush(self):
        # Setting stdin and stdout forces the ._communicate() code path.
        # python -h exits faster than python -c pass (but spams stdout).
        proc = subprocess.Popen([sys.executable, '-h'],
                                stdin=subprocess.PIPE,
                                stdout=subprocess.PIPE)
        with proc, mock.patch.object(proc, 'stdin') as mock_proc_stdin, \
                open(os.devnull, 'wb') as dev_null:
            mock_proc_stdin.flush.side_effect = BrokenPipeError
            # because _communicate registers a selector using proc.stdin...
            mock_proc_stdin.fileno.return_value = dev_null.fileno()
            # _communicate() should swallow BrokenPipeError from flush.
            proc.communicate(b'stuff')
            mock_proc_stdin.flush.assert_called_once_with()

    def test_communicate_BrokenPipeError_stdin_close_with_timeout(self):
        # Setting stdin and stdout forces the ._communicate() code path.
        # python -h exits faster than python -c pass (but spams stdout).
        proc = subprocess.Popen([sys.executable, '-h'],
                                stdin=subprocess.PIPE,
                                stdout=subprocess.PIPE)
        with proc, mock.patch.object(proc, 'stdin') as mock_proc_stdin:
            mock_proc_stdin.close.side_effect = BrokenPipeError
            # _communicate() should swallow BrokenPipeError from close.
            proc.communicate(timeout=999)
            mock_proc_stdin.close.assert_called_once_with()

    @unittest.skipUnless(_testcapi is not None
                         and hasattr(_testcapi, 'W_STOPCODE'),
                         'need _testcapi.W_STOPCODE')
    def test_stopped(self):
        """Test wait() behavior when waitpid returns WIFSTOPPED; issue29335."""
        args = ZERO_RETURN_CMD
        proc = subprocess.Popen(args)

        # Wait until the real process completes to avoid zombie process
        support.wait_process(proc.pid, exitcode=0)

        status = _testcapi.W_STOPCODE(3)
        with mock.patch('subprocess.os.waitpid', return_value=(proc.pid, status)):
            returncode = proc.wait()

        self.assertEqual(returncode, -3)

    def test_send_signal_race(self):
        # bpo-38630: send_signal() must poll the process exit status to reduce
        # the risk of sending the signal to the wrong process.
        proc = subprocess.Popen(ZERO_RETURN_CMD)

        # wait until the process completes without using the Popen APIs.
        support.wait_process(proc.pid, exitcode=0)

        # returncode is still None but the process completed.
        self.assertIsNone(proc.returncode)

        with mock.patch("os.kill") as mock_kill:
            proc.send_signal(signal.SIGTERM)

        # send_signal() didn't call os.kill() since the process already
        # completed.
        mock_kill.assert_not_called()

        # Don't check the returncode value: the test reads the exit status,
        # so Popen failed to read it and uses a default returncode instead.
        self.assertIsNotNone(proc.returncode)

    def test_send_signal_race2(self):
        # bpo-40550: the process might exist between the returncode check and
        # the kill operation
        p = subprocess.Popen([sys.executable, '-c', 'exit(1)'])

        # wait for process to exit
        while not p.returncode:
            p.poll()

        with mock.patch.object(p, 'poll', new=lambda: None):
            p.returncode = None
            p.send_signal(signal.SIGTERM)
        p.kill()

    def test_communicate_repeated_call_after_stdout_close(self):
        proc = subprocess.Popen([sys.executable, '-c',
                                 'import os, time; os.close(1), time.sleep(2)'],
                                stdout=subprocess.PIPE)
        while True:
            try:
                proc.communicate(timeout=0.1)
                return
            except subprocess.TimeoutExpired:
                pass

    def test_preexec_at_exit(self):
        code = f"""if 1:
        import atexit
        import subprocess

        def dummy():
            pass

        class AtFinalization:
            def __del__(self):
                print("OK")
                subprocess.Popen({ZERO_RETURN_CMD}, preexec_fn=dummy)
                print("shouldn't be printed")
        at_finalization = AtFinalization()
        """
        _, out, err = assert_python_ok("-c", code)
        self.assertEqual(out.strip(), b"OK")
        self.assertIn(b"preexec_fn not supported at interpreter shutdown", err)

    @unittest.skipIf(not sysconfig.get_config_var("HAVE_VFORK"),
                     "vfork() not enabled by configure.")
<<<<<<< HEAD
    @mock.patch("subprocess._fork_exec")
    @mock.patch("subprocess._USE_POSIX_SPAWN", new=False)
    def test__use_vfork(self, mock_fork_exec):
        self.assertTrue(subprocess._USE_VFORK)  # The default value regardless.
        mock_fork_exec.side_effect = RuntimeError("just testing args")
        with self.assertRaises(RuntimeError):
            subprocess.run([sys.executable, "-c", "pass"])
        mock_fork_exec.assert_called_once()
        # NOTE: These assertions are *ugly* as they require the last arg
        # to remain the have_vfork boolean. We really need to refactor away
        # from the giant "wall of args" internal C extension API.
        self.assertTrue(mock_fork_exec.call_args.args[-1])
        with mock.patch.object(subprocess, '_USE_VFORK', False):
            with self.assertRaises(RuntimeError):
                subprocess.run([sys.executable, "-c", "pass"])
            self.assertFalse(mock_fork_exec.call_args_list[-1].args[-1])

    @unittest.skipIf(not sysconfig.get_config_var("HAVE_VFORK"),
                     "vfork() not enabled by configure.")
    @strace_helper.requires_strace()
=======
    @unittest.skipIf(sys.platform != "linux", "Linux only, requires strace.")
>>>>>>> 46f5a4f9
    @mock.patch("subprocess._USE_POSIX_SPAWN", new=False)
    def test_vfork_used_when_expected(self):
        # This is a performance regression test to ensure we default to using
        # vfork() when possible.
        # Technically this test could pass when posix_spawn is used as well
        # because libc tends to implement that internally using vfork. But
        # that'd just be testing a libc+kernel implementation detail.

        # Are intersted in the system calls:
        # clone,clone2,clone3,fork,vfork,exit,exit_group
        # Unfortunately using `--trace` with that list to strace fails because
        # not all are supported on all platforms (ex. clone2 is ia64 only...)
        # So instead use `%process` which is recommended by strace, and contains
        # the above.
        true_binary = "/bin/true"
        strace_args = ["--trace=%process"]

        with self.subTest(name="default_is_vfork"):
            vfork_result = strace_helper.strace_python(
                f"""\
                import subprocess
                subprocess.check_call([{true_binary!r}])""",
                strace_args
            )
            # Match both vfork() and clone(..., flags=...|CLONE_VFORK|...)
            self.assertRegex(vfork_result.event_bytes, br"(?i)vfork")
            # Do NOT check that fork() or other clones did not happen.
            # If the OS denys the vfork it'll fallback to plain fork().

        # Test that each individual thing that would disable the use of vfork
        # actually disables it.
        for sub_name, preamble, sp_kwarg, expect_permission_error in (
                ("preexec", "", "preexec_fn=lambda: None", False),
                ("setgid", "", f"group={os.getgid()}", True),
                ("setuid", "", f"user={os.getuid()}", True),
                ("setgroups", "", "extra_groups=[]", True),
        ):
            with self.subTest(name=sub_name):
                non_vfork_result = strace_helper.strace_python(
                    f"""\
                    import subprocess
                    {preamble}
                    try:
                        subprocess.check_call(
                                [{true_binary!r}], **dict({sp_kwarg}))
                    except PermissionError:
                        if not {expect_permission_error}:
                            raise""",
                    strace_args
                )
                # Ensure neither vfork() or clone(..., flags=...|CLONE_VFORK|...).
                self.assertNotRegex(non_vfork_result.event_bytes, br"(?i)vfork")


@unittest.skipUnless(mswindows, "Windows specific tests")
class Win32ProcessTestCase(BaseTestCase):

    def test_startupinfo(self):
        # startupinfo argument
        # We uses hardcoded constants, because we do not want to
        # depend on win32all.
        STARTF_USESHOWWINDOW = 1
        SW_MAXIMIZE = 3
        startupinfo = subprocess.STARTUPINFO()
        startupinfo.dwFlags = STARTF_USESHOWWINDOW
        startupinfo.wShowWindow = SW_MAXIMIZE
        # Since Python is a console process, it won't be affected
        # by wShowWindow, but the argument should be silently
        # ignored
        subprocess.call(ZERO_RETURN_CMD,
                        startupinfo=startupinfo)

    def test_startupinfo_keywords(self):
        # startupinfo argument
        # We use hardcoded constants, because we do not want to
        # depend on win32all.
        STARTF_USERSHOWWINDOW = 1
        SW_MAXIMIZE = 3
        startupinfo = subprocess.STARTUPINFO(
            dwFlags=STARTF_USERSHOWWINDOW,
            wShowWindow=SW_MAXIMIZE
        )
        # Since Python is a console process, it won't be affected
        # by wShowWindow, but the argument should be silently
        # ignored
        subprocess.call(ZERO_RETURN_CMD,
                        startupinfo=startupinfo)

    def test_startupinfo_copy(self):
        # bpo-34044: Popen must not modify input STARTUPINFO structure
        startupinfo = subprocess.STARTUPINFO()
        startupinfo.dwFlags = subprocess.STARTF_USESHOWWINDOW
        startupinfo.wShowWindow = subprocess.SW_HIDE

        # Call Popen() twice with the same startupinfo object to make sure
        # that it's not modified
        for _ in range(2):
            cmd = ZERO_RETURN_CMD
            with open(os.devnull, 'w') as null:
                proc = subprocess.Popen(cmd,
                                        stdout=null,
                                        stderr=subprocess.STDOUT,
                                        startupinfo=startupinfo)
                with proc:
                    proc.communicate()
                self.assertEqual(proc.returncode, 0)

            self.assertEqual(startupinfo.dwFlags,
                             subprocess.STARTF_USESHOWWINDOW)
            self.assertIsNone(startupinfo.hStdInput)
            self.assertIsNone(startupinfo.hStdOutput)
            self.assertIsNone(startupinfo.hStdError)
            self.assertEqual(startupinfo.wShowWindow, subprocess.SW_HIDE)
            self.assertEqual(startupinfo.lpAttributeList, {"handle_list": []})

    def test_creationflags(self):
        # creationflags argument
        CREATE_NEW_CONSOLE = 16
        sys.stderr.write("    a DOS box should flash briefly ...\n")
        subprocess.call(sys.executable +
                        ' -c "import time; time.sleep(0.25)"',
                        creationflags=CREATE_NEW_CONSOLE)

    def test_invalid_args(self):
        # invalid arguments should raise ValueError
        self.assertRaises(ValueError, subprocess.call,
                          [sys.executable, "-c",
                           "import sys; sys.exit(47)"],
                          preexec_fn=lambda: 1)

    @support.cpython_only
    def test_issue31471(self):
        # There shouldn't be an assertion failure in Popen() in case the env
        # argument has a bad keys() method.
        class BadEnv(dict):
            keys = None
        with self.assertRaises(TypeError):
            subprocess.Popen(ZERO_RETURN_CMD, env=BadEnv())

    def test_close_fds(self):
        # close file descriptors
        rc = subprocess.call([sys.executable, "-c",
                              "import sys; sys.exit(47)"],
                              close_fds=True)
        self.assertEqual(rc, 47)

    def test_close_fds_with_stdio(self):
        import msvcrt

        fds = os.pipe()
        self.addCleanup(os.close, fds[0])
        self.addCleanup(os.close, fds[1])

        handles = []
        for fd in fds:
            os.set_inheritable(fd, True)
            handles.append(msvcrt.get_osfhandle(fd))

        p = subprocess.Popen([sys.executable, "-c",
                              "import msvcrt; print(msvcrt.open_osfhandle({}, 0))".format(handles[0])],
                             stdout=subprocess.PIPE, close_fds=False)
        stdout, stderr = p.communicate()
        self.assertEqual(p.returncode, 0)
        int(stdout.strip())  # Check that stdout is an integer

        p = subprocess.Popen([sys.executable, "-c",
                              "import msvcrt; print(msvcrt.open_osfhandle({}, 0))".format(handles[0])],
                             stdout=subprocess.PIPE, stderr=subprocess.PIPE, close_fds=True)
        stdout, stderr = p.communicate()
        self.assertEqual(p.returncode, 1)
        self.assertIn(b"OSError", stderr)

        # The same as the previous call, but with an empty handle_list
        handle_list = []
        startupinfo = subprocess.STARTUPINFO()
        startupinfo.lpAttributeList = {"handle_list": handle_list}
        p = subprocess.Popen([sys.executable, "-c",
                              "import msvcrt; print(msvcrt.open_osfhandle({}, 0))".format(handles[0])],
                             stdout=subprocess.PIPE, stderr=subprocess.PIPE,
                             startupinfo=startupinfo, close_fds=True)
        stdout, stderr = p.communicate()
        self.assertEqual(p.returncode, 1)
        self.assertIn(b"OSError", stderr)

        # Check for a warning due to using handle_list and close_fds=False
        with warnings_helper.check_warnings((".*overriding close_fds",
                                             RuntimeWarning)):
            startupinfo = subprocess.STARTUPINFO()
            startupinfo.lpAttributeList = {"handle_list": handles[:]}
            p = subprocess.Popen([sys.executable, "-c",
                                  "import msvcrt; print(msvcrt.open_osfhandle({}, 0))".format(handles[0])],
                                 stdout=subprocess.PIPE, stderr=subprocess.PIPE,
                                 startupinfo=startupinfo, close_fds=False)
            stdout, stderr = p.communicate()
            self.assertEqual(p.returncode, 0)

    def test_empty_attribute_list(self):
        startupinfo = subprocess.STARTUPINFO()
        startupinfo.lpAttributeList = {}
        subprocess.call(ZERO_RETURN_CMD,
                        startupinfo=startupinfo)

    def test_empty_handle_list(self):
        startupinfo = subprocess.STARTUPINFO()
        startupinfo.lpAttributeList = {"handle_list": []}
        subprocess.call(ZERO_RETURN_CMD,
                        startupinfo=startupinfo)

    def test_shell_sequence(self):
        # Run command through the shell (sequence)
        newenv = os.environ.copy()
        newenv["FRUIT"] = "physalis"
        p = subprocess.Popen(["set"], shell=1,
                             stdout=subprocess.PIPE,
                             env=newenv)
        with p:
            self.assertIn(b"physalis", p.stdout.read())

    def test_shell_string(self):
        # Run command through the shell (string)
        newenv = os.environ.copy()
        newenv["FRUIT"] = "physalis"
        p = subprocess.Popen("set", shell=1,
                             stdout=subprocess.PIPE,
                             env=newenv)
        with p:
            self.assertIn(b"physalis", p.stdout.read())

    def test_shell_encodings(self):
        # Run command through the shell (string)
        for enc in ['ansi', 'oem']:
            newenv = os.environ.copy()
            newenv["FRUIT"] = "physalis"
            p = subprocess.Popen("set", shell=1,
                                 stdout=subprocess.PIPE,
                                 env=newenv,
                                 encoding=enc)
            with p:
                self.assertIn("physalis", p.stdout.read(), enc)

    def test_call_string(self):
        # call() function with string argument on Windows
        rc = subprocess.call(sys.executable +
                             ' -c "import sys; sys.exit(47)"')
        self.assertEqual(rc, 47)

    def _kill_process(self, method, *args):
        # Some win32 buildbot raises EOFError if stdin is inherited
        p = subprocess.Popen([sys.executable, "-c", """if 1:
                             import sys, time
                             sys.stdout.write('x\\n')
                             sys.stdout.flush()
                             time.sleep(30)
                             """],
                             stdin=subprocess.PIPE,
                             stdout=subprocess.PIPE,
                             stderr=subprocess.PIPE)
        with p:
            # Wait for the interpreter to be completely initialized before
            # sending any signal.
            p.stdout.read(1)
            getattr(p, method)(*args)
            _, stderr = p.communicate()
            self.assertEqual(stderr, b'')
            returncode = p.wait()
        self.assertNotEqual(returncode, 0)

    def _kill_dead_process(self, method, *args):
        p = subprocess.Popen([sys.executable, "-c", """if 1:
                             import sys, time
                             sys.stdout.write('x\\n')
                             sys.stdout.flush()
                             sys.exit(42)
                             """],
                             stdin=subprocess.PIPE,
                             stdout=subprocess.PIPE,
                             stderr=subprocess.PIPE)
        with p:
            # Wait for the interpreter to be completely initialized before
            # sending any signal.
            p.stdout.read(1)
            # The process should end after this
            time.sleep(1)
            # This shouldn't raise even though the child is now dead
            getattr(p, method)(*args)
            _, stderr = p.communicate()
            self.assertEqual(stderr, b'')
            rc = p.wait()
        self.assertEqual(rc, 42)

    def test_send_signal(self):
        self._kill_process('send_signal', signal.SIGTERM)

    def test_kill(self):
        self._kill_process('kill')

    def test_terminate(self):
        self._kill_process('terminate')

    def test_send_signal_dead(self):
        self._kill_dead_process('send_signal', signal.SIGTERM)

    def test_kill_dead(self):
        self._kill_dead_process('kill')

    def test_terminate_dead(self):
        self._kill_dead_process('terminate')

class MiscTests(unittest.TestCase):

    class RecordingPopen(subprocess.Popen):
        """A Popen that saves a reference to each instance for testing."""
        instances_created = []

        def __init__(self, *args, **kwargs):
            super().__init__(*args, **kwargs)
            self.instances_created.append(self)

    @mock.patch.object(subprocess.Popen, "_communicate")
    def _test_keyboardinterrupt_no_kill(self, popener, mock__communicate,
                                        **kwargs):
        """Fake a SIGINT happening during Popen._communicate() and ._wait().

        This avoids the need to actually try and get test environments to send
        and receive signals reliably across platforms.  The net effect of a ^C
        happening during a blocking subprocess execution which we want to clean
        up from is a KeyboardInterrupt coming out of communicate() or wait().
        """

        mock__communicate.side_effect = KeyboardInterrupt
        try:
            with mock.patch.object(subprocess.Popen, "_wait") as mock__wait:
                # We patch out _wait() as no signal was involved so the
                # child process isn't actually going to exit rapidly.
                mock__wait.side_effect = KeyboardInterrupt
                with mock.patch.object(subprocess, "Popen",
                                       self.RecordingPopen):
                    with self.assertRaises(KeyboardInterrupt):
                        popener([sys.executable, "-c",
                                 "import time\ntime.sleep(9)\nimport sys\n"
                                 "sys.stderr.write('\\n!runaway child!\\n')"],
                                stdout=subprocess.DEVNULL, **kwargs)
                for call in mock__wait.call_args_list[1:]:
                    self.assertNotEqual(
                            call, mock.call(timeout=None),
                            "no open-ended wait() after the first allowed: "
                            f"{mock__wait.call_args_list}")
                sigint_calls = []
                for call in mock__wait.call_args_list:
                    if call == mock.call(timeout=0.25):  # from Popen.__init__
                        sigint_calls.append(call)
                self.assertLessEqual(mock__wait.call_count, 2,
                                     msg=mock__wait.call_args_list)
                self.assertEqual(len(sigint_calls), 1,
                                 msg=mock__wait.call_args_list)
        finally:
            # cleanup the forgotten (due to our mocks) child process
            process = self.RecordingPopen.instances_created.pop()
            process.kill()
            process.wait()
            self.assertEqual([], self.RecordingPopen.instances_created)

    def test_call_keyboardinterrupt_no_kill(self):
        self._test_keyboardinterrupt_no_kill(subprocess.call, timeout=6.282)

    def test_run_keyboardinterrupt_no_kill(self):
        self._test_keyboardinterrupt_no_kill(subprocess.run, timeout=6.282)

    def test_context_manager_keyboardinterrupt_no_kill(self):
        def popen_via_context_manager(*args, **kwargs):
            with subprocess.Popen(*args, **kwargs) as unused_process:
                raise KeyboardInterrupt  # Test how __exit__ handles ^C.
        self._test_keyboardinterrupt_no_kill(popen_via_context_manager)

    def test_getoutput(self):
        self.assertEqual(subprocess.getoutput('echo xyzzy'), 'xyzzy')
        self.assertEqual(subprocess.getstatusoutput('echo xyzzy'),
                         (0, 'xyzzy'))

        # we use mkdtemp in the next line to create an empty directory
        # under our exclusive control; from that, we can invent a pathname
        # that we _know_ won't exist.  This is guaranteed to fail.
        dir = None
        try:
            dir = tempfile.mkdtemp()
            name = os.path.join(dir, "foo")
            status, output = subprocess.getstatusoutput(
                ("type " if mswindows else "cat ") + name)
            self.assertNotEqual(status, 0)
        finally:
            if dir is not None:
                os.rmdir(dir)

    def test__all__(self):
        """Ensure that __all__ is populated properly."""
        intentionally_excluded = {"list2cmdline", "Handle", "pwd", "grp", "fcntl"}
        exported = set(subprocess.__all__)
        possible_exports = set()
        import types
        for name, value in subprocess.__dict__.items():
            if name.startswith('_'):
                continue
            if isinstance(value, (types.ModuleType,)):
                continue
            possible_exports.add(name)
        self.assertEqual(exported, possible_exports - intentionally_excluded)


@unittest.skipUnless(hasattr(selectors, 'PollSelector'),
                     "Test needs selectors.PollSelector")
class ProcessTestCaseNoPoll(ProcessTestCase):
    def setUp(self):
        self.orig_selector = subprocess._PopenSelector
        subprocess._PopenSelector = selectors.SelectSelector
        ProcessTestCase.setUp(self)

    def tearDown(self):
        subprocess._PopenSelector = self.orig_selector
        ProcessTestCase.tearDown(self)


@unittest.skipUnless(mswindows, "Windows-specific tests")
class CommandsWithSpaces (BaseTestCase):

    def setUp(self):
        super().setUp()
        f, fname = tempfile.mkstemp(".py", "te st")
        self.fname = fname.lower ()
        os.write(f, b"import sys;"
                    b"sys.stdout.write('%d %s' % (len(sys.argv), [a.lower () for a in sys.argv]))"
        )
        os.close(f)

    def tearDown(self):
        os.remove(self.fname)
        super().tearDown()

    def with_spaces(self, *args, **kwargs):
        kwargs['stdout'] = subprocess.PIPE
        p = subprocess.Popen(*args, **kwargs)
        with p:
            self.assertEqual(
              p.stdout.read ().decode("mbcs"),
              "2 [%r, 'ab cd']" % self.fname
            )

    def test_shell_string_with_spaces(self):
        # call() function with string argument with spaces on Windows
        self.with_spaces('"%s" "%s" "%s"' % (sys.executable, self.fname,
                                             "ab cd"), shell=1)

    def test_shell_sequence_with_spaces(self):
        # call() function with sequence argument with spaces on Windows
        self.with_spaces([sys.executable, self.fname, "ab cd"], shell=1)

    def test_noshell_string_with_spaces(self):
        # call() function with string argument with spaces on Windows
        self.with_spaces('"%s" "%s" "%s"' % (sys.executable, self.fname,
                             "ab cd"))

    def test_noshell_sequence_with_spaces(self):
        # call() function with sequence argument with spaces on Windows
        self.with_spaces([sys.executable, self.fname, "ab cd"])


class ContextManagerTests(BaseTestCase):

    def test_pipe(self):
        with subprocess.Popen([sys.executable, "-c",
                               "import sys;"
                               "sys.stdout.write('stdout');"
                               "sys.stderr.write('stderr');"],
                              stdout=subprocess.PIPE,
                              stderr=subprocess.PIPE) as proc:
            self.assertEqual(proc.stdout.read(), b"stdout")
            self.assertEqual(proc.stderr.read(), b"stderr")

        self.assertTrue(proc.stdout.closed)
        self.assertTrue(proc.stderr.closed)

    def test_returncode(self):
        with subprocess.Popen([sys.executable, "-c",
                               "import sys; sys.exit(100)"]) as proc:
            pass
        # __exit__ calls wait(), so the returncode should be set
        self.assertEqual(proc.returncode, 100)

    def test_communicate_stdin(self):
        with subprocess.Popen([sys.executable, "-c",
                              "import sys;"
                              "sys.exit(sys.stdin.read() == 'context')"],
                             stdin=subprocess.PIPE) as proc:
            proc.communicate(b"context")
            self.assertEqual(proc.returncode, 1)

    def test_invalid_args(self):
        with self.assertRaises(NONEXISTING_ERRORS):
            with subprocess.Popen(NONEXISTING_CMD,
                                  stdout=subprocess.PIPE,
                                  stderr=subprocess.PIPE) as proc:
                pass

    def test_broken_pipe_cleanup(self):
        """Broken pipe error should not prevent wait() (Issue 21619)"""
        proc = subprocess.Popen(ZERO_RETURN_CMD,
                                stdin=subprocess.PIPE,
                                bufsize=support.PIPE_MAX_SIZE*2)
        proc = proc.__enter__()
        # Prepare to send enough data to overflow any OS pipe buffering and
        # guarantee a broken pipe error. Data is held in BufferedWriter
        # buffer until closed.
        proc.stdin.write(b'x' * support.PIPE_MAX_SIZE)
        self.assertIsNone(proc.returncode)
        # EPIPE expected under POSIX; EINVAL under Windows
        self.assertRaises(OSError, proc.__exit__, None, None, None)
        self.assertEqual(proc.returncode, 0)
        self.assertTrue(proc.stdin.closed)


if __name__ == "__main__":
    unittest.main()<|MERGE_RESOLUTION|>--- conflicted
+++ resolved
@@ -3416,30 +3416,7 @@
 
     @unittest.skipIf(not sysconfig.get_config_var("HAVE_VFORK"),
                      "vfork() not enabled by configure.")
-<<<<<<< HEAD
-    @mock.patch("subprocess._fork_exec")
-    @mock.patch("subprocess._USE_POSIX_SPAWN", new=False)
-    def test__use_vfork(self, mock_fork_exec):
-        self.assertTrue(subprocess._USE_VFORK)  # The default value regardless.
-        mock_fork_exec.side_effect = RuntimeError("just testing args")
-        with self.assertRaises(RuntimeError):
-            subprocess.run([sys.executable, "-c", "pass"])
-        mock_fork_exec.assert_called_once()
-        # NOTE: These assertions are *ugly* as they require the last arg
-        # to remain the have_vfork boolean. We really need to refactor away
-        # from the giant "wall of args" internal C extension API.
-        self.assertTrue(mock_fork_exec.call_args.args[-1])
-        with mock.patch.object(subprocess, '_USE_VFORK', False):
-            with self.assertRaises(RuntimeError):
-                subprocess.run([sys.executable, "-c", "pass"])
-            self.assertFalse(mock_fork_exec.call_args_list[-1].args[-1])
-
-    @unittest.skipIf(not sysconfig.get_config_var("HAVE_VFORK"),
-                     "vfork() not enabled by configure.")
     @strace_helper.requires_strace()
-=======
-    @unittest.skipIf(sys.platform != "linux", "Linux only, requires strace.")
->>>>>>> 46f5a4f9
     @mock.patch("subprocess._USE_POSIX_SPAWN", new=False)
     def test_vfork_used_when_expected(self):
         # This is a performance regression test to ensure we default to using
