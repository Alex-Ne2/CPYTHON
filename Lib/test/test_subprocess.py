--- conflicted
+++ resolved
@@ -1475,7 +1475,6 @@
                              env=newenv)
         self.assertEqual(cp.returncode, 33)
 
-<<<<<<< HEAD
     def test_run_with_pathlike_path(self):
         # bpo-31961: test run(pathlike_object)
         class Path:
@@ -1506,7 +1505,7 @@
         res = subprocess.run(args)
 
         self.assertEqual(res.returncode, 57)
-=======
+
     def test_capture_output(self):
         cp = self.run_python(("import sys;"
                               "sys.stdout.write('BDFL'); "
@@ -1538,7 +1537,6 @@
                                       capture_output=True, stderr=tf)
         self.assertIn('stderr', c.exception.args[0])
         self.assertIn('capture_output', c.exception.args[0])
->>>>>>> ce0f33d0
 
 
 @unittest.skipIf(mswindows, "POSIX specific tests")
