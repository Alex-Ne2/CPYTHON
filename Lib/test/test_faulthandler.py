from contextlib import contextmanager
import datetime
import faulthandler
import os
import re
import signal
import subprocess
import sys
from test import support
from test.support import os_helper, script_helper, is_android, MS_WINDOWS, threading_helper
import tempfile
import unittest
from textwrap import dedent

try:
    import _testcapi
except ImportError:
    _testcapi = None

if not support.has_subprocess_support:
    raise unittest.SkipTest("test module requires subprocess")

TIMEOUT = 0.5

STACK_HEADER_STR = r'Stack (most recent call first):'

# Regular expressions
STACK_HEADER = re.escape(STACK_HEADER_STR)
THREAD_NAME = r'( \[.*\])?'
THREAD_ID = fr'Thread 0x[0-9a-f]+{THREAD_NAME}'
THREAD_HEADER = fr'{THREAD_ID} \(most recent call first\):'
CURRENT_THREAD_ID = fr'Current thread 0x[0-9a-f]+{THREAD_NAME}'
CURRENT_THREAD_HEADER = fr'{CURRENT_THREAD_ID} \(most recent call first\):'


def expected_traceback(lineno1, lineno2, header, min_count=1):
    regex = header
    regex += '  File "<string>", line %s in func\n' % lineno1
    regex += '  File "<string>", line %s in <module>' % lineno2
    if 1 < min_count:
        return '^' + (regex + '\n') * (min_count - 1) + regex
    else:
        return '^' + regex + '$'

def skip_segfault_on_android(test):
    # gh-76319: Raising SIGSEGV on Android may not cause a crash.
    return unittest.skipIf(is_android,
                           'raising SIGSEGV on Android is unreliable')(test)

@contextmanager
def temporary_filename():
    filename = tempfile.mktemp()
    try:
        yield filename
    finally:
        os_helper.unlink(filename)


ADDRESS_EXPR = "0x[0-9a-f]+"
C_STACK_REGEX = [
    r"Current thread's C stack trace \(most recent call first\):",
    fr"  ((\/.+)+\(.*\+{ADDRESS_EXPR}\) \[{ADDRESS_EXPR}\])|(<.+>)"
]

class FaultHandlerTests(unittest.TestCase):

    def get_output(self, code, filename=None, fd=None):
        """
        Run the specified code in Python (in a new child process) and read the
        output from the standard error or from a file (if filename is set).
        Return the output lines as a list.

        Strip the reference count from the standard error for Python debug
        build, and replace "Current thread 0x00007f8d8fbd9700" by "Current
        thread XXX".
        """
        code = dedent(code).strip()
        pass_fds = []
        if fd is not None:
            pass_fds.append(fd)
        env = dict(os.environ)

        # Sanitizers must not handle SIGSEGV (ex: for test_enable_fd())
        option = 'handle_segv=0'
        support.set_sanitizer_env_var(env, option)

        with support.SuppressCrashReport():
            process = script_helper.spawn_python('-c', code,
                                                 pass_fds=pass_fds,
                                                 env=env)
            with process:
                output, stderr = process.communicate()
                exitcode = process.wait()
        output = output.decode('ascii', 'backslashreplace')
        if filename:
            self.assertEqual(output, '')
            with open(filename, "rb") as fp:
                output = fp.read()
            output = output.decode('ascii', 'backslashreplace')
        elif fd is not None:
            self.assertEqual(output, '')
            os.lseek(fd, os.SEEK_SET, 0)
            with open(fd, "rb", closefd=False) as fp:
                output = fp.read()
            output = output.decode('ascii', 'backslashreplace')
        return output.splitlines(), exitcode

    def check_error(self, code, lineno, fatal_error, *,
                    filename=None, all_threads=True, other_regex=None,
                    fd=None, know_current_thread=True,
                    py_fatal_error=False,
                    garbage_collecting=False,
                    c_stack=True,
                    function='<module>'):
        """
        Check that the fault handler for fatal errors is enabled and check the
        traceback from the child process output.

        Raise an error if the output doesn't match the expected format.
        """
        all_threads_disabled = (
            all_threads
            and (not sys._is_gil_enabled())
        )
        if all_threads and not all_threads_disabled:
            if know_current_thread:
<<<<<<< HEAD
                header = f'Current thread {ADDRESS_EXPR}'
            else:
                header = f'Thread {ADDRESS_EXPR}'
=======
                header = CURRENT_THREAD_HEADER
            else:
                header = THREAD_HEADER
>>>>>>> c7f6535e
        else:
            header = STACK_HEADER
        regex = [f'^{fatal_error}']
        if py_fatal_error:
            regex.append("Python runtime state: initialized")
        regex.append('')
        if all_threads_disabled and not py_fatal_error:
            regex.append("<Cannot show all threads while the GIL is disabled>")
<<<<<<< HEAD
        regex.append(fr'{header} \(most recent call first\):')
        if garbage_collecting:
            regex.append('  Garbage-collecting')
=======
        regex.append(fr'{header}')
>>>>>>> c7f6535e
        if support.Py_GIL_DISABLED and py_fatal_error and not know_current_thread:
            regex.append("  <tstate is freed>")
        else:
            if garbage_collecting and not all_threads_disabled:
                regex.append('  Garbage-collecting')
            regex.append(fr'  File "<string>", line {lineno} in {function}')
        if c_stack:
            regex.extend(C_STACK_REGEX)
        regex = '\n'.join(regex)

        if other_regex:
            regex = f'(?:{regex}|{other_regex})'

        # Enable MULTILINE flag
        regex = f'(?m){regex}'
        output, exitcode = self.get_output(code, filename=filename, fd=fd)
        output = '\n'.join(output)
        self.assertRegex(output, regex)
        self.assertNotEqual(exitcode, 0)

    def check_fatal_error(self, code, line_number, name_regex, func=None, **kw):
        if func:
            name_regex = '%s: %s' % (func, name_regex)
        fatal_error = 'Fatal Python error: %s' % name_regex
        self.check_error(code, line_number, fatal_error, **kw)

    def check_windows_exception(self, code, line_number, name_regex, **kw):
        fatal_error = 'Windows fatal exception: %s' % name_regex
        self.check_error(code, line_number, fatal_error, **kw)

    @unittest.skipIf(sys.platform.startswith('aix'),
                     "the first page of memory is a mapped read-only on AIX")
    def test_read_null(self):
        if not MS_WINDOWS:
            self.check_fatal_error("""
                import faulthandler
                faulthandler.enable()
                faulthandler._read_null()
                """,
                3,
                # Issue #12700: Read NULL raises SIGILL on Mac OS X Lion
                '(?:Segmentation fault'
                    '|Bus error'
                    '|Illegal instruction)')
        else:
            self.check_windows_exception("""
                import faulthandler
                faulthandler.enable()
                faulthandler._read_null()
                """,
                3,
                'access violation')

    @skip_segfault_on_android
    def test_sigsegv(self):
        self.check_fatal_error("""
            import faulthandler
            faulthandler.enable()
            faulthandler._sigsegv()
            """,
            3,
            'Segmentation fault')

    @skip_segfault_on_android
    def test_gc(self):
        # bpo-44466: Detect if the GC is running
        self.check_fatal_error("""
            import faulthandler
            import gc
            import sys

            faulthandler.enable()

            class RefCycle:
                def __del__(self):
                    faulthandler._sigsegv()

            # create a reference cycle which triggers a fatal
            # error in a destructor
            a = RefCycle()
            b = RefCycle()
            a.b = b
            b.a = a

            # Delete the objects, not the cycle
            a = None
            b = None

            # Break the reference cycle: call __del__()
            gc.collect()

            # Should not reach this line
            print("exit", file=sys.stderr)
            """,
            9,
            'Segmentation fault',
            function='__del__',
            garbage_collecting=True)

    def test_fatal_error_c_thread(self):
        self.check_fatal_error("""
            import faulthandler
            faulthandler.enable()
            faulthandler._fatal_error_c_thread()
            """,
            3,
            'in new thread',
            know_current_thread=False,
            func='faulthandler_fatal_error_thread',
            py_fatal_error=True)

    @support.skip_if_sanitizer("TSAN itercepts SIGABRT", thread=True)
    def test_sigabrt(self):
        self.check_fatal_error("""
            import faulthandler
            faulthandler.enable()
            faulthandler._sigabrt()
            """,
            3,
            'Aborted')

    @unittest.skipIf(sys.platform == 'win32',
                     "SIGFPE cannot be caught on Windows")
    @support.skip_if_sanitizer("TSAN itercepts SIGFPE", thread=True)
    def test_sigfpe(self):
        self.check_fatal_error("""
            import faulthandler
            faulthandler.enable()
            faulthandler._sigfpe()
            """,
            3,
            'Floating-point exception')

    @unittest.skipIf(_testcapi is None, 'need _testcapi')
    @unittest.skipUnless(hasattr(signal, 'SIGBUS'), 'need signal.SIGBUS')
    @support.skip_if_sanitizer("TSAN itercepts SIGBUS", thread=True)
    @skip_segfault_on_android
    def test_sigbus(self):
        self.check_fatal_error("""
            import faulthandler
            import signal

            faulthandler.enable()
            signal.raise_signal(signal.SIGBUS)
            """,
            5,
            'Bus error')

    @unittest.skipIf(_testcapi is None, 'need _testcapi')
    @unittest.skipUnless(hasattr(signal, 'SIGILL'), 'need signal.SIGILL')
    @support.skip_if_sanitizer("TSAN itercepts SIGILL", thread=True)
    @skip_segfault_on_android
    def test_sigill(self):
        self.check_fatal_error("""
            import faulthandler
            import signal

            faulthandler.enable()
            signal.raise_signal(signal.SIGILL)
            """,
            5,
            'Illegal instruction')

    @unittest.skipIf(_testcapi is None, 'need _testcapi')
    def check_fatal_error_func(self, release_gil):
        # Test that Py_FatalError() dumps a traceback
        with support.SuppressCrashReport():
            self.check_fatal_error(f"""
                import _testcapi
                _testcapi.fatal_error(b'xyz', {release_gil})
                """,
                2,
                'xyz',
                func='_testcapi_fatal_error_impl',
                py_fatal_error=True)

    def test_fatal_error(self):
        self.check_fatal_error_func(False)

    def test_fatal_error_without_gil(self):
        self.check_fatal_error_func(True)

    @unittest.skipIf(sys.platform.startswith('openbsd'),
                     "Issue #12868: sigaltstack() doesn't work on "
                     "OpenBSD if Python is compiled with pthread")
    @unittest.skipIf(not hasattr(faulthandler, '_stack_overflow'),
                     'need faulthandler._stack_overflow()')
    def test_stack_overflow(self):
        self.check_fatal_error("""
            import faulthandler
            faulthandler.enable()
            faulthandler._stack_overflow()
            """,
            3,
            '(?:Segmentation fault|Bus error)',
            other_regex='unable to raise a stack overflow')

    @skip_segfault_on_android
    def test_gil_released(self):
        self.check_fatal_error("""
            import faulthandler
            faulthandler.enable()
            faulthandler._sigsegv(True)
            """,
            3,
            'Segmentation fault')

    @skip_segfault_on_android
    def test_enable_file(self):
        with temporary_filename() as filename:
            self.check_fatal_error("""
                import faulthandler
                output = open({filename}, 'wb')
                faulthandler.enable(output)
                faulthandler._sigsegv()
                """.format(filename=repr(filename)),
                4,
                'Segmentation fault',
                filename=filename)

    @unittest.skipIf(sys.platform == "win32",
                     "subprocess doesn't support pass_fds on Windows")
    @skip_segfault_on_android
    def test_enable_fd(self):
        with tempfile.TemporaryFile('wb+') as fp:
            fd = fp.fileno()
            self.check_fatal_error("""
                import faulthandler
                import sys
                faulthandler.enable(%s)
                faulthandler._sigsegv()
                """ % fd,
                4,
                'Segmentation fault',
                fd=fd)

    @skip_segfault_on_android
    def test_enable_single_thread(self):
        self.check_fatal_error("""
            import faulthandler
            faulthandler.enable(all_threads=False)
            faulthandler._sigsegv()
            """,
            3,
            'Segmentation fault',
            all_threads=False)

    @skip_segfault_on_android
    def test_disable(self):
        code = """
            import faulthandler
            faulthandler.enable()
            faulthandler.disable()
            faulthandler._sigsegv()
            """
        not_expected = 'Fatal Python error'
        stderr, exitcode = self.get_output(code)
        stderr = '\n'.join(stderr)
        self.assertTrue(not_expected not in stderr,
                     "%r is present in %r" % (not_expected, stderr))
        self.assertNotEqual(exitcode, 0)

    @skip_segfault_on_android
    def test_dump_ext_modules(self):
        code = """
            import faulthandler
            import sys
            # Don't filter stdlib module names
            sys.stdlib_module_names = frozenset()
            faulthandler.enable()
            faulthandler._sigsegv()
            """
        stderr, exitcode = self.get_output(code)
        stderr = '\n'.join(stderr)
        match = re.search(r'^Extension modules:(.*) \(total: [0-9]+\)$',
                          stderr, re.MULTILINE)
        if not match:
            self.fail(f"Cannot find 'Extension modules:' in {stderr!r}")
        modules = set(match.group(1).strip().split(', '))
        for name in ('sys', 'faulthandler'):
            self.assertIn(name, modules)

    def test_is_enabled(self):
        orig_stderr = sys.stderr
        try:
            # regrtest may replace sys.stderr by io.StringIO object, but
            # faulthandler.enable() requires that sys.stderr has a fileno()
            # method
            sys.stderr = sys.__stderr__

            was_enabled = faulthandler.is_enabled()
            try:
                faulthandler.enable()
                self.assertTrue(faulthandler.is_enabled())
                faulthandler.disable()
                self.assertFalse(faulthandler.is_enabled())
            finally:
                if was_enabled:
                    faulthandler.enable()
                else:
                    faulthandler.disable()
        finally:
            sys.stderr = orig_stderr

    @support.requires_subprocess()
    def test_disabled_by_default(self):
        # By default, the module should be disabled
        code = "import faulthandler; print(faulthandler.is_enabled())"
        args = (sys.executable, "-E", "-c", code)
        # don't use assert_python_ok() because it always enables faulthandler
        output = subprocess.check_output(args)
        self.assertEqual(output.rstrip(), b"False")

    @support.requires_subprocess()
    def test_sys_xoptions(self):
        # Test python -X faulthandler
        code = "import faulthandler; print(faulthandler.is_enabled())"
        args = filter(None, (sys.executable,
                             "-E" if sys.flags.ignore_environment else "",
                             "-X", "faulthandler", "-c", code))
        env = os.environ.copy()
        env.pop("PYTHONFAULTHANDLER", None)
        # don't use assert_python_ok() because it always enables faulthandler
        output = subprocess.check_output(args, env=env)
        self.assertEqual(output.rstrip(), b"True")

    @support.requires_subprocess()
    def test_env_var(self):
        # empty env var
        code = "import faulthandler; print(faulthandler.is_enabled())"
        args = (sys.executable, "-c", code)
        env = dict(os.environ)
        env['PYTHONFAULTHANDLER'] = ''
        env['PYTHONDEVMODE'] = ''
        # don't use assert_python_ok() because it always enables faulthandler
        output = subprocess.check_output(args, env=env)
        self.assertEqual(output.rstrip(), b"False")

        # non-empty env var
        env = dict(os.environ)
        env['PYTHONFAULTHANDLER'] = '1'
        env['PYTHONDEVMODE'] = ''
        output = subprocess.check_output(args, env=env)
        self.assertEqual(output.rstrip(), b"True")

    def check_dump_traceback(self, *, filename=None, fd=None):
        """
        Explicitly call dump_traceback() function and check its output.
        Raise an error if the output doesn't match the expected format.
        """
        code = """
            import faulthandler

            filename = {filename!r}
            fd = {fd}

            def funcB():
                if filename:
                    with open(filename, "wb") as fp:
                        faulthandler.dump_traceback(fp, all_threads=False)
                elif fd is not None:
                    faulthandler.dump_traceback(fd,
                                                all_threads=False)
                else:
                    faulthandler.dump_traceback(all_threads=False)

            def funcA():
                funcB()

            funcA()
            """
        code = code.format(
            filename=filename,
            fd=fd,
        )
        if filename:
            lineno = 9
        elif fd is not None:
            lineno = 11
        else:
            lineno = 14
        expected = [
            f'{STACK_HEADER_STR}',
            '  File "<string>", line %s in funcB' % lineno,
            '  File "<string>", line 17 in funcA',
            '  File "<string>", line 19 in <module>'
        ]
        trace, exitcode = self.get_output(code, filename, fd)
        self.assertEqual(trace, expected)
        self.assertEqual(exitcode, 0)

    def test_dump_traceback(self):
        self.check_dump_traceback()

    def test_dump_traceback_file(self):
        with temporary_filename() as filename:
            self.check_dump_traceback(filename=filename)

    @unittest.skipIf(sys.platform == "win32",
                     "subprocess doesn't support pass_fds on Windows")
    def test_dump_traceback_fd(self):
        with tempfile.TemporaryFile('wb+') as fp:
            self.check_dump_traceback(fd=fp.fileno())

    def test_truncate(self):
        maxlen = 500
        func_name = 'x' * (maxlen + 50)
        truncated = 'x' * maxlen + '...'
        code = """
            import faulthandler

            def {func_name}():
                faulthandler.dump_traceback(all_threads=False)

            {func_name}()
            """
        code = code.format(
            func_name=func_name,
        )
        expected = [
            f'{STACK_HEADER_STR}',
            '  File "<string>", line 4 in %s' % truncated,
            '  File "<string>", line 6 in <module>'
        ]
        trace, exitcode = self.get_output(code)
        self.assertEqual(trace, expected)
        self.assertEqual(exitcode, 0)

    def check_dump_traceback_threads(self, filename):
        """
        Call explicitly dump_traceback(all_threads=True) and check the output.
        Raise an error if the output doesn't match the expected format.
        """
        code = """
            import faulthandler
            from threading import Thread, Event
            import time

            def dump():
                if {filename}:
                    with open({filename}, "wb") as fp:
                        faulthandler.dump_traceback(fp, all_threads=True)
                else:
                    faulthandler.dump_traceback(all_threads=True)

            class Waiter(Thread):
                # avoid blocking if the main thread raises an exception.
                daemon = True

                def __init__(self):
                    Thread.__init__(self)
                    self.running = Event()
                    self.stop = Event()

                def run(self):
                    self.running.set()
                    self.stop.wait()

            waiter = Waiter()
            waiter.start()
            waiter.running.wait()
            dump()
            waiter.stop.set()
            waiter.join()
            """
        code = code.format(filename=repr(filename))
        output, exitcode = self.get_output(code, filename)
        output = '\n'.join(output)
        if filename:
            lineno = 8
        else:
            lineno = 10
        # When the traceback is dumped, the waiter thread may be in the
        # `self.running.set()` call or in `self.stop.wait()`.
        regex = fr"""
            ^{THREAD_HEADER}
            (?:  File ".*threading.py", line [0-9]+ in [_a-z]+
            ){{1,3}}  File "<string>", line (?:22|23) in run
              File ".*threading.py", line [0-9]+ in _bootstrap_inner
              File ".*threading.py", line [0-9]+ in _bootstrap

            {CURRENT_THREAD_HEADER}
              File "<string>", line {lineno} in dump
              File "<string>", line 28 in <module>$
            """
        regex = dedent(regex).strip()
        self.assertRegex(output, regex)
        self.assertEqual(exitcode, 0)

    def test_dump_traceback_threads(self):
        self.check_dump_traceback_threads(None)

    def test_dump_traceback_threads_file(self):
        with temporary_filename() as filename:
            self.check_dump_traceback_threads(filename)

    def check_dump_traceback_later(self, repeat=False, cancel=False, loops=1,
                                   *, filename=None, fd=None):
        """
        Check how many times the traceback is written in timeout x 2.5 seconds,
        or timeout x 3.5 seconds if cancel is True: 1, 2 or 3 times depending
        on repeat and cancel options.

        Raise an error if the output doesn't match the expect format.
        """
        timeout_str = str(datetime.timedelta(seconds=TIMEOUT))
        code = """
            import faulthandler
            import time
            import sys

            timeout = {timeout}
            repeat = {repeat}
            cancel = {cancel}
            loops = {loops}
            filename = {filename!r}
            fd = {fd}

            def func(timeout, repeat, cancel, file, loops):
                for loop in range(loops):
                    faulthandler.dump_traceback_later(timeout, repeat=repeat, file=file)
                    if cancel:
                        faulthandler.cancel_dump_traceback_later()
                    time.sleep(timeout * 5)
                    faulthandler.cancel_dump_traceback_later()

            if filename:
                file = open(filename, "wb")
            elif fd is not None:
                file = sys.stderr.fileno()
            else:
                file = None
            func(timeout, repeat, cancel, file, loops)
            if filename:
                file.close()
            """
        code = code.format(
            timeout=TIMEOUT,
            repeat=repeat,
            cancel=cancel,
            loops=loops,
            filename=filename,
            fd=fd,
        )
        trace, exitcode = self.get_output(code, filename)
        trace = '\n'.join(trace)

        if not cancel:
            count = loops
            if repeat:
                count *= 2
            header = (fr'Timeout \({timeout_str}\)!\n'
                      fr'{THREAD_HEADER}\n')
            regex = expected_traceback(17, 26, header, min_count=count)
            self.assertRegex(trace, regex)
        else:
            self.assertEqual(trace, '')
        self.assertEqual(exitcode, 0)

    def test_dump_traceback_later(self):
        self.check_dump_traceback_later()

    def test_dump_traceback_later_repeat(self):
        self.check_dump_traceback_later(repeat=True)

    def test_dump_traceback_later_cancel(self):
        self.check_dump_traceback_later(cancel=True)

    def test_dump_traceback_later_file(self):
        with temporary_filename() as filename:
            self.check_dump_traceback_later(filename=filename)

    @unittest.skipIf(sys.platform == "win32",
                     "subprocess doesn't support pass_fds on Windows")
    def test_dump_traceback_later_fd(self):
        with tempfile.TemporaryFile('wb+') as fp:
            self.check_dump_traceback_later(fd=fp.fileno())

    @support.requires_resource('walltime')
    def test_dump_traceback_later_twice(self):
        self.check_dump_traceback_later(loops=2)

    @unittest.skipIf(not hasattr(faulthandler, "register"),
                     "need faulthandler.register")
    def check_register(self, filename=False, all_threads=False,
                       unregister=False, chain=False, fd=None):
        """
        Register a handler displaying the traceback on a user signal. Raise the
        signal and check the written traceback.

        If chain is True, check that the previous signal handler is called.

        Raise an error if the output doesn't match the expected format.
        """
        signum = signal.SIGUSR1
        code = """
            import faulthandler
            import os
            import signal
            import sys

            all_threads = {all_threads}
            signum = {signum:d}
            unregister = {unregister}
            chain = {chain}
            filename = {filename!r}
            fd = {fd}

            def func(signum):
                os.kill(os.getpid(), signum)

            def handler(signum, frame):
                handler.called = True
            handler.called = False

            if filename:
                file = open(filename, "wb")
            elif fd is not None:
                file = sys.stderr.fileno()
            else:
                file = None
            if chain:
                signal.signal(signum, handler)
            faulthandler.register(signum, file=file,
                                  all_threads=all_threads, chain={chain})
            if unregister:
                faulthandler.unregister(signum)
            func(signum)
            if chain and not handler.called:
                if file is not None:
                    output = file
                else:
                    output = sys.stderr
                print("Error: signal handler not called!", file=output)
                exitcode = 1
            else:
                exitcode = 0
            if filename:
                file.close()
            sys.exit(exitcode)
            """
        code = code.format(
            all_threads=all_threads,
            signum=signum,
            unregister=unregister,
            chain=chain,
            filename=filename,
            fd=fd,
        )
        trace, exitcode = self.get_output(code, filename)
        trace = '\n'.join(trace)
        if not unregister:
            if all_threads:
                regex = fr'{CURRENT_THREAD_HEADER}\n'
            else:
                regex = fr'{STACK_HEADER}\n'
            regex = expected_traceback(14, 32, regex)
            self.assertRegex(trace, regex)
        else:
            self.assertEqual(trace, '')
        if unregister:
            self.assertNotEqual(exitcode, 0)
        else:
            self.assertEqual(exitcode, 0)

    def test_register(self):
        self.check_register()

    def test_unregister(self):
        self.check_register(unregister=True)

    def test_register_file(self):
        with temporary_filename() as filename:
            self.check_register(filename=filename)

    @unittest.skipIf(sys.platform == "win32",
                     "subprocess doesn't support pass_fds on Windows")
    def test_register_fd(self):
        with tempfile.TemporaryFile('wb+') as fp:
            self.check_register(fd=fp.fileno())

    def test_register_threads(self):
        self.check_register(all_threads=True)

    @support.skip_if_sanitizer("gh-129825: hangs under TSAN", thread=True)
    def test_register_chain(self):
        self.check_register(chain=True)

    @contextmanager
    def check_stderr_none(self):
        stderr = sys.stderr
        try:
            sys.stderr = None
            with self.assertRaises(RuntimeError) as cm:
                yield
            self.assertEqual(str(cm.exception), "sys.stderr is None")
        finally:
            sys.stderr = stderr

    def test_stderr_None(self):
        # Issue #21497: provide a helpful error if sys.stderr is None,
        # instead of just an attribute error: "None has no attribute fileno".
        with self.check_stderr_none():
            faulthandler.enable()
        with self.check_stderr_none():
            faulthandler.dump_traceback()
        with self.check_stderr_none():
            faulthandler.dump_traceback_later(1e-3)
        if hasattr(faulthandler, "register"):
            with self.check_stderr_none():
                faulthandler.register(signal.SIGUSR1)

    @unittest.skipUnless(MS_WINDOWS, 'specific to Windows')
    def test_raise_exception(self):
        for exc, name in (
            ('EXCEPTION_ACCESS_VIOLATION', 'access violation'),
            ('EXCEPTION_INT_DIVIDE_BY_ZERO', 'int divide by zero'),
            ('EXCEPTION_STACK_OVERFLOW', 'stack overflow'),
        ):
            self.check_windows_exception(f"""
                import faulthandler
                faulthandler.enable()
                faulthandler._raise_exception(faulthandler._{exc})
                """,
                3,
                name)

    @unittest.skipUnless(MS_WINDOWS, 'specific to Windows')
    def test_ignore_exception(self):
        for exc_code in (
            0xE06D7363,   # MSC exception ("Emsc")
            0xE0434352,   # COM Callable Runtime exception ("ECCR")
        ):
            code = f"""
                    import faulthandler
                    faulthandler.enable()
                    faulthandler._raise_exception({exc_code})
                    """
            code = dedent(code)
            output, exitcode = self.get_output(code)
            self.assertEqual(output, [])
            self.assertEqual(exitcode, exc_code)

    @unittest.skipUnless(MS_WINDOWS, 'specific to Windows')
    def test_raise_nonfatal_exception(self):
        # These exceptions are not strictly errors. Letting
        # faulthandler display the traceback when they are
        # raised is likely to result in noise. However, they
        # may still terminate the process if there is no
        # handler installed for them (which there typically
        # is, e.g. for debug messages).
        for exc in (
            0x00000000,
            0x34567890,
            0x40000000,
            0x40001000,
            0x70000000,
            0x7FFFFFFF,
        ):
            output, exitcode = self.get_output(f"""
                import faulthandler
                faulthandler.enable()
                faulthandler._raise_exception(0x{exc:x})
                """
            )
            self.assertEqual(output, [])
            # On Windows older than 7 SP1, the actual exception code has
            # bit 29 cleared.
            self.assertIn(exitcode,
                          (exc, exc & ~0x10000000))

    @unittest.skipUnless(MS_WINDOWS, 'specific to Windows')
    def test_disable_windows_exc_handler(self):
        code = dedent("""
            import faulthandler
            faulthandler.enable()
            faulthandler.disable()
            code = faulthandler._EXCEPTION_ACCESS_VIOLATION
            faulthandler._raise_exception(code)
        """)
        output, exitcode = self.get_output(code)
        self.assertEqual(output, [])
        self.assertEqual(exitcode, 0xC0000005)

    def test_cancel_later_without_dump_traceback_later(self):
        # bpo-37933: Calling cancel_dump_traceback_later()
        # without dump_traceback_later() must not segfault.
        code = dedent("""
            import faulthandler
            faulthandler.cancel_dump_traceback_later()
        """)
        output, exitcode = self.get_output(code)
        self.assertEqual(output, [])
        self.assertEqual(exitcode, 0)

    @threading_helper.requires_working_threading()
    @unittest.skipUnless(support.Py_GIL_DISABLED, "only meaningful if the GIL is disabled")
    def test_free_threaded_dump_traceback(self):
        # gh-128400: Other threads need to be paused to invoke faulthandler
        code = dedent("""
        import faulthandler
        from threading import Thread, Event

        class Waiter(Thread):
            def __init__(self):
                Thread.__init__(self)
                self.running = Event()
                self.stop = Event()

            def run(self):
                self.running.set()
                self.stop.wait()

        for _ in range(100):
            waiter = Waiter()
            waiter.start()
            waiter.running.wait()
            faulthandler.dump_traceback(all_threads=True)
            waiter.stop.set()
            waiter.join()
        """)
        _, exitcode = self.get_output(code)
        self.assertEqual(exitcode, 0)

    def check_c_stack(self, output):
        starting_line = output.pop(0)
        self.assertRegex(starting_line, C_STACK_REGEX[0])
        self.assertGreater(len(output), 0)

        for line in output:
            with self.subTest(line=line):
                if line != '':  # Ignore trailing or leading newlines
                    self.assertRegex(line, C_STACK_REGEX[1])


    def test_dump_c_stack(self):
        code = dedent("""
        import faulthandler
        faulthandler.dump_c_stack()
        """)
        output, exitcode = self.get_output(code)
        self.assertEqual(exitcode, 0)
        self.check_c_stack(output)


    def test_dump_c_stack_file(self):
        import tempfile

        with tempfile.TemporaryFile("w+") as tmp:
            faulthandler.dump_c_stack(file=tmp)
            tmp.flush()  # Just in case
            tmp.seek(0)
            self.check_c_stack(tmp.read().split("\n"))

if __name__ == "__main__":
    unittest.main()<|MERGE_RESOLUTION|>--- conflicted
+++ resolved
@@ -124,15 +124,9 @@
         )
         if all_threads and not all_threads_disabled:
             if know_current_thread:
-<<<<<<< HEAD
-                header = f'Current thread {ADDRESS_EXPR}'
-            else:
-                header = f'Thread {ADDRESS_EXPR}'
-=======
                 header = CURRENT_THREAD_HEADER
             else:
                 header = THREAD_HEADER
->>>>>>> c7f6535e
         else:
             header = STACK_HEADER
         regex = [f'^{fatal_error}']
@@ -141,13 +135,7 @@
         regex.append('')
         if all_threads_disabled and not py_fatal_error:
             regex.append("<Cannot show all threads while the GIL is disabled>")
-<<<<<<< HEAD
-        regex.append(fr'{header} \(most recent call first\):')
-        if garbage_collecting:
-            regex.append('  Garbage-collecting')
-=======
         regex.append(fr'{header}')
->>>>>>> c7f6535e
         if support.Py_GIL_DISABLED and py_fatal_error and not know_current_thread:
             regex.append("  <tstate is freed>")
         else:
