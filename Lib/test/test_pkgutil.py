from pathlib import Path
from test.support.import_helper import unload, CleanImport
from test.support.warnings_helper import check_warnings, ignore_warnings
import unittest
import sys
import importlib
from importlib.util import spec_from_file_location
import pkgutil
import os
import os.path
import tempfile
import shutil
import zipfile

# Note: pkgutil.walk_packages is currently tested in test_runpy. This is
# a hack to get a major issue resolved for 3.3b2. Longer term, it should
# be moved back here, perhaps by factoring out the helper code for
# creating interesting package layouts to a separate module.
# Issue #15348 declares this is indeed a dodgy hack ;)

class PkgutilTests(unittest.TestCase):

    def setUp(self):
        self.dirname = tempfile.mkdtemp()
        self.addCleanup(shutil.rmtree, self.dirname)
        sys.path.insert(0, self.dirname)

    def tearDown(self):
        del sys.path[0]

    def test_getdata_filesys(self):
        pkg = 'test_getdata_filesys'

        # Include a LF and a CRLF, to test that binary data is read back
        RESOURCE_DATA = b'Hello, world!\nSecond line\r\nThird line'

        # Make a package with some resources
        package_dir = os.path.join(self.dirname, pkg)
        os.mkdir(package_dir)
        # Empty init.py
        f = open(os.path.join(package_dir, '__init__.py'), "wb")
        f.close()
        # Resource files, res.txt, sub/res.txt
        f = open(os.path.join(package_dir, 'res.txt'), "wb")
        f.write(RESOURCE_DATA)
        f.close()
        os.mkdir(os.path.join(package_dir, 'sub'))
        f = open(os.path.join(package_dir, 'sub', 'res.txt'), "wb")
        f.write(RESOURCE_DATA)
        f.close()

        # Check we can read the resources
        res1 = pkgutil.get_data(pkg, 'res.txt')
        self.assertEqual(res1, RESOURCE_DATA)
        res2 = pkgutil.get_data(pkg, 'sub/res.txt')
        self.assertEqual(res2, RESOURCE_DATA)

        del sys.modules[pkg]

    def test_getdata_zipfile(self):
        zip = 'test_getdata_zipfile.zip'
        pkg = 'test_getdata_zipfile'

        # Include a LF and a CRLF, to test that binary data is read back
        RESOURCE_DATA = b'Hello, world!\nSecond line\r\nThird line'

        # Make a package with some resources
        zip_file = os.path.join(self.dirname, zip)
        z = zipfile.ZipFile(zip_file, 'w')

        # Empty init.py
        z.writestr(pkg + '/__init__.py', "")
        # Resource files, res.txt, sub/res.txt
        z.writestr(pkg + '/res.txt', RESOURCE_DATA)
        z.writestr(pkg + '/sub/res.txt', RESOURCE_DATA)
        z.close()

        # Check we can read the resources
        sys.path.insert(0, zip_file)
        res1 = pkgutil.get_data(pkg, 'res.txt')
        self.assertEqual(res1, RESOURCE_DATA)
        res2 = pkgutil.get_data(pkg, 'sub/res.txt')
        self.assertEqual(res2, RESOURCE_DATA)

        names = []
        for moduleinfo in pkgutil.iter_modules([zip_file]):
            self.assertIsInstance(moduleinfo, pkgutil.ModuleInfo)
            names.append(moduleinfo.name)
        self.assertEqual(names, ['test_getdata_zipfile'])

        del sys.path[0]

        del sys.modules[pkg]

    def test_issue44061_iter_modules(self):
        #see: issue44061
        zip = 'test_getdata_zipfile.zip'
        pkg = 'test_getdata_zipfile'

        # Include a LF and a CRLF, to test that binary data is read back
        RESOURCE_DATA = b'Hello, world!\nSecond line\r\nThird line'

        # Make a package with some resources
        zip_file = os.path.join(self.dirname, zip)
        z = zipfile.ZipFile(zip_file, 'w')

        # Empty init.py
        z.writestr(pkg + '/__init__.py', "")
        # Resource files, res.txt
        z.writestr(pkg + '/res.txt', RESOURCE_DATA)
        z.close()

        # Check we can read the resources
        sys.path.insert(0, zip_file)
        try:
            res = pkgutil.get_data(pkg, 'res.txt')
            self.assertEqual(res, RESOURCE_DATA)

            # make sure iter_modules accepts Path objects
            names = []
            for moduleinfo in pkgutil.iter_modules([Path(zip_file)]):
                self.assertIsInstance(moduleinfo, pkgutil.ModuleInfo)
                names.append(moduleinfo.name)
            self.assertEqual(names, [pkg])
        finally:
            del sys.path[0]
            sys.modules.pop(pkg, None)

        # assert path must be None or list of paths
        expected_msg = "path must be None or list of paths to look for modules in"
        with self.assertRaisesRegex(ValueError, expected_msg):
            list(pkgutil.iter_modules("invalid_path"))

    def test_unreadable_dir_on_syspath(self):
        # issue7367 - walk_packages failed if unreadable dir on sys.path
        package_name = "unreadable_package"
        d = os.path.join(self.dirname, package_name)
        # this does not appear to create an unreadable dir on Windows
        #   but the test should not fail anyway
        os.mkdir(d, 0)
        self.addCleanup(os.rmdir, d)
        for t in pkgutil.walk_packages(path=[self.dirname]):
            self.fail("unexpected package found")

    def test_walkpackages_filesys(self):
        pkg1 = 'test_walkpackages_filesys'
        pkg1_dir = os.path.join(self.dirname, pkg1)
        os.mkdir(pkg1_dir)
        f = open(os.path.join(pkg1_dir, '__init__.py'), "wb")
        f.close()
        os.mkdir(os.path.join(pkg1_dir, 'sub'))
        f = open(os.path.join(pkg1_dir, 'sub', '__init__.py'), "wb")
        f.close()
        f = open(os.path.join(pkg1_dir, 'sub', 'mod.py'), "wb")
        f.close()

        # Now, to juice it up, let's add the opposite packages, too.
        pkg2 = 'sub'
        pkg2_dir = os.path.join(self.dirname, pkg2)
        os.mkdir(pkg2_dir)
        f = open(os.path.join(pkg2_dir, '__init__.py'), "wb")
        f.close()
        os.mkdir(os.path.join(pkg2_dir, 'test_walkpackages_filesys'))
        f = open(os.path.join(pkg2_dir, 'test_walkpackages_filesys', '__init__.py'), "wb")
        f.close()
        f = open(os.path.join(pkg2_dir, 'test_walkpackages_filesys', 'mod.py'), "wb")
        f.close()

        expected = [
            'sub',
            'sub.test_walkpackages_filesys',
            'sub.test_walkpackages_filesys.mod',
            'test_walkpackages_filesys',
            'test_walkpackages_filesys.sub',
            'test_walkpackages_filesys.sub.mod',
        ]
        actual= [e[1] for e in pkgutil.walk_packages([self.dirname])]
        self.assertEqual(actual, expected)

        for pkg in expected:
            if pkg.endswith('mod'):
                continue
            del sys.modules[pkg]

    def test_walkpackages_zipfile(self):
        """Tests the same as test_walkpackages_filesys, only with a zip file."""

        zip = 'test_walkpackages_zipfile.zip'
        pkg1 = 'test_walkpackages_zipfile'
        pkg2 = 'sub'

        zip_file = os.path.join(self.dirname, zip)
        z = zipfile.ZipFile(zip_file, 'w')
        z.writestr(pkg2 + '/__init__.py', "")
        z.writestr(pkg2 + '/' + pkg1 + '/__init__.py', "")
        z.writestr(pkg2 + '/' + pkg1 + '/mod.py', "")
        z.writestr(pkg1 + '/__init__.py', "")
        z.writestr(pkg1 + '/' + pkg2 + '/__init__.py', "")
        z.writestr(pkg1 + '/' + pkg2 + '/mod.py', "")
        z.close()

        sys.path.insert(0, zip_file)
        expected = [
            'sub',
            'sub.test_walkpackages_zipfile',
            'sub.test_walkpackages_zipfile.mod',
            'test_walkpackages_zipfile',
            'test_walkpackages_zipfile.sub',
            'test_walkpackages_zipfile.sub.mod',
        ]
        actual= [e[1] for e in pkgutil.walk_packages([zip_file])]
        self.assertEqual(actual, expected)
        del sys.path[0]

        for pkg in expected:
            if pkg.endswith('mod'):
                continue
            del sys.modules[pkg]

    def test_walk_packages_raises_on_string_or_bytes_input(self):

        str_input = 'test_dir'
        with self.assertRaises((TypeError, ValueError)):
            list(pkgutil.walk_packages(str_input))

        bytes_input = b'test_dir'
        with self.assertRaises((TypeError, ValueError)):
            list(pkgutil.walk_packages(bytes_input))

    def test_name_resolution(self):
        import logging
        import logging.handlers

        success_cases = (
            ('os', os),
            ('os.path', os.path),
            ('os.path:pathsep', os.path.pathsep),
            ('logging', logging),
            ('logging:', logging),
            ('logging.handlers', logging.handlers),
            ('logging.handlers:', logging.handlers),
            ('logging.handlers:SysLogHandler', logging.handlers.SysLogHandler),
            ('logging.handlers.SysLogHandler', logging.handlers.SysLogHandler),
            ('logging.handlers:SysLogHandler.LOG_ALERT',
                logging.handlers.SysLogHandler.LOG_ALERT),
            ('logging.handlers.SysLogHandler.LOG_ALERT',
                logging.handlers.SysLogHandler.LOG_ALERT),
            ('builtins.int', int),
            ('builtins:int', int),
            ('builtins.int.from_bytes', int.from_bytes),
            ('builtins:int.from_bytes', int.from_bytes),
            ('builtins.ZeroDivisionError', ZeroDivisionError),
            ('builtins:ZeroDivisionError', ZeroDivisionError),
            ('os:path', os.path),
        )

        failure_cases = (
            (None, TypeError),
            (1, TypeError),
            (2.0, TypeError),
            (True, TypeError),
            ('', ValueError),
            ('?abc', ValueError),
            ('abc/foo', ValueError),
            ('foo', ImportError),
            ('os.foo', AttributeError),
            ('os.foo:', ImportError),
            ('os.pth:pathsep', ImportError),
            ('logging.handlers:NoSuchHandler', AttributeError),
            ('logging.handlers:SysLogHandler.NO_SUCH_VALUE', AttributeError),
            ('logging.handlers.SysLogHandler.NO_SUCH_VALUE', AttributeError),
            ('ZeroDivisionError', ImportError),
            ('os.path.9abc', ValueError),
            ('9abc', ValueError),
        )

        # add some Unicode package names to the mix.

        unicode_words = ('\u0935\u092e\u0938',
                         '\xe9', '\xc8',
                         '\uc548\ub155\ud558\uc138\uc694',
                         '\u3055\u3088\u306a\u3089',
                         '\u3042\u308a\u304c\u3068\u3046',
                         '\u0425\u043e\u0440\u043e\u0448\u043e',
                         '\u0441\u043f\u0430\u0441\u0438\u0431\u043e',
                         '\u73b0\u4ee3\u6c49\u8bed\u5e38\u7528\u5b57\u8868')

        for uw in unicode_words:
            d = os.path.join(self.dirname, uw)
            try:
                os.makedirs(d, exist_ok=True)
            except  UnicodeEncodeError:
                # When filesystem encoding cannot encode uw: skip this test
                continue
            # make an empty __init__.py file
            f = os.path.join(d, '__init__.py')
            with open(f, 'w') as f:
                f.write('')
                f.flush()
            # now import the package we just created; clearing the caches is
            # needed, otherwise the newly created package isn't found
            importlib.invalidate_caches()
            mod = importlib.import_module(uw)
            success_cases += (uw, mod),
            if len(uw) > 1:
                failure_cases += (uw[:-1], ImportError),

        # add an example with a Unicode digit at the start
        failure_cases += ('\u0966\u0935\u092e\u0938', ValueError),

        for s, expected in success_cases:
            with self.subTest(s=s):
                o = pkgutil.resolve_name(s)
                self.assertEqual(o, expected)

        for s, exc in failure_cases:
            with self.subTest(s=s):
                with self.assertRaises(exc):
                    pkgutil.resolve_name(s)


class PkgutilPEP302Tests(unittest.TestCase):

    class MyTestLoader(object):
        def create_module(self, spec):
            return None

        def exec_module(self, mod):
            # Count how many times the module is reloaded
            mod.__dict__['loads'] = mod.__dict__.get('loads', 0) + 1

        def get_data(self, path):
            return "Hello, world!"

    class MyTestImporter(object):
        def find_spec(self, fullname, path=None, target=None):
            loader = PkgutilPEP302Tests.MyTestLoader()
            return spec_from_file_location(fullname,
                                           '<%s>' % loader.__class__.__name__,
                                           loader=loader,
                                           submodule_search_locations=[])

    def setUp(self):
        sys.meta_path.insert(0, self.MyTestImporter())

    def tearDown(self):
        del sys.meta_path[0]

    def test_getdata_pep302(self):
        # Use a dummy finder/loader
        self.assertEqual(pkgutil.get_data('foo', 'dummy'), "Hello, world!")
        del sys.modules['foo']

    def test_alreadyloaded(self):
        # Ensure that get_data works without reloading - the "loads" module
        # variable in the example loader should count how many times a reload
        # occurs.
        import foo
        self.assertEqual(foo.loads, 1)
        self.assertEqual(pkgutil.get_data('foo', 'dummy'), "Hello, world!")
        self.assertEqual(foo.loads, 1)
        del sys.modules['foo']


# These tests, especially the setup and cleanup, are hideous. They
# need to be cleaned up once issue 14715 is addressed.
class ExtendPathTests(unittest.TestCase):
    def create_init(self, pkgname):
        dirname = tempfile.mkdtemp()
        sys.path.insert(0, dirname)

        pkgdir = os.path.join(dirname, pkgname)
        os.mkdir(pkgdir)
        with open(os.path.join(pkgdir, '__init__.py'), 'w') as fl:
            fl.write('from pkgutil import extend_path\n__path__ = extend_path(__path__, __name__)\n')

        return dirname

    def create_submodule(self, dirname, pkgname, submodule_name, value):
        module_name = os.path.join(dirname, pkgname, submodule_name + '.py')
        with open(module_name, 'w') as fl:
            print('value={}'.format(value), file=fl)

    def test_simple(self):
        pkgname = 'foo'
        dirname_0 = self.create_init(pkgname)
        dirname_1 = self.create_init(pkgname)
        self.create_submodule(dirname_0, pkgname, 'bar', 0)
        self.create_submodule(dirname_1, pkgname, 'baz', 1)
        import foo.bar
        import foo.baz
        # Ensure we read the expected values
        self.assertEqual(foo.bar.value, 0)
        self.assertEqual(foo.baz.value, 1)

        # Ensure the path is set up correctly
        self.assertEqual(sorted(foo.__path__),
                         sorted([os.path.join(dirname_0, pkgname),
                                 os.path.join(dirname_1, pkgname)]))

        # Cleanup
        shutil.rmtree(dirname_0)
        shutil.rmtree(dirname_1)
        del sys.path[0]
        del sys.path[0]
        del sys.modules['foo']
        del sys.modules['foo.bar']
        del sys.modules['foo.baz']


    # Another awful testing hack to be cleaned up once the test_runpy
    # helpers are factored out to a common location
    def test_iter_importers(self):
        iter_importers = pkgutil.iter_importers
        get_importer = pkgutil.get_importer

        pkgname = 'spam'
        modname = 'eggs'
        dirname = self.create_init(pkgname)
        pathitem = os.path.join(dirname, pkgname)
        fullname = '{}.{}'.format(pkgname, modname)
        sys.modules.pop(fullname, None)
        sys.modules.pop(pkgname, None)
        try:
            self.create_submodule(dirname, pkgname, modname, 0)

            importlib.import_module(fullname)

            importers = list(iter_importers(fullname))
            expected_importer = get_importer(pathitem)
            for finder in importers:
                spec = finder.find_spec(fullname)
                loader = spec.loader
                try:
                    loader = loader.loader
                except AttributeError:
                    # For now we still allow raw loaders from
                    # find_module().
                    pass
                self.assertIsInstance(finder, importlib.machinery.FileFinder)
                self.assertEqual(finder, expected_importer)
                self.assertIsInstance(loader,
                                      importlib.machinery.SourceFileLoader)
                self.assertIsNone(finder.find_spec(pkgname))

            with self.assertRaises(ImportError):
                list(iter_importers('invalid.module'))

            with self.assertRaises(ImportError):
                list(iter_importers('.spam'))
        finally:
            shutil.rmtree(dirname)
            del sys.path[0]
            try:
                del sys.modules['spam']
                del sys.modules['spam.eggs']
            except KeyError:
                pass


    def test_mixed_namespace(self):
        pkgname = 'foo'
        dirname_0 = self.create_init(pkgname)
        dirname_1 = self.create_init(pkgname)
        self.create_submodule(dirname_0, pkgname, 'bar', 0)
        # Turn this into a PEP 420 namespace package
        os.unlink(os.path.join(dirname_0, pkgname, '__init__.py'))
        self.create_submodule(dirname_1, pkgname, 'baz', 1)
        import foo.bar
        import foo.baz
        # Ensure we read the expected values
        self.assertEqual(foo.bar.value, 0)
        self.assertEqual(foo.baz.value, 1)

        # Ensure the path is set up correctly
        self.assertEqual(sorted(foo.__path__),
                         sorted([os.path.join(dirname_0, pkgname),
                                 os.path.join(dirname_1, pkgname)]))

        # Cleanup
        shutil.rmtree(dirname_0)
        shutil.rmtree(dirname_1)
        del sys.path[0]
        del sys.path[0]
        del sys.modules['foo']
        del sys.modules['foo.bar']
        del sys.modules['foo.baz']

    # XXX: test .pkg files


class NestedNamespacePackageTest(unittest.TestCase):

    def setUp(self):
        self.basedir = tempfile.mkdtemp()
        self.old_path = sys.path[:]

    def tearDown(self):
        sys.path[:] = self.old_path
        shutil.rmtree(self.basedir)

    def create_module(self, name, contents):
        base, final = name.rsplit('.', 1)
        base_path = os.path.join(self.basedir, base.replace('.', os.path.sep))
        os.makedirs(base_path, exist_ok=True)
        with open(os.path.join(base_path, final + ".py"), 'w') as f:
            f.write(contents)

    def test_nested(self):
        pkgutil_boilerplate = (
            'import pkgutil; '
            '__path__ = pkgutil.extend_path(__path__, __name__)')
        self.create_module('a.pkg.__init__', pkgutil_boilerplate)
        self.create_module('b.pkg.__init__', pkgutil_boilerplate)
        self.create_module('a.pkg.subpkg.__init__', pkgutil_boilerplate)
        self.create_module('b.pkg.subpkg.__init__', pkgutil_boilerplate)
        self.create_module('a.pkg.subpkg.c', 'c = 1')
        self.create_module('b.pkg.subpkg.d', 'd = 2')
        sys.path.insert(0, os.path.join(self.basedir, 'a'))
        sys.path.insert(0, os.path.join(self.basedir, 'b'))
        import pkg
        self.addCleanup(unload, 'pkg')
        self.assertEqual(len(pkg.__path__), 2)
        import pkg.subpkg
        self.addCleanup(unload, 'pkg.subpkg')
        self.assertEqual(len(pkg.subpkg.__path__), 2)
        from pkg.subpkg.c import c
        from pkg.subpkg.d import d
        self.assertEqual(c, 1)
        self.assertEqual(d, 2)


class ImportlibMigrationTests(unittest.TestCase):
    # With full PEP 302 support in the standard import machinery, the
    # PEP 302 emulation in this module is in the process of being
    # deprecated in favour of importlib proper

<<<<<<< HEAD
    def check_deprecated(self):
        return check_warnings(
            ("This emulation is deprecated and slated for removal in "
             "Python 3.12; use 'importlib' instead",
             DeprecationWarning))
=======
    def test_get_loader_avoids_emulation(self):
        with check_warnings() as w:
            self.assertIsNotNone(pkgutil.get_loader("sys"))
            self.assertIsNotNone(pkgutil.get_loader("os"))
            self.assertIsNotNone(pkgutil.get_loader("test.support"))
            self.assertEqual(len(w.warnings), 0)
>>>>>>> da1980af

    @unittest.skipIf(__name__ == '__main__', 'not compatible with __main__')
    @ignore_warnings(category=DeprecationWarning)
    def test_get_loader_handles_missing_loader_attribute(self):
        global __loader__
        this_loader = __loader__
        del __loader__
        try:
            self.assertIsNotNone(pkgutil.get_loader(__name__))
        finally:
            __loader__ = this_loader

    @ignore_warnings(category=DeprecationWarning)
    def test_get_loader_handles_missing_spec_attribute(self):
        name = 'spam'
        mod = type(sys)(name)
        del mod.__spec__
        with CleanImport(name):
            sys.modules[name] = mod
            loader = pkgutil.get_loader(name)
        self.assertIsNone(loader)

    @ignore_warnings(category=DeprecationWarning)
    def test_get_loader_handles_spec_attribute_none(self):
        name = 'spam'
        mod = type(sys)(name)
        mod.__spec__ = None
        with CleanImport(name):
            sys.modules[name] = mod
            loader = pkgutil.get_loader(name)
        self.assertIsNone(loader)

    @ignore_warnings(category=DeprecationWarning)
    def test_get_loader_None_in_sys_modules(self):
        name = 'totally bogus'
        sys.modules[name] = None
        try:
            loader = pkgutil.get_loader(name)
        finally:
            del sys.modules[name]
        self.assertIsNone(loader)

    def test_get_loader_is_deprecated(self):
        with check_warnings(
            (r".*\bpkgutil.get_loader\b.*", DeprecationWarning),
        ):
            res = pkgutil.get_loader("sys")
        self.assertIsNotNone(res)

    def test_find_loader_is_deprecated(self):
        with check_warnings(
            (r".*\bpkgutil.find_loader\b.*", DeprecationWarning),
        ):
            res = pkgutil.find_loader("sys")
        self.assertIsNotNone(res)

    @ignore_warnings(category=DeprecationWarning)
    def test_find_loader_missing_module(self):
        name = 'totally bogus'
        loader = pkgutil.find_loader(name)
        self.assertIsNone(loader)

    def test_get_importer_avoids_emulation(self):
        # We use an illegal path so *none* of the path hooks should fire
        with check_warnings() as w:
            self.assertIsNone(pkgutil.get_importer("*??"))
            self.assertEqual(len(w.warnings), 0)

    def test_issue44061(self):
        try:
            pkgutil.get_importer(Path("/home"))
        except AttributeError:
            self.fail("Unexpected AttributeError when calling get_importer")

    def test_iter_importers_avoids_emulation(self):
        with check_warnings() as w:
            for importer in pkgutil.iter_importers(): pass
            self.assertEqual(len(w.warnings), 0)


def tearDownModule():
    # this is necessary if test is run repeated (like when finding leaks)
    import zipimport
    import importlib
    zipimport._zip_directory_cache.clear()
    importlib.invalidate_caches()


if __name__ == '__main__':
    unittest.main()<|MERGE_RESOLUTION|>--- conflicted
+++ resolved
@@ -535,21 +535,6 @@
     # PEP 302 emulation in this module is in the process of being
     # deprecated in favour of importlib proper
 
-<<<<<<< HEAD
-    def check_deprecated(self):
-        return check_warnings(
-            ("This emulation is deprecated and slated for removal in "
-             "Python 3.12; use 'importlib' instead",
-             DeprecationWarning))
-=======
-    def test_get_loader_avoids_emulation(self):
-        with check_warnings() as w:
-            self.assertIsNotNone(pkgutil.get_loader("sys"))
-            self.assertIsNotNone(pkgutil.get_loader("os"))
-            self.assertIsNotNone(pkgutil.get_loader("test.support"))
-            self.assertEqual(len(w.warnings), 0)
->>>>>>> da1980af
-
     @unittest.skipIf(__name__ == '__main__', 'not compatible with __main__')
     @ignore_warnings(category=DeprecationWarning)
     def test_get_loader_handles_missing_loader_attribute(self):
