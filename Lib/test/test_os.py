# As a test suite for the os module, this is woefully inadequate, but this
# does add tests for a few functions which have been determined to be more
# portable than they had been thought to be.

import asyncio
import codecs
import contextlib
import decimal
import errno
import fnmatch
import fractions
import itertools
import locale
import os
import pickle
import select
import selectors
import shutil
import signal
import socket
import stat
import struct
import subprocess
import sys
import sysconfig
import tempfile
import textwrap
import time
import types
import unittest
import uuid
import warnings
from test import support
from test.support import import_helper
from test.support import os_helper
from test.support import socket_helper
from test.support import set_recursion_limit
from test.support import warnings_helper
from platform import win32_is_iot

try:
    import resource
except ImportError:
    resource = None
try:
    import fcntl
except ImportError:
    fcntl = None
try:
    import _winapi
except ImportError:
    _winapi = None
try:
    import pwd
    all_users = [u.pw_uid for u in pwd.getpwall()]
except (ImportError, AttributeError):
    all_users = []
try:
    from _testcapi import INT_MAX, PY_SSIZE_T_MAX
except ImportError:
    INT_MAX = PY_SSIZE_T_MAX = sys.maxsize

try:
    import mmap
except ImportError:
    mmap = None

from test.support.script_helper import assert_python_ok
from test.support import unix_shell
from test.support.os_helper import FakePath


root_in_posix = False
if hasattr(os, 'geteuid'):
    root_in_posix = (os.geteuid() == 0)

# Detect whether we're on a Linux system that uses the (now outdated
# and unmaintained) linuxthreads threading library.  There's an issue
# when combining linuxthreads with a failed execv call: see
# http://bugs.python.org/issue4970.
if hasattr(sys, 'thread_info') and sys.thread_info.version:
    USING_LINUXTHREADS = sys.thread_info.version.startswith("linuxthreads")
else:
    USING_LINUXTHREADS = False

# Issue #14110: Some tests fail on FreeBSD if the user is in the wheel group.
HAVE_WHEEL_GROUP = sys.platform.startswith('freebsd') and os.getgid() == 0


def requires_os_func(name):
    return unittest.skipUnless(hasattr(os, name), 'requires os.%s' % name)


def create_file(filename, content=b'content'):
    with open(filename, "xb", 0) as fp:
        fp.write(content)


# bpo-41625: On AIX, splice() only works with a socket, not with a pipe.
requires_splice_pipe = unittest.skipIf(sys.platform.startswith("aix"),
                                       'on AIX, splice() only accepts sockets')


def tearDownModule():
    asyncio.set_event_loop_policy(None)


class MiscTests(unittest.TestCase):
    def test_getcwd(self):
        cwd = os.getcwd()
        self.assertIsInstance(cwd, str)

    def test_getcwd_long_path(self):
        # bpo-37412: On Linux, PATH_MAX is usually around 4096 bytes. On
        # Windows, MAX_PATH is defined as 260 characters, but Windows supports
        # longer path if longer paths support is enabled. Internally, the os
        # module uses MAXPATHLEN which is at least 1024.
        #
        # Use a directory name of 200 characters to fit into Windows MAX_PATH
        # limit.
        #
        # On Windows, the test can stop when trying to create a path longer
        # than MAX_PATH if long paths support is disabled:
        # see RtlAreLongPathsEnabled().
        min_len = 2000   # characters
        # On VxWorks, PATH_MAX is defined as 1024 bytes. Creating a path
        # longer than PATH_MAX will fail.
        if sys.platform == 'vxworks':
            min_len = 1000
        dirlen = 200     # characters
        dirname = 'python_test_dir_'
        dirname = dirname + ('a' * (dirlen - len(dirname)))

        with tempfile.TemporaryDirectory() as tmpdir:
            with os_helper.change_cwd(tmpdir) as path:
                expected = path

                while True:
                    cwd = os.getcwd()
                    self.assertEqual(cwd, expected)

                    need = min_len - (len(cwd) + len(os.path.sep))
                    if need <= 0:
                        break
                    if len(dirname) > need and need > 0:
                        dirname = dirname[:need]

                    path = os.path.join(path, dirname)
                    try:
                        os.mkdir(path)
                        # On Windows, chdir() can fail
                        # even if mkdir() succeeded
                        os.chdir(path)
                    except FileNotFoundError:
                        # On Windows, catch ERROR_PATH_NOT_FOUND (3) and
                        # ERROR_FILENAME_EXCED_RANGE (206) errors
                        # ("The filename or extension is too long")
                        break
                    except OSError as exc:
                        if exc.errno == errno.ENAMETOOLONG:
                            break
                        else:
                            raise

                    expected = path

                if support.verbose:
                    print(f"Tested current directory length: {len(cwd)}")

    def test_getcwdb(self):
        cwd = os.getcwdb()
        self.assertIsInstance(cwd, bytes)
        self.assertEqual(os.fsdecode(cwd), os.getcwd())


# Tests creating TESTFN
class FileTests(unittest.TestCase):
    def setUp(self):
        if os.path.lexists(os_helper.TESTFN):
            os.unlink(os_helper.TESTFN)
    tearDown = setUp

    def test_access(self):
        f = os.open(os_helper.TESTFN, os.O_CREAT|os.O_RDWR)
        os.close(f)
        self.assertTrue(os.access(os_helper.TESTFN, os.W_OK))

    @unittest.skipIf(
        support.is_emscripten, "Test is unstable under Emscripten."
    )
    @unittest.skipIf(
        support.is_wasi, "WASI does not support dup."
    )
    def test_closerange(self):
        first = os.open(os_helper.TESTFN, os.O_CREAT|os.O_RDWR)
        # We must allocate two consecutive file descriptors, otherwise
        # it will mess up other file descriptors (perhaps even the three
        # standard ones).
        second = os.dup(first)
        try:
            retries = 0
            while second != first + 1:
                os.close(first)
                retries += 1
                if retries > 10:
                    # XXX test skipped
                    self.skipTest("couldn't allocate two consecutive fds")
                first, second = second, os.dup(second)
        finally:
            os.close(second)
        # close a fd that is open, and one that isn't
        os.closerange(first, first + 2)
        self.assertRaises(OSError, os.write, first, b"a")

    @support.cpython_only
    def test_rename(self):
        path = os_helper.TESTFN
        old = sys.getrefcount(path)
        self.assertRaises(TypeError, os.rename, path, 0)
        new = sys.getrefcount(path)
        self.assertEqual(old, new)

    def test_read(self):
        with open(os_helper.TESTFN, "w+b") as fobj:
            fobj.write(b"spam")
            fobj.flush()
            fd = fobj.fileno()
            os.lseek(fd, 0, 0)
            s = os.read(fd, 4)
            self.assertEqual(type(s), bytes)
            self.assertEqual(s, b"spam")

    @support.cpython_only
    # Skip the test on 32-bit platforms: the number of bytes must fit in a
    # Py_ssize_t type
    @unittest.skipUnless(INT_MAX < PY_SSIZE_T_MAX,
                         "needs INT_MAX < PY_SSIZE_T_MAX")
    @support.bigmemtest(size=INT_MAX + 10, memuse=1, dry_run=False)
    def test_large_read(self, size):
        self.addCleanup(os_helper.unlink, os_helper.TESTFN)
        create_file(os_helper.TESTFN, b'test')

        # Issue #21932: Make sure that os.read() does not raise an
        # OverflowError for size larger than INT_MAX
        with open(os_helper.TESTFN, "rb") as fp:
            data = os.read(fp.fileno(), size)

        # The test does not try to read more than 2 GiB at once because the
        # operating system is free to return less bytes than requested.
        self.assertEqual(data, b'test')

    def test_write(self):
        # os.write() accepts bytes- and buffer-like objects but not strings
        fd = os.open(os_helper.TESTFN, os.O_CREAT | os.O_WRONLY)
        self.assertRaises(TypeError, os.write, fd, "beans")
        os.write(fd, b"bacon\n")
        os.write(fd, bytearray(b"eggs\n"))
        os.write(fd, memoryview(b"spam\n"))
        os.close(fd)
        with open(os_helper.TESTFN, "rb") as fobj:
            self.assertEqual(fobj.read().splitlines(),
                [b"bacon", b"eggs", b"spam"])

    def write_windows_console(self, *args):
        retcode = subprocess.call(args,
            # use a new console to not flood the test output
            creationflags=subprocess.CREATE_NEW_CONSOLE,
            # use a shell to hide the console window (SW_HIDE)
            shell=True)
        self.assertEqual(retcode, 0)

    @unittest.skipUnless(sys.platform == 'win32',
                         'test specific to the Windows console')
    def test_write_windows_console(self):
        # Issue #11395: the Windows console returns an error (12: not enough
        # space error) on writing into stdout if stdout mode is binary and the
        # length is greater than 66,000 bytes (or less, depending on heap
        # usage).
        code = "print('x' * 100000)"
        self.write_windows_console(sys.executable, "-c", code)
        self.write_windows_console(sys.executable, "-u", "-c", code)

    def fdopen_helper(self, *args):
        fd = os.open(os_helper.TESTFN, os.O_RDONLY)
        f = os.fdopen(fd, *args, encoding="utf-8")
        f.close()

    def test_fdopen(self):
        fd = os.open(os_helper.TESTFN, os.O_CREAT|os.O_RDWR)
        os.close(fd)

        self.fdopen_helper()
        self.fdopen_helper('r')
        self.fdopen_helper('r', 100)

    def test_replace(self):
        TESTFN2 = os_helper.TESTFN + ".2"
        self.addCleanup(os_helper.unlink, os_helper.TESTFN)
        self.addCleanup(os_helper.unlink, TESTFN2)

        create_file(os_helper.TESTFN, b"1")
        create_file(TESTFN2, b"2")

        os.replace(os_helper.TESTFN, TESTFN2)
        self.assertRaises(FileNotFoundError, os.stat, os_helper.TESTFN)
        with open(TESTFN2, 'r', encoding='utf-8') as f:
            self.assertEqual(f.read(), "1")

    def test_open_keywords(self):
        f = os.open(path=__file__, flags=os.O_RDONLY, mode=0o777,
            dir_fd=None)
        os.close(f)

    def test_symlink_keywords(self):
        symlink = support.get_attribute(os, "symlink")
        try:
            symlink(src='target', dst=os_helper.TESTFN,
                target_is_directory=False, dir_fd=None)
        except (NotImplementedError, OSError):
            pass  # No OS support or unprivileged user

    @unittest.skipUnless(hasattr(os, 'copy_file_range'), 'test needs os.copy_file_range()')
    def test_copy_file_range_invalid_values(self):
        with self.assertRaises(ValueError):
            os.copy_file_range(0, 1, -10)

    @unittest.skipUnless(hasattr(os, 'copy_file_range'), 'test needs os.copy_file_range()')
    def test_copy_file_range(self):
        TESTFN2 = os_helper.TESTFN + ".3"
        data = b'0123456789'

        create_file(os_helper.TESTFN, data)
        self.addCleanup(os_helper.unlink, os_helper.TESTFN)

        in_file = open(os_helper.TESTFN, 'rb')
        self.addCleanup(in_file.close)
        in_fd = in_file.fileno()

        out_file = open(TESTFN2, 'w+b')
        self.addCleanup(os_helper.unlink, TESTFN2)
        self.addCleanup(out_file.close)
        out_fd = out_file.fileno()

        try:
            i = os.copy_file_range(in_fd, out_fd, 5)
        except OSError as e:
            # Handle the case in which Python was compiled
            # in a system with the syscall but without support
            # in the kernel.
            if e.errno != errno.ENOSYS:
                raise
            self.skipTest(e)
        else:
            # The number of copied bytes can be less than
            # the number of bytes originally requested.
            self.assertIn(i, range(0, 6));

            with open(TESTFN2, 'rb') as in_file:
                self.assertEqual(in_file.read(), data[:i])

    @unittest.skipUnless(hasattr(os, 'copy_file_range'), 'test needs os.copy_file_range()')
    def test_copy_file_range_offset(self):
        TESTFN4 = os_helper.TESTFN + ".4"
        data = b'0123456789'
        bytes_to_copy = 6
        in_skip = 3
        out_seek = 5

        create_file(os_helper.TESTFN, data)
        self.addCleanup(os_helper.unlink, os_helper.TESTFN)

        in_file = open(os_helper.TESTFN, 'rb')
        self.addCleanup(in_file.close)
        in_fd = in_file.fileno()

        out_file = open(TESTFN4, 'w+b')
        self.addCleanup(os_helper.unlink, TESTFN4)
        self.addCleanup(out_file.close)
        out_fd = out_file.fileno()

        try:
            i = os.copy_file_range(in_fd, out_fd, bytes_to_copy,
                                   offset_src=in_skip,
                                   offset_dst=out_seek)
        except OSError as e:
            # Handle the case in which Python was compiled
            # in a system with the syscall but without support
            # in the kernel.
            if e.errno != errno.ENOSYS:
                raise
            self.skipTest(e)
        else:
            # The number of copied bytes can be less than
            # the number of bytes originally requested.
            self.assertIn(i, range(0, bytes_to_copy+1));

            with open(TESTFN4, 'rb') as in_file:
                read = in_file.read()
            # seeked bytes (5) are zero'ed
            self.assertEqual(read[:out_seek], b'\x00'*out_seek)
            # 012 are skipped (in_skip)
            # 345678 are copied in the file (in_skip + bytes_to_copy)
            self.assertEqual(read[out_seek:],
                             data[in_skip:in_skip+i])

    @unittest.skipUnless(hasattr(os, 'splice'), 'test needs os.splice()')
    def test_splice_invalid_values(self):
        with self.assertRaises(ValueError):
            os.splice(0, 1, -10)

    @unittest.skipUnless(hasattr(os, 'splice'), 'test needs os.splice()')
    @requires_splice_pipe
    def test_splice(self):
        TESTFN2 = os_helper.TESTFN + ".3"
        data = b'0123456789'

        create_file(os_helper.TESTFN, data)
        self.addCleanup(os_helper.unlink, os_helper.TESTFN)

        in_file = open(os_helper.TESTFN, 'rb')
        self.addCleanup(in_file.close)
        in_fd = in_file.fileno()

        read_fd, write_fd = os.pipe()
        self.addCleanup(lambda: os.close(read_fd))
        self.addCleanup(lambda: os.close(write_fd))

        try:
            i = os.splice(in_fd, write_fd, 5)
        except OSError as e:
            # Handle the case in which Python was compiled
            # in a system with the syscall but without support
            # in the kernel.
            if e.errno != errno.ENOSYS:
                raise
            self.skipTest(e)
        else:
            # The number of copied bytes can be less than
            # the number of bytes originally requested.
            self.assertIn(i, range(0, 6));

            self.assertEqual(os.read(read_fd, 100), data[:i])

    @unittest.skipUnless(hasattr(os, 'splice'), 'test needs os.splice()')
    @requires_splice_pipe
    def test_splice_offset_in(self):
        TESTFN4 = os_helper.TESTFN + ".4"
        data = b'0123456789'
        bytes_to_copy = 6
        in_skip = 3

        create_file(os_helper.TESTFN, data)
        self.addCleanup(os_helper.unlink, os_helper.TESTFN)

        in_file = open(os_helper.TESTFN, 'rb')
        self.addCleanup(in_file.close)
        in_fd = in_file.fileno()

        read_fd, write_fd = os.pipe()
        self.addCleanup(lambda: os.close(read_fd))
        self.addCleanup(lambda: os.close(write_fd))

        try:
            i = os.splice(in_fd, write_fd, bytes_to_copy, offset_src=in_skip)
        except OSError as e:
            # Handle the case in which Python was compiled
            # in a system with the syscall but without support
            # in the kernel.
            if e.errno != errno.ENOSYS:
                raise
            self.skipTest(e)
        else:
            # The number of copied bytes can be less than
            # the number of bytes originally requested.
            self.assertIn(i, range(0, bytes_to_copy+1));

            read = os.read(read_fd, 100)
            # 012 are skipped (in_skip)
            # 345678 are copied in the file (in_skip + bytes_to_copy)
            self.assertEqual(read, data[in_skip:in_skip+i])

    @unittest.skipUnless(hasattr(os, 'splice'), 'test needs os.splice()')
    @requires_splice_pipe
    def test_splice_offset_out(self):
        TESTFN4 = os_helper.TESTFN + ".4"
        data = b'0123456789'
        bytes_to_copy = 6
        out_seek = 3

        create_file(os_helper.TESTFN, data)
        self.addCleanup(os_helper.unlink, os_helper.TESTFN)

        read_fd, write_fd = os.pipe()
        self.addCleanup(lambda: os.close(read_fd))
        self.addCleanup(lambda: os.close(write_fd))
        os.write(write_fd, data)

        out_file = open(TESTFN4, 'w+b')
        self.addCleanup(os_helper.unlink, TESTFN4)
        self.addCleanup(out_file.close)
        out_fd = out_file.fileno()

        try:
            i = os.splice(read_fd, out_fd, bytes_to_copy, offset_dst=out_seek)
        except OSError as e:
            # Handle the case in which Python was compiled
            # in a system with the syscall but without support
            # in the kernel.
            if e.errno != errno.ENOSYS:
                raise
            self.skipTest(e)
        else:
            # The number of copied bytes can be less than
            # the number of bytes originally requested.
            self.assertIn(i, range(0, bytes_to_copy+1));

            with open(TESTFN4, 'rb') as in_file:
                read = in_file.read()
            # seeked bytes (5) are zero'ed
            self.assertEqual(read[:out_seek], b'\x00'*out_seek)
            # 012 are skipped (in_skip)
            # 345678 are copied in the file (in_skip + bytes_to_copy)
            self.assertEqual(read[out_seek:], data[:i])


# Test attributes on return values from os.*stat* family.
class StatAttributeTests(unittest.TestCase):
    def setUp(self):
        self.fname = os_helper.TESTFN
        self.addCleanup(os_helper.unlink, self.fname)
        create_file(self.fname, b"ABC")

    def check_stat_attributes(self, fname):
        result = os.stat(fname)

        # Make sure direct access works
        self.assertEqual(result[stat.ST_SIZE], 3)
        self.assertEqual(result.st_size, 3)

        # Make sure all the attributes are there
        members = dir(result)
        for name in dir(stat):
            if name[:3] == 'ST_':
                attr = name.lower()
                if name.endswith("TIME"):
                    def trunc(x): return int(x)
                else:
                    def trunc(x): return x
                self.assertEqual(trunc(getattr(result, attr)),
                                  result[getattr(stat, name)])
                self.assertIn(attr, members)

        # Make sure that the st_?time and st_?time_ns fields roughly agree
        # (they should always agree up to around tens-of-microseconds)
        for name in 'st_atime st_mtime st_ctime'.split():
            floaty = int(getattr(result, name) * 100000)
            nanosecondy = getattr(result, name + "_ns") // 10000
            self.assertAlmostEqual(floaty, nanosecondy, delta=2)

        # Ensure both birthtime and birthtime_ns roughly agree, if present
        try:
            floaty = int(result.st_birthtime * 100000)
            nanosecondy = result.st_birthtime_ns // 10000
        except AttributeError:
            pass
        else:
            self.assertAlmostEqual(floaty, nanosecondy, delta=2)

        try:
            result[200]
            self.fail("No exception raised")
        except IndexError:
            pass

        # Make sure that assignment fails
        try:
            result.st_mode = 1
            self.fail("No exception raised")
        except AttributeError:
            pass

        try:
            result.st_rdev = 1
            self.fail("No exception raised")
        except (AttributeError, TypeError):
            pass

        try:
            result.parrot = 1
            self.fail("No exception raised")
        except AttributeError:
            pass

        # Use the stat_result constructor with a too-short tuple.
        try:
            result2 = os.stat_result((10,))
            self.fail("No exception raised")
        except TypeError:
            pass

        # Use the constructor with a too-long tuple.
        try:
            result2 = os.stat_result((0,1,2,3,4,5,6,7,8,9,10,11,12,13,14))
        except TypeError:
            pass

    def test_stat_attributes(self):
        self.check_stat_attributes(self.fname)

    def test_stat_attributes_bytes(self):
        try:
            fname = self.fname.encode(sys.getfilesystemencoding())
        except UnicodeEncodeError:
            self.skipTest("cannot encode %a for the filesystem" % self.fname)
        self.check_stat_attributes(fname)

    def test_stat_result_pickle(self):
        result = os.stat(self.fname)
        for proto in range(pickle.HIGHEST_PROTOCOL + 1):
            with self.subTest(f'protocol {proto}'):
                p = pickle.dumps(result, proto)
                self.assertIn(b'stat_result', p)
                if proto < 4:
                    self.assertIn(b'cos\nstat_result\n', p)
                unpickled = pickle.loads(p)
                self.assertEqual(result, unpickled)

    @unittest.skipUnless(hasattr(os, 'statvfs'), 'test needs os.statvfs()')
    def test_statvfs_attributes(self):
        result = os.statvfs(self.fname)

        # Make sure direct access works
        self.assertEqual(result.f_bfree, result[3])

        # Make sure all the attributes are there.
        members = ('bsize', 'frsize', 'blocks', 'bfree', 'bavail', 'files',
                    'ffree', 'favail', 'flag', 'namemax')
        for value, member in enumerate(members):
            self.assertEqual(getattr(result, 'f_' + member), result[value])

        self.assertTrue(isinstance(result.f_fsid, int))

        # Test that the size of the tuple doesn't change
        self.assertEqual(len(result), 10)

        # Make sure that assignment really fails
        try:
            result.f_bfree = 1
            self.fail("No exception raised")
        except AttributeError:
            pass

        try:
            result.parrot = 1
            self.fail("No exception raised")
        except AttributeError:
            pass

        # Use the constructor with a too-short tuple.
        try:
            result2 = os.statvfs_result((10,))
            self.fail("No exception raised")
        except TypeError:
            pass

        # Use the constructor with a too-long tuple.
        try:
            result2 = os.statvfs_result((0,1,2,3,4,5,6,7,8,9,10,11,12,13,14))
        except TypeError:
            pass

    @unittest.skipUnless(hasattr(os, 'statvfs'),
                         "need os.statvfs()")
    def test_statvfs_result_pickle(self):
        result = os.statvfs(self.fname)

        for proto in range(pickle.HIGHEST_PROTOCOL + 1):
            p = pickle.dumps(result, proto)
            self.assertIn(b'statvfs_result', p)
            if proto < 4:
                self.assertIn(b'cos\nstatvfs_result\n', p)
            unpickled = pickle.loads(p)
            self.assertEqual(result, unpickled)

    @unittest.skipUnless(sys.platform == "win32", "Win32 specific tests")
    def test_1686475(self):
        # Verify that an open file can be stat'ed
        try:
            os.stat(r"c:\pagefile.sys")
        except FileNotFoundError:
            self.skipTest(r'c:\pagefile.sys does not exist')
        except OSError as e:
            self.fail("Could not stat pagefile.sys")

    @unittest.skipUnless(sys.platform == "win32", "Win32 specific tests")
    @unittest.skipUnless(hasattr(os, "pipe"), "requires os.pipe()")
    def test_15261(self):
        # Verify that stat'ing a closed fd does not cause crash
        r, w = os.pipe()
        try:
            os.stat(r)          # should not raise error
        finally:
            os.close(r)
            os.close(w)
        with self.assertRaises(OSError) as ctx:
            os.stat(r)
        self.assertEqual(ctx.exception.errno, errno.EBADF)

    def check_file_attributes(self, result):
        self.assertTrue(hasattr(result, 'st_file_attributes'))
        self.assertTrue(isinstance(result.st_file_attributes, int))
        self.assertTrue(0 <= result.st_file_attributes <= 0xFFFFFFFF)

    @unittest.skipUnless(sys.platform == "win32",
                         "st_file_attributes is Win32 specific")
    def test_file_attributes(self):
        # test file st_file_attributes (FILE_ATTRIBUTE_DIRECTORY not set)
        result = os.stat(self.fname)
        self.check_file_attributes(result)
        self.assertEqual(
            result.st_file_attributes & stat.FILE_ATTRIBUTE_DIRECTORY,
            0)

        # test directory st_file_attributes (FILE_ATTRIBUTE_DIRECTORY set)
        dirname = os_helper.TESTFN + "dir"
        os.mkdir(dirname)
        self.addCleanup(os.rmdir, dirname)

        result = os.stat(dirname)
        self.check_file_attributes(result)
        self.assertEqual(
            result.st_file_attributes & stat.FILE_ATTRIBUTE_DIRECTORY,
            stat.FILE_ATTRIBUTE_DIRECTORY)

    @unittest.skipUnless(sys.platform == "win32", "Win32 specific tests")
    def test_access_denied(self):
        # Default to FindFirstFile WIN32_FIND_DATA when access is
        # denied. See issue 28075.
        # os.environ['TEMP'] should be located on a volume that
        # supports file ACLs.
        fname = os.path.join(os.environ['TEMP'], self.fname + "_access")
        self.addCleanup(os_helper.unlink, fname)
        create_file(fname, b'ABC')
        # Deny the right to [S]YNCHRONIZE on the file to
        # force CreateFile to fail with ERROR_ACCESS_DENIED.
        DETACHED_PROCESS = 8
        subprocess.check_call(
            # bpo-30584: Use security identifier *S-1-5-32-545 instead
            # of localized "Users" to not depend on the locale.
            ['icacls.exe', fname, '/deny', '*S-1-5-32-545:(S)'],
            creationflags=DETACHED_PROCESS
        )
        result = os.stat(fname)
        self.assertNotEqual(result.st_size, 0)
        self.assertTrue(os.path.isfile(fname))

    @unittest.skipUnless(sys.platform == "win32", "Win32 specific tests")
    def test_stat_block_device(self):
        # bpo-38030: os.stat fails for block devices
        # Test a filename like "//./C:"
        fname = "//./" + os.path.splitdrive(os.getcwd())[0]
        result = os.stat(fname)
        self.assertEqual(result.st_mode, stat.S_IFBLK)


class UtimeTests(unittest.TestCase):
    def setUp(self):
        self.dirname = os_helper.TESTFN
        self.fname = os.path.join(self.dirname, "f1")

        self.addCleanup(os_helper.rmtree, self.dirname)
        os.mkdir(self.dirname)
        create_file(self.fname)

    def support_subsecond(self, filename):
        # Heuristic to check if the filesystem supports timestamp with
        # subsecond resolution: check if float and int timestamps are different
        st = os.stat(filename)
        return ((st.st_atime != st[7])
                or (st.st_mtime != st[8])
                or (st.st_ctime != st[9]))

    def _test_utime(self, set_time, filename=None):
        if not filename:
            filename = self.fname

        support_subsecond = self.support_subsecond(filename)
        if support_subsecond:
            # Timestamp with a resolution of 1 microsecond (10^-6).
            #
            # The resolution of the C internal function used by os.utime()
            # depends on the platform: 1 sec, 1 us, 1 ns. Writing a portable
            # test with a resolution of 1 ns requires more work:
            # see the issue #15745.
            atime_ns = 1002003000   # 1.002003 seconds
            mtime_ns = 4005006000   # 4.005006 seconds
        else:
            # use a resolution of 1 second
            atime_ns = 5 * 10**9
            mtime_ns = 8 * 10**9

        set_time(filename, (atime_ns, mtime_ns))
        st = os.stat(filename)

        if support_subsecond:
            self.assertAlmostEqual(st.st_atime, atime_ns * 1e-9, delta=1e-6)
            self.assertAlmostEqual(st.st_mtime, mtime_ns * 1e-9, delta=1e-6)
        else:
            self.assertEqual(st.st_atime, atime_ns * 1e-9)
            self.assertEqual(st.st_mtime, mtime_ns * 1e-9)
        self.assertEqual(st.st_atime_ns, atime_ns)
        self.assertEqual(st.st_mtime_ns, mtime_ns)

    def test_utime(self):
        def set_time(filename, ns):
            # test the ns keyword parameter
            os.utime(filename, ns=ns)
        self._test_utime(set_time)

    @staticmethod
    def ns_to_sec(ns):
        # Convert a number of nanosecond (int) to a number of seconds (float).
        # Round towards infinity by adding 0.5 nanosecond to avoid rounding
        # issue, os.utime() rounds towards minus infinity.
        return (ns * 1e-9) + 0.5e-9

    def test_utime_by_indexed(self):
        # pass times as floating point seconds as the second indexed parameter
        def set_time(filename, ns):
            atime_ns, mtime_ns = ns
            atime = self.ns_to_sec(atime_ns)
            mtime = self.ns_to_sec(mtime_ns)
            # test utimensat(timespec), utimes(timeval), utime(utimbuf)
            # or utime(time_t)
            os.utime(filename, (atime, mtime))
        self._test_utime(set_time)

    def test_utime_by_times(self):
        def set_time(filename, ns):
            atime_ns, mtime_ns = ns
            atime = self.ns_to_sec(atime_ns)
            mtime = self.ns_to_sec(mtime_ns)
            # test the times keyword parameter
            os.utime(filename, times=(atime, mtime))
        self._test_utime(set_time)

    @unittest.skipUnless(os.utime in os.supports_follow_symlinks,
                         "follow_symlinks support for utime required "
                         "for this test.")
    def test_utime_nofollow_symlinks(self):
        def set_time(filename, ns):
            # use follow_symlinks=False to test utimensat(timespec)
            # or lutimes(timeval)
            os.utime(filename, ns=ns, follow_symlinks=False)
        self._test_utime(set_time)

    @unittest.skipUnless(os.utime in os.supports_fd,
                         "fd support for utime required for this test.")
    def test_utime_fd(self):
        def set_time(filename, ns):
            with open(filename, 'wb', 0) as fp:
                # use a file descriptor to test futimens(timespec)
                # or futimes(timeval)
                os.utime(fp.fileno(), ns=ns)
        self._test_utime(set_time)

    @unittest.skipUnless(os.utime in os.supports_dir_fd,
                         "dir_fd support for utime required for this test.")
    def test_utime_dir_fd(self):
        def set_time(filename, ns):
            dirname, name = os.path.split(filename)
            with os_helper.open_dir_fd(dirname) as dirfd:
                # pass dir_fd to test utimensat(timespec) or futimesat(timeval)
                os.utime(name, dir_fd=dirfd, ns=ns)
        self._test_utime(set_time)

    def test_utime_directory(self):
        def set_time(filename, ns):
            # test calling os.utime() on a directory
            os.utime(filename, ns=ns)
        self._test_utime(set_time, filename=self.dirname)

    def _test_utime_current(self, set_time):
        # Get the system clock
        current = time.time()

        # Call os.utime() to set the timestamp to the current system clock
        set_time(self.fname)

        if not self.support_subsecond(self.fname):
            delta = 1.0
        else:
            # On Windows, the usual resolution of time.time() is 15.6 ms.
            # bpo-30649: Tolerate 50 ms for slow Windows buildbots.
            #
            # x86 Gentoo Refleaks 3.x once failed with dt=20.2 ms. So use
            # also 50 ms on other platforms.
            delta = 0.050
        st = os.stat(self.fname)
        msg = ("st_time=%r, current=%r, dt=%r"
               % (st.st_mtime, current, st.st_mtime - current))
        self.assertAlmostEqual(st.st_mtime, current,
                               delta=delta, msg=msg)

    def test_utime_current(self):
        def set_time(filename):
            # Set to the current time in the new way
            os.utime(self.fname)
        self._test_utime_current(set_time)

    def test_utime_current_old(self):
        def set_time(filename):
            # Set to the current time in the old explicit way.
            os.utime(self.fname, None)
        self._test_utime_current(set_time)

    def test_utime_nonexistent(self):
        now = time.time()
        filename = 'nonexistent'
        with self.assertRaises(FileNotFoundError) as cm:
            os.utime(filename, (now, now))
        self.assertEqual(cm.exception.filename, filename)

    def get_file_system(self, path):
        if sys.platform == 'win32':
            root = os.path.splitdrive(os.path.abspath(path))[0] + '\\'
            import ctypes
            kernel32 = ctypes.windll.kernel32
            buf = ctypes.create_unicode_buffer("", 100)
            ok = kernel32.GetVolumeInformationW(root, None, 0,
                                                None, None, None,
                                                buf, len(buf))
            if ok:
                return buf.value
        # return None if the filesystem is unknown

    def test_large_time(self):
        # Many filesystems are limited to the year 2038. At least, the test
        # pass with NTFS filesystem.
        if self.get_file_system(self.dirname) != "NTFS":
            self.skipTest("requires NTFS")

        large = 5000000000   # some day in 2128
        os.utime(self.fname, (large, large))
        self.assertEqual(os.stat(self.fname).st_mtime, large)

    def test_utime_invalid_arguments(self):
        # seconds and nanoseconds parameters are mutually exclusive
        with self.assertRaises(ValueError):
            os.utime(self.fname, (5, 5), ns=(5, 5))
        with self.assertRaises(TypeError):
            os.utime(self.fname, [5, 5])
        with self.assertRaises(TypeError):
            os.utime(self.fname, (5,))
        with self.assertRaises(TypeError):
            os.utime(self.fname, (5, 5, 5))
        with self.assertRaises(TypeError):
            os.utime(self.fname, ns=[5, 5])
        with self.assertRaises(TypeError):
            os.utime(self.fname, ns=(5,))
        with self.assertRaises(TypeError):
            os.utime(self.fname, ns=(5, 5, 5))

        if os.utime not in os.supports_follow_symlinks:
            with self.assertRaises(NotImplementedError):
                os.utime(self.fname, (5, 5), follow_symlinks=False)
        if os.utime not in os.supports_fd:
            with open(self.fname, 'wb', 0) as fp:
                with self.assertRaises(TypeError):
                    os.utime(fp.fileno(), (5, 5))
        if os.utime not in os.supports_dir_fd:
            with self.assertRaises(NotImplementedError):
                os.utime(self.fname, (5, 5), dir_fd=0)

    @support.cpython_only
    def test_issue31577(self):
        # The interpreter shouldn't crash in case utime() received a bad
        # ns argument.
        def get_bad_int(divmod_ret_val):
            class BadInt:
                def __divmod__(*args):
                    return divmod_ret_val
            return BadInt()
        with self.assertRaises(TypeError):
            os.utime(self.fname, ns=(get_bad_int(42), 1))
        with self.assertRaises(TypeError):
            os.utime(self.fname, ns=(get_bad_int(()), 1))
        with self.assertRaises(TypeError):
            os.utime(self.fname, ns=(get_bad_int((1, 2, 3)), 1))


from test import mapping_tests

class EnvironTests(mapping_tests.BasicTestMappingProtocol):
    """check that os.environ object conform to mapping protocol"""
    type2test = None

    def setUp(self):
        self.__save = dict(os.environ)
        if os.supports_bytes_environ:
            self.__saveb = dict(os.environb)
        for key, value in self._reference().items():
            os.environ[key] = value

    def tearDown(self):
        os.environ.clear()
        os.environ.update(self.__save)
        if os.supports_bytes_environ:
            os.environb.clear()
            os.environb.update(self.__saveb)

    def _reference(self):
        return {"KEY1":"VALUE1", "KEY2":"VALUE2", "KEY3":"VALUE3"}

    def _empty_mapping(self):
        os.environ.clear()
        return os.environ

    # Bug 1110478
    @unittest.skipUnless(unix_shell and os.path.exists(unix_shell),
                         'requires a shell')
    @unittest.skipUnless(hasattr(os, 'popen'), "needs os.popen()")
    @support.requires_subprocess()
    def test_update2(self):
        os.environ.clear()
        os.environ.update(HELLO="World")
        with os.popen("%s -c 'echo $HELLO'" % unix_shell) as popen:
            value = popen.read().strip()
            self.assertEqual(value, "World")

    @unittest.skipUnless(unix_shell and os.path.exists(unix_shell),
                         'requires a shell')
    @unittest.skipUnless(hasattr(os, 'popen'), "needs os.popen()")
    @support.requires_subprocess()
    def test_os_popen_iter(self):
        with os.popen("%s -c 'echo \"line1\nline2\nline3\"'"
                      % unix_shell) as popen:
            it = iter(popen)
            self.assertEqual(next(it), "line1\n")
            self.assertEqual(next(it), "line2\n")
            self.assertEqual(next(it), "line3\n")
            self.assertRaises(StopIteration, next, it)

    # Verify environ keys and values from the OS are of the
    # correct str type.
    def test_keyvalue_types(self):
        for key, val in os.environ.items():
            self.assertEqual(type(key), str)
            self.assertEqual(type(val), str)

    def test_items(self):
        for key, value in self._reference().items():
            self.assertEqual(os.environ.get(key), value)

    # Issue 7310
    def test___repr__(self):
        """Check that the repr() of os.environ looks like environ({...})."""
        env = os.environ
        formatted_items = ", ".join(
            f"{key!r}: {value!r}"
            for key, value in env.items()
        )
        self.assertEqual(repr(env), f"environ({{{formatted_items}}})")

    def test_get_exec_path(self):
        defpath_list = os.defpath.split(os.pathsep)
        test_path = ['/monty', '/python', '', '/flying/circus']
        test_env = {'PATH': os.pathsep.join(test_path)}

        saved_environ = os.environ
        try:
            os.environ = dict(test_env)
            # Test that defaulting to os.environ works.
            self.assertSequenceEqual(test_path, os.get_exec_path())
            self.assertSequenceEqual(test_path, os.get_exec_path(env=None))
        finally:
            os.environ = saved_environ

        # No PATH environment variable
        self.assertSequenceEqual(defpath_list, os.get_exec_path({}))
        # Empty PATH environment variable
        self.assertSequenceEqual(('',), os.get_exec_path({'PATH':''}))
        # Supplied PATH environment variable
        self.assertSequenceEqual(test_path, os.get_exec_path(test_env))

        if os.supports_bytes_environ:
            # env cannot contain 'PATH' and b'PATH' keys
            try:
                # ignore BytesWarning warning
                with warnings.catch_warnings(record=True):
                    mixed_env = {'PATH': '1', b'PATH': b'2'}
            except BytesWarning:
                # mixed_env cannot be created with python -bb
                pass
            else:
                self.assertRaises(ValueError, os.get_exec_path, mixed_env)

            # bytes key and/or value
            self.assertSequenceEqual(os.get_exec_path({b'PATH': b'abc'}),
                ['abc'])
            self.assertSequenceEqual(os.get_exec_path({b'PATH': 'abc'}),
                ['abc'])
            self.assertSequenceEqual(os.get_exec_path({'PATH': b'abc'}),
                ['abc'])

    @unittest.skipUnless(os.supports_bytes_environ,
                         "os.environb required for this test.")
    def test_environb(self):
        # os.environ -> os.environb
        value = 'euro\u20ac'
        try:
            value_bytes = value.encode(sys.getfilesystemencoding(),
                                       'surrogateescape')
        except UnicodeEncodeError:
            msg = "U+20AC character is not encodable to %s" % (
                sys.getfilesystemencoding(),)
            self.skipTest(msg)
        os.environ['unicode'] = value
        self.assertEqual(os.environ['unicode'], value)
        self.assertEqual(os.environb[b'unicode'], value_bytes)

        # os.environb -> os.environ
        value = b'\xff'
        os.environb[b'bytes'] = value
        self.assertEqual(os.environb[b'bytes'], value)
        value_str = value.decode(sys.getfilesystemencoding(), 'surrogateescape')
        self.assertEqual(os.environ['bytes'], value_str)

    @support.requires_subprocess()
    def test_putenv_unsetenv(self):
        name = "PYTHONTESTVAR"
        value = "testvalue"
        code = f'import os; print(repr(os.environ.get({name!r})))'

        with os_helper.EnvironmentVarGuard() as env:
            env.pop(name, None)

            os.putenv(name, value)
            proc = subprocess.run([sys.executable, '-c', code], check=True,
                                  stdout=subprocess.PIPE, text=True)
            self.assertEqual(proc.stdout.rstrip(), repr(value))

            os.unsetenv(name)
            proc = subprocess.run([sys.executable, '-c', code], check=True,
                                  stdout=subprocess.PIPE, text=True)
            self.assertEqual(proc.stdout.rstrip(), repr(None))

    # On OS X < 10.6, unsetenv() doesn't return a value (bpo-13415).
    @support.requires_mac_ver(10, 6)
    def test_putenv_unsetenv_error(self):
        # Empty variable name is invalid.
        # "=" and null character are not allowed in a variable name.
        for name in ('', '=name', 'na=me', 'name='):
            self.assertRaises((OSError, ValueError), os.putenv, name, "value")
            self.assertRaises((OSError, ValueError), os.unsetenv, name)
        for name in ('name\0', 'na\0me'):
            self.assertRaises(ValueError, os.putenv, name, "value")
            self.assertRaises(ValueError, os.unsetenv, name)

        if sys.platform == "win32":
            # On Windows, an environment variable string ("name=value" string)
            # is limited to 32,767 characters
            longstr = 'x' * 32_768
            self.assertRaises(ValueError, os.putenv, longstr, "1")
            self.assertRaises(ValueError, os.putenv, "X", longstr)
            self.assertRaises(ValueError, os.unsetenv, longstr)

    def test_key_type(self):
        missing = 'missingkey'
        self.assertNotIn(missing, os.environ)

        with self.assertRaises(KeyError) as cm:
            os.environ[missing]
        self.assertIs(cm.exception.args[0], missing)
        self.assertTrue(cm.exception.__suppress_context__)

        with self.assertRaises(KeyError) as cm:
            del os.environ[missing]
        self.assertIs(cm.exception.args[0], missing)
        self.assertTrue(cm.exception.__suppress_context__)

    def _test_environ_iteration(self, collection):
        iterator = iter(collection)
        new_key = "__new_key__"

        next(iterator)  # start iteration over os.environ.items

        # add a new key in os.environ mapping
        os.environ[new_key] = "test_environ_iteration"

        try:
            next(iterator)  # force iteration over modified mapping
            self.assertEqual(os.environ[new_key], "test_environ_iteration")
        finally:
            del os.environ[new_key]

    def test_iter_error_when_changing_os_environ(self):
        self._test_environ_iteration(os.environ)

    def test_iter_error_when_changing_os_environ_items(self):
        self._test_environ_iteration(os.environ.items())

    def test_iter_error_when_changing_os_environ_values(self):
        self._test_environ_iteration(os.environ.values())

    def _test_underlying_process_env(self, var, expected):
        if not (unix_shell and os.path.exists(unix_shell)):
            return
        elif not support.has_subprocess_support:
            return

        with os.popen(f"{unix_shell} -c 'echo ${var}'") as popen:
            value = popen.read().strip()

        self.assertEqual(expected, value)

    def test_or_operator(self):
        overridden_key = '_TEST_VAR_'
        original_value = 'original_value'
        os.environ[overridden_key] = original_value

        new_vars_dict = {'_A_': '1', '_B_': '2', overridden_key: '3'}
        expected = dict(os.environ)
        expected.update(new_vars_dict)

        actual = os.environ | new_vars_dict
        self.assertDictEqual(expected, actual)
        self.assertEqual('3', actual[overridden_key])

        new_vars_items = new_vars_dict.items()
        self.assertIs(NotImplemented, os.environ.__or__(new_vars_items))

        self._test_underlying_process_env('_A_', '')
        self._test_underlying_process_env(overridden_key, original_value)

    def test_ior_operator(self):
        overridden_key = '_TEST_VAR_'
        os.environ[overridden_key] = 'original_value'

        new_vars_dict = {'_A_': '1', '_B_': '2', overridden_key: '3'}
        expected = dict(os.environ)
        expected.update(new_vars_dict)

        os.environ |= new_vars_dict
        self.assertEqual(expected, os.environ)
        self.assertEqual('3', os.environ[overridden_key])

        self._test_underlying_process_env('_A_', '1')
        self._test_underlying_process_env(overridden_key, '3')

    def test_ior_operator_invalid_dicts(self):
        os_environ_copy = os.environ.copy()
        with self.assertRaises(TypeError):
            dict_with_bad_key = {1: '_A_'}
            os.environ |= dict_with_bad_key

        with self.assertRaises(TypeError):
            dict_with_bad_val = {'_A_': 1}
            os.environ |= dict_with_bad_val

        # Check nothing was added.
        self.assertEqual(os_environ_copy, os.environ)

    def test_ior_operator_key_value_iterable(self):
        overridden_key = '_TEST_VAR_'
        os.environ[overridden_key] = 'original_value'

        new_vars_items = (('_A_', '1'), ('_B_', '2'), (overridden_key, '3'))
        expected = dict(os.environ)
        expected.update(new_vars_items)

        os.environ |= new_vars_items
        self.assertEqual(expected, os.environ)
        self.assertEqual('3', os.environ[overridden_key])

        self._test_underlying_process_env('_A_', '1')
        self._test_underlying_process_env(overridden_key, '3')

    def test_ror_operator(self):
        overridden_key = '_TEST_VAR_'
        original_value = 'original_value'
        os.environ[overridden_key] = original_value

        new_vars_dict = {'_A_': '1', '_B_': '2', overridden_key: '3'}
        expected = dict(new_vars_dict)
        expected.update(os.environ)

        actual = new_vars_dict | os.environ
        self.assertDictEqual(expected, actual)
        self.assertEqual(original_value, actual[overridden_key])

        new_vars_items = new_vars_dict.items()
        self.assertIs(NotImplemented, os.environ.__ror__(new_vars_items))

        self._test_underlying_process_env('_A_', '')
        self._test_underlying_process_env(overridden_key, original_value)


class WalkTests(unittest.TestCase):
    """Tests for os.walk()."""

    # Wrapper to hide minor differences between os.walk and os.fwalk
    # to tests both functions with the same code base
    def walk(self, top, **kwargs):
        if 'follow_symlinks' in kwargs:
            kwargs['followlinks'] = kwargs.pop('follow_symlinks')
        return os.walk(top, **kwargs)

    def setUp(self):
        join = os.path.join
        self.addCleanup(os_helper.rmtree, os_helper.TESTFN)

        # Build:
        #     TESTFN/
        #       TEST1/              a file kid and two directory kids
        #         tmp1
        #         SUB1/             a file kid and a directory kid
        #           tmp2
        #           SUB11/          no kids
        #         SUB2/             a file kid and a dirsymlink kid
        #           tmp3
        #           SUB21/          not readable
        #             tmp5
        #           link/           a symlink to TESTFN.2
        #           broken_link
        #           broken_link2
        #           broken_link3
        #       TEST2/
        #         tmp4              a lone file
        self.walk_path = join(os_helper.TESTFN, "TEST1")
        self.sub1_path = join(self.walk_path, "SUB1")
        self.sub11_path = join(self.sub1_path, "SUB11")
        sub2_path = join(self.walk_path, "SUB2")
        sub21_path = join(sub2_path, "SUB21")
        tmp1_path = join(self.walk_path, "tmp1")
        tmp2_path = join(self.sub1_path, "tmp2")
        tmp3_path = join(sub2_path, "tmp3")
        tmp5_path = join(sub21_path, "tmp3")
        self.link_path = join(sub2_path, "link")
        t2_path = join(os_helper.TESTFN, "TEST2")
        tmp4_path = join(os_helper.TESTFN, "TEST2", "tmp4")
        broken_link_path = join(sub2_path, "broken_link")
        broken_link2_path = join(sub2_path, "broken_link2")
        broken_link3_path = join(sub2_path, "broken_link3")

        # Create stuff.
        os.makedirs(self.sub11_path)
        os.makedirs(sub2_path)
        os.makedirs(sub21_path)
        os.makedirs(t2_path)

        for path in tmp1_path, tmp2_path, tmp3_path, tmp4_path, tmp5_path:
            with open(path, "x", encoding='utf-8') as f:
                f.write("I'm " + path + " and proud of it.  Blame test_os.\n")

        if os_helper.can_symlink():
            os.symlink(os.path.abspath(t2_path), self.link_path)
            os.symlink('broken', broken_link_path, True)
            os.symlink(join('tmp3', 'broken'), broken_link2_path, True)
            os.symlink(join('SUB21', 'tmp5'), broken_link3_path, True)
            self.sub2_tree = (sub2_path, ["SUB21", "link"],
                              ["broken_link", "broken_link2", "broken_link3",
                               "tmp3"])
        else:
            self.sub2_tree = (sub2_path, ["SUB21"], ["tmp3"])

        if not support.is_emscripten:
            # Emscripten fails with inaccessible directory
            os.chmod(sub21_path, 0)
        try:
            os.listdir(sub21_path)
        except PermissionError:
            self.addCleanup(os.chmod, sub21_path, stat.S_IRWXU)
        else:
            os.chmod(sub21_path, stat.S_IRWXU)
            os.unlink(tmp5_path)
            os.rmdir(sub21_path)
            del self.sub2_tree[1][:1]

    def test_walk_topdown(self):
        # Walk top-down.
        all = list(self.walk(self.walk_path))

        self.assertEqual(len(all), 4)
        # We can't know which order SUB1 and SUB2 will appear in.
        # Not flipped:  TESTFN, SUB1, SUB11, SUB2
        #     flipped:  TESTFN, SUB2, SUB1, SUB11
        flipped = all[0][1][0] != "SUB1"
        all[0][1].sort()
        all[3 - 2 * flipped][-1].sort()
        all[3 - 2 * flipped][1].sort()
        self.assertEqual(all[0], (self.walk_path, ["SUB1", "SUB2"], ["tmp1"]))
        self.assertEqual(all[1 + flipped], (self.sub1_path, ["SUB11"], ["tmp2"]))
        self.assertEqual(all[2 + flipped], (self.sub11_path, [], []))
        self.assertEqual(all[3 - 2 * flipped], self.sub2_tree)

    def test_walk_prune(self, walk_path=None):
        if walk_path is None:
            walk_path = self.walk_path
        # Prune the search.
        all = []
        for root, dirs, files in self.walk(walk_path):
            all.append((root, dirs, files))
            # Don't descend into SUB1.
            if 'SUB1' in dirs:
                # Note that this also mutates the dirs we appended to all!
                dirs.remove('SUB1')

        self.assertEqual(len(all), 2)
        self.assertEqual(all[0], (self.walk_path, ["SUB2"], ["tmp1"]))

        all[1][-1].sort()
        all[1][1].sort()
        self.assertEqual(all[1], self.sub2_tree)

    def test_file_like_path(self):
        self.test_walk_prune(FakePath(self.walk_path))

    def test_walk_bottom_up(self):
        # Walk bottom-up.
        all = list(self.walk(self.walk_path, topdown=False))

        self.assertEqual(len(all), 4, all)
        # We can't know which order SUB1 and SUB2 will appear in.
        # Not flipped:  SUB11, SUB1, SUB2, TESTFN
        #     flipped:  SUB2, SUB11, SUB1, TESTFN
        flipped = all[3][1][0] != "SUB1"
        all[3][1].sort()
        all[2 - 2 * flipped][-1].sort()
        all[2 - 2 * flipped][1].sort()
        self.assertEqual(all[3],
                         (self.walk_path, ["SUB1", "SUB2"], ["tmp1"]))
        self.assertEqual(all[flipped],
                         (self.sub11_path, [], []))
        self.assertEqual(all[flipped + 1],
                         (self.sub1_path, ["SUB11"], ["tmp2"]))
        self.assertEqual(all[2 - 2 * flipped],
                         self.sub2_tree)

    def test_walk_symlink(self):
        if not os_helper.can_symlink():
            self.skipTest("need symlink support")

        # Walk, following symlinks.
        walk_it = self.walk(self.walk_path, follow_symlinks=True)
        for root, dirs, files in walk_it:
            if root == self.link_path:
                self.assertEqual(dirs, [])
                self.assertEqual(files, ["tmp4"])
                break
        else:
            self.fail("Didn't follow symlink with followlinks=True")

    def test_walk_bad_dir(self):
        # Walk top-down.
        errors = []
        walk_it = self.walk(self.walk_path, onerror=errors.append)
        root, dirs, files = next(walk_it)
        self.assertEqual(errors, [])
        dir1 = 'SUB1'
        path1 = os.path.join(root, dir1)
        path1new = os.path.join(root, dir1 + '.new')
        os.rename(path1, path1new)
        try:
            roots = [r for r, d, f in walk_it]
            self.assertTrue(errors)
            self.assertNotIn(path1, roots)
            self.assertNotIn(path1new, roots)
            for dir2 in dirs:
                if dir2 != dir1:
                    self.assertIn(os.path.join(root, dir2), roots)
        finally:
            os.rename(path1new, path1)

    def test_walk_many_open_files(self):
        depth = 30
        base = os.path.join(os_helper.TESTFN, 'deep')
        p = os.path.join(base, *(['d']*depth))
        os.makedirs(p)

        iters = [self.walk(base, topdown=False) for j in range(100)]
        for i in range(depth + 1):
            expected = (p, ['d'] if i else [], [])
            for it in iters:
                self.assertEqual(next(it), expected)
            p = os.path.dirname(p)

        iters = [self.walk(base, topdown=True) for j in range(100)]
        p = base
        for i in range(depth + 1):
            expected = (p, ['d'] if i < depth else [], [])
            for it in iters:
                self.assertEqual(next(it), expected)
            p = os.path.join(p, 'd')

    def test_walk_above_recursion_limit(self):
        depth = 50
        os.makedirs(os.path.join(self.walk_path, *(['d'] * depth)))
        with set_recursion_limit(depth - 5):
            all = list(self.walk(self.walk_path))

        sub2_path = self.sub2_tree[0]
        for root, dirs, files in all:
            if root == sub2_path:
                dirs.sort()
                files.sort()

        d_entries = []
        d_path = self.walk_path
        for _ in range(depth):
            d_path = os.path.join(d_path, "d")
            d_entries.append((d_path, ["d"], []))
        d_entries[-1][1].clear()

        # Sub-sequences where the order is known
        sections = {
            "SUB1": [
                (self.sub1_path, ["SUB11"], ["tmp2"]),
                (self.sub11_path, [], []),
            ],
            "SUB2": [self.sub2_tree],
            "d": d_entries,
        }

        # The ordering of sub-dirs is arbitrary but determines the order in
        # which sub-sequences appear
        dirs = all[0][1]
        expected = [(self.walk_path, dirs, ["tmp1"])]
        for d in dirs:
            expected.extend(sections[d])

        self.assertEqual(len(all), depth + 4)
        self.assertEqual(sorted(dirs), ["SUB1", "SUB2", "d"])
        self.assertEqual(all, expected)


@unittest.skipUnless(hasattr(os, 'fwalk'), "Test needs os.fwalk()")
class FwalkTests(WalkTests):
    """Tests for os.fwalk()."""

    def walk(self, top, **kwargs):
        for root, dirs, files, root_fd in self.fwalk(top, **kwargs):
            yield (root, dirs, files)

    def fwalk(self, *args, **kwargs):
        return os.fwalk(*args, **kwargs)

    def _compare_to_walk(self, walk_kwargs, fwalk_kwargs):
        """
        compare with walk() results.
        """
        walk_kwargs = walk_kwargs.copy()
        fwalk_kwargs = fwalk_kwargs.copy()
        for topdown, follow_symlinks in itertools.product((True, False), repeat=2):
            walk_kwargs.update(topdown=topdown, followlinks=follow_symlinks)
            fwalk_kwargs.update(topdown=topdown, follow_symlinks=follow_symlinks)

            expected = {}
            for root, dirs, files in os.walk(**walk_kwargs):
                expected[root] = (set(dirs), set(files))

            for root, dirs, files, rootfd in self.fwalk(**fwalk_kwargs):
                self.assertIn(root, expected)
                self.assertEqual(expected[root], (set(dirs), set(files)))

    def test_compare_to_walk(self):
        kwargs = {'top': os_helper.TESTFN}
        self._compare_to_walk(kwargs, kwargs)

    def test_dir_fd(self):
        try:
            fd = os.open(".", os.O_RDONLY)
            walk_kwargs = {'top': os_helper.TESTFN}
            fwalk_kwargs = walk_kwargs.copy()
            fwalk_kwargs['dir_fd'] = fd
            self._compare_to_walk(walk_kwargs, fwalk_kwargs)
        finally:
            os.close(fd)

    def test_yields_correct_dir_fd(self):
        # check returned file descriptors
        for topdown, follow_symlinks in itertools.product((True, False), repeat=2):
            args = os_helper.TESTFN, topdown, None
            for root, dirs, files, rootfd in self.fwalk(*args, follow_symlinks=follow_symlinks):
                # check that the FD is valid
                os.fstat(rootfd)
                # redundant check
                os.stat(rootfd)
                # check that listdir() returns consistent information
                self.assertEqual(set(os.listdir(rootfd)), set(dirs) | set(files))

    @unittest.skipIf(
        support.is_emscripten, "Cannot dup stdout on Emscripten"
    )
    def test_fd_leak(self):
        # Since we're opening a lot of FDs, we must be careful to avoid leaks:
        # we both check that calling fwalk() a large number of times doesn't
        # yield EMFILE, and that the minimum allocated FD hasn't changed.
        minfd = os.dup(1)
        os.close(minfd)
        for i in range(256):
            for x in self.fwalk(os_helper.TESTFN):
                pass
        newfd = os.dup(1)
        self.addCleanup(os.close, newfd)
        self.assertEqual(newfd, minfd)

    # fwalk() keeps file descriptors open
    test_walk_many_open_files = None
    # fwalk() still uses recursion
    test_walk_above_recursion_limit = None


class BytesWalkTests(WalkTests):
    """Tests for os.walk() with bytes."""
    def walk(self, top, **kwargs):
        if 'follow_symlinks' in kwargs:
            kwargs['followlinks'] = kwargs.pop('follow_symlinks')
        for broot, bdirs, bfiles in os.walk(os.fsencode(top), **kwargs):
            root = os.fsdecode(broot)
            dirs = list(map(os.fsdecode, bdirs))
            files = list(map(os.fsdecode, bfiles))
            yield (root, dirs, files)
            bdirs[:] = list(map(os.fsencode, dirs))
            bfiles[:] = list(map(os.fsencode, files))

@unittest.skipUnless(hasattr(os, 'fwalk'), "Test needs os.fwalk()")
class BytesFwalkTests(FwalkTests):
    """Tests for os.walk() with bytes."""
    def fwalk(self, top='.', *args, **kwargs):
        for broot, bdirs, bfiles, topfd in os.fwalk(os.fsencode(top), *args, **kwargs):
            root = os.fsdecode(broot)
            dirs = list(map(os.fsdecode, bdirs))
            files = list(map(os.fsdecode, bfiles))
            yield (root, dirs, files, topfd)
            bdirs[:] = list(map(os.fsencode, dirs))
            bfiles[:] = list(map(os.fsencode, files))


class MakedirTests(unittest.TestCase):
    def setUp(self):
        os.mkdir(os_helper.TESTFN)

    def test_makedir(self):
        base = os_helper.TESTFN
        path = os.path.join(base, 'dir1', 'dir2', 'dir3')
        os.makedirs(path)             # Should work
        path = os.path.join(base, 'dir1', 'dir2', 'dir3', 'dir4')
        os.makedirs(path)

        # Try paths with a '.' in them
        self.assertRaises(OSError, os.makedirs, os.curdir)
        path = os.path.join(base, 'dir1', 'dir2', 'dir3', 'dir4', 'dir5', os.curdir)
        os.makedirs(path)
        path = os.path.join(base, 'dir1', os.curdir, 'dir2', 'dir3', 'dir4',
                            'dir5', 'dir6')
        os.makedirs(path)

    @unittest.skipIf(
        support.is_emscripten or support.is_wasi,
        "Emscripten's/WASI's umask is a stub."
    )
    def test_mode(self):
        with os_helper.temp_umask(0o002):
            base = os_helper.TESTFN
            parent = os.path.join(base, 'dir1')
            path = os.path.join(parent, 'dir2')
            os.makedirs(path, 0o555)
            self.assertTrue(os.path.exists(path))
            self.assertTrue(os.path.isdir(path))
            if os.name != 'nt':
                self.assertEqual(os.stat(path).st_mode & 0o777, 0o555)
                self.assertEqual(os.stat(parent).st_mode & 0o777, 0o775)

    @unittest.skipIf(
        support.is_emscripten or support.is_wasi,
        "Emscripten's/WASI's umask is a stub."
    )
    def test_exist_ok_existing_directory(self):
        path = os.path.join(os_helper.TESTFN, 'dir1')
        mode = 0o777
        old_mask = os.umask(0o022)
        os.makedirs(path, mode)
        self.assertRaises(OSError, os.makedirs, path, mode)
        self.assertRaises(OSError, os.makedirs, path, mode, exist_ok=False)
        os.makedirs(path, 0o776, exist_ok=True)
        os.makedirs(path, mode=mode, exist_ok=True)
        os.umask(old_mask)

        # Issue #25583: A drive root could raise PermissionError on Windows
        os.makedirs(os.path.abspath('/'), exist_ok=True)

    @unittest.skipIf(
        support.is_emscripten or support.is_wasi,
        "Emscripten's/WASI's umask is a stub."
    )
    def test_exist_ok_s_isgid_directory(self):
        path = os.path.join(os_helper.TESTFN, 'dir1')
        S_ISGID = stat.S_ISGID
        mode = 0o777
        old_mask = os.umask(0o022)
        try:
            existing_testfn_mode = stat.S_IMODE(
                    os.lstat(os_helper.TESTFN).st_mode)
            try:
                os.chmod(os_helper.TESTFN, existing_testfn_mode | S_ISGID)
            except PermissionError:
                raise unittest.SkipTest('Cannot set S_ISGID for dir.')
            if (os.lstat(os_helper.TESTFN).st_mode & S_ISGID != S_ISGID):
                raise unittest.SkipTest('No support for S_ISGID dir mode.')
            # The os should apply S_ISGID from the parent dir for us, but
            # this test need not depend on that behavior.  Be explicit.
            os.makedirs(path, mode | S_ISGID)
            # http://bugs.python.org/issue14992
            # Should not fail when the bit is already set.
            os.makedirs(path, mode, exist_ok=True)
            # remove the bit.
            os.chmod(path, stat.S_IMODE(os.lstat(path).st_mode) & ~S_ISGID)
            # May work even when the bit is not already set when demanded.
            os.makedirs(path, mode | S_ISGID, exist_ok=True)
        finally:
            os.umask(old_mask)

    def test_exist_ok_existing_regular_file(self):
        base = os_helper.TESTFN
        path = os.path.join(os_helper.TESTFN, 'dir1')
        with open(path, 'w', encoding='utf-8') as f:
            f.write('abc')
        self.assertRaises(OSError, os.makedirs, path)
        self.assertRaises(OSError, os.makedirs, path, exist_ok=False)
        self.assertRaises(OSError, os.makedirs, path, exist_ok=True)
        os.remove(path)

    def tearDown(self):
        path = os.path.join(os_helper.TESTFN, 'dir1', 'dir2', 'dir3',
                            'dir4', 'dir5', 'dir6')
        # If the tests failed, the bottom-most directory ('../dir6')
        # may not have been created, so we look for the outermost directory
        # that exists.
        while not os.path.exists(path) and path != os_helper.TESTFN:
            path = os.path.dirname(path)

        os.removedirs(path)


@unittest.skipUnless(hasattr(os, "chown"), "requires os.chown()")
class ChownFileTests(unittest.TestCase):

    @classmethod
    def setUpClass(cls):
        os.mkdir(os_helper.TESTFN)

    def test_chown_uid_gid_arguments_must_be_index(self):
        stat = os.stat(os_helper.TESTFN)
        uid = stat.st_uid
        gid = stat.st_gid
        for value in (-1.0, -1j, decimal.Decimal(-1), fractions.Fraction(-2, 2)):
            self.assertRaises(TypeError, os.chown, os_helper.TESTFN, value, gid)
            self.assertRaises(TypeError, os.chown, os_helper.TESTFN, uid, value)
        self.assertIsNone(os.chown(os_helper.TESTFN, uid, gid))
        self.assertIsNone(os.chown(os_helper.TESTFN, -1, -1))

    @unittest.skipUnless(hasattr(os, 'getgroups'), 'need os.getgroups')
    def test_chown_gid(self):
        groups = os.getgroups()
        if len(groups) < 2:
            self.skipTest("test needs at least 2 groups")

        gid_1, gid_2 = groups[:2]
        uid = os.stat(os_helper.TESTFN).st_uid

        os.chown(os_helper.TESTFN, uid, gid_1)
        gid = os.stat(os_helper.TESTFN).st_gid
        self.assertEqual(gid, gid_1)

        os.chown(os_helper.TESTFN, uid, gid_2)
        gid = os.stat(os_helper.TESTFN).st_gid
        self.assertEqual(gid, gid_2)

    @unittest.skipUnless(root_in_posix and len(all_users) > 1,
                         "test needs root privilege and more than one user")
    def test_chown_with_root(self):
        uid_1, uid_2 = all_users[:2]
        gid = os.stat(os_helper.TESTFN).st_gid
        os.chown(os_helper.TESTFN, uid_1, gid)
        uid = os.stat(os_helper.TESTFN).st_uid
        self.assertEqual(uid, uid_1)
        os.chown(os_helper.TESTFN, uid_2, gid)
        uid = os.stat(os_helper.TESTFN).st_uid
        self.assertEqual(uid, uid_2)

    @unittest.skipUnless(not root_in_posix and len(all_users) > 1,
                         "test needs non-root account and more than one user")
    def test_chown_without_permission(self):
        uid_1, uid_2 = all_users[:2]
        gid = os.stat(os_helper.TESTFN).st_gid
        with self.assertRaises(PermissionError):
            os.chown(os_helper.TESTFN, uid_1, gid)
            os.chown(os_helper.TESTFN, uid_2, gid)

    @classmethod
    def tearDownClass(cls):
        os.rmdir(os_helper.TESTFN)


class RemoveDirsTests(unittest.TestCase):
    def setUp(self):
        os.makedirs(os_helper.TESTFN)

    def tearDown(self):
        os_helper.rmtree(os_helper.TESTFN)

    def test_remove_all(self):
        dira = os.path.join(os_helper.TESTFN, 'dira')
        os.mkdir(dira)
        dirb = os.path.join(dira, 'dirb')
        os.mkdir(dirb)
        os.removedirs(dirb)
        self.assertFalse(os.path.exists(dirb))
        self.assertFalse(os.path.exists(dira))
        self.assertFalse(os.path.exists(os_helper.TESTFN))

    def test_remove_partial(self):
        dira = os.path.join(os_helper.TESTFN, 'dira')
        os.mkdir(dira)
        dirb = os.path.join(dira, 'dirb')
        os.mkdir(dirb)
        create_file(os.path.join(dira, 'file.txt'))
        os.removedirs(dirb)
        self.assertFalse(os.path.exists(dirb))
        self.assertTrue(os.path.exists(dira))
        self.assertTrue(os.path.exists(os_helper.TESTFN))

    def test_remove_nothing(self):
        dira = os.path.join(os_helper.TESTFN, 'dira')
        os.mkdir(dira)
        dirb = os.path.join(dira, 'dirb')
        os.mkdir(dirb)
        create_file(os.path.join(dirb, 'file.txt'))
        with self.assertRaises(OSError):
            os.removedirs(dirb)
        self.assertTrue(os.path.exists(dirb))
        self.assertTrue(os.path.exists(dira))
        self.assertTrue(os.path.exists(os_helper.TESTFN))


@unittest.skipIf(support.is_wasi, "WASI has no /dev/null")
class DevNullTests(unittest.TestCase):
    def test_devnull(self):
        with open(os.devnull, 'wb', 0) as f:
            f.write(b'hello')
            f.close()
        with open(os.devnull, 'rb') as f:
            self.assertEqual(f.read(), b'')


class URandomTests(unittest.TestCase):
    def test_urandom_length(self):
        self.assertEqual(len(os.urandom(0)), 0)
        self.assertEqual(len(os.urandom(1)), 1)
        self.assertEqual(len(os.urandom(10)), 10)
        self.assertEqual(len(os.urandom(100)), 100)
        self.assertEqual(len(os.urandom(1000)), 1000)

    def test_urandom_value(self):
        data1 = os.urandom(16)
        self.assertIsInstance(data1, bytes)
        data2 = os.urandom(16)
        self.assertNotEqual(data1, data2)

    def get_urandom_subprocess(self, count):
        code = '\n'.join((
            'import os, sys',
            'data = os.urandom(%s)' % count,
            'sys.stdout.buffer.write(data)',
            'sys.stdout.buffer.flush()'))
        out = assert_python_ok('-c', code)
        stdout = out[1]
        self.assertEqual(len(stdout), count)
        return stdout

    def test_urandom_subprocess(self):
        data1 = self.get_urandom_subprocess(16)
        data2 = self.get_urandom_subprocess(16)
        self.assertNotEqual(data1, data2)


@unittest.skipUnless(hasattr(os, 'getrandom'), 'need os.getrandom()')
class GetRandomTests(unittest.TestCase):
    @classmethod
    def setUpClass(cls):
        try:
            os.getrandom(1)
        except OSError as exc:
            if exc.errno == errno.ENOSYS:
                # Python compiled on a more recent Linux version
                # than the current Linux kernel
                raise unittest.SkipTest("getrandom() syscall fails with ENOSYS")
            else:
                raise

    def test_getrandom_type(self):
        data = os.getrandom(16)
        self.assertIsInstance(data, bytes)
        self.assertEqual(len(data), 16)

    def test_getrandom0(self):
        empty = os.getrandom(0)
        self.assertEqual(empty, b'')

    def test_getrandom_random(self):
        self.assertTrue(hasattr(os, 'GRND_RANDOM'))

        # Don't test os.getrandom(1, os.GRND_RANDOM) to not consume the rare
        # resource /dev/random

    def test_getrandom_nonblock(self):
        # The call must not fail. Check also that the flag exists
        try:
            os.getrandom(1, os.GRND_NONBLOCK)
        except BlockingIOError:
            # System urandom is not initialized yet
            pass

    def test_getrandom_value(self):
        data1 = os.getrandom(16)
        data2 = os.getrandom(16)
        self.assertNotEqual(data1, data2)


# os.urandom() doesn't use a file descriptor when it is implemented with the
# getentropy() function, the getrandom() function or the getrandom() syscall
OS_URANDOM_DONT_USE_FD = (
    sysconfig.get_config_var('HAVE_GETENTROPY') == 1
    or sysconfig.get_config_var('HAVE_GETRANDOM') == 1
    or sysconfig.get_config_var('HAVE_GETRANDOM_SYSCALL') == 1)

@unittest.skipIf(OS_URANDOM_DONT_USE_FD ,
                 "os.random() does not use a file descriptor")
@unittest.skipIf(sys.platform == "vxworks",
                 "VxWorks can't set RLIMIT_NOFILE to 1")
class URandomFDTests(unittest.TestCase):
    @unittest.skipUnless(resource, "test requires the resource module")
    def test_urandom_failure(self):
        # Check urandom() failing when it is not able to open /dev/random.
        # We spawn a new process to make the test more robust (if getrlimit()
        # failed to restore the file descriptor limit after this, the whole
        # test suite would crash; this actually happened on the OS X Tiger
        # buildbot).
        code = """if 1:
            import errno
            import os
            import resource

            soft_limit, hard_limit = resource.getrlimit(resource.RLIMIT_NOFILE)
            resource.setrlimit(resource.RLIMIT_NOFILE, (1, hard_limit))
            try:
                os.urandom(16)
            except OSError as e:
                assert e.errno == errno.EMFILE, e.errno
            else:
                raise AssertionError("OSError not raised")
            """
        assert_python_ok('-c', code)

    def test_urandom_fd_closed(self):
        # Issue #21207: urandom() should reopen its fd to /dev/urandom if
        # closed.
        code = """if 1:
            import os
            import sys
            import test.support
            os.urandom(4)
            with test.support.SuppressCrashReport():
                os.closerange(3, 256)
            sys.stdout.buffer.write(os.urandom(4))
            """
        rc, out, err = assert_python_ok('-Sc', code)

    def test_urandom_fd_reopened(self):
        # Issue #21207: urandom() should detect its fd to /dev/urandom
        # changed to something else, and reopen it.
        self.addCleanup(os_helper.unlink, os_helper.TESTFN)
        create_file(os_helper.TESTFN, b"x" * 256)

        code = """if 1:
            import os
            import sys
            import test.support
            os.urandom(4)
            with test.support.SuppressCrashReport():
                for fd in range(3, 256):
                    try:
                        os.close(fd)
                    except OSError:
                        pass
                    else:
                        # Found the urandom fd (XXX hopefully)
                        break
                os.closerange(3, 256)
            with open({TESTFN!r}, 'rb') as f:
                new_fd = f.fileno()
                # Issue #26935: posix allows new_fd and fd to be equal but
                # some libc implementations have dup2 return an error in this
                # case.
                if new_fd != fd:
                    os.dup2(new_fd, fd)
                sys.stdout.buffer.write(os.urandom(4))
                sys.stdout.buffer.write(os.urandom(4))
            """.format(TESTFN=os_helper.TESTFN)
        rc, out, err = assert_python_ok('-Sc', code)
        self.assertEqual(len(out), 8)
        self.assertNotEqual(out[0:4], out[4:8])
        rc, out2, err2 = assert_python_ok('-Sc', code)
        self.assertEqual(len(out2), 8)
        self.assertNotEqual(out2, out)


@contextlib.contextmanager
def _execvpe_mockup(defpath=None):
    """
    Stubs out execv and execve functions when used as context manager.
    Records exec calls. The mock execv and execve functions always raise an
    exception as they would normally never return.
    """
    # A list of tuples containing (function name, first arg, args)
    # of calls to execv or execve that have been made.
    calls = []

    def mock_execv(name, *args):
        calls.append(('execv', name, args))
        raise RuntimeError("execv called")

    def mock_execve(name, *args):
        calls.append(('execve', name, args))
        raise OSError(errno.ENOTDIR, "execve called")

    try:
        orig_execv = os.execv
        orig_execve = os.execve
        orig_defpath = os.defpath
        os.execv = mock_execv
        os.execve = mock_execve
        if defpath is not None:
            os.defpath = defpath
        yield calls
    finally:
        os.execv = orig_execv
        os.execve = orig_execve
        os.defpath = orig_defpath

@unittest.skipUnless(hasattr(os, 'execv'),
                     "need os.execv()")
class ExecTests(unittest.TestCase):
    @unittest.skipIf(USING_LINUXTHREADS,
                     "avoid triggering a linuxthreads bug: see issue #4970")
    def test_execvpe_with_bad_program(self):
        self.assertRaises(OSError, os.execvpe, 'no such app-',
                          ['no such app-'], None)

    def test_execv_with_bad_arglist(self):
        self.assertRaises(ValueError, os.execv, 'notepad', ())
        self.assertRaises(ValueError, os.execv, 'notepad', [])
        self.assertRaises(ValueError, os.execv, 'notepad', ('',))
        self.assertRaises(ValueError, os.execv, 'notepad', [''])

    def test_execvpe_with_bad_arglist(self):
        self.assertRaises(ValueError, os.execvpe, 'notepad', [], None)
        self.assertRaises(ValueError, os.execvpe, 'notepad', [], {})
        self.assertRaises(ValueError, os.execvpe, 'notepad', [''], {})

    @unittest.skipUnless(hasattr(os, '_execvpe'),
                         "No internal os._execvpe function to test.")
    def _test_internal_execvpe(self, test_type):
        program_path = os.sep + 'absolutepath'
        if test_type is bytes:
            program = b'executable'
            fullpath = os.path.join(os.fsencode(program_path), program)
            native_fullpath = fullpath
            arguments = [b'progname', 'arg1', 'arg2']
        else:
            program = 'executable'
            arguments = ['progname', 'arg1', 'arg2']
            fullpath = os.path.join(program_path, program)
            if os.name != "nt":
                native_fullpath = os.fsencode(fullpath)
            else:
                native_fullpath = fullpath
        env = {'spam': 'beans'}

        # test os._execvpe() with an absolute path
        with _execvpe_mockup() as calls:
            self.assertRaises(RuntimeError,
                os._execvpe, fullpath, arguments)
            self.assertEqual(len(calls), 1)
            self.assertEqual(calls[0], ('execv', fullpath, (arguments,)))

        # test os._execvpe() with a relative path:
        # os.get_exec_path() returns defpath
        with _execvpe_mockup(defpath=program_path) as calls:
            self.assertRaises(OSError,
                os._execvpe, program, arguments, env=env)
            self.assertEqual(len(calls), 1)
            self.assertSequenceEqual(calls[0],
                ('execve', native_fullpath, (arguments, env)))

        # test os._execvpe() with a relative path:
        # os.get_exec_path() reads the 'PATH' variable
        with _execvpe_mockup() as calls:
            env_path = env.copy()
            if test_type is bytes:
                env_path[b'PATH'] = program_path
            else:
                env_path['PATH'] = program_path
            self.assertRaises(OSError,
                os._execvpe, program, arguments, env=env_path)
            self.assertEqual(len(calls), 1)
            self.assertSequenceEqual(calls[0],
                ('execve', native_fullpath, (arguments, env_path)))

    def test_internal_execvpe_str(self):
        self._test_internal_execvpe(str)
        if os.name != "nt":
            self._test_internal_execvpe(bytes)

    def test_execve_invalid_env(self):
        args = [sys.executable, '-c', 'pass']

        # null character in the environment variable name
        newenv = os.environ.copy()
        newenv["FRUIT\0VEGETABLE"] = "cabbage"
        with self.assertRaises(ValueError):
            os.execve(args[0], args, newenv)

        # null character in the environment variable value
        newenv = os.environ.copy()
        newenv["FRUIT"] = "orange\0VEGETABLE=cabbage"
        with self.assertRaises(ValueError):
            os.execve(args[0], args, newenv)

        # equal character in the environment variable name
        newenv = os.environ.copy()
        newenv["FRUIT=ORANGE"] = "lemon"
        with self.assertRaises(ValueError):
            os.execve(args[0], args, newenv)

    @unittest.skipUnless(sys.platform == "win32", "Win32-specific test")
    def test_execve_with_empty_path(self):
        # bpo-32890: Check GetLastError() misuse
        try:
            os.execve('', ['arg'], {})
        except OSError as e:
            self.assertTrue(e.winerror is None or e.winerror != 0)
        else:
            self.fail('No OSError raised')


@unittest.skipUnless(sys.platform == "win32", "Win32 specific tests")
class Win32ErrorTests(unittest.TestCase):
    def setUp(self):
        try:
            os.stat(os_helper.TESTFN)
        except FileNotFoundError:
            exists = False
        except OSError as exc:
            exists = True
            self.fail("file %s must not exist; os.stat failed with %s"
                      % (os_helper.TESTFN, exc))
        else:
            self.fail("file %s must not exist" % os_helper.TESTFN)

    def test_rename(self):
        self.assertRaises(OSError, os.rename, os_helper.TESTFN, os_helper.TESTFN+".bak")

    def test_remove(self):
        self.assertRaises(OSError, os.remove, os_helper.TESTFN)

    def test_chdir(self):
        self.assertRaises(OSError, os.chdir, os_helper.TESTFN)

    def test_mkdir(self):
        self.addCleanup(os_helper.unlink, os_helper.TESTFN)

        with open(os_helper.TESTFN, "x") as f:
            self.assertRaises(OSError, os.mkdir, os_helper.TESTFN)

    def test_utime(self):
        self.assertRaises(OSError, os.utime, os_helper.TESTFN, None)

    def test_chmod(self):
        self.assertRaises(OSError, os.chmod, os_helper.TESTFN, 0)


@unittest.skipIf(support.is_wasi, "Cannot create invalid FD on WASI.")
class TestInvalidFD(unittest.TestCase):
    singles = ["fchdir", "dup", "fdatasync", "fstat",
               "fstatvfs", "fsync", "tcgetpgrp", "ttyname"]
    singles_fildes = {"fchdir", "fdatasync", "fsync"}
    #singles.append("close")
    #We omit close because it doesn't raise an exception on some platforms
    def get_single(f):
        def helper(self):
            if  hasattr(os, f):
                self.check(getattr(os, f))
                if f in self.singles_fildes:
                    self.check_bool(getattr(os, f))
        return helper
    for f in singles:
        locals()["test_"+f] = get_single(f)

    def check(self, f, *args, **kwargs):
        try:
            f(os_helper.make_bad_fd(), *args, **kwargs)
        except OSError as e:
            self.assertEqual(e.errno, errno.EBADF)
        else:
            self.fail("%r didn't raise an OSError with a bad file descriptor"
                      % f)

    def check_bool(self, f, *args, **kwargs):
        with warnings.catch_warnings():
            warnings.simplefilter("error", RuntimeWarning)
            for fd in False, True:
                with self.assertRaises(RuntimeWarning):
                    f(fd, *args, **kwargs)

    def test_fdopen(self):
        self.check(os.fdopen, encoding="utf-8")
        self.check_bool(os.fdopen, encoding="utf-8")

    @unittest.skipUnless(hasattr(os, 'isatty'), 'test needs os.isatty()')
    def test_isatty(self):
        self.assertEqual(os.isatty(os_helper.make_bad_fd()), False)

    @unittest.skipUnless(hasattr(os, 'closerange'), 'test needs os.closerange()')
    def test_closerange(self):
        fd = os_helper.make_bad_fd()
        # Make sure none of the descriptors we are about to close are
        # currently valid (issue 6542).
        for i in range(10):
            try: os.fstat(fd+i)
            except OSError:
                pass
            else:
                break
        if i < 2:
            raise unittest.SkipTest(
                "Unable to acquire a range of invalid file descriptors")
        self.assertEqual(os.closerange(fd, fd + i-1), None)

    @unittest.skipUnless(hasattr(os, 'dup2'), 'test needs os.dup2()')
    def test_dup2(self):
        self.check(os.dup2, 20)

    @unittest.skipUnless(hasattr(os, 'dup2'), 'test needs os.dup2()')
    @unittest.skipIf(
        support.is_emscripten,
        "dup2() with negative fds is broken on Emscripten (see gh-102179)"
    )
    def test_dup2_negative_fd(self):
        valid_fd = os.open(__file__, os.O_RDONLY)
        self.addCleanup(os.close, valid_fd)
        fds = [
            valid_fd,
            -1,
            -2**31,
        ]
        for fd, fd2 in itertools.product(fds, repeat=2):
            if fd != fd2:
                with self.subTest(fd=fd, fd2=fd2):
                    with self.assertRaises(OSError) as ctx:
                        os.dup2(fd, fd2)
                    self.assertEqual(ctx.exception.errno, errno.EBADF)

    @unittest.skipUnless(hasattr(os, 'fchmod'), 'test needs os.fchmod()')
    def test_fchmod(self):
        self.check(os.fchmod, 0)

    @unittest.skipUnless(hasattr(os, 'fchown'), 'test needs os.fchown()')
    def test_fchown(self):
        self.check(os.fchown, -1, -1)

    @unittest.skipUnless(hasattr(os, 'fpathconf'), 'test needs os.fpathconf()')
    @unittest.skipIf(
        support.is_emscripten or support.is_wasi,
        "musl libc issue on Emscripten/WASI, bpo-46390"
    )
    def test_fpathconf(self):
        self.check(os.pathconf, "PC_NAME_MAX")
        self.check(os.fpathconf, "PC_NAME_MAX")
        self.check_bool(os.pathconf, "PC_NAME_MAX")
        self.check_bool(os.fpathconf, "PC_NAME_MAX")

    @unittest.skipUnless(hasattr(os, 'ftruncate'), 'test needs os.ftruncate()')
    def test_ftruncate(self):
        self.check(os.truncate, 0)
        self.check(os.ftruncate, 0)
        self.check_bool(os.truncate, 0)

    @unittest.skipUnless(hasattr(os, 'lseek'), 'test needs os.lseek()')
    def test_lseek(self):
        self.check(os.lseek, 0, 0)

    @unittest.skipUnless(hasattr(os, 'read'), 'test needs os.read()')
    def test_read(self):
        self.check(os.read, 1)

    @unittest.skipUnless(hasattr(os, 'readv'), 'test needs os.readv()')
    def test_readv(self):
        buf = bytearray(10)
        self.check(os.readv, [buf])

    @unittest.skipUnless(hasattr(os, 'tcsetpgrp'), 'test needs os.tcsetpgrp()')
    def test_tcsetpgrpt(self):
        self.check(os.tcsetpgrp, 0)

    @unittest.skipUnless(hasattr(os, 'write'), 'test needs os.write()')
    def test_write(self):
        self.check(os.write, b" ")

    @unittest.skipUnless(hasattr(os, 'writev'), 'test needs os.writev()')
    def test_writev(self):
        self.check(os.writev, [b'abc'])

    @support.requires_subprocess()
    def test_inheritable(self):
        self.check(os.get_inheritable)
        self.check(os.set_inheritable, True)

    @unittest.skipUnless(hasattr(os, 'get_blocking'),
                         'needs os.get_blocking() and os.set_blocking()')
    def test_blocking(self):
        self.check(os.get_blocking)
        self.check(os.set_blocking, True)


@unittest.skipUnless(hasattr(os, 'link'), 'requires os.link')
class LinkTests(unittest.TestCase):
    def setUp(self):
        self.file1 = os_helper.TESTFN
        self.file2 = os.path.join(os_helper.TESTFN + "2")

    def tearDown(self):
        for file in (self.file1, self.file2):
            if os.path.exists(file):
                os.unlink(file)

    def _test_link(self, file1, file2):
        create_file(file1)

        try:
            os.link(file1, file2)
        except PermissionError as e:
            self.skipTest('os.link(): %s' % e)
        with open(file1, "rb") as f1, open(file2, "rb") as f2:
            self.assertTrue(os.path.sameopenfile(f1.fileno(), f2.fileno()))

    def test_link(self):
        self._test_link(self.file1, self.file2)

    def test_link_bytes(self):
        self._test_link(bytes(self.file1, sys.getfilesystemencoding()),
                        bytes(self.file2, sys.getfilesystemencoding()))

    def test_unicode_name(self):
        try:
            os.fsencode("\xf1")
        except UnicodeError:
            raise unittest.SkipTest("Unable to encode for this platform.")

        self.file1 += "\xf1"
        self.file2 = self.file1 + "2"
        self._test_link(self.file1, self.file2)

@unittest.skipIf(sys.platform == "win32", "Posix specific tests")
class PosixUidGidTests(unittest.TestCase):
    # uid_t and gid_t are 32-bit unsigned integers on Linux
    UID_OVERFLOW = (1 << 32)
    GID_OVERFLOW = (1 << 32)

    @unittest.skipUnless(hasattr(os, 'setuid'), 'test needs os.setuid()')
    def test_setuid(self):
        if os.getuid() != 0:
            self.assertRaises(OSError, os.setuid, 0)
        self.assertRaises(TypeError, os.setuid, 'not an int')
        self.assertRaises(OverflowError, os.setuid, self.UID_OVERFLOW)

    @unittest.skipUnless(hasattr(os, 'setgid'), 'test needs os.setgid()')
    def test_setgid(self):
        if os.getuid() != 0 and not HAVE_WHEEL_GROUP:
            self.assertRaises(OSError, os.setgid, 0)
        self.assertRaises(TypeError, os.setgid, 'not an int')
        self.assertRaises(OverflowError, os.setgid, self.GID_OVERFLOW)

    @unittest.skipUnless(hasattr(os, 'seteuid'), 'test needs os.seteuid()')
    def test_seteuid(self):
        if os.getuid() != 0:
            self.assertRaises(OSError, os.seteuid, 0)
        self.assertRaises(TypeError, os.setegid, 'not an int')
        self.assertRaises(OverflowError, os.seteuid, self.UID_OVERFLOW)

    @unittest.skipUnless(hasattr(os, 'setegid'), 'test needs os.setegid()')
    def test_setegid(self):
        if os.getuid() != 0 and not HAVE_WHEEL_GROUP:
            self.assertRaises(OSError, os.setegid, 0)
        self.assertRaises(TypeError, os.setegid, 'not an int')
        self.assertRaises(OverflowError, os.setegid, self.GID_OVERFLOW)

    @unittest.skipUnless(hasattr(os, 'setreuid'), 'test needs os.setreuid()')
    def test_setreuid(self):
        if os.getuid() != 0:
            self.assertRaises(OSError, os.setreuid, 0, 0)
        self.assertRaises(TypeError, os.setreuid, 'not an int', 0)
        self.assertRaises(TypeError, os.setreuid, 0, 'not an int')
        self.assertRaises(OverflowError, os.setreuid, self.UID_OVERFLOW, 0)
        self.assertRaises(OverflowError, os.setreuid, 0, self.UID_OVERFLOW)

    @unittest.skipUnless(hasattr(os, 'setreuid'), 'test needs os.setreuid()')
    @support.requires_subprocess()
    def test_setreuid_neg1(self):
        # Needs to accept -1.  We run this in a subprocess to avoid
        # altering the test runner's process state (issue8045).
        subprocess.check_call([
                sys.executable, '-c',
                'import os,sys;os.setreuid(-1,-1);sys.exit(0)'])

    @unittest.skipUnless(hasattr(os, 'setregid'), 'test needs os.setregid()')
    @support.requires_subprocess()
    def test_setregid(self):
        if os.getuid() != 0 and not HAVE_WHEEL_GROUP:
            self.assertRaises(OSError, os.setregid, 0, 0)
        self.assertRaises(TypeError, os.setregid, 'not an int', 0)
        self.assertRaises(TypeError, os.setregid, 0, 'not an int')
        self.assertRaises(OverflowError, os.setregid, self.GID_OVERFLOW, 0)
        self.assertRaises(OverflowError, os.setregid, 0, self.GID_OVERFLOW)

    @unittest.skipUnless(hasattr(os, 'setregid'), 'test needs os.setregid()')
    @support.requires_subprocess()
    def test_setregid_neg1(self):
        # Needs to accept -1.  We run this in a subprocess to avoid
        # altering the test runner's process state (issue8045).
        subprocess.check_call([
                sys.executable, '-c',
                'import os,sys;os.setregid(-1,-1);sys.exit(0)'])

@unittest.skipIf(sys.platform == "win32", "Posix specific tests")
class Pep383Tests(unittest.TestCase):
    def setUp(self):
        if os_helper.TESTFN_UNENCODABLE:
            self.dir = os_helper.TESTFN_UNENCODABLE
        elif os_helper.TESTFN_NONASCII:
            self.dir = os_helper.TESTFN_NONASCII
        else:
            self.dir = os_helper.TESTFN
        self.bdir = os.fsencode(self.dir)

        bytesfn = []
        def add_filename(fn):
            try:
                fn = os.fsencode(fn)
            except UnicodeEncodeError:
                return
            bytesfn.append(fn)
        add_filename(os_helper.TESTFN_UNICODE)
        if os_helper.TESTFN_UNENCODABLE:
            add_filename(os_helper.TESTFN_UNENCODABLE)
        if os_helper.TESTFN_NONASCII:
            add_filename(os_helper.TESTFN_NONASCII)
        if not bytesfn:
            self.skipTest("couldn't create any non-ascii filename")

        self.unicodefn = set()
        os.mkdir(self.dir)
        try:
            for fn in bytesfn:
                os_helper.create_empty_file(os.path.join(self.bdir, fn))
                fn = os.fsdecode(fn)
                if fn in self.unicodefn:
                    raise ValueError("duplicate filename")
                self.unicodefn.add(fn)
        except:
            shutil.rmtree(self.dir)
            raise

    def tearDown(self):
        shutil.rmtree(self.dir)

    def test_listdir(self):
        expected = self.unicodefn
        found = set(os.listdir(self.dir))
        self.assertEqual(found, expected)
        # test listdir without arguments
        current_directory = os.getcwd()
        try:
            os.chdir(os.sep)
            self.assertEqual(set(os.listdir()), set(os.listdir(os.sep)))
        finally:
            os.chdir(current_directory)

    def test_open(self):
        for fn in self.unicodefn:
            f = open(os.path.join(self.dir, fn), 'rb')
            f.close()

    @unittest.skipUnless(hasattr(os, 'statvfs'),
                            "need os.statvfs()")
    def test_statvfs(self):
        # issue #9645
        for fn in self.unicodefn:
            # should not fail with file not found error
            fullname = os.path.join(self.dir, fn)
            os.statvfs(fullname)

    def test_stat(self):
        for fn in self.unicodefn:
            os.stat(os.path.join(self.dir, fn))

@unittest.skipUnless(sys.platform == "win32", "Win32 specific tests")
class Win32KillTests(unittest.TestCase):
    def _kill(self, sig):
        # Start sys.executable as a subprocess and communicate from the
        # subprocess to the parent that the interpreter is ready. When it
        # becomes ready, send *sig* via os.kill to the subprocess and check
        # that the return code is equal to *sig*.
        import ctypes
        from ctypes import wintypes
        import msvcrt

        # Since we can't access the contents of the process' stdout until the
        # process has exited, use PeekNamedPipe to see what's inside stdout
        # without waiting. This is done so we can tell that the interpreter
        # is started and running at a point where it could handle a signal.
        PeekNamedPipe = ctypes.windll.kernel32.PeekNamedPipe
        PeekNamedPipe.restype = wintypes.BOOL
        PeekNamedPipe.argtypes = (wintypes.HANDLE, # Pipe handle
                                  ctypes.POINTER(ctypes.c_char), # stdout buf
                                  wintypes.DWORD, # Buffer size
                                  ctypes.POINTER(wintypes.DWORD), # bytes read
                                  ctypes.POINTER(wintypes.DWORD), # bytes avail
                                  ctypes.POINTER(wintypes.DWORD)) # bytes left
        msg = "running"
        proc = subprocess.Popen([sys.executable, "-c",
                                 "import sys;"
                                 "sys.stdout.write('{}');"
                                 "sys.stdout.flush();"
                                 "input()".format(msg)],
                                stdout=subprocess.PIPE,
                                stderr=subprocess.PIPE,
                                stdin=subprocess.PIPE)
        self.addCleanup(proc.stdout.close)
        self.addCleanup(proc.stderr.close)
        self.addCleanup(proc.stdin.close)

        count, max = 0, 100
        while count < max and proc.poll() is None:
            # Create a string buffer to store the result of stdout from the pipe
            buf = ctypes.create_string_buffer(len(msg))
            # Obtain the text currently in proc.stdout
            # Bytes read/avail/left are left as NULL and unused
            rslt = PeekNamedPipe(msvcrt.get_osfhandle(proc.stdout.fileno()),
                                 buf, ctypes.sizeof(buf), None, None, None)
            self.assertNotEqual(rslt, 0, "PeekNamedPipe failed")
            if buf.value:
                self.assertEqual(msg, buf.value.decode())
                break
            time.sleep(0.1)
            count += 1
        else:
            self.fail("Did not receive communication from the subprocess")

        os.kill(proc.pid, sig)
        self.assertEqual(proc.wait(), sig)

    def test_kill_sigterm(self):
        # SIGTERM doesn't mean anything special, but make sure it works
        self._kill(signal.SIGTERM)

    def test_kill_int(self):
        # os.kill on Windows can take an int which gets set as the exit code
        self._kill(100)

    @unittest.skipIf(mmap is None, "requires mmap")
    def _kill_with_event(self, event, name):
        tagname = "test_os_%s" % uuid.uuid1()
        m = mmap.mmap(-1, 1, tagname)
        m[0] = 0

        # Run a script which has console control handling enabled.
        script = os.path.join(os.path.dirname(__file__),
                              "win_console_handler.py")
        cmd = [sys.executable, script, tagname]
        proc = subprocess.Popen(cmd,
                                creationflags=subprocess.CREATE_NEW_PROCESS_GROUP)

        with proc:
            # Let the interpreter startup before we send signals. See #3137.
            for _ in support.sleeping_retry(support.SHORT_TIMEOUT):
                if proc.poll() is None:
                    break
            else:
                # Forcefully kill the process if we weren't able to signal it.
                proc.kill()
                self.fail("Subprocess didn't finish initialization")

            os.kill(proc.pid, event)

            try:
                # proc.send_signal(event) could also be done here.
                # Allow time for the signal to be passed and the process to exit.
                proc.wait(timeout=support.SHORT_TIMEOUT)
            except subprocess.TimeoutExpired:
                # Forcefully kill the process if we weren't able to signal it.
                proc.kill()
                self.fail("subprocess did not stop on {}".format(name))

    @unittest.skip("subprocesses aren't inheriting Ctrl+C property")
    @support.requires_subprocess()
    def test_CTRL_C_EVENT(self):
        from ctypes import wintypes
        import ctypes

        # Make a NULL value by creating a pointer with no argument.
        NULL = ctypes.POINTER(ctypes.c_int)()
        SetConsoleCtrlHandler = ctypes.windll.kernel32.SetConsoleCtrlHandler
        SetConsoleCtrlHandler.argtypes = (ctypes.POINTER(ctypes.c_int),
                                          wintypes.BOOL)
        SetConsoleCtrlHandler.restype = wintypes.BOOL

        # Calling this with NULL and FALSE causes the calling process to
        # handle Ctrl+C, rather than ignore it. This property is inherited
        # by subprocesses.
        SetConsoleCtrlHandler(NULL, 0)

        self._kill_with_event(signal.CTRL_C_EVENT, "CTRL_C_EVENT")

    @support.requires_subprocess()
    def test_CTRL_BREAK_EVENT(self):
        self._kill_with_event(signal.CTRL_BREAK_EVENT, "CTRL_BREAK_EVENT")


@unittest.skipUnless(sys.platform == "win32", "Win32 specific tests")
class Win32ListdirTests(unittest.TestCase):
    """Test listdir on Windows."""

    def setUp(self):
        self.created_paths = []
        for i in range(2):
            dir_name = 'SUB%d' % i
            dir_path = os.path.join(os_helper.TESTFN, dir_name)
            file_name = 'FILE%d' % i
            file_path = os.path.join(os_helper.TESTFN, file_name)
            os.makedirs(dir_path)
            with open(file_path, 'w', encoding='utf-8') as f:
                f.write("I'm %s and proud of it. Blame test_os.\n" % file_path)
            self.created_paths.extend([dir_name, file_name])
        self.created_paths.sort()

    def tearDown(self):
        shutil.rmtree(os_helper.TESTFN)

    def test_listdir_no_extended_path(self):
        """Test when the path is not an "extended" path."""
        # unicode
        self.assertEqual(
                sorted(os.listdir(os_helper.TESTFN)),
                self.created_paths)

        # bytes
        self.assertEqual(
                sorted(os.listdir(os.fsencode(os_helper.TESTFN))),
                [os.fsencode(path) for path in self.created_paths])

    def test_listdir_extended_path(self):
        """Test when the path starts with '\\\\?\\'."""
        # See: http://msdn.microsoft.com/en-us/library/windows/desktop/aa365247(v=vs.85).aspx#maxpath
        # unicode
        path = '\\\\?\\' + os.path.abspath(os_helper.TESTFN)
        self.assertEqual(
                sorted(os.listdir(path)),
                self.created_paths)

        # bytes
        path = b'\\\\?\\' + os.fsencode(os.path.abspath(os_helper.TESTFN))
        self.assertEqual(
                sorted(os.listdir(path)),
                [os.fsencode(path) for path in self.created_paths])


@unittest.skipUnless(os.name == "nt", "NT specific tests")
class Win32ListdriveTests(unittest.TestCase):
    """Test listdrive, listmounts and listvolume on Windows."""

    def setUp(self):
        # Get drives and volumes from fsutil
        out = subprocess.check_output(
            ["fsutil.exe", "volume", "list"],
            cwd=os.path.join(os.getenv("SystemRoot", "\\Windows"), "System32"),
            encoding="mbcs",
            errors="ignore",
        )
        lines = out.splitlines()
        self.known_volumes = {l for l in lines if l.startswith('\\\\?\\')}
        self.known_drives = {l for l in lines if l[1:] == ':\\'}
        self.known_mounts = {l for l in lines if l[1:3] == ':\\'}

    def test_listdrives(self):
        drives = os.listdrives()
        self.assertIsInstance(drives, list)
        self.assertSetEqual(
            self.known_drives,
            self.known_drives & set(drives),
        )

    def test_listvolumes(self):
        volumes = os.listvolumes()
        self.assertIsInstance(volumes, list)
        self.assertSetEqual(
            self.known_volumes,
            self.known_volumes & set(volumes),
        )

    def test_listmounts(self):
        for volume in os.listvolumes():
            try:
                mounts = os.listmounts(volume)
            except OSError as ex:
                if support.verbose:
                    print("Skipping", volume, "because of", ex)
            else:
                self.assertIsInstance(mounts, list)
                self.assertSetEqual(
                    set(mounts),
                    self.known_mounts & set(mounts),
                )


@unittest.skipUnless(hasattr(os, 'readlink'), 'needs os.readlink()')
class ReadlinkTests(unittest.TestCase):
    filelink = 'readlinktest'
    filelink_target = os.path.abspath(__file__)
    filelinkb = os.fsencode(filelink)
    filelinkb_target = os.fsencode(filelink_target)

    def assertPathEqual(self, left, right):
        left = os.path.normcase(left)
        right = os.path.normcase(right)
        if sys.platform == 'win32':
            # Bad practice to blindly strip the prefix as it may be required to
            # correctly refer to the file, but we're only comparing paths here.
            has_prefix = lambda p: p.startswith(
                b'\\\\?\\' if isinstance(p, bytes) else '\\\\?\\')
            if has_prefix(left):
                left = left[4:]
            if has_prefix(right):
                right = right[4:]
        self.assertEqual(left, right)

    def setUp(self):
        self.assertTrue(os.path.exists(self.filelink_target))
        self.assertTrue(os.path.exists(self.filelinkb_target))
        self.assertFalse(os.path.exists(self.filelink))
        self.assertFalse(os.path.exists(self.filelinkb))

    def test_not_symlink(self):
        filelink_target = FakePath(self.filelink_target)
        self.assertRaises(OSError, os.readlink, self.filelink_target)
        self.assertRaises(OSError, os.readlink, filelink_target)

    def test_missing_link(self):
        self.assertRaises(FileNotFoundError, os.readlink, 'missing-link')
        self.assertRaises(FileNotFoundError, os.readlink,
                          FakePath('missing-link'))

    @os_helper.skip_unless_symlink
    def test_pathlike(self):
        os.symlink(self.filelink_target, self.filelink)
        self.addCleanup(os_helper.unlink, self.filelink)
        filelink = FakePath(self.filelink)
        self.assertPathEqual(os.readlink(filelink), self.filelink_target)

    @os_helper.skip_unless_symlink
    def test_pathlike_bytes(self):
        os.symlink(self.filelinkb_target, self.filelinkb)
        self.addCleanup(os_helper.unlink, self.filelinkb)
        path = os.readlink(FakePath(self.filelinkb))
        self.assertPathEqual(path, self.filelinkb_target)
        self.assertIsInstance(path, bytes)

    @os_helper.skip_unless_symlink
    def test_bytes(self):
        os.symlink(self.filelinkb_target, self.filelinkb)
        self.addCleanup(os_helper.unlink, self.filelinkb)
        path = os.readlink(self.filelinkb)
        self.assertPathEqual(path, self.filelinkb_target)
        self.assertIsInstance(path, bytes)


@unittest.skipUnless(sys.platform == "win32", "Win32 specific tests")
@os_helper.skip_unless_symlink
class Win32SymlinkTests(unittest.TestCase):
    filelink = 'filelinktest'
    filelink_target = os.path.abspath(__file__)
    dirlink = 'dirlinktest'
    dirlink_target = os.path.dirname(filelink_target)
    missing_link = 'missing link'

    def setUp(self):
        assert os.path.exists(self.dirlink_target)
        assert os.path.exists(self.filelink_target)
        assert not os.path.exists(self.dirlink)
        assert not os.path.exists(self.filelink)
        assert not os.path.exists(self.missing_link)

    def tearDown(self):
        if os.path.exists(self.filelink):
            os.remove(self.filelink)
        if os.path.exists(self.dirlink):
            os.rmdir(self.dirlink)
        if os.path.lexists(self.missing_link):
            os.remove(self.missing_link)

    def test_directory_link(self):
        os.symlink(self.dirlink_target, self.dirlink)
        self.assertTrue(os.path.exists(self.dirlink))
        self.assertTrue(os.path.isdir(self.dirlink))
        self.assertTrue(os.path.islink(self.dirlink))
        self.check_stat(self.dirlink, self.dirlink_target)

    def test_file_link(self):
        os.symlink(self.filelink_target, self.filelink)
        self.assertTrue(os.path.exists(self.filelink))
        self.assertTrue(os.path.isfile(self.filelink))
        self.assertTrue(os.path.islink(self.filelink))
        self.check_stat(self.filelink, self.filelink_target)

    def _create_missing_dir_link(self):
        'Create a "directory" link to a non-existent target'
        linkname = self.missing_link
        if os.path.lexists(linkname):
            os.remove(linkname)
        target = r'c:\\target does not exist.29r3c740'
        assert not os.path.exists(target)
        target_is_dir = True
        os.symlink(target, linkname, target_is_dir)

    def test_remove_directory_link_to_missing_target(self):
        self._create_missing_dir_link()
        # For compatibility with Unix, os.remove will check the
        #  directory status and call RemoveDirectory if the symlink
        #  was created with target_is_dir==True.
        os.remove(self.missing_link)

    def test_isdir_on_directory_link_to_missing_target(self):
        self._create_missing_dir_link()
        self.assertFalse(os.path.isdir(self.missing_link))

    def test_rmdir_on_directory_link_to_missing_target(self):
        self._create_missing_dir_link()
        os.rmdir(self.missing_link)

    def check_stat(self, link, target):
        self.assertEqual(os.stat(link), os.stat(target))
        self.assertNotEqual(os.lstat(link), os.stat(link))

        bytes_link = os.fsencode(link)
        self.assertEqual(os.stat(bytes_link), os.stat(target))
        self.assertNotEqual(os.lstat(bytes_link), os.stat(bytes_link))

    def test_12084(self):
        level1 = os.path.abspath(os_helper.TESTFN)
        level2 = os.path.join(level1, "level2")
        level3 = os.path.join(level2, "level3")
        self.addCleanup(os_helper.rmtree, level1)

        os.mkdir(level1)
        os.mkdir(level2)
        os.mkdir(level3)

        file1 = os.path.abspath(os.path.join(level1, "file1"))
        create_file(file1)

        orig_dir = os.getcwd()
        try:
            os.chdir(level2)
            link = os.path.join(level2, "link")
            os.symlink(os.path.relpath(file1), "link")
            self.assertIn("link", os.listdir(os.getcwd()))

            # Check os.stat calls from the same dir as the link
            self.assertEqual(os.stat(file1), os.stat("link"))

            # Check os.stat calls from a dir below the link
            os.chdir(level1)
            self.assertEqual(os.stat(file1),
                             os.stat(os.path.relpath(link)))

            # Check os.stat calls from a dir above the link
            os.chdir(level3)
            self.assertEqual(os.stat(file1),
                             os.stat(os.path.relpath(link)))
        finally:
            os.chdir(orig_dir)

    @unittest.skipUnless(os.path.lexists(r'C:\Users\All Users')
                            and os.path.exists(r'C:\ProgramData'),
                            'Test directories not found')
    def test_29248(self):
        # os.symlink() calls CreateSymbolicLink, which creates
        # the reparse data buffer with the print name stored
        # first, so the offset is always 0. CreateSymbolicLink
        # stores the "PrintName" DOS path (e.g. "C:\") first,
        # with an offset of 0, followed by the "SubstituteName"
        # NT path (e.g. "\??\C:\"). The "All Users" link, on
        # the other hand, seems to have been created manually
        # with an inverted order.
        target = os.readlink(r'C:\Users\All Users')
        self.assertTrue(os.path.samefile(target, r'C:\ProgramData'))

    def test_buffer_overflow(self):
        # Older versions would have a buffer overflow when detecting
        # whether a link source was a directory. This test ensures we
        # no longer crash, but does not otherwise validate the behavior
        segment = 'X' * 27
        path = os.path.join(*[segment] * 10)
        test_cases = [
            # overflow with absolute src
            ('\\' + path, segment),
            # overflow dest with relative src
            (segment, path),
            # overflow when joining src
            (path[:180], path[:180]),
        ]
        for src, dest in test_cases:
            try:
                os.symlink(src, dest)
            except FileNotFoundError:
                pass
            else:
                try:
                    os.remove(dest)
                except OSError:
                    pass
            # Also test with bytes, since that is a separate code path.
            try:
                os.symlink(os.fsencode(src), os.fsencode(dest))
            except FileNotFoundError:
                pass
            else:
                try:
                    os.remove(dest)
                except OSError:
                    pass

    def test_appexeclink(self):
        root = os.path.expandvars(r'%LOCALAPPDATA%\Microsoft\WindowsApps')
        if not os.path.isdir(root):
            self.skipTest("test requires a WindowsApps directory")

        aliases = [os.path.join(root, a)
                   for a in fnmatch.filter(os.listdir(root), '*.exe')]

        for alias in aliases:
            if support.verbose:
                print()
                print("Testing with", alias)
            st = os.lstat(alias)
            self.assertEqual(st, os.stat(alias))
            self.assertFalse(stat.S_ISLNK(st.st_mode))
            self.assertEqual(st.st_reparse_tag, stat.IO_REPARSE_TAG_APPEXECLINK)
            self.assertTrue(os.path.isfile(alias))
            # testing the first one we see is sufficient
            break
        else:
            self.skipTest("test requires an app execution alias")

@unittest.skipUnless(sys.platform == "win32", "Win32 specific tests")
class Win32JunctionTests(unittest.TestCase):
    junction = 'junctiontest'
    junction_target = os.path.dirname(os.path.abspath(__file__))

    def setUp(self):
        assert os.path.exists(self.junction_target)
        assert not os.path.lexists(self.junction)

    def tearDown(self):
        if os.path.lexists(self.junction):
            os.unlink(self.junction)

    def test_create_junction(self):
        _winapi.CreateJunction(self.junction_target, self.junction)
        self.assertTrue(os.path.lexists(self.junction))
        self.assertTrue(os.path.exists(self.junction))
        self.assertTrue(os.path.isdir(self.junction))
        self.assertNotEqual(os.stat(self.junction), os.lstat(self.junction))
        self.assertEqual(os.stat(self.junction), os.stat(self.junction_target))

        # bpo-37834: Junctions are not recognized as links.
        self.assertFalse(os.path.islink(self.junction))
        self.assertEqual(os.path.normcase("\\\\?\\" + self.junction_target),
                         os.path.normcase(os.readlink(self.junction)))

    def test_unlink_removes_junction(self):
        _winapi.CreateJunction(self.junction_target, self.junction)
        self.assertTrue(os.path.exists(self.junction))
        self.assertTrue(os.path.lexists(self.junction))

        os.unlink(self.junction)
        self.assertFalse(os.path.exists(self.junction))

@unittest.skipUnless(sys.platform == "win32", "Win32 specific tests")
class Win32NtTests(unittest.TestCase):
    def test_getfinalpathname_handles(self):
        nt = import_helper.import_module('nt')
        ctypes = import_helper.import_module('ctypes')
        import ctypes.wintypes

        kernel = ctypes.WinDLL('Kernel32.dll', use_last_error=True)
        kernel.GetCurrentProcess.restype = ctypes.wintypes.HANDLE

        kernel.GetProcessHandleCount.restype = ctypes.wintypes.BOOL
        kernel.GetProcessHandleCount.argtypes = (ctypes.wintypes.HANDLE,
                                                 ctypes.wintypes.LPDWORD)

        # This is a pseudo-handle that doesn't need to be closed
        hproc = kernel.GetCurrentProcess()

        handle_count = ctypes.wintypes.DWORD()
        ok = kernel.GetProcessHandleCount(hproc, ctypes.byref(handle_count))
        self.assertEqual(1, ok)

        before_count = handle_count.value

        # The first two test the error path, __file__ tests the success path
        filenames = [
            r'\\?\C:',
            r'\\?\NUL',
            r'\\?\CONIN',
            __file__,
        ]

        for _ in range(10):
            for name in filenames:
                try:
                    nt._getfinalpathname(name)
                except Exception:
                    # Failure is expected
                    pass
                try:
                    os.stat(name)
                except Exception:
                    pass

        ok = kernel.GetProcessHandleCount(hproc, ctypes.byref(handle_count))
        self.assertEqual(1, ok)

        handle_delta = handle_count.value - before_count

        self.assertEqual(0, handle_delta)

    @support.requires_subprocess()
    def test_stat_unlink_race(self):
        # bpo-46785: the implementation of os.stat() falls back to reading
        # the parent directory if CreateFileW() fails with a permission
        # error. If reading the parent directory fails because the file or
        # directory are subsequently unlinked, or because the volume or
        # share are no longer available, then the original permission error
        # should not be restored.
        filename =  os_helper.TESTFN
        self.addCleanup(os_helper.unlink, filename)
        deadline = time.time() + 5
        command = textwrap.dedent("""\
            import os
            import sys
            import time

            filename = sys.argv[1]
            deadline = float(sys.argv[2])

            while time.time() < deadline:
                try:
                    with open(filename, "w") as f:
                        pass
                except OSError:
                    pass
                try:
                    os.remove(filename)
                except OSError:
                    pass
            """)

        with subprocess.Popen([sys.executable, '-c', command, filename, str(deadline)]) as proc:
            while time.time() < deadline:
                try:
                    os.stat(filename)
                except FileNotFoundError as e:
                    assert e.winerror == 2  # ERROR_FILE_NOT_FOUND
            try:
                proc.wait(1)
            except subprocess.TimeoutExpired:
                proc.terminate()

    @support.requires_subprocess()
    def test_stat_inaccessible_file(self):
        filename = os_helper.TESTFN
        ICACLS = os.path.expandvars(r"%SystemRoot%\System32\icacls.exe")

        with open(filename, "wb") as f:
            f.write(b'Test data')

        stat1 = os.stat(filename)

        try:
            # Remove all permissions from the file
            subprocess.check_output([ICACLS, filename, "/inheritance:r"],
                                    stderr=subprocess.STDOUT)
        except subprocess.CalledProcessError as ex:
            if support.verbose:
                print(ICACLS, filename, "/inheritance:r", "failed.")
                print(ex.stdout.decode("oem", "replace").rstrip())
            try:
                os.unlink(filename)
            except OSError:
                pass
            self.skipTest("Unable to create inaccessible file")

        def cleanup():
            # Give delete permission. We are the file owner, so we can do this
            # even though we removed all permissions earlier.
            subprocess.check_output([ICACLS, filename, "/grant", "Everyone:(D)"],
                                    stderr=subprocess.STDOUT)
            os.unlink(filename)

        self.addCleanup(cleanup)

        if support.verbose:
            print("File:", filename)
            print("stat with access:", stat1)

        # First test - we shouldn't raise here, because we still have access to
        # the directory and can extract enough information from its metadata.
        stat2 = os.stat(filename)

        if support.verbose:
            print(" without access:", stat2)

        # We may not get st_dev/st_ino, so ensure those are 0 or match
        self.assertIn(stat2.st_dev, (0, stat1.st_dev))
        self.assertIn(stat2.st_ino, (0, stat1.st_ino))

        # st_mode and st_size should match (for a normal file, at least)
        self.assertEqual(stat1.st_mode, stat2.st_mode)
        self.assertEqual(stat1.st_size, stat2.st_size)

        # st_ctime and st_mtime should be the same
        self.assertEqual(stat1.st_ctime, stat2.st_ctime)
        self.assertEqual(stat1.st_mtime, stat2.st_mtime)

        # st_atime should be the same or later
        self.assertGreaterEqual(stat1.st_atime, stat2.st_atime)


@os_helper.skip_unless_symlink
class NonLocalSymlinkTests(unittest.TestCase):

    def setUp(self):
        r"""
        Create this structure:

        base
         \___ some_dir
        """
        os.makedirs('base/some_dir')

    def tearDown(self):
        shutil.rmtree('base')

    def test_directory_link_nonlocal(self):
        """
        The symlink target should resolve relative to the link, not relative
        to the current directory.

        Then, link base/some_link -> base/some_dir and ensure that some_link
        is resolved as a directory.

        In issue13772, it was discovered that directory detection failed if
        the symlink target was not specified relative to the current
        directory, which was a defect in the implementation.
        """
        src = os.path.join('base', 'some_link')
        os.symlink('some_dir', src)
        assert os.path.isdir(src)


class FSEncodingTests(unittest.TestCase):
    def test_nop(self):
        self.assertEqual(os.fsencode(b'abc\xff'), b'abc\xff')
        self.assertEqual(os.fsdecode('abc\u0141'), 'abc\u0141')

    def test_identity(self):
        # assert fsdecode(fsencode(x)) == x
        for fn in ('unicode\u0141', 'latin\xe9', 'ascii'):
            try:
                bytesfn = os.fsencode(fn)
            except UnicodeEncodeError:
                continue
            self.assertEqual(os.fsdecode(bytesfn), fn)



class DeviceEncodingTests(unittest.TestCase):

    def test_bad_fd(self):
        # Return None when an fd doesn't actually exist.
        self.assertIsNone(os.device_encoding(123456))

    @unittest.skipUnless(os.isatty(0) and not win32_is_iot() and (sys.platform.startswith('win') or
            (hasattr(locale, 'nl_langinfo') and hasattr(locale, 'CODESET'))),
            'test requires a tty and either Windows or nl_langinfo(CODESET)')
    @unittest.skipIf(
        support.is_emscripten, "Cannot get encoding of stdin on Emscripten"
    )
    def test_device_encoding(self):
        encoding = os.device_encoding(0)
        self.assertIsNotNone(encoding)
        self.assertTrue(codecs.lookup(encoding))


@support.requires_subprocess()
class PidTests(unittest.TestCase):
    @unittest.skipUnless(hasattr(os, 'getppid'), "test needs os.getppid")
    def test_getppid(self):
        p = subprocess.Popen([sys._base_executable, '-c',
                              'import os; print(os.getppid())'],
                             stdout=subprocess.PIPE,
                             stderr=subprocess.PIPE)
        stdout, error = p.communicate()
        # We are the parent of our subprocess
        self.assertEqual(error, b'')
        self.assertEqual(int(stdout), os.getpid())

    def check_waitpid(self, code, exitcode, callback=None):
        if sys.platform == 'win32':
            # On Windows, os.spawnv() simply joins arguments with spaces:
            # arguments need to be quoted
            args = [f'"{sys.executable}"', '-c', f'"{code}"']
        else:
            args = [sys.executable, '-c', code]
        pid = os.spawnv(os.P_NOWAIT, sys.executable, args)

        if callback is not None:
            callback(pid)

        # don't use support.wait_process() to test directly os.waitpid()
        # and os.waitstatus_to_exitcode()
        pid2, status = os.waitpid(pid, 0)
        self.assertEqual(os.waitstatus_to_exitcode(status), exitcode)
        self.assertEqual(pid2, pid)

    def test_waitpid(self):
        self.check_waitpid(code='pass', exitcode=0)

    def test_waitstatus_to_exitcode(self):
        exitcode = 23
        code = f'import sys; sys.exit({exitcode})'
        self.check_waitpid(code, exitcode=exitcode)

        with self.assertRaises(TypeError):
            os.waitstatus_to_exitcode(0.0)

    @unittest.skipUnless(sys.platform == 'win32', 'win32-specific test')
    def test_waitpid_windows(self):
        # bpo-40138: test os.waitpid() and os.waitstatus_to_exitcode()
        # with exit code larger than INT_MAX.
        STATUS_CONTROL_C_EXIT = 0xC000013A
        code = f'import _winapi; _winapi.ExitProcess({STATUS_CONTROL_C_EXIT})'
        self.check_waitpid(code, exitcode=STATUS_CONTROL_C_EXIT)

    @unittest.skipUnless(sys.platform == 'win32', 'win32-specific test')
    def test_waitstatus_to_exitcode_windows(self):
        max_exitcode = 2 ** 32 - 1
        for exitcode in (0, 1, 5, max_exitcode):
            self.assertEqual(os.waitstatus_to_exitcode(exitcode << 8),
                             exitcode)

        # invalid values
        with self.assertRaises(ValueError):
            os.waitstatus_to_exitcode((max_exitcode + 1) << 8)
        with self.assertRaises(OverflowError):
            os.waitstatus_to_exitcode(-1)

    # Skip the test on Windows
    @unittest.skipUnless(hasattr(signal, 'SIGKILL'), 'need signal.SIGKILL')
    def test_waitstatus_to_exitcode_kill(self):
        code = f'import time; time.sleep({support.LONG_TIMEOUT})'
        signum = signal.SIGKILL

        def kill_process(pid):
            os.kill(pid, signum)

        self.check_waitpid(code, exitcode=-signum, callback=kill_process)


@support.requires_subprocess()
class SpawnTests(unittest.TestCase):
    @staticmethod
    def quote_args(args):
        # On Windows, os.spawn* simply joins arguments with spaces:
        # arguments need to be quoted
        if os.name != 'nt':
            return args
        return [f'"{arg}"' if " " in arg.strip() else arg for arg in args]

    def create_args(self, *, with_env=False, use_bytes=False):
        self.exitcode = 17

        filename = os_helper.TESTFN
        self.addCleanup(os_helper.unlink, filename)

        if not with_env:
            code = 'import sys; sys.exit(%s)' % self.exitcode
        else:
            self.env = dict(os.environ)
            # create an unique key
            self.key = str(uuid.uuid4())
            self.env[self.key] = self.key
            # read the variable from os.environ to check that it exists
            code = ('import sys, os; magic = os.environ[%r]; sys.exit(%s)'
                    % (self.key, self.exitcode))

        with open(filename, "w", encoding="utf-8") as fp:
            fp.write(code)

        program = sys.executable
        args = self.quote_args([program, filename])
        if use_bytes:
            program = os.fsencode(program)
            args = [os.fsencode(a) for a in args]
            self.env = {os.fsencode(k): os.fsencode(v)
                        for k, v in self.env.items()}

        return program, args

    @requires_os_func('spawnl')
    def test_spawnl(self):
        program, args = self.create_args()
        exitcode = os.spawnl(os.P_WAIT, program, *args)
        self.assertEqual(exitcode, self.exitcode)

    @requires_os_func('spawnle')
    def test_spawnle(self):
        program, args = self.create_args(with_env=True)
        exitcode = os.spawnle(os.P_WAIT, program, *args, self.env)
        self.assertEqual(exitcode, self.exitcode)

    @requires_os_func('spawnlp')
    def test_spawnlp(self):
        program, args = self.create_args()
        exitcode = os.spawnlp(os.P_WAIT, program, *args)
        self.assertEqual(exitcode, self.exitcode)

    @requires_os_func('spawnlpe')
    def test_spawnlpe(self):
        program, args = self.create_args(with_env=True)
        exitcode = os.spawnlpe(os.P_WAIT, program, *args, self.env)
        self.assertEqual(exitcode, self.exitcode)

    @requires_os_func('spawnv')
    def test_spawnv(self):
        program, args = self.create_args()
        exitcode = os.spawnv(os.P_WAIT, program, args)
        self.assertEqual(exitcode, self.exitcode)

        # Test for PyUnicode_FSConverter()
        exitcode = os.spawnv(os.P_WAIT, FakePath(program), args)
        self.assertEqual(exitcode, self.exitcode)

    @requires_os_func('spawnve')
    def test_spawnve(self):
        program, args = self.create_args(with_env=True)
        exitcode = os.spawnve(os.P_WAIT, program, args, self.env)
        self.assertEqual(exitcode, self.exitcode)

    @requires_os_func('spawnvp')
    def test_spawnvp(self):
        program, args = self.create_args()
        exitcode = os.spawnvp(os.P_WAIT, program, args)
        self.assertEqual(exitcode, self.exitcode)

    @requires_os_func('spawnvpe')
    def test_spawnvpe(self):
        program, args = self.create_args(with_env=True)
        exitcode = os.spawnvpe(os.P_WAIT, program, args, self.env)
        self.assertEqual(exitcode, self.exitcode)

    @requires_os_func('spawnv')
    def test_nowait(self):
        program, args = self.create_args()
        pid = os.spawnv(os.P_NOWAIT, program, args)
        support.wait_process(pid, exitcode=self.exitcode)

    @requires_os_func('spawnve')
    def test_spawnve_bytes(self):
        # Test bytes handling in parse_arglist and parse_envlist (#28114)
        program, args = self.create_args(with_env=True, use_bytes=True)
        exitcode = os.spawnve(os.P_WAIT, program, args, self.env)
        self.assertEqual(exitcode, self.exitcode)

    @requires_os_func('spawnl')
    def test_spawnl_noargs(self):
        program, __ = self.create_args()
        self.assertRaises(ValueError, os.spawnl, os.P_NOWAIT, program)
        self.assertRaises(ValueError, os.spawnl, os.P_NOWAIT, program, '')

    @requires_os_func('spawnle')
    def test_spawnle_noargs(self):
        program, __ = self.create_args()
        self.assertRaises(ValueError, os.spawnle, os.P_NOWAIT, program, {})
        self.assertRaises(ValueError, os.spawnle, os.P_NOWAIT, program, '', {})

    @requires_os_func('spawnv')
    def test_spawnv_noargs(self):
        program, __ = self.create_args()
        self.assertRaises(ValueError, os.spawnv, os.P_NOWAIT, program, ())
        self.assertRaises(ValueError, os.spawnv, os.P_NOWAIT, program, [])
        self.assertRaises(ValueError, os.spawnv, os.P_NOWAIT, program, ('',))
        self.assertRaises(ValueError, os.spawnv, os.P_NOWAIT, program, [''])

    @requires_os_func('spawnve')
    def test_spawnve_noargs(self):
        program, __ = self.create_args()
        self.assertRaises(ValueError, os.spawnve, os.P_NOWAIT, program, (), {})
        self.assertRaises(ValueError, os.spawnve, os.P_NOWAIT, program, [], {})
        self.assertRaises(ValueError, os.spawnve, os.P_NOWAIT, program, ('',), {})
        self.assertRaises(ValueError, os.spawnve, os.P_NOWAIT, program, [''], {})

    def _test_invalid_env(self, spawn):
        program = sys.executable
        args = self.quote_args([program, '-c', 'pass'])

        # null character in the environment variable name
        newenv = os.environ.copy()
        newenv["FRUIT\0VEGETABLE"] = "cabbage"
        try:
            exitcode = spawn(os.P_WAIT, program, args, newenv)
        except ValueError:
            pass
        else:
            self.assertEqual(exitcode, 127)

        # null character in the environment variable value
        newenv = os.environ.copy()
        newenv["FRUIT"] = "orange\0VEGETABLE=cabbage"
        try:
            exitcode = spawn(os.P_WAIT, program, args, newenv)
        except ValueError:
            pass
        else:
            self.assertEqual(exitcode, 127)

        # equal character in the environment variable name
        newenv = os.environ.copy()
        newenv["FRUIT=ORANGE"] = "lemon"
        try:
            exitcode = spawn(os.P_WAIT, program, args, newenv)
        except ValueError:
            pass
        else:
            self.assertEqual(exitcode, 127)

        # equal character in the environment variable value
        filename = os_helper.TESTFN
        self.addCleanup(os_helper.unlink, filename)
        with open(filename, "w", encoding="utf-8") as fp:
            fp.write('import sys, os\n'
                     'if os.getenv("FRUIT") != "orange=lemon":\n'
                     '    raise AssertionError')

        args = self.quote_args([program, filename])
        newenv = os.environ.copy()
        newenv["FRUIT"] = "orange=lemon"
        exitcode = spawn(os.P_WAIT, program, args, newenv)
        self.assertEqual(exitcode, 0)

    @requires_os_func('spawnve')
    def test_spawnve_invalid_env(self):
        self._test_invalid_env(os.spawnve)

    @requires_os_func('spawnvpe')
    def test_spawnvpe_invalid_env(self):
        self._test_invalid_env(os.spawnvpe)


# The introduction of this TestCase caused at least two different errors on
# *nix buildbots. Temporarily skip this to let the buildbots move along.
@unittest.skip("Skip due to platform/environment differences on *NIX buildbots")
@unittest.skipUnless(hasattr(os, 'getlogin'), "test needs os.getlogin")
class LoginTests(unittest.TestCase):
    def test_getlogin(self):
        user_name = os.getlogin()
        self.assertNotEqual(len(user_name), 0)


@unittest.skipUnless(hasattr(os, 'getpriority') and hasattr(os, 'setpriority'),
                     "needs os.getpriority and os.setpriority")
class ProgramPriorityTests(unittest.TestCase):
    """Tests for os.getpriority() and os.setpriority()."""

    @support.requires_subprocess()
    def test_set_get_priority(self):
        base = os.getpriority(os.PRIO_PROCESS, os.getpid())
<<<<<<< HEAD
        code = f"""if 1:
        import os
        os.setpriority(os.PRIO_PROCESS, os.getpid(), {base} + 1)
        print(os.getpriority(os.PRIO_PROCESS, os.getpid()))
        """

        # Subprocess inherits the current process' priority.
        proc = subprocess.run([sys.executable, "-c", code], check=True,
                              stdout=subprocess.PIPE, text=True)
        new_prio = int(proc.stdout.rstrip())
        if base >= 19 and new_prio <= 19:
            raise unittest.SkipTest("unable to reliably test setpriority "
                                    "at current nice level of %s" % base)
        else:
            self.assertEqual(new_prio, base + 1)
=======
        os.setpriority(os.PRIO_PROCESS, os.getpid(), base + 1)
        try:
            new_prio = os.getpriority(os.PRIO_PROCESS, os.getpid())
            # nice value cap is 19 for linux and 20 for FreeBSD
            if base >= 19 and new_prio <= base:
                raise unittest.SkipTest("unable to reliably test setpriority "
                                        "at current nice level of %s" % base)
            else:
                self.assertEqual(new_prio, base + 1)
        finally:
            try:
                os.setpriority(os.PRIO_PROCESS, os.getpid(), base)
            except OSError as err:
                if err.errno != errno.EACCES:
                    raise
>>>>>>> 43792446


@unittest.skipUnless(hasattr(os, 'sendfile'), "test needs os.sendfile()")
class TestSendfile(unittest.IsolatedAsyncioTestCase):

    DATA = b"12345abcde" * 16 * 1024  # 160 KiB
    SUPPORT_HEADERS_TRAILERS = not sys.platform.startswith("linux") and \
                               not sys.platform.startswith("solaris") and \
                               not sys.platform.startswith("sunos")
    requires_headers_trailers = unittest.skipUnless(SUPPORT_HEADERS_TRAILERS,
            'requires headers and trailers support')
    requires_32b = unittest.skipUnless(sys.maxsize < 2**32,
            'test is only meaningful on 32-bit builds')

    @classmethod
    def setUpClass(cls):
        create_file(os_helper.TESTFN, cls.DATA)

    @classmethod
    def tearDownClass(cls):
        os_helper.unlink(os_helper.TESTFN)

    @staticmethod
    async def chunks(reader):
        while not reader.at_eof():
            yield await reader.read()

    async def handle_new_client(self, reader, writer):
        self.server_buffer = b''.join([x async for x in self.chunks(reader)])
        writer.close()
        self.server.close()  # The test server processes a single client only

    async def asyncSetUp(self):
        self.server_buffer = b''
        self.server = await asyncio.start_server(self.handle_new_client,
                                                 socket_helper.HOSTv4)
        server_name = self.server.sockets[0].getsockname()
        self.client = socket.socket()
        self.client.setblocking(False)
        await asyncio.get_running_loop().sock_connect(self.client, server_name)
        self.sockno = self.client.fileno()
        self.file = open(os_helper.TESTFN, 'rb')
        self.fileno = self.file.fileno()

    async def asyncTearDown(self):
        self.file.close()
        self.client.close()
        await self.server.wait_closed()

    # Use the test subject instead of asyncio.loop.sendfile
    @staticmethod
    async def async_sendfile(*args, **kwargs):
        return await asyncio.to_thread(os.sendfile, *args, **kwargs)

    @staticmethod
    async def sendfile_wrapper(*args, **kwargs):
        """A higher level wrapper representing how an application is
        supposed to use sendfile().
        """
        while True:
            try:
                return await TestSendfile.async_sendfile(*args, **kwargs)
            except OSError as err:
                if err.errno == errno.ECONNRESET:
                    # disconnected
                    raise
                elif err.errno in (errno.EAGAIN, errno.EBUSY):
                    # we have to retry send data
                    continue
                else:
                    raise

    async def test_send_whole_file(self):
        # normal send
        total_sent = 0
        offset = 0
        nbytes = 4096
        while total_sent < len(self.DATA):
            sent = await self.sendfile_wrapper(self.sockno, self.fileno,
                                               offset, nbytes)
            if sent == 0:
                break
            offset += sent
            total_sent += sent
            self.assertTrue(sent <= nbytes)
            self.assertEqual(offset, total_sent)

        self.assertEqual(total_sent, len(self.DATA))
        self.client.shutdown(socket.SHUT_RDWR)
        self.client.close()
        await self.server.wait_closed()
        self.assertEqual(len(self.server_buffer), len(self.DATA))
        self.assertEqual(self.server_buffer, self.DATA)

    async def test_send_at_certain_offset(self):
        # start sending a file at a certain offset
        total_sent = 0
        offset = len(self.DATA) // 2
        must_send = len(self.DATA) - offset
        nbytes = 4096
        while total_sent < must_send:
            sent = await self.sendfile_wrapper(self.sockno, self.fileno,
                                               offset, nbytes)
            if sent == 0:
                break
            offset += sent
            total_sent += sent
            self.assertTrue(sent <= nbytes)

        self.client.shutdown(socket.SHUT_RDWR)
        self.client.close()
        await self.server.wait_closed()
        expected = self.DATA[len(self.DATA) // 2:]
        self.assertEqual(total_sent, len(expected))
        self.assertEqual(len(self.server_buffer), len(expected))
        self.assertEqual(self.server_buffer, expected)

    async def test_offset_overflow(self):
        # specify an offset > file size
        offset = len(self.DATA) + 4096
        try:
            sent = await self.async_sendfile(self.sockno, self.fileno,
                                             offset, 4096)
        except OSError as e:
            # Solaris can raise EINVAL if offset >= file length, ignore.
            if e.errno != errno.EINVAL:
                raise
        else:
            self.assertEqual(sent, 0)
        self.client.shutdown(socket.SHUT_RDWR)
        self.client.close()
        await self.server.wait_closed()
        self.assertEqual(self.server_buffer, b'')

    async def test_invalid_offset(self):
        with self.assertRaises(OSError) as cm:
            await self.async_sendfile(self.sockno, self.fileno, -1, 4096)
        self.assertEqual(cm.exception.errno, errno.EINVAL)

    async def test_keywords(self):
        # Keyword arguments should be supported
        await self.async_sendfile(out_fd=self.sockno, in_fd=self.fileno,
                                  offset=0, count=4096)
        if self.SUPPORT_HEADERS_TRAILERS:
            await self.async_sendfile(out_fd=self.sockno, in_fd=self.fileno,
                                      offset=0, count=4096,
                                      headers=(), trailers=(), flags=0)

    # --- headers / trailers tests

    @requires_headers_trailers
    async def test_headers(self):
        total_sent = 0
        expected_data = b"x" * 512 + b"y" * 256 + self.DATA[:-1]
        sent = await self.async_sendfile(self.sockno, self.fileno, 0, 4096,
                                         headers=[b"x" * 512, b"y" * 256])
        self.assertLessEqual(sent, 512 + 256 + 4096)
        total_sent += sent
        offset = 4096
        while total_sent < len(expected_data):
            nbytes = min(len(expected_data) - total_sent, 4096)
            sent = await self.sendfile_wrapper(self.sockno, self.fileno,
                                               offset, nbytes)
            if sent == 0:
                break
            self.assertLessEqual(sent, nbytes)
            total_sent += sent
            offset += sent

        self.assertEqual(total_sent, len(expected_data))
        self.client.close()
        await self.server.wait_closed()
        self.assertEqual(hash(self.server_buffer), hash(expected_data))

    @requires_headers_trailers
    async def test_trailers(self):
        TESTFN2 = os_helper.TESTFN + "2"
        file_data = b"abcdef"

        self.addCleanup(os_helper.unlink, TESTFN2)
        create_file(TESTFN2, file_data)

        with open(TESTFN2, 'rb') as f:
            await self.async_sendfile(self.sockno, f.fileno(), 0, 5,
                                      trailers=[b"123456", b"789"])
            self.client.close()
            await self.server.wait_closed()
            self.assertEqual(self.server_buffer, b"abcde123456789")

    @requires_headers_trailers
    @requires_32b
    async def test_headers_overflow_32bits(self):
        self.server.handler_instance.accumulate = False
        with self.assertRaises(OSError) as cm:
            await self.async_sendfile(self.sockno, self.fileno, 0, 0,
                                      headers=[b"x" * 2**16] * 2**15)
        self.assertEqual(cm.exception.errno, errno.EINVAL)

    @requires_headers_trailers
    @requires_32b
    async def test_trailers_overflow_32bits(self):
        self.server.handler_instance.accumulate = False
        with self.assertRaises(OSError) as cm:
            await self.async_sendfile(self.sockno, self.fileno, 0, 0,
                                      trailers=[b"x" * 2**16] * 2**15)
        self.assertEqual(cm.exception.errno, errno.EINVAL)

    @requires_headers_trailers
    @unittest.skipUnless(hasattr(os, 'SF_NODISKIO'),
                         'test needs os.SF_NODISKIO')
    async def test_flags(self):
        try:
            await self.async_sendfile(self.sockno, self.fileno, 0, 4096,
                                      flags=os.SF_NODISKIO)
        except OSError as err:
            if err.errno not in (errno.EBUSY, errno.EAGAIN):
                raise


def supports_extended_attributes():
    if not hasattr(os, "setxattr"):
        return False

    try:
        with open(os_helper.TESTFN, "xb", 0) as fp:
            try:
                os.setxattr(fp.fileno(), b"user.test", b"")
            except OSError:
                return False
    finally:
        os_helper.unlink(os_helper.TESTFN)

    return True


@unittest.skipUnless(supports_extended_attributes(),
                     "no non-broken extended attribute support")
# Kernels < 2.6.39 don't respect setxattr flags.
@support.requires_linux_version(2, 6, 39)
class ExtendedAttributeTests(unittest.TestCase):

    def _check_xattrs_str(self, s, getxattr, setxattr, removexattr, listxattr, **kwargs):
        fn = os_helper.TESTFN
        self.addCleanup(os_helper.unlink, fn)
        create_file(fn)

        with self.assertRaises(OSError) as cm:
            getxattr(fn, s("user.test"), **kwargs)
        self.assertEqual(cm.exception.errno, errno.ENODATA)

        init_xattr = listxattr(fn)
        self.assertIsInstance(init_xattr, list)

        setxattr(fn, s("user.test"), b"", **kwargs)
        xattr = set(init_xattr)
        xattr.add("user.test")
        self.assertEqual(set(listxattr(fn)), xattr)
        self.assertEqual(getxattr(fn, b"user.test", **kwargs), b"")
        setxattr(fn, s("user.test"), b"hello", os.XATTR_REPLACE, **kwargs)
        self.assertEqual(getxattr(fn, b"user.test", **kwargs), b"hello")

        with self.assertRaises(OSError) as cm:
            setxattr(fn, s("user.test"), b"bye", os.XATTR_CREATE, **kwargs)
        self.assertEqual(cm.exception.errno, errno.EEXIST)

        with self.assertRaises(OSError) as cm:
            setxattr(fn, s("user.test2"), b"bye", os.XATTR_REPLACE, **kwargs)
        self.assertEqual(cm.exception.errno, errno.ENODATA)

        setxattr(fn, s("user.test2"), b"foo", os.XATTR_CREATE, **kwargs)
        xattr.add("user.test2")
        self.assertEqual(set(listxattr(fn)), xattr)
        removexattr(fn, s("user.test"), **kwargs)

        with self.assertRaises(OSError) as cm:
            getxattr(fn, s("user.test"), **kwargs)
        self.assertEqual(cm.exception.errno, errno.ENODATA)

        xattr.remove("user.test")
        self.assertEqual(set(listxattr(fn)), xattr)
        self.assertEqual(getxattr(fn, s("user.test2"), **kwargs), b"foo")
        setxattr(fn, s("user.test"), b"a"*1024, **kwargs)
        self.assertEqual(getxattr(fn, s("user.test"), **kwargs), b"a"*1024)
        removexattr(fn, s("user.test"), **kwargs)
        many = sorted("user.test{}".format(i) for i in range(100))
        for thing in many:
            setxattr(fn, thing, b"x", **kwargs)
        self.assertEqual(set(listxattr(fn)), set(init_xattr) | set(many))

    def _check_xattrs(self, *args, **kwargs):
        self._check_xattrs_str(str, *args, **kwargs)
        os_helper.unlink(os_helper.TESTFN)

        self._check_xattrs_str(os.fsencode, *args, **kwargs)
        os_helper.unlink(os_helper.TESTFN)

    def test_simple(self):
        self._check_xattrs(os.getxattr, os.setxattr, os.removexattr,
                           os.listxattr)

    def test_lpath(self):
        self._check_xattrs(os.getxattr, os.setxattr, os.removexattr,
                           os.listxattr, follow_symlinks=False)

    def test_fds(self):
        def getxattr(path, *args):
            with open(path, "rb") as fp:
                return os.getxattr(fp.fileno(), *args)
        def setxattr(path, *args):
            with open(path, "wb", 0) as fp:
                os.setxattr(fp.fileno(), *args)
        def removexattr(path, *args):
            with open(path, "wb", 0) as fp:
                os.removexattr(fp.fileno(), *args)
        def listxattr(path, *args):
            with open(path, "rb") as fp:
                return os.listxattr(fp.fileno(), *args)
        self._check_xattrs(getxattr, setxattr, removexattr, listxattr)


@unittest.skipUnless(hasattr(os, 'get_terminal_size'), "requires os.get_terminal_size")
class TermsizeTests(unittest.TestCase):
    def test_does_not_crash(self):
        """Check if get_terminal_size() returns a meaningful value.

        There's no easy portable way to actually check the size of the
        terminal, so let's check if it returns something sensible instead.
        """
        try:
            size = os.get_terminal_size()
        except OSError as e:
            if sys.platform == "win32" or e.errno in (errno.EINVAL, errno.ENOTTY):
                # Under win32 a generic OSError can be thrown if the
                # handle cannot be retrieved
                self.skipTest("failed to query terminal size")
            raise

        self.assertGreaterEqual(size.columns, 0)
        self.assertGreaterEqual(size.lines, 0)

    @support.requires_subprocess()
    def test_stty_match(self):
        """Check if stty returns the same results

        stty actually tests stdin, so get_terminal_size is invoked on
        stdin explicitly. If stty succeeded, then get_terminal_size()
        should work too.
        """
        try:
            size = (
                subprocess.check_output(
                    ["stty", "size"], stderr=subprocess.DEVNULL, text=True
                ).split()
            )
        except (FileNotFoundError, subprocess.CalledProcessError,
                PermissionError):
            self.skipTest("stty invocation failed")
        expected = (int(size[1]), int(size[0])) # reversed order

        try:
            actual = os.get_terminal_size(sys.__stdin__.fileno())
        except OSError as e:
            if sys.platform == "win32" or e.errno in (errno.EINVAL, errno.ENOTTY):
                # Under win32 a generic OSError can be thrown if the
                # handle cannot be retrieved
                self.skipTest("failed to query terminal size")
            raise
        self.assertEqual(expected, actual)

    @unittest.skipUnless(sys.platform == 'win32', 'Windows specific test')
    def test_windows_fd(self):
        """Check if get_terminal_size() returns a meaningful value in Windows"""
        try:
            conout = open('conout$', 'w')
        except OSError:
            self.skipTest('failed to open conout$')
        with conout:
            size = os.get_terminal_size(conout.fileno())

        self.assertGreaterEqual(size.columns, 0)
        self.assertGreaterEqual(size.lines, 0)


@unittest.skipUnless(hasattr(os, 'memfd_create'), 'requires os.memfd_create')
@support.requires_linux_version(3, 17)
class MemfdCreateTests(unittest.TestCase):
    def test_memfd_create(self):
        fd = os.memfd_create("Hi", os.MFD_CLOEXEC)
        self.assertNotEqual(fd, -1)
        self.addCleanup(os.close, fd)
        self.assertFalse(os.get_inheritable(fd))
        with open(fd, "wb", closefd=False) as f:
            f.write(b'memfd_create')
            self.assertEqual(f.tell(), 12)

        fd2 = os.memfd_create("Hi")
        self.addCleanup(os.close, fd2)
        self.assertFalse(os.get_inheritable(fd2))


@unittest.skipUnless(hasattr(os, 'eventfd'), 'requires os.eventfd')
@support.requires_linux_version(2, 6, 30)
class EventfdTests(unittest.TestCase):
    def test_eventfd_initval(self):
        def pack(value):
            """Pack as native uint64_t
            """
            return struct.pack("@Q", value)
        size = 8  # read/write 8 bytes
        initval = 42
        fd = os.eventfd(initval)
        self.assertNotEqual(fd, -1)
        self.addCleanup(os.close, fd)
        self.assertFalse(os.get_inheritable(fd))

        # test with raw read/write
        res = os.read(fd, size)
        self.assertEqual(res, pack(initval))

        os.write(fd, pack(23))
        res = os.read(fd, size)
        self.assertEqual(res, pack(23))

        os.write(fd, pack(40))
        os.write(fd, pack(2))
        res = os.read(fd, size)
        self.assertEqual(res, pack(42))

        # test with eventfd_read/eventfd_write
        os.eventfd_write(fd, 20)
        os.eventfd_write(fd, 3)
        res = os.eventfd_read(fd)
        self.assertEqual(res, 23)

    def test_eventfd_semaphore(self):
        initval = 2
        flags = os.EFD_CLOEXEC | os.EFD_SEMAPHORE | os.EFD_NONBLOCK
        fd = os.eventfd(initval, flags)
        self.assertNotEqual(fd, -1)
        self.addCleanup(os.close, fd)

        # semaphore starts has initval 2, two reads return '1'
        res = os.eventfd_read(fd)
        self.assertEqual(res, 1)
        res = os.eventfd_read(fd)
        self.assertEqual(res, 1)
        # third read would block
        with self.assertRaises(BlockingIOError):
            os.eventfd_read(fd)
        with self.assertRaises(BlockingIOError):
            os.read(fd, 8)

        # increase semaphore counter, read one
        os.eventfd_write(fd, 1)
        res = os.eventfd_read(fd)
        self.assertEqual(res, 1)
        # next read would block, too
        with self.assertRaises(BlockingIOError):
            os.eventfd_read(fd)

    def test_eventfd_select(self):
        flags = os.EFD_CLOEXEC | os.EFD_NONBLOCK
        fd = os.eventfd(0, flags)
        self.assertNotEqual(fd, -1)
        self.addCleanup(os.close, fd)

        # counter is zero, only writeable
        rfd, wfd, xfd = select.select([fd], [fd], [fd], 0)
        self.assertEqual((rfd, wfd, xfd), ([], [fd], []))

        # counter is non-zero, read and writeable
        os.eventfd_write(fd, 23)
        rfd, wfd, xfd = select.select([fd], [fd], [fd], 0)
        self.assertEqual((rfd, wfd, xfd), ([fd], [fd], []))
        self.assertEqual(os.eventfd_read(fd), 23)

        # counter at max, only readable
        os.eventfd_write(fd, (2**64) - 2)
        rfd, wfd, xfd = select.select([fd], [fd], [fd], 0)
        self.assertEqual((rfd, wfd, xfd), ([fd], [], []))
        os.eventfd_read(fd)

@unittest.skipUnless(hasattr(os, 'timerfd_create'), 'requires os.timerfd_create')
@support.requires_linux_version(2, 6, 30)
class TimerfdTests(unittest.TestCase):
    # Tolerate a difference of 1 ms
    CLOCK_RES_NS = 1_000_000
    CLOCK_RES = CLOCK_RES_NS * 1e-9

    def timerfd_create(self, *args, **kwargs):
        fd = os.timerfd_create(*args, **kwargs)
        self.assertGreaterEqual(fd, 0)
        self.assertFalse(os.get_inheritable(fd))
        self.addCleanup(os.close, fd)
        return fd

    def read_count_signaled(self, fd):
        # read 8 bytes
        data = os.read(fd, 8)
        return int.from_bytes(data, byteorder=sys.byteorder)

    def test_timerfd_initval(self):
        fd = self.timerfd_create(time.CLOCK_REALTIME)

        initial_expiration = 0.25
        interval = 0.125

        # 1st call
        next_expiration, interval2 = os.timerfd_settime(fd, initial=initial_expiration, interval=interval)
        self.assertAlmostEqual(interval2, 0.0, places=3)
        self.assertAlmostEqual(next_expiration, 0.0, places=3)

        # 2nd call
        next_expiration, interval2 = os.timerfd_settime(fd, initial=initial_expiration, interval=interval)
        self.assertAlmostEqual(interval2, interval, places=3)
        self.assertAlmostEqual(next_expiration, initial_expiration, places=3)

        # timerfd_gettime
        next_expiration, interval2 = os.timerfd_gettime(fd)
        self.assertAlmostEqual(interval2, interval, places=3)
        self.assertAlmostEqual(next_expiration, initial_expiration, places=3)

    def test_timerfd_non_blocking(self):
        fd = self.timerfd_create(time.CLOCK_REALTIME, flags=os.TFD_NONBLOCK)

        # 0.1 second later
        initial_expiration = 0.1
        os.timerfd_settime(fd, initial=initial_expiration, interval=0)

        # read() raises OSError with errno is EAGAIN for non-blocking timer.
        with self.assertRaises(OSError) as ctx:
            self.read_count_signaled(fd)
        self.assertEqual(ctx.exception.errno, errno.EAGAIN)

        # Wait more than 0.1 seconds
        time.sleep(initial_expiration + 0.1)

        # confirm if timerfd is readable and read() returns 1 as bytes.
        self.assertEqual(self.read_count_signaled(fd), 1)

    def test_timerfd_negative(self):
        one_sec_in_nsec = 10**9
        fd = self.timerfd_create(time.CLOCK_REALTIME)

        test_flags = [0, os.TFD_TIMER_ABSTIME]
        if hasattr(os, 'TFD_TIMER_CANCEL_ON_SET'):
            test_flags.append(os.TFD_TIMER_ABSTIME | os.TFD_TIMER_CANCEL_ON_SET)

        # Any of 'initial' and 'interval' is negative value.
        for initial, interval in ( (-1, 0), (1, -1), (-1, -1),  (-0.1, 0), (1, -0.1), (-0.1, -0.1)):
            for flags in test_flags:
                with self.subTest(flags=flags, initial=initial, interval=interval):
                    with self.assertRaises(OSError) as context:
                        os.timerfd_settime(fd, flags=flags, initial=initial, interval=interval)
                    self.assertEqual(context.exception.errno, errno.EINVAL)

                    with self.assertRaises(OSError) as context:
                        initial_ns = int( one_sec_in_nsec * initial )
                        interval_ns = int( one_sec_in_nsec * interval )
                        os.timerfd_settime_ns(fd, flags=flags, initial=initial_ns, interval=interval_ns)
                    self.assertEqual(context.exception.errno, errno.EINVAL)

    def test_timerfd_interval(self):
        fd = self.timerfd_create(time.CLOCK_REALTIME)

        # 1 second
        initial_expiration = 1
        # 0.5 second
        interval = 0.5

        os.timerfd_settime(fd, initial=initial_expiration, interval=interval)

        # timerfd_gettime
        next_expiration, interval2 = os.timerfd_gettime(fd)
        self.assertAlmostEqual(interval2, interval, places=3)
        self.assertAlmostEqual(next_expiration, initial_expiration, places=3)

        count = 3
        t = time.perf_counter()
        for _ in range(count):
            self.assertEqual(self.read_count_signaled(fd), 1)
        t = time.perf_counter() - t

        total_time = initial_expiration + interval * (count - 1)
        self.assertGreater(t, total_time - self.CLOCK_RES)

        # wait 3.5 time of interval
        time.sleep( (count+0.5) * interval)
        self.assertEqual(self.read_count_signaled(fd), count)

    def test_timerfd_TFD_TIMER_ABSTIME(self):
        fd = self.timerfd_create(time.CLOCK_REALTIME)

        now = time.clock_gettime(time.CLOCK_REALTIME)

        # 1 second later from now.
        offset = 1
        initial_expiration = now + offset
        # not interval timer
        interval = 0

        os.timerfd_settime(fd, flags=os.TFD_TIMER_ABSTIME, initial=initial_expiration, interval=interval)

        # timerfd_gettime
        # Note: timerfd_gettime returns relative values even if TFD_TIMER_ABSTIME is specified.
        next_expiration, interval2 = os.timerfd_gettime(fd)
        self.assertAlmostEqual(interval2, interval, places=3)
        self.assertAlmostEqual(next_expiration, offset, places=3)

        t = time.perf_counter()
        count_signaled = self.read_count_signaled(fd)
        t = time.perf_counter() - t
        self.assertEqual(count_signaled, 1)

        self.assertGreater(t, offset - self.CLOCK_RES)

    def test_timerfd_select(self):
        fd = self.timerfd_create(time.CLOCK_REALTIME, flags=os.TFD_NONBLOCK)

        rfd, wfd, xfd = select.select([fd], [fd], [fd], 0)
        self.assertEqual((rfd, wfd, xfd), ([], [], []))

        # 0.25 second
        initial_expiration = 0.25
        # every 0.125 second
        interval = 0.125

        os.timerfd_settime(fd, initial=initial_expiration, interval=interval)

        count = 3
        t = time.perf_counter()
        for _ in range(count):
            rfd, wfd, xfd = select.select([fd], [fd], [fd], initial_expiration + interval)
            self.assertEqual((rfd, wfd, xfd), ([fd], [], []))
            self.assertEqual(self.read_count_signaled(fd), 1)
        t = time.perf_counter() - t

        total_time = initial_expiration + interval * (count - 1)
        self.assertGreater(t, total_time - self.CLOCK_RES)

    def check_timerfd_poll(self, nanoseconds):
        fd = self.timerfd_create(time.CLOCK_REALTIME, flags=os.TFD_NONBLOCK)

        selector = selectors.DefaultSelector()
        selector.register(fd, selectors.EVENT_READ)
        self.addCleanup(selector.close)

        sec_to_nsec = 10 ** 9
        # 0.25 second
        initial_expiration_ns = sec_to_nsec // 4
        # every 0.125 second
        interval_ns = sec_to_nsec // 8

        if nanoseconds:
            os.timerfd_settime_ns(fd,
                                  initial=initial_expiration_ns,
                                  interval=interval_ns)
        else:
            os.timerfd_settime(fd,
                               initial=initial_expiration_ns / sec_to_nsec,
                               interval=interval_ns / sec_to_nsec)

        count = 3
        if nanoseconds:
            t = time.perf_counter_ns()
        else:
            t = time.perf_counter()
        for i in range(count):
            timeout_margin_ns = interval_ns
            if i == 0:
                timeout_ns = initial_expiration_ns + interval_ns + timeout_margin_ns
            else:
                timeout_ns = interval_ns + timeout_margin_ns

            ready = selector.select(timeout_ns / sec_to_nsec)
            self.assertEqual(len(ready), 1, ready)
            event = ready[0][1]
            self.assertEqual(event, selectors.EVENT_READ)

            self.assertEqual(self.read_count_signaled(fd), 1)

        total_time = initial_expiration_ns + interval_ns * (count - 1)
        if nanoseconds:
            dt = time.perf_counter_ns() - t
            self.assertGreater(dt, total_time - self.CLOCK_RES_NS)
        else:
            dt = time.perf_counter() - t
            self.assertGreater(dt, total_time / sec_to_nsec - self.CLOCK_RES)
        selector.unregister(fd)

    def test_timerfd_poll(self):
        self.check_timerfd_poll(False)

    def test_timerfd_ns_poll(self):
        self.check_timerfd_poll(True)

    def test_timerfd_ns_initval(self):
        one_sec_in_nsec = 10**9
        limit_error = one_sec_in_nsec // 10**3
        fd = self.timerfd_create(time.CLOCK_REALTIME)

        # 1st call
        initial_expiration_ns = 0
        interval_ns = one_sec_in_nsec // 1000
        next_expiration_ns, interval_ns2  = os.timerfd_settime_ns(fd, initial=initial_expiration_ns, interval=interval_ns)
        self.assertEqual(interval_ns2, 0)
        self.assertEqual(next_expiration_ns, 0)

        # 2nd call
        next_expiration_ns, interval_ns2 = os.timerfd_settime_ns(fd, initial=initial_expiration_ns, interval=interval_ns)
        self.assertEqual(interval_ns2, interval_ns)
        self.assertEqual(next_expiration_ns, initial_expiration_ns)

        # timerfd_gettime
        next_expiration_ns, interval_ns2 = os.timerfd_gettime_ns(fd)
        self.assertEqual(interval_ns2, interval_ns)
        self.assertLessEqual(next_expiration_ns, initial_expiration_ns)

        self.assertAlmostEqual(next_expiration_ns, initial_expiration_ns, delta=limit_error)

    def test_timerfd_ns_interval(self):
        one_sec_in_nsec = 10**9
        limit_error = one_sec_in_nsec // 10**3
        fd = self.timerfd_create(time.CLOCK_REALTIME)

        # 1 second
        initial_expiration_ns = one_sec_in_nsec
        # every 0.5 second
        interval_ns = one_sec_in_nsec // 2

        os.timerfd_settime_ns(fd, initial=initial_expiration_ns, interval=interval_ns)

        # timerfd_gettime
        next_expiration_ns, interval_ns2 = os.timerfd_gettime_ns(fd)
        self.assertEqual(interval_ns2, interval_ns)
        self.assertLessEqual(next_expiration_ns, initial_expiration_ns)

        count = 3
        t = time.perf_counter_ns()
        for _ in range(count):
            self.assertEqual(self.read_count_signaled(fd), 1)
        t = time.perf_counter_ns() - t

        total_time_ns = initial_expiration_ns + interval_ns * (count - 1)
        self.assertGreater(t, total_time_ns - self.CLOCK_RES_NS)

        # wait 3.5 time of interval
        time.sleep( (count+0.5) * interval_ns / one_sec_in_nsec)
        self.assertEqual(self.read_count_signaled(fd), count)


    def test_timerfd_ns_TFD_TIMER_ABSTIME(self):
        one_sec_in_nsec = 10**9
        limit_error = one_sec_in_nsec // 10**3
        fd = self.timerfd_create(time.CLOCK_REALTIME)

        now_ns = time.clock_gettime_ns(time.CLOCK_REALTIME)

        # 1 second later from now.
        offset_ns = one_sec_in_nsec
        initial_expiration_ns = now_ns + offset_ns
        # not interval timer
        interval_ns = 0

        os.timerfd_settime_ns(fd, flags=os.TFD_TIMER_ABSTIME, initial=initial_expiration_ns, interval=interval_ns)

        # timerfd_gettime
        # Note: timerfd_gettime returns relative values even if TFD_TIMER_ABSTIME is specified.
        next_expiration_ns, interval_ns2 = os.timerfd_gettime_ns(fd)
        self.assertLess(abs(interval_ns2 - interval_ns),  limit_error)
        self.assertLess(abs(next_expiration_ns - offset_ns),  limit_error)

        t = time.perf_counter_ns()
        count_signaled = self.read_count_signaled(fd)
        t = time.perf_counter_ns() - t
        self.assertEqual(count_signaled, 1)

        self.assertGreater(t, offset_ns - self.CLOCK_RES_NS)

    def test_timerfd_ns_select(self):
        one_sec_in_nsec = 10**9

        fd = self.timerfd_create(time.CLOCK_REALTIME, flags=os.TFD_NONBLOCK)

        rfd, wfd, xfd = select.select([fd], [fd], [fd], 0)
        self.assertEqual((rfd, wfd, xfd), ([], [], []))

        # 0.25 second
        initial_expiration_ns = one_sec_in_nsec // 4
        # every 0.125 second
        interval_ns = one_sec_in_nsec // 8

        os.timerfd_settime_ns(fd, initial=initial_expiration_ns, interval=interval_ns)

        count = 3
        t = time.perf_counter_ns()
        for _ in range(count):
            rfd, wfd, xfd = select.select([fd], [fd], [fd], (initial_expiration_ns + interval_ns) / 1e9 )
            self.assertEqual((rfd, wfd, xfd), ([fd], [], []))
            self.assertEqual(self.read_count_signaled(fd), 1)
        t = time.perf_counter_ns() - t

        total_time_ns = initial_expiration_ns + interval_ns * (count - 1)
        self.assertGreater(t, total_time_ns - self.CLOCK_RES_NS)

class OSErrorTests(unittest.TestCase):
    def setUp(self):
        class Str(str):
            pass

        self.bytes_filenames = []
        self.unicode_filenames = []
        if os_helper.TESTFN_UNENCODABLE is not None:
            decoded = os_helper.TESTFN_UNENCODABLE
        else:
            decoded = os_helper.TESTFN
        self.unicode_filenames.append(decoded)
        self.unicode_filenames.append(Str(decoded))
        if os_helper.TESTFN_UNDECODABLE is not None:
            encoded = os_helper.TESTFN_UNDECODABLE
        else:
            encoded = os.fsencode(os_helper.TESTFN)
        self.bytes_filenames.append(encoded)

        self.filenames = self.bytes_filenames + self.unicode_filenames

    def test_oserror_filename(self):
        funcs = [
            (self.filenames, os.chdir,),
            (self.filenames, os.lstat,),
            (self.filenames, os.open, os.O_RDONLY),
            (self.filenames, os.rmdir,),
            (self.filenames, os.stat,),
            (self.filenames, os.unlink,),
            (self.filenames, os.listdir,),
            (self.filenames, os.rename, "dst"),
            (self.filenames, os.replace, "dst"),
        ]
        if os_helper.can_chmod():
            funcs.append((self.filenames, os.chmod, 0o777))
        if hasattr(os, "chown"):
            funcs.append((self.filenames, os.chown, 0, 0))
        if hasattr(os, "lchown"):
            funcs.append((self.filenames, os.lchown, 0, 0))
        if hasattr(os, "truncate"):
            funcs.append((self.filenames, os.truncate, 0))
        if hasattr(os, "chflags"):
            funcs.append((self.filenames, os.chflags, 0))
        if hasattr(os, "lchflags"):
            funcs.append((self.filenames, os.lchflags, 0))
        if hasattr(os, "chroot"):
            funcs.append((self.filenames, os.chroot,))
        if hasattr(os, "link"):
            funcs.append((self.filenames, os.link, "dst"))
        if hasattr(os, "listxattr"):
            funcs.extend((
                (self.filenames, os.listxattr,),
                (self.filenames, os.getxattr, "user.test"),
                (self.filenames, os.setxattr, "user.test", b'user'),
                (self.filenames, os.removexattr, "user.test"),
            ))
        if hasattr(os, "lchmod"):
            funcs.append((self.filenames, os.lchmod, 0o777))
        if hasattr(os, "readlink"):
            funcs.append((self.filenames, os.readlink,))

        for filenames, func, *func_args in funcs:
            for name in filenames:
                try:
                    func(name, *func_args)
                except OSError as err:
                    self.assertIs(err.filename, name, str(func))
                except UnicodeDecodeError:
                    pass
                else:
                    self.fail(f"No exception thrown by {func}")

class CPUCountTests(unittest.TestCase):
    def check_cpu_count(self, cpus):
        if cpus is None:
            self.skipTest("Could not determine the number of CPUs")

        self.assertIsInstance(cpus, int)
        self.assertGreater(cpus, 0)

    def test_cpu_count(self):
        cpus = os.cpu_count()
        self.check_cpu_count(cpus)

    def test_process_cpu_count(self):
        cpus = os.process_cpu_count()
        self.assertLessEqual(cpus, os.cpu_count())
        self.check_cpu_count(cpus)

    @unittest.skipUnless(hasattr(os, 'sched_setaffinity'),
                         "don't have sched affinity support")
    def test_process_cpu_count_affinity(self):
        affinity1 = os.process_cpu_count()
        if affinity1 is None:
            self.skipTest("Could not determine the number of CPUs")

        # Disable one CPU
        mask = os.sched_getaffinity(0)
        if len(mask) <= 1:
            self.skipTest(f"sched_getaffinity() returns less than "
                          f"2 CPUs: {sorted(mask)}")
        self.addCleanup(os.sched_setaffinity, 0, list(mask))
        mask.pop()
        os.sched_setaffinity(0, mask)

        # test process_cpu_count()
        affinity2 = os.process_cpu_count()
        self.assertEqual(affinity2, affinity1 - 1)


# FD inheritance check is only useful for systems with process support.
@support.requires_subprocess()
class FDInheritanceTests(unittest.TestCase):
    def test_get_set_inheritable(self):
        fd = os.open(__file__, os.O_RDONLY)
        self.addCleanup(os.close, fd)
        self.assertEqual(os.get_inheritable(fd), False)

        os.set_inheritable(fd, True)
        self.assertEqual(os.get_inheritable(fd), True)

    @unittest.skipIf(fcntl is None, "need fcntl")
    def test_get_inheritable_cloexec(self):
        fd = os.open(__file__, os.O_RDONLY)
        self.addCleanup(os.close, fd)
        self.assertEqual(os.get_inheritable(fd), False)

        # clear FD_CLOEXEC flag
        flags = fcntl.fcntl(fd, fcntl.F_GETFD)
        flags &= ~fcntl.FD_CLOEXEC
        fcntl.fcntl(fd, fcntl.F_SETFD, flags)

        self.assertEqual(os.get_inheritable(fd), True)

    @unittest.skipIf(fcntl is None, "need fcntl")
    def test_set_inheritable_cloexec(self):
        fd = os.open(__file__, os.O_RDONLY)
        self.addCleanup(os.close, fd)
        self.assertEqual(fcntl.fcntl(fd, fcntl.F_GETFD) & fcntl.FD_CLOEXEC,
                         fcntl.FD_CLOEXEC)

        os.set_inheritable(fd, True)
        self.assertEqual(fcntl.fcntl(fd, fcntl.F_GETFD) & fcntl.FD_CLOEXEC,
                         0)

    @unittest.skipUnless(hasattr(os, 'O_PATH'), "need os.O_PATH")
    def test_get_set_inheritable_o_path(self):
        fd = os.open(__file__, os.O_PATH)
        self.addCleanup(os.close, fd)
        self.assertEqual(os.get_inheritable(fd), False)

        os.set_inheritable(fd, True)
        self.assertEqual(os.get_inheritable(fd), True)

        os.set_inheritable(fd, False)
        self.assertEqual(os.get_inheritable(fd), False)

    def test_get_set_inheritable_badf(self):
        fd = os_helper.make_bad_fd()

        with self.assertRaises(OSError) as ctx:
            os.get_inheritable(fd)
        self.assertEqual(ctx.exception.errno, errno.EBADF)

        with self.assertRaises(OSError) as ctx:
            os.set_inheritable(fd, True)
        self.assertEqual(ctx.exception.errno, errno.EBADF)

        with self.assertRaises(OSError) as ctx:
            os.set_inheritable(fd, False)
        self.assertEqual(ctx.exception.errno, errno.EBADF)

    def test_open(self):
        fd = os.open(__file__, os.O_RDONLY)
        self.addCleanup(os.close, fd)
        self.assertEqual(os.get_inheritable(fd), False)

    @unittest.skipUnless(hasattr(os, 'pipe'), "need os.pipe()")
    def test_pipe(self):
        rfd, wfd = os.pipe()
        self.addCleanup(os.close, rfd)
        self.addCleanup(os.close, wfd)
        self.assertEqual(os.get_inheritable(rfd), False)
        self.assertEqual(os.get_inheritable(wfd), False)

    def test_dup(self):
        fd1 = os.open(__file__, os.O_RDONLY)
        self.addCleanup(os.close, fd1)

        fd2 = os.dup(fd1)
        self.addCleanup(os.close, fd2)
        self.assertEqual(os.get_inheritable(fd2), False)

    def test_dup_standard_stream(self):
        fd = os.dup(1)
        self.addCleanup(os.close, fd)
        self.assertGreater(fd, 0)

    @unittest.skipUnless(sys.platform == 'win32', 'win32-specific test')
    def test_dup_nul(self):
        # os.dup() was creating inheritable fds for character files.
        fd1 = os.open('NUL', os.O_RDONLY)
        self.addCleanup(os.close, fd1)
        fd2 = os.dup(fd1)
        self.addCleanup(os.close, fd2)
        self.assertFalse(os.get_inheritable(fd2))

    @unittest.skipUnless(hasattr(os, 'dup2'), "need os.dup2()")
    def test_dup2(self):
        fd = os.open(__file__, os.O_RDONLY)
        self.addCleanup(os.close, fd)

        # inheritable by default
        fd2 = os.open(__file__, os.O_RDONLY)
        self.addCleanup(os.close, fd2)
        self.assertEqual(os.dup2(fd, fd2), fd2)
        self.assertTrue(os.get_inheritable(fd2))

        # force non-inheritable
        fd3 = os.open(__file__, os.O_RDONLY)
        self.addCleanup(os.close, fd3)
        self.assertEqual(os.dup2(fd, fd3, inheritable=False), fd3)
        self.assertFalse(os.get_inheritable(fd3))

@unittest.skipUnless(hasattr(os, 'openpty'), "need os.openpty()")
class PseudoterminalTests(unittest.TestCase):
    def open_pty(self):
        """Open a pty fd-pair, and schedule cleanup for it"""
        main_fd, second_fd = os.openpty()
        self.addCleanup(os.close, main_fd)
        self.addCleanup(os.close, second_fd)
        return main_fd, second_fd

    def test_openpty(self):
        main_fd, second_fd = self.open_pty()
        self.assertEqual(os.get_inheritable(main_fd), False)
        self.assertEqual(os.get_inheritable(second_fd), False)

    @unittest.skipUnless(hasattr(os, 'ptsname'), "need os.ptsname()")
    @unittest.skipUnless(hasattr(os, 'O_RDWR'), "need os.O_RDWR")
    @unittest.skipUnless(hasattr(os, 'O_NOCTTY'), "need os.O_NOCTTY")
    def test_open_via_ptsname(self):
        main_fd, second_fd = self.open_pty()
        second_path = os.ptsname(main_fd)
        reopened_second_fd = os.open(second_path, os.O_RDWR|os.O_NOCTTY)
        self.addCleanup(os.close, reopened_second_fd)
        os.write(reopened_second_fd, b'foo')
        self.assertEqual(os.read(main_fd, 3), b'foo')

    @unittest.skipUnless(hasattr(os, 'posix_openpt'), "need os.posix_openpt()")
    @unittest.skipUnless(hasattr(os, 'grantpt'), "need os.grantpt()")
    @unittest.skipUnless(hasattr(os, 'unlockpt'), "need os.unlockpt()")
    @unittest.skipUnless(hasattr(os, 'ptsname'), "need os.ptsname()")
    @unittest.skipUnless(hasattr(os, 'O_RDWR'), "need os.O_RDWR")
    @unittest.skipUnless(hasattr(os, 'O_NOCTTY'), "need os.O_NOCTTY")
    def test_posix_pty_functions(self):
        mother_fd = os.posix_openpt(os.O_RDWR|os.O_NOCTTY)
        self.addCleanup(os.close, mother_fd)
        os.grantpt(mother_fd)
        os.unlockpt(mother_fd)
        son_path = os.ptsname(mother_fd)
        son_fd = os.open(son_path, os.O_RDWR|os.O_NOCTTY)
        self.addCleanup(os.close, son_fd)
        self.assertEqual(os.ptsname(mother_fd), os.ttyname(son_fd))

    @unittest.skipUnless(hasattr(os, 'spawnl'), "need os.spawnl()")
    @support.requires_subprocess()
    def test_pipe_spawnl(self):
        # gh-77046: On Windows, os.pipe() file descriptors must be created with
        # _O_NOINHERIT to make them non-inheritable. UCRT has no public API to
        # get (_osfile(fd) & _O_NOINHERIT), so use a functional test.
        #
        # Make sure that fd is not inherited by a child process created by
        # os.spawnl(): get_osfhandle() and dup() must fail with EBADF.

        fd, fd2 = os.pipe()
        self.addCleanup(os.close, fd)
        self.addCleanup(os.close, fd2)

        code = textwrap.dedent(f"""
            import errno
            import os
            import test.support
            try:
                import msvcrt
            except ImportError:
                msvcrt = None

            fd = {fd}

            with test.support.SuppressCrashReport():
                if msvcrt is not None:
                    try:
                        handle = msvcrt.get_osfhandle(fd)
                    except OSError as exc:
                        if exc.errno != errno.EBADF:
                            raise
                        # get_osfhandle(fd) failed with EBADF as expected
                    else:
                        raise Exception("get_osfhandle() must fail")

                try:
                    fd3 = os.dup(fd)
                except OSError as exc:
                    if exc.errno != errno.EBADF:
                        raise
                    # os.dup(fd) failed with EBADF as expected
                else:
                    os.close(fd3)
                    raise Exception("dup must fail")
        """)

        filename = os_helper.TESTFN
        self.addCleanup(os_helper.unlink, os_helper.TESTFN)
        with open(filename, "w") as fp:
            print(code, file=fp, end="")

        executable = sys.executable
        cmd = [executable, filename]
        if os.name == "nt" and " " in cmd[0]:
            cmd[0] = f'"{cmd[0]}"'
        exitcode = os.spawnl(os.P_WAIT, executable, *cmd)
        self.assertEqual(exitcode, 0)


class PathTConverterTests(unittest.TestCase):
    # tuples of (function name, allows fd arguments, additional arguments to
    # function, cleanup function)
    functions = [
        ('stat', True, (), None),
        ('lstat', False, (), None),
        ('access', False, (os.F_OK,), None),
        ('chflags', False, (0,), None),
        ('lchflags', False, (0,), None),
        ('open', False, (os.O_RDONLY,), getattr(os, 'close', None)),
    ]

    def test_path_t_converter(self):
        str_filename = os_helper.TESTFN
        if os.name == 'nt':
            bytes_fspath = bytes_filename = None
        else:
            bytes_filename = os.fsencode(os_helper.TESTFN)
            bytes_fspath = FakePath(bytes_filename)
        fd = os.open(FakePath(str_filename), os.O_WRONLY|os.O_CREAT)
        self.addCleanup(os_helper.unlink, os_helper.TESTFN)
        self.addCleanup(os.close, fd)

        int_fspath = FakePath(fd)
        str_fspath = FakePath(str_filename)

        for name, allow_fd, extra_args, cleanup_fn in self.functions:
            with self.subTest(name=name):
                try:
                    fn = getattr(os, name)
                except AttributeError:
                    continue

                for path in (str_filename, bytes_filename, str_fspath,
                             bytes_fspath):
                    if path is None:
                        continue
                    with self.subTest(name=name, path=path):
                        result = fn(path, *extra_args)
                        if cleanup_fn is not None:
                            cleanup_fn(result)

                with self.assertRaisesRegex(
                        TypeError, 'to return str or bytes'):
                    fn(int_fspath, *extra_args)

                if allow_fd:
                    result = fn(fd, *extra_args)  # should not fail
                    if cleanup_fn is not None:
                        cleanup_fn(result)
                else:
                    with self.assertRaisesRegex(
                            TypeError,
                            'os.PathLike'):
                        fn(fd, *extra_args)

    def test_path_t_converter_and_custom_class(self):
        msg = r'__fspath__\(\) to return str or bytes, not %s'
        with self.assertRaisesRegex(TypeError, msg % r'int'):
            os.stat(FakePath(2))
        with self.assertRaisesRegex(TypeError, msg % r'float'):
            os.stat(FakePath(2.34))
        with self.assertRaisesRegex(TypeError, msg % r'object'):
            os.stat(FakePath(object()))


@unittest.skipUnless(hasattr(os, 'get_blocking'),
                     'needs os.get_blocking() and os.set_blocking()')
@unittest.skipIf(support.is_emscripten, "Cannot unset blocking flag")
@unittest.skipIf(sys.platform == 'win32', 'Windows only supports blocking on pipes')
class BlockingTests(unittest.TestCase):
    def test_blocking(self):
        fd = os.open(__file__, os.O_RDONLY)
        self.addCleanup(os.close, fd)
        self.assertEqual(os.get_blocking(fd), True)

        os.set_blocking(fd, False)
        self.assertEqual(os.get_blocking(fd), False)

        os.set_blocking(fd, True)
        self.assertEqual(os.get_blocking(fd), True)



class ExportsTests(unittest.TestCase):
    def test_os_all(self):
        self.assertIn('open', os.__all__)
        self.assertIn('walk', os.__all__)


class TestDirEntry(unittest.TestCase):
    def setUp(self):
        self.path = os.path.realpath(os_helper.TESTFN)
        self.addCleanup(os_helper.rmtree, self.path)
        os.mkdir(self.path)

    def test_uninstantiable(self):
        self.assertRaises(TypeError, os.DirEntry)

    def test_unpickable(self):
        filename = create_file(os.path.join(self.path, "file.txt"), b'python')
        entry = [entry for entry in os.scandir(self.path)].pop()
        self.assertIsInstance(entry, os.DirEntry)
        self.assertEqual(entry.name, "file.txt")
        import pickle
        self.assertRaises(TypeError, pickle.dumps, entry, filename)


class TestScandir(unittest.TestCase):
    check_no_resource_warning = warnings_helper.check_no_resource_warning

    def setUp(self):
        self.path = os.path.realpath(os_helper.TESTFN)
        self.bytes_path = os.fsencode(self.path)
        self.addCleanup(os_helper.rmtree, self.path)
        os.mkdir(self.path)

    def create_file(self, name="file.txt"):
        path = self.bytes_path if isinstance(name, bytes) else self.path
        filename = os.path.join(path, name)
        create_file(filename, b'python')
        return filename

    def get_entries(self, names):
        entries = dict((entry.name, entry)
                       for entry in os.scandir(self.path))
        self.assertEqual(sorted(entries.keys()), names)
        return entries

    def assert_stat_equal(self, stat1, stat2, skip_fields):
        if skip_fields:
            for attr in dir(stat1):
                if not attr.startswith("st_"):
                    continue
                if attr in ("st_dev", "st_ino", "st_nlink", "st_ctime",
                            "st_ctime_ns"):
                    continue
                self.assertEqual(getattr(stat1, attr),
                                 getattr(stat2, attr),
                                 (stat1, stat2, attr))
        else:
            self.assertEqual(stat1, stat2)

    def test_uninstantiable(self):
        scandir_iter = os.scandir(self.path)
        self.assertRaises(TypeError, type(scandir_iter))
        scandir_iter.close()

    def test_unpickable(self):
        filename = self.create_file("file.txt")
        scandir_iter = os.scandir(self.path)
        import pickle
        self.assertRaises(TypeError, pickle.dumps, scandir_iter, filename)
        scandir_iter.close()

    def check_entry(self, entry, name, is_dir, is_file, is_symlink):
        self.assertIsInstance(entry, os.DirEntry)
        self.assertEqual(entry.name, name)
        self.assertEqual(entry.path, os.path.join(self.path, name))
        self.assertEqual(entry.inode(),
                         os.stat(entry.path, follow_symlinks=False).st_ino)

        entry_stat = os.stat(entry.path)
        self.assertEqual(entry.is_dir(),
                         stat.S_ISDIR(entry_stat.st_mode))
        self.assertEqual(entry.is_file(),
                         stat.S_ISREG(entry_stat.st_mode))
        self.assertEqual(entry.is_symlink(),
                         os.path.islink(entry.path))

        entry_lstat = os.stat(entry.path, follow_symlinks=False)
        self.assertEqual(entry.is_dir(follow_symlinks=False),
                         stat.S_ISDIR(entry_lstat.st_mode))
        self.assertEqual(entry.is_file(follow_symlinks=False),
                         stat.S_ISREG(entry_lstat.st_mode))

        self.assertEqual(entry.is_junction(), os.path.isjunction(entry.path))

        self.assert_stat_equal(entry.stat(),
                               entry_stat,
                               os.name == 'nt' and not is_symlink)
        self.assert_stat_equal(entry.stat(follow_symlinks=False),
                               entry_lstat,
                               os.name == 'nt')

    def test_attributes(self):
        link = hasattr(os, 'link')
        symlink = os_helper.can_symlink()

        dirname = os.path.join(self.path, "dir")
        os.mkdir(dirname)
        filename = self.create_file("file.txt")
        if link:
            try:
                os.link(filename, os.path.join(self.path, "link_file.txt"))
            except PermissionError as e:
                self.skipTest('os.link(): %s' % e)
        if symlink:
            os.symlink(dirname, os.path.join(self.path, "symlink_dir"),
                       target_is_directory=True)
            os.symlink(filename, os.path.join(self.path, "symlink_file.txt"))

        names = ['dir', 'file.txt']
        if link:
            names.append('link_file.txt')
        if symlink:
            names.extend(('symlink_dir', 'symlink_file.txt'))
        entries = self.get_entries(names)

        entry = entries['dir']
        self.check_entry(entry, 'dir', True, False, False)

        entry = entries['file.txt']
        self.check_entry(entry, 'file.txt', False, True, False)

        if link:
            entry = entries['link_file.txt']
            self.check_entry(entry, 'link_file.txt', False, True, False)

        if symlink:
            entry = entries['symlink_dir']
            self.check_entry(entry, 'symlink_dir', True, False, True)

            entry = entries['symlink_file.txt']
            self.check_entry(entry, 'symlink_file.txt', False, True, True)

    @unittest.skipIf(sys.platform != 'win32', "Can only test junctions with creation on win32.")
    def test_attributes_junctions(self):
        dirname = os.path.join(self.path, "tgtdir")
        os.mkdir(dirname)

        import _winapi
        try:
            _winapi.CreateJunction(dirname, os.path.join(self.path, "srcjunc"))
        except OSError:
            raise unittest.SkipTest('creating the test junction failed')

        entries = self.get_entries(['srcjunc', 'tgtdir'])
        self.assertEqual(entries['srcjunc'].is_junction(), True)
        self.assertEqual(entries['tgtdir'].is_junction(), False)

    def get_entry(self, name):
        path = self.bytes_path if isinstance(name, bytes) else self.path
        entries = list(os.scandir(path))
        self.assertEqual(len(entries), 1)

        entry = entries[0]
        self.assertEqual(entry.name, name)
        return entry

    def create_file_entry(self, name='file.txt'):
        filename = self.create_file(name=name)
        return self.get_entry(os.path.basename(filename))

    def test_current_directory(self):
        filename = self.create_file()
        old_dir = os.getcwd()
        try:
            os.chdir(self.path)

            # call scandir() without parameter: it must list the content
            # of the current directory
            entries = dict((entry.name, entry) for entry in os.scandir())
            self.assertEqual(sorted(entries.keys()),
                             [os.path.basename(filename)])
        finally:
            os.chdir(old_dir)

    def test_repr(self):
        entry = self.create_file_entry()
        self.assertEqual(repr(entry), "<DirEntry 'file.txt'>")

    def test_fspath_protocol(self):
        entry = self.create_file_entry()
        self.assertEqual(os.fspath(entry), os.path.join(self.path, 'file.txt'))

    def test_fspath_protocol_bytes(self):
        bytes_filename = os.fsencode('bytesfile.txt')
        bytes_entry = self.create_file_entry(name=bytes_filename)
        fspath = os.fspath(bytes_entry)
        self.assertIsInstance(fspath, bytes)
        self.assertEqual(fspath,
                         os.path.join(os.fsencode(self.path),bytes_filename))

    def test_removed_dir(self):
        path = os.path.join(self.path, 'dir')

        os.mkdir(path)
        entry = self.get_entry('dir')
        os.rmdir(path)

        # On POSIX, is_dir() result depends if scandir() filled d_type or not
        if os.name == 'nt':
            self.assertTrue(entry.is_dir())
        self.assertFalse(entry.is_file())
        self.assertFalse(entry.is_symlink())
        if os.name == 'nt':
            self.assertRaises(FileNotFoundError, entry.inode)
            # don't fail
            entry.stat()
            entry.stat(follow_symlinks=False)
        else:
            self.assertGreater(entry.inode(), 0)
            self.assertRaises(FileNotFoundError, entry.stat)
            self.assertRaises(FileNotFoundError, entry.stat, follow_symlinks=False)

    def test_removed_file(self):
        entry = self.create_file_entry()
        os.unlink(entry.path)

        self.assertFalse(entry.is_dir())
        # On POSIX, is_dir() result depends if scandir() filled d_type or not
        if os.name == 'nt':
            self.assertTrue(entry.is_file())
        self.assertFalse(entry.is_symlink())
        if os.name == 'nt':
            self.assertRaises(FileNotFoundError, entry.inode)
            # don't fail
            entry.stat()
            entry.stat(follow_symlinks=False)
        else:
            self.assertGreater(entry.inode(), 0)
            self.assertRaises(FileNotFoundError, entry.stat)
            self.assertRaises(FileNotFoundError, entry.stat, follow_symlinks=False)

    def test_broken_symlink(self):
        if not os_helper.can_symlink():
            return self.skipTest('cannot create symbolic link')

        filename = self.create_file("file.txt")
        os.symlink(filename,
                   os.path.join(self.path, "symlink.txt"))
        entries = self.get_entries(['file.txt', 'symlink.txt'])
        entry = entries['symlink.txt']
        os.unlink(filename)

        self.assertGreater(entry.inode(), 0)
        self.assertFalse(entry.is_dir())
        self.assertFalse(entry.is_file())  # broken symlink returns False
        self.assertFalse(entry.is_dir(follow_symlinks=False))
        self.assertFalse(entry.is_file(follow_symlinks=False))
        self.assertTrue(entry.is_symlink())
        self.assertRaises(FileNotFoundError, entry.stat)
        # don't fail
        entry.stat(follow_symlinks=False)

    def test_bytes(self):
        self.create_file("file.txt")

        path_bytes = os.fsencode(self.path)
        entries = list(os.scandir(path_bytes))
        self.assertEqual(len(entries), 1, entries)
        entry = entries[0]

        self.assertEqual(entry.name, b'file.txt')
        self.assertEqual(entry.path,
                         os.fsencode(os.path.join(self.path, 'file.txt')))

    def test_bytes_like(self):
        self.create_file("file.txt")

        for cls in bytearray, memoryview:
            path_bytes = cls(os.fsencode(self.path))
            with self.assertRaises(TypeError):
                os.scandir(path_bytes)

    @unittest.skipUnless(os.listdir in os.supports_fd,
                         'fd support for listdir required for this test.')
    def test_fd(self):
        self.assertIn(os.scandir, os.supports_fd)
        self.create_file('file.txt')
        expected_names = ['file.txt']
        if os_helper.can_symlink():
            os.symlink('file.txt', os.path.join(self.path, 'link'))
            expected_names.append('link')

        with os_helper.open_dir_fd(self.path) as fd:
            with os.scandir(fd) as it:
                entries = list(it)
            names = [entry.name for entry in entries]
            self.assertEqual(sorted(names), expected_names)
            self.assertEqual(names, os.listdir(fd))
            for entry in entries:
                self.assertEqual(entry.path, entry.name)
                self.assertEqual(os.fspath(entry), entry.name)
                self.assertEqual(entry.is_symlink(), entry.name == 'link')
                if os.stat in os.supports_dir_fd:
                    st = os.stat(entry.name, dir_fd=fd)
                    self.assertEqual(entry.stat(), st)
                    st = os.stat(entry.name, dir_fd=fd, follow_symlinks=False)
                    self.assertEqual(entry.stat(follow_symlinks=False), st)

    @unittest.skipIf(support.is_wasi, "WASI maps '' to cwd")
    def test_empty_path(self):
        self.assertRaises(FileNotFoundError, os.scandir, '')

    def test_consume_iterator_twice(self):
        self.create_file("file.txt")
        iterator = os.scandir(self.path)

        entries = list(iterator)
        self.assertEqual(len(entries), 1, entries)

        # check than consuming the iterator twice doesn't raise exception
        entries2 = list(iterator)
        self.assertEqual(len(entries2), 0, entries2)

    def test_bad_path_type(self):
        for obj in [1.234, {}, []]:
            self.assertRaises(TypeError, os.scandir, obj)

    def test_close(self):
        self.create_file("file.txt")
        self.create_file("file2.txt")
        iterator = os.scandir(self.path)
        next(iterator)
        iterator.close()
        # multiple closes
        iterator.close()
        with self.check_no_resource_warning():
            del iterator

    def test_context_manager(self):
        self.create_file("file.txt")
        self.create_file("file2.txt")
        with os.scandir(self.path) as iterator:
            next(iterator)
        with self.check_no_resource_warning():
            del iterator

    def test_context_manager_close(self):
        self.create_file("file.txt")
        self.create_file("file2.txt")
        with os.scandir(self.path) as iterator:
            next(iterator)
            iterator.close()

    def test_context_manager_exception(self):
        self.create_file("file.txt")
        self.create_file("file2.txt")
        with self.assertRaises(ZeroDivisionError):
            with os.scandir(self.path) as iterator:
                next(iterator)
                1/0
        with self.check_no_resource_warning():
            del iterator

    def test_resource_warning(self):
        self.create_file("file.txt")
        self.create_file("file2.txt")
        iterator = os.scandir(self.path)
        next(iterator)
        with self.assertWarns(ResourceWarning):
            del iterator
            support.gc_collect()
        # exhausted iterator
        iterator = os.scandir(self.path)
        list(iterator)
        with self.check_no_resource_warning():
            del iterator


class TestPEP519(unittest.TestCase):

    # Abstracted so it can be overridden to test pure Python implementation
    # if a C version is provided.
    fspath = staticmethod(os.fspath)

    def test_return_bytes(self):
        for b in b'hello', b'goodbye', b'some/path/and/file':
            self.assertEqual(b, self.fspath(b))

    def test_return_string(self):
        for s in 'hello', 'goodbye', 'some/path/and/file':
            self.assertEqual(s, self.fspath(s))

    def test_fsencode_fsdecode(self):
        for p in "path/like/object", b"path/like/object":
            pathlike = FakePath(p)

            self.assertEqual(p, self.fspath(pathlike))
            self.assertEqual(b"path/like/object", os.fsencode(pathlike))
            self.assertEqual("path/like/object", os.fsdecode(pathlike))

    def test_pathlike(self):
        self.assertEqual('#feelthegil', self.fspath(FakePath('#feelthegil')))
        self.assertTrue(issubclass(FakePath, os.PathLike))
        self.assertTrue(isinstance(FakePath('x'), os.PathLike))

    def test_garbage_in_exception_out(self):
        vapor = type('blah', (), {})
        for o in int, type, os, vapor():
            self.assertRaises(TypeError, self.fspath, o)

    def test_argument_required(self):
        self.assertRaises(TypeError, self.fspath)

    def test_bad_pathlike(self):
        # __fspath__ returns a value other than str or bytes.
        self.assertRaises(TypeError, self.fspath, FakePath(42))
        # __fspath__ attribute that is not callable.
        c = type('foo', (), {})
        c.__fspath__ = 1
        self.assertRaises(TypeError, self.fspath, c())
        # __fspath__ raises an exception.
        self.assertRaises(ZeroDivisionError, self.fspath,
                          FakePath(ZeroDivisionError()))

    def test_pathlike_subclasshook(self):
        # bpo-38878: subclasshook causes subclass checks
        # true on abstract implementation.
        class A(os.PathLike):
            pass
        self.assertFalse(issubclass(FakePath, A))
        self.assertTrue(issubclass(FakePath, os.PathLike))

    def test_pathlike_class_getitem(self):
        self.assertIsInstance(os.PathLike[bytes], types.GenericAlias)

    def test_pathlike_subclass_slots(self):
        class A(os.PathLike):
            __slots__ = ()
            def __fspath__(self):
                return ''
        self.assertFalse(hasattr(A(), '__dict__'))

    def test_fspath_set_to_None(self):
        class Foo:
            __fspath__ = None

        class Bar:
            def __fspath__(self):
                return 'bar'

        class Baz(Bar):
            __fspath__ = None

        good_error_msg = (
            r"expected str, bytes or os.PathLike object, not {}".format
        )

        with self.assertRaisesRegex(TypeError, good_error_msg("Foo")):
            self.fspath(Foo())

        self.assertEqual(self.fspath(Bar()), 'bar')

        with self.assertRaisesRegex(TypeError, good_error_msg("Baz")):
            self.fspath(Baz())

        with self.assertRaisesRegex(TypeError, good_error_msg("Foo")):
            open(Foo())

        with self.assertRaisesRegex(TypeError, good_error_msg("Baz")):
            open(Baz())

        other_good_error_msg = (
            r"should be string, bytes or os.PathLike, not {}".format
        )

        with self.assertRaisesRegex(TypeError, other_good_error_msg("Foo")):
            os.rename(Foo(), "foooo")

        with self.assertRaisesRegex(TypeError, other_good_error_msg("Baz")):
            os.rename(Baz(), "bazzz")

class TimesTests(unittest.TestCase):
    def test_times(self):
        times = os.times()
        self.assertIsInstance(times, os.times_result)

        for field in ('user', 'system', 'children_user', 'children_system',
                      'elapsed'):
            value = getattr(times, field)
            self.assertIsInstance(value, float)

        if os.name == 'nt':
            self.assertEqual(times.children_user, 0)
            self.assertEqual(times.children_system, 0)
            self.assertEqual(times.elapsed, 0)


@support.requires_fork()
class ForkTests(unittest.TestCase):
    def test_fork(self):
        # bpo-42540: ensure os.fork() with non-default memory allocator does
        # not crash on exit.
        code = """if 1:
            import os
            from test import support
            pid = os.fork()
            if pid != 0:
                support.wait_process(pid, exitcode=0)
        """
        assert_python_ok("-c", code)
        if support.Py_GIL_DISABLED:
            assert_python_ok("-c", code, PYTHONMALLOC="mimalloc_debug")
        else:
            assert_python_ok("-c", code, PYTHONMALLOC="malloc_debug")

    @unittest.skipUnless(sys.platform in ("linux", "darwin"),
                         "Only Linux and macOS detect this today.")
    def test_fork_warns_when_non_python_thread_exists(self):
        code = """if 1:
            import os, threading, warnings
            from _testcapi import _spawn_pthread_waiter, _end_spawned_pthread
            _spawn_pthread_waiter()
            try:
                with warnings.catch_warnings(record=True) as ws:
                    warnings.filterwarnings(
                            "always", category=DeprecationWarning)
                    if os.fork() == 0:
                        assert not ws, f"unexpected warnings in child: {ws}"
                        os._exit(0)  # child
                    else:
                        assert ws[0].category == DeprecationWarning, ws[0]
                        assert 'fork' in str(ws[0].message), ws[0]
                        # Waiting allows an error in the child to hit stderr.
                        exitcode = os.wait()[1]
                        assert exitcode == 0, f"child exited {exitcode}"
                assert threading.active_count() == 1, threading.enumerate()
            finally:
                _end_spawned_pthread()
        """
        _, out, err = assert_python_ok("-c", code, PYTHONOPTIMIZE='0')
        self.assertEqual(err.decode("utf-8"), "")
        self.assertEqual(out.decode("utf-8"), "")

    def test_fork_at_exit(self):
        code = """if 1:
            import atexit
            import os

            def exit_handler():
                pid = os.fork()
                if pid != 0:
                    print("shouldn't be printed")

            atexit.register(exit_handler)
        """
        _, out, err = assert_python_ok("-c", code)
        self.assertEqual(b"", out)
        self.assertIn(b"can't fork at interpreter shutdown", err)


# Only test if the C version is provided, otherwise TestPEP519 already tested
# the pure Python implementation.
if hasattr(os, "_fspath"):
    class TestPEP519PurePython(TestPEP519):

        """Explicitly test the pure Python implementation of os.fspath()."""

        fspath = staticmethod(os._fspath)


if __name__ == "__main__":
    unittest.main()<|MERGE_RESOLUTION|>--- conflicted
+++ resolved
@@ -3508,7 +3508,6 @@
     @support.requires_subprocess()
     def test_set_get_priority(self):
         base = os.getpriority(os.PRIO_PROCESS, os.getpid())
-<<<<<<< HEAD
         code = f"""if 1:
         import os
         os.setpriority(os.PRIO_PROCESS, os.getpid(), {base} + 1)
@@ -3519,28 +3518,12 @@
         proc = subprocess.run([sys.executable, "-c", code], check=True,
                               stdout=subprocess.PIPE, text=True)
         new_prio = int(proc.stdout.rstrip())
-        if base >= 19 and new_prio <= 19:
+        # nice value cap is 19 for linux and 20 for FreeBSD
+        if base >= 19 and new_prio <= base:
             raise unittest.SkipTest("unable to reliably test setpriority "
                                     "at current nice level of %s" % base)
         else:
             self.assertEqual(new_prio, base + 1)
-=======
-        os.setpriority(os.PRIO_PROCESS, os.getpid(), base + 1)
-        try:
-            new_prio = os.getpriority(os.PRIO_PROCESS, os.getpid())
-            # nice value cap is 19 for linux and 20 for FreeBSD
-            if base >= 19 and new_prio <= base:
-                raise unittest.SkipTest("unable to reliably test setpriority "
-                                        "at current nice level of %s" % base)
-            else:
-                self.assertEqual(new_prio, base + 1)
-        finally:
-            try:
-                os.setpriority(os.PRIO_PROCESS, os.getpid(), base)
-            except OSError as err:
-                if err.errno != errno.EACCES:
-                    raise
->>>>>>> 43792446
 
 
 @unittest.skipUnless(hasattr(os, 'sendfile'), "test needs os.sendfile()")
