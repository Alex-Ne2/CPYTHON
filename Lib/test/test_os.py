# As a test suite for the os module, this is woefully inadequate, but this
# does add tests for a few functions which have been determined to be more
# portable than they had been thought to be.

import os
import errno
import unittest
import warnings
import sys
import signal
import subprocess
import time
import shutil
from test import support
import contextlib
import mmap
import platform
import re
import uuid
import asyncore
import asynchat
import socket
import itertools
import stat
import locale
import codecs
try:
    import threading
except ImportError:
    threading = None
from test.script_helper import assert_python_ok

with warnings.catch_warnings():
    warnings.simplefilter("ignore", DeprecationWarning)
    os.stat_float_times(True)
st = os.stat(__file__)
stat_supports_subsecond = (
    # check if float and int timestamps are different
    (st.st_atime != st[7])
    or (st.st_mtime != st[8])
    or (st.st_ctime != st[9]))

# Detect whether we're on a Linux system that uses the (now outdated
# and unmaintained) linuxthreads threading library.  There's an issue
# when combining linuxthreads with a failed execv call: see
# http://bugs.python.org/issue4970.
if hasattr(sys, 'thread_info') and sys.thread_info.version:
    USING_LINUXTHREADS = sys.thread_info.version.startswith("linuxthreads")
else:
    USING_LINUXTHREADS = False

# Tests creating TESTFN
class FileTests(unittest.TestCase):
    def setUp(self):
        if os.path.exists(support.TESTFN):
            os.unlink(support.TESTFN)
    tearDown = setUp

    def test_access(self):
        f = os.open(support.TESTFN, os.O_CREAT|os.O_RDWR)
        os.close(f)
        self.assertTrue(os.access(support.TESTFN, os.W_OK))

    def test_closerange(self):
        first = os.open(support.TESTFN, os.O_CREAT|os.O_RDWR)
        # We must allocate two consecutive file descriptors, otherwise
        # it will mess up other file descriptors (perhaps even the three
        # standard ones).
        second = os.dup(first)
        try:
            retries = 0
            while second != first + 1:
                os.close(first)
                retries += 1
                if retries > 10:
                    # XXX test skipped
                    self.skipTest("couldn't allocate two consecutive fds")
                first, second = second, os.dup(second)
        finally:
            os.close(second)
        # close a fd that is open, and one that isn't
        os.closerange(first, first + 2)
        self.assertRaises(OSError, os.write, first, b"a")

    @support.cpython_only
    def test_rename(self):
        path = support.TESTFN
        old = sys.getrefcount(path)
        self.assertRaises(TypeError, os.rename, path, 0)
        new = sys.getrefcount(path)
        self.assertEqual(old, new)

    def test_read(self):
        with open(support.TESTFN, "w+b") as fobj:
            fobj.write(b"spam")
            fobj.flush()
            fd = fobj.fileno()
            os.lseek(fd, 0, 0)
            s = os.read(fd, 4)
            self.assertEqual(type(s), bytes)
            self.assertEqual(s, b"spam")

    def test_write(self):
        # os.write() accepts bytes- and buffer-like objects but not strings
        fd = os.open(support.TESTFN, os.O_CREAT | os.O_WRONLY)
        self.assertRaises(TypeError, os.write, fd, "beans")
        os.write(fd, b"bacon\n")
        os.write(fd, bytearray(b"eggs\n"))
        os.write(fd, memoryview(b"spam\n"))
        os.close(fd)
        with open(support.TESTFN, "rb") as fobj:
            self.assertEqual(fobj.read().splitlines(),
                [b"bacon", b"eggs", b"spam"])

    def write_windows_console(self, *args):
        retcode = subprocess.call(args,
            # use a new console to not flood the test output
            creationflags=subprocess.CREATE_NEW_CONSOLE,
            # use a shell to hide the console window (SW_HIDE)
            shell=True)
        self.assertEqual(retcode, 0)

    @unittest.skipUnless(sys.platform == 'win32',
                         'test specific to the Windows console')
    def test_write_windows_console(self):
        # Issue #11395: the Windows console returns an error (12: not enough
        # space error) on writing into stdout if stdout mode is binary and the
        # length is greater than 66,000 bytes (or less, depending on heap
        # usage).
        code = "print('x' * 100000)"
        self.write_windows_console(sys.executable, "-c", code)
        self.write_windows_console(sys.executable, "-u", "-c", code)

    def fdopen_helper(self, *args):
        fd = os.open(support.TESTFN, os.O_RDONLY)
        f = os.fdopen(fd, *args)
        f.close()

    def test_fdopen(self):
        fd = os.open(support.TESTFN, os.O_CREAT|os.O_RDWR)
        os.close(fd)

        self.fdopen_helper()
        self.fdopen_helper('r')
        self.fdopen_helper('r', 100)

    def test_replace(self):
        TESTFN2 = support.TESTFN + ".2"
        with open(support.TESTFN, 'w') as f:
            f.write("1")
        with open(TESTFN2, 'w') as f:
            f.write("2")
        self.addCleanup(os.unlink, TESTFN2)
        os.replace(support.TESTFN, TESTFN2)
        self.assertRaises(FileNotFoundError, os.stat, support.TESTFN)
        with open(TESTFN2, 'r') as f:
            self.assertEqual(f.read(), "1")


# Test attributes on return values from os.*stat* family.
class StatAttributeTests(unittest.TestCase):
    def setUp(self):
        os.mkdir(support.TESTFN)
        self.fname = os.path.join(support.TESTFN, "f1")
        f = open(self.fname, 'wb')
        f.write(b"ABC")
        f.close()

    def tearDown(self):
        os.unlink(self.fname)
        os.rmdir(support.TESTFN)

    def check_stat_attributes(self, fname):
        if not hasattr(os, "stat"):
            return

        result = os.stat(fname)

        # Make sure direct access works
        self.assertEqual(result[stat.ST_SIZE], 3)
        self.assertEqual(result.st_size, 3)

        # Make sure all the attributes are there
        members = dir(result)
        for name in dir(stat):
            if name[:3] == 'ST_':
                attr = name.lower()
                if name.endswith("TIME"):
                    def trunc(x): return int(x)
                else:
                    def trunc(x): return x
                self.assertEqual(trunc(getattr(result, attr)),
                                  result[getattr(stat, name)])
                self.assertIn(attr, members)

        # Make sure that the st_?time and st_?time_ns fields roughly agree
        # (they should always agree up to around tens-of-microseconds)
        for name in 'st_atime st_mtime st_ctime'.split():
            floaty = int(getattr(result, name) * 100000)
            nanosecondy = getattr(result, name + "_ns") // 10000
            self.assertAlmostEqual(floaty, nanosecondy, delta=2)

        try:
            result[200]
            self.fail("No exception raised")
        except IndexError:
            pass

        # Make sure that assignment fails
        try:
            result.st_mode = 1
            self.fail("No exception raised")
        except AttributeError:
            pass

        try:
            result.st_rdev = 1
            self.fail("No exception raised")
        except (AttributeError, TypeError):
            pass

        try:
            result.parrot = 1
            self.fail("No exception raised")
        except AttributeError:
            pass

        # Use the stat_result constructor with a too-short tuple.
        try:
            result2 = os.stat_result((10,))
            self.fail("No exception raised")
        except TypeError:
            pass

        # Use the constructor with a too-long tuple.
        try:
            result2 = os.stat_result((0,1,2,3,4,5,6,7,8,9,10,11,12,13,14))
        except TypeError:
            pass

    def test_stat_attributes(self):
        self.check_stat_attributes(self.fname)

    def test_stat_attributes_bytes(self):
        try:
            fname = self.fname.encode(sys.getfilesystemencoding())
        except UnicodeEncodeError:
            self.skipTest("cannot encode %a for the filesystem" % self.fname)
        with warnings.catch_warnings():
            warnings.simplefilter("ignore", DeprecationWarning)
            self.check_stat_attributes(fname)

    def test_statvfs_attributes(self):
        if not hasattr(os, "statvfs"):
            return

        try:
            result = os.statvfs(self.fname)
        except OSError as e:
            # On AtheOS, glibc always returns ENOSYS
            if e.errno == errno.ENOSYS:
                return

        # Make sure direct access works
        self.assertEqual(result.f_bfree, result[3])

        # Make sure all the attributes are there.
        members = ('bsize', 'frsize', 'blocks', 'bfree', 'bavail', 'files',
                    'ffree', 'favail', 'flag', 'namemax')
        for value, member in enumerate(members):
            self.assertEqual(getattr(result, 'f_' + member), result[value])

        # Make sure that assignment really fails
        try:
            result.f_bfree = 1
            self.fail("No exception raised")
        except AttributeError:
            pass

        try:
            result.parrot = 1
            self.fail("No exception raised")
        except AttributeError:
            pass

        # Use the constructor with a too-short tuple.
        try:
            result2 = os.statvfs_result((10,))
            self.fail("No exception raised")
        except TypeError:
            pass

        # Use the constructor with a too-long tuple.
        try:
            result2 = os.statvfs_result((0,1,2,3,4,5,6,7,8,9,10,11,12,13,14))
        except TypeError:
            pass

    def test_utime_dir(self):
        delta = 1000000
        st = os.stat(support.TESTFN)
        # round to int, because some systems may support sub-second
        # time stamps in stat, but not in utime.
        os.utime(support.TESTFN, (st.st_atime, int(st.st_mtime-delta)))
        st2 = os.stat(support.TESTFN)
        self.assertEqual(st2.st_mtime, int(st.st_mtime-delta))

    def _test_utime(self, filename, attr, utime, delta):
        # Issue #13327 removed the requirement to pass None as the
        # second argument. Check that the previous methods of passing
        # a time tuple or None work in addition to no argument.
        st0 = os.stat(filename)
        # Doesn't set anything new, but sets the time tuple way
        utime(filename, (attr(st0, "st_atime"), attr(st0, "st_mtime")))
        # Setting the time to the time you just read, then reading again,
        # should always return exactly the same times.
        st1 = os.stat(filename)
        self.assertEqual(attr(st0, "st_mtime"), attr(st1, "st_mtime"))
        self.assertEqual(attr(st0, "st_atime"), attr(st1, "st_atime"))
        # Set to the current time in the old explicit way.
        os.utime(filename, None)
        st2 = os.stat(support.TESTFN)
        # Set to the current time in the new way
        os.utime(filename)
        st3 = os.stat(filename)
        self.assertAlmostEqual(attr(st2, "st_mtime"), attr(st3, "st_mtime"), delta=delta)

    def test_utime(self):
        def utime(file, times):
            return os.utime(file, times)
        self._test_utime(self.fname, getattr, utime, 10)
        self._test_utime(support.TESTFN, getattr, utime, 10)


    def _test_utime_ns(self, set_times_ns, test_dir=True):
        def getattr_ns(o, attr):
            return getattr(o, attr + "_ns")
        ten_s = 10 * 1000 * 1000 * 1000
        self._test_utime(self.fname, getattr_ns, set_times_ns, ten_s)
        if test_dir:
            self._test_utime(support.TESTFN, getattr_ns, set_times_ns, ten_s)

    def test_utime_ns(self):
        def utime_ns(file, times):
            return os.utime(file, ns=times)
        self._test_utime_ns(utime_ns)

    requires_utime_dir_fd = unittest.skipUnless(
                                os.utime in os.supports_dir_fd,
                                "dir_fd support for utime required for this test.")
    requires_utime_fd = unittest.skipUnless(
                                os.utime in os.supports_fd,
                                "fd support for utime required for this test.")
    requires_utime_nofollow_symlinks = unittest.skipUnless(
                                os.utime in os.supports_follow_symlinks,
                                "follow_symlinks support for utime required for this test.")

    @requires_utime_nofollow_symlinks
    def test_lutimes_ns(self):
        def lutimes_ns(file, times):
            return os.utime(file, ns=times, follow_symlinks=False)
        self._test_utime_ns(lutimes_ns)

    @requires_utime_fd
    def test_futimes_ns(self):
        def futimes_ns(file, times):
            with open(file, "wb") as f:
                os.utime(f.fileno(), ns=times)
        self._test_utime_ns(futimes_ns, test_dir=False)

    def _utime_invalid_arguments(self, name, arg):
        with self.assertRaises(ValueError):
            getattr(os, name)(arg, (5, 5), ns=(5, 5))

    def test_utime_invalid_arguments(self):
        self._utime_invalid_arguments('utime', self.fname)


    @unittest.skipUnless(stat_supports_subsecond,
                         "os.stat() doesn't has a subsecond resolution")
    def _test_utime_subsecond(self, set_time_func):
        asec, amsec = 1, 901
        atime = asec + amsec * 1e-3
        msec, mmsec = 2, 901
        mtime = msec + mmsec * 1e-3
        filename = self.fname
        os.utime(filename, (0, 0))
        set_time_func(filename, atime, mtime)
        with warnings.catch_warnings():
            warnings.simplefilter("ignore", DeprecationWarning)
            os.stat_float_times(True)
        st = os.stat(filename)
        self.assertAlmostEqual(st.st_atime, atime, places=3)
        self.assertAlmostEqual(st.st_mtime, mtime, places=3)

    def test_utime_subsecond(self):
        def set_time(filename, atime, mtime):
            os.utime(filename, (atime, mtime))
        self._test_utime_subsecond(set_time)

    @requires_utime_fd
    def test_futimes_subsecond(self):
        def set_time(filename, atime, mtime):
            with open(filename, "wb") as f:
                os.utime(f.fileno(), times=(atime, mtime))
        self._test_utime_subsecond(set_time)

    @requires_utime_fd
    def test_futimens_subsecond(self):
        def set_time(filename, atime, mtime):
            with open(filename, "wb") as f:
                os.utime(f.fileno(), times=(atime, mtime))
        self._test_utime_subsecond(set_time)

    @requires_utime_dir_fd
    def test_futimesat_subsecond(self):
        def set_time(filename, atime, mtime):
            dirname = os.path.dirname(filename)
            dirfd = os.open(dirname, os.O_RDONLY)
            try:
                os.utime(os.path.basename(filename), dir_fd=dirfd,
                             times=(atime, mtime))
            finally:
                os.close(dirfd)
        self._test_utime_subsecond(set_time)

    @requires_utime_nofollow_symlinks
    def test_lutimes_subsecond(self):
        def set_time(filename, atime, mtime):
            os.utime(filename, (atime, mtime), follow_symlinks=False)
        self._test_utime_subsecond(set_time)

    @requires_utime_dir_fd
    def test_utimensat_subsecond(self):
        def set_time(filename, atime, mtime):
            dirname = os.path.dirname(filename)
            dirfd = os.open(dirname, os.O_RDONLY)
            try:
                os.utime(os.path.basename(filename), dir_fd=dirfd,
                             times=(atime, mtime))
            finally:
                os.close(dirfd)
        self._test_utime_subsecond(set_time)

    # Restrict test to Win32, since there is no guarantee other
    # systems support centiseconds
    if sys.platform == 'win32':
        def get_file_system(path):
            root = os.path.splitdrive(os.path.abspath(path))[0] + '\\'
            import ctypes
            kernel32 = ctypes.windll.kernel32
            buf = ctypes.create_unicode_buffer("", 100)
            if kernel32.GetVolumeInformationW(root, None, 0, None, None, None, buf, len(buf)):
                return buf.value

        if get_file_system(support.TESTFN) == "NTFS":
            def test_1565150(self):
                t1 = 1159195039.25
                os.utime(self.fname, (t1, t1))
                self.assertEqual(os.stat(self.fname).st_mtime, t1)

            def test_large_time(self):
                t1 = 5000000000 # some day in 2128
                os.utime(self.fname, (t1, t1))
                self.assertEqual(os.stat(self.fname).st_mtime, t1)

        def test_1686475(self):
            # Verify that an open file can be stat'ed
            try:
                os.stat(r"c:\pagefile.sys")
            except FileNotFoundError:
                pass # file does not exist; cannot run test
            except OSError as e:
                self.fail("Could not stat pagefile.sys")

        @unittest.skipUnless(hasattr(os, "pipe"), "requires os.pipe()")
        def test_15261(self):
            # Verify that stat'ing a closed fd does not cause crash
            r, w = os.pipe()
            try:
                os.stat(r)          # should not raise error
            finally:
                os.close(r)
                os.close(w)
            with self.assertRaises(OSError) as ctx:
                os.stat(r)
            self.assertEqual(ctx.exception.errno, errno.EBADF)

from test import mapping_tests

class EnvironTests(mapping_tests.BasicTestMappingProtocol):
    """check that os.environ object conform to mapping protocol"""
    type2test = None

    def setUp(self):
        self.__save = dict(os.environ)
        if os.supports_bytes_environ:
            self.__saveb = dict(os.environb)
        for key, value in self._reference().items():
            os.environ[key] = value

    def tearDown(self):
        os.environ.clear()
        os.environ.update(self.__save)
        if os.supports_bytes_environ:
            os.environb.clear()
            os.environb.update(self.__saveb)

    def _reference(self):
        return {"KEY1":"VALUE1", "KEY2":"VALUE2", "KEY3":"VALUE3"}

    def _empty_mapping(self):
        os.environ.clear()
        return os.environ

    # Bug 1110478
    @unittest.skipUnless(os.path.exists('/bin/sh'), 'requires /bin/sh')
    def test_update2(self):
        os.environ.clear()
        os.environ.update(HELLO="World")
        with os.popen("/bin/sh -c 'echo $HELLO'") as popen:
            value = popen.read().strip()
            self.assertEqual(value, "World")

    @unittest.skipUnless(os.path.exists('/bin/sh'), 'requires /bin/sh')
    def test_os_popen_iter(self):
        with os.popen(
            "/bin/sh -c 'echo \"line1\nline2\nline3\"'") as popen:
            it = iter(popen)
            self.assertEqual(next(it), "line1\n")
            self.assertEqual(next(it), "line2\n")
            self.assertEqual(next(it), "line3\n")
            self.assertRaises(StopIteration, next, it)

    # Verify environ keys and values from the OS are of the
    # correct str type.
    def test_keyvalue_types(self):
        for key, val in os.environ.items():
            self.assertEqual(type(key), str)
            self.assertEqual(type(val), str)

    def test_items(self):
        for key, value in self._reference().items():
            self.assertEqual(os.environ.get(key), value)

    # Issue 7310
    def test___repr__(self):
        """Check that the repr() of os.environ looks like environ({...})."""
        env = os.environ
        self.assertEqual(repr(env), 'environ({{{}}})'.format(', '.join(
            '{!r}: {!r}'.format(key, value)
            for key, value in env.items())))

    def test_get_exec_path(self):
        defpath_list = os.defpath.split(os.pathsep)
        test_path = ['/monty', '/python', '', '/flying/circus']
        test_env = {'PATH': os.pathsep.join(test_path)}

        saved_environ = os.environ
        try:
            os.environ = dict(test_env)
            # Test that defaulting to os.environ works.
            self.assertSequenceEqual(test_path, os.get_exec_path())
            self.assertSequenceEqual(test_path, os.get_exec_path(env=None))
        finally:
            os.environ = saved_environ

        # No PATH environment variable
        self.assertSequenceEqual(defpath_list, os.get_exec_path({}))
        # Empty PATH environment variable
        self.assertSequenceEqual(('',), os.get_exec_path({'PATH':''}))
        # Supplied PATH environment variable
        self.assertSequenceEqual(test_path, os.get_exec_path(test_env))

        if os.supports_bytes_environ:
            # env cannot contain 'PATH' and b'PATH' keys
            try:
                # ignore BytesWarning warning
                with warnings.catch_warnings(record=True):
                    mixed_env = {'PATH': '1', b'PATH': b'2'}
            except BytesWarning:
                # mixed_env cannot be created with python -bb
                pass
            else:
                self.assertRaises(ValueError, os.get_exec_path, mixed_env)

            # bytes key and/or value
            self.assertSequenceEqual(os.get_exec_path({b'PATH': b'abc'}),
                ['abc'])
            self.assertSequenceEqual(os.get_exec_path({b'PATH': 'abc'}),
                ['abc'])
            self.assertSequenceEqual(os.get_exec_path({'PATH': b'abc'}),
                ['abc'])

    @unittest.skipUnless(os.supports_bytes_environ,
                         "os.environb required for this test.")
    def test_environb(self):
        # os.environ -> os.environb
        value = 'euro\u20ac'
        try:
            value_bytes = value.encode(sys.getfilesystemencoding(),
                                       'surrogateescape')
        except UnicodeEncodeError:
            msg = "U+20AC character is not encodable to %s" % (
                sys.getfilesystemencoding(),)
            self.skipTest(msg)
        os.environ['unicode'] = value
        self.assertEqual(os.environ['unicode'], value)
        self.assertEqual(os.environb[b'unicode'], value_bytes)

        # os.environb -> os.environ
        value = b'\xff'
        os.environb[b'bytes'] = value
        self.assertEqual(os.environb[b'bytes'], value)
        value_str = value.decode(sys.getfilesystemencoding(), 'surrogateescape')
        self.assertEqual(os.environ['bytes'], value_str)

    # On FreeBSD < 7 and OS X < 10.6, unsetenv() doesn't return a value (issue
    # #13415).
    @support.requires_freebsd_version(7)
    @support.requires_mac_ver(10, 6)
    def test_unset_error(self):
        if sys.platform == "win32":
            # an environment variable is limited to 32,767 characters
            key = 'x' * 50000
            self.assertRaises(ValueError, os.environ.__delitem__, key)
        else:
            # "=" is not allowed in a variable name
            key = 'key='
            self.assertRaises(OSError, os.environ.__delitem__, key)

class WalkTests(unittest.TestCase):
    """Tests for os.walk()."""

    def setUp(self):
        import os
        from os.path import join

        # Build:
        #     TESTFN/
        #       TEST1/              a file kid and two directory kids
        #         tmp1
        #         SUB1/             a file kid and a directory kid
        #           tmp2
        #           SUB11/          no kids
        #         SUB2/             a file kid and a dirsymlink kid
        #           tmp3
        #           link/           a symlink to TESTFN.2
        #           broken_link
        #       TEST2/
        #         tmp4              a lone file
        walk_path = join(support.TESTFN, "TEST1")
        sub1_path = join(walk_path, "SUB1")
        sub11_path = join(sub1_path, "SUB11")
        sub2_path = join(walk_path, "SUB2")
        tmp1_path = join(walk_path, "tmp1")
        tmp2_path = join(sub1_path, "tmp2")
        tmp3_path = join(sub2_path, "tmp3")
        link_path = join(sub2_path, "link")
        t2_path = join(support.TESTFN, "TEST2")
        tmp4_path = join(support.TESTFN, "TEST2", "tmp4")
        link_path = join(sub2_path, "link")
        broken_link_path = join(sub2_path, "broken_link")

        # Create stuff.
        os.makedirs(sub11_path)
        os.makedirs(sub2_path)
        os.makedirs(t2_path)
        for path in tmp1_path, tmp2_path, tmp3_path, tmp4_path:
            f = open(path, "w")
            f.write("I'm " + path + " and proud of it.  Blame test_os.\n")
            f.close()
        if support.can_symlink():
            if os.name == 'nt':
                def symlink_to_dir(src, dest):
                    os.symlink(src, dest, True)
            else:
                symlink_to_dir = os.symlink
            symlink_to_dir(os.path.abspath(t2_path), link_path)
            symlink_to_dir('broken', broken_link_path)
            sub2_tree = (sub2_path, ["link"], ["broken_link", "tmp3"])
        else:
            sub2_tree = (sub2_path, [], ["tmp3"])

        # Walk top-down.
        all = list(os.walk(walk_path))
        self.assertEqual(len(all), 4)
        # We can't know which order SUB1 and SUB2 will appear in.
        # Not flipped:  TESTFN, SUB1, SUB11, SUB2
        #     flipped:  TESTFN, SUB2, SUB1, SUB11
        flipped = all[0][1][0] != "SUB1"
        all[0][1].sort()
        all[3 - 2 * flipped][-1].sort()
        self.assertEqual(all[0], (walk_path, ["SUB1", "SUB2"], ["tmp1"]))
        self.assertEqual(all[1 + flipped], (sub1_path, ["SUB11"], ["tmp2"]))
        self.assertEqual(all[2 + flipped], (sub11_path, [], []))
        self.assertEqual(all[3 - 2 * flipped], sub2_tree)

        # Prune the search.
        all = []
        for root, dirs, files in os.walk(walk_path):
            all.append((root, dirs, files))
            # Don't descend into SUB1.
            if 'SUB1' in dirs:
                # Note that this also mutates the dirs we appended to all!
                dirs.remove('SUB1')
        self.assertEqual(len(all), 2)
        self.assertEqual(all[0], (walk_path, ["SUB2"], ["tmp1"]))
        all[1][-1].sort()
        self.assertEqual(all[1], sub2_tree)

        # Walk bottom-up.
        all = list(os.walk(walk_path, topdown=False))
        self.assertEqual(len(all), 4)
        # We can't know which order SUB1 and SUB2 will appear in.
        # Not flipped:  SUB11, SUB1, SUB2, TESTFN
        #     flipped:  SUB2, SUB11, SUB1, TESTFN
        flipped = all[3][1][0] != "SUB1"
        all[3][1].sort()
        all[2 - 2 * flipped][-1].sort()
        self.assertEqual(all[3], (walk_path, ["SUB1", "SUB2"], ["tmp1"]))
        self.assertEqual(all[flipped], (sub11_path, [], []))
        self.assertEqual(all[flipped + 1], (sub1_path, ["SUB11"], ["tmp2"]))
        self.assertEqual(all[2 - 2 * flipped], sub2_tree)

        if support.can_symlink():
            # Walk, following symlinks.
            for root, dirs, files in os.walk(walk_path, followlinks=True):
                if root == link_path:
                    self.assertEqual(dirs, [])
                    self.assertEqual(files, ["tmp4"])
                    break
            else:
                self.fail("Didn't follow symlink with followlinks=True")

    def tearDown(self):
        # Tear everything down.  This is a decent use for bottom-up on
        # Windows, which doesn't have a recursive delete command.  The
        # (not so) subtlety is that rmdir will fail unless the dir's
        # kids are removed first, so bottom up is essential.
        for root, dirs, files in os.walk(support.TESTFN, topdown=False):
            for name in files:
                os.remove(os.path.join(root, name))
            for name in dirs:
                dirname = os.path.join(root, name)
                if not os.path.islink(dirname):
                    os.rmdir(dirname)
                else:
                    os.remove(dirname)
        os.rmdir(support.TESTFN)


@unittest.skipUnless(hasattr(os, 'fwalk'), "Test needs os.fwalk()")
class FwalkTests(WalkTests):
    """Tests for os.fwalk()."""

    def _compare_to_walk(self, walk_kwargs, fwalk_kwargs):
        """
        compare with walk() results.
        """
        walk_kwargs = walk_kwargs.copy()
        fwalk_kwargs = fwalk_kwargs.copy()
        for topdown, follow_symlinks in itertools.product((True, False), repeat=2):
            walk_kwargs.update(topdown=topdown, followlinks=follow_symlinks)
            fwalk_kwargs.update(topdown=topdown, follow_symlinks=follow_symlinks)

            expected = {}
            for root, dirs, files in os.walk(**walk_kwargs):
                expected[root] = (set(dirs), set(files))

            for root, dirs, files, rootfd in os.fwalk(**fwalk_kwargs):
                self.assertIn(root, expected)
                self.assertEqual(expected[root], (set(dirs), set(files)))

    def test_compare_to_walk(self):
        kwargs = {'top': support.TESTFN}
        self._compare_to_walk(kwargs, kwargs)

    def test_dir_fd(self):
        try:
            fd = os.open(".", os.O_RDONLY)
            walk_kwargs = {'top': support.TESTFN}
            fwalk_kwargs = walk_kwargs.copy()
            fwalk_kwargs['dir_fd'] = fd
            self._compare_to_walk(walk_kwargs, fwalk_kwargs)
        finally:
            os.close(fd)

    def test_yields_correct_dir_fd(self):
        # check returned file descriptors
        for topdown, follow_symlinks in itertools.product((True, False), repeat=2):
            args = support.TESTFN, topdown, None
            for root, dirs, files, rootfd in os.fwalk(*args, follow_symlinks=follow_symlinks):
                # check that the FD is valid
                os.fstat(rootfd)
                # redundant check
                os.stat(rootfd)
                # check that listdir() returns consistent information
                self.assertEqual(set(os.listdir(rootfd)), set(dirs) | set(files))

    def test_fd_leak(self):
        # Since we're opening a lot of FDs, we must be careful to avoid leaks:
        # we both check that calling fwalk() a large number of times doesn't
        # yield EMFILE, and that the minimum allocated FD hasn't changed.
        minfd = os.dup(1)
        os.close(minfd)
        for i in range(256):
            for x in os.fwalk(support.TESTFN):
                pass
        newfd = os.dup(1)
        self.addCleanup(os.close, newfd)
        self.assertEqual(newfd, minfd)

    def tearDown(self):
        # cleanup
        for root, dirs, files, rootfd in os.fwalk(support.TESTFN, topdown=False):
            for name in files:
                os.unlink(name, dir_fd=rootfd)
            for name in dirs:
                st = os.stat(name, dir_fd=rootfd, follow_symlinks=False)
                if stat.S_ISDIR(st.st_mode):
                    os.rmdir(name, dir_fd=rootfd)
                else:
                    os.unlink(name, dir_fd=rootfd)
        os.rmdir(support.TESTFN)


class MakedirTests(unittest.TestCase):
    def setUp(self):
        os.mkdir(support.TESTFN)

    def test_makedir(self):
        base = support.TESTFN
        path = os.path.join(base, 'dir1', 'dir2', 'dir3')
        os.makedirs(path)             # Should work
        path = os.path.join(base, 'dir1', 'dir2', 'dir3', 'dir4')
        os.makedirs(path)

        # Try paths with a '.' in them
        self.assertRaises(OSError, os.makedirs, os.curdir)
        path = os.path.join(base, 'dir1', 'dir2', 'dir3', 'dir4', 'dir5', os.curdir)
        os.makedirs(path)
        path = os.path.join(base, 'dir1', os.curdir, 'dir2', 'dir3', 'dir4',
                            'dir5', 'dir6')
        os.makedirs(path)

    def test_exist_ok_existing_directory(self):
        path = os.path.join(support.TESTFN, 'dir1')
        mode = 0o777
        old_mask = os.umask(0o022)
        os.makedirs(path, mode)
        self.assertRaises(OSError, os.makedirs, path, mode)
        self.assertRaises(OSError, os.makedirs, path, mode, exist_ok=False)
        self.assertRaises(OSError, os.makedirs, path, 0o776, exist_ok=True)
        os.makedirs(path, mode=mode, exist_ok=True)
        os.umask(old_mask)

    def test_exist_ok_s_isgid_directory(self):
        path = os.path.join(support.TESTFN, 'dir1')
        S_ISGID = stat.S_ISGID
        mode = 0o777
        old_mask = os.umask(0o022)
        try:
            existing_testfn_mode = stat.S_IMODE(
                    os.lstat(support.TESTFN).st_mode)
            try:
                os.chmod(support.TESTFN, existing_testfn_mode | S_ISGID)
            except PermissionError:
                raise unittest.SkipTest('Cannot set S_ISGID for dir.')
            if (os.lstat(support.TESTFN).st_mode & S_ISGID != S_ISGID):
                raise unittest.SkipTest('No support for S_ISGID dir mode.')
            # The os should apply S_ISGID from the parent dir for us, but
            # this test need not depend on that behavior.  Be explicit.
            os.makedirs(path, mode | S_ISGID)
            # http://bugs.python.org/issue14992
            # Should not fail when the bit is already set.
            os.makedirs(path, mode, exist_ok=True)
            # remove the bit.
            os.chmod(path, stat.S_IMODE(os.lstat(path).st_mode) & ~S_ISGID)
            with self.assertRaises(OSError):
                # Should fail when the bit is not already set when demanded.
                os.makedirs(path, mode | S_ISGID, exist_ok=True)
        finally:
            os.umask(old_mask)

    def test_exist_ok_existing_regular_file(self):
        base = support.TESTFN
        path = os.path.join(support.TESTFN, 'dir1')
        f = open(path, 'w')
        f.write('abc')
        f.close()
        self.assertRaises(OSError, os.makedirs, path)
        self.assertRaises(OSError, os.makedirs, path, exist_ok=False)
        self.assertRaises(OSError, os.makedirs, path, exist_ok=True)
        os.remove(path)

    def tearDown(self):
        path = os.path.join(support.TESTFN, 'dir1', 'dir2', 'dir3',
                            'dir4', 'dir5', 'dir6')
        # If the tests failed, the bottom-most directory ('../dir6')
        # may not have been created, so we look for the outermost directory
        # that exists.
        while not os.path.exists(path) and path != support.TESTFN:
            path = os.path.dirname(path)

        os.removedirs(path)


class RemoveDirsTests(unittest.TestCase):
    def setUp(self):
        os.makedirs(support.TESTFN)

    def tearDown(self):
        support.rmtree(support.TESTFN)

    def test_remove_all(self):
        dira = os.path.join(support.TESTFN, 'dira')
        os.mkdir(dira)
        dirb = os.path.join(dira, 'dirb')
        os.mkdir(dirb)
        os.removedirs(dirb)
        self.assertFalse(os.path.exists(dirb))
        self.assertFalse(os.path.exists(dira))
        self.assertFalse(os.path.exists(support.TESTFN))

    def test_remove_partial(self):
        dira = os.path.join(support.TESTFN, 'dira')
        os.mkdir(dira)
        dirb = os.path.join(dira, 'dirb')
        os.mkdir(dirb)
        with open(os.path.join(dira, 'file.txt'), 'w') as f:
            f.write('text')
        os.removedirs(dirb)
        self.assertFalse(os.path.exists(dirb))
        self.assertTrue(os.path.exists(dira))
        self.assertTrue(os.path.exists(support.TESTFN))

    def test_remove_nothing(self):
        dira = os.path.join(support.TESTFN, 'dira')
        os.mkdir(dira)
        dirb = os.path.join(dira, 'dirb')
        os.mkdir(dirb)
        with open(os.path.join(dirb, 'file.txt'), 'w') as f:
            f.write('text')
        with self.assertRaises(OSError):
            os.removedirs(dirb)
        self.assertTrue(os.path.exists(dirb))
        self.assertTrue(os.path.exists(dira))
        self.assertTrue(os.path.exists(support.TESTFN))


class DevNullTests(unittest.TestCase):
    def test_devnull(self):
        with open(os.devnull, 'wb') as f:
            f.write(b'hello')
            f.close()
        with open(os.devnull, 'rb') as f:
            self.assertEqual(f.read(), b'')


class URandomTests(unittest.TestCase):
    def test_urandom_length(self):
        self.assertEqual(len(os.urandom(0)), 0)
        self.assertEqual(len(os.urandom(1)), 1)
        self.assertEqual(len(os.urandom(10)), 10)
        self.assertEqual(len(os.urandom(100)), 100)
        self.assertEqual(len(os.urandom(1000)), 1000)

    def test_urandom_value(self):
        data1 = os.urandom(16)
        data2 = os.urandom(16)
        self.assertNotEqual(data1, data2)

    def get_urandom_subprocess(self, count):
        code = '\n'.join((
            'import os, sys',
            'data = os.urandom(%s)' % count,
            'sys.stdout.buffer.write(data)',
            'sys.stdout.buffer.flush()'))
        out = assert_python_ok('-c', code)
        stdout = out[1]
        self.assertEqual(len(stdout), 16)
        return stdout

    def test_urandom_subprocess(self):
        data1 = self.get_urandom_subprocess(16)
        data2 = self.get_urandom_subprocess(16)
        self.assertNotEqual(data1, data2)

@contextlib.contextmanager
def _execvpe_mockup(defpath=None):
    """
    Stubs out execv and execve functions when used as context manager.
    Records exec calls. The mock execv and execve functions always raise an
    exception as they would normally never return.
    """
    # A list of tuples containing (function name, first arg, args)
    # of calls to execv or execve that have been made.
    calls = []

    def mock_execv(name, *args):
        calls.append(('execv', name, args))
        raise RuntimeError("execv called")

    def mock_execve(name, *args):
        calls.append(('execve', name, args))
        raise OSError(errno.ENOTDIR, "execve called")

    try:
        orig_execv = os.execv
        orig_execve = os.execve
        orig_defpath = os.defpath
        os.execv = mock_execv
        os.execve = mock_execve
        if defpath is not None:
            os.defpath = defpath
        yield calls
    finally:
        os.execv = orig_execv
        os.execve = orig_execve
        os.defpath = orig_defpath

class ExecTests(unittest.TestCase):
    @unittest.skipIf(USING_LINUXTHREADS,
                     "avoid triggering a linuxthreads bug: see issue #4970")
    def test_execvpe_with_bad_program(self):
        self.assertRaises(OSError, os.execvpe, 'no such app-',
                          ['no such app-'], None)

    def test_execvpe_with_bad_arglist(self):
        self.assertRaises(ValueError, os.execvpe, 'notepad', [], None)

    @unittest.skipUnless(hasattr(os, '_execvpe'),
                         "No internal os._execvpe function to test.")
    def _test_internal_execvpe(self, test_type):
        program_path = os.sep + 'absolutepath'
        if test_type is bytes:
            program = b'executable'
            fullpath = os.path.join(os.fsencode(program_path), program)
            native_fullpath = fullpath
            arguments = [b'progname', 'arg1', 'arg2']
        else:
            program = 'executable'
            arguments = ['progname', 'arg1', 'arg2']
            fullpath = os.path.join(program_path, program)
            if os.name != "nt":
                native_fullpath = os.fsencode(fullpath)
            else:
                native_fullpath = fullpath
        env = {'spam': 'beans'}

        # test os._execvpe() with an absolute path
        with _execvpe_mockup() as calls:
            self.assertRaises(RuntimeError,
                os._execvpe, fullpath, arguments)
            self.assertEqual(len(calls), 1)
            self.assertEqual(calls[0], ('execv', fullpath, (arguments,)))

        # test os._execvpe() with a relative path:
        # os.get_exec_path() returns defpath
        with _execvpe_mockup(defpath=program_path) as calls:
            self.assertRaises(OSError,
                os._execvpe, program, arguments, env=env)
            self.assertEqual(len(calls), 1)
            self.assertSequenceEqual(calls[0],
                ('execve', native_fullpath, (arguments, env)))

        # test os._execvpe() with a relative path:
        # os.get_exec_path() reads the 'PATH' variable
        with _execvpe_mockup() as calls:
            env_path = env.copy()
            if test_type is bytes:
                env_path[b'PATH'] = program_path
            else:
                env_path['PATH'] = program_path
            self.assertRaises(OSError,
                os._execvpe, program, arguments, env=env_path)
            self.assertEqual(len(calls), 1)
            self.assertSequenceEqual(calls[0],
                ('execve', native_fullpath, (arguments, env_path)))

    def test_internal_execvpe_str(self):
        self._test_internal_execvpe(str)
        if os.name != "nt":
            self._test_internal_execvpe(bytes)


class Win32ErrorTests(unittest.TestCase):
    def test_rename(self):
        self.assertRaises(OSError, os.rename, support.TESTFN, support.TESTFN+".bak")

    def test_remove(self):
        self.assertRaises(OSError, os.remove, support.TESTFN)

    def test_chdir(self):
        self.assertRaises(OSError, os.chdir, support.TESTFN)

    def test_mkdir(self):
        f = open(support.TESTFN, "w")
        try:
            self.assertRaises(OSError, os.mkdir, support.TESTFN)
        finally:
            f.close()
            os.unlink(support.TESTFN)

    def test_utime(self):
        self.assertRaises(OSError, os.utime, support.TESTFN, None)

    def test_chmod(self):
        self.assertRaises(OSError, os.chmod, support.TESTFN, 0)

class TestInvalidFD(unittest.TestCase):
    singles = ["fchdir", "dup", "fdopen", "fdatasync", "fstat",
               "fstatvfs", "fsync", "tcgetpgrp", "ttyname"]
    #singles.append("close")
    #We omit close because it doesn'r raise an exception on some platforms
    def get_single(f):
        def helper(self):
            if  hasattr(os, f):
                self.check(getattr(os, f))
        return helper
    for f in singles:
        locals()["test_"+f] = get_single(f)

    def check(self, f, *args):
        try:
            f(support.make_bad_fd(), *args)
        except OSError as e:
            self.assertEqual(e.errno, errno.EBADF)
        else:
            self.fail("%r didn't raise a OSError with a bad file descriptor"
                      % f)

    def test_isatty(self):
        if hasattr(os, "isatty"):
            self.assertEqual(os.isatty(support.make_bad_fd()), False)

    def test_closerange(self):
        if hasattr(os, "closerange"):
            fd = support.make_bad_fd()
            # Make sure none of the descriptors we are about to close are
            # currently valid (issue 6542).
            for i in range(10):
                try: os.fstat(fd+i)
                except OSError:
                    pass
                else:
                    break
            if i < 2:
                raise unittest.SkipTest(
                    "Unable to acquire a range of invalid file descriptors")
            self.assertEqual(os.closerange(fd, fd + i-1), None)

    def test_dup2(self):
        if hasattr(os, "dup2"):
            self.check(os.dup2, 20)

    def test_fchmod(self):
        if hasattr(os, "fchmod"):
            self.check(os.fchmod, 0)

    def test_fchown(self):
        if hasattr(os, "fchown"):
            self.check(os.fchown, -1, -1)

    def test_fpathconf(self):
        if hasattr(os, "fpathconf"):
            self.check(os.pathconf, "PC_NAME_MAX")
            self.check(os.fpathconf, "PC_NAME_MAX")

    def test_ftruncate(self):
        if hasattr(os, "ftruncate"):
            self.check(os.truncate, 0)
            self.check(os.ftruncate, 0)

    def test_lseek(self):
        if hasattr(os, "lseek"):
            self.check(os.lseek, 0, 0)

    def test_read(self):
        if hasattr(os, "read"):
            self.check(os.read, 1)

    def test_tcsetpgrpt(self):
        if hasattr(os, "tcsetpgrp"):
            self.check(os.tcsetpgrp, 0)

    def test_write(self):
        if hasattr(os, "write"):
            self.check(os.write, b" ")


class LinkTests(unittest.TestCase):
    def setUp(self):
        self.file1 = support.TESTFN
        self.file2 = os.path.join(support.TESTFN + "2")

    def tearDown(self):
        for file in (self.file1, self.file2):
            if os.path.exists(file):
                os.unlink(file)

    def _test_link(self, file1, file2):
        with open(file1, "w") as f1:
            f1.write("test")

        with warnings.catch_warnings():
            warnings.simplefilter("ignore", DeprecationWarning)
            os.link(file1, file2)
        with open(file1, "r") as f1, open(file2, "r") as f2:
            self.assertTrue(os.path.sameopenfile(f1.fileno(), f2.fileno()))

    def test_link(self):
        self._test_link(self.file1, self.file2)

    def test_link_bytes(self):
        self._test_link(bytes(self.file1, sys.getfilesystemencoding()),
                        bytes(self.file2, sys.getfilesystemencoding()))

    def test_unicode_name(self):
        try:
            os.fsencode("\xf1")
        except UnicodeError:
            raise unittest.SkipTest("Unable to encode for this platform.")

        self.file1 += "\xf1"
        self.file2 = self.file1 + "2"
        self._test_link(self.file1, self.file2)

if sys.platform != 'win32':
    class Win32ErrorTests(unittest.TestCase):
        pass

    class PosixUidGidTests(unittest.TestCase):
        if hasattr(os, 'setuid'):
            def test_setuid(self):
                if os.getuid() != 0:
                    self.assertRaises(OSError, os.setuid, 0)
                self.assertRaises(OverflowError, os.setuid, 1<<32)

        if hasattr(os, 'setgid'):
            def test_setgid(self):
                if os.getuid() != 0:
                    self.assertRaises(OSError, os.setgid, 0)
                self.assertRaises(OverflowError, os.setgid, 1<<32)

        if hasattr(os, 'seteuid'):
            def test_seteuid(self):
                if os.getuid() != 0:
                    self.assertRaises(OSError, os.seteuid, 0)
                self.assertRaises(OverflowError, os.seteuid, 1<<32)

        if hasattr(os, 'setegid'):
            def test_setegid(self):
                if os.getuid() != 0:
                    self.assertRaises(OSError, os.setegid, 0)
                self.assertRaises(OverflowError, os.setegid, 1<<32)

        if hasattr(os, 'setreuid'):
            def test_setreuid(self):
                if os.getuid() != 0:
                    self.assertRaises(OSError, os.setreuid, 0, 0)
                self.assertRaises(OverflowError, os.setreuid, 1<<32, 0)
                self.assertRaises(OverflowError, os.setreuid, 0, 1<<32)

            def test_setreuid_neg1(self):
                # Needs to accept -1.  We run this in a subprocess to avoid
                # altering the test runner's process state (issue8045).
                subprocess.check_call([
                        sys.executable, '-c',
                        'import os,sys;os.setreuid(-1,-1);sys.exit(0)'])

        if hasattr(os, 'setregid'):
            def test_setregid(self):
                if os.getuid() != 0:
                    self.assertRaises(OSError, os.setregid, 0, 0)
                self.assertRaises(OverflowError, os.setregid, 1<<32, 0)
                self.assertRaises(OverflowError, os.setregid, 0, 1<<32)

            def test_setregid_neg1(self):
                # Needs to accept -1.  We run this in a subprocess to avoid
                # altering the test runner's process state (issue8045).
                subprocess.check_call([
                        sys.executable, '-c',
                        'import os,sys;os.setregid(-1,-1);sys.exit(0)'])

    class Pep383Tests(unittest.TestCase):
        def setUp(self):
            if support.TESTFN_UNENCODABLE:
                self.dir = support.TESTFN_UNENCODABLE
            elif support.TESTFN_NONASCII:
                self.dir = support.TESTFN_NONASCII
            else:
                self.dir = support.TESTFN
            self.bdir = os.fsencode(self.dir)

            bytesfn = []
            def add_filename(fn):
                try:
                    fn = os.fsencode(fn)
                except UnicodeEncodeError:
                    return
                bytesfn.append(fn)
            add_filename(support.TESTFN_UNICODE)
            if support.TESTFN_UNENCODABLE:
                add_filename(support.TESTFN_UNENCODABLE)
            if support.TESTFN_NONASCII:
                add_filename(support.TESTFN_NONASCII)
            if not bytesfn:
                self.skipTest("couldn't create any non-ascii filename")

            self.unicodefn = set()
            os.mkdir(self.dir)
            try:
                for fn in bytesfn:
                    support.create_empty_file(os.path.join(self.bdir, fn))
                    fn = os.fsdecode(fn)
                    if fn in self.unicodefn:
                        raise ValueError("duplicate filename")
                    self.unicodefn.add(fn)
            except:
                shutil.rmtree(self.dir)
                raise

        def tearDown(self):
            shutil.rmtree(self.dir)

        def test_listdir(self):
            expected = self.unicodefn
            found = set(os.listdir(self.dir))
            self.assertEqual(found, expected)
            # test listdir without arguments
            current_directory = os.getcwd()
            try:
                os.chdir(os.sep)
                self.assertEqual(set(os.listdir()), set(os.listdir(os.sep)))
            finally:
                os.chdir(current_directory)

        def test_open(self):
            for fn in self.unicodefn:
                f = open(os.path.join(self.dir, fn), 'rb')
                f.close()

        def test_stat(self):
            for fn in self.unicodefn:
                os.stat(os.path.join(self.dir, fn))
else:
    class PosixUidGidTests(unittest.TestCase):
        pass
    class Pep383Tests(unittest.TestCase):
        pass

@unittest.skipUnless(sys.platform == "win32", "Win32 specific tests")
class Win32KillTests(unittest.TestCase):
    def _kill(self, sig):
        # Start sys.executable as a subprocess and communicate from the
        # subprocess to the parent that the interpreter is ready. When it
        # becomes ready, send *sig* via os.kill to the subprocess and check
        # that the return code is equal to *sig*.
        import ctypes
        from ctypes import wintypes
        import msvcrt

        # Since we can't access the contents of the process' stdout until the
        # process has exited, use PeekNamedPipe to see what's inside stdout
        # without waiting. This is done so we can tell that the interpreter
        # is started and running at a point where it could handle a signal.
        PeekNamedPipe = ctypes.windll.kernel32.PeekNamedPipe
        PeekNamedPipe.restype = wintypes.BOOL
        PeekNamedPipe.argtypes = (wintypes.HANDLE, # Pipe handle
                                  ctypes.POINTER(ctypes.c_char), # stdout buf
                                  wintypes.DWORD, # Buffer size
                                  ctypes.POINTER(wintypes.DWORD), # bytes read
                                  ctypes.POINTER(wintypes.DWORD), # bytes avail
                                  ctypes.POINTER(wintypes.DWORD)) # bytes left
        msg = "running"
        proc = subprocess.Popen([sys.executable, "-c",
                                 "import sys;"
                                 "sys.stdout.write('{}');"
                                 "sys.stdout.flush();"
                                 "input()".format(msg)],
                                stdout=subprocess.PIPE,
                                stderr=subprocess.PIPE,
                                stdin=subprocess.PIPE)
        self.addCleanup(proc.stdout.close)
        self.addCleanup(proc.stderr.close)
        self.addCleanup(proc.stdin.close)

        count, max = 0, 100
        while count < max and proc.poll() is None:
            # Create a string buffer to store the result of stdout from the pipe
            buf = ctypes.create_string_buffer(len(msg))
            # Obtain the text currently in proc.stdout
            # Bytes read/avail/left are left as NULL and unused
            rslt = PeekNamedPipe(msvcrt.get_osfhandle(proc.stdout.fileno()),
                                 buf, ctypes.sizeof(buf), None, None, None)
            self.assertNotEqual(rslt, 0, "PeekNamedPipe failed")
            if buf.value:
                self.assertEqual(msg, buf.value.decode())
                break
            time.sleep(0.1)
            count += 1
        else:
            self.fail("Did not receive communication from the subprocess")

        os.kill(proc.pid, sig)
        self.assertEqual(proc.wait(), sig)

    def test_kill_sigterm(self):
        # SIGTERM doesn't mean anything special, but make sure it works
        self._kill(signal.SIGTERM)

    def test_kill_int(self):
        # os.kill on Windows can take an int which gets set as the exit code
        self._kill(100)

    def _kill_with_event(self, event, name):
        tagname = "test_os_%s" % uuid.uuid1()
        m = mmap.mmap(-1, 1, tagname)
        m[0] = 0
        # Run a script which has console control handling enabled.
        proc = subprocess.Popen([sys.executable,
                   os.path.join(os.path.dirname(__file__),
                                "win_console_handler.py"), tagname],
                   creationflags=subprocess.CREATE_NEW_PROCESS_GROUP)
        # Let the interpreter startup before we send signals. See #3137.
        count, max = 0, 100
        while count < max and proc.poll() is None:
            if m[0] == 1:
                break
            time.sleep(0.1)
            count += 1
        else:
            # Forcefully kill the process if we weren't able to signal it.
            os.kill(proc.pid, signal.SIGINT)
            self.fail("Subprocess didn't finish initialization")
        os.kill(proc.pid, event)
        # proc.send_signal(event) could also be done here.
        # Allow time for the signal to be passed and the process to exit.
        time.sleep(0.5)
        if not proc.poll():
            # Forcefully kill the process if we weren't able to signal it.
            os.kill(proc.pid, signal.SIGINT)
            self.fail("subprocess did not stop on {}".format(name))

    @unittest.skip("subprocesses aren't inheriting CTRL+C property")
    def test_CTRL_C_EVENT(self):
        from ctypes import wintypes
        import ctypes

        # Make a NULL value by creating a pointer with no argument.
        NULL = ctypes.POINTER(ctypes.c_int)()
        SetConsoleCtrlHandler = ctypes.windll.kernel32.SetConsoleCtrlHandler
        SetConsoleCtrlHandler.argtypes = (ctypes.POINTER(ctypes.c_int),
                                          wintypes.BOOL)
        SetConsoleCtrlHandler.restype = wintypes.BOOL

        # Calling this with NULL and FALSE causes the calling process to
        # handle CTRL+C, rather than ignore it. This property is inherited
        # by subprocesses.
        SetConsoleCtrlHandler(NULL, 0)

        self._kill_with_event(signal.CTRL_C_EVENT, "CTRL_C_EVENT")

    def test_CTRL_BREAK_EVENT(self):
        self._kill_with_event(signal.CTRL_BREAK_EVENT, "CTRL_BREAK_EVENT")


@unittest.skipUnless(sys.platform == "win32", "Win32 specific tests")
@support.skip_unless_symlink
class Win32SymlinkTests(unittest.TestCase):
    filelink = 'filelinktest'
    filelink_target = os.path.abspath(__file__)
    dirlink = 'dirlinktest'
    dirlink_target = os.path.dirname(filelink_target)
    missing_link = 'missing link'

    def setUp(self):
        assert os.path.exists(self.dirlink_target)
        assert os.path.exists(self.filelink_target)
        assert not os.path.exists(self.dirlink)
        assert not os.path.exists(self.filelink)
        assert not os.path.exists(self.missing_link)

    def tearDown(self):
        if os.path.exists(self.filelink):
            os.remove(self.filelink)
        if os.path.exists(self.dirlink):
            os.rmdir(self.dirlink)
        if os.path.lexists(self.missing_link):
            os.remove(self.missing_link)

    def test_directory_link(self):
        os.symlink(self.dirlink_target, self.dirlink, True)
        self.assertTrue(os.path.exists(self.dirlink))
        self.assertTrue(os.path.isdir(self.dirlink))
        self.assertTrue(os.path.islink(self.dirlink))
        self.check_stat(self.dirlink, self.dirlink_target)

    def test_file_link(self):
        os.symlink(self.filelink_target, self.filelink)
        self.assertTrue(os.path.exists(self.filelink))
        self.assertTrue(os.path.isfile(self.filelink))
        self.assertTrue(os.path.islink(self.filelink))
        self.check_stat(self.filelink, self.filelink_target)

    def _create_missing_dir_link(self):
        'Create a "directory" link to a non-existent target'
        linkname = self.missing_link
        if os.path.lexists(linkname):
            os.remove(linkname)
        target = r'c:\\target does not exist.29r3c740'
        assert not os.path.exists(target)
        target_is_dir = True
        os.symlink(target, linkname, target_is_dir)

    def test_remove_directory_link_to_missing_target(self):
        self._create_missing_dir_link()
        # For compatibility with Unix, os.remove will check the
        #  directory status and call RemoveDirectory if the symlink
        #  was created with target_is_dir==True.
        os.remove(self.missing_link)

    @unittest.skip("currently fails; consider for improvement")
    def test_isdir_on_directory_link_to_missing_target(self):
        self._create_missing_dir_link()
        # consider having isdir return true for directory links
        self.assertTrue(os.path.isdir(self.missing_link))

    @unittest.skip("currently fails; consider for improvement")
    def test_rmdir_on_directory_link_to_missing_target(self):
        self._create_missing_dir_link()
        # consider allowing rmdir to remove directory links
        os.rmdir(self.missing_link)

    def check_stat(self, link, target):
        self.assertEqual(os.stat(link), os.stat(target))
        self.assertNotEqual(os.lstat(link), os.stat(link))

        bytes_link = os.fsencode(link)
        with warnings.catch_warnings():
            warnings.simplefilter("ignore", DeprecationWarning)
            self.assertEqual(os.stat(bytes_link), os.stat(target))
            self.assertNotEqual(os.lstat(bytes_link), os.stat(bytes_link))

    def test_12084(self):
        level1 = os.path.abspath(support.TESTFN)
        level2 = os.path.join(level1, "level2")
        level3 = os.path.join(level2, "level3")
        try:
            os.mkdir(level1)
            os.mkdir(level2)
            os.mkdir(level3)

            file1 = os.path.abspath(os.path.join(level1, "file1"))

            with open(file1, "w") as f:
                f.write("file1")

            orig_dir = os.getcwd()
            try:
                os.chdir(level2)
                link = os.path.join(level2, "link")
                os.symlink(os.path.relpath(file1), "link")
                self.assertIn("link", os.listdir(os.getcwd()))

                # Check os.stat calls from the same dir as the link
                self.assertEqual(os.stat(file1), os.stat("link"))

                # Check os.stat calls from a dir below the link
                os.chdir(level1)
                self.assertEqual(os.stat(file1),
                                 os.stat(os.path.relpath(link)))

                # Check os.stat calls from a dir above the link
                os.chdir(level3)
                self.assertEqual(os.stat(file1),
                                 os.stat(os.path.relpath(link)))
            finally:
                os.chdir(orig_dir)
        except OSError as err:
            self.fail(err)
        finally:
            os.remove(file1)
            shutil.rmtree(level1)


class FSEncodingTests(unittest.TestCase):
    def test_nop(self):
        self.assertEqual(os.fsencode(b'abc\xff'), b'abc\xff')
        self.assertEqual(os.fsdecode('abc\u0141'), 'abc\u0141')

    def test_identity(self):
        # assert fsdecode(fsencode(x)) == x
        for fn in ('unicode\u0141', 'latin\xe9', 'ascii'):
            try:
                bytesfn = os.fsencode(fn)
            except UnicodeEncodeError:
                continue
            self.assertEqual(os.fsdecode(bytesfn), fn)



class DeviceEncodingTests(unittest.TestCase):

    def test_bad_fd(self):
        # Return None when an fd doesn't actually exist.
        self.assertIsNone(os.device_encoding(123456))

    @unittest.skipUnless(os.isatty(0) and (sys.platform.startswith('win') or
            (hasattr(locale, 'nl_langinfo') and hasattr(locale, 'CODESET'))),
            'test requires a tty and either Windows or nl_langinfo(CODESET)')
    def test_device_encoding(self):
        encoding = os.device_encoding(0)
        self.assertIsNotNone(encoding)
        self.assertTrue(codecs.lookup(encoding))


class PidTests(unittest.TestCase):
    @unittest.skipUnless(hasattr(os, 'getppid'), "test needs os.getppid")
    def test_getppid(self):
        p = subprocess.Popen([sys.executable, '-c',
                              'import os; print(os.getppid())'],
                             stdout=subprocess.PIPE)
        stdout, _ = p.communicate()
        # We are the parent of our subprocess
        self.assertEqual(int(stdout), os.getpid())


# The introduction of this TestCase caused at least two different errors on
# *nix buildbots. Temporarily skip this to let the buildbots move along.
@unittest.skip("Skip due to platform/environment differences on *NIX buildbots")
@unittest.skipUnless(hasattr(os, 'getlogin'), "test needs os.getlogin")
class LoginTests(unittest.TestCase):
    def test_getlogin(self):
        user_name = os.getlogin()
        self.assertNotEqual(len(user_name), 0)


@unittest.skipUnless(hasattr(os, 'getpriority') and hasattr(os, 'setpriority'),
                     "needs os.getpriority and os.setpriority")
class ProgramPriorityTests(unittest.TestCase):
    """Tests for os.getpriority() and os.setpriority()."""

    def test_set_get_priority(self):

        base = os.getpriority(os.PRIO_PROCESS, os.getpid())
        os.setpriority(os.PRIO_PROCESS, os.getpid(), base + 1)
        try:
            new_prio = os.getpriority(os.PRIO_PROCESS, os.getpid())
            if base >= 19 and new_prio <= 19:
                raise unittest.SkipTest(
      "unable to reliably test setpriority at current nice level of %s" % base)
            else:
                self.assertEqual(new_prio, base + 1)
        finally:
            try:
                os.setpriority(os.PRIO_PROCESS, os.getpid(), base)
            except OSError as err:
                if err.errno != errno.EACCES:
                    raise


if threading is not None:
    class SendfileTestServer(asyncore.dispatcher, threading.Thread):

        class Handler(asynchat.async_chat):

            def __init__(self, conn):
                asynchat.async_chat.__init__(self, conn)
                self.in_buffer = []
                self.closed = False
                self.push(b"220 ready\r\n")

            def handle_read(self):
                data = self.recv(4096)
                self.in_buffer.append(data)

            def get_data(self):
                return b''.join(self.in_buffer)

            def handle_close(self):
                self.close()
                self.closed = True

            def handle_error(self):
                raise

        def __init__(self, address):
            threading.Thread.__init__(self)
            asyncore.dispatcher.__init__(self)
            self.create_socket(socket.AF_INET, socket.SOCK_STREAM)
            self.bind(address)
            self.listen(5)
            self.host, self.port = self.socket.getsockname()[:2]
            self.handler_instance = None
            self._active = False
            self._active_lock = threading.Lock()

        # --- public API

        @property
        def running(self):
            return self._active

        def start(self):
            assert not self.running
            self.__flag = threading.Event()
            threading.Thread.start(self)
            self.__flag.wait()

        def stop(self):
            assert self.running
            self._active = False
            self.join()

        def wait(self):
            # wait for handler connection to be closed, then stop the server
            while not getattr(self.handler_instance, "closed", False):
                time.sleep(0.001)
            self.stop()

        # --- internals

        def run(self):
            self._active = True
            self.__flag.set()
            while self._active and asyncore.socket_map:
                self._active_lock.acquire()
                asyncore.loop(timeout=0.001, count=1)
                self._active_lock.release()
            asyncore.close_all()

        def handle_accept(self):
            conn, addr = self.accept()
            self.handler_instance = self.Handler(conn)

        def handle_connect(self):
            self.close()
        handle_read = handle_connect

        def writable(self):
            return 0

        def handle_error(self):
            raise


@unittest.skipUnless(threading is not None, "test needs threading module")
@unittest.skipUnless(hasattr(os, 'sendfile'), "test needs os.sendfile()")
class TestSendfile(unittest.TestCase):

    DATA = b"12345abcde" * 16 * 1024  # 160 KB
    SUPPORT_HEADERS_TRAILERS = not sys.platform.startswith("linux") and \
                               not sys.platform.startswith("solaris") and \
                               not sys.platform.startswith("sunos")

    @classmethod
    def setUpClass(cls):
        with open(support.TESTFN, "wb") as f:
            f.write(cls.DATA)

    @classmethod
    def tearDownClass(cls):
        support.unlink(support.TESTFN)

    def setUp(self):
        self.server = SendfileTestServer((support.HOST, 0))
        self.server.start()
        self.client = socket.socket()
        self.client.connect((self.server.host, self.server.port))
        self.client.settimeout(1)
        # synchronize by waiting for "220 ready" response
        self.client.recv(1024)
        self.sockno = self.client.fileno()
        self.file = open(support.TESTFN, 'rb')
        self.fileno = self.file.fileno()

    def tearDown(self):
        self.file.close()
        self.client.close()
        if self.server.running:
            self.server.stop()

    def sendfile_wrapper(self, sock, file, offset, nbytes, headers=[], trailers=[]):
        """A higher level wrapper representing how an application is
        supposed to use sendfile().
        """
        while 1:
            try:
                if self.SUPPORT_HEADERS_TRAILERS:
                    return os.sendfile(sock, file, offset, nbytes, headers,
                                       trailers)
                else:
                    return os.sendfile(sock, file, offset, nbytes)
            except OSError as err:
                if err.errno == errno.ECONNRESET:
                    # disconnected
                    raise
                elif err.errno in (errno.EAGAIN, errno.EBUSY):
                    # we have to retry send data
                    continue
                else:
                    raise

    def test_send_whole_file(self):
        # normal send
        total_sent = 0
        offset = 0
        nbytes = 4096
        while total_sent < len(self.DATA):
            sent = self.sendfile_wrapper(self.sockno, self.fileno, offset, nbytes)
            if sent == 0:
                break
            offset += sent
            total_sent += sent
            self.assertTrue(sent <= nbytes)
            self.assertEqual(offset, total_sent)

        self.assertEqual(total_sent, len(self.DATA))
        self.client.shutdown(socket.SHUT_RDWR)
        self.client.close()
        self.server.wait()
        data = self.server.handler_instance.get_data()
        self.assertEqual(len(data), len(self.DATA))
        self.assertEqual(data, self.DATA)

    def test_send_at_certain_offset(self):
        # start sending a file at a certain offset
        total_sent = 0
        offset = len(self.DATA) // 2
        must_send = len(self.DATA) - offset
        nbytes = 4096
        while total_sent < must_send:
            sent = self.sendfile_wrapper(self.sockno, self.fileno, offset, nbytes)
            if sent == 0:
                break
            offset += sent
            total_sent += sent
            self.assertTrue(sent <= nbytes)

        self.client.shutdown(socket.SHUT_RDWR)
        self.client.close()
        self.server.wait()
        data = self.server.handler_instance.get_data()
        expected = self.DATA[len(self.DATA) // 2:]
        self.assertEqual(total_sent, len(expected))
        self.assertEqual(len(data), len(expected))
        self.assertEqual(data, expected)

    def test_offset_overflow(self):
        # specify an offset > file size
        offset = len(self.DATA) + 4096
        try:
            sent = os.sendfile(self.sockno, self.fileno, offset, 4096)
        except OSError as e:
            # Solaris can raise EINVAL if offset >= file length, ignore.
            if e.errno != errno.EINVAL:
                raise
        else:
            self.assertEqual(sent, 0)
        self.client.shutdown(socket.SHUT_RDWR)
        self.client.close()
        self.server.wait()
        data = self.server.handler_instance.get_data()
        self.assertEqual(data, b'')

    def test_invalid_offset(self):
        with self.assertRaises(OSError) as cm:
            os.sendfile(self.sockno, self.fileno, -1, 4096)
        self.assertEqual(cm.exception.errno, errno.EINVAL)

    # --- headers / trailers tests

    if SUPPORT_HEADERS_TRAILERS:

        def test_headers(self):
            total_sent = 0
            sent = os.sendfile(self.sockno, self.fileno, 0, 4096,
                               headers=[b"x" * 512])
            total_sent += sent
            offset = 4096
            nbytes = 4096
            while 1:
                sent = self.sendfile_wrapper(self.sockno, self.fileno,
                                                     offset, nbytes)
                if sent == 0:
                    break
                total_sent += sent
                offset += sent

            expected_data = b"x" * 512 + self.DATA
            self.assertEqual(total_sent, len(expected_data))
            self.client.close()
            self.server.wait()
            data = self.server.handler_instance.get_data()
            self.assertEqual(hash(data), hash(expected_data))

        def test_trailers(self):
            TESTFN2 = support.TESTFN + "2"
            with open(TESTFN2, 'wb') as f:
                f.write(b"abcde")
            with open(TESTFN2, 'rb')as f:
                self.addCleanup(os.remove, TESTFN2)
                os.sendfile(self.sockno, f.fileno(), 0, 4096,
                            trailers=[b"12345"])
                self.client.close()
                self.server.wait()
                data = self.server.handler_instance.get_data()
                self.assertEqual(data, b"abcde12345")

        if hasattr(os, "SF_NODISKIO"):
            def test_flags(self):
                try:
                    os.sendfile(self.sockno, self.fileno, 0, 4096,
                                flags=os.SF_NODISKIO)
                except OSError as err:
                    if err.errno not in (errno.EBUSY, errno.EAGAIN):
                        raise


def supports_extended_attributes():
    if not hasattr(os, "setxattr"):
        return False
    try:
        with open(support.TESTFN, "wb") as fp:
            try:
                os.setxattr(fp.fileno(), b"user.test", b"")
            except OSError:
                return False
    finally:
        support.unlink(support.TESTFN)
    # Kernels < 2.6.39 don't respect setxattr flags.
    kernel_version = platform.release()
    m = re.match("2.6.(\d{1,2})", kernel_version)
    return m is None or int(m.group(1)) >= 39


@unittest.skipUnless(supports_extended_attributes(),
                     "no non-broken extended attribute support")
class ExtendedAttributeTests(unittest.TestCase):

    def tearDown(self):
        support.unlink(support.TESTFN)

    def _check_xattrs_str(self, s, getxattr, setxattr, removexattr, listxattr, **kwargs):
        fn = support.TESTFN
        open(fn, "wb").close()
        with self.assertRaises(OSError) as cm:
            getxattr(fn, s("user.test"), **kwargs)
        self.assertEqual(cm.exception.errno, errno.ENODATA)
        init_xattr = listxattr(fn)
        self.assertIsInstance(init_xattr, list)
        setxattr(fn, s("user.test"), b"", **kwargs)
        xattr = set(init_xattr)
        xattr.add("user.test")
        self.assertEqual(set(listxattr(fn)), xattr)
        self.assertEqual(getxattr(fn, b"user.test", **kwargs), b"")
        setxattr(fn, s("user.test"), b"hello", os.XATTR_REPLACE, **kwargs)
        self.assertEqual(getxattr(fn, b"user.test", **kwargs), b"hello")
        with self.assertRaises(OSError) as cm:
            setxattr(fn, s("user.test"), b"bye", os.XATTR_CREATE, **kwargs)
        self.assertEqual(cm.exception.errno, errno.EEXIST)
        with self.assertRaises(OSError) as cm:
            setxattr(fn, s("user.test2"), b"bye", os.XATTR_REPLACE, **kwargs)
        self.assertEqual(cm.exception.errno, errno.ENODATA)
        setxattr(fn, s("user.test2"), b"foo", os.XATTR_CREATE, **kwargs)
        xattr.add("user.test2")
        self.assertEqual(set(listxattr(fn)), xattr)
        removexattr(fn, s("user.test"), **kwargs)
        with self.assertRaises(OSError) as cm:
            getxattr(fn, s("user.test"), **kwargs)
        self.assertEqual(cm.exception.errno, errno.ENODATA)
        xattr.remove("user.test")
        self.assertEqual(set(listxattr(fn)), xattr)
        self.assertEqual(getxattr(fn, s("user.test2"), **kwargs), b"foo")
        setxattr(fn, s("user.test"), b"a"*1024, **kwargs)
        self.assertEqual(getxattr(fn, s("user.test"), **kwargs), b"a"*1024)
        removexattr(fn, s("user.test"), **kwargs)
        many = sorted("user.test{}".format(i) for i in range(100))
        for thing in many:
            setxattr(fn, thing, b"x", **kwargs)
        self.assertEqual(set(listxattr(fn)), set(init_xattr) | set(many))

    def _check_xattrs(self, *args, **kwargs):
        def make_bytes(s):
            return bytes(s, "ascii")
        self._check_xattrs_str(str, *args, **kwargs)
        support.unlink(support.TESTFN)
        self._check_xattrs_str(make_bytes, *args, **kwargs)

    def test_simple(self):
        self._check_xattrs(os.getxattr, os.setxattr, os.removexattr,
                           os.listxattr)

    def test_lpath(self):
        self._check_xattrs(os.getxattr, os.setxattr, os.removexattr,
                           os.listxattr, follow_symlinks=False)

    def test_fds(self):
        def getxattr(path, *args):
            with open(path, "rb") as fp:
                return os.getxattr(fp.fileno(), *args)
        def setxattr(path, *args):
            with open(path, "wb") as fp:
                os.setxattr(fp.fileno(), *args)
        def removexattr(path, *args):
            with open(path, "wb") as fp:
                os.removexattr(fp.fileno(), *args)
        def listxattr(path, *args):
            with open(path, "rb") as fp:
                return os.listxattr(fp.fileno(), *args)
        self._check_xattrs(getxattr, setxattr, removexattr, listxattr)


@unittest.skipUnless(sys.platform == "win32", "Win32 specific tests")
class Win32DeprecatedBytesAPI(unittest.TestCase):
    def test_deprecated(self):
        import nt
        filename = os.fsencode(support.TESTFN)
        with warnings.catch_warnings():
            warnings.simplefilter("error", DeprecationWarning)
            for func, *args in (
                (nt._getfullpathname, filename),
                (nt._isdir, filename),
                (os.access, filename, os.R_OK),
                (os.chdir, filename),
                (os.chmod, filename, 0o777),
                (os.getcwdb,),
                (os.link, filename, filename),
                (os.listdir, filename),
                (os.lstat, filename),
                (os.mkdir, filename),
                (os.open, filename, os.O_RDONLY),
                (os.rename, filename, filename),
                (os.rmdir, filename),
                (os.startfile, filename),
                (os.stat, filename),
                (os.unlink, filename),
                (os.utime, filename),
            ):
                self.assertRaises(DeprecationWarning, func, *args)

    @support.skip_unless_symlink
    def test_symlink(self):
        filename = os.fsencode(support.TESTFN)
        with warnings.catch_warnings():
            warnings.simplefilter("error", DeprecationWarning)
            self.assertRaises(DeprecationWarning,
                              os.symlink, filename, filename)


@unittest.skipUnless(hasattr(os, 'get_terminal_size'), "requires os.get_terminal_size")
class TermsizeTests(unittest.TestCase):
    def test_does_not_crash(self):
        """Check if get_terminal_size() returns a meaningful value.

        There's no easy portable way to actually check the size of the
        terminal, so let's check if it returns something sensible instead.
        """
        try:
            size = os.get_terminal_size()
        except OSError as e:
            if sys.platform == "win32" or e.errno in (errno.EINVAL, errno.ENOTTY):
                # Under win32 a generic OSError can be thrown if the
                # handle cannot be retrieved
                self.skipTest("failed to query terminal size")
            raise

        self.assertGreaterEqual(size.columns, 0)
        self.assertGreaterEqual(size.lines, 0)

    def test_stty_match(self):
        """Check if stty returns the same results

        stty actually tests stdin, so get_terminal_size is invoked on
        stdin explicitly. If stty succeeded, then get_terminal_size()
        should work too.
        """
        try:
            size = subprocess.check_output(['stty', 'size']).decode().split()
        except (FileNotFoundError, subprocess.CalledProcessError):
            self.skipTest("stty invocation failed")
        expected = (int(size[1]), int(size[0])) # reversed order

        try:
            actual = os.get_terminal_size(sys.__stdin__.fileno())
        except OSError as e:
            if sys.platform == "win32" or e.errno in (errno.EINVAL, errno.ENOTTY):
                # Under win32 a generic OSError can be thrown if the
                # handle cannot be retrieved
                self.skipTest("failed to query terminal size")
            raise
        self.assertEqual(expected, actual)


class OSErrorTests(unittest.TestCase):
    def setUp(self):
        class Str(str):
            pass

        self.bytes_filenames = []
        self.unicode_filenames = []
        if support.TESTFN_UNENCODABLE is not None:
            decoded = support.TESTFN_UNENCODABLE
        else:
            decoded = support.TESTFN
        self.unicode_filenames.append(decoded)
        self.unicode_filenames.append(Str(decoded))
        if support.TESTFN_UNDECODABLE is not None:
            encoded = support.TESTFN_UNDECODABLE
        else:
            encoded = os.fsencode(support.TESTFN)
        self.bytes_filenames.append(encoded)
        self.bytes_filenames.append(memoryview(encoded))

        self.filenames = self.bytes_filenames + self.unicode_filenames

    def test_oserror_filename(self):
        funcs = [
            (self.filenames, os.chdir,),
            (self.filenames, os.chmod, 0o777),
            (self.filenames, os.lstat,),
            (self.filenames, os.open, os.O_RDONLY),
            (self.filenames, os.rmdir,),
            (self.filenames, os.stat,),
            (self.filenames, os.unlink,),
        ]
        if sys.platform == "win32":
            funcs.extend((
                (self.bytes_filenames, os.rename, b"dst"),
                (self.bytes_filenames, os.replace, b"dst"),
                (self.unicode_filenames, os.rename, "dst"),
                (self.unicode_filenames, os.replace, "dst"),
                # Issue #16414: Don't test undecodable names with listdir()
                # because of a Windows bug.
                #
                # With the ANSI code page 932, os.listdir(b'\xe7') return an
                # empty list (instead of failing), whereas os.listdir(b'\xff')
                # raises a FileNotFoundError. It looks like a Windows bug:
                # b'\xe7' directory does not exist, FindFirstFileA(b'\xe7')
                # fails with ERROR_FILE_NOT_FOUND (2), instead of
                # ERROR_PATH_NOT_FOUND (3).
                (self.unicode_filenames, os.listdir,),
            ))
        else:
            funcs.extend((
                (self.filenames, os.listdir,),
                (self.filenames, os.rename, "dst"),
                (self.filenames, os.replace, "dst"),
            ))
        if hasattr(os, "chown"):
            funcs.append((self.filenames, os.chown, 0, 0))
        if hasattr(os, "lchown"):
            funcs.append((self.filenames, os.lchown, 0, 0))
        if hasattr(os, "truncate"):
            funcs.append((self.filenames, os.truncate, 0))
        if hasattr(os, "chflags"):
            funcs.append((self.filenames, os.chflags, 0))
        if hasattr(os, "lchflags"):
            funcs.append((self.filenames, os.lchflags, 0))
        if hasattr(os, "chroot"):
            funcs.append((self.filenames, os.chroot,))
        if hasattr(os, "link"):
            if sys.platform == "win32":
                funcs.append((self.bytes_filenames, os.link, b"dst"))
                funcs.append((self.unicode_filenames, os.link, "dst"))
            else:
                funcs.append((self.filenames, os.link, "dst"))
        if hasattr(os, "listxattr"):
            funcs.extend((
                (self.filenames, os.listxattr,),
                (self.filenames, os.getxattr, "user.test"),
                (self.filenames, os.setxattr, "user.test", b'user'),
                (self.filenames, os.removexattr, "user.test"),
            ))
        if hasattr(os, "lchmod"):
            funcs.append((self.filenames, os.lchmod, 0o777))
        if hasattr(os, "readlink"):
            if sys.platform == "win32":
                funcs.append((self.unicode_filenames, os.readlink,))
            else:
                funcs.append((self.filenames, os.readlink,))

        for filenames, func, *func_args in funcs:
            for name in filenames:
                try:
                    func(name, *func_args)
                except OSError as err:
                    self.assertIs(err.filename, name)
                else:
                    self.fail("No exception thrown by {}".format(func))

@support.reap_threads
def test_main():
    support.run_unittest(
        FileTests,
        StatAttributeTests,
        EnvironTests,
        WalkTests,
        FwalkTests,
        MakedirTests,
        DevNullTests,
        URandomTests,
        ExecTests,
        Win32ErrorTests,
        TestInvalidFD,
        PosixUidGidTests,
        Pep383Tests,
        Win32KillTests,
        Win32SymlinkTests,
        FSEncodingTests,
        DeviceEncodingTests,
        PidTests,
        LoginTests,
        LinkTests,
        TestSendfile,
        ProgramPriorityTests,
        ExtendedAttributeTests,
        Win32DeprecatedBytesAPI,
        TermsizeTests,
<<<<<<< HEAD
        OSErrorTests,
=======
        RemoveDirsTests,
>>>>>>> 341fb798
    )

if __name__ == "__main__":
    test_main()<|MERGE_RESOLUTION|>--- conflicted
+++ resolved
@@ -2220,11 +2220,8 @@
         ExtendedAttributeTests,
         Win32DeprecatedBytesAPI,
         TermsizeTests,
-<<<<<<< HEAD
         OSErrorTests,
-=======
         RemoveDirsTests,
->>>>>>> 341fb798
     )
 
 if __name__ == "__main__":
