'''
Tests for fileinput module.
Nick Mathewson
'''
import os
import sys
import re
import fileinput
import collections
import gzip
import bz2
import types
import codecs
import unittest

from io import StringIO
from fileinput import FileInput, hook_encoded

from test.support import verbose, TESTFN, run_unittest
from test.support import unlink as safe_unlink


# The fileinput module has 2 interfaces: the FileInput class which does
# all the work, and a few functions (input, etc.) that use a global _state
# variable.

# Write lines (a list of lines) to temp file number i, and return the
# temp file's name.
def writeTmp(i, lines, mode='w'):  # opening in text mode is the default
    name = TESTFN + str(i)
    f = open(name, mode)
    for line in lines:
        f.write(line)
    f.close()
    return name

def remove_tempfiles(*names):
    for name in names:
        if name:
            safe_unlink(name)

class BufferSizesTests(unittest.TestCase):
    def test_buffer_sizes(self):
        # First, run the tests with default and teeny buffer size.
        for round, bs in (0, 0), (1, 30):
            t1 = t2 = t3 = t4 = None
            try:
                t1 = writeTmp(1, ["Line %s of file 1\n" % (i+1) for i in range(15)])
                t2 = writeTmp(2, ["Line %s of file 2\n" % (i+1) for i in range(10)])
                t3 = writeTmp(3, ["Line %s of file 3\n" % (i+1) for i in range(5)])
                t4 = writeTmp(4, ["Line %s of file 4\n" % (i+1) for i in range(1)])
                self.buffer_size_test(t1, t2, t3, t4, bs, round)
            finally:
                remove_tempfiles(t1, t2, t3, t4)

    def buffer_size_test(self, t1, t2, t3, t4, bs=0, round=0):
        pat = re.compile(r'LINE (\d+) OF FILE (\d+)')

        start = 1 + round*6
        if verbose:
            print('%s. Simple iteration (bs=%s)' % (start+0, bs))
        fi = FileInput(files=(t1, t2, t3, t4), bufsize=bs)
        lines = list(fi)
        fi.close()
        self.assertEqual(len(lines), 31)
        self.assertEqual(lines[4], 'Line 5 of file 1\n')
        self.assertEqual(lines[30], 'Line 1 of file 4\n')
        self.assertEqual(fi.lineno(), 31)
        self.assertEqual(fi.filename(), t4)

        if verbose:
            print('%s. Status variables (bs=%s)' % (start+1, bs))
        fi = FileInput(files=(t1, t2, t3, t4), bufsize=bs)
        s = "x"
        while s and s != 'Line 6 of file 2\n':
            s = fi.readline()
        self.assertEqual(fi.filename(), t2)
        self.assertEqual(fi.lineno(), 21)
        self.assertEqual(fi.filelineno(), 6)
        self.assertFalse(fi.isfirstline())
        self.assertFalse(fi.isstdin())

        if verbose:
            print('%s. Nextfile (bs=%s)' % (start+2, bs))
        fi.nextfile()
        self.assertEqual(fi.readline(), 'Line 1 of file 3\n')
        self.assertEqual(fi.lineno(), 22)
        fi.close()

        if verbose:
            print('%s. Stdin (bs=%s)' % (start+3, bs))
        fi = FileInput(files=(t1, t2, t3, t4, '-'), bufsize=bs)
        savestdin = sys.stdin
        try:
            sys.stdin = StringIO("Line 1 of stdin\nLine 2 of stdin\n")
            lines = list(fi)
            self.assertEqual(len(lines), 33)
            self.assertEqual(lines[32], 'Line 2 of stdin\n')
            self.assertEqual(fi.filename(), '<stdin>')
            fi.nextfile()
        finally:
            sys.stdin = savestdin

        if verbose:
            print('%s. Boundary conditions (bs=%s)' % (start+4, bs))
        fi = FileInput(files=(t1, t2, t3, t4), bufsize=bs)
        self.assertEqual(fi.lineno(), 0)
        self.assertEqual(fi.filename(), None)
        fi.nextfile()
        self.assertEqual(fi.lineno(), 0)
        self.assertEqual(fi.filename(), None)

        if verbose:
            print('%s. Inplace (bs=%s)' % (start+5, bs))
        savestdout = sys.stdout
        try:
            fi = FileInput(files=(t1, t2, t3, t4), inplace=1, bufsize=bs)
            for line in fi:
                line = line[:-1].upper()
                print(line)
            fi.close()
        finally:
            sys.stdout = savestdout

        fi = FileInput(files=(t1, t2, t3, t4), bufsize=bs)
        for line in fi:
            self.assertEqual(line[-1], '\n')
            m = pat.match(line[:-1])
            self.assertNotEqual(m, None)
            self.assertEqual(int(m.group(1)), fi.filelineno())
        fi.close()

class UnconditionallyRaise:
    def __init__(self, exception_type):
        self.exception_type = exception_type
        self.invoked = False
    def __call__(self, *args, **kwargs):
        self.invoked = True
        raise self.exception_type()

class FileInputTests(unittest.TestCase):

    def test_zero_byte_files(self):
        t1 = t2 = t3 = t4 = None
        try:
            t1 = writeTmp(1, [""])
            t2 = writeTmp(2, [""])
            t3 = writeTmp(3, ["The only line there is.\n"])
            t4 = writeTmp(4, [""])
            fi = FileInput(files=(t1, t2, t3, t4))

            line = fi.readline()
            self.assertEqual(line, 'The only line there is.\n')
            self.assertEqual(fi.lineno(), 1)
            self.assertEqual(fi.filelineno(), 1)
            self.assertEqual(fi.filename(), t3)

            line = fi.readline()
            self.assertFalse(line)
            self.assertEqual(fi.lineno(), 1)
            self.assertEqual(fi.filelineno(), 0)
            self.assertEqual(fi.filename(), t4)
            fi.close()
        finally:
            remove_tempfiles(t1, t2, t3, t4)

    def test_files_that_dont_end_with_newline(self):
        t1 = t2 = None
        try:
            t1 = writeTmp(1, ["A\nB\nC"])
            t2 = writeTmp(2, ["D\nE\nF"])
            fi = FileInput(files=(t1, t2))
            lines = list(fi)
            self.assertEqual(lines, ["A\n", "B\n", "C", "D\n", "E\n", "F"])
            self.assertEqual(fi.filelineno(), 3)
            self.assertEqual(fi.lineno(), 6)
        finally:
            remove_tempfiles(t1, t2)

##     def test_unicode_filenames(self):
##         # XXX A unicode string is always returned by writeTmp.
##         #     So is this needed?
##         try:
##             t1 = writeTmp(1, ["A\nB"])
##             encoding = sys.getfilesystemencoding()
##             if encoding is None:
##                 encoding = 'ascii'
##             fi = FileInput(files=str(t1, encoding))
##             lines = list(fi)
##             self.assertEqual(lines, ["A\n", "B"])
##         finally:
##             remove_tempfiles(t1)

    def test_fileno(self):
        t1 = t2 = None
        try:
            t1 = writeTmp(1, ["A\nB"])
            t2 = writeTmp(2, ["C\nD"])
            fi = FileInput(files=(t1, t2))
            self.assertEqual(fi.fileno(), -1)
            line =next( fi)
            self.assertNotEqual(fi.fileno(), -1)
            fi.nextfile()
            self.assertEqual(fi.fileno(), -1)
            line = list(fi)
            self.assertEqual(fi.fileno(), -1)
        finally:
            remove_tempfiles(t1, t2)

    def test_opening_mode(self):
        try:
            # invalid mode, should raise ValueError
            fi = FileInput(mode="w")
            self.fail("FileInput should reject invalid mode argument")
        except ValueError:
            pass
        t1 = None
        try:
            # try opening in universal newline mode
            t1 = writeTmp(1, [b"A\nB\r\nC\rD"], mode="wb")
            fi = FileInput(files=t1, mode="U")
            lines = list(fi)
            self.assertEqual(lines, ["A\n", "B\n", "C\n", "D"])
        finally:
            remove_tempfiles(t1)

    def test_file_opening_hook(self):
        try:
            # cannot use openhook and inplace mode
            fi = FileInput(inplace=1, openhook=lambda f, m: None)
            self.fail("FileInput should raise if both inplace "
                             "and openhook arguments are given")
        except ValueError:
            pass
        try:
            fi = FileInput(openhook=1)
            self.fail("FileInput should check openhook for being callable")
        except ValueError:
            pass

        class CustomOpenHook:
            def __init__(self):
                self.invoked = False
            def __call__(self, *args):
                self.invoked = True
                return open(*args)

        t = writeTmp(1, ["\n"])
        self.addCleanup(remove_tempfiles, t)
        custom_open_hook = CustomOpenHook()
        with FileInput([t], openhook=custom_open_hook) as fi:
            fi.readline()
        self.assertTrue(custom_open_hook.invoked, "openhook not invoked")

    def test_context_manager(self):
        try:
            t1 = writeTmp(1, ["A\nB\nC"])
            t2 = writeTmp(2, ["D\nE\nF"])
            with FileInput(files=(t1, t2)) as fi:
                lines = list(fi)
            self.assertEqual(lines, ["A\n", "B\n", "C", "D\n", "E\n", "F"])
            self.assertEqual(fi.filelineno(), 3)
            self.assertEqual(fi.lineno(), 6)
            self.assertEqual(fi._files, ())
        finally:
            remove_tempfiles(t1, t2)

    def test_close_on_exception(self):
        try:
            t1 = writeTmp(1, [""])
            with FileInput(files=t1) as fi:
                raise IOError
        except IOError:
            self.assertEqual(fi._files, ())
        finally:
            remove_tempfiles(t1)

    def test_empty_files_list_specified_to_constructor(self):
        with FileInput(files=[]) as fi:
<<<<<<< HEAD
            self.assertEquals(fi._files, ('-',))
=======
            self.assertEqual(fi._files, ('-',))
>>>>>>> d3967d4c

    def test__getitem__(self):
        """Tests invoking FileInput.__getitem__() with the current
           line number"""
        t = writeTmp(1, ["line1\n", "line2\n"])
        self.addCleanup(remove_tempfiles, t)
        with FileInput(files=[t]) as fi:
            retval1 = fi[0]
            self.assertEqual(retval1, "line1\n")
            retval2 = fi[1]
            self.assertEqual(retval2, "line2\n")

    def test__getitem__invalid_key(self):
        """Tests invoking FileInput.__getitem__() with an index unequal to
           the line number"""
        t = writeTmp(1, ["line1\n", "line2\n"])
        self.addCleanup(remove_tempfiles, t)
        with FileInput(files=[t]) as fi:
            with self.assertRaises(RuntimeError) as cm:
                fi[1]
<<<<<<< HEAD
        self.assertEquals(cm.exception.args, ("accessing lines out of order",))
=======
        self.assertEqual(cm.exception.args, ("accessing lines out of order",))
>>>>>>> d3967d4c

    def test__getitem__eof(self):
        """Tests invoking FileInput.__getitem__() with the line number but at
           end-of-input"""
        t = writeTmp(1, [])
        self.addCleanup(remove_tempfiles, t)
        with FileInput(files=[t]) as fi:
            with self.assertRaises(IndexError) as cm:
                fi[0]
<<<<<<< HEAD
        self.assertEquals(cm.exception.args, ("end of input reached",))
=======
        self.assertEqual(cm.exception.args, ("end of input reached",))
>>>>>>> d3967d4c

    def test_nextfile_oserror_deleting_backup(self):
        """Tests invoking FileInput.nextfile() when the attempt to delete
           the backup file would raise OSError.  This error is expected to be
           silently ignored"""

        os_unlink_orig = os.unlink
        os_unlink_replacement = UnconditionallyRaise(OSError)
        try:
            t = writeTmp(1, ["\n"])
            self.addCleanup(remove_tempfiles, t)
            with FileInput(files=[t], inplace=True) as fi:
                next(fi) # make sure the file is opened
                os.unlink = os_unlink_replacement
                fi.nextfile()
        finally:
            os.unlink = os_unlink_orig

        # sanity check to make sure that our test scenario was actually hit
        self.assertTrue(os_unlink_replacement.invoked,
                        "os.unlink() was not invoked")

    def test_readline_os_fstat_raises_OSError(self):
        """Tests invoking FileInput.readline() when os.fstat() raises OSError.
           This exception should be silently discarded."""

        os_fstat_orig = os.fstat
        os_fstat_replacement = UnconditionallyRaise(OSError)
        try:
            t = writeTmp(1, ["\n"])
            self.addCleanup(remove_tempfiles, t)
            with FileInput(files=[t], inplace=True) as fi:
                os.fstat = os_fstat_replacement
                fi.readline()
        finally:
            os.fstat = os_fstat_orig

        # sanity check to make sure that our test scenario was actually hit
        self.assertTrue(os_fstat_replacement.invoked,
                        "os.fstat() was not invoked")

    @unittest.skipIf(not hasattr(os, "chmod"), "os.chmod does not exist")
    def test_readline_os_chmod_raises_OSError(self):
        """Tests invoking FileInput.readline() when os.chmod() raises OSError.
           This exception should be silently discarded."""

        os_chmod_orig = os.chmod
        os_chmod_replacement = UnconditionallyRaise(OSError)
        try:
            t = writeTmp(1, ["\n"])
            self.addCleanup(remove_tempfiles, t)
            with FileInput(files=[t], inplace=True) as fi:
                os.chmod = os_chmod_replacement
                fi.readline()
        finally:
            os.chmod = os_chmod_orig

        # sanity check to make sure that our test scenario was actually hit
        self.assertTrue(os_chmod_replacement.invoked,
                        "os.fstat() was not invoked")

    def test_fileno_when_ValueError_raised(self):
        class FilenoRaisesValueError(UnconditionallyRaise):
            def __init__(self):
                UnconditionallyRaise.__init__(self, ValueError)
            def fileno(self):
                self.__call__()

        unconditionally_raise_ValueError = FilenoRaisesValueError()
        t = writeTmp(1, ["\n"])
        self.addCleanup(remove_tempfiles, t)
        with FileInput(files=[t]) as fi:
            file_backup = fi._file
            try:
                fi._file = unconditionally_raise_ValueError
                result = fi.fileno()
            finally:
                fi._file = file_backup # make sure the file gets cleaned up

        # sanity check to make sure that our test scenario was actually hit
        self.assertTrue(unconditionally_raise_ValueError.invoked,
                        "_file.fileno() was not invoked")

        self.assertEqual(result, -1, "fileno() should return -1")

class MockFileInput:
    """A class that mocks out fileinput.FileInput for use during unit tests"""

    def __init__(self, files=None, inplace=False, backup="", bufsize=0,
                 mode="r", openhook=None):
        self.files = files
        self.inplace = inplace
        self.backup = backup
        self.bufsize = bufsize
        self.mode = mode
        self.openhook = openhook
        self._file = None
        self.invocation_counts = collections.defaultdict(lambda: 0)
        self.return_values = {}

    def close(self):
        self.invocation_counts["close"] += 1

    def nextfile(self):
        self.invocation_counts["nextfile"] += 1
        return self.return_values["nextfile"]

    def filename(self):
        self.invocation_counts["filename"] += 1
        return self.return_values["filename"]

    def lineno(self):
        self.invocation_counts["lineno"] += 1
        return self.return_values["lineno"]

    def filelineno(self):
        self.invocation_counts["filelineno"] += 1
        return self.return_values["filelineno"]

    def fileno(self):
        self.invocation_counts["fileno"] += 1
        return self.return_values["fileno"]

    def isfirstline(self):
        self.invocation_counts["isfirstline"] += 1
        return self.return_values["isfirstline"]

    def isstdin(self):
        self.invocation_counts["isstdin"] += 1
        return self.return_values["isstdin"]

class BaseFileInputGlobalMethodsTest(unittest.TestCase):
    """Base class for unit tests for the global function of
       the fileinput module."""

    def setUp(self):
        self._orig_state = fileinput._state
        self._orig_FileInput = fileinput.FileInput
        fileinput.FileInput = MockFileInput

    def tearDown(self):
        fileinput.FileInput = self._orig_FileInput
        fileinput._state = self._orig_state

    def assertExactlyOneInvocation(self, mock_file_input, method_name):
        # assert that the method with the given name was invoked once
        actual_count = mock_file_input.invocation_counts[method_name]
        self.assertEqual(actual_count, 1, method_name)
        # assert that no other unexpected methods were invoked
        actual_total_count = len(mock_file_input.invocation_counts)
        self.assertEqual(actual_total_count, 1)

class Test_fileinput_input(BaseFileInputGlobalMethodsTest):
    """Unit tests for fileinput.input()"""

    def test_state_is_not_None_and_state_file_is_not_None(self):
        """Tests invoking fileinput.input() when fileinput._state is not None
           and its _file attribute is also not None.  Expect RuntimeError to
           be raised with a meaningful error message and for fileinput._state
           to *not* be modified."""
        instance = MockFileInput()
        instance._file = object()
        fileinput._state = instance
        with self.assertRaises(RuntimeError) as cm:
            fileinput.input()
        self.assertEqual(("input() already active",), cm.exception.args)
        self.assertIs(instance, fileinput._state, "fileinput._state")

    def test_state_is_not_None_and_state_file_is_None(self):
        """Tests invoking fileinput.input() when fileinput._state is not None
           but its _file attribute *is* None.  Expect it to create and return
           a new fileinput.FileInput object with all method parameters passed
           explicitly to the __init__() method; also ensure that
           fileinput._state is set to the returned instance."""
        instance = MockFileInput()
        instance._file = None
        fileinput._state = instance
        self.do_test_call_input()

    def test_state_is_None(self):
        """Tests invoking fileinput.input() when fileinput._state is None
           Expect it to create and return a new fileinput.FileInput object
           with all method parameters passed explicitly to the __init__()
           method; also ensure that fileinput._state is set to the returned
           instance."""
        fileinput._state = None
        self.do_test_call_input()

    def do_test_call_input(self):
        """Tests that fileinput.input() creates a new fileinput.FileInput
           object, passing the given parameters unmodified to
           fileinput.FileInput.__init__().  Note that this test depends on the
           monkey patching of fileinput.FileInput done by setUp()."""
        files = object()
        inplace = object()
        backup = object()
        bufsize = object()
        mode = object()
        openhook = object()

        # call fileinput.input() with different values for each argument
        result = fileinput.input(files=files, inplace=inplace, backup=backup,
                                 bufsize=bufsize,
            mode=mode, openhook=openhook)

        # ensure fileinput._state was set to the returned object
        self.assertIs(result, fileinput._state, "fileinput._state")

        # ensure the parameters to fileinput.input() were passed directly
        # to FileInput.__init__()
        self.assertIs(files, result.files, "files")
        self.assertIs(inplace, result.inplace, "inplace")
        self.assertIs(backup, result.backup, "backup")
        self.assertIs(bufsize, result.bufsize, "bufsize")
        self.assertIs(mode, result.mode, "mode")
        self.assertIs(openhook, result.openhook, "openhook")

class Test_fileinput_close(BaseFileInputGlobalMethodsTest):
    """Unit tests for fileinput.close()"""

    def test_state_is_None(self):
        """Tests that fileinput.close() does nothing if fileinput._state
           is None"""
        fileinput._state = None
        fileinput.close()
        self.assertIsNone(fileinput._state)

    def test_state_is_not_None(self):
        """Tests that fileinput.close() invokes close() on fileinput._state
           and sets _state=None"""
        instance = MockFileInput()
        fileinput._state = instance
        fileinput.close()
        self.assertExactlyOneInvocation(instance, "close")
        self.assertIsNone(fileinput._state)

class Test_fileinput_nextfile(BaseFileInputGlobalMethodsTest):
    """Unit tests for fileinput.nextfile()"""

    def test_state_is_None(self):
        """Tests fileinput.nextfile() when fileinput._state is None.
           Ensure that it raises RuntimeError with a meaningful error message
           and does not modify fileinput._state"""
        fileinput._state = None
        with self.assertRaises(RuntimeError) as cm:
            fileinput.nextfile()
        self.assertEqual(("no active input()",), cm.exception.args)
        self.assertIsNone(fileinput._state)

    def test_state_is_not_None(self):
        """Tests fileinput.nextfile() when fileinput._state is not None.
           Ensure that it invokes fileinput._state.nextfile() exactly once,
           returns whatever it returns, and does not modify fileinput._state
           to point to a different object."""
        nextfile_retval = object()
        instance = MockFileInput()
        instance.return_values["nextfile"] = nextfile_retval
        fileinput._state = instance
        retval = fileinput.nextfile()
        self.assertExactlyOneInvocation(instance, "nextfile")
        self.assertIs(retval, nextfile_retval)
        self.assertIs(fileinput._state, instance)

class Test_fileinput_filename(BaseFileInputGlobalMethodsTest):
    """Unit tests for fileinput.filename()"""

    def test_state_is_None(self):
        """Tests fileinput.filename() when fileinput._state is None.
           Ensure that it raises RuntimeError with a meaningful error message
           and does not modify fileinput._state"""
        fileinput._state = None
        with self.assertRaises(RuntimeError) as cm:
            fileinput.filename()
        self.assertEqual(("no active input()",), cm.exception.args)
        self.assertIsNone(fileinput._state)

    def test_state_is_not_None(self):
        """Tests fileinput.filename() when fileinput._state is not None.
           Ensure that it invokes fileinput._state.filename() exactly once,
           returns whatever it returns, and does not modify fileinput._state
           to point to a different object."""
        filename_retval = object()
        instance = MockFileInput()
        instance.return_values["filename"] = filename_retval
        fileinput._state = instance
        retval = fileinput.filename()
        self.assertExactlyOneInvocation(instance, "filename")
        self.assertIs(retval, filename_retval)
        self.assertIs(fileinput._state, instance)

class Test_fileinput_lineno(BaseFileInputGlobalMethodsTest):
    """Unit tests for fileinput.lineno()"""

    def test_state_is_None(self):
        """Tests fileinput.lineno() when fileinput._state is None.
           Ensure that it raises RuntimeError with a meaningful error message
           and does not modify fileinput._state"""
        fileinput._state = None
        with self.assertRaises(RuntimeError) as cm:
            fileinput.lineno()
        self.assertEqual(("no active input()",), cm.exception.args)
        self.assertIsNone(fileinput._state)

    def test_state_is_not_None(self):
        """Tests fileinput.lineno() when fileinput._state is not None.
           Ensure that it invokes fileinput._state.lineno() exactly once,
           returns whatever it returns, and does not modify fileinput._state
           to point to a different object."""
        lineno_retval = object()
        instance = MockFileInput()
        instance.return_values["lineno"] = lineno_retval
        fileinput._state = instance
        retval = fileinput.lineno()
        self.assertExactlyOneInvocation(instance, "lineno")
        self.assertIs(retval, lineno_retval)
        self.assertIs(fileinput._state, instance)

class Test_fileinput_filelineno(BaseFileInputGlobalMethodsTest):
    """Unit tests for fileinput.filelineno()"""

    def test_state_is_None(self):
        """Tests fileinput.filelineno() when fileinput._state is None.
           Ensure that it raises RuntimeError with a meaningful error message
           and does not modify fileinput._state"""
        fileinput._state = None
        with self.assertRaises(RuntimeError) as cm:
            fileinput.filelineno()
        self.assertEqual(("no active input()",), cm.exception.args)
        self.assertIsNone(fileinput._state)

    def test_state_is_not_None(self):
        """Tests fileinput.filelineno() when fileinput._state is not None.
           Ensure that it invokes fileinput._state.filelineno() exactly once,
           returns whatever it returns, and does not modify fileinput._state
           to point to a different object."""
        filelineno_retval = object()
        instance = MockFileInput()
        instance.return_values["filelineno"] = filelineno_retval
        fileinput._state = instance
        retval = fileinput.filelineno()
        self.assertExactlyOneInvocation(instance, "filelineno")
        self.assertIs(retval, filelineno_retval)
        self.assertIs(fileinput._state, instance)

class Test_fileinput_fileno(BaseFileInputGlobalMethodsTest):
    """Unit tests for fileinput.fileno()"""

    def test_state_is_None(self):
        """Tests fileinput.fileno() when fileinput._state is None.
           Ensure that it raises RuntimeError with a meaningful error message
           and does not modify fileinput._state"""
        fileinput._state = None
        with self.assertRaises(RuntimeError) as cm:
            fileinput.fileno()
        self.assertEqual(("no active input()",), cm.exception.args)
        self.assertIsNone(fileinput._state)

    def test_state_is_not_None(self):
        """Tests fileinput.fileno() when fileinput._state is not None.
           Ensure that it invokes fileinput._state.fileno() exactly once,
           returns whatever it returns, and does not modify fileinput._state
           to point to a different object."""
        fileno_retval = object()
        instance = MockFileInput()
        instance.return_values["fileno"] = fileno_retval
        instance.fileno_retval = fileno_retval
        fileinput._state = instance
        retval = fileinput.fileno()
        self.assertExactlyOneInvocation(instance, "fileno")
        self.assertIs(retval, fileno_retval)
        self.assertIs(fileinput._state, instance)

class Test_fileinput_isfirstline(BaseFileInputGlobalMethodsTest):
    """Unit tests for fileinput.isfirstline()"""

    def test_state_is_None(self):
        """Tests fileinput.isfirstline() when fileinput._state is None.
           Ensure that it raises RuntimeError with a meaningful error message
           and does not modify fileinput._state"""
        fileinput._state = None
        with self.assertRaises(RuntimeError) as cm:
            fileinput.isfirstline()
        self.assertEqual(("no active input()",), cm.exception.args)
        self.assertIsNone(fileinput._state)

    def test_state_is_not_None(self):
        """Tests fileinput.isfirstline() when fileinput._state is not None.
           Ensure that it invokes fileinput._state.isfirstline() exactly once,
           returns whatever it returns, and does not modify fileinput._state
           to point to a different object."""
        isfirstline_retval = object()
        instance = MockFileInput()
        instance.return_values["isfirstline"] = isfirstline_retval
        fileinput._state = instance
        retval = fileinput.isfirstline()
        self.assertExactlyOneInvocation(instance, "isfirstline")
        self.assertIs(retval, isfirstline_retval)
        self.assertIs(fileinput._state, instance)

class Test_fileinput_isstdin(BaseFileInputGlobalMethodsTest):
    """Unit tests for fileinput.isstdin()"""

    def test_state_is_None(self):
        """Tests fileinput.isstdin() when fileinput._state is None.
           Ensure that it raises RuntimeError with a meaningful error message
           and does not modify fileinput._state"""
        fileinput._state = None
        with self.assertRaises(RuntimeError) as cm:
            fileinput.isstdin()
        self.assertEqual(("no active input()",), cm.exception.args)
        self.assertIsNone(fileinput._state)

    def test_state_is_not_None(self):
        """Tests fileinput.isstdin() when fileinput._state is not None.
           Ensure that it invokes fileinput._state.isstdin() exactly once,
           returns whatever it returns, and does not modify fileinput._state
           to point to a different object."""
        isstdin_retval = object()
        instance = MockFileInput()
        instance.return_values["isstdin"] = isstdin_retval
        fileinput._state = instance
        retval = fileinput.isstdin()
        self.assertExactlyOneInvocation(instance, "isstdin")
        self.assertIs(retval, isstdin_retval)
        self.assertIs(fileinput._state, instance)

class InvocationRecorder:
    def __init__(self):
        self.invocation_count = 0
    def __call__(self, *args, **kwargs):
        self.invocation_count += 1
        self.last_invocation = (args, kwargs)

class Test_hook_compressed(unittest.TestCase):
    """Unit tests for fileinput.hook_compressed()"""

    def setUp(self):
        self.fake_open = InvocationRecorder()

    def test_empty_string(self):
        self.do_test_use_builtin_open("", 1)

    def test_no_ext(self):
        self.do_test_use_builtin_open("abcd", 2)

    def test_gz_ext_fake(self):
        original_open = gzip.open
        gzip.open = self.fake_open
        try:
            result = fileinput.hook_compressed("test.gz", 3)
        finally:
            gzip.open = original_open

        self.assertEqual(self.fake_open.invocation_count, 1)
        self.assertEqual(self.fake_open.last_invocation, (("test.gz", 3), {}))

    def test_bz2_ext_fake(self):
        original_open = bz2.BZ2File
        bz2.BZ2File = self.fake_open
        try:
            result = fileinput.hook_compressed("test.bz2", 4)
        finally:
            bz2.BZ2File = original_open

        self.assertEqual(self.fake_open.invocation_count, 1)
        self.assertEqual(self.fake_open.last_invocation, (("test.bz2", 4), {}))

    def test_blah_ext(self):
        self.do_test_use_builtin_open("abcd.blah", 5)

    def test_gz_ext_builtin(self):
        self.do_test_use_builtin_open("abcd.Gz", 6)

    def test_bz2_ext_builtin(self):
        self.do_test_use_builtin_open("abcd.Bz2", 7)

    def do_test_use_builtin_open(self, filename, mode):
        original_open = self.replace_builtin_open(self.fake_open)
        try:
            result = fileinput.hook_compressed(filename, mode)
        finally:
            self.replace_builtin_open(original_open)

        self.assertEqual(self.fake_open.invocation_count, 1)
        self.assertEqual(self.fake_open.last_invocation,
                         ((filename, mode), {}))

    @staticmethod
    def replace_builtin_open(new_open_func):
        builtins_type = type(__builtins__)
        if builtins_type is dict:
            original_open = __builtins__["open"]
            __builtins__["open"] = new_open_func
        elif builtins_type is types.ModuleType:
            original_open = __builtins__.open
            __builtins__.open = new_open_func
        else:
            raise RuntimeError(
                "unknown __builtins__ type: %r (unable to replace open)" %
                builtins_type)

        return original_open

class Test_hook_encoded(unittest.TestCase):
    """Unit tests for fileinput.hook_encoded()"""

    def test(self):
        encoding = object()
        result = fileinput.hook_encoded(encoding)

        fake_open = InvocationRecorder()
        original_open = codecs.open
        codecs.open = fake_open
        try:
            filename = object()
            mode = object()
            open_result = result(filename, mode)
        finally:
            codecs.open = original_open

        self.assertEqual(fake_open.invocation_count, 1)

        args = fake_open.last_invocation[0]
        self.assertIs(args[0], filename)
        self.assertIs(args[1], mode)
        self.assertIs(args[2], encoding)

def test_main():
    run_unittest(
        BufferSizesTests,
        FileInputTests,
        Test_fileinput_input,
        Test_fileinput_close,
        Test_fileinput_nextfile,
        Test_fileinput_filename,
        Test_fileinput_lineno,
        Test_fileinput_filelineno,
        Test_fileinput_fileno,
        Test_fileinput_isfirstline,
        Test_fileinput_isstdin,
        Test_hook_compressed,
        Test_hook_encoded,
    )

if __name__ == "__main__":
    test_main()<|MERGE_RESOLUTION|>--- conflicted
+++ resolved
@@ -277,11 +277,7 @@
 
     def test_empty_files_list_specified_to_constructor(self):
         with FileInput(files=[]) as fi:
-<<<<<<< HEAD
-            self.assertEquals(fi._files, ('-',))
-=======
             self.assertEqual(fi._files, ('-',))
->>>>>>> d3967d4c
 
     def test__getitem__(self):
         """Tests invoking FileInput.__getitem__() with the current
@@ -302,11 +298,7 @@
         with FileInput(files=[t]) as fi:
             with self.assertRaises(RuntimeError) as cm:
                 fi[1]
-<<<<<<< HEAD
-        self.assertEquals(cm.exception.args, ("accessing lines out of order",))
-=======
         self.assertEqual(cm.exception.args, ("accessing lines out of order",))
->>>>>>> d3967d4c
 
     def test__getitem__eof(self):
         """Tests invoking FileInput.__getitem__() with the line number but at
@@ -316,11 +308,7 @@
         with FileInput(files=[t]) as fi:
             with self.assertRaises(IndexError) as cm:
                 fi[0]
-<<<<<<< HEAD
-        self.assertEquals(cm.exception.args, ("end of input reached",))
-=======
         self.assertEqual(cm.exception.args, ("end of input reached",))
->>>>>>> d3967d4c
 
     def test_nextfile_oserror_deleting_backup(self):
         """Tests invoking FileInput.nextfile() when the attempt to delete
