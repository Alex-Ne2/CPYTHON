# pysqlite2/test/userfunctions.py: tests for user-defined functions and
#                                  aggregates.
#
# Copyright (C) 2005-2007 Gerhard Häring <gh@ghaering.de>
#
# This file is part of pysqlite.
#
# This software is provided 'as-is', without any express or implied
# warranty.  In no event will the authors be held liable for any damages
# arising from the use of this software.
#
# Permission is granted to anyone to use this software for any purpose,
# including commercial applications, and to alter it and redistribute it
# freely, subject to the following restrictions:
#
# 1. The origin of this software must not be misrepresented; you must not
#    claim that you wrote the original software. If you use this software
#    in a product, an acknowledgment in the product documentation would be
#    appreciated but is not required.
# 2. Altered source versions must be plainly marked as such, and must not be
#    misrepresented as being the original software.
# 3. This notice may not be removed or altered from any source distribution.

import contextlib
import functools
import io
import re
import sys
import unittest
import unittest.mock
import sqlite3 as sqlite

<<<<<<< HEAD
from test.support import bigmemtest, gc_collect
=======
from test.support import bigmemtest, catch_unraisable_exception
>>>>>>> b394af13
from .test_dbapi import cx_limit


def with_tracebacks(exc, regex="", name=""):
    """Convenience decorator for testing callback tracebacks."""
    def decorator(func):
        _regex = re.compile(regex) if regex else None
        @functools.wraps(func)
        def wrapper(self, *args, **kwargs):
            with catch_unraisable_exception() as cm:
                # First, run the test with traceback enabled.
                with check_tracebacks(self, cm, exc, _regex, name):
                    func(self, *args, **kwargs)

            # Then run the test with traceback disabled.
            func(self, *args, **kwargs)
        return wrapper
    return decorator


@contextlib.contextmanager
def check_tracebacks(self, cm, exc, regex, obj_name):
    """Convenience context manager for testing callback tracebacks."""
    sqlite.enable_callback_tracebacks(True)
    try:
        buf = io.StringIO()
        with contextlib.redirect_stderr(buf):
            yield

        self.assertEqual(cm.unraisable.exc_type, exc)
        if regex:
            msg = str(cm.unraisable.exc_value)
            self.assertIsNotNone(regex.search(msg))
        if obj_name:
            self.assertEqual(cm.unraisable.object.__name__, obj_name)
    finally:
        sqlite.enable_callback_tracebacks(False)


def func_returntext():
    return "foo"
def func_returntextwithnull():
    return "1\x002"
def func_returnunicode():
    return "bar"
def func_returnint():
    return 42
def func_returnfloat():
    return 3.14
def func_returnnull():
    return None
def func_returnblob():
    return b"blob"
def func_returnlonglong():
    return 1<<31
def func_raiseexception():
    5/0
def func_memoryerror():
    raise MemoryError
def func_overflowerror():
    raise OverflowError

class AggrNoStep:
    def __init__(self):
        pass

    def finalize(self):
        return 1

class AggrNoFinalize:
    def __init__(self):
        pass

    def step(self, x):
        pass

class AggrExceptionInInit:
    def __init__(self):
        5/0

    def step(self, x):
        pass

    def finalize(self):
        pass

class AggrExceptionInStep:
    def __init__(self):
        pass

    def step(self, x):
        5/0

    def finalize(self):
        return 42

class AggrExceptionInFinalize:
    def __init__(self):
        pass

    def step(self, x):
        pass

    def finalize(self):
        5/0

class AggrCheckType:
    def __init__(self):
        self.val = None

    def step(self, whichType, val):
        theType = {"str": str, "int": int, "float": float, "None": type(None),
                   "blob": bytes}
        self.val = int(theType[whichType] is type(val))

    def finalize(self):
        return self.val

class AggrCheckTypes:
    def __init__(self):
        self.val = 0

    def step(self, whichType, *vals):
        theType = {"str": str, "int": int, "float": float, "None": type(None),
                   "blob": bytes}
        for val in vals:
            self.val += int(theType[whichType] is type(val))

    def finalize(self):
        return self.val

class AggrSum:
    def __init__(self):
        self.val = 0.0

    def step(self, val):
        self.val += val

    def finalize(self):
        return self.val

class AggrText:
    def __init__(self):
        self.txt = ""
    def step(self, txt):
        self.txt = self.txt + txt
    def finalize(self):
        return self.txt


class FunctionTests(unittest.TestCase):
    def setUp(self):
        self.con = sqlite.connect(":memory:")

        self.con.create_function("returntext", 0, func_returntext)
        self.con.create_function("returntextwithnull", 0, func_returntextwithnull)
        self.con.create_function("returnunicode", 0, func_returnunicode)
        self.con.create_function("returnint", 0, func_returnint)
        self.con.create_function("returnfloat", 0, func_returnfloat)
        self.con.create_function("returnnull", 0, func_returnnull)
        self.con.create_function("returnblob", 0, func_returnblob)
        self.con.create_function("returnlonglong", 0, func_returnlonglong)
        self.con.create_function("returnnan", 0, lambda: float("nan"))
        self.con.create_function("returntoolargeint", 0, lambda: 1 << 65)
        self.con.create_function("raiseexception", 0, func_raiseexception)
        self.con.create_function("memoryerror", 0, func_memoryerror)
        self.con.create_function("overflowerror", 0, func_overflowerror)

        self.con.create_function("isblob", 1, lambda x: isinstance(x, bytes))
        self.con.create_function("isnone", 1, lambda x: x is None)
        self.con.create_function("spam", -1, lambda *x: len(x))
        self.con.execute("create table test(t text)")

    def tearDown(self):
        self.con.close()

    def test_func_error_on_create(self):
        with self.assertRaises(sqlite.OperationalError):
            self.con.create_function("bla", -100, lambda x: 2*x)

    def test_func_too_many_args(self):
        category = sqlite.SQLITE_LIMIT_FUNCTION_ARG
        msg = "too many arguments on function"
        with cx_limit(self.con, category=category, limit=1):
            self.con.execute("select abs(-1)");
            with self.assertRaisesRegex(sqlite.OperationalError, msg):
                self.con.execute("select max(1, 2)");

    def test_func_ref_count(self):
        def getfunc():
            def f():
                return 1
            return f
        f = getfunc()
        globals()["foo"] = f
        # self.con.create_function("reftest", 0, getfunc())
        self.con.create_function("reftest", 0, f)
        cur = self.con.cursor()
        cur.execute("select reftest()")

    def test_func_return_text(self):
        cur = self.con.cursor()
        cur.execute("select returntext()")
        val = cur.fetchone()[0]
        self.assertEqual(type(val), str)
        self.assertEqual(val, "foo")

    def test_func_return_text_with_null_char(self):
        cur = self.con.cursor()
        res = cur.execute("select returntextwithnull()").fetchone()[0]
        self.assertEqual(type(res), str)
        self.assertEqual(res, "1\x002")

    def test_func_return_unicode(self):
        cur = self.con.cursor()
        cur.execute("select returnunicode()")
        val = cur.fetchone()[0]
        self.assertEqual(type(val), str)
        self.assertEqual(val, "bar")

    def test_func_return_int(self):
        cur = self.con.cursor()
        cur.execute("select returnint()")
        val = cur.fetchone()[0]
        self.assertEqual(type(val), int)
        self.assertEqual(val, 42)

    def test_func_return_float(self):
        cur = self.con.cursor()
        cur.execute("select returnfloat()")
        val = cur.fetchone()[0]
        self.assertEqual(type(val), float)
        if val < 3.139 or val > 3.141:
            self.fail("wrong value")

    def test_func_return_null(self):
        cur = self.con.cursor()
        cur.execute("select returnnull()")
        val = cur.fetchone()[0]
        self.assertEqual(type(val), type(None))
        self.assertEqual(val, None)

    def test_func_return_blob(self):
        cur = self.con.cursor()
        cur.execute("select returnblob()")
        val = cur.fetchone()[0]
        self.assertEqual(type(val), bytes)
        self.assertEqual(val, b"blob")

    def test_func_return_long_long(self):
        cur = self.con.cursor()
        cur.execute("select returnlonglong()")
        val = cur.fetchone()[0]
        self.assertEqual(val, 1<<31)

<<<<<<< HEAD
    def test_func_return_nan(self):
        cur = self.con.cursor()
        cur.execute("select returnnan()")
        self.assertIsNone(cur.fetchone()[0])

    def test_func_return_too_large_int(self):
        cur = self.con.cursor()
        self.assertRaisesRegex(sqlite.DataError, "string or blob too big",
                               self.con.execute, "select returntoolargeint()")

    @with_tracebacks(['func_raiseexception', '5/0', 'ZeroDivisionError'])
=======
    @with_tracebacks(ZeroDivisionError, name="func_raiseexception")
>>>>>>> b394af13
    def test_func_exception(self):
        cur = self.con.cursor()
        with self.assertRaises(sqlite.OperationalError) as cm:
            cur.execute("select raiseexception()")
            cur.fetchone()
        self.assertEqual(str(cm.exception), 'user-defined function raised exception')

    @with_tracebacks(MemoryError, name="func_memoryerror")
    def test_func_memory_error(self):
        cur = self.con.cursor()
        with self.assertRaises(MemoryError):
            cur.execute("select memoryerror()")
            cur.fetchone()

    @with_tracebacks(OverflowError, name="func_overflowerror")
    def test_func_overflow_error(self):
        cur = self.con.cursor()
        with self.assertRaises(sqlite.DataError):
            cur.execute("select overflowerror()")
            cur.fetchone()

    def test_any_arguments(self):
        cur = self.con.cursor()
        cur.execute("select spam(?, ?)", (1, 2))
        val = cur.fetchone()[0]
        self.assertEqual(val, 2)

    def test_empty_blob(self):
        cur = self.con.execute("select isblob(x'')")
        self.assertTrue(cur.fetchone()[0])

    def test_nan_float(self):
        cur = self.con.execute("select isnone(?)", (float("nan"),))
        # SQLite has no concept of nan; it is converted to NULL
        self.assertTrue(cur.fetchone()[0])

    def test_too_large_int(self):
        err = "Python int too large to convert to SQLite INTEGER"
        self.assertRaisesRegex(OverflowError, err, self.con.execute,
                               "select spam(?)", (1 << 65,))

    def test_non_contiguous_blob(self):
        self.assertRaisesRegex(ValueError, "could not convert BLOB to buffer",
                               self.con.execute, "select spam(?)",
                               (memoryview(b"blob")[::2],))

    def test_param_surrogates(self):
        self.assertRaisesRegex(UnicodeEncodeError, "surrogates not allowed",
                               self.con.execute, "select spam(?)",
                               ("\ud803\ude6d",))

    def test_func_params(self):
        results = []
        def append_result(arg):
            results.append((arg, type(arg)))
        self.con.create_function("test_params", 1, append_result)

        dataset = [
            (42, int),
            (-1, int),
            (1234567890123456789, int),
            (4611686018427387905, int),  # 63-bit int with non-zero low bits
            (3.14, float),
            (float('inf'), float),
            ("text", str),
            ("1\x002", str),
            ("\u02e2q\u02e1\u2071\u1d57\u1d49", str),
            (b"blob", bytes),
            (bytearray(range(2)), bytes),
            (memoryview(b"blob"), bytes),
            (None, type(None)),
        ]
        for val, _ in dataset:
            cur = self.con.execute("select test_params(?)", (val,))
            cur.fetchone()
        self.assertEqual(dataset, results)

    # Regarding deterministic functions:
    #
    # Between 3.8.3 and 3.15.0, deterministic functions were only used to
    # optimize inner loops, so for those versions we can only test if the
    # sqlite machinery has factored out a call or not. From 3.15.0 and onward,
    # deterministic functions were permitted in WHERE clauses of partial
    # indices, which allows testing based on syntax, iso. the query optimizer.
    @unittest.skipIf(sqlite.sqlite_version_info < (3, 8, 3), "Requires SQLite 3.8.3 or higher")
    def test_func_non_deterministic(self):
        mock = unittest.mock.Mock(return_value=None)
        self.con.create_function("nondeterministic", 0, mock, deterministic=False)
        if sqlite.sqlite_version_info < (3, 15, 0):
            self.con.execute("select nondeterministic() = nondeterministic()")
            self.assertEqual(mock.call_count, 2)
        else:
            with self.assertRaises(sqlite.OperationalError):
                self.con.execute("create index t on test(t) where nondeterministic() is not null")

    @unittest.skipIf(sqlite.sqlite_version_info < (3, 8, 3), "Requires SQLite 3.8.3 or higher")
    def test_func_deterministic(self):
        mock = unittest.mock.Mock(return_value=None)
        self.con.create_function("deterministic", 0, mock, deterministic=True)
        if sqlite.sqlite_version_info < (3, 15, 0):
            self.con.execute("select deterministic() = deterministic()")
            self.assertEqual(mock.call_count, 1)
        else:
            try:
                self.con.execute("create index t on test(t) where deterministic() is not null")
            except sqlite.OperationalError:
                self.fail("Unexpected failure while creating partial index")

    @unittest.skipIf(sqlite.sqlite_version_info >= (3, 8, 3), "SQLite < 3.8.3 needed")
    def test_func_deterministic_not_supported(self):
        with self.assertRaises(sqlite.NotSupportedError):
            self.con.create_function("deterministic", 0, int, deterministic=True)

    def test_func_deterministic_keyword_only(self):
        with self.assertRaises(TypeError):
            self.con.create_function("deterministic", 0, int, True)

    def test_function_destructor_via_gc(self):
        # See bpo-44304: The destructor of the user function can
        # crash if is called without the GIL from the gc functions
        dest = sqlite.connect(':memory:')
        def md5sum(t):
            return

        dest.create_function("md5", 1, md5sum)
        x = dest("create table lang (name, first_appeared)")
        del md5sum, dest

        y = [x]
        y.append(y)

        del x,y
        gc_collect()

    @with_tracebacks(OverflowError)
    def test_func_return_too_large_int(self):
        cur = self.con.cursor()
        for value in 2**63, -2**63-1, 2**64:
            self.con.create_function("largeint", 0, lambda value=value: value)
            with self.assertRaises(sqlite.DataError):
                cur.execute("select largeint()")

    @with_tracebacks(UnicodeEncodeError, "surrogates not allowed", "chr")
    def test_func_return_text_with_surrogates(self):
        cur = self.con.cursor()
        self.con.create_function("pychr", 1, chr)
        for value in 0xd8ff, 0xdcff:
            with self.assertRaises(sqlite.OperationalError):
                cur.execute("select pychr(?)", (value,))

    @unittest.skipUnless(sys.maxsize > 2**32, 'requires 64bit platform')
    @bigmemtest(size=2**31, memuse=3, dry_run=False)
    def test_func_return_too_large_text(self, size):
        cur = self.con.cursor()
        for size in 2**31-1, 2**31:
            self.con.create_function("largetext", 0, lambda size=size: "b" * size)
            with self.assertRaises(sqlite.DataError):
                cur.execute("select largetext()")

    @unittest.skipUnless(sys.maxsize > 2**32, 'requires 64bit platform')
    @bigmemtest(size=2**31, memuse=2, dry_run=False)
    def test_func_return_too_large_blob(self, size):
        cur = self.con.cursor()
        for size in 2**31-1, 2**31:
            self.con.create_function("largeblob", 0, lambda size=size: b"b" * size)
            with self.assertRaises(sqlite.DataError):
                cur.execute("select largeblob()")


class AggregateTests(unittest.TestCase):
    def setUp(self):
        self.con = sqlite.connect(":memory:")
        cur = self.con.cursor()
        cur.execute("""
            create table test(
                t text,
                i integer,
                f float,
                n,
                b blob
                )
            """)
        cur.execute("insert into test(t, i, f, n, b) values (?, ?, ?, ?, ?)",
            ("foo", 5, 3.14, None, memoryview(b"blob"),))

        self.con.create_aggregate("nostep", 1, AggrNoStep)
        self.con.create_aggregate("nofinalize", 1, AggrNoFinalize)
        self.con.create_aggregate("excInit", 1, AggrExceptionInInit)
        self.con.create_aggregate("excStep", 1, AggrExceptionInStep)
        self.con.create_aggregate("excFinalize", 1, AggrExceptionInFinalize)
        self.con.create_aggregate("checkType", 2, AggrCheckType)
        self.con.create_aggregate("checkTypes", -1, AggrCheckTypes)
        self.con.create_aggregate("mysum", 1, AggrSum)
        self.con.create_aggregate("aggtxt", 1, AggrText)

    def tearDown(self):
        #self.cur.close()
        #self.con.close()
        pass

    def test_aggr_error_on_create(self):
        with self.assertRaises(sqlite.OperationalError):
            self.con.create_function("bla", -100, AggrSum)

    def test_aggr_no_step(self):
        cur = self.con.cursor()
        with self.assertRaises(AttributeError) as cm:
            cur.execute("select nostep(t) from test")
        self.assertEqual(str(cm.exception), "'AggrNoStep' object has no attribute 'step'")

    def test_aggr_no_finalize(self):
        cur = self.con.cursor()
        with self.assertRaises(sqlite.OperationalError) as cm:
            cur.execute("select nofinalize(t) from test")
            val = cur.fetchone()[0]
        self.assertEqual(str(cm.exception), "user-defined aggregate's 'finalize' method raised error")

    @with_tracebacks(ZeroDivisionError, name="AggrExceptionInInit")
    def test_aggr_exception_in_init(self):
        cur = self.con.cursor()
        with self.assertRaises(sqlite.OperationalError) as cm:
            cur.execute("select excInit(t) from test")
            val = cur.fetchone()[0]
        self.assertEqual(str(cm.exception), "user-defined aggregate's '__init__' method raised error")

    @with_tracebacks(ZeroDivisionError, name="AggrExceptionInStep")
    def test_aggr_exception_in_step(self):
        cur = self.con.cursor()
        with self.assertRaises(sqlite.OperationalError) as cm:
            cur.execute("select excStep(t) from test")
            val = cur.fetchone()[0]
        self.assertEqual(str(cm.exception), "user-defined aggregate's 'step' method raised error")

    @with_tracebacks(ZeroDivisionError, name="AggrExceptionInFinalize")
    def test_aggr_exception_in_finalize(self):
        cur = self.con.cursor()
        with self.assertRaises(sqlite.OperationalError) as cm:
            cur.execute("select excFinalize(t) from test")
            val = cur.fetchone()[0]
        self.assertEqual(str(cm.exception), "user-defined aggregate's 'finalize' method raised error")

    def test_aggr_check_param_str(self):
        cur = self.con.cursor()
        cur.execute("select checkTypes('str', ?, ?)", ("foo", str()))
        val = cur.fetchone()[0]
        self.assertEqual(val, 2)

    def test_aggr_check_param_int(self):
        cur = self.con.cursor()
        cur.execute("select checkType('int', ?)", (42,))
        val = cur.fetchone()[0]
        self.assertEqual(val, 1)

    def test_aggr_check_params_int(self):
        cur = self.con.cursor()
        cur.execute("select checkTypes('int', ?, ?)", (42, 24))
        val = cur.fetchone()[0]
        self.assertEqual(val, 2)

    def test_aggr_check_param_float(self):
        cur = self.con.cursor()
        cur.execute("select checkType('float', ?)", (3.14,))
        val = cur.fetchone()[0]
        self.assertEqual(val, 1)

    def test_aggr_check_param_none(self):
        cur = self.con.cursor()
        cur.execute("select checkType('None', ?)", (None,))
        val = cur.fetchone()[0]
        self.assertEqual(val, 1)

    def test_aggr_check_param_blob(self):
        cur = self.con.cursor()
        cur.execute("select checkType('blob', ?)", (memoryview(b"blob"),))
        val = cur.fetchone()[0]
        self.assertEqual(val, 1)

    def test_aggr_check_aggr_sum(self):
        cur = self.con.cursor()
        cur.execute("delete from test")
        cur.executemany("insert into test(i) values (?)", [(10,), (20,), (30,)])
        cur.execute("select mysum(i) from test")
        val = cur.fetchone()[0]
        self.assertEqual(val, 60)

    def test_aggr_no_match(self):
        cur = self.con.execute("select mysum(i) from (select 1 as i) where i == 0")
        val = cur.fetchone()[0]
        self.assertIsNone(val)

    def test_aggr_text(self):
        cur = self.con.cursor()
        for txt in ["foo", "1\x002"]:
            with self.subTest(txt=txt):
                cur.execute("select aggtxt(?) from test", (txt,))
                val = cur.fetchone()[0]
                self.assertEqual(val, txt)


class AuthorizerTests(unittest.TestCase):
    @staticmethod
    def authorizer_cb(action, arg1, arg2, dbname, source):
        if action != sqlite.SQLITE_SELECT:
            return sqlite.SQLITE_DENY
        if arg2 == 'c2' or arg1 == 't2':
            return sqlite.SQLITE_DENY
        return sqlite.SQLITE_OK

    def setUp(self):
        self.con = sqlite.connect(":memory:")
        self.con.executescript("""
            create table t1 (c1, c2);
            create table t2 (c1, c2);
            insert into t1 (c1, c2) values (1, 2);
            insert into t2 (c1, c2) values (4, 5);
            """)

        # For our security test:
        self.con.execute("select c2 from t2")

        self.con.set_authorizer(self.authorizer_cb)

    def tearDown(self):
        pass

    def test_table_access(self):
        with self.assertRaises(sqlite.DatabaseError) as cm:
            self.con.execute("select * from t2")
        self.assertIn('prohibited', str(cm.exception))

    def test_column_access(self):
        with self.assertRaises(sqlite.DatabaseError) as cm:
            self.con.execute("select c2 from t1")
        self.assertIn('prohibited', str(cm.exception))

    def test_clear_authorizer(self):
        self.con.set_authorizer(None)
        self.con.execute("select * from t2")
        self.con.execute("select c2 from t1")


class AuthorizerRaiseExceptionTests(AuthorizerTests):
    @staticmethod
    def authorizer_cb(action, arg1, arg2, dbname, source):
        if action != sqlite.SQLITE_SELECT:
            raise ValueError
        if arg2 == 'c2' or arg1 == 't2':
            raise ValueError
        return sqlite.SQLITE_OK

    @with_tracebacks(ValueError, name="authorizer_cb")
    def test_table_access(self):
        super().test_table_access()

    @with_tracebacks(ValueError, name="authorizer_cb")
    def test_column_access(self):
        super().test_table_access()

class AuthorizerIllegalTypeTests(AuthorizerTests):
    @staticmethod
    def authorizer_cb(action, arg1, arg2, dbname, source):
        if action != sqlite.SQLITE_SELECT:
            return 0.0
        if arg2 == 'c2' or arg1 == 't2':
            return 0.0
        return sqlite.SQLITE_OK

class AuthorizerLargeIntegerTests(AuthorizerTests):
    @staticmethod
    def authorizer_cb(action, arg1, arg2, dbname, source):
        if action != sqlite.SQLITE_SELECT:
            return 2**32
        if arg2 == 'c2' or arg1 == 't2':
            return 2**32
        return sqlite.SQLITE_OK


if __name__ == "__main__":
    unittest.main()<|MERGE_RESOLUTION|>--- conflicted
+++ resolved
@@ -30,11 +30,7 @@
 import unittest.mock
 import sqlite3 as sqlite
 
-<<<<<<< HEAD
-from test.support import bigmemtest, gc_collect
-=======
-from test.support import bigmemtest, catch_unraisable_exception
->>>>>>> b394af13
+from test.support import bigmemtest, catch_unraisable_exception, gc_collect
 from .test_dbapi import cx_limit
 
 
@@ -290,7 +286,6 @@
         val = cur.fetchone()[0]
         self.assertEqual(val, 1<<31)
 
-<<<<<<< HEAD
     def test_func_return_nan(self):
         cur = self.con.cursor()
         cur.execute("select returnnan()")
@@ -301,10 +296,7 @@
         self.assertRaisesRegex(sqlite.DataError, "string or blob too big",
                                self.con.execute, "select returntoolargeint()")
 
-    @with_tracebacks(['func_raiseexception', '5/0', 'ZeroDivisionError'])
-=======
     @with_tracebacks(ZeroDivisionError, name="func_raiseexception")
->>>>>>> b394af13
     def test_func_exception(self):
         cur = self.con.cursor()
         with self.assertRaises(sqlite.OperationalError) as cm:
