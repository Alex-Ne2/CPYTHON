--- conflicted
+++ resolved
@@ -47,23 +47,15 @@
             unlink(TESTFN)
 
 
-<<<<<<< HEAD
-=======
 # Helper for temporary memory databases
->>>>>>> c1323d4b
 def memory_database():
     cx = sqlite.connect(":memory:")
     return contextlib.closing(cx)
 
 
-<<<<<<< HEAD
-@contextlib.contextmanager
-def cx_limit(cx, category=sqlite.SQLITE_LIMIT_LENGTH, limit=128):
-=======
 # Temporarily limit a database connection parameter
 @contextlib.contextmanager
 def cx_limit(cx, category=sqlite.SQLITE_LIMIT_SQL_LENGTH, limit=128):
->>>>>>> c1323d4b
     try:
         _prev = cx.setlimit(category, limit)
         yield limit
