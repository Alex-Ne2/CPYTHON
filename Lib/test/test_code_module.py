--- conflicted
+++ resolved
@@ -5,12 +5,8 @@
 from textwrap import dedent
 from contextlib import ExitStack
 from unittest import mock
-<<<<<<< HEAD
-from test.support import force_not_colorized_test_class, import_helper
-=======
 from test.support import force_not_colorized_test_class
 from test.support import import_helper
->>>>>>> afb9dc88
 
 code = import_helper.import_module('code')
 
