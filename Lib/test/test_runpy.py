# Test the runpy module
import contextlib
import importlib.machinery, importlib.util
import os.path
import pathlib
import py_compile
import re
import signal
import subprocess
import sys
import tempfile
import textwrap
import traceback
import unittest
import warnings
from test.support import (
    force_not_colorized_test_class,
    infinite_recursion,
    no_tracing,
    requires_resource,
    requires_subprocess,
    verbose,
)
from test.support.import_helper import forget, make_legacy_pyc, unload
from test.support.os_helper import create_empty_file, temp_dir, FakePath
from test.support.script_helper import make_script, make_zip_script


import runpy
from runpy import _run_code, _run_module_code, run_module, run_path
# Note: This module can't safely test _run_module_as_main as it
# runs its tests in the current process, which would mess with the
# real __main__ module (usually test.regrtest)
# See test_cmd_line_script for a test that executes that code path


# Set up the test code and expected results
example_source = """\
# Check basic code execution
result = ['Top level assignment']
def f():
    result.append('Lower level reference')
f()
del f
# Check the sys module
import sys
run_argv0 = sys.argv[0]
run_name_in_sys_modules = __name__ in sys.modules
module_in_sys_modules = (run_name_in_sys_modules and
                         globals() is sys.modules[__name__].__dict__)
# Check nested operation
import runpy
nested = runpy._run_module_code('x=1\\n', mod_name='<run>')
"""

implicit_namespace = {
    "__name__": None,
    "__file__": None,
    "__cached__": None,
    "__package__": None,
    "__doc__": None,
    "__spec__": None
}
example_namespace =  {
    "sys": sys,
    "runpy": runpy,
    "result": ["Top level assignment", "Lower level reference"],
    "run_argv0": sys.argv[0],
    "run_name_in_sys_modules": False,
    "module_in_sys_modules": False,
    "nested": dict(implicit_namespace,
                   x=1, __name__="<run>", __loader__=None),
}
example_namespace.update(implicit_namespace)

class CodeExecutionMixin:
    # Issue #15230 (run_path not handling run_name correctly) highlighted a
    # problem with the way arguments were being passed from higher level APIs
    # down to lower level code. This mixin makes it easier to ensure full
    # testing occurs at those upper layers as well, not just at the utility
    # layer

    # Figuring out the loader details in advance is hard to do, so we skip
    # checking the full details of loader and loader_state
    CHECKED_SPEC_ATTRIBUTES = ["name", "parent", "origin", "cached",
                               "has_location", "submodule_search_locations"]

    def assertNamespaceMatches(self, result_ns, expected_ns):
        """Check two namespaces match.

           Ignores any unspecified interpreter created names
        """
        # Avoid side effects
        result_ns = result_ns.copy()
        expected_ns = expected_ns.copy()
        # Impls are permitted to add extra names, so filter them out
        for k in list(result_ns):
            if k.startswith("__") and k.endswith("__"):
                if k not in expected_ns:
                    result_ns.pop(k)
                if k not in expected_ns["nested"]:
                    result_ns["nested"].pop(k)
        # Spec equality includes the loader, so we take the spec out of the
        # result namespace and check that separately
        result_spec = result_ns.pop("__spec__")
        expected_spec = expected_ns.pop("__spec__")
        if expected_spec is None:
            self.assertIsNone(result_spec)
        else:
            # If an expected loader is set, we just check we got the right
            # type, rather than checking for full equality
            if expected_spec.loader is not None:
                self.assertEqual(type(result_spec.loader),
                                 type(expected_spec.loader))
            for attr in self.CHECKED_SPEC_ATTRIBUTES:
                k = "__spec__." + attr
                actual = (k, getattr(result_spec, attr))
                expected = (k, getattr(expected_spec, attr))
                self.assertEqual(actual, expected)
        # For the rest, we still don't use direct dict comparison on the
        # namespace, as the diffs are too hard to debug if anything breaks
        self.assertEqual(set(result_ns), set(expected_ns))
        for k in result_ns:
            actual = (k, result_ns[k])
            expected = (k, expected_ns[k])
            self.assertEqual(actual, expected)

    def check_code_execution(self, create_namespace, expected_namespace):
        """Check that an interface runs the example code correctly

           First argument is a callable accepting the initial globals and
           using them to create the actual namespace
           Second argument is the expected result
        """
        sentinel = object()
        expected_ns = expected_namespace.copy()
        run_name = expected_ns["__name__"]
        saved_argv0 = sys.argv[0]
        saved_mod = sys.modules.get(run_name, sentinel)
        # Check without initial globals
        result_ns = create_namespace(None)
        self.assertNamespaceMatches(result_ns, expected_ns)
        self.assertIs(sys.argv[0], saved_argv0)
        self.assertIs(sys.modules.get(run_name, sentinel), saved_mod)
        # And then with initial globals
        initial_ns = {"sentinel": sentinel}
        expected_ns["sentinel"] = sentinel
        result_ns = create_namespace(initial_ns)
        self.assertIsNot(result_ns, initial_ns)
        self.assertNamespaceMatches(result_ns, expected_ns)
        self.assertIs(sys.argv[0], saved_argv0)
        self.assertIs(sys.modules.get(run_name, sentinel), saved_mod)


class ExecutionLayerTestCase(unittest.TestCase, CodeExecutionMixin):
    """Unit tests for runpy._run_code and runpy._run_module_code"""

    def test_run_code(self):
        expected_ns = example_namespace.copy()
        expected_ns.update({
            "__loader__": None,
        })
        def create_ns(init_globals):
            return _run_code(example_source, {}, init_globals)
        self.check_code_execution(create_ns, expected_ns)

    def test_run_module_code(self):
        mod_name = "<Nonsense>"
        mod_fname = "Some other nonsense"
        mod_loader = "Now you're just being silly"
        mod_package = '' # Treat as a top level module
        mod_spec = importlib.machinery.ModuleSpec(mod_name,
                                                  origin=mod_fname,
                                                  loader=mod_loader)
        expected_ns = example_namespace.copy()
        expected_ns.update({
            "__name__": mod_name,
            "__file__": mod_fname,
            "__loader__": mod_loader,
            "__package__": mod_package,
            "__spec__": mod_spec,
            "run_argv0": mod_fname,
            "run_name_in_sys_modules": True,
            "module_in_sys_modules": True,
        })
        def create_ns(init_globals):
            return _run_module_code(example_source,
                                    init_globals,
                                    mod_name,
                                    mod_spec)
        self.check_code_execution(create_ns, expected_ns)

# TODO: Use self.addCleanup to get rid of a lot of try-finally blocks
class RunModuleTestCase(unittest.TestCase, CodeExecutionMixin):
    """Unit tests for runpy.run_module"""

    def expect_import_error(self, mod_name):
        try:
            run_module(mod_name)
        except ImportError:
            pass
        else:
            self.fail("Expected import error for " + mod_name)

    def test_invalid_names(self):
        # Builtin module
        self.expect_import_error("sys")
        # Non-existent modules
        self.expect_import_error("sys.imp.eric")
        self.expect_import_error("os.path.half")
        self.expect_import_error("a.bee")
        # Relative names not allowed
        self.expect_import_error(".howard")
        self.expect_import_error("..eaten")
        self.expect_import_error(".test_runpy")
        self.expect_import_error(".unittest")
        # Package without __main__.py
        self.expect_import_error("multiprocessing")

    def test_library_module(self):
        self.assertEqual(run_module("runpy")["__name__"], "runpy")

    def _add_pkg_dir(self, pkg_dir, namespace=False):
        os.mkdir(pkg_dir)
        if namespace:
            return None
        pkg_fname = os.path.join(pkg_dir, "__init__.py")
        create_empty_file(pkg_fname)
        return pkg_fname

    def _make_pkg(self, source, depth, mod_base="runpy_test",
                     *, namespace=False, parent_namespaces=False):
        # Enforce a couple of internal sanity checks on test cases
        if (namespace or parent_namespaces) and not depth:
            raise RuntimeError("Can't mark top level module as a "
                               "namespace package")
        pkg_name = "__runpy_pkg__"
        test_fname = mod_base+os.extsep+"py"
        pkg_dir = sub_dir = os.path.realpath(tempfile.mkdtemp())
        if verbose > 1: print("  Package tree in:", sub_dir)
        sys.path.insert(0, pkg_dir)
        if verbose > 1: print("  Updated sys.path:", sys.path[0])
        if depth:
            namespace_flags = [parent_namespaces] * depth
            namespace_flags[-1] = namespace
            for namespace_flag in namespace_flags:
                sub_dir = os.path.join(sub_dir, pkg_name)
                pkg_fname = self._add_pkg_dir(sub_dir, namespace_flag)
                if verbose > 1: print("  Next level in:", sub_dir)
                if verbose > 1: print("  Created:", pkg_fname)
        mod_fname = os.path.join(sub_dir, test_fname)
        with open(mod_fname, "w") as mod_file:
            mod_file.write(source)
        if verbose > 1: print("  Created:", mod_fname)
        mod_name = (pkg_name+".")*depth + mod_base
        mod_spec = importlib.util.spec_from_file_location(mod_name,
                                                          mod_fname)
        return pkg_dir, mod_fname, mod_name, mod_spec

    def _del_pkg(self, top):
        for entry in list(sys.modules):
            if entry.startswith("__runpy_pkg__"):
                del sys.modules[entry]
        if verbose > 1: print("  Removed sys.modules entries")
        del sys.path[0]
        if verbose > 1: print("  Removed sys.path entry")
        for root, dirs, files in os.walk(top, topdown=False):
            for name in files:
                try:
                    os.remove(os.path.join(root, name))
                except OSError as ex:
                    if verbose > 1: print(ex) # Persist with cleaning up
            for name in dirs:
                fullname = os.path.join(root, name)
                try:
                    os.rmdir(fullname)
                except OSError as ex:
                    if verbose > 1: print(ex) # Persist with cleaning up
        try:
            os.rmdir(top)
            if verbose > 1: print("  Removed package tree")
        except OSError as ex:
            if verbose > 1: print(ex) # Persist with cleaning up

    def _fix_ns_for_legacy_pyc(self, ns, alter_sys):
        char_to_add = "c"
        ns["__file__"] += char_to_add
        ns["__cached__"] = ns["__file__"]
        spec = ns["__spec__"]
        new_spec = importlib.util.spec_from_file_location(spec.name,
                                                          ns["__file__"])
        ns["__spec__"] = new_spec
        if alter_sys:
            ns["run_argv0"] += char_to_add


    def _check_module(self, depth, alter_sys=False,
                         *, namespace=False, parent_namespaces=False):
        pkg_dir, mod_fname, mod_name, mod_spec = (
               self._make_pkg(example_source, depth,
                              namespace=namespace,
                              parent_namespaces=parent_namespaces))
        forget(mod_name)
        expected_ns = example_namespace.copy()
        expected_ns.update({
            "__name__": mod_name,
            "__file__": mod_fname,
            "__cached__": mod_spec.cached,
            "__package__": mod_name.rpartition(".")[0],
            "__spec__": mod_spec,
        })
        if alter_sys:
            expected_ns.update({
                "run_argv0": mod_fname,
                "run_name_in_sys_modules": True,
                "module_in_sys_modules": True,
            })
        def create_ns(init_globals):
            return run_module(mod_name, init_globals, alter_sys=alter_sys)
        try:
            if verbose > 1: print("Running from source:", mod_name)
            self.check_code_execution(create_ns, expected_ns)
            importlib.invalidate_caches()
            __import__(mod_name)
            os.remove(mod_fname)
            if not sys.dont_write_bytecode:
                make_legacy_pyc(mod_fname)
                unload(mod_name)  # In case loader caches paths
                importlib.invalidate_caches()
                if verbose > 1: print("Running from compiled:", mod_name)
                self._fix_ns_for_legacy_pyc(expected_ns, alter_sys)
                self.check_code_execution(create_ns, expected_ns)
        finally:
            self._del_pkg(pkg_dir)
        if verbose > 1: print("Module executed successfully")

    def _check_package(self, depth, alter_sys=False,
                          *, namespace=False, parent_namespaces=False):
        pkg_dir, mod_fname, mod_name, mod_spec = (
               self._make_pkg(example_source, depth, "__main__",
                              namespace=namespace,
                              parent_namespaces=parent_namespaces))
        pkg_name = mod_name.rpartition(".")[0]
        forget(mod_name)
        expected_ns = example_namespace.copy()
        expected_ns.update({
            "__name__": mod_name,
            "__file__": mod_fname,
            "__cached__": importlib.util.cache_from_source(mod_fname),
            "__package__": pkg_name,
            "__spec__": mod_spec,
        })
        if alter_sys:
            expected_ns.update({
                "run_argv0": mod_fname,
                "run_name_in_sys_modules": True,
                "module_in_sys_modules": True,
            })
        def create_ns(init_globals):
            return run_module(pkg_name, init_globals, alter_sys=alter_sys)
        try:
            if verbose > 1: print("Running from source:", pkg_name)
            self.check_code_execution(create_ns, expected_ns)
            importlib.invalidate_caches()
            __import__(mod_name)
            os.remove(mod_fname)
            if not sys.dont_write_bytecode:
                make_legacy_pyc(mod_fname)
                unload(mod_name)  # In case loader caches paths
                if verbose > 1: print("Running from compiled:", pkg_name)
                importlib.invalidate_caches()
                self._fix_ns_for_legacy_pyc(expected_ns, alter_sys)
                self.check_code_execution(create_ns, expected_ns)
        finally:
            self._del_pkg(pkg_dir)
        if verbose > 1: print("Package executed successfully")

    def _add_relative_modules(self, base_dir, source, depth):
        if depth <= 1:
            raise ValueError("Relative module test needs depth > 1")
        pkg_name = "__runpy_pkg__"
        module_dir = base_dir
        for i in range(depth):
            parent_dir = module_dir
            module_dir = os.path.join(module_dir, pkg_name)
        # Add sibling module
        sibling_fname = os.path.join(module_dir, "sibling.py")
        create_empty_file(sibling_fname)
        if verbose > 1: print("  Added sibling module:", sibling_fname)
        # Add nephew module
        uncle_dir = os.path.join(parent_dir, "uncle")
        self._add_pkg_dir(uncle_dir)
        if verbose > 1: print("  Added uncle package:", uncle_dir)
        cousin_dir = os.path.join(uncle_dir, "cousin")
        self._add_pkg_dir(cousin_dir)
        if verbose > 1: print("  Added cousin package:", cousin_dir)
        nephew_fname = os.path.join(cousin_dir, "nephew.py")
        create_empty_file(nephew_fname)
        if verbose > 1: print("  Added nephew module:", nephew_fname)

    def _check_relative_imports(self, depth, run_name=None):
        contents = r"""\
from __future__ import absolute_import
from . import sibling
from ..uncle.cousin import nephew
"""
        pkg_dir, mod_fname, mod_name, mod_spec = (
               self._make_pkg(contents, depth))
        if run_name is None:
            expected_name = mod_name
        else:
            expected_name = run_name
        try:
            self._add_relative_modules(pkg_dir, contents, depth)
            pkg_name = mod_name.rpartition('.')[0]
            if verbose > 1: print("Running from source:", mod_name)
            d1 = run_module(mod_name, run_name=run_name) # Read from source
            self.assertEqual(d1["__name__"], expected_name)
            self.assertEqual(d1["__package__"], pkg_name)
            self.assertIn("sibling", d1)
            self.assertIn("nephew", d1)
            del d1 # Ensure __loader__ entry doesn't keep file open
            importlib.invalidate_caches()
            __import__(mod_name)
            os.remove(mod_fname)
            if not sys.dont_write_bytecode:
                make_legacy_pyc(mod_fname)
                unload(mod_name)  # In case the loader caches paths
                if verbose > 1: print("Running from compiled:", mod_name)
                importlib.invalidate_caches()
                d2 = run_module(mod_name, run_name=run_name) # Read from bytecode
                self.assertEqual(d2["__name__"], expected_name)
                self.assertEqual(d2["__package__"], pkg_name)
                self.assertIn("sibling", d2)
                self.assertIn("nephew", d2)
                del d2 # Ensure __loader__ entry doesn't keep file open
        finally:
            self._del_pkg(pkg_dir)
        if verbose > 1: print("Module executed successfully")

    def test_run_module(self):
        for depth in range(4):
            if verbose > 1: print("Testing package depth:", depth)
            self._check_module(depth)

    def test_run_module_in_namespace_package(self):
        for depth in range(1, 4):
            if verbose > 1: print("Testing package depth:", depth)
            self._check_module(depth, namespace=True, parent_namespaces=True)

    def test_run_package(self):
        for depth in range(1, 4):
            if verbose > 1: print("Testing package depth:", depth)
            self._check_package(depth)

    def test_run_package_init_exceptions(self):
        # These were previously wrapped in an ImportError; see Issue 14285
        result = self._make_pkg("", 1, "__main__")
        pkg_dir, _, mod_name, _ = result
        mod_name = mod_name.replace(".__main__", "")
        self.addCleanup(self._del_pkg, pkg_dir)
        init = os.path.join(pkg_dir, "__runpy_pkg__", "__init__.py")

        exceptions = (ImportError, AttributeError, TypeError, ValueError)
        for exception in exceptions:
            name = exception.__name__
            with self.subTest(name):
                source = "raise {0}('{0} in __init__.py.')".format(name)
                with open(init, "wt", encoding="ascii") as mod_file:
                    mod_file.write(source)
                try:
                    run_module(mod_name)
                except exception as err:
                    self.assertNotIn("finding spec", format(err))
                else:
                    self.fail("Nothing raised; expected {}".format(name))
                try:
                    run_module(mod_name + ".submodule")
                except exception as err:
                    self.assertNotIn("finding spec", format(err))
                else:
                    self.fail("Nothing raised; expected {}".format(name))

    def test_submodule_imported_warning(self):
        pkg_dir, _, mod_name, _ = self._make_pkg("", 1)
        try:
            __import__(mod_name)
            with self.assertWarnsRegex(RuntimeWarning,
                    r"found in sys\.modules"):
                run_module(mod_name)
        finally:
            self._del_pkg(pkg_dir)

    def test_package_imported_no_warning(self):
        pkg_dir, _, mod_name, _ = self._make_pkg("", 1, "__main__")
        self.addCleanup(self._del_pkg, pkg_dir)
        package = mod_name.replace(".__main__", "")
        # No warning should occur if we only imported the parent package
        __import__(package)
        self.assertIn(package, sys.modules)
        with warnings.catch_warnings():
            warnings.simplefilter("error", RuntimeWarning)
            run_module(package)
        # But the warning should occur if we imported the __main__ submodule
        __import__(mod_name)
        with self.assertWarnsRegex(RuntimeWarning, r"found in sys\.modules"):
            run_module(package)

    def test_run_package_in_namespace_package(self):
        for depth in range(1, 4):
            if verbose > 1: print("Testing package depth:", depth)
            self._check_package(depth, parent_namespaces=True)

    def test_run_namespace_package(self):
        for depth in range(1, 4):
            if verbose > 1: print("Testing package depth:", depth)
            self._check_package(depth, namespace=True)

    def test_run_namespace_package_in_namespace_package(self):
        for depth in range(1, 4):
            if verbose > 1: print("Testing package depth:", depth)
            self._check_package(depth, namespace=True, parent_namespaces=True)

    def test_run_module_alter_sys(self):
        for depth in range(4):
            if verbose > 1: print("Testing package depth:", depth)
            self._check_module(depth, alter_sys=True)

    def test_run_package_alter_sys(self):
        for depth in range(1, 4):
            if verbose > 1: print("Testing package depth:", depth)
            self._check_package(depth, alter_sys=True)

    def test_explicit_relative_import(self):
        for depth in range(2, 5):
            if verbose > 1: print("Testing relative imports at depth:", depth)
            self._check_relative_imports(depth)

    def test_main_relative_import(self):
        for depth in range(2, 5):
            if verbose > 1: print("Testing main relative imports at depth:", depth)
            self._check_relative_imports(depth, "__main__")

    def test_run_name(self):
        depth = 1
        run_name = "And now for something completely different"
        pkg_dir, mod_fname, mod_name, mod_spec = (
               self._make_pkg(example_source, depth))
        forget(mod_name)
        expected_ns = example_namespace.copy()
        expected_ns.update({
            "__name__": run_name,
            "__file__": mod_fname,
            "__cached__": importlib.util.cache_from_source(mod_fname),
            "__package__": mod_name.rpartition(".")[0],
            "__spec__": mod_spec,
        })
        def create_ns(init_globals):
            return run_module(mod_name, init_globals, run_name)
        try:
            self.check_code_execution(create_ns, expected_ns)
        finally:
            self._del_pkg(pkg_dir)

    def test_pkgutil_walk_packages(self):
        # This is a dodgy hack to use the test_runpy infrastructure to test
        # issue #15343. Issue #15348 declares this is indeed a dodgy hack ;)
        import pkgutil
        max_depth = 4
        base_name = "__runpy_pkg__"
        package_suffixes = ["uncle", "uncle.cousin"]
        module_suffixes = ["uncle.cousin.nephew", base_name + ".sibling"]
        expected_packages = set()
        expected_modules = set()
        for depth in range(1, max_depth):
            pkg_name = ".".join([base_name] * depth)
            expected_packages.add(pkg_name)
            for name in package_suffixes:
                expected_packages.add(pkg_name + "." + name)
            for name in module_suffixes:
                expected_modules.add(pkg_name + "." + name)
        pkg_name = ".".join([base_name] * max_depth)
        expected_packages.add(pkg_name)
        expected_modules.add(pkg_name + ".runpy_test")
        pkg_dir, mod_fname, mod_name, mod_spec = (
               self._make_pkg("", max_depth))
        self.addCleanup(self._del_pkg, pkg_dir)
        for depth in range(2, max_depth+1):
            self._add_relative_modules(pkg_dir, "", depth)
        for moduleinfo in pkgutil.walk_packages([pkg_dir]):
            self.assertIsInstance(moduleinfo, pkgutil.ModuleInfo)
            self.assertIsInstance(moduleinfo.module_finder,
                                  importlib.machinery.FileFinder)
            if moduleinfo.ispkg:
                expected_packages.remove(moduleinfo.name)
            else:
                expected_modules.remove(moduleinfo.name)
        self.assertEqual(len(expected_packages), 0, expected_packages)
        self.assertEqual(len(expected_modules), 0, expected_modules)

class RunPathTestCase(unittest.TestCase, CodeExecutionMixin):
    """Unit tests for runpy.run_path"""

    def _make_test_script(self, script_dir, script_basename,
                          source=None, omit_suffix=False):
        if source is None:
            source = example_source
        return make_script(script_dir, script_basename,
                           source, omit_suffix)

    def _check_script(self, script_name, expected_name, expected_file,
                            expected_argv0, mod_name=None,
                            expect_spec=True, check_loader=True):
        # First check is without run_name
        def create_ns(init_globals):
            return run_path(script_name, init_globals)
        expected_ns = example_namespace.copy()
        if mod_name is None:
            spec_name = expected_name
        else:
            spec_name = mod_name
        if expect_spec:
            mod_spec = importlib.util.spec_from_file_location(spec_name,
                                                              expected_file)
            mod_cached = mod_spec.cached
            if not check_loader:
                mod_spec.loader = None
        else:
            mod_spec = mod_cached = None

        expected_ns.update({
            "__name__": expected_name,
            "__file__": expected_file,
            "__cached__": mod_cached,
            "__package__": "",
            "__spec__": mod_spec,
            "run_argv0": expected_argv0,
            "run_name_in_sys_modules": True,
            "module_in_sys_modules": True,
        })
        self.check_code_execution(create_ns, expected_ns)
        # Second check makes sure run_name works in all cases
        run_name = "prove.issue15230.is.fixed"
        def create_ns(init_globals):
            return run_path(script_name, init_globals, run_name)
        if expect_spec and mod_name is None:
            mod_spec = importlib.util.spec_from_file_location(run_name,
                                                              expected_file)
            if not check_loader:
                mod_spec.loader = None
            expected_ns["__spec__"] = mod_spec
        expected_ns["__name__"] = run_name
        expected_ns["__package__"] = run_name.rpartition(".")[0]
        self.check_code_execution(create_ns, expected_ns)

    def _check_import_error(self, script_name, msg):
        msg = re.escape(msg)
        self.assertRaisesRegex(ImportError, msg, run_path, script_name)

    def test_basic_script(self):
        with temp_dir() as script_dir:
            mod_name = 'script'
            script_name = self._make_test_script(script_dir, mod_name)
            self._check_script(script_name, "<run_path>", script_name,
                               script_name, expect_spec=False)

    def test_basic_script_with_pathlike_object(self):
        with temp_dir() as script_dir:
            mod_name = 'script'
            script_name = self._make_test_script(script_dir, mod_name)
            self._check_script(FakePath(script_name), "<run_path>",
                               script_name,
                               script_name,
                               expect_spec=False)

    def test_basic_script_no_suffix(self):
        with temp_dir() as script_dir:
            mod_name = 'script'
            script_name = self._make_test_script(script_dir, mod_name,
                                                 omit_suffix=True)
            self._check_script(script_name, "<run_path>", script_name,
                               script_name, expect_spec=False)

    def test_script_compiled(self):
        with temp_dir() as script_dir:
            mod_name = 'script'
            script_name = self._make_test_script(script_dir, mod_name)
            compiled_name = py_compile.compile(script_name, doraise=True)
            os.remove(script_name)
            self._check_script(compiled_name, "<run_path>", compiled_name,
                               compiled_name, expect_spec=False)

    def test_directory(self):
        with temp_dir() as script_dir:
            mod_name = '__main__'
            script_name = self._make_test_script(script_dir, mod_name)
            self._check_script(script_dir, "<run_path>", script_name,
                               script_dir, mod_name=mod_name)

    def test_directory_compiled(self):
        with temp_dir() as script_dir:
            mod_name = '__main__'
            script_name = self._make_test_script(script_dir, mod_name)
            compiled_name = py_compile.compile(script_name, doraise=True)
            os.remove(script_name)
            if not sys.dont_write_bytecode:
                legacy_pyc = make_legacy_pyc(script_name)
                self._check_script(script_dir, "<run_path>", legacy_pyc,
                                   script_dir, mod_name=mod_name)

    def test_directory_error(self):
        with temp_dir() as script_dir:
            mod_name = 'not_main'
            script_name = self._make_test_script(script_dir, mod_name)
            msg = "can't find '__main__' module in %r" % script_dir
            self._check_import_error(script_dir, msg)

    def test_zipfile(self):
        with temp_dir() as script_dir:
            mod_name = '__main__'
            script_name = self._make_test_script(script_dir, mod_name)
            zip_name, fname = make_zip_script(script_dir, 'test_zip', script_name)
            self._check_script(zip_name, "<run_path>", fname, zip_name,
                               mod_name=mod_name, check_loader=False)

    def test_zipfile_compiled(self):
        with temp_dir() as script_dir:
            mod_name = '__main__'
            script_name = self._make_test_script(script_dir, mod_name)
            compiled_name = py_compile.compile(script_name, doraise=True)
            zip_name, fname = make_zip_script(script_dir, 'test_zip',
                                              compiled_name)
            self._check_script(zip_name, "<run_path>", fname, zip_name,
                               mod_name=mod_name, check_loader=False)

    def test_zipfile_error(self):
        with temp_dir() as script_dir:
            mod_name = 'not_main'
            script_name = self._make_test_script(script_dir, mod_name)
            zip_name, fname = make_zip_script(script_dir, 'test_zip', script_name)
            msg = "can't find '__main__' module in %r" % zip_name
            self._check_import_error(zip_name, msg)

    @no_tracing
    @requires_resource('cpu')
    def test_main_recursion_error(self):
        with temp_dir() as script_dir, temp_dir() as dummy_dir:
            mod_name = '__main__'
            source = ("import runpy\n"
                      "runpy.run_path(%r)\n") % dummy_dir
            script_name = self._make_test_script(script_dir, mod_name, source)
            zip_name, fname = make_zip_script(script_dir, 'test_zip', script_name)
            with infinite_recursion(25):
                self.assertRaises(RecursionError, run_path, zip_name)

    def test_encoding(self):
        with temp_dir() as script_dir:
            filename = os.path.join(script_dir, 'script.py')
            with open(filename, 'w', encoding='latin1') as f:
                f.write("""
#coding:latin1
s = "non-ASCII: h\xe9"
""")
            result = run_path(filename)
            self.assertEqual(result['s'], "non-ASCII: h\xe9")


@force_not_colorized_test_class
class TestExit(unittest.TestCase):
    STATUS_CONTROL_C_EXIT = 0xC000013A
    EXPECTED_CODE = (
        STATUS_CONTROL_C_EXIT
        if sys.platform == "win32"
        else -signal.SIGINT
    )
    @staticmethod
    @contextlib.contextmanager
    def tmp_path(*args, **kwargs):
        with temp_dir() as tmp_fn:
            yield pathlib.Path(tmp_fn)


    def run(self, *args, **kwargs):
        with self.tmp_path() as tmp:
            self.ham = ham = tmp / "ham.py"
            ham.write_text(
                textwrap.dedent(
                    """\
                    raise KeyboardInterrupt
                    """
                )
            )
            super().run(*args, **kwargs)

    @requires_subprocess()
    def assertSigInt(self, cmd, *args, **kwargs):
        # Use -E to ignore PYTHONSAFEPATH
        cmd = [sys.executable, '-E', *cmd]
        proc = subprocess.run(cmd, *args, **kwargs, text=True, stderr=subprocess.PIPE)
<<<<<<< HEAD
        stderr = traceback.strip_exc_timestamps(proc.stderr)
        self.assertTrue(stderr.endswith("\nKeyboardInterrupt\n"), stderr)
=======
        self.assertEndsWith(proc.stderr, "\nKeyboardInterrupt\n")
>>>>>>> 80284b5c
        self.assertEqual(proc.returncode, self.EXPECTED_CODE)

    def test_pymain_run_file(self):
        self.assertSigInt([self.ham])

    def test_pymain_run_file_runpy_run_module(self):
        tmp = self.ham.parent
        run_module = tmp / "run_module.py"
        run_module.write_text(
            textwrap.dedent(
                """\
                import runpy
                runpy.run_module("ham")
                """
            )
        )
        self.assertSigInt([run_module], cwd=tmp)

    def test_pymain_run_file_runpy_run_module_as_main(self):
        tmp = self.ham.parent
        run_module_as_main = tmp / "run_module_as_main.py"
        run_module_as_main.write_text(
            textwrap.dedent(
                """\
                import runpy
                runpy._run_module_as_main("ham")
                """
            )
        )
        self.assertSigInt([run_module_as_main], cwd=tmp)

    def test_pymain_run_command_run_module(self):
        self.assertSigInt(
            ["-c", "import runpy; runpy.run_module('ham')"],
            cwd=self.ham.parent,
        )

    def test_pymain_run_command(self):
        self.assertSigInt(["-c", "import ham"], cwd=self.ham.parent)

    def test_pymain_run_stdin(self):
        self.assertSigInt([], input="import ham", cwd=self.ham.parent)

    def test_pymain_run_module(self):
        ham = self.ham
        self.assertSigInt(["-m", ham.stem], cwd=ham.parent)


if __name__ == "__main__":
    unittest.main()<|MERGE_RESOLUTION|>--- conflicted
+++ resolved
@@ -797,12 +797,8 @@
         # Use -E to ignore PYTHONSAFEPATH
         cmd = [sys.executable, '-E', *cmd]
         proc = subprocess.run(cmd, *args, **kwargs, text=True, stderr=subprocess.PIPE)
-<<<<<<< HEAD
         stderr = traceback.strip_exc_timestamps(proc.stderr)
-        self.assertTrue(stderr.endswith("\nKeyboardInterrupt\n"), stderr)
-=======
-        self.assertEndsWith(proc.stderr, "\nKeyboardInterrupt\n")
->>>>>>> 80284b5c
+        self.assertEndsWith(stderr, "\nKeyboardInterrupt\n")
         self.assertEqual(proc.returncode, self.EXPECTED_CODE)
 
     def test_pymain_run_file(self):
