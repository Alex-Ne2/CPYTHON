--- conflicted
+++ resolved
@@ -25,22 +25,10 @@
 _have_code = (types.MethodType, types.FunctionType, types.CodeType,
               classmethod, staticmethod, type)
 
-<<<<<<< HEAD
 CONVERT_VALUE = opmap['CONVERT_VALUE']
 
-MAKE_FUNCTION = opmap['MAKE_FUNCTION']
-MAKE_FUNCTION_FLAGS = ('defaults', 'kwdefaults', 'annotations', 'closure')
-=======
-FORMAT_VALUE = opmap['FORMAT_VALUE']
-FORMAT_VALUE_CONVERTERS = (
-    (None, ''),
-    (str, 'str'),
-    (repr, 'repr'),
-    (ascii, 'ascii'),
-)
 SET_FUNCTION_ATTRIBUTE = opmap['SET_FUNCTION_ATTRIBUTE']
 FUNCTION_ATTR_FLAGS = ('defaults', 'kwdefaults', 'annotations', 'closure')
->>>>>>> 5cdd5ba4
 
 LOAD_CONST = opmap['LOAD_CONST']
 RETURN_CONST = opmap['RETURN_CONST']
@@ -586,23 +574,11 @@
             elif deop in hascompare:
                 argval = cmp_op[arg>>4]
                 argrepr = argval
-<<<<<<< HEAD
             elif deop == CONVERT_VALUE:
                 argval = (None, str, repr, ascii)[arg]
                 argrepr = ('', 'str', 'repr', 'ascii')[arg]
-            elif deop == MAKE_FUNCTION:
-                argrepr = ', '.join(s for i, s in enumerate(MAKE_FUNCTION_FLAGS)
-=======
-            elif deop == FORMAT_VALUE:
-                argval, argrepr = FORMAT_VALUE_CONVERTERS[arg & 0x3]
-                argval = (argval, bool(arg & 0x4))
-                if argval[1]:
-                    if argrepr:
-                        argrepr += ', '
-                    argrepr += 'with format'
             elif deop == SET_FUNCTION_ATTRIBUTE:
                 argrepr = ', '.join(s for i, s in enumerate(FUNCTION_ATTR_FLAGS)
->>>>>>> 5cdd5ba4
                                     if arg & (1<<i))
             elif deop == BINARY_OP:
                 _, argrepr = _nb_ops[arg]
