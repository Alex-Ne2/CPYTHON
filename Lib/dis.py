"""Disassembler of Python byte code into mnemonics."""

import sys
import types
import collections
import io

from opcode import *
from opcode import __all__ as _opcodes_all
from opcode import _nb_ops, _inline_cache_entries, _specializations, _specialized_instructions

__all__ = ["code_info", "dis", "disassemble", "distb", "disco",
           "findlinestarts", "findlabels", "show_code",
           "get_instructions", "Instruction", "Bytecode"] + _opcodes_all
del _opcodes_all

_have_code = (types.MethodType, types.FunctionType, types.CodeType,
              classmethod, staticmethod, type)

FORMAT_VALUE = opmap['FORMAT_VALUE']
FORMAT_VALUE_CONVERTERS = (
    (None, ''),
    (str, 'str'),
    (repr, 'repr'),
    (ascii, 'ascii'),
)
MAKE_FUNCTION = opmap['MAKE_FUNCTION']
MAKE_FUNCTION_FLAGS = ('defaults', 'kwdefaults', 'annotations', 'closure')

LOAD_CONST = opmap['LOAD_CONST']
LOAD_GLOBAL = opmap['LOAD_GLOBAL']
BINARY_OP = opmap['BINARY_OP']
JUMP_BACKWARD = opmap['JUMP_BACKWARD']

CACHE = opmap["CACHE"]

_all_opname = list(opname)
_all_opmap = dict(opmap)
_empty_slot = [slot for slot, name in enumerate(_all_opname) if name.startswith("<")]
for spec_op, specialized in zip(_empty_slot, _specialized_instructions):
    # fill opname and opmap
    _all_opname[spec_op] = specialized
    _all_opmap[specialized] = spec_op

deoptmap = {
    specialized: base for base, family in _specializations.items() for specialized in family
}

def _try_compile(source, name):
    """Attempts to compile the given source, first as an expression and
       then as a statement if the first approach fails.

       Utility function to accept strings in functions that otherwise
       expect code objects
    """
    try:
        c = compile(source, name, 'eval')
    except SyntaxError:
        c = compile(source, name, 'exec')
    return c

def dis(x=None, *, file=None, depth=None, show_caches=False, adaptive=False):
    """Disassemble classes, methods, functions, and other compiled objects.

    With no argument, disassemble the last traceback.

    Compiled objects currently include generator objects, async generator
    objects, and coroutine objects, all of which store their code object
    in a special attribute.
    """
    if x is None:
        distb(file=file, show_caches=show_caches, adaptive=adaptive)
        return
    # Extract functions from methods.
    if hasattr(x, '__func__'):
        x = x.__func__
    # Extract compiled code objects from...
    if hasattr(x, '__code__'):  # ...a function, or
        x = x.__code__
    elif hasattr(x, 'gi_code'):  #...a generator object, or
        x = x.gi_code
    elif hasattr(x, 'ag_code'):  #...an asynchronous generator object, or
        x = x.ag_code
    elif hasattr(x, 'cr_code'):  #...a coroutine.
        x = x.cr_code
    # Perform the disassembly.
    if hasattr(x, '__dict__'):  # Class or module
        items = sorted(x.__dict__.items())
        for name, x1 in items:
            if isinstance(x1, _have_code):
                print("Disassembly of %s:" % name, file=file)
                try:
                    dis(x1, file=file, depth=depth, show_caches=show_caches, adaptive=adaptive)
                except TypeError as msg:
                    print("Sorry:", msg, file=file)
                print(file=file)
    elif hasattr(x, 'co_code'): # Code object
        _disassemble_recursive(x, file=file, depth=depth, show_caches=show_caches, adaptive=adaptive)
    elif isinstance(x, (bytes, bytearray)): # Raw bytecode
        _disassemble_bytes(x, file=file, show_caches=show_caches)
    elif isinstance(x, str):    # Source code
        _disassemble_str(x, file=file, depth=depth, show_caches=show_caches, adaptive=adaptive)
    else:
        raise TypeError("don't know how to disassemble %s objects" %
                        type(x).__name__)

def distb(tb=None, *, file=None, show_caches=False, adaptive=False):
    """Disassemble a traceback (default: last traceback)."""
    if tb is None:
        try:
            tb = sys.last_traceback
        except AttributeError:
            raise RuntimeError("no last traceback to disassemble") from None
        while tb.tb_next: tb = tb.tb_next
    disassemble(tb.tb_frame.f_code, tb.tb_lasti, file=file, show_caches=show_caches, adaptive=adaptive)

# The inspect module interrogates this dictionary to build its
# list of CO_* constants. It is also used by pretty_flags to
# turn the co_flags field into a human readable list.
COMPILER_FLAG_NAMES = {
     1: "OPTIMIZED",
     2: "NEWLOCALS",
     4: "VARARGS",
     8: "VARKEYWORDS",
    16: "NESTED",
    32: "GENERATOR",
    64: "NOFREE",
   128: "COROUTINE",
   256: "ITERABLE_COROUTINE",
   512: "ASYNC_GENERATOR",
}

def pretty_flags(flags):
    """Return pretty representation of code flags."""
    names = []
    for i in range(32):
        flag = 1<<i
        if flags & flag:
            names.append(COMPILER_FLAG_NAMES.get(flag, hex(flag)))
            flags ^= flag
            if not flags:
                break
    else:
        names.append(hex(flags))
    return ", ".join(names)

class _Unknown:
    def __repr__(self):
        return "<unknown>"

# Sentinel to represent values that cannot be calculated
UNKNOWN = _Unknown()

def _get_code_object(x):
    """Helper to handle methods, compiled or raw code objects, and strings."""
    # Extract functions from methods.
    if hasattr(x, '__func__'):
        x = x.__func__
    # Extract compiled code objects from...
    if hasattr(x, '__code__'):  # ...a function, or
        x = x.__code__
    elif hasattr(x, 'gi_code'):  #...a generator object, or
        x = x.gi_code
    elif hasattr(x, 'ag_code'):  #...an asynchronous generator object, or
        x = x.ag_code
    elif hasattr(x, 'cr_code'):  #...a coroutine.
        x = x.cr_code
    # Handle source code.
    if isinstance(x, str):
        x = _try_compile(x, "<disassembly>")
    # By now, if we don't have a code object, we can't disassemble x.
    if hasattr(x, 'co_code'):
        return x
    raise TypeError("don't know how to disassemble %s objects" %
                    type(x).__name__)

def _deoptop(op):
    name = _all_opname[op]
    return _all_opmap[deoptmap[name]] if name in deoptmap else op

def _get_code_array(co, adaptive):
    return co._co_code_adaptive if adaptive else co.co_code

def code_info(x):
    """Formatted details of methods, functions, or code."""
    return _format_code_info(_get_code_object(x))

def _format_code_info(co):
    lines = []
    lines.append("Name:              %s" % co.co_name)
    lines.append("Filename:          %s" % co.co_filename)
    lines.append("Argument count:    %s" % co.co_argcount)
    lines.append("Positional-only arguments: %s" % co.co_posonlyargcount)
    lines.append("Kw-only arguments: %s" % co.co_kwonlyargcount)
    lines.append("Number of locals:  %s" % co.co_nlocals)
    lines.append("Stack size:        %s" % co.co_stacksize)
    lines.append("Flags:             %s" % pretty_flags(co.co_flags))
    if co.co_consts:
        lines.append("Constants:")
        for i_c in enumerate(co.co_consts):
            lines.append("%4d: %r" % i_c)
    if co.co_names:
        lines.append("Names:")
        for i_n in enumerate(co.co_names):
            lines.append("%4d: %s" % i_n)
    if co.co_varnames:
        lines.append("Variable names:")
        for i_n in enumerate(co.co_varnames):
            lines.append("%4d: %s" % i_n)
    if co.co_freevars:
        lines.append("Free variables:")
        for i_n in enumerate(co.co_freevars):
            lines.append("%4d: %s" % i_n)
    if co.co_cellvars:
        lines.append("Cell variables:")
        for i_n in enumerate(co.co_cellvars):
            lines.append("%4d: %s" % i_n)
    return "\n".join(lines)

def show_code(co, *, file=None):
    """Print details of methods, functions, or code to *file*.

    If *file* is not provided, the output is printed on stdout.
    """
    print(code_info(co), file=file)

Positions = collections.namedtuple(
    'Positions',
    [
        'lineno',
        'end_lineno',
        'col_offset',
        'end_col_offset',
    ],
    defaults=[None] * 4
)

_Instruction = collections.namedtuple(
    "_Instruction",
    [
        'opname',
        'opcode',
        'arg',
        'argval',
        'argrepr',
        'offset',
        'starts_line',
        'is_jump_target',
        'positions'
    ],
    defaults=[None]
)

_Instruction.opname.__doc__ = "Human readable name for operation"
_Instruction.opcode.__doc__ = "Numeric code for operation"
_Instruction.arg.__doc__ = "Numeric argument to operation (if any), otherwise None"
_Instruction.argval.__doc__ = "Resolved arg value (if known), otherwise same as arg"
_Instruction.argrepr.__doc__ = "Human readable description of operation argument"
_Instruction.offset.__doc__ = "Start index of operation within bytecode sequence"
_Instruction.starts_line.__doc__ = "Line started by this opcode (if any), otherwise None"
_Instruction.is_jump_target.__doc__ = "True if other code jumps to here, otherwise False"
_Instruction.positions.__doc__ = "dis.Positions object holding the span of source code covered by this instruction"

_ExceptionTableEntry = collections.namedtuple("_ExceptionTableEntry",
    "start end target depth lasti")

_OPNAME_WIDTH = max(map(len, opmap))
_OPARG_WIDTH = 5

class Instruction(_Instruction):
    """Details for a bytecode operation

       Defined fields:
         opname - human readable name for operation
         opcode - numeric code for operation
         arg - numeric argument to operation (if any), otherwise None
         argval - resolved arg value (if known), otherwise same as arg
         argrepr - human readable description of operation argument
         offset - start index of operation within bytecode sequence
         starts_line - line started by this opcode (if any), otherwise None
         is_jump_target - True if other code jumps to here, otherwise False
         positions - Optional dis.Positions object holding the span of source code
                     covered by this instruction
    """

    def _disassemble(self, lineno_width=3, mark_as_current=False, offset_width=4):
        """Format instruction details for inclusion in disassembly output

        *lineno_width* sets the width of the line number field (0 omits it)
        *mark_as_current* inserts a '-->' marker arrow as part of the line
        *offset_width* sets the width of the instruction offset field
        """
        fields = []
        # Column: Source code line number
        if lineno_width:
            if self.starts_line is not None:
                lineno_fmt = "%%%dd" % lineno_width
                fields.append(lineno_fmt % self.starts_line)
            else:
                fields.append(' ' * lineno_width)
        # Column: Current instruction indicator
        if mark_as_current:
            fields.append('-->')
        else:
            fields.append('   ')
        # Column: Jump target marker
        if self.is_jump_target:
            fields.append('>>')
        else:
            fields.append('  ')
        # Column: Instruction offset from start of code sequence
        fields.append(repr(self.offset).rjust(offset_width))
        # Column: Opcode name
        fields.append(self.opname.ljust(_OPNAME_WIDTH))
        # Column: Opcode argument
        if self.arg is not None:
            fields.append(repr(self.arg).rjust(_OPARG_WIDTH))
            # Column: Opcode argument details
            if self.argrepr:
                fields.append('(' + self.argrepr + ')')
        return ' '.join(fields).rstrip()


def get_instructions(x, *, first_line=None, show_caches=False, adaptive=False):
    """Iterator for the opcodes in methods, functions or code

    Generates a series of Instruction named tuples giving the details of
    each operations in the supplied code.

    If *first_line* is not None, it indicates the line number that should
    be reported for the first source line in the disassembled code.
    Otherwise, the source line information (if any) is taken directly from
    the disassembled code object.
    """
    co = _get_code_object(x)
    linestarts = dict(findlinestarts(co))
    if first_line is not None:
        line_offset = first_line - co.co_firstlineno
    else:
        line_offset = 0
    return _get_instructions_bytes(_get_code_array(co, adaptive),
                                   co._varname_from_oparg,
                                   co.co_names, co.co_consts,
                                   linestarts, line_offset,
                                   co_positions=co.co_positions(),
                                   show_caches=show_caches)

def _get_const_value(op, arg, co_consts):
    """Helper to get the value of the const in a hasconst op.

       Returns the dereferenced constant if this is possible.
       Otherwise (if it is a LOAD_CONST and co_consts is not
       provided) returns the dis.UNKNOWN sentinel.
    """
    assert op in hasconst

    argval = UNKNOWN
    if op == LOAD_CONST:
        if co_consts is not None:
            argval = co_consts[arg]
    return argval

def _get_const_info(op, arg, co_consts):
    """Helper to get optional details about const references

       Returns the dereferenced constant and its repr if the value
       can be calculated.
       Otherwise returns the sentinel value dis.UNKNOWN for the value
       and an empty string for its repr.
    """
    argval = _get_const_value(op, arg, co_consts)
    argrepr = repr(argval) if argval is not UNKNOWN else ''
    return argval, argrepr

def _get_name_info(name_index, get_name, **extrainfo):
    """Helper to get optional details about named references

       Returns the dereferenced name as both value and repr if the name
       list is defined.
       Otherwise returns the sentinel value dis.UNKNOWN for the value
       and an empty string for its repr.
    """
    if get_name is not None:
        argval = get_name(name_index, **extrainfo)
        return argval, argval
    else:
        return UNKNOWN, ''

def parse_varint(iterator):
    b = next(iterator)
    val = b & 63
    while b&64:
        val <<= 6
        b = next(iterator)
        val |= b&63
    return val

def parse_exception_table(code):
    iterator = iter(code.co_exceptiontable)
    entries = []
    try:
        while True:
            start = parse_varint(iterator)*2
            length = parse_varint(iterator)*2
            end = start + length
            target = parse_varint(iterator)*2
            dl = parse_varint(iterator)
            depth = dl >> 1
            lasti = bool(dl&1)
            entries.append(_ExceptionTableEntry(start, end, target, depth, lasti))
    except StopIteration:
        return entries

def _is_backward_jump(op):
    return 'JUMP_BACKWARD' in opname[op]

def _get_instructions_bytes(code, varname_from_oparg=None,
                            names=None, co_consts=None,
                            linestarts=None, line_offset=0,
                            exception_entries=(), co_positions=None,
                            show_caches=False):
    """Iterate over the instructions in a bytecode string.

    Generates a sequence of Instruction namedtuples giving the details of each
    opcode.  Additional information about the code's runtime environment
    (e.g. variable names, co_consts) can be specified using optional
    arguments.

    """
    co_positions = co_positions or iter(())
    get_name = None if names is None else names.__getitem__
    labels = set(findlabels(code))
    for start, end, target, _, _ in exception_entries:
        for i in range(start, end):
            labels.add(target)
    starts_line = None
    cache_counter = 0
    for offset, op, arg in _unpack_opargs(code):
        if cache_counter > 0:
            if show_caches:
                yield Instruction("CACHE", 0, None, None, '',
                                  offset, None, False, None)
            cache_counter -= 1
            continue
        if linestarts is not None:
            starts_line = linestarts.get(offset, None)
            if starts_line is not None:
                starts_line += line_offset
        is_jump_target = offset in labels
        argval = None
        argrepr = ''
        positions = Positions(*next(co_positions, ()))
        deop = _deoptop(op)
        cache_counter = _inline_cache_entries[deop]
        if arg is not None:
            #  Set argval to the dereferenced value of the argument when
            #  available, and argrepr to the string representation of argval.
            #    _disassemble_bytes needs the string repr of the
            #    raw name index for LOAD_GLOBAL, LOAD_CONST, etc.
            argval = arg
            if deop in hasconst:
                argval, argrepr = _get_const_info(deop, arg, co_consts)
            elif deop in hasname:
                if deop == LOAD_GLOBAL:
                    argval, argrepr = _get_name_info(arg//2, get_name)
                    if (arg & 1) and argrepr:
                        argrepr = "NULL + " + argrepr
                else:
                    argval, argrepr = _get_name_info(arg, get_name)
            elif deop in hasjabs:
                argval = arg*2
                argrepr = "to " + repr(argval)
<<<<<<< HEAD
            elif deop in hasjrel:
                signed_arg = -arg if deop == JUMP_BACKWARD else arg
=======
            elif op in hasjrel:
                signed_arg = -arg if _is_backward_jump(op) else arg
>>>>>>> 7acedd71
                argval = offset + 2 + signed_arg*2
                argrepr = "to " + repr(argval)
            elif deop in haslocal or deop in hasfree:
                argval, argrepr = _get_name_info(arg, varname_from_oparg)
            elif deop in hascompare:
                argval = cmp_op[arg]
                argrepr = argval
            elif deop == FORMAT_VALUE:
                argval, argrepr = FORMAT_VALUE_CONVERTERS[arg & 0x3]
                argval = (argval, bool(arg & 0x4))
                if argval[1]:
                    if argrepr:
                        argrepr += ', '
                    argrepr += 'with format'
            elif deop == MAKE_FUNCTION:
                argrepr = ', '.join(s for i, s in enumerate(MAKE_FUNCTION_FLAGS)
                                    if arg & (1<<i))
            elif deop == BINARY_OP:
                _, argrepr = _nb_ops[arg]
        yield Instruction(_all_opname[op], op,
                          arg, argval, argrepr,
                          offset, starts_line, is_jump_target, positions)

def disassemble(co, lasti=-1, *, file=None, show_caches=False, adaptive=False):
    """Disassemble a code object."""
    linestarts = dict(findlinestarts(co))
    exception_entries = parse_exception_table(co)
    _disassemble_bytes(_get_code_array(co, adaptive),
                       lasti, co._varname_from_oparg,
                       co.co_names, co.co_consts, linestarts, file=file,
                       exception_entries=exception_entries,
                       co_positions=co.co_positions(), show_caches=show_caches)

def _disassemble_recursive(co, *, file=None, depth=None, show_caches=False, adaptive=False):
    disassemble(co, file=file, show_caches=show_caches, adaptive=adaptive)
    if depth is None or depth > 0:
        if depth is not None:
            depth = depth - 1
        for x in co.co_consts:
            if hasattr(x, 'co_code'):
                print(file=file)
                print("Disassembly of %r:" % (x,), file=file)
                _disassemble_recursive(
                    x, file=file, depth=depth, show_caches=show_caches, adaptive=adaptive
                )

def _disassemble_bytes(code, lasti=-1, varname_from_oparg=None,
                       names=None, co_consts=None, linestarts=None,
                       *, file=None, line_offset=0, exception_entries=(),
                       co_positions=None, show_caches=False):
    # Omit the line number column entirely if we have no line number info
    show_lineno = bool(linestarts)
    if show_lineno:
        maxlineno = max(linestarts.values()) + line_offset
        if maxlineno >= 1000:
            lineno_width = len(str(maxlineno))
        else:
            lineno_width = 3
    else:
        lineno_width = 0
    maxoffset = len(code) - 2
    if maxoffset >= 10000:
        offset_width = len(str(maxoffset))
    else:
        offset_width = 4
    for instr in _get_instructions_bytes(code, varname_from_oparg, names,
                                         co_consts, linestarts,
                                         line_offset=line_offset,
                                         exception_entries=exception_entries,
                                         co_positions=co_positions,
                                         show_caches=show_caches):
        new_source_line = (show_lineno and
                           instr.starts_line is not None and
                           instr.offset > 0)
        if new_source_line:
            print(file=file)
        is_current_instr = instr.offset == lasti
        print(instr._disassemble(lineno_width, is_current_instr, offset_width),
              file=file)
    if exception_entries:
        print("ExceptionTable:", file=file)
        for entry in exception_entries:
            lasti = " lasti" if entry.lasti else ""
            end = entry.end-2
            print(f"  {entry.start} to {end} -> {entry.target} [{entry.depth}]{lasti}", file=file)

def _disassemble_str(source, **kwargs):
    """Compile the source string, then disassemble the code object."""
    _disassemble_recursive(_try_compile(source, '<dis>'), **kwargs)

disco = disassemble                     # XXX For backwards compatibility


# Rely on C `int` being 32 bits for oparg
_INT_BITS = 32
# Value for c int when it overflows
_INT_OVERFLOW = 2 ** (_INT_BITS - 1)

def _unpack_opargs(code):
    extended_arg = 0
    for i in range(0, len(code), 2):
        op = code[i]
        if _deoptop(op) >= HAVE_ARGUMENT:
            arg = code[i+1] | extended_arg
            extended_arg = (arg << 8) if op == EXTENDED_ARG else 0
            # The oparg is stored as a signed integer
            # If the value exceeds its upper limit, it will overflow and wrap
            # to a negative integer
            if extended_arg >= _INT_OVERFLOW:
                extended_arg -= 2 * _INT_OVERFLOW
        else:
            arg = None
            extended_arg = 0
        yield (i, op, arg)

def findlabels(code):
    """Detect all offsets in a byte code which are jump targets.

    Return the list of offsets.

    """
    labels = []
    for offset, op, arg in _unpack_opargs(code):
        if arg is not None:
            if op in hasjrel:
                if _is_backward_jump(op):
                    arg = -arg
                label = offset + 2 + arg*2
            elif op in hasjabs:
                label = arg*2
            else:
                continue
            if label not in labels:
                labels.append(label)
    return labels

def findlinestarts(code):
    """Find the offsets in a byte code which are start of lines in the source.

    Generate pairs (offset, lineno)
    """
    lastline = None
    for start, end, line in code.co_lines():
        if line is not None and line != lastline:
            lastline = line
            yield start, line
    return

def _find_imports(co):
    """Find import statements in the code

    Generate triplets (name, level, fromlist) where
    name is the imported module and level, fromlist are
    the corresponding args to __import__.
    """
    IMPORT_NAME = opmap['IMPORT_NAME']
    LOAD_CONST = opmap['LOAD_CONST']

    consts = co.co_consts
    names = co.co_names
    opargs = [(op, arg) for _, op, arg in _unpack_opargs(co.co_code)
                  if op != EXTENDED_ARG]
    for i, (op, oparg) in enumerate(opargs):
        if op == IMPORT_NAME and i >= 2:
            from_op = opargs[i-1]
            level_op = opargs[i-2]
            if (from_op[0] in hasconst and level_op[0] in hasconst):
                level = _get_const_value(level_op[0], level_op[1], consts)
                fromlist = _get_const_value(from_op[0], from_op[1], consts)
                yield (names[oparg], level, fromlist)

def _find_store_names(co):
    """Find names of variables which are written in the code

    Generate sequence of strings
    """
    STORE_OPS = {
        opmap['STORE_NAME'],
        opmap['STORE_GLOBAL']
    }

    names = co.co_names
    for _, op, arg in _unpack_opargs(co.co_code):
        if op in STORE_OPS:
            yield names[arg]


class Bytecode:
    """The bytecode operations of a piece of code

    Instantiate this with a function, method, other compiled object, string of
    code, or a code object (as returned by compile()).

    Iterating over this yields the bytecode operations as Instruction instances.
    """
    def __init__(self, x, *, first_line=None, current_offset=None, show_caches=False, adaptive=False):
        self.codeobj = co = _get_code_object(x)
        if first_line is None:
            self.first_line = co.co_firstlineno
            self._line_offset = 0
        else:
            self.first_line = first_line
            self._line_offset = first_line - co.co_firstlineno
        self._linestarts = dict(findlinestarts(co))
        self._original_object = x
        self.current_offset = current_offset
        self.exception_entries = parse_exception_table(co)
        self.show_caches = show_caches
        self.adaptive = adaptive

    def __iter__(self):
        co = self.codeobj
        return _get_instructions_bytes(_get_code_array(co, self.adaptive),
                                       co._varname_from_oparg,
                                       co.co_names, co.co_consts,
                                       self._linestarts,
                                       line_offset=self._line_offset,
                                       exception_entries=self.exception_entries,
                                       co_positions=co.co_positions(),
                                       show_caches=self.show_caches)

    def __repr__(self):
        return "{}({!r})".format(self.__class__.__name__,
                                 self._original_object)

    @classmethod
    def from_traceback(cls, tb, *, show_caches=False, adaptive=False):
        """ Construct a Bytecode from the given traceback """
        while tb.tb_next:
            tb = tb.tb_next
        return cls(
            tb.tb_frame.f_code, current_offset=tb.tb_lasti, show_caches=show_caches, adaptive=adaptive
        )

    def info(self):
        """Return formatted information about the code object."""
        return _format_code_info(self.codeobj)

    def dis(self):
        """Return a formatted view of the bytecode operations."""
        co = self.codeobj
        if self.current_offset is not None:
            offset = self.current_offset
        else:
            offset = -1
        with io.StringIO() as output:
            _disassemble_bytes(_get_code_array(co, self.adaptive),
                               varname_from_oparg=co._varname_from_oparg,
                               names=co.co_names, co_consts=co.co_consts,
                               linestarts=self._linestarts,
                               line_offset=self._line_offset,
                               file=output,
                               lasti=offset,
                               exception_entries=self.exception_entries,
                               co_positions=co.co_positions(),
                               show_caches=self.show_caches)
            return output.getvalue()


def _test():
    """Simple test program to disassemble a file."""
    import argparse

    parser = argparse.ArgumentParser()
    parser.add_argument('infile', type=argparse.FileType('rb'), nargs='?', default='-')
    args = parser.parse_args()
    with args.infile as infile:
        source = infile.read()
    code = compile(source, args.infile.name, "exec")
    dis(code)

if __name__ == "__main__":
    _test()<|MERGE_RESOLUTION|>--- conflicted
+++ resolved
@@ -470,13 +470,8 @@
             elif deop in hasjabs:
                 argval = arg*2
                 argrepr = "to " + repr(argval)
-<<<<<<< HEAD
             elif deop in hasjrel:
-                signed_arg = -arg if deop == JUMP_BACKWARD else arg
-=======
-            elif op in hasjrel:
-                signed_arg = -arg if _is_backward_jump(op) else arg
->>>>>>> 7acedd71
+                signed_arg = -arg if _is_backward_jump(deop) else arg
                 argval = offset + 2 + signed_arg*2
                 argrepr = "to " + repr(argval)
             elif deop in haslocal or deop in hasfree:
