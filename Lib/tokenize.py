--- conflicted
+++ resolved
@@ -39,66 +39,10 @@
 blank_re = re.compile(br'^[ \t\f]*(?:[#\r\n]|$)', re.ASCII)
 
 import token
-<<<<<<< HEAD
-__all__ = token.__all__ + ["tokenize", "detect_encoding", "untokenize",
-                           "TokenInfo"]
-del token
-
-=======
 __all__ = token.__all__ + ["tokenize", "detect_encoding",
                            "untokenize", "TokenInfo"]
 del token
 
-EXACT_TOKEN_TYPES = {
-    '(':   LPAR,
-    ')':   RPAR,
-    '[':   LSQB,
-    ']':   RSQB,
-    ':':   COLON,
-    ',':   COMMA,
-    ';':   SEMI,
-    '+':   PLUS,
-    '-':   MINUS,
-    '*':   STAR,
-    '/':   SLASH,
-    '|':   VBAR,
-    '&':   AMPER,
-    '<':   LESS,
-    '>':   GREATER,
-    '=':   EQUAL,
-    '.':   DOT,
-    '%':   PERCENT,
-    '{':   LBRACE,
-    '}':   RBRACE,
-    '==':  EQEQUAL,
-    '!=':  NOTEQUAL,
-    '<=':  LESSEQUAL,
-    '>=':  GREATEREQUAL,
-    '~':   TILDE,
-    '^':   CIRCUMFLEX,
-    '<<':  LEFTSHIFT,
-    '>>':  RIGHTSHIFT,
-    '**':  DOUBLESTAR,
-    '+=':  PLUSEQUAL,
-    '-=':  MINEQUAL,
-    '*=':  STAREQUAL,
-    '/=':  SLASHEQUAL,
-    '%=':  PERCENTEQUAL,
-    '&=':  AMPEREQUAL,
-    '|=':  VBAREQUAL,
-    '^=':  CIRCUMFLEXEQUAL,
-    '<<=': LEFTSHIFTEQUAL,
-    '>>=': RIGHTSHIFTEQUAL,
-    '**=': DOUBLESTAREQUAL,
-    '//':  DOUBLESLASH,
-    '//=': DOUBLESLASHEQUAL,
-    '...': ELLIPSIS,
-    '->':  RARROW,
-    '@':   AT,
-    '@=':  ATEQUAL,
-}
-
->>>>>>> c9ccacea
 class TokenInfo(collections.namedtuple('TokenInfo', 'type string start end line')):
     def __repr__(self):
         annotated_type = '%d (%s)' % (self.type, tok_name[self.type])
