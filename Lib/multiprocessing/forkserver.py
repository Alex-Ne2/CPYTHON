--- conflicted
+++ resolved
@@ -207,8 +207,12 @@
                             else:
                                 assert os.WIFEXITED(sts)
                                 returncode = os.WEXITSTATUS(sts)
-                            # Write the exit code to the pipe
-                            write_signed(child_w, returncode)
+                            # Send exit code to client process
+                            try:
+                                write_signed(child_w, returncode)
+                            except BrokenPipeError:
+                                # client vanished
+                                pass
                             os.close(child_w)
                         else:
                             # This shouldn't happen really
@@ -238,8 +242,12 @@
                             finally:
                                 os._exit(code)
                         else:
-                            # Send pid to client processes
-                            write_signed(child_w, pid)
+                            # Send pid to client process
+                            try:
+                                write_signed(child_w, pid)
+                            except BrokenPipeError:
+                                # client vanished
+                                pass
                             pid_to_fd[pid] = child_w
                             os.close(child_r)
                             for fd in fds:
@@ -257,40 +265,15 @@
     for fd in unused_fds:
         os.close(fd)
 
-<<<<<<< HEAD
-    # receive fds from parent process
-    fds = reduction.recvfds(s, MAXFDS_TO_SEND + 1)
-    s.close()
-    assert len(fds) <= MAXFDS_TO_SEND
-    (child_r, child_w, _forkserver._forkserver_alive_fd,
-     stfd, *_forkserver._inherited_fds) = fds
-    semaphore_tracker._semaphore_tracker._fd = stfd
-
-    # send pid to client processes
-    try:
-        write_unsigned(child_w, os.getpid())
-    except BrokenPipeError:
-        # client died
-        return 1
-=======
     (_forkserver._forkserver_alive_fd,
      semaphore_tracker._semaphore_tracker._fd,
      *_forkserver._inherited_fds) = fds
->>>>>>> dfd5f346
 
     # Run process object received over pipe
     code = spawn._main(child_r)
 
-<<<<<<< HEAD
-    # write the exit code to the pipe
-    try:
-        write_unsigned(child_w, code)
-    except BrokenPipeError:
-        return 1
-=======
     return code
 
->>>>>>> dfd5f346
 
 #
 # Read and write signed numbers
