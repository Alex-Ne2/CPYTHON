--- conflicted
+++ resolved
@@ -252,15 +252,6 @@
         """Bring the number of pool processes up to the specified number,
         for use after reaping workers which have exited.
         """
-<<<<<<< HEAD
-        for i in range(self._processes - len(self._pool)):
-            w = self.Process(target=worker,
-                             args=(self._inqueue, self._outqueue,
-                                   self._initializer,
-                                   self._initargs, self._maxtasksperchild,
-                                   self._wrap_exception)
-                            )
-=======
         for i in range(processes - len(pool)):
             w = Process(ctx, target=worker,
                         args=(inqueue, outqueue,
@@ -268,12 +259,10 @@
                               initargs, maxtasksperchild,
                               wrap_exception)
                        )
-            pool.append(w)
->>>>>>> f98c1623
             w.name = w.name.replace('Process', 'PoolWorker')
             w.daemon = True
             w.start()
-            self._pool.append(w)
+            pool.append(w)
             util.debug('added worker')
 
     @staticmethod
