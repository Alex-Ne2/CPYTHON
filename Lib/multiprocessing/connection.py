--- conflicted
+++ resolved
@@ -729,52 +729,6 @@
 WELCOME = b'#WELCOME#'
 FAILURE = b'#FAILURE#'
 
-<<<<<<< HEAD
-_mac_algo_re = re.compile(
-    rb'^{(?P<digestmod>(md5|sha256|sha384|sha3_256|sha3_384))}'
-    rb'(?P<payload>.*)$'
-)
-
-def _create_response(authkey, message):
-    """Create a MAC based on authkey and message
-
-    The MAC algorithm defaults to HMAC-MD5, unless MD5 is not available or
-    the message has a '{digestmod}' prefix. For legacy HMAC-MD5, the response
-    is the raw MAC, otherwise the response is prefixed with '{digestmod}',
-    e.g. b'{sha256}abcdefg...'
-
-    Note: The MAC protects the entire message including the digestmod prefix.
-    """
-    import hmac
-    # message: {digest}payload, the MAC protects header and payload
-    mo = _mac_algo_re.match(message)
-    if mo is not None:
-        digestmod = mo.group('digestmod').decode('ascii')
-    else:
-        # old-style MD5 with fallback
-        digestmod = None
-
-    if digestmod is None:
-        try:
-            return hmac.new(authkey, message, 'md5').digest()
-        except ValueError:
-            # MD5 is not available, fall back to SHA2-256
-            digestmod = 'sha256'
-    prefix = b'{%s}' % digestmod.encode('ascii')
-    return prefix + hmac.new(authkey, message, digestmod).digest()
-
-
-def _verify_challenge(authkey, message, response):
-    """Verify MAC challenge
-
-    If our message did not include a digestmod prefix, the client is allowed
-    to select a stronger digestmod (HMAC-MD5 legacy to HMAC-SHA2-256).
-
-    In case our message is prefixed, a client cannot downgrade to a weaker
-    algorithm, because the MAC is calculated over the entire message
-    including the '{digestmod}' prefix.
-    """
-=======
 # multiprocessing.connection Authentication Handshake Protocol Description
 # (as documented for reference after reading the existing code)
 # =============================================================================
@@ -843,8 +797,51 @@
 # opening challenge message as an indicator of protocol version may work.
 
 
-def deliver_challenge(connection, authkey):
->>>>>>> abf5b6ff
+_mac_algo_re = re.compile(
+    rb'^{(?P<digestmod>(md5|sha256|sha384|sha3_256|sha3_384))}'
+    rb'(?P<payload>.*)$'
+)
+
+
+def _create_response(authkey, message):
+    """Create a MAC based on authkey and message
+
+    The MAC algorithm defaults to HMAC-MD5, unless MD5 is not available or
+    the message has a '{digestmod}' prefix. For legacy HMAC-MD5, the response
+    is the raw MAC, otherwise the response is prefixed with '{digestmod}',
+    e.g. b'{sha256}abcdefg...'
+
+    Note: The MAC protects the entire message including the digestmod prefix.
+    """
+    import hmac
+    # message: {digest}payload, the MAC protects header and payload
+    mo = _mac_algo_re.match(message)
+    if mo is not None:
+        digestmod = mo.group('digestmod').decode('ascii')
+    else:
+        # old-style MD5 with fallback
+        digestmod = None
+
+    if digestmod is None:
+        try:
+            return hmac.new(authkey, message, 'md5').digest()
+        except ValueError:
+            # MD5 is not available, fall back to SHA2-256
+            digestmod = 'sha256'
+    prefix = b'{%s}' % digestmod.encode('ascii')
+    return prefix + hmac.new(authkey, message, digestmod).digest()
+
+
+def _verify_challenge(authkey, message, response):
+    """Verify MAC challenge
+
+    If our message did not include a digestmod prefix, the client is allowed
+    to select a stronger digestmod (HMAC-MD5 legacy to HMAC-SHA2-256).
+
+    In case our message is prefixed, a client cannot downgrade to a weaker
+    algorithm, because the MAC is calculated over the entire message
+    including the '{digestmod}' prefix.
+    """
     import hmac
     mo = _mac_algo_re.match(response)
     if mo is not None:
