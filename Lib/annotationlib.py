"""Helpers for introspecting and wrapping annotations."""

import ast
import builtins
import enum
import functools
import keyword
import sys
import types

__all__ = [
    "Format",
    "ForwardRef",
    "call_annotate_function",
    "call_evaluate_function",
    "get_annotate_function",
    "get_annotations",
    "annotations_to_source",
    "value_to_source",
]


class Format(enum.IntEnum):
    VALUE = 1
    VALUE_WITH_FAKE_GLOBALS = 2
    FORWARDREF = 3
    SOURCE = 4


_Union = None
_sentinel = object()

# Slots shared by ForwardRef and _Stringifier. The __forward__ names must be
# preserved for compatibility with the old typing.ForwardRef class. The remaining
# names are private.
_SLOTS = (
    "__forward_evaluated__",
    "__forward_value__",
    "__forward_is_argument__",
    "__forward_is_class__",
    "__forward_module__",
    "__weakref__",
    "__arg__",
    "__ast_node__",
    "__code__",
    "__globals__",
    "__owner__",
    "__cell__",
)


class ForwardRef:
    """Wrapper that holds a forward reference.

    Constructor arguments:
    * arg: a string representing the code to be evaluated.
    * module: the module where the forward reference was created.
      Must be a string, not a module object.
    * owner: The owning object (module, class, or function).
    * is_argument: Does nothing, retained for compatibility.
    * is_class: True if the forward reference was created in class scope.

    """

    __slots__ = _SLOTS

    def __init__(
        self,
        arg,
        *,
        module=None,
        owner=None,
        is_argument=True,
        is_class=False,
    ):
        if not isinstance(arg, str):
            raise TypeError(f"Forward reference must be a string -- got {arg!r}")

        self.__arg__ = arg
        self.__forward_evaluated__ = False
        self.__forward_value__ = None
        self.__forward_is_argument__ = is_argument
        self.__forward_is_class__ = is_class
        self.__forward_module__ = module
        self.__code__ = None
        self.__ast_node__ = None
        self.__globals__ = None
        self.__cell__ = None
        self.__owner__ = owner

    def __init_subclass__(cls, /, *args, **kwds):
        raise TypeError("Cannot subclass ForwardRef")

    def evaluate(self, *, globals=None, locals=None, type_params=None, owner=None):
        """Evaluate the forward reference and return the value.

        If the forward reference cannot be evaluated, raise an exception.
        """
        if self.__forward_evaluated__:
            return self.__forward_value__
        if self.__cell__ is not None:
            try:
                value = self.__cell__.cell_contents
            except ValueError:
                pass
            else:
                self.__forward_evaluated__ = True
                self.__forward_value__ = value
                return value
        if owner is None:
            owner = self.__owner__

        if globals is None and self.__forward_module__ is not None:
            globals = getattr(
                sys.modules.get(self.__forward_module__, None), "__dict__", None
            )
        if globals is None:
            globals = self.__globals__
        if globals is None:
            if isinstance(owner, type):
                module_name = getattr(owner, "__module__", None)
                if module_name:
                    module = sys.modules.get(module_name, None)
                    if module:
                        globals = getattr(module, "__dict__", None)
            elif isinstance(owner, types.ModuleType):
                globals = getattr(owner, "__dict__", None)
            elif callable(owner):
                globals = getattr(owner, "__globals__", None)

        # If we pass None to eval() below, the globals of this module are used.
        if globals is None:
            globals = {}

        if locals is None:
            locals = {}
            if isinstance(owner, type):
                locals.update(vars(owner))

        if type_params is None and owner is not None:
            # "Inject" type parameters into the local namespace
            # (unless they are shadowed by assignments *in* the local namespace),
            # as a way of emulating annotation scopes when calling `eval()`
            type_params = getattr(owner, "__type_params__", None)

        # type parameters require some special handling,
        # as they exist in their own scope
        # but `eval()` does not have a dedicated parameter for that scope.
        # For classes, names in type parameter scopes should override
        # names in the global scope (which here are called `localns`!),
        # but should in turn be overridden by names in the class scope
        # (which here are called `globalns`!)
        if type_params is not None:
            globals = dict(globals)
            locals = dict(locals)
            for param in type_params:
                param_name = param.__name__
                if not self.__forward_is_class__ or param_name not in globals:
                    globals[param_name] = param
                    locals.pop(param_name, None)

        arg = self.__forward_arg__
        if arg.isidentifier() and not keyword.iskeyword(arg):
            if arg in locals:
                value = locals[arg]
            elif arg in globals:
                value = globals[arg]
            elif hasattr(builtins, arg):
                return getattr(builtins, arg)
            else:
                raise NameError(arg)
        else:
            code = self.__forward_code__
            value = eval(code, globals=globals, locals=locals)
        self.__forward_evaluated__ = True
        self.__forward_value__ = value
        return value

    def _evaluate(self, globalns, localns, type_params=_sentinel, *, recursive_guard):
        import typing
        import warnings

        if type_params is _sentinel:
            typing._deprecation_warning_for_no_type_params_passed(
                "typing.ForwardRef._evaluate"
            )
            type_params = ()
        warnings._deprecated(
            "ForwardRef._evaluate",
            "{name} is a private API and is retained for compatibility, but will be removed"
            " in Python 3.16. Use ForwardRef.evaluate() or typing.evaluate_forward_ref() instead.",
            remove=(3, 16),
        )
        return typing.evaluate_forward_ref(
            self,
            globals=globalns,
            locals=localns,
            type_params=type_params,
            _recursive_guard=recursive_guard,
        )

    @property
    def __forward_arg__(self):
        if self.__arg__ is not None:
            return self.__arg__
        if self.__ast_node__ is not None:
            self.__arg__ = ast.unparse(self.__ast_node__)
            return self.__arg__
        raise AssertionError(
            "Attempted to access '__forward_arg__' on an uninitialized ForwardRef"
        )

    @property
    def __forward_code__(self):
        if self.__code__ is not None:
            return self.__code__
        arg = self.__forward_arg__
        # If we do `def f(*args: *Ts)`, then we'll have `arg = '*Ts'`.
        # Unfortunately, this isn't a valid expression on its own, so we
        # do the unpacking manually.
        if arg.startswith("*"):
            arg_to_compile = f"({arg},)[0]"  # E.g. (*Ts,)[0] or (*tuple[int, int],)[0]
        else:
            arg_to_compile = arg
        try:
            self.__code__ = compile(arg_to_compile, "<string>", "eval")
        except SyntaxError:
            raise SyntaxError(f"Forward reference must be an expression -- got {arg!r}")
        return self.__code__

    def __eq__(self, other):
        if not isinstance(other, ForwardRef):
            return NotImplemented
        if self.__forward_evaluated__ and other.__forward_evaluated__:
            return (
                self.__forward_arg__ == other.__forward_arg__
                and self.__forward_value__ == other.__forward_value__
            )
        return (
            self.__forward_arg__ == other.__forward_arg__
            and self.__forward_module__ == other.__forward_module__
        )

    def __hash__(self):
        return hash((self.__forward_arg__, self.__forward_module__))

    def __or__(self, other):
        global _Union
        if _Union is None:
            from typing import Union as _Union
        return _Union[self, other]

    def __ror__(self, other):
        global _Union
        if _Union is None:
            from typing import Union as _Union
        return _Union[other, self]

    def __repr__(self):
        if self.__forward_module__ is None:
            module_repr = ""
        else:
            module_repr = f", module={self.__forward_module__!r}"
        return f"ForwardRef({self.__forward_arg__!r}{module_repr})"


class _Stringifier:
    # Must match the slots on ForwardRef, so we can turn an instance of one into an
    # instance of the other in place.
    __slots__ = _SLOTS

    def __init__(self, node, globals=None, owner=None, is_class=False, cell=None):
        # Either an AST node or a simple str (for the common case where a ForwardRef
        # represent a single name).
        assert isinstance(node, (ast.AST, str))
        self.__arg__ = None
        self.__forward_evaluated__ = False
        self.__forward_value__ = None
        self.__forward_is_argument__ = False
        self.__forward_is_class__ = is_class
        self.__forward_module__ = None
        self.__code__ = None
        self.__ast_node__ = node
        self.__globals__ = globals
        self.__cell__ = cell
        self.__owner__ = owner

    def __convert_to_ast(self, other):
        if isinstance(other, _Stringifier):
            if isinstance(other.__ast_node__, str):
                return ast.Name(id=other.__ast_node__)
            return other.__ast_node__
        elif isinstance(other, slice):
            return ast.Slice(
                lower=self.__convert_to_ast(other.start) if other.start is not None else None,
                upper=self.__convert_to_ast(other.stop) if other.stop is not None else None,
                step=self.__convert_to_ast(other.step) if other.step is not None else None,
            )
        else:
            return ast.Constant(value=other)

    def __get_ast(self):
        node = self.__ast_node__
        if isinstance(node, str):
            return ast.Name(id=node)
        return node

    def __make_new(self, node):
        return _Stringifier(
            node, self.__globals__, self.__owner__, self.__forward_is_class__
        )

    # Must implement this since we set __eq__. We hash by identity so that
    # stringifiers in dict keys are kept separate.
    def __hash__(self):
        return id(self)

    def __getitem__(self, other):
        # Special case, to avoid stringifying references to class-scoped variables
        # as '__classdict__["x"]'.
        if self.__ast_node__ == "__classdict__":
            raise KeyError
        if isinstance(other, tuple):
            elts = [self.__convert_to_ast(elt) for elt in other]
            other = ast.Tuple(elts)
        else:
            other = self.__convert_to_ast(other)
        assert isinstance(other, ast.AST), repr(other)
        return self.__make_new(ast.Subscript(self.__get_ast(), other))

    def __getattr__(self, attr):
        return self.__make_new(ast.Attribute(self.__get_ast(), attr))

    def __call__(self, *args, **kwargs):
        return self.__make_new(
            ast.Call(
                self.__get_ast(),
                [self.__convert_to_ast(arg) for arg in args],
                [
                    ast.keyword(key, self.__convert_to_ast(value))
                    for key, value in kwargs.items()
                ],
            )
        )

    def __iter__(self):
        yield self.__make_new(ast.Starred(self.__get_ast()))

    def __repr__(self):
        if isinstance(self.__ast_node__, str):
            return self.__ast_node__
        return ast.unparse(self.__ast_node__)

    def __format__(self, format_spec):
        raise TypeError("Cannot stringify annotation containing string formatting")

    def _make_binop(op: ast.AST):
        def binop(self, other):
            return self.__make_new(
                ast.BinOp(self.__get_ast(), op, self.__convert_to_ast(other))
            )

        return binop

    __add__ = _make_binop(ast.Add())
    __sub__ = _make_binop(ast.Sub())
    __mul__ = _make_binop(ast.Mult())
    __matmul__ = _make_binop(ast.MatMult())
    __truediv__ = _make_binop(ast.Div())
    __mod__ = _make_binop(ast.Mod())
    __lshift__ = _make_binop(ast.LShift())
    __rshift__ = _make_binop(ast.RShift())
    __or__ = _make_binop(ast.BitOr())
    __xor__ = _make_binop(ast.BitXor())
    __and__ = _make_binop(ast.BitAnd())
    __floordiv__ = _make_binop(ast.FloorDiv())
    __pow__ = _make_binop(ast.Pow())

    del _make_binop

    def _make_rbinop(op: ast.AST):
        def rbinop(self, other):
            return self.__make_new(
                ast.BinOp(self.__convert_to_ast(other), op, self.__get_ast())
            )

        return rbinop

    __radd__ = _make_rbinop(ast.Add())
    __rsub__ = _make_rbinop(ast.Sub())
    __rmul__ = _make_rbinop(ast.Mult())
    __rmatmul__ = _make_rbinop(ast.MatMult())
    __rtruediv__ = _make_rbinop(ast.Div())
    __rmod__ = _make_rbinop(ast.Mod())
    __rlshift__ = _make_rbinop(ast.LShift())
    __rrshift__ = _make_rbinop(ast.RShift())
    __ror__ = _make_rbinop(ast.BitOr())
    __rxor__ = _make_rbinop(ast.BitXor())
    __rand__ = _make_rbinop(ast.BitAnd())
    __rfloordiv__ = _make_rbinop(ast.FloorDiv())
    __rpow__ = _make_rbinop(ast.Pow())

    del _make_rbinop

    def _make_compare(op):
        def compare(self, other):
            return self.__make_new(
                ast.Compare(
                    left=self.__get_ast(),
                    ops=[op],
                    comparators=[self.__convert_to_ast(other)],
                )
            )

        return compare

    __lt__ = _make_compare(ast.Lt())
    __le__ = _make_compare(ast.LtE())
    __eq__ = _make_compare(ast.Eq())
    __ne__ = _make_compare(ast.NotEq())
    __gt__ = _make_compare(ast.Gt())
    __ge__ = _make_compare(ast.GtE())

    del _make_compare

    def _make_unary_op(op):
        def unary_op(self):
            return self.__make_new(ast.UnaryOp(op, self.__get_ast()))

        return unary_op

    __invert__ = _make_unary_op(ast.Invert())
    __pos__ = _make_unary_op(ast.UAdd())
    __neg__ = _make_unary_op(ast.USub())

    del _make_unary_op


class _StringifierDict(dict):
    def __init__(self, namespace, globals=None, owner=None, is_class=False):
        super().__init__(namespace)
        self.namespace = namespace
        self.globals = globals
        self.owner = owner
        self.is_class = is_class
        self.stringifiers = []

    def __missing__(self, key):
        fwdref = _Stringifier(
            key,
            globals=self.globals,
            owner=self.owner,
            is_class=self.is_class,
        )
        self.stringifiers.append(fwdref)
        return fwdref


def call_evaluate_function(evaluate, format, *, owner=None):
    """Call an evaluate function. Evaluate functions are normally generated for
    the value of type aliases and the bounds, constraints, and defaults of
    type parameter objects.
    """
    return call_annotate_function(evaluate, format, owner=owner, _is_evaluate=True)


def call_annotate_function(annotate, format, *, owner=None, _is_evaluate=False):
    """Call an __annotate__ function. __annotate__ functions are normally
    generated by the compiler to defer the evaluation of annotations. They
    can be called with any of the format arguments in the Format enum, but
    compiler-generated __annotate__ functions only support the VALUE format.
    This function provides additional functionality to call __annotate__
    functions with the FORWARDREF and SOURCE formats.

    *annotate* must be an __annotate__ function, which takes a single argument
    and returns a dict of annotations.

    *format* must be a member of the Format enum or one of the corresponding
    integer values.

    *owner* can be the object that owns the annotations (i.e., the module,
    class, or function that the __annotate__ function derives from). With the
    FORWARDREF format, it is used to provide better evaluation capabilities
    on the generated ForwardRef objects.

    """
    if format == Format.VALUE_WITH_FAKE_GLOBALS:
        raise ValueError("The VALUE_WITH_FAKE_GLOBALS format is for internal use only")
    try:
        return annotate(format)
    except NotImplementedError:
        pass
    if format == Format.SOURCE:
        # SOURCE is implemented by calling the annotate function in a special
        # environment where every name lookup results in an instance of _Stringifier.
        # _Stringifier supports every dunder operation and returns a new _Stringifier.
        # At the end, we get a dictionary that mostly contains _Stringifier objects (or
        # possibly constants if the annotate function uses them directly). We then
        # convert each of those into a string to get an approximation of the
        # original source.
        globals = _StringifierDict({})
        if annotate.__closure__:
            freevars = annotate.__code__.co_freevars
            new_closure = []
            for i, cell in enumerate(annotate.__closure__):
                if i < len(freevars):
                    name = freevars[i]
                else:
                    name = "__cell__"
                fwdref = _Stringifier(name)
                new_closure.append(types.CellType(fwdref))
            closure = tuple(new_closure)
        else:
            closure = None
        func = types.FunctionType(
            annotate.__code__,
            globals,
            closure=closure,
            argdefs=annotate.__defaults__,
            kwdefaults=annotate.__kwdefaults__,
        )
        annos = func(Format.VALUE_WITH_FAKE_GLOBALS)
        if _is_evaluate:
            return annos if isinstance(annos, str) else repr(annos)
        return {
            key: val if isinstance(val, str) else repr(val)
            for key, val in annos.items()
        }
    elif format == Format.FORWARDREF:
        # FORWARDREF is implemented similarly to SOURCE, but there are two changes,
        # at the beginning and the end of the process.
        # First, while SOURCE uses an empty dictionary as the namespace, so that all
        # name lookups result in _Stringifier objects, FORWARDREF uses the globals
        # and builtins, so that defined names map to their real values.
        # Second, instead of returning strings, we want to return either real values
        # or ForwardRef objects. To do this, we keep track of all _Stringifier objects
        # created while the annotation is being evaluated, and at the end we convert
        # them all to ForwardRef objects by assigning to __class__. To make this
        # technique work, we have to ensure that the _Stringifier and ForwardRef
        # classes share the same attributes.
        # We use this technique because while the annotations are being evaluated,
        # we want to support all operations that the language allows, including even
        # __getattr__ and __eq__, and return new _Stringifier objects so we can accurately
        # reconstruct the source. But in the dictionary that we eventually return, we
        # want to return objects with more user-friendly behavior, such as an __eq__
        # that returns a bool and an defined set of attributes.
        namespace = {**annotate.__builtins__, **annotate.__globals__}
        is_class = isinstance(owner, type)
        globals = _StringifierDict(namespace, annotate.__globals__, owner, is_class)
        if annotate.__closure__:
            freevars = annotate.__code__.co_freevars
            new_closure = []
            for i, cell in enumerate(annotate.__closure__):
                try:
                    cell.cell_contents
                except ValueError:
                    if i < len(freevars):
                        name = freevars[i]
                    else:
                        name = "__cell__"
                    fwdref = _Stringifier(
                        name,
                        cell=cell,
                        owner=owner,
                        globals=annotate.__globals__,
                        is_class=is_class,
                    )
                    globals.stringifiers.append(fwdref)
                    new_closure.append(types.CellType(fwdref))
                else:
                    new_closure.append(cell)
            closure = tuple(new_closure)
        else:
            closure = None
        func = types.FunctionType(
            annotate.__code__,
            globals,
            closure=closure,
            argdefs=annotate.__defaults__,
            kwdefaults=annotate.__kwdefaults__,
        )
        result = func(Format.VALUE_WITH_FAKE_GLOBALS)
        for obj in globals.stringifiers:
            obj.__class__ = ForwardRef
            if isinstance(obj.__ast_node__, str):
                obj.__arg__ = obj.__ast_node__
                obj.__ast_node__ = None
        return result
    elif format == Format.VALUE:
        # Should be impossible because __annotate__ functions must not raise
        # NotImplementedError for this format.
        raise RuntimeError("annotate function does not support VALUE format")
    else:
        raise ValueError(f"Invalid format: {format!r}")


# We use the descriptors from builtins.type instead of accessing
# .__annotations__ and .__annotate__ directly on class objects, because
# otherwise we could get wrong results in some cases involving metaclasses.
# See PEP 749.
_BASE_GET_ANNOTATE = type.__dict__["__annotate__"].__get__
_BASE_GET_ANNOTATIONS = type.__dict__["__annotations__"].__get__


def get_annotate_function(obj):
    """Get the __annotate__ function for an object.

    obj may be a function, class, or module, or a user-defined type with
    an `__annotate__` attribute.

    Returns the __annotate__ function or None.
    """
    if isinstance(obj, type):
        try:
            return _BASE_GET_ANNOTATE(obj)
        except AttributeError:
            # AttributeError is raised for static types.
            return None
    return getattr(obj, "__annotate__", None)


def get_annotations(
    obj, *, globals=None, locals=None, eval_str=False, format=Format.VALUE
):
    """Compute the annotations dict for an object.

    obj may be a callable, class, or module.
    Passing in an object of any other type raises TypeError.

    Returns a dict.  get_annotations() returns a new dict every time
    it's called; calling it twice on the same object will return two
    different but equivalent dicts.

    This function handles several details for you:

      * If eval_str is true, values of type str will
        be un-stringized using eval().  This is intended
        for use with stringized annotations
        ("from __future__ import annotations").
      * If obj doesn't have an annotations dict, returns an
        empty dict.  (Functions and methods always have an
        annotations dict; classes, modules, and other types of
        callables may not.)
      * Ignores inherited annotations on classes.  If a class
        doesn't have its own annotations dict, returns an empty dict.
      * All accesses to object members and dict values are done
        using getattr() and dict.get() for safety.
      * Always, always, always returns a freshly-created dict.

    eval_str controls whether or not values of type str are replaced
    with the result of calling eval() on those values:

      * If eval_str is true, eval() is called on values of type str.
      * If eval_str is false (the default), values of type str are unchanged.

    globals and locals are passed in to eval(); see the documentation
    for eval() for more information.  If either globals or locals is
    None, this function may replace that value with a context-specific
    default, contingent on type(obj):

      * If obj is a module, globals defaults to obj.__dict__.
      * If obj is a class, globals defaults to
        sys.modules[obj.__module__].__dict__ and locals
        defaults to the obj class namespace.
      * If obj is a callable, globals defaults to obj.__globals__,
        although if obj is a wrapped function (using
        functools.update_wrapper()) it is first unwrapped.
    """
    if eval_str and format != Format.VALUE:
        raise ValueError("eval_str=True is only supported with format=Format.VALUE")

    match format:
        case Format.VALUE:
            # For VALUE, we only look at __annotations__
            ann = _get_dunder_annotations(obj)
        case Format.FORWARDREF:
            # For FORWARDREF, we use __annotations__ if it exists
            try:
                ann = _get_dunder_annotations(obj)
            except NameError:
                pass
            else:
                return dict(ann)

            # But if __annotations__ threw a NameError, we try calling __annotate__
            ann = _get_and_call_annotate(obj, format)
            if ann is not None:
                return ann

            # If that didn't work either, we have a very weird object: evaluating
            # __annotations__ threw NameError and there is no __annotate__. In that case,
            # we fall back to trying __annotations__ again.
            return dict(_get_dunder_annotations(obj))
        case Format.SOURCE:
            # For SOURCE, we try to call __annotate__
            ann = _get_and_call_annotate(obj, format)
            if ann is not None:
                return ann
            # But if we didn't get it, we use __annotations__ instead.
            ann = _get_dunder_annotations(obj)
<<<<<<< HEAD
            return ann
        case Format.VALUE_WITH_FAKE_GLOBALS:
            raise ValueError("The VALUE_WITH_FAKE_GLOBALS format is for internal use only")
=======
            return annotations_to_source(ann)
>>>>>>> 4e829c0e
        case _:
            raise ValueError(f"Unsupported format {format!r}")

    if not ann:
        return {}

    if not eval_str:
        return dict(ann)

    if isinstance(obj, type):
        # class
        obj_globals = None
        module_name = getattr(obj, "__module__", None)
        if module_name:
            module = sys.modules.get(module_name, None)
            if module:
                obj_globals = getattr(module, "__dict__", None)
        obj_locals = dict(vars(obj))
        unwrap = obj
    elif isinstance(obj, types.ModuleType):
        # module
        obj_globals = getattr(obj, "__dict__")
        obj_locals = None
        unwrap = None
    elif callable(obj):
        # this includes types.Function, types.BuiltinFunctionType,
        # types.BuiltinMethodType, functools.partial, functools.singledispatch,
        # "class funclike" from Lib/test/test_inspect... on and on it goes.
        obj_globals = getattr(obj, "__globals__", None)
        obj_locals = None
        unwrap = obj
    elif ann is not None:
        obj_globals = obj_locals = unwrap = None
    else:
        raise TypeError(f"{obj!r} is not a module, class, or callable.")

    if unwrap is not None:
        while True:
            if hasattr(unwrap, "__wrapped__"):
                unwrap = unwrap.__wrapped__
                continue
            if isinstance(unwrap, functools.partial):
                unwrap = unwrap.func
                continue
            break
        if hasattr(unwrap, "__globals__"):
            obj_globals = unwrap.__globals__

    if globals is None:
        globals = obj_globals
    if locals is None:
        locals = obj_locals

    # "Inject" type parameters into the local namespace
    # (unless they are shadowed by assignments *in* the local namespace),
    # as a way of emulating annotation scopes when calling `eval()`
    if type_params := getattr(obj, "__type_params__", ()):
        if locals is None:
            locals = {}
        locals = {param.__name__: param for param in type_params} | locals

    return_value = {
        key: value if not isinstance(value, str) else eval(value, globals, locals)
        for key, value in ann.items()
    }
    return return_value


def value_to_source(value):
    """Convert a Python value to a format suitable for use with the SOURCE format.

    This is inteded as a helper for tools that support the SOURCE format but do
    not have access to the code that originally produced the annotations. It uses
    repr() for most objects.

    """
    if isinstance(value, type):
        if value.__module__ == "builtins":
            return value.__qualname__
        return f"{value.__module__}.{value.__qualname__}"
    if value is ...:
        return "..."
    if isinstance(value, (types.FunctionType, types.BuiltinFunctionType)):
        return value.__name__
    return repr(value)


def annotations_to_source(annotations):
    """Convert an annotation dict containing values to approximately the SOURCE format."""
    return {
        n: t if isinstance(t, str) else value_to_source(t)
        for n, t in annotations.items()
    }


def _get_and_call_annotate(obj, format):
    annotate = get_annotate_function(obj)
    if annotate is not None:
        ann = call_annotate_function(annotate, format, owner=obj)
        if not isinstance(ann, dict):
            raise ValueError(f"{obj!r}.__annotate__ returned a non-dict")
        return dict(ann)
    return None


def _get_dunder_annotations(obj):
    if isinstance(obj, type):
        try:
            ann = _BASE_GET_ANNOTATIONS(obj)
        except AttributeError:
            # For static types, the descriptor raises AttributeError.
            return {}
    else:
        ann = getattr(obj, "__annotations__", None)
        if ann is None:
            return {}

    if not isinstance(ann, dict):
        raise ValueError(f"{obj!r}.__annotations__ is neither a dict nor None")
    return dict(ann)<|MERGE_RESOLUTION|>--- conflicted
+++ resolved
@@ -698,13 +698,9 @@
                 return ann
             # But if we didn't get it, we use __annotations__ instead.
             ann = _get_dunder_annotations(obj)
-<<<<<<< HEAD
-            return ann
+            return annotations_to_source(ann)
         case Format.VALUE_WITH_FAKE_GLOBALS:
             raise ValueError("The VALUE_WITH_FAKE_GLOBALS format is for internal use only")
-=======
-            return annotations_to_source(ann)
->>>>>>> 4e829c0e
         case _:
             raise ValueError(f"Unsupported format {format!r}")
 
