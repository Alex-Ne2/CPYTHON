--- conflicted
+++ resolved
@@ -434,23 +434,14 @@
             # Optimization: this path is already known to exist, e.g. because
             # it was returned from os.scandir(), so we skip calling lstat().
             yield path
-<<<<<<< HEAD
         elif dir_fd is not None:
             try:
                 os.lstat(rel_path, dir_fd=dir_fd)
                 yield path
             except OSError:
                 pass
-        else:
-            try:
-                self.lstat(path)
-                yield path
-            except OSError:
-                pass
-=======
         elif self.lexists(path):
             yield path
->>>>>>> fbe6a098
 
     @classmethod
     def walk(cls, root, top_down, on_error, follow_symlinks):
