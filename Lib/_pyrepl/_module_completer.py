--- conflicted
+++ resolved
@@ -81,14 +81,9 @@
     def _find_modules(self, path: str, prefix: str) -> list[str]:
         if not path:
             # Top-level import (e.g. `import foo<tab>`` or `from foo<tab>`)`
-<<<<<<< HEAD
-            return [name for _, name, _ in self.global_cache
-                    if self._is_suggestion_match(name, prefix)]
-=======
-            builtin_modules = [name for name in sys.builtin_module_names if name.startswith(prefix)]
-            third_party_modules = [name for _, name, _ in self.global_cache if name.startswith(prefix)]
+            builtin_modules = [name for name in sys.builtin_module_names if self._is_suggestion_match(name, prefix)]
+            third_party_modules = [name for _, name, _ in self.global_cache if self._is_suggestion_match(name, prefix)]
             return sorted(builtin_modules + third_party_modules)
->>>>>>> 8421b03b
 
         if path.startswith('.'):
             # Convert relative path to absolute path
